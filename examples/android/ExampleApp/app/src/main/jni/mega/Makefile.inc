JAVA_BASE_OUTPUT_PATH?=java

CXX=g++
SWIG=swig
JAVAC=javac

CPPFLAGS=-Wall -fPIC -g -isystem /usr/include/cryptopp -I /usr/local/include/ -I . -I include

CFLAGS_JAVA_LIBRARY= -I /usr/lib/jvm/java/include/ -I /usr/lib/jvm/java/include/linux
CFLAGS_PYTHON_LIBRARY= -I /usr/include/python2.7
CFLAGS_ANDROID_LIBRARY=

LIB=-lpthread -lcryptopp -lcurl
LIB_JAVA_LIBRARY= -lcryptopp -lcurl
LIB_PYTHON_LIBRARY= -lcryptopp -lcurl -lpython2.7
LIB_ANDROID_LIBRARY= -lcryptopp -lcurl

CPP_SOURCES= sdk/src/attrmap.cpp \
    sdk/src/backofftimer.cpp \
    sdk/src/base64.cpp \
    sdk/src/command.cpp \
    sdk/src/commands.cpp \
    sdk/src/db.cpp \
    sdk/src/file.cpp \
    sdk/src/fileattributefetch.cpp \
    sdk/src/filefingerprint.cpp \
    sdk/src/filesystem.cpp \
    sdk/src/http.cpp \
    sdk/src/json.cpp \
    sdk/src/megaclient.cpp \
    sdk/src/node.cpp \
    sdk/src/pubkeyaction.cpp \
    sdk/src/request.cpp \
    sdk/src/serialize64.cpp \
    sdk/src/nodemanager.cpp \
    sdk/src/share.cpp \
    sdk/src/sharenodekeys.cpp \
    sdk/src/sync.cpp \
<<<<<<< HEAD
    sdk/src/syncinternals.cpp \
=======
    sdk/src/syncinternals/syncinternals.cpp \
    sdk/src/syncinternals/syncuploadthrottlingfile.cpp \
    sdk/src/syncinternals/syncuploadthrottlingmanager.cpp \
>>>>>>> 390f7cac
    sdk/src/transfer.cpp \
    sdk/src/transferslot.cpp \
    sdk/src/transferstats.cpp \
    sdk/src/proxy.cpp \
    sdk/src/pendingcontactrequest.cpp \
    sdk/src/treeproc.cpp \
    sdk/src/user.cpp \
    sdk/src/useralerts.cpp \
    sdk/src/utils.cpp \
    sdk/src/waiterbase.cpp  \
    sdk/src/crypto/cryptopp.cpp  \
    sdk/src/crypto/sodium.cpp  \
    sdk/src/db/sqlite.cpp  \
    sdk/src/posix/net.cpp  \
    sdk/src/posix/fs.cpp  \
    sdk/src/posix/waiter.cpp \
    sdk/src/android/androidFileSystem.cpp \
    sdk/src/mega_utf8proc.cpp \
    sdk/src/gfx.cpp \
    sdk/src/gfx/external.cpp \
    sdk/src/thread/posixthread.cpp \
    sdk/src/logging.cpp \
    sdk/src/mega_http_parser.cpp \
    sdk/src/mega_zxcvbn.cpp \
    sdk/src/mediafileattribute.cpp \
    sdk/src/mega_evt_tls.cpp \
    sdk/src/raid.cpp \
    sdk/src/raidproxy.cpp \
    sdk/src/testhooks.cpp \
    sdk/src/heartbeats.cpp \
    sdk/src/textchat.cpp \
    sdk/src/setandelement.cpp \
    sdk/src/syncfilter.cpp \
    sdk/src/name_collision.cpp \
    sdk/src/pwm_file_parser.cpp \
    sdk/src/tlv.cpp \
    sdk/src/user_attribute.cpp \
    sdk/src/user_attribute_definition.cpp \
    sdk/src/user_attribute_manager.cpp

C_SOURCES = sdk/src/mega_glob.c

HEADERS= sdk/include/mega.h \
        sdk/include/mega/account.h \
        sdk/include/mega/attrmap.h \
        sdk/include/mega/backofftimer.h \
        sdk/include/mega/base64.h \
        sdk/include/mega/command.h \
        sdk/include/mega/console.h \
        sdk/include/mega/db.h \
        sdk/include/mega/file.h \
        sdk/include/mega/fileattributefetch.h \
        sdk/include/mega/filefingerprint.h \
        sdk/include/mega/filesystem.h \
        sdk/include/mega/http.h \
        sdk/include/mega/json.h \
        sdk/include/mega/megaapp.h \
        sdk/include/mega/megaclient.h \
        sdk/include/mega/node.h \
        sdk/include/mega/pubkeyaction.h \
        sdk/include/mega/request.h \
        sdk/include/mega/serialize64.h \
        sdk/include/mega/nodemanager.h \
        sdk/include/mega/share.h \
        sdk/include/mega/sharenodekeys.h \
        sdk/include/mega/sync.h \
<<<<<<< HEAD
        sdk/include/mega/syncinternals.h \
=======
        sdk/include/mega/syncinternals/syncinternals_logging.h \
        sdk/include/mega/syncinternals/syncinternals.h \
        sdk/include/mega/syncinternals/synciuploadthrottlingmanager.h \
        sdk/include/mega/syncinternals/syncuploadthrottlingfile.h \
        sdk/include/mega/syncinternals/syncuploadthrottlingmanager.h \
>>>>>>> 390f7cac
        sdk/include/mega/transfer.h \
        sdk/include/mega/transferslot.h \
        sdk/include/mega/transferstats.h \
        sdk/include/mega/proxy.h \
        sdk/include/mega/pendingcontactrequest.h \
        sdk/include/mega/treeproc.h \
        sdk/include/mega/types.h \
        sdk/include/mega/user.h \
        sdk/include/mega/useralerts.h \
        sdk/include/mega/utils.h \
        sdk/include/mega/waiter.h \
        sdk/include/mega/crypto/cryptopp.h  \
        sdk/include/mega/db/sqlite.h  \
        sdk/include/megaapi.h \
        sdk/include/megaapi_impl.h \
        sdk/include/mega/posix/meganet.h  \
        sdk/include/mega/posix/megasys.h  \
        sdk/include/mega/posix/megafs.h  \
        sdk/include/mega/posix/megawaiter.h \
        sdk/include/mega/android/androidFileSystem.h \
        sdk/include/mega/config-android.h \
        sdk/include/mega/mega_glob.h \
        sdk/include/mega/gfx/external.h \
        sdk/include/mega/thread/posixthread.h \
        sdk/include/mega/logging.h \
        sdk/include/mega/mega_http_parser.h \
        sdk/include/mega/mega_zxcvbn.h \
        sdk/include/mega/mediafileattribute.h \
        sdk/include/mega/mega_evt_tls.h \
        sdk/include/mega/mega_evt_queue.h \
        sdk/include/mega/raid.h \
        sdk/include/mega/raidproxy.h \
        sdk/include/mega/testhooks.h \
        sdk/include/mega/heartbeats.h \
        sdk/include/mega/textchat.h \
        sdk/include/mega/setandelement.h \
        sdk/include/mega/syncfilter.h \
        sdk/include/mega/mega_csv.h \
        sdk/include/mega/name_collision.h \
        sdk/include/mega/pwm_file_parser.h \
        sdk/include/mega/tlv.h \
        sdk/include/mega/user_attribute.h \
        sdk/include/mega/user_attribute_definition.h \
        sdk/include/mega/user_attribute_manager.h \
        sdk/include/mega/user_attribute_types.h

# impl layer headers
HEADERS += \
    sdk/include/impl/share.h

# impl layer sources
CPP_SOURCES += \
    sdk/src/impl/share.cpp

# FUSE (Common headers.)
HEADERS += \
    sdk/include/mega/fuse/common/fuse/common/activity_monitor.h \
    sdk/include/mega/fuse/common/fuse/common/activity_monitor_forward.h \
    sdk/include/mega/fuse/common/fuse/common/any_lock.h \
    sdk/include/mega/fuse/common/fuse/common/any_lock_forward.h \
    sdk/include/mega/fuse/common/fuse/common/any_lock_set.h \
    sdk/include/mega/fuse/common/fuse/common/any_lock_set_forward.h \
    sdk/include/mega/fuse/common/fuse/common/bind_handle.h \
    sdk/include/mega/fuse/common/fuse/common/bind_handle_forward.h \
    sdk/include/mega/fuse/common/fuse/common/client.h \
    sdk/include/mega/fuse/common/fuse/common/client_adapter.h \
    sdk/include/mega/fuse/common/fuse/common/client_callbacks.h \
    sdk/include/mega/fuse/common/fuse/common/client_forward.h \
    sdk/include/mega/fuse/common/fuse/common/database.h \
    sdk/include/mega/fuse/common/fuse/common/date_time.h \
    sdk/include/mega/fuse/common/fuse/common/date_time_forward.h \
    sdk/include/mega/fuse/common/fuse/common/error_or.h \
    sdk/include/mega/fuse/common/fuse/common/error_or_forward.h \
    sdk/include/mega/fuse/common/fuse/common/file_open_flag.h \
    sdk/include/mega/fuse/common/fuse/common/file_open_flag_forward.h \
    sdk/include/mega/fuse/common/fuse/common/inode_cache_flags.h \
    sdk/include/mega/fuse/common/fuse/common/inode_cache_flags_forward.h \
    sdk/include/mega/fuse/common/fuse/common/inode_id.h \
    sdk/include/mega/fuse/common/fuse/common/inode_id_forward.h \
    sdk/include/mega/fuse/common/fuse/common/inode_info.h \
    sdk/include/mega/fuse/common/fuse/common/inode_info_forward.h \
    sdk/include/mega/fuse/common/fuse/common/lock.h \
    sdk/include/mega/fuse/common/fuse/common/lock_forward.h \
    sdk/include/mega/fuse/common/fuse/common/lockable.h \
    sdk/include/mega/fuse/common/fuse/common/lockable_forward.h \
    sdk/include/mega/fuse/common/fuse/common/log_level.h \
    sdk/include/mega/fuse/common/fuse/common/log_level_forward.h \
    sdk/include/mega/fuse/common/fuse/common/logger.h \
    sdk/include/mega/fuse/common/fuse/common/logger_forward.h \
    sdk/include/mega/fuse/common/fuse/common/logging.h \
    sdk/include/mega/fuse/common/fuse/common/mount_event.h \
    sdk/include/mega/fuse/common/fuse/common/mount_event_forward.h \
    sdk/include/mega/fuse/common/fuse/common/mount_event_type.h \
    sdk/include/mega/fuse/common/fuse/common/mount_event_type_forward.h \
    sdk/include/mega/fuse/common/fuse/common/mount_flags.h \
    sdk/include/mega/fuse/common/fuse/common/mount_flags_forward.h \
    sdk/include/mega/fuse/common/fuse/common/mount_info.h \
    sdk/include/mega/fuse/common/fuse/common/mount_info_forward.h \
    sdk/include/mega/fuse/common/fuse/common/mount_inode_id.h \
    sdk/include/mega/fuse/common/fuse/common/mount_inode_id_forward.h \
    sdk/include/mega/fuse/common/fuse/common/mount_result.h \
    sdk/include/mega/fuse/common/fuse/common/mount_result_forward.h \
    sdk/include/mega/fuse/common/fuse/common/node_event.h \
    sdk/include/mega/fuse/common/fuse/common/node_event_forward.h \
    sdk/include/mega/fuse/common/fuse/common/node_event_observer.h \
    sdk/include/mega/fuse/common/fuse/common/node_event_observer_forward.h \
    sdk/include/mega/fuse/common/fuse/common/node_event_queue.h \
    sdk/include/mega/fuse/common/fuse/common/node_event_queue_forward.h \
    sdk/include/mega/fuse/common/fuse/common/node_event_type.h \
    sdk/include/mega/fuse/common/fuse/common/node_event_type_forward.h \
    sdk/include/mega/fuse/common/fuse/common/node_info.h \
    sdk/include/mega/fuse/common/fuse/common/node_info_forward.h \
    sdk/include/mega/fuse/common/fuse/common/normalized_path.h \
    sdk/include/mega/fuse/common/fuse/common/normalized_path_forward.h \
    sdk/include/mega/fuse/common/fuse/common/pending_callbacks.h \
    sdk/include/mega/fuse/common/fuse/common/query.h \
    sdk/include/mega/fuse/common/fuse/common/query_forward.h \
    sdk/include/mega/fuse/common/fuse/common/scoped_query.h \
    sdk/include/mega/fuse/common/fuse/common/scoped_query_forward.h \
    sdk/include/mega/fuse/common/fuse/common/service.h \
    sdk/include/mega/fuse/common/fuse/common/service_callbacks.h \
    sdk/include/mega/fuse/common/fuse/common/service_context.h \
    sdk/include/mega/fuse/common/fuse/common/service_context_forward.h \
    sdk/include/mega/fuse/common/fuse/common/service_flags.h \
    sdk/include/mega/fuse/common/fuse/common/service_flags_forward.h \
    sdk/include/mega/fuse/common/fuse/common/service_forward.h \
    sdk/include/mega/fuse/common/fuse/common/shared_mutex.h \
    sdk/include/mega/fuse/common/fuse/common/shared_mutex_forward.h \
    sdk/include/mega/fuse/common/fuse/common/task_executor.h \
    sdk/include/mega/fuse/common/fuse/common/task_executor_flags.h \
    sdk/include/mega/fuse/common/fuse/common/task_executor_flags_forward.h \
    sdk/include/mega/fuse/common/fuse/common/task_executor_forward.h \
    sdk/include/mega/fuse/common/fuse/common/task_queue.h \
    sdk/include/mega/fuse/common/fuse/common/task_queue_forward.h \
    sdk/include/mega/fuse/common/fuse/common/transaction.h \
    sdk/include/mega/fuse/common/fuse/common/transaction_forward.h \
    sdk/include/mega/fuse/common/fuse/common/type_traits.h \
    sdk/include/mega/fuse/common/fuse/common/upload.h \
    sdk/include/mega/fuse/common/fuse/common/upload_forward.h \
    sdk/include/mega/fuse/common/fuse/common/utility.h

# FUSE (Common sources.)
CPP_SOURCES += \
    sdk/src/fuse/common/activity_monitor.cpp \
    sdk/src/fuse/common/any_lock_set.cpp \
    sdk/src/fuse/common/bind_handle.cpp \
    sdk/src/fuse/common/client.cpp \
    sdk/src/fuse/common/client_adapter.cpp \
    sdk/src/fuse/common/client_adapter_with_sync.cpp \
    sdk/src/fuse/common/database.cpp \
    sdk/src/fuse/common/date_time.cpp \
    sdk/src/fuse/common/inode_id.cpp \
    sdk/src/fuse/common/inode_info.cpp \
    sdk/src/fuse/common/log_level.cpp \
    sdk/src/fuse/common/logger.cpp \
    sdk/src/fuse/common/mount_event.cpp \
    sdk/src/fuse/common/mount_event_type.cpp \
    sdk/src/fuse/common/mount_flags.cpp \
    sdk/src/fuse/common/mount_info.cpp \
    sdk/src/fuse/common/mount_inode_id.cpp \
    sdk/src/fuse/common/mount_result.cpp \
    sdk/src/fuse/common/node_event_type.cpp \
    sdk/src/fuse/common/normalized_path.cpp \
    sdk/src/fuse/common/pending_callbacks.cpp \
    sdk/src/fuse/common/query.cpp \
    sdk/src/fuse/common/scoped_query.cpp \
    sdk/src/fuse/common/service.cpp \
    sdk/src/fuse/common/service_context.cpp \
    sdk/src/fuse/common/shared_mutex.cpp \
    sdk/src/fuse/common/task_executor.cpp \
    sdk/src/fuse/common/task_queue.cpp \
    sdk/src/fuse/common/transaction.cpp \
    sdk/src/fuse/common/utility.cpp

# third party layer headers
HEADERS += \
    sdk/third_party/ccronexpr/ccronexpr.h

# third party layer sources
CPP_SOURCES += \
    sdk/third_party/ccronexpr/ccronexpr.cpp

# FUSE (Dummy headers.)
HEADERS += \
    sdk/src/fuse/unsupported/mega/fuse/platform/service_context.h

# FUSE (Dummy sources.)
CPP_SOURCES += \
    sdk/src/fuse/unsupported/service.cpp \
    sdk/src/fuse/unsupported/service_context.cpp

OBJECTS=$(CPP_SOURCES:.cpp=.o) $(C_SOURCES:.c=.o)
C_WRAPPER_SOURCES = sdk/src/megaapi.cpp sdk/src/megaapi_impl.cpp
C_WRAPPER_OBJECTS = sdk/src/megaapi.o sdk/src/megaapi_impl.o

PYTHON_WRAPS=python_wrap.cxx
PYTHON_HEADERS=python_wrap.h 
PYTHON_OBJECTS=python_wrap.o
PYTHON_OUTPUT_PATH=python/
PYTHON_BINDINGS=$(addprefix $(PYTHON_OUTPUT_PATH), mega.py)
PYTHON_LIBRARY=$(addprefix $(PYTHON_OUTPUT_PATH),_mega.so)


JAVA_PACKAGE_NAME=nz.mega.sdk
JAVA_OUTPUT_PATH=$(JAVA_BASE_OUTPUT_PATH)/$(subst .,/,$(JAVA_PACKAGE_NAME))
JAVA_LIBRARY_OUTPUT_PATH=java
JAVA_LIBRARY=$(addprefix $(JAVA_LIBRARY_OUTPUT_PATH)/,libmega.so)

JAVA_WRAPS=java_wrap.cxx 
JAVA_HEADERS=java_wrap.h  
JAVA_OBJECTS=java_wrap.o

JAVA_BINDINGS=$(addprefix $(JAVA_OUTPUT_PATH)/, \
				AccountBalance.java BalanceList.java MegaApi.java MegaGlobalListener.java \
				MegaRequestListener.java NodeList.java ShareList.java UserList.java \
				AccountDetails.java mega.java MegaTransfer.java StringList.java \
				AccountPurchase.java megaJNI.java MegaTransferListener.java  PurchaseList.java \
				TransactionList.java AccountSession.java MegaListener.java SessionList.java \
				TreeProcessor.java AccountTransaction.java MegaError.java MegaRequest.java \
				Node.java Share.java User.java)

SWIG_INTERFACE=sdk/bindings/megaapi.i<|MERGE_RESOLUTION|>--- conflicted
+++ resolved
@@ -36,13 +36,9 @@
     sdk/src/share.cpp \
     sdk/src/sharenodekeys.cpp \
     sdk/src/sync.cpp \
-<<<<<<< HEAD
-    sdk/src/syncinternals.cpp \
-=======
     sdk/src/syncinternals/syncinternals.cpp \
     sdk/src/syncinternals/syncuploadthrottlingfile.cpp \
     sdk/src/syncinternals/syncuploadthrottlingmanager.cpp \
->>>>>>> 390f7cac
     sdk/src/transfer.cpp \
     sdk/src/transferslot.cpp \
     sdk/src/transferstats.cpp \
@@ -109,15 +105,11 @@
         sdk/include/mega/share.h \
         sdk/include/mega/sharenodekeys.h \
         sdk/include/mega/sync.h \
-<<<<<<< HEAD
-        sdk/include/mega/syncinternals.h \
-=======
         sdk/include/mega/syncinternals/syncinternals_logging.h \
         sdk/include/mega/syncinternals/syncinternals.h \
         sdk/include/mega/syncinternals/synciuploadthrottlingmanager.h \
         sdk/include/mega/syncinternals/syncuploadthrottlingfile.h \
         sdk/include/mega/syncinternals/syncuploadthrottlingmanager.h \
->>>>>>> 390f7cac
         sdk/include/mega/transfer.h \
         sdk/include/mega/transferslot.h \
         sdk/include/mega/transferstats.h \
