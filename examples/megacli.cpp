/**
 * @file examples/megaclient.cpp
 * @brief Sample application, interactive GNU Readline CLI
 *
 * (c) 2013-2014 by Mega Limited, Auckland, New Zealand
 *
 * This file is part of the MEGA SDK - Client Access Engine.
 *
 * Applications using the MEGA API must present a valid application key
 * and comply with the the rules set forth in the Terms of Service.
 *
 * The MEGA SDK is distributed in the hope that it will be useful,
 * but WITHOUT ANY WARRANTY; without even the implied warranty of
 * MERCHANTABILITY or FITNESS FOR A PARTICULAR PURPOSE.
 *
 * @copyright Simplified (2-clause) BSD License.
 *
 * You should have received a copy of the license along with this
 * program.
 */

#include "mega.h"
#include "megacli.h"
#include <fstream>
#include <bitset>

#if defined(_WIN32) && defined(_DEBUG)
// so we can delete a secret internal CrytpoPP singleton
#include <cryptopp\osrng.h>
#endif

#define USE_VARARGS
#define PREFER_STDARG

#ifndef NO_READLINE
#include <signal.h>
#include <readline/readline.h>
#include <readline/history.h>
#endif

#if (__cplusplus >= 201703L)
    #include <filesystem>
    namespace fs = std::filesystem;
    #define USE_FILESYSTEM
#elif !defined(__MINGW32__) && !defined(__ANDROID__) && (!defined(__GNUC__) || (__GNUC__*100+__GNUC_MINOR__) >= 503)
#define USE_FILESYSTEM
#ifdef WIN32
    #include <filesystem>
    namespace fs = std::experimental::filesystem;
#else
    #include <experimental/filesystem>
    namespace fs = std::experimental::filesystem;
#endif
#endif

#include <regex>

#ifdef USE_FREEIMAGE
#include "mega/gfx/freeimage.h"
#endif

namespace ac = ::mega::autocomplete;

#include <iomanip>

using namespace mega;
using std::cout;
using std::cerr;
using std::endl;
using std::flush;
using std::ifstream;
using std::ofstream;
using std::setw;
using std::hex;
using std::dec;

MegaClient* client;
MegaClient* clientFolder;

int gNextClientTag = 1;
std::map<int, std::function<void(Node*)>> gOnPutNodeTag;

bool gVerboseMode = false;

// new account signup e-mail address and name
static string signupemail, signupname;

// true by default, to register a new account v2 (false means account v1)
bool signupV2 = true;

// signup code being confirmed
static string signupcode;

// signup password challenge and encrypted master key
static byte signuppwchallenge[SymmCipher::KEYLENGTH], signupencryptedmasterkey[SymmCipher::KEYLENGTH];

// password recovery e-mail address and code being confirmed
static string recoveryemail, recoverycode;

// password recovery code requires MK or not
static bool hasMasterKey;

// master key for password recovery
static byte masterkey[SymmCipher::KEYLENGTH];

// change email link to be confirmed
static string changeemail, changecode;

// import welcome pdf at account creation
static bool pdf_to_import = false;

// public link information
static string publiclink;

// local console
Console* console;

// loading progress of lengthy API responses
int responseprogress = -1;

//2FA pin attempts
int attempts = 0;

//Ephemeral account plus plus
std::string ephemeralFirstname;
std::string ephemeralLastName;

#ifdef ENABLE_SYNC

// converts the given sync configuration to a string
std::string syncConfigToString(const SyncConfig& config)
{
    std::string description(Base64Str<MegaClient::BACKUPHANDLE>(config.getBackupId()));
    if (config.getType() == SyncConfig::TYPE_TWOWAY)
    {
        description.append(" TWOWAY");
    }
    else if (config.getType() == SyncConfig::TYPE_UP)
    {
        description.append(" UP");
    }
    else if (config.getType() == SyncConfig::TYPE_DOWN)
    {
        description.append(" DOWN");
    }
    return description;
}

#endif

static const char* getAccessLevelStr(int access)
{
    switch(access)
    {
    case ACCESS_UNKNOWN:
        return "unkown";
    case RDONLY:
        return "read-only";
    case RDWR:
        return "read/write";
    case FULL:
        return "full access";
    case OWNER:
        return "owner access";
    case OWNERPRELOGIN:
        return "owner (prelogin) access";
    default:
        return "UNDEFINED";
    }
}

const char* errorstring(error e)
{
    switch (e)
    {
        case API_OK:
            return "No error";
        case API_EINTERNAL:
            return "Internal error";
        case API_EARGS:
            return "Invalid argument";
        case API_EAGAIN:
            return "Request failed, retrying";
        case API_ERATELIMIT:
            return "Rate limit exceeded";
        case API_EFAILED:
            return "Transfer failed";
        case API_ETOOMANY:
            return "Too many concurrent connections or transfers";
        case API_ERANGE:
            return "Out of range";
        case API_EEXPIRED:
            return "Expired";
        case API_ENOENT:
            return "Not found";
        case API_ECIRCULAR:
            return "Circular linkage detected";
        case API_EACCESS:
            return "Access denied";
        case API_EEXIST:
            return "Already exists";
        case API_EINCOMPLETE:
            return "Incomplete";
        case API_EKEY:
            return "Invalid key/integrity check failed";
        case API_ESID:
            return "Bad session ID";
        case API_EBLOCKED:
            return "Blocked";
        case API_EOVERQUOTA:
            return "Over quota";
        case API_ETEMPUNAVAIL:
            return "Temporarily not available";
        case API_ETOOMANYCONNECTIONS:
            return "Connection overflow";
        case API_EWRITE:
            return "Write error";
        case API_EREAD:
            return "Read error";
        case API_EAPPKEY:
            return "Invalid application key";
        case API_EGOINGOVERQUOTA:
            return "Not enough quota";
        case API_EMFAREQUIRED:
            return "Multi-factor authentication required";
        case API_EMASTERONLY:
            return "Access denied for users";
        case API_EBUSINESSPASTDUE:
            return "Business account has expired";
        case API_EPAYWALL:
            return "Over Disk Quota Paywall";
        default:
            return "Unknown error";
    }
}

AppFile::AppFile()
{
    static int nextseqno;

    seqno = ++nextseqno;
}

// transfer start
void AppFilePut::start()
{
}

void AppFileGet::start()
{
}

// transfer completion
void AppFileGet::completed(Transfer*, LocalNode*)
{
    // (at this time, the file has already been placed in the final location)
    delete this;
}

// transfer terminated - too many failures, or unrecoverable failure, or cancelled
void AppFileGet::terminated()
{
    delete this;
}

void AppFilePut::completed(Transfer* t, LocalNode*)
{
    // perform standard completion (place node in user filesystem etc.)
    File::completed(t, NULL);

    delete this;
}

// transfer terminated - too many failures, or unrecoverable failure, or cancelled
void AppFilePut::terminated()
{
    delete this;
}

AppFileGet::~AppFileGet()
{
    appxferq[GET].erase(appxfer_it);
}

AppFilePut::~AppFilePut()
{
    appxferq[PUT].erase(appxfer_it);
}

void AppFilePut::displayname(string* dname)
{
    *dname = localname.toName(*transfer->client->fsaccess);
}

// transfer progress callback
void AppFile::progress()
{
}

static void displaytransferdetails(Transfer* t, const char* action)
{
    string name;

    for (file_list::iterator it = t->files.begin(); it != t->files.end(); it++)
    {
        if (it != t->files.begin())
        {
            cout << "/";
        }

        (*it)->displayname(&name);
        cout << name;
    }

    cout << ": " << (t->type == GET ? "Incoming" : "Outgoing") << " file transfer " << action;
}

// a new transfer was added
void DemoApp::transfer_added(Transfer* /*t*/)
{
}

// a queued transfer was removed
void DemoApp::transfer_removed(Transfer* t)
{
    displaytransferdetails(t, "removed\n");
}

void DemoApp::transfer_update(Transfer* /*t*/)
{
    // (this is handled in the prompt logic)
}

void DemoApp::transfer_failed(Transfer* t, const Error& e, dstime)
{
    displaytransferdetails(t, "failed (");
    if (e == API_ETOOMANY && e.hasExtraInfo())
    {
         cout << getExtraInfoErrorString(e) << ")" << endl;
    }
    else
    {
        cout << errorstring(e) << ")" << endl;
    }
}

void DemoApp::transfer_complete(Transfer* t)
{
    if (gVerboseMode)
    {
        displaytransferdetails(t, "completed, ");

        if (t->slot)
        {
            cout << t->slot->progressreported * 10 / (1024 * (Waiter::ds - t->slot->starttime + 1)) << " KB/s" << endl;
        }
        else
        {
            cout << "delayed" << endl;
        }
    }
}

// transfer about to start - make final preparations (determine localfilename, create thumbnail for image upload)
void DemoApp::transfer_prepare(Transfer* t)
{
    if (gVerboseMode)
    {
        displaytransferdetails(t, "starting\n");
    }

    if (t->type == GET)
    {
        // only set localfilename if the engine has not already done so
        if (t->localfilename.empty())
        {
            client->fsaccess->tmpnamelocal(t->localfilename);
        }
    }
}

#ifdef ENABLE_SYNC
<<<<<<< HEAD
static void syncstat(Sync* sync)
{
    cout << ", " << sync->localnodes[FILENODE] << " file(s) and "
         << sync->localnodes[FOLDERNODE] << " folder(s)" << endl;
}
=======
>>>>>>> 793e54fa

void DemoApp::syncupdate_stateconfig(handle backupId)
{
    cout << "Sync config updated: " << toHandle(backupId) << endl;
}


void DemoApp::syncupdate_active(handle backupId, bool active)
{
    cout << "Sync is now active: " << active << endl;
}

void DemoApp::sync_auto_resume_result(const UnifiedSync& s, bool attempted, bool hadAnError)
{
    handle backupId = s.mConfig.getBackupId();
    if (attempted)
    {
        cout << "Sync - autoresumed " << toHandle(backupId) << " " << s.mConfig.getLocalPath().toPath(*client->fsaccess)  << " enabled: "
             << s.mConfig.getEnabled()  << " syncError: " << s.mConfig.getError()
             << " hadAnErrorBefore: " << hadAnError << " Running: " << !!s.mSync << endl;
    }
    else
    {
        cout << "Sync - autoloaded " << toHandle(backupId) << " " << s.mConfig.getLocalPath().toPath(*client->fsaccess) << " enabled: "
            << s.mConfig.getEnabled() << " syncError: " << s.mConfig.getError()
            << " hadAnErrorBefore: " << hadAnError << " Running: " << !!s.mSync << endl;
    }
}

void DemoApp::sync_removed(handle backupId)
{
    cout << "Sync - removed: " << toHandle(backupId) << endl;

}

void DemoApp::syncupdate_scanning(bool active)
{
    if (active)
    {
        cout << "Sync - scanning local files and folders" << endl;
    }
    else
    {
        cout << "Sync - scan completed" << endl;
    }
}

<<<<<<< HEAD
void DemoApp::syncupdate_syncing(bool active)
{
    if (active)
    {
        cout << "Sync - syncs are busy" << endl;
    }
    else
    {
        cout << "Sync - syncs are idle" << endl;
    }
}

void DemoApp::syncupdate_stalled(bool stalled)
{
    if (stalled)
    {
        cout << "Sync - stalled" << endl;
    }
    else
    {
        cout << "Sync - stall ended" << endl;
    }
}

void DemoApp::syncupdate_conflicts(bool conflicts)
{
    if (conflicts)
    {
        cout << "Sync - conflicting paths detected" << endl;
    }
    else
    {
        cout << "Sync - all conflicting paths resolved" << endl;
    }
}

// flags to turn off cout output that can be too volumnous/time consuming
bool syncout_local_change_detection = true;
bool syncout_remote_change_detection = true;
bool syncout_transfer_activity = true;
bool syncout_folder_sync_state = false;

// sync update callbacks are for informational purposes only and must not change or delete the sync itself
void DemoApp::syncupdate_local_folder_addition(Sync* sync, const LocalPath& path)
{
    if (syncout_local_change_detection)
    {
        cout << "Sync - local folder addition detected: " << path.toPath(*client->fsaccess);
        syncstat(sync);
    }
}

void DemoApp::syncupdate_local_folder_deletion(Sync* sync, const LocalPath& path)
{
    if (syncout_local_change_detection)
    {
        cout << "Sync - local folder deletion detected: " << path.toPath(*client->fsaccess);
        syncstat(sync);
    }
}

void DemoApp::syncupdate_local_file_addition(Sync* sync, const LocalPath& path)
{
    if (syncout_local_change_detection)
    {
        cout << "Sync - local file addition detected: " << path.toPath(*client->fsaccess);
        syncstat(sync);
    }
}

void DemoApp::syncupdate_local_file_deletion(Sync* sync, const LocalPath& path)
{
    if (syncout_local_change_detection)
    {
        cout << "Sync - local file deletion detected: " << path.toPath(*client->fsaccess);
        syncstat(sync);
    }
}

void DemoApp::syncupdate_local_file_change(Sync* sync, const LocalPath& path)
{
    if (syncout_local_change_detection)
    {
        cout << "Sync - local file change detected: " << path.toPath(*client->fsaccess);
        syncstat(sync);
    }
}

void DemoApp::syncupdate_local_move(Sync*, const LocalPath& oldPath, const LocalPath& newPath)
{
    if (syncout_local_change_detection)
    {
        cout << "Sync - local rename/move " << oldPath.toPath(*client->fsaccess) << " -> " << newPath.toPath(*client->fsaccess) << endl;
    }
}

=======
>>>>>>> 793e54fa
void DemoApp::syncupdate_local_lockretry(bool locked)
{
    if (locked)
    {
        cout << "Sync - waiting for local filesystem lock" << endl;
    }
    else
    {
        cout << "Sync - local filesystem lock issue resolved, continuing..." << endl;
    }
}

<<<<<<< HEAD
void DemoApp::syncupdate_remote_move(Sync *, Node *n, Node *prevparent)
{
    if (syncout_remote_change_detection)
    {
        cout << "Sync - remote move " << n->displayname() << ": " << (prevparent ? prevparent->displayname() : "?") <<
            " -> " << (n->parent ? n->parent->displayname() : "?") << endl;
    }
}

void DemoApp::syncupdate_remote_rename(Sync *, Node *n, const char *prevname)
{
    if (syncout_remote_change_detection)
    {
        cout << "Sync - remote rename " << prevname << " -> " << n->displayname() << endl;
    }
}

void DemoApp::syncupdate_remote_folder_addition(Sync *, Node* n)
{
    if (syncout_remote_change_detection)
    {
        cout << "Sync - remote folder addition detected " << n->displayname() << endl;
    }
}

void DemoApp::syncupdate_remote_file_addition(Sync *, Node* n)
{
    if (syncout_remote_change_detection)
    {
        cout << "Sync - remote file addition detected " << n->displayname() << endl;
    }
}

void DemoApp::syncupdate_remote_folder_deletion(Sync *, Node* n)
{
    if (syncout_remote_change_detection)
    {
        cout << "Sync - remote folder deletion detected " << n->displayname() << endl;
    }
}

void DemoApp::syncupdate_remote_file_deletion(Sync *, Node* n)
{
    if (syncout_remote_change_detection)
    {
        cout << "Sync - remote file deletion detected " << n->displayname() << endl;
    }
}

void DemoApp::syncupdate_get(Sync*, Node *, const char* path)
{
    if (syncout_transfer_activity)
    {
        cout << "Sync - requesting file " << path << endl;
    }
}

void DemoApp::syncupdate_put(Sync*, const char* path)
{
    if (syncout_transfer_activity)
    {
        cout << "Sync - sending file " << path << endl;
    }
}

void DemoApp::syncupdate_remote_copy(Sync*, const char* name)
{
    if (syncout_transfer_activity)
    {
        cout << "Sync - creating remote file " << name << " by copying existing remote file" << endl;
    }
}

=======
>>>>>>> 793e54fa
static const char* treestatename(treestate_t ts)
{
    switch (ts)
    {
        case TREESTATE_NONE:
            return "None/Undefined";
        case TREESTATE_SYNCED:
            return "Synced";
        case TREESTATE_PENDING:
            return "Pending";
        case TREESTATE_SYNCING:
            return "Syncing";
    }

    return "UNKNOWN";
}

void DemoApp::syncupdate_treestate(LocalNode* l)
{
    if (syncout_folder_sync_state)
    {
        if (l->type != FILENODE)
        {
            cout << "Sync - state change of folder " << l->getLocalPath().toPath() << " to " << treestatename(l->ts) << endl;
        }
    }
}

// generic name filter
// FIXME: configurable regexps
static bool is_syncable(const char* name)
{
    return *name != '.' && *name != '~' && strcmp(name, "Thumbs.db") && strcmp(name, "desktop.ini");
}

// determines whether remote node should be synced
bool DemoApp::sync_syncable(Sync *, const char *, LocalPath&, Node *n)
{
    return is_syncable(n->displayname());
}

// determines whether local file should be synced
bool DemoApp::sync_syncable(Sync *, const char *name, LocalPath&)
{
    return is_syncable(name);
}
#endif

AppFileGet::AppFileGet(Node* n, NodeHandle ch, byte* cfilekey, m_off_t csize, m_time_t cmtime, string* cfilename,
                       string* cfingerprint, const string& targetfolder)
{
    if (n)
    {
        h = n->nodeHandle();
        hprivate = true;

        *(FileFingerprint*) this = *n;
        name = n->displayname();
    }
    else
    {
        h = ch;
        memcpy(filekey, cfilekey, sizeof filekey);
        hprivate = false;

        size = csize;
        mtime = cmtime;

        if (!cfingerprint->size() || !unserializefingerprint(cfingerprint))
        {
            memcpy(crc.data(), filekey, sizeof crc);
        }

        name = *cfilename;
    }

    localname = LocalPath::fromName(name, *client->fsaccess, client->fsaccess->getlocalfstype(LocalPath::fromPath(name, *client->fsaccess)));
    if (!targetfolder.empty())
    {
        string s = targetfolder;
        localname.prependWithSeparator(LocalPath::fromPath(s, *client->fsaccess));
    }
}

AppFilePut::AppFilePut(const LocalPath& clocalname, NodeHandle ch, const char* ctargetuser)
{
    // full local path
    localname = clocalname;

    // target parent node
    h = ch;

    // target user
    targetuser = ctargetuser;

    name = clocalname.leafName().toName(*client->fsaccess);
}

// user addition/update (users never get deleted)
void DemoApp::users_updated(User** u, int count)
{
    if (count == 1)
    {
        cout << "1 user received or updated" << endl;
    }
    else
    {
        cout << count << " users received or updated" << endl;
    }

    if (u)
    {
        User* user;
        for (int i = 0; i < count; i++)
        {
            user = u[i];
            cout << "User " << user->email;
            if (user->getTag()) // false if external change
            {
                cout << " has been changed by your own client" << endl;
            }
            else
            {
                cout << " has been changed externally" << endl;
            }
        }
    }
}

bool notifyAlerts = true;

string displayUser(handle user, MegaClient* mc)
{
    User* u = mc->finduser(user);
    return u ? u->email : "<user not found>";
}

string displayTime(m_time_t t)
{
    char timebuf[32];
    struct tm tmptr;
    m_localtime(t, &tmptr);
    strftime(timebuf, sizeof timebuf, "%c", &tmptr);
    return timebuf;
}

void printAlert(UserAlert::Base& b)
{
    string header, title;
    b.text(header, title, client);
    cout << "**alert " << b.id << ": " << header << " - " << title << " [at " << displayTime(b.timestamp) << "]" << " seen: " << b.seen << endl;
}

void DemoApp::useralerts_updated(UserAlert::Base** b, int count)
{
    if (b && notifyAlerts)
    {
        for (int i = 0; i < count; ++i)
        {
            if (!b[i]->seen)
            {
                printAlert(*b[i]);
            }
        }
    }
}


#ifdef ENABLE_CHAT

void DemoApp::chatcreate_result(TextChat *chat, error e)
{
    if (e)
    {
        cout << "Chat creation failed (" << errorstring(e) << ")" << endl;
    }
    else
    {
        cout << "Chat created successfully" << endl;
        printChatInformation(chat);
        cout << endl;
    }
}

void DemoApp::chatinvite_result(error e)
{
    if (e)
    {
        cout << "Chat invitation failed (" << errorstring(e) << ")" << endl;
    }
    else
    {
        cout << "Chat invitation successful" << endl;
    }
}

void DemoApp::chatremove_result(error e)
{
    if (e)
    {
        cout << "Peer removal failed (" << errorstring(e) << ")" << endl;
    }
    else
    {
        cout << "Peer removal successful" << endl;
    }
}

void DemoApp::chaturl_result(string *url, error e)
{
    if (e)
    {
        cout << "Chat URL retrieval failed (" << errorstring(e) << ")" << endl;
    }
    else
    {
        cout << "Chat URL: " << *url << endl;
    }
}

void DemoApp::chatgrantaccess_result(error e)
{
    if (e)
    {
        cout << "Grant access to node failed (" << errorstring(e) << ")" << endl;
    }
    else
    {
        cout << "Access to node granted successfully" << endl;
    }
}

void DemoApp::chatremoveaccess_result(error e)
{
    if (e)
    {
        cout << "Revoke access to node failed (" << errorstring(e) << ")" << endl;
    }
    else
    {
        cout << "Access to node removed successfully" << endl;
    }
}

void DemoApp::chatupdatepermissions_result(error e)
{
    if (e)
    {
        cout << "Permissions update failed (" << errorstring(e) << ")" << endl;
    }
    else
    {
        cout << "Permissions updated successfully" << endl;
    }
}

void DemoApp::chattruncate_result(error e)
{
    if (e)
    {
        cout << "Truncate message/s failed (" << errorstring(e) << ")" << endl;
    }
    else
    {
        cout << "Message/s truncated successfully" << endl;
    }
}

void DemoApp::chatsettitle_result(error e)
{
    if (e)
    {
        cout << "Set title failed (" << errorstring(e) << ")" << endl;
    }
    else
    {
        cout << "Title updated successfully" << endl;
    }
}

void DemoApp::chatpresenceurl_result(string *url, error e)
{
    if (e)
    {
        cout << "Presence URL retrieval failed (" << errorstring(e) << ")" << endl;
    }
    else
    {
        cout << "Presence URL: " << *url << endl;
    }
}

void DemoApp::chatlink_result(handle h, error e)
{
    if (e)
    {
        cout << "Chat link failed (" << errorstring(e) << ")" << endl;
    }
    else
    {
        if (ISUNDEF(h))
        {
            cout << "Chat link deleted successfully" << endl;
        }
        else
        {
            char hstr[sizeof(handle) * 4 / 3 + 4];
            Base64::btoa((const byte *)&h, MegaClient::CHATLINKHANDLE, hstr);
            cout << "Chat link: " << hstr << endl;
        }
    }
}

void DemoApp::chatlinkclose_result(error e)
{
    if (e)
    {
        cout << "Set private mode for chat failed  (" << errorstring(e) << ")" << endl;
    }
    else
    {
        cout << "Private mode successfully set" << endl;
    }
}

void DemoApp::chatlinkurl_result(handle chatid, int shard, string *url, string *ct, int, m_time_t ts, error e)
{
    if (e)
    {
        cout << "URL request for chat-link failed (" << errorstring(e) << ")" << endl;
    }
    else
    {
        char idstr[sizeof(handle) * 4 / 3 + 4];
        Base64::btoa((const byte *)&chatid, MegaClient::CHATHANDLE, idstr);
        cout << "Chatid: " << idstr << " (shard " << shard << ")" << endl;
        cout << "URL for chat-link: " << url->c_str() << endl;
        cout << "Encrypted chat-topic: " << ct->c_str() << endl;
        cout << "Creation timestamp: " << ts << endl;
    }
}

void DemoApp::chatlinkjoin_result(error e)
{
    if (e)
    {
        cout << "Join to openchat failed (" << errorstring(e) << ")" << endl;
    }
    else
    {
        cout << "Joined to openchat successfully." << endl;
    }
}

void DemoApp::chats_updated(textchat_map *chats, int count)
{
    if (count == 1)
    {
        cout << "1 chat received or updated" << endl;
    }
    else
    {
        cout << count << " chats received or updated" << endl;
    }

    if (chats)
    {
        textchat_map::iterator it;
        for (it = chats->begin(); it != chats->end(); it++)
        {
            printChatInformation(it->second);
        }
    }
}

void DemoApp::printChatInformation(TextChat *chat)
{
    if (!chat)
    {
        return;
    }

    cout << "Chat ID: " << Base64Str<sizeof(handle)>(chat->id) << endl;
    cout << "\tOwn privilege level: " << DemoApp::getPrivilegeString(chat->priv) << endl;
    cout << "\tCreation ts: " << chat->ts << endl;
    cout << "\tChat shard: " << chat->shard << endl;
    if (chat->group)
    {
        cout << "\tGroup chat: yes" << endl;
    }
    else
    {
        cout << "\tGroup chat: no" << endl;
    }
    if (chat->isFlagSet(TextChat::FLAG_OFFSET_ARCHIVE))
    {
        cout << "\tArchived chat: yes" << endl;
    }
    else
    {
        cout << "\tArchived chat: no" << endl;
    }
    if (chat->publicchat)
    {
        cout << "\tPublic chat: yes" << endl;
        cout << "\tUnified key: " << chat->unifiedKey.c_str() << endl;
    }
    else
    {
        cout << "\tPublic chat: no" << endl;
    }
    cout << "\tPeers:";

    if (chat->userpriv)
    {
        cout << "\t\t(userhandle)\t(privilege level)" << endl;
        for (unsigned i = 0; i < chat->userpriv->size(); i++)
        {
            Base64Str<sizeof(handle)> hstr(chat->userpriv->at(i).first);
            cout << "\t\t\t" << hstr;
            cout << "\t" << DemoApp::getPrivilegeString(chat->userpriv->at(i).second) << endl;
        }
    }
    else
    {
        cout << " no peers (only you as participant)" << endl;
    }
    if (chat->tag)
    {
        cout << "\tIs own change: yes" << endl;
    }
    else
    {
        cout << "\tIs own change: no" << endl;
    }
    if (!chat->title.empty())
    {
        cout << "\tTitle: " << chat->title.c_str() << endl;
    }
}

string DemoApp::getPrivilegeString(privilege_t priv)
{
    switch (priv)
    {
    case PRIV_STANDARD:
        return "PRIV_STANDARD (standard access)";
    case PRIV_MODERATOR:
        return "PRIV_MODERATOR (moderator)";
    case PRIV_RO:
        return "PRIV_RO (read-only)";
    case PRIV_RM:
        return "PRIV_RM (removed)";
    case PRIV_UNKNOWN:
    default:
        return "PRIV_UNKNOWN";
    }
}

#endif


void DemoApp::pcrs_updated(PendingContactRequest** list, int count)
{
    int deletecount = 0;
    int updatecount = 0;
    if (list != NULL)
    {
        for (int i = 0; i < count; i++)
        {
            if (list[i]->changed.deleted)
            {
                deletecount++;
            }
            else
            {
                updatecount++;
            }
        }
    }
    else
    {
        // All pcrs are updated
        for (handlepcr_map::iterator it = client->pcrindex.begin(); it != client->pcrindex.end(); it++)
        {
            if (it->second->changed.deleted)
            {
                deletecount++;
            }
            else
            {
                updatecount++;
            }
        }
    }

    if (deletecount != 0)
    {
        cout << deletecount << " pending contact request" << (deletecount != 1 ? "s" : "") << " deleted" << endl;
    }
    if (updatecount != 0)
    {
        cout << updatecount << " pending contact request" << (updatecount != 1 ? "s" : "") << " received or updated" << endl;
    }
}

void DemoApp::setattr_result(handle, Error e)
{
    if (e)
    {
        cout << "Node attribute update failed (" << errorstring(e) << ")" << endl;
    }
}

void DemoApp::rename_result(handle, error e)
{
    if (e)
    {
        cout << "Node move failed (" << errorstring(e) << ")" << endl;
    }
}

void DemoApp::unlink_result(handle, error e)
{
    if (e)
    {
        cout << "Node deletion failed (" << errorstring(e) << ")" << endl;
    }
}

void DemoApp::fetchnodes_result(const Error& e)
{
    if (e)
    {
        if (e == API_ENOENT && e.hasExtraInfo())
        {
            cout << "File/folder retrieval failed: " << getExtraInfoErrorString(e) << endl;
        }
        else
        {
            cout << "File/folder retrieval failed (" << errorstring(e) << ")" << endl;
        }
        pdf_to_import = false;
    }
    else
    {
        // check if we fetched a folder link and the key is invalid
        if (client->loggedinfolderlink())
        {
            if (client->isValidFolderLink())
            {
                cout << "Folder link loaded correctly." << endl;
            }
            else
            {
                assert(client->nodebyhandle(client->rootnodes[0]));   // node is there, but cannot be decrypted
                cout << "File/folder retrieval succeed, but encryption key is wrong." << endl;
            }
        }

        if (pdf_to_import)
        {
            client->getwelcomepdf();
        }

        if (client->ephemeralSessionPlusPlus)
        {
            client->putua(ATTR_FIRSTNAME, (const byte*)ephemeralFirstname.c_str(), unsigned(ephemeralFirstname.size()));
            client->putua(ATTR_LASTNAME, (const byte*)ephemeralLastName.c_str(), unsigned(ephemeralLastName.size()));
        }
    }
}

void DemoApp::putnodes_result(const Error& e, targettype_t t, vector<NewNode>& nn, bool targetOverride)
{
    if (t == USER_HANDLE)
    {
        if (!e)
        {
            cout << "Success." << endl;
        }
    }

    if (pdf_to_import)   // putnodes from openfilelink_result()
    {
        if (!e)
        {
            cout << "Welcome PDF file has been imported successfully." << endl;
        }
        else
        {
            cout << "Failed to import Welcome PDF file" << endl;
        }

        pdf_to_import = false;
        return;
    }

    if (e)
    {
        cout << "Node addition failed (" << errorstring(e) << ")" << endl;
    }

    if (targetOverride)
    {
        cout << "Target folder has changed!" << endl;
    }

    auto i = gOnPutNodeTag.find(client->restag);
    if (i != gOnPutNodeTag.end())
    {
        if (client->nodenotify.size())
        {
            Node* n = client->nodenotify.back();  // same trick as the intermediate layer - only works when puts are one node at a time.
            i->second(n);
            gOnPutNodeTag.erase(i);
        }
    }
}

void DemoApp::setpcr_result(handle h, error e, opcactions_t action)
{
    if (e)
    {
        cout << "Outgoing pending contact request failed (" << errorstring(e) << ")" << endl;
    }
    else
    {
        if (h == UNDEF)
        {
            // must have been deleted
            cout << "Outgoing pending contact request " << (action == OPCA_DELETE ? "deleted" : "reminded") << " successfully" << endl;
        }
        else
        {
            cout << "Outgoing pending contact request succeeded, id: " << Base64Str<MegaClient::PCRHANDLE>(h) << endl;
        }
    }
}

void DemoApp::updatepcr_result(error e, ipcactions_t action)
{
    if (e)
    {
        cout << "Incoming pending contact request update failed (" << errorstring(e) << ")" << endl;
    }
    else
    {
        string labels[3] = {"accepted", "denied", "ignored"};
        cout << "Incoming pending contact request successfully " << labels[(int)action] << endl;
    }
}

void DemoApp::fa_complete(handle h, fatype type, const char* /*data*/, uint32_t len)
{
    cout << "Got attribute of type " << type << " (" << len << " byte(s))";
    Node *n = client->nodebyhandle(h);
    if (n)
    {
        cout << " for " << n->displayname() << endl;
    }
}

int DemoApp::fa_failed(handle, fatype type, int retries, error e)
{
    cout << "File attribute retrieval of type " << type << " failed (retries: " << retries << ") error: " << e << endl;

    return retries > 2;
}

void DemoApp::putfa_result(handle, fatype, error e)
{
    if (e)
    {
        cout << "File attribute attachment failed (" << errorstring(e) << ")" << endl;
    }
}

void DemoApp::removecontact_result(error e)
{
    if (e)
    {
        cout << "Contact removal failed (" << errorstring(e) << ")" << endl;
    }
    else
    {
        cout << "Success." << endl;
    }
}

void DemoApp::putua_result(error e)
{
    if (e)
    {
        cout << "User attribute update failed (" << errorstring(e) << ")" << endl;
    }
    else
    {
        cout << "Success." << endl;
    }
}

void DemoApp::getua_result(error e)
{
    if (client->fetchingkeys)
    {
        return;
    }

    cout << "User attribute retrieval failed (" << errorstring(e) << ")" << endl;
}

void DemoApp::getua_result(byte* data, unsigned l, attr_t type)
{
    if (client->fetchingkeys)
    {
        return;
    }

    if (gVerboseMode)
    {
        cout << "Received " << l << " byte(s) of user attribute: ";
        fwrite(data, 1, l, stdout);
        cout << endl;

        if (type == ATTR_ED25519_PUBK)
        {
            cout << "Credentials: " << AuthRing::fingerprint(string((const char*)data, l), true) << endl;
        }
    }

    if (type == ATTR_COOKIE_SETTINGS)
    {
        unsigned long cs = strtoul((const char*)data, nullptr, 10);
        std::bitset<32> bs(cs);
        cout << "Cookie settings = " << cs << " (" << bs << ')' << endl
             << "\tessential: " << bs[0] << endl
             << "\tpreferences: " << bs[1] << endl
             << "\tperformance: " << bs[2] << endl
             << "\tadvertising: " << bs[3] << endl
             << "\tthird party: " << bs[4] << endl;
    }
}

void DemoApp::getua_result(TLVstore *tlv, attr_t type)
{
    if (client->fetchingkeys)
    {
        return;
    }

    if (!tlv)
    {
        cout << "Error getting private user attribute" << endl;
    }
    else if (!gVerboseMode)
    {
        cout << "Received a TLV with " << tlv->size() << " item(s) of user attribute: " << endl;

        vector<string> *keys = tlv->getKeys();
        vector<string>::const_iterator it;
        unsigned valuelen;
        string value, key;
        char *buf;
        for (it=keys->begin(); it != keys->end(); it++)
        {
            key = (*it).empty() ? "(no key)" : *it;
            if (!tlv->get(*it, value) || value.empty())
            {
                cout << "\t" << key << "\t" << "(no value)" << endl;
                continue;
            }

            valuelen = unsigned(value.length());

            buf = new char[valuelen * 4 / 3 + 4];
            Base64::btoa((const byte *) value.data(), valuelen, buf);

            cout << "\t" << key << "\t" << buf << endl;
            delete [] buf;
        }
        delete keys;
    }
}

#ifdef DEBUG
void DemoApp::delua_result(error e)
{
    if (e)
    {
        cout << "User attribute removal failed (" << errorstring(e) << ")" << endl;
    }
    else
    {
        cout << "Success." << endl;
    }
}

void DemoApp::senddevcommand_result(int value)
{
    cout << "Dev subcommand finished with code: " << value << endl;
}

void exec_devcommand(autocomplete::ACState& s)
{
    const char *email = nullptr;
    if (s.words.size() == 3)
    {
        email = s.words[2].s.c_str();
    }
    const char *subcommand = s.words[1].s.c_str();
    client->senddevcommand(subcommand, email);
}
#endif


void DemoApp::notify_retry(dstime dsdelta, retryreason_t)
{
    if (dsdelta)
    {
        cout << "API request failed, retrying in " << dsdelta * 100 << " ms - Use 'retry' to retry immediately..."
             << endl;
    }
    else
    {
        cout << "Retried API request completed" << endl;
    }
}

string DemoApp::getExtraInfoErrorString(const Error& e)
{
    string textError;

    if (e.getUserStatus() == 7)
    {
        textError.append("User status is suspended due to ETD. ");
    }

    textError.append("Link status is: ");
    switch (e.getLinkStatus())
    {
        case 0:
            textError.append("Undeleted");
            break;
        case 1:
            textError.append("Deleted/down");
            break;
        case 2:
            textError.append("Down due to an ETD specifically");
            break;
        default:
            textError.append("Unknown link status");
            break;
    }

    return textError;
}

static void store_line(char*);
static void process_line(char *);
static char* line;

static AccountDetails account;

// Current remote directory.
static NodeHandle cwd;

// Where we were on the local filesystem when megacli started.
static unique_ptr<LocalPath> startDir(new LocalPath);

static const char* rootnodenames[] =
{ "ROOT", "INBOX", "RUBBISH" };
static const char* rootnodepaths[] =
{ "/", "//in", "//bin" };

static void nodestats(int* c, const char* action)
{
    if (c[FILENODE])
    {
        cout << c[FILENODE] << ((c[FILENODE] == 1) ? " file" : " files");
    }
    if (c[FILENODE] && c[FOLDERNODE])
    {
        cout << " and ";
    }
    if (c[FOLDERNODE])
    {
        cout << c[FOLDERNODE] << ((c[FOLDERNODE] == 1) ? " folder" : " folders");
    }

    if (c[FILENODE] || c[FOLDERNODE])
    {
        cout << " " << action << endl;
    }
}

// list available top-level nodes and contacts/incoming shares
static void listtrees()
{
    for (int i = 0; i < (int) (sizeof client->rootnodes / sizeof *client->rootnodes); i++)
    {
        if (client->rootnodes[i] != UNDEF)
        {
            cout << rootnodenames[i] << " on " << rootnodepaths[i] << endl;
        }
    }

    for (user_map::iterator uit = client->users.begin(); uit != client->users.end(); uit++)
    {
        User* u = &uit->second;
        Node* n;

        if (u->show == VISIBLE || u->sharing.size())
        {
            for (handle_set::iterator sit = u->sharing.begin(); sit != u->sharing.end(); sit++)
            {
                if ((n = client->nodebyhandle(*sit)) && n->inshare)
                {
                    cout << "INSHARE on " << u->email << ":" << n->displayname() << " ("
                         << getAccessLevelStr(n->inshare->access) << ")" << endl;
                }
            }
        }
    }

    if (clientFolder && !ISUNDEF(clientFolder->rootnodes[0]))
    {
        Node *n = clientFolder->nodebyhandle(clientFolder->rootnodes[0]);
        if (n)
        {
            cout << "FOLDERLINK on " << n->displayname() << ":" << endl;
        }
    }
}

// returns node pointer determined by path relative to cwd
// path naming conventions:
// * path is relative to cwd
// * /path is relative to ROOT
// * //in is in INBOX
// * //bin is in RUBBISH
// * X: is user X's INBOX
// * X:SHARE is share SHARE from user X
// * Y:name is folder in FOLDERLINK, Y is the public handle
// * : and / filename components, as well as the \, must be escaped by \.
// (correct UTF-8 encoding is assumed)
// returns NULL if path malformed or not found
static Node* nodebypath(const char* ptr, string* user = NULL, string* namepart = NULL)
{
    vector<string> c;
    string s;
    int l = 0;
    const char* bptr = ptr;
    int remote = 0;
    int folderlink = 0;
    Node* n = nullptr;
    Node* nn;

    // split path by / or :
    do {
        if (!l)
        {
            if (*(const signed char*)ptr >= 0)
            {
                if (*ptr == '\\')
                {
                    if (ptr > bptr)
                    {
                        s.append(bptr, ptr - bptr);
                    }

                    bptr = ++ptr;

                    if (*bptr == 0)
                    {
                        c.push_back(s);
                        break;
                    }

                    ptr++;
                    continue;
                }

                if (*ptr == '/' || *ptr == ':' || !*ptr)
                {
                    if (*ptr == ':')
                    {
                        if (c.size())
                        {
                            return NULL;
                        }

                        remote = 1;
                    }

                    if (ptr > bptr)
                    {
                        s.append(bptr, ptr - bptr);
                    }

                    bptr = ptr + 1;

                    c.push_back(s);

                    s.erase();
                }
            }
            else if ((*ptr & 0xf0) == 0xe0)
            {
                l = 1;
            }
            else if ((*ptr & 0xf8) == 0xf0)
            {
                l = 2;
            }
            else if ((*ptr & 0xfc) == 0xf8)
            {
                l = 3;
            }
            else if ((*ptr & 0xfe) == 0xfc)
            {
                l = 4;
            }
        }
        else
        {
            l--;
        }
    } while (*ptr++);

    if (l)
    {
        return NULL;
    }

    if (remote)
    {
        // target: user inbox - record username/email and return NULL
        if (c.size() == 2 && c[0].find("@") != string::npos && !c[1].size())
        {
            if (user)
            {
                *user = c[0];
            }

            return NULL;
        }

        // target is not a user, but a public folder link
        if (c.size() >= 2 && c[0].find("@") == string::npos)
        {
            if (!clientFolder)
            {
                return NULL;
            }

            n = clientFolder->nodebyhandle(clientFolder->rootnodes[0]);
            if (c.size() == 2 && c[1].empty())
            {
                return n;
            }
            l = 1;   // <folder_name>:[/<subfolder>][/<file>]
            folderlink = 1;
        }

        User* u;

        if ((u = client->finduser(c[0].c_str())))
        {
            // locate matching share from this user
            handle_set::iterator sit;
            string name;
            for (sit = u->sharing.begin(); sit != u->sharing.end(); sit++)
            {
                if ((n = client->nodebyhandle(*sit)))
                {
                    if(!name.size())
                    {
                        name =  c[1];
                        n->client->fsaccess->normalize(&name);
                    }

                    if (!strcmp(name.c_str(), n->displayname()))
                    {
                        l = 2;
                        break;
                    }
                }
            }
        }

        if (!l)
        {
            return NULL;
        }
    }
    else
    {
        // path starting with /
        if (c.size() > 1 && !c[0].size())
        {
            // path starting with //
            if (c.size() > 2 && !c[1].size())
            {
                if (c[2] == "in")
                {
                    n = client->nodebyhandle(client->rootnodes[1]);
                }
                else if (c[2] == "bin")
                {
                    n = client->nodebyhandle(client->rootnodes[2]);
                }
                else
                {
                    return NULL;
                }

                l = 3;
            }
            else
            {
                n = client->nodebyhandle(client->rootnodes[0]);

                l = 1;
            }
        }
        else
        {
            n = client->nodeByHandle(cwd);
        }
    }

    // parse relative path
    while (n && l < (int)c.size())
    {
        if (c[l] != ".")
        {
            if (c[l] == "..")
            {
                if (n->parent)
                {
                    n = n->parent;
                }
            }
            else
            {
                // locate child node (explicit ambiguity resolution: not implemented)
                if (c[l].size())
                {
                    if (folderlink)
                    {
                        nn = clientFolder->childnodebyname(n, c[l].c_str());
                    }
                    else
                    {
                        nn = client->childnodebyname(n, c[l].c_str());
                    }

                    if (!nn)
                    {
                        // mv command target? return name part of not found
                        if (namepart && l == (int) c.size() - 1)
                        {
                            *namepart = c[l];
                            return n;
                        }

                        return NULL;
                    }

                    n = nn;
                }
            }
        }

        l++;
    }

    return n;
}

static void listnodeshares(Node* n)
{
    if(n->outshares)
    {
        for (share_map::iterator it = n->outshares->begin(); it != n->outshares->end(); it++)
        {
            cout << "\t" << n->displayname();

            if (it->first)
            {
                cout << ", shared with " << it->second->user->email << " (" << getAccessLevelStr(it->second->access) << ")"
                     << endl;
            }
            else
            {
                cout << ", shared as exported folder link" << endl;
            }
        }
    }
}

void TreeProcListOutShares::proc(MegaClient*, Node* n)
{
    listnodeshares(n);
}

bool handles_on = false;
bool showattrs = false;

static void dumptree(Node* n, bool recurse, int depth, const char* title, ofstream* toFile)
{
    std::ostream& stream = toFile ? *toFile : cout;
    string titleTmp;

    if (depth)
    {
        if (!toFile)
        {
            if (!title && !(title = n->displayname()))
            {
                title = "CRYPTO_ERROR";
            }

            for (int i = depth; i--; )
            {
                stream << "\t";
            }
        }
        else
        {
            titleTmp = n->displaypath();
            title = titleTmp.c_str();
        }

        stream << title << " (";

        switch (n->type)
        {
            case FILENODE:
                stream << n->size;

                if (handles_on)
                {
                    Base64Str<MegaClient::NODEHANDLE> handlestr(n->nodehandle);
                    stream << " " << handlestr.chars;
                }

                const char* p;
                if ((p = strchr(n->fileattrstring.c_str(), ':')))
                {
                    stream << ", has file attributes " << p + 1;
                }

                if (showattrs && n->attrs.map.size())
                {
                    stream << ", has attrs";
                    for (auto& a : n->attrs.map)
                    {
                        char namebuf[100]{};
                        AttrMap::nameid2string(a.first, namebuf);
                        stream << " " << namebuf << "=" << a.second;
                    }
                }

                if (n->plink)
                {
                    stream << ", shared as exported";
                    if (n->plink->ets)
                    {
                        stream << " temporal";
                    }
                    else
                    {
                        stream << " permanent";
                    }
                    stream << " file link";
                }

                break;

            case FOLDERNODE:
                stream << "folder";

                if (handles_on)
                {
                    Base64Str<MegaClient::NODEHANDLE> handlestr(n->nodehandle);
                    stream << " " << handlestr.chars;
                }

                if(n->outshares)
                {
                    for (share_map::iterator it = n->outshares->begin(); it != n->outshares->end(); it++)
                    {
                        if (it->first)
                        {
                            stream << ", shared with " << it->second->user->email << ", access "
                                 << getAccessLevelStr(it->second->access);
                        }
                    }

                    if (n->plink)
                    {
                        stream << ", shared as exported";
                        if (n->plink->ets)
                        {
                            stream << " temporal";
                        }
                        else
                        {
                            stream << " permanent";
                        }
                        stream << " folder link";
                    }
                }

                if (n->pendingshares)
                {
                    for (share_map::iterator it = n->pendingshares->begin(); it != n->pendingshares->end(); it++)
                    {
                        if (it->first)
                        {
                            stream << ", shared (still pending) with " << it->second->pcr->targetemail << ", access "
                                 << getAccessLevelStr(it->second->access);
                        }
                    }
                }

                if (n->inshare)
                {
                    stream << ", inbound " << getAccessLevelStr(n->inshare->access) << " share";
                }
                break;

            default:
                stream << "unsupported type, please upgrade";
        }

        stream << ")" << (n->changed.removed ? " (DELETED)" : "") << endl;

        if (!recurse)
        {
            return;
        }
    }

    if (n->type != FILENODE)
    {
        for (node_list::iterator it = n->children.begin(); it != n->children.end(); it++)
        {
            dumptree(*it, recurse, depth + 1, NULL, toFile);
        }
    }
}

#ifdef USE_FILESYSTEM
static void local_dumptree(const fs::path& de, int recurse, int depth = 0)
{
    if (depth)
    {
        for (int i = depth; i--; )
        {
            cout << "\t";
        }

        cout << de.filename().u8string() << " (";

        if (fs::is_directory(de))
        {
            cout << "folder";
        }

        cout << ")" << endl;

        if (!recurse)
        {
            return;
        }
    }

    if (fs::is_directory(de))
    {
        for (auto i = fs::directory_iterator(de); i != fs::directory_iterator(); ++i)
        {
            local_dumptree(*i, recurse, depth + 1);
        }
    }
}
#endif

static void nodepath(NodeHandle h, string* path)
{
    Node* n = client->nodeByHandle(h);
    *path = n ? n->displaypath() : "";
}

appfile_list appxferq[2];

static const char* prompts[] =
{
    "MEGAcli> ", "Password:", "Old Password:", "New Password:", "Retype New Password:", "Master Key (base64):", "Type 2FA pin:", "Type pin to enable 2FA:", "-Input m to get more, q to quit-"
};

enum prompttype
{
    COMMAND, LOGINPASSWORD, OLDPASSWORD, NEWPASSWORD, PASSWORDCONFIRM, MASTERKEY, LOGINTFA, SETTFA, PAGER
};

static prompttype prompt = COMMAND;

#if defined(WIN32) && defined(NO_READLINE)
static char pw_buf[512];  // double space for unicode
#else
static char pw_buf[256];
#endif

static int pw_buf_pos;

static void setprompt(prompttype p)
{
    prompt = p;

    if (p == COMMAND)
    {
        console->setecho(true);
    }
    else if (p == PAGER)
    {
        cout << endl << prompts[p] << flush;
        console->setecho(false); // doesn't seem to do anything
    }
    else
    {
        pw_buf_pos = 0;
#if defined(WIN32) && defined(NO_READLINE)
        static_cast<WinConsole*>(console)->updateInputPrompt(prompts[p]);
#else
        cout << prompts[p] << flush;
#endif
        console->setecho(false);
    }
}

class TreeProcCopy_mcli : public TreeProc
{
    // This is a duplicate of the TreeProcCopy declared in treeproc.h and defined in megaapi_impl.cpp.
    // However some products are built with the megaapi_impl intermediate layer and some without so
    // we can avoid duplicated symbols in some products this way
public:
    vector<NewNode> nn;
    unsigned nc = 0;
    bool populated = false;


    void allocnodes()
    {
        nn.resize(nc);
        populated = true;
    }

    // determine node tree size (nn = NULL) or write node tree to new nodes array
    void proc(MegaClient* mc, Node* n)
    {
        if (populated)
        {
            string attrstring;
            SymmCipher key;
            NewNode* t = &nn[--nc];

            // copy node
            t->source = NEW_NODE;
            t->type = n->type;
            t->nodehandle = n->nodehandle;
            t->parenthandle = n->parent ? n->parent->nodehandle : UNDEF;

            // copy key (if file) or generate new key (if folder)
            if (n->type == FILENODE)
            {
                t->nodekey = n->nodekey();
            }
            else
            {
                byte buf[FOLDERNODEKEYLENGTH];
                mc->rng.genblock(buf, sizeof buf);
                t->nodekey.assign((char*) buf, FOLDERNODEKEYLENGTH);
            }

            key.setkey((const byte*) t->nodekey.data(), n->type);

            AttrMap tattrs;
            tattrs.map = n->attrs.map;
            nameid rrname = AttrMap::string2nameid("rr");
            attr_map::iterator it = tattrs.map.find(rrname);
            if (it != tattrs.map.end())
            {
                LOG_debug << "Removing rr attribute";
                tattrs.map.erase(it);
            }

            t->attrstring.reset(new string);
            tattrs.getjson(&attrstring);
            mc->makeattr(&key, t->attrstring, attrstring.c_str());
        }
        else
        {
            nc++;
        }
    }
};

int loadfile(LocalPath& localPath, string* data)
{
    auto fa = client->fsaccess->newfileaccess();

    if (fa->fopen(localPath, 1, 0))
    {
        data->resize(size_t(fa->size));
        fa->fread(data, unsigned(data->size()), 0, 0);
        return 1;
    }
    return 0;
}

void xferq(direction_t d, int cancel, bool showActive, bool showAll, bool showCount)
{
    string name;
    int count = 0, activeCount = 0;

    DBTableTransactionCommitter committer(client->tctable);
    for (appfile_list::iterator it = appxferq[d].begin(); it != appxferq[d].end(); )
    {
        if (cancel < 0 || cancel == (*it)->seqno)
        {
            bool active = (*it)->transfer && (*it)->transfer->slot;
            (*it)->displayname(&name);

            if ((active && showActive) || showAll)
            {
                cout << (*it)->seqno << ": " << name;

                if (d == PUT)
                {
                    AppFilePut* f = (AppFilePut*)*it;

                    cout << " -> ";

                    if (f->targetuser.size())
                    {
                        cout << f->targetuser << ":";
                    }
                    else
                    {
                        string path;
                        nodepath(f->h, &path);
                        cout << path;
                    }
                }

                if (active)
                {
                    cout << " [ACTIVE] " << ((*it)->transfer->slot->progressreported * 100 / ((*it)->transfer->size ? (*it)->transfer->size : 1)) << "% of " << (*it)->transfer->size;
                }
                cout << endl;
            }

            if (cancel >= 0)
            {
                cout << "Cancelling..." << endl;


                if ((*it)->transfer)
                {
                    client->stopxfer(*it++, &committer);  // stopping calls us back, we delete it, destructor removes it from the map
                }
                continue;
            }

            ++count;
            activeCount += active ? 1 : 0;
        }
        ++it;
    }
    if (showCount)
    {
        cout << "Transfer count: " << count << " active: " << activeCount << endl;
    }
}

#ifdef USE_MEDIAINFO

string showMediaInfo(const MediaProperties& mp, MediaFileInfo& mediaInfo, bool oneline)
{
    ostringstream out;
    string sep(oneline ? " " : "\n");

    MediaFileInfo::MediaCodecs::shortformatrec sf;
    sf.containerid = 0;
    sf.videocodecid = 0;
    sf.audiocodecid = 0;
    if (mp.shortformat == 255)
    {
        return "MediaInfo could not identify this file";
    }
    else if (mp.shortformat == 0)
    {
        // from attribute 9
        sf.containerid = mp.containerid;
        sf.videocodecid = mp.videocodecid;
        sf.audiocodecid = mp.audiocodecid;
    }
    else if (mp.shortformat < mediaInfo.mediaCodecs.shortformats.size())
    {
        sf = mediaInfo.mediaCodecs.shortformats[mp.shortformat];
    }

    for (std::map<std::string, unsigned>::const_iterator i = mediaInfo.mediaCodecs.containers.begin(); i != mediaInfo.mediaCodecs.containers.end(); ++i)
    {
        if (i->second == sf.containerid)
        {
            out << "Format: " << i->first << sep;
        }
    }
    for (std::map<std::string, unsigned>::const_iterator i = mediaInfo.mediaCodecs.videocodecs.begin(); i != mediaInfo.mediaCodecs.videocodecs.end(); ++i)
    {
        if (i->second == sf.videocodecid)
        {
            out << "Video: " << i->first << sep;
        }
    }

    for (std::map<std::string, unsigned>::const_iterator i = mediaInfo.mediaCodecs.audiocodecs.begin(); i != mediaInfo.mediaCodecs.audiocodecs.end(); ++i)
    {
        if (i->second == sf.audiocodecid)
        {
            out << "Audio: " << i->first << sep;
        }
    }

    if (mp.width > 0)
    {
        out << "Width: " << mp.width << sep;
    }
    if (mp.height > 0)
    {
        out << "Height: " << mp.height << sep;
    }
    if (mp.fps > 0)
    {
        out << "Fps: " << mp.fps << sep;
    }
    if (mp.playtime > 0)
    {
        out << "Playtime: " << mp.playtime << sep;
    }

    string result = out.str();
    result.erase(result.size() - (result.empty() ? 0 : 1));
    return result;
}

string showMediaInfo(const std::string& fileattributes, uint32_t fakey[4], MediaFileInfo& mediaInfo, bool oneline)
{
    MediaProperties mp = MediaProperties::decodeMediaPropertiesAttributes(fileattributes, fakey);
    return showMediaInfo(mp, mediaInfo, oneline);
}

string showMediaInfo(Node* n, MediaFileInfo& /*mediaInfo*/, bool oneline)
{
    if (n->hasfileattribute(fa_media))
    {
        MediaProperties mp = MediaProperties::decodeMediaPropertiesAttributes(n->fileattrstring, (uint32_t*)(n->nodekey().data() + FILENODEKEYLENGTH / 2));
        return showMediaInfo(mp, client->mediaFileInfo, oneline);
    }
    return "The node has no mediainfo attribute";
}

#endif

// password change-related state information
static byte pwkey[SymmCipher::KEYLENGTH];
static byte pwkeybuf[SymmCipher::KEYLENGTH];
static byte newpwkey[SymmCipher::KEYLENGTH];
static string newpassword;

// readline callback - exit if EOF, add to history unless password
#if !defined(WIN32) || !defined(NO_READLINE)
static void store_line(char* l)
{
    if (!l)
    {
#ifndef NO_READLINE
        rl_callback_handler_remove();
#endif /* ! NO_READLINE */

        delete console;
        exit(0);
    }

#ifndef NO_READLINE
    if (*l && prompt == COMMAND)
    {
        add_history(l);
    }
#endif

    line = l;
}
#endif

class FileFindCommand : public Command
{
public:
    struct Stack : public std::deque<handle>
    {
        size_t filesLeft = 0;
        set<string> servers;
    };

    FileFindCommand(std::shared_ptr<Stack>& s, MegaClient* mc) : stack(s)
    {
        h = stack->front();
        stack->pop_front();

        client = mc;

        cmd("g");
        arg("n", (byte*)&h, MegaClient::NODEHANDLE);
        arg("g", 1);
        arg("v", 2);  // version 2: server can supply details for cloudraid files

        if (mc->usehttps)
        {
            arg("ssl", 2);
        }
    }

    static string server(const string& url)
    {
        const string pattern("://");
        size_t start_index = url.find(pattern);
        if (start_index != string::npos)
        {
            start_index += pattern.size();
            const size_t end_index = url.find("/", start_index);
            if (end_index != string::npos)
            {
                return url.substr(start_index, end_index - start_index);
            }
        }
        return "";
    }

    // process file credentials
    bool procresult(Result r) override
    {
        if (!r.wasErrorOrOK())
        {
            std::vector<string> tempurls;
            bool done = false;
            while (!done)
            {
                switch (client->json.getnameid())
                {
                case EOO:
                    done = true;
                    break;

                case 'g':
                    if (client->json.enterarray())   // now that we are requesting v2, the reply will be an array of 6 URLs for a raid download, or a single URL for the original direct download
                    {
                        for (;;)
                        {
                            std::string tu;
                            if (!client->json.storeobject(&tu))
                            {
                                break;
                            }
                            tempurls.push_back(tu);
                        }
                        client->json.leavearray();
                        if (tempurls.size() == 6)
                        {
                            if (Node* n = client->nodebyhandle(h))
                            {
                                cout << n->displaypath() << endl;

                                for (const auto& url : tempurls)
                                {
                                    stack->servers.insert(server(url));
                                }
                            }
                        }
                        break;
                    }
                    // fall-through

                default:
                    client->json.storeobject();
                }
            }
        }

        // now query for the next one - we don't send them all at once as there may be a lot!
        --stack->filesLeft;
        if (!stack->empty())
        {
            client->reqs.add(new FileFindCommand(stack, client));
        }
        else if (!stack->filesLeft)
        {
            cout << "<find complete>" << endl;
            for (auto s : stack->servers)
            {
                cout << s << endl;
            }
        }
        return true;
    }

private:
    handle h;
    std::shared_ptr<Stack> stack;
};


void getDepthFirstFileHandles(Node* n, deque<handle>& q)
{
    for (auto c : n->children)
    {
        if (c->type == FILENODE)
        {
            q.push_back(c->nodehandle);
        }
    }
    for (auto& c : n->children)
    {
        if (c->type > FILENODE)
        {
            getDepthFirstFileHandles(c, q);
        }
    }
}

void exec_find(autocomplete::ACState& s)
{
    if (s.words[1].s == "raided")
    {
        if (Node* n = client->nodeByHandle(cwd))
        {
            auto q = std::make_shared<FileFindCommand::Stack>();
            getDepthFirstFileHandles(n, *q);
            q->filesLeft = q->size();
            cout << "<find checking " << q->size() << " files>" << endl;
            if (q->empty())
            {
                cout << "<find complete>" << endl;
            }
            else
            {
                for (int i = 0; i < 25 && !q->empty(); ++i)
                {
                    client->reqs.add(new FileFindCommand(q, client));
                }
            }
        }
    }
}

bool recurse_findemptysubfoldertrees(Node* n, bool moveToTrash)
{
    if (n->type == FILENODE)
    {
        return false;
    }

    std::vector<Node*> emptyFolders;
    bool empty = true;
    Node* trash = client->nodebyhandle(client->rootnodes[2]);
    for (auto c : n->children)
    {
        bool subfolderEmpty = recurse_findemptysubfoldertrees(c, moveToTrash);
        if (subfolderEmpty)
        {
            emptyFolders.push_back(c);
        }
        empty = empty && subfolderEmpty;
    }
    if (!empty)
    {
        for (auto c : emptyFolders)
        {
            if (moveToTrash)
            {
                cout << "moving to trash: " << c->displaypath() << endl;
                client->rename(c, trash);
            }
            else
            {
                cout << "empty folder tree at: " << c->displaypath() << endl;
            }
        }
    }
    return empty;
}

void exec_findemptysubfoldertrees(autocomplete::ACState& s)
{
    bool moveToTrash = s.extractflag("-movetotrash");
    if (Node* n = client->nodeByHandle(cwd))
    {
        if (recurse_findemptysubfoldertrees(n, moveToTrash))
        {
            cout << "the search root path only contains empty folders: " << n->displaypath() << endl;
        }
    }
}

bool typematchesnodetype(nodetype_t pathtype, nodetype_t nodetype)
{
    switch (pathtype)
    {
    case FILENODE:
    case FOLDERNODE: return nodetype == pathtype;
    default: return false;
    }
}

#ifdef USE_FILESYSTEM
bool recursiveCompare(Node* mn, fs::path p)
{
    nodetype_t pathtype = fs::is_directory(p) ? FOLDERNODE : fs::is_regular_file(p) ? FILENODE : TYPE_UNKNOWN;
    if (!typematchesnodetype(pathtype, mn->type))
    {
        cout << "Path type mismatch: " << mn->displaypath() << ":" << mn->type << " " << p.u8string() << ":" << pathtype << endl;
        return false;
    }

    if (pathtype == FILENODE)
    {
        uint64_t size = (uint64_t) fs::file_size(p);
        if (size != (uint64_t) mn->size)
        {
            cout << "File size mismatch: " << mn->displaypath() << ":" << mn->size << " " << p.u8string() << ":" << size << endl;
        }
    }

    if (pathtype != FOLDERNODE)
    {
        return true;
    }

    std::string path = p.u8string();
    auto fileSystemType = client->fsaccess->getlocalfstype(LocalPath::fromPath(path, *client->fsaccess));
    multimap<string, Node*> ms;
    multimap<string, fs::path> ps;
    for (auto& m : mn->children)
    {
        string leafname = m->displayname();
        client->fsaccess->escapefsincompatible(&leafname, fileSystemType);
        ms.emplace(leafname, m);
    }
    for (fs::directory_iterator pi(p); pi != fs::directory_iterator(); ++pi)
    {
        auto leafname = pi->path().filename().u8string();
        client->fsaccess->escapefsincompatible(&leafname, fileSystemType);
        ps.emplace(leafname, pi->path());
    }

    for (auto p_iter = ps.begin(); p_iter != ps.end(); )
    {
        auto er = ms.equal_range(p_iter->first);
        auto next_p = p_iter;
        ++next_p;
        for (auto i = er.first; i != er.second; ++i)
        {
            if (recursiveCompare(i->second, p_iter->second))
            {
                ms.erase(i);
                ps.erase(p_iter);
                break;
            }
        }
        p_iter = next_p;
    }
    if (ps.empty() && ms.empty())
    {
        return true;
    }
    else
    {
        cout << "Extra content detected between " << mn->displaypath() << " and " << p.u8string() << endl;
        for (auto& mi : ms) cout << "Extra remote: " << mi.first << endl;
        for (auto& pi : ps) cout << "Extra local: " << pi.second << endl;
        return false;
    };
}
#endif
Node* nodeFromRemotePath(const string& s)
{
    Node* n;
    if (s.empty())
    {
        n = client->nodeByHandle(cwd);
    }
    else
    {
        n = nodebypath(s.c_str());
    }
    if (!n)
    {
        cout << "remote path not found: '" << s << "'" << endl;
    }
    return n;
}

#ifdef MEGA_MEASURE_CODE

void exec_deferRequests(autocomplete::ACState& s)
{
    // cause all the API requests of this type to be gathered up so they will be sent in a single batch, for timing purposes
    bool putnodes = s.extractflag("-putnodes");
    bool movenode = s.extractflag("-movenode");
    bool delnode = s.extractflag("-delnode");

    client->reqs.deferRequests =    [=](Command* c)
                                    {
                                        return  (putnodes && dynamic_cast<CommandPutNodes*>(c)) ||
                                                (movenode && dynamic_cast<CommandMoveNode*>(c)) ||
                                                (delnode && dynamic_cast<CommandDelNode*>(c));
                                    };
}

void exec_sendDeferred(autocomplete::ACState& s)
{
    // send those gathered up commands, and optionally reset the gathering
    client->reqs.sendDeferred();

    if (s.extractflag("-reset"))
    {
        client->reqs.deferRequests = nullptr;
    }
}

void exec_codeTimings(autocomplete::ACState& s)
{
    bool reset = s.extractflag("-reset");
    cout << client->performanceStats.report(reset, client->httpio, client->waiter, client->reqs) << flush;
}

#endif

#ifdef USE_FILESYSTEM
fs::path pathFromLocalPath(const string& s, bool mustexist)
{
    fs::path p = s.empty() ? fs::current_path() : fs::u8path(s);
#ifdef WIN32
    p = fs::u8path("\\\\?\\" + p.u8string());
#endif
    if (mustexist && !fs::exists(p))
    {
        cout << "local path not found: '" << s << "'";
        return fs::path();
    }
    return p;
}

void exec_treecompare(autocomplete::ACState& s)
{
    fs::path p = pathFromLocalPath(s.words[1].s, true);
    Node* n = nodeFromRemotePath(s.words[2].s);
    if (n && !p.empty())
    {
        recursiveCompare(n, p);
    }
}


bool buildLocalFolders(fs::path targetfolder, const string& prefix, int foldersperfolder, int recurselevel, int filesperfolder, uint64_t filesize, int& totalfilecount, int& totalfoldercount)
{
    fs::path p = targetfolder / fs::u8path(prefix);
    if (!fs::is_directory(p) && !fs::create_directory(p))
        return false;
    ++totalfoldercount;

    for (int i = 0; i < filesperfolder; ++i)
    {
        string filename = prefix + "_file_" + std::to_string(++totalfilecount);
        fs::path fp = p / fs::u8path(filename);
        ofstream fs(fp.u8string(), std::ios::binary);
        char buffer[64 * 1024];
        fs.rdbuf()->pubsetbuf(buffer, sizeof(buffer));

        for (auto j = filesize / sizeof(int); j--; )
        {
            fs.write((char*)&totalfilecount, sizeof(int));
        }
        fs.write((char*)&totalfilecount, filesize % sizeof(int));
    }

    if (recurselevel > 1)
    {
        for (int i = 0; i < foldersperfolder; ++i)
        {
            if (!buildLocalFolders(p, prefix + "_" + std::to_string(i), foldersperfolder, recurselevel - 1, filesperfolder, filesize, totalfilecount, totalfoldercount))
                return false;
        }
    }
    return true;
}

void exec_generatetestfilesfolders(autocomplete::ACState& s)
{
    string param, nameprefix = "test";
    int folderdepth = 1, folderwidth = 1, filecount = 100;
    int64_t filesize = 1024;
    if (s.extractflagparam("-folderdepth", param)) folderdepth = atoi(param.c_str());
    if (s.extractflagparam("-folderwidth", param)) folderwidth = atoi(param.c_str());
    if (s.extractflagparam("-filecount", param)) filecount = atoi(param.c_str());
    if (s.extractflagparam("-filesize", param)) filesize = atoll(param.c_str());
    if (s.extractflagparam("-nameprefix", param)) nameprefix = param;

    fs::path p = pathFromLocalPath(s.words[1].s, true);
    if (!p.empty())
    {
        int totalfilecount = 0, totalfoldercount = 0;
        buildLocalFolders(p, nameprefix, folderwidth, folderdepth, filecount, filesize, totalfilecount, totalfoldercount);
        cout << "created " << totalfilecount << " files and " << totalfoldercount << " folders" << endl;
    }
    else
    {
        cout << "invalid directory: " << p.u8string() << endl;
    }
}

void exec_lreplace(autocomplete::ACState& s)
{
    bool file = s.extractflag("-file");
    bool folder = s.extractflag("-folder");

    fs::path p = pathFromLocalPath(s.words[1].s, true);

    // replace (or create) a file/folder - this is to test a changed fsid in sync code
    if (file)
    {
        string content = s.words[2].s;
        ofstream f(p);
        f << content;
    }
    else if (folder)
    {
        if (fs::exists(p)) fs::remove(p);
        fs::create_directory(p);
    }
}

void exec_lrenamereplace(autocomplete::ACState& s)
{
    bool file = s.extractflag("-file");
    bool folder = s.extractflag("-folder");

    fs::path p = pathFromLocalPath(s.words[1].s, true);
    string content = s.words[2].s;
    fs::path p2 = pathFromLocalPath(s.words[3].s, false);

    // replace (or create) a file/folder - this is to test a changed fsid in sync code
    fs::rename(p, p2);
    if (file)
    {
        ofstream f(p);
        f << content;
    }
    else if (folder)
    {
        fs::create_directory(p);
    }
}

#endif

void exec_getcloudstorageused(autocomplete::ACState& s)
{
    cout << client->mFingerprints.getSumSizes() << endl;
}

void exec_getuserquota(autocomplete::ACState& s)
{
    bool storage = s.extractflag("-storage");
    bool transfer = s.extractflag("-transfer");
    bool pro = s.extractflag("-pro");

    if (!storage && !transfer && !pro)
    {
        storage = transfer = pro = true;
    }

    client->getaccountdetails(new AccountDetails, storage, transfer, pro, false, false, false, -1);
}

void exec_getuserdata(autocomplete::ACState& s)
{
    client->getuserdata(client->reqtag);
}

void exec_querytransferquota(autocomplete::ACState& ac)
{
    client->querytransferquota(atoll(ac.words[1].s.c_str()));
}

void DemoApp::querytransferquota_result(int n)
{
    cout << "querytransferquota_result: " << n << endl;
}

autocomplete::ACN autocompleteTemplate;

void exec_help(ac::ACState&)
{
    cout << *autocompleteTemplate << flush;
}

bool quit_flag = false;

void exec_quit(ac::ACState&)
{
    quit_flag = true;
}

void exec_showattributes(autocomplete::ACState& s)
{
    if (const Node* n = nodeFromRemotePath(s.words[1].s))
    {
        for (auto pair : n->attrs.map)
        {
            char namebuf[10]{};
            AttrMap::nameid2string(pair.first, namebuf);
            if (pair.first == 'c')
            {
                FileFingerprint f;
                f.unserializefingerprint(&pair.second);
                cout << namebuf << ": " << pair.second << " (fingerprint: size " << f.size << " mtime " << f.mtime
                    << " crc " << std::hex << f.crc[0] << " " << f.crc[1] << " " << f.crc[2] << " " << f.crc[3] << std::dec << ")"
                    << " (node fingerprint: size " << n->size << " mtime " << n->mtime
                    << " crc " << std::hex << n->crc[0] << " " << n->crc[1] << " " << n->crc[2] << " " << n->crc[3] << std::dec << ")" << endl;
            }
            else
            {
                cout << namebuf << ": " << pair.second << endl;
            }
        }
    }
}

void printAuthringInformation(handle userhandle)
{
    for (auto &it : client->mAuthRings)
    {
        AuthRing &authring = it.second;
        attr_t at = it.first;
        cout << User::attr2string(at) << ": " << endl;
        for (auto &uh : authring.getTrackedUsers())
        {
            if (uh == userhandle || ISUNDEF(userhandle))    // no user was typed --> show authring for all users
            {
                User *user = client->finduser(uh);
                string email = user ? user->email : "not a contact";

                cout << "\tUserhandle: \t" << Base64Str<MegaClient::USERHANDLE>(uh) << endl;
                cout << "\tEmail:      \t" << email << endl;
                cout << "\tFingerprint:\t" << Utils::stringToHex(authring.getFingerprint(uh)) << endl;
                cout << "\tAuth. level: \t" << AuthRing::authMethodToStr(authring.getAuthMethod(uh)) << endl;
            }
        }
    }
}

void exec_setmaxconnections(autocomplete::ACState& s)
{
    auto direction = s.words[1].s == "put" ? PUT : GET;
    if (s.words.size() == 3)
    {
        client->setmaxconnections(direction, atoi(s.words[2].s.c_str()));
    }
    cout << "connections: " << (int)client->connections[direction] << endl;
}


class MegaCLILogger : public ::mega::Logger {
public:
    ofstream mLogFile;

    void log(const char*, int loglevel, const char*, const char *message
#ifdef ENABLE_LOG_PERFORMANCE
                 , const char **directMessages, size_t *directMessagesSizes, unsigned numberMessages
#endif
    ) override
    {
        if (mLogFile.is_open())
        {
            mLogFile << Waiter::ds << " " << SimpleLogger::toStr(static_cast<LogLevel>(loglevel)) << ": ";
            if (message) mLogFile << message;
#ifdef ENABLE_LOG_PERFORMANCE
            for (unsigned i = 0; i < numberMessages; ++i) mLogFile.write(directMessages[i], directMessagesSizes[i]);
#endif
            mLogFile << std::endl;
        }
        else
        {
#ifdef _WIN32
            using namespace std::chrono;
            auto et =system_clock::now().time_since_epoch();
            auto millisec_since_epoch =  duration_cast<milliseconds>(et).count();
            auto sec_since_epoch = duration_cast<seconds>(et).count();
            char ts[50];
            auto t = std::time(NULL);
            t = (m_time_t) sec_since_epoch;
            if (!std::strftime(ts, sizeof(ts), "%H:%M:%S", std::localtime(&t)))
            {
                ts[0] = '\0';
            }

            auto ms = std::to_string(unsigned(millisec_since_epoch - 1000*sec_since_epoch));
            string s;
            s.reserve(1024);
            s += ts;
            s += "." + string(3 - std::min<size_t>(3, ms.size()), '0') + ms;
            s += " ";
            if (message) s += message;
#ifdef ENABLE_LOG_PERFORMANCE
            for (unsigned i = 0; i < numberMessages; ++i) s.append(directMessages[i], directMessagesSizes[i]);
#endif
            s += "\r\n";
            OutputDebugStringA(s.c_str());
#else
            if (loglevel >= SimpleLogger::logCurrentLevel)
            {
                auto t = std::time(NULL);
                char ts[50];
                if (!std::strftime(ts, sizeof(ts), "%H:%M:%S", std::localtime(&t)))
                {
                    ts[0] = '\0';
                }
                std::cout << "[" << ts << "] " << SimpleLogger::toStr(static_cast<LogLevel>(loglevel)) << ": " << message << std::endl;
        }
#endif
        }
    }
};

void exec_fingerprint(autocomplete::ACState& s)
{
    auto localfilepath = LocalPath::fromPath(s.words[1].s, *client->fsaccess);
    auto fa = client->fsaccess->newfileaccess();

    if (fa->fopen(localfilepath, true, false, nullptr))
    {
        FileFingerprint fp;
        fp.genfingerprint(fa.get());
        cout << Utils::stringToHex(std::string((const char*)&fp.size, sizeof(fp.size))) << "/" <<
                Utils::stringToHex(std::string((const char*)&fp.mtime, sizeof(fp.mtime))) << "/" <<
                Utils::stringToHex(std::string((const char*)&fp.crc, sizeof(fp.crc))) << endl;
    }
    else
    {
        cout << "Failed to open: " << s.words[1].s << endl;
    }
}

void exec_showattrs(autocomplete::ACState& s)
{
    if (s.words.size() == 2)
    {
        if (s.words[1].s == "on")
        {
            showattrs = true;
        }
        else if (s.words[1].s == "off")
        {
            showattrs = false;
        }
        else
        {
            cout << "invalid showattrs setting" << endl;
        }
    }
    else
    {
        cout << "      showattrs on|off " << endl;
    }
}

void exec_timelocal(autocomplete::ACState& s)
{
    bool get = s.words[1].s == "get";
    auto localfilepath = LocalPath::fromPath(s.words[2].s, *client->fsaccess);

    if ((get && s.words.size() != 3) || (!get && s.words.size() != 4))
    {
        cout << "wrong number of arguments for : " << s.words[1].s << endl;
        return;
    }

    m_time_t set_time = 0;

    if (!get)
    {
        // similar to Transfers::complete()

        std::istringstream is(s.words[3].s);
        std::tm tm_record;
        is >> std::get_time(&tm_record, "%Y-%m-%d %H:%M:%S");

        set_time = m_mktime(&tm_record);

        cout << "Setting mtime to " << set_time << endl;

        bool success = client->fsaccess->setmtimelocal(localfilepath, set_time);
        if (!success)
        {
            cout << "setmtimelocal failed!  Was it transient? " << client->fsaccess->transient_error << endl;
        }
    }

    // perform get in both cases
    auto fa = client->fsaccess->newfileaccess();
    if (fa->fopen(localfilepath, true, false))
    {
        FileFingerprint fp;
        fp.genfingerprint(fa.get());
        if (fp.isvalid)
        {
            std::tm tm_record;
            m_localtime(fp.mtime, &tm_record);
            cout << "mtime for file is " << fp.mtime << ": " << std::put_time(&tm_record, "%Y-%m-%d %H:%M:%S") << endl;

            if (!get)
            {
                if (::mega::abs(set_time - fp.mtime) <= 2)
                {
                    cout << "mtime read back is within 2 seconds, so success. Actual difference: " << ::mega::abs(set_time - fp.mtime) << endl;
                }
                else
                {
                    cout << "ERROR Silent failure in setmtimelocal, difference is " << ::mega::abs(set_time - fp.mtime) << endl;
                }
            }
        }
        else
        {
            cout << "fingerprint generation failed: " << localfilepath.toPath(*client->fsaccess) << endl;
        }
    }
    else
    {
        cout << "fopen failed: " << localfilepath.toPath(*client->fsaccess) << endl;
    }

}

void exec_backupcentre(autocomplete::ACState& s)
{
    bool delFlag = s.extractflag("-del");

    if (s.words.size() == 1)
    {
        client->reqs.add(new CommandBackupSyncFetch([&](Error e, vector<CommandBackupSyncFetch::Data>& data){
            if (e)
            {
                cout << "backupcentre failed: " << e << endl;
            }
            else
            {
                for (auto& d : data)
                {
                    cout << "Backup ID: " << toHandle(d.backupId) << endl;
                    cout << "  backup type: " << backupTypeToStr(d.backupType) << endl;
                    cout << "  root handle: " << toNodeHandle(d.rootNode) << endl;
                    cout << "  local folder: " << d.localFolder << endl;
                    cout << "  device id: " << d.deviceId << endl;
                    cout << "  sync state: " << d.syncState << endl;
                    cout << "  sync substate: " << d.syncSubstate << endl;
                    cout << "  extra: " << d.extra << endl;
                    cout << "  heartbeat timestamp: " << d.hbTimestamp << endl;
                    cout << "  heartbeat status: " << d.hbStatus << endl;
                    cout << "  heartbeat progress: " << d.hbProgress << endl;
                    cout << "  heartbeat uploads: " << d.uploads << endl;
                    cout << "  heartbeat downloads: " << d.downloads << endl;
                    cout << "  last activity time: " << d.lastActivityTs << endl;
                    cout << "  last node handle: " << toNodeHandle(d.lastSyncedNodeHandle) << endl << endl;
                }

                cout << "Backup Centre - Backups count: " << data.size() << endl;
            }
        }));
    }
    else if (s.words.size() == 2 && delFlag)
    {
        handle backupId;
        Base64::atob(s.words[1].s.c_str(), (byte*)&backupId, MegaClient::BACKUPHANDLE);
        client->reqs.add(new CommandBackupRemove(client, backupId));
    }
}

void exec_logFilenameAnomalies(autocomplete::ACState& s)
{
    class Reporter
      : public FilenameAnomalyReporter
    {
    public:
        void anomalyDetected(FilenameAnomalyType type,
                             const string& localPath,
                             const string& remotePath) override
        {
            string typeName;

            switch (type)
            {
            case FILENAME_ANOMALY_NAME_MISMATCH:
                typeName = "NAME_MISMATCH";
                break;
            case FILENAME_ANOMALY_NAME_RESERVED:
                typeName = "NAME_RESERVED";
                break;
            default:
                assert(!"Unknown anomaly type!");
                typeName = "UNKNOWN";
                break;
            }

            cout << "Filename anomaly detected: type: "
                 << typeName
                 << ": local path: "
                 << localPath
                 << ": remote path: "
                 << remotePath
                 << endl;
        }
    }; // Reporter

    unique_ptr<FilenameAnomalyReporter> reporter;

    if (s.words[1].s == "on")
    {
        reporter.reset(new Reporter());
    }

    cout << "Filename anomaly reporting is "
         << (reporter ? "en" : "dis")
         << "abled."
         << endl;

    client->mFilenameAnomalyReporter = std::move(reporter);
}

void exec_syncoutput(autocomplete::ACState& s)
{
    bool onOff = s.words[3].s == "on";

    if (s.words[2].s == "local_change_detection")
    {
        syncout_local_change_detection = onOff;
    }
    else if (s.words[2].s == "remote_change_detection")
    {
        syncout_remote_change_detection = onOff;
    }
    else if (s.words[2].s == "transfer_activity")
    {
        syncout_transfer_activity = onOff;
    }
    else if (s.words[2].s == "folder_sync_state")
    {
        syncout_transfer_activity = onOff;
    }
    else if (s.words[2].s == "detail_log")
    {
        client->mDetailedSyncLogging = onOff;
    }
    else if (s.words[2].s == "all")
    {
        syncout_local_change_detection = onOff;
        syncout_remote_change_detection = onOff;
        syncout_transfer_activity = onOff;
        syncout_transfer_activity = onOff;
        client->mDetailedSyncLogging = onOff;
    }
}

MegaCLILogger gLogger;

autocomplete::ACN autocompleteSyntax()
{
    using namespace autocomplete;
    std::unique_ptr<Either> p(new Either("      "));

    p->Add(exec_apiurl, sequence(text("apiurl"), opt(sequence(param("url"), opt(param("disablepkp"))))));
    p->Add(exec_login, sequence(text("login"), opt(flag("-fresh")), either(sequence(param("email"), opt(param("password"))),
                                                      sequence(exportedLink(false, true), opt(param("auth_key"))),
                                                      param("session"),
                                                      sequence(text("autoresume"), opt(param("id"))))));
    p->Add(exec_begin, sequence(text("begin"), opt(flag("-e++")),
                                opt(either(sequence(param("firstname"), param("lastname")),     // to create an ephemeral++
                                        param("ephemeralhandle#ephemeralpw"),               // to resume an ephemeral
                                        param("session")))));                                 // to resume an ephemeral++
    p->Add(exec_signup, sequence(text("signup"), either(sequence(param("email"), param("name"), opt(flag("-v1"))), param("confirmationlink"))));

    p->Add(exec_cancelsignup, sequence(text("cancelsignup")));
    p->Add(exec_confirm, sequence(text("confirm")));
    p->Add(exec_session, sequence(text("session"), opt(sequence(text("autoresume"), opt(param("id"))))));
    p->Add(exec_mount, sequence(text("mount")));
    p->Add(exec_ls, sequence(text("ls"), opt(flag("-R")), opt(sequence(flag("-tofile"), param("filename"))), opt(remoteFSFolder(client, &cwd))));
    p->Add(exec_cd, sequence(text("cd"), opt(remoteFSFolder(client, &cwd))));
    p->Add(exec_pwd, sequence(text("pwd")));
    p->Add(exec_lcd, sequence(text("lcd"), opt(localFSFolder())));
#ifdef USE_FILESYSTEM
    p->Add(exec_lls, sequence(text("lls"), opt(flag("-R")), opt(localFSFolder())));
    p->Add(exec_lpwd, sequence(text("lpwd")));
    p->Add(exec_lmkdir, sequence(text("lmkdir"), localFSFolder()));
#endif
    p->Add(exec_import, sequence(text("import"), exportedLink(true, false)));
    p->Add(exec_folderlinkinfo, sequence(text("folderlink"), opt(param("link"))));
    p->Add(exec_open, sequence(text("open"), exportedLink(false, true)));
    p->Add(exec_put, sequence(text("put"), opt(flag("-r")), localFSPath("localpattern"), opt(either(remoteFSPath(client, &cwd, "dst"),param("dstemail")))));
    p->Add(exec_putq, sequence(text("putq"), repeat(either(flag("-active"), flag("-all"), flag("-count"))), opt(param("cancelslot"))));
#ifdef USE_FILESYSTEM
    p->Add(exec_get, sequence(text("get"), opt(sequence(flag("-r"), opt(flag("-foldersonly")))), remoteFSPath(client, &cwd), opt(sequence(param("offset"), opt(param("length"))))));
#else
    p->Add(exec_get, sequence(text("get"), remoteFSPath(client, &cwd), opt(sequence(param("offset"), opt(param("length"))))));
#endif
    p->Add(exec_get, sequence(text("get"), flag("-re"), param("regularexpression")));
    p->Add(exec_get, sequence(text("get"), exportedLink(true, false), opt(sequence(param("offset"), opt(param("length"))))));
    p->Add(exec_getq, sequence(text("getq"), repeat(either(flag("-active"), flag("-all"), flag("-count"))), opt(param("cancelslot"))));
    p->Add(exec_more, sequence(text("more"), opt(remoteFSPath(client, &cwd))));
    p->Add(exec_pause, sequence(text("pause"), either(text("status"), sequence(opt(either(text("get"), text("put"))), opt(text("hard"))))));
    p->Add(exec_getfa, sequence(text("getfa"), wholenumber(1), opt(remoteFSPath(client, &cwd)), opt(text("cancel"))));
#ifdef USE_MEDIAINFO
    p->Add(exec_mediainfo, sequence(text("mediainfo"), either(sequence(text("calc"), localFSFile()), sequence(text("show"), remoteFSFile(client, &cwd)))));
#endif
    p->Add(exec_smsverify, sequence(text("smsverify"), either(sequence(text("send"), param("phonenumber"), opt(param("reverifywhitelisted"))), sequence(text("code"), param("verificationcode")))));
    p->Add(exec_verifiedphonenumber, sequence(text("verifiedphone")));
    p->Add(exec_resetverifiedphonenumber, sequence(text("resetverifiedphone")));
    p->Add(exec_mkdir, sequence(text("mkdir"), opt(flag("-allowduplicate")), opt(flag("-exactleafname")), remoteFSFolder(client, &cwd)));
    p->Add(exec_rm, sequence(text("rm"), remoteFSPath(client, &cwd), opt(sequence(flag("-regexchild"), param("regex")))));
    p->Add(exec_mv, sequence(text("mv"), remoteFSPath(client, &cwd, "src"), remoteFSPath(client, &cwd, "dst")));
    p->Add(exec_cp, sequence(text("cp"), remoteFSPath(client, &cwd, "src"), either(remoteFSPath(client, &cwd, "dst"), param("dstemail"))));
    p->Add(exec_du, sequence(text("du"), remoteFSPath(client, &cwd)));

#ifdef ENABLE_SYNC
    p->Add(exec_backupcentre, sequence(text("backupcentre"), opt(sequence(flag("-del"), param("backup_id")))));

    p->Add(exec_syncadd,
           sequence(text("sync"),
                    text("add"),
                    opt(flag("-backup")),
                    opt(sequence(flag("-external"), param("drivePath"))),
                    localFSFolder("source"),
                    remoteFSFolder(client, &cwd, "target")));

    p->Add(exec_syncclosedrive,
           sequence(text("sync"),
                    text("closedrive"),
                    localFSFolder("drive")));

    p->Add(exec_syncexport,
           sequence(text("sync"),
                    text("export"),
                    opt(localFSFile("outputFile"))));

    p->Add(exec_syncimport,
           sequence(text("sync"),
                    text("import"),
                    localFSFile("inputFile")));

    p->Add(exec_syncopendrive,
           sequence(text("sync"),
                    text("opendrive"),
                    localFSFolder("drive")));

    p->Add(exec_synclist,
           sequence(text("sync"), text("list")));

    p->Add(exec_syncremove,
           sequence(text("sync"),
                    text("remove"),
                    param("id")));

    p->Add(exec_syncxable,
           sequence(text("sync"),
                    either(sequence(either(text("disable"), text("fail")),
                                    param("id"),
                                    opt(param("error"))),
                           sequence(text("enable"),
                                    param("id")))));

    p->Add(exec_syncpause, sequence(text("sync"), text("pause"), param("id")));
    p->Add(exec_syncresume, sequence(text("sync"), text("resume"), param("id")));
    p->Add(exec_syncrescan, sequence(text("sync"), text("rescan"), param("id")));

    p->Add(exec_syncoutput, sequence(text("sync"), text("output"),
        either(text("local_change_detection"),
            text("remote_change_detection"),
            text("transfer_activity"),
            text("folder_sync_state"),
            text("detail_log"),
            text("all")),
        either(text("on"), text("off"))));

#endif

    p->Add(exec_export, sequence(text("export"), remoteFSPath(client, &cwd), opt(either(flag("-writable"), param("expiretime"), text("del")))));
    p->Add(exec_share, sequence(text("share"), opt(sequence(remoteFSPath(client, &cwd), opt(sequence(contactEmail(client), opt(either(text("r"), text("rw"), text("full"))), opt(param("origemail"))))))));
    p->Add(exec_invite, sequence(text("invite"), param("dstemail"), opt(either(param("origemail"), text("del"), text("rmd")))));

    p->Add(exec_clink, sequence(text("clink"), either(text("renew"), sequence(text("query"), param("handle")), sequence(text("del"), opt(param("handle"))))));

    p->Add(exec_ipc, sequence(text("ipc"), param("handle"), either(text("a"), text("d"), text("i"))));
    p->Add(exec_showpcr, sequence(text("showpcr")));
    p->Add(exec_users, sequence(text("users"), opt(sequence(contactEmail(client), text("del")))));
    p->Add(exec_getua, sequence(text("getua"), param("attrname"), opt(contactEmail(client))));
    p->Add(exec_putua, sequence(text("putua"), param("attrname"), opt(either(
                                                                          text("del"),
                                                                          sequence(text("set"), param("string")),
                                                                          sequence(text("map"), param("key"), param("value")),
                                                                          sequence(text("load"), localFSFile())))));
#ifdef DEBUG
    p->Add(exec_delua, sequence(text("delua"), param("attrname")));
    p->Add(exec_devcommand, sequence(text("devcommand"), param("subcommand"), opt(param("email"))));
#endif
    p->Add(exec_alerts, sequence(text("alerts"), opt(either(text("new"), text("old"), wholenumber(10), text("notify"), text("seen")))));
    p->Add(exec_recentactions, sequence(text("recentactions"), param("hours"), param("maxcount")));
    p->Add(exec_recentnodes, sequence(text("recentnodes"), param("hours"), param("maxcount")));

    p->Add(exec_putbps, sequence(text("putbps"), opt(either(wholenumber(100000), text("auto"), text("none")))));
    p->Add(exec_killsession, sequence(text("killsession"), opt(either(text("all"), param("sessionid")))));
    p->Add(exec_whoami, sequence(text("whoami"), repeat(either(flag("-storage"), flag("-transfer"), flag("-pro"), flag("-transactions"), flag("-purchases"), flag("-sessions")))));
    p->Add(exec_verifycredentials, sequence(text("credentials"), either(text("show"), text("status"), text("verify"), text("reset")), opt(contactEmail(client))));
    p->Add(exec_passwd, sequence(text("passwd")));
    p->Add(exec_reset, sequence(text("reset"), contactEmail(client), opt(text("mk"))));
    p->Add(exec_recover, sequence(text("recover"), param("recoverylink")));
    p->Add(exec_cancel, sequence(text("cancel"), opt(param("cancellink"))));
    p->Add(exec_email, sequence(text("email"), opt(either(param("newemail"), param("emaillink")))));
    p->Add(exec_retry, sequence(text("retry")));
    p->Add(exec_recon, sequence(text("recon")));
    p->Add(exec_reload, sequence(text("reload"), opt(text("nocache"))));
    p->Add(exec_logout, sequence(text("logout"), opt(flag("-keepsyncconfigs"))));
    p->Add(exec_locallogout, sequence(text("locallogout")));
    p->Add(exec_symlink, sequence(text("symlink")));
    p->Add(exec_version, sequence(text("version")));
    p->Add(exec_debug, sequence(text("debug"), opt(either(flag("-on"), flag("-off"), flag("-verbose"))), opt(localFSFile())));
    p->Add(exec_verbose, sequence(text("verbose"), opt(either(flag("-on"), flag("-off")))));
#if defined(WIN32) && defined(NO_READLINE)
    p->Add(exec_clear, sequence(text("clear")));
    p->Add(exec_codepage, sequence(text("codepage"), opt(sequence(wholenumber(65001), opt(wholenumber(65001))))));
    p->Add(exec_log, sequence(text("log"), either(text("utf8"), text("utf16"), text("codepage")), localFSFile()));
#endif
    p->Add(exec_test, sequence(text("test"), opt(param("data"))));
    p->Add(exec_fingerprint, sequence(text("fingerprint"), localFSFile("localfile")));
#ifdef ENABLE_CHAT
    p->Add(exec_chats, sequence(text("chats")));
    p->Add(exec_chatc, sequence(text("chatc"), param("group"), repeat(opt(sequence(contactEmail(client), either(text("ro"), text("sta"), text("mod")))))));
    p->Add(exec_chati, sequence(text("chati"), param("chatid"), contactEmail(client), either(text("ro"), text("sta"), text("mod"))));
    p->Add(exec_chatcp, sequence(text("chatcp"), param("mownkey"), opt(sequence(text("t"), param("title64"))), repeat(sequence(contactEmail(client), either(text("ro"), text("sta"), text("mod"))))));
    p->Add(exec_chatr, sequence(text("chatr"), param("chatid"), opt(contactEmail(client))));
    p->Add(exec_chatu, sequence(text("chatu"), param("chatid")));
    p->Add(exec_chatup, sequence(text("chatup"), param("chatid"), param("userhandle"), either(text("ro"), text("sta"), text("mod"))));
    p->Add(exec_chatpu, sequence(text("chatpu")));
    p->Add(exec_chatga, sequence(text("chatga"), param("chatid"), param("nodehandle"), param("uid")));
    p->Add(exec_chatra, sequence(text("chatra"), param("chatid"), param("nodehandle"), param("uid")));
    p->Add(exec_chatst, sequence(text("chatst"), param("chatid"), param("title64")));
    p->Add(exec_chata, sequence(text("chata"), param("chatid"), param("archive")));
    p->Add(exec_chatl, sequence(text("chatl"), param("chatid"), either(text("del"), text("query"))));
    p->Add(exec_chatsm, sequence(text("chatsm"), param("chatid"), opt(param("title64"))));
    p->Add(exec_chatlu, sequence(text("chatlu"), param("publichandle")));
    p->Add(exec_chatlj, sequence(text("chatlj"), param("publichandle"), param("unifiedkey")));
#endif
    p->Add(exec_setmaxdownloadspeed, sequence(text("setmaxdownloadspeed"), opt(wholenumber(10000))));
    p->Add(exec_setmaxuploadspeed, sequence(text("setmaxuploadspeed"), opt(wholenumber(10000))));
    p->Add(exec_handles, sequence(text("handles"), opt(either(text("on"), text("off")))));
    p->Add(exec_httpsonly, sequence(text("httpsonly"), opt(either(text("on"), text("off")))));
    p->Add(exec_showattrs, sequence(text("showattrs"), opt(either(text("on"), text("off")))));
    p->Add(exec_timelocal, sequence(text("mtimelocal"), either(text("set"), text("get")), localFSPath(), opt(param("datetime"))));

    p->Add(exec_mfac, sequence(text("mfac"), param("email")));
    p->Add(exec_mfae, sequence(text("mfae")));
    p->Add(exec_mfad, sequence(text("mfad"), param("pin")));

#if defined(WIN32) && defined(NO_READLINE)
    p->Add(exec_autocomplete, sequence(text("autocomplete"), opt(either(text("unix"), text("dos")))));
    p->Add(exec_history, sequence(text("history")));
#endif
    p->Add(exec_help, either(text("help"), text("h"), text("?")));
    p->Add(exec_quit, either(text("quit"), text("q"), text("exit")));

    p->Add(exec_find, sequence(text("find"), text("raided")));
    p->Add(exec_findemptysubfoldertrees, sequence(text("findemptysubfoldertrees"), opt(flag("-movetotrash"))));

#ifdef MEGA_MEASURE_CODE
    p->Add(exec_deferRequests, sequence(text("deferrequests"), repeat(either(flag("-putnodes")))));
    p->Add(exec_sendDeferred, sequence(text("senddeferred"), opt(flag("-reset"))));
    p->Add(exec_codeTimings, sequence(text("codetimings"), opt(flag("-reset"))));
#endif

#ifdef USE_FILESYSTEM
    p->Add(exec_treecompare, sequence(text("treecompare"), localFSPath(), remoteFSPath(client, &cwd)));
    p->Add(exec_generatetestfilesfolders, sequence(text("generatetestfilesfolders"), repeat(either(sequence(flag("-folderdepth"), param("depth")),
                                                                                                   sequence(flag("-folderwidth"), param("width")),
                                                                                                   sequence(flag("-filecount"), param("count")),
                                                                                                   sequence(flag("-filesize"), param("size")),
                                                                                                   sequence(flag("-nameprefix"), param("prefix")))), localFSFolder("parent")));
    p->Add(exec_lreplace, sequence(text("lreplace"), either(flag("-file"), flag("-folder")), localFSPath("existing"), param("content")));
    p->Add(exec_lrenamereplace, sequence(text("lrenamereplace"), either(flag("-file"), flag("-folder")), localFSPath("existing"), param("content"), localFSPath("renamed")));

#endif
    p->Add(exec_querytransferquota, sequence(text("querytransferquota"), param("filesize")));
    p->Add(exec_getcloudstorageused, sequence(text("getcloudstorageused")));
    p->Add(exec_getuserquota, sequence(text("getuserquota"), repeat(either(flag("-storage"), flag("-transfer"), flag("-pro")))));
    p->Add(exec_getuserdata, text("getuserdata"));

    p->Add(exec_showattributes, sequence(text("showattributes"), remoteFSPath(client, &cwd)));

    p->Add(exec_setmaxconnections, sequence(text("setmaxconnections"), either(text("put"), text("get")), opt(wholenumber(4))));
    p->Add(exec_metamac, sequence(text("metamac"), localFSPath(), remoteFSPath(client, &cwd)));
    p->Add(exec_banner, sequence(text("banner"), either(text("get"), sequence(text("dismiss"), param("id")))));

    p->Add(exec_logFilenameAnomalies,
           sequence(text("logfilenameanomalies"), either(text("on"), text("off"))));

    p->Add(exec_drivemonitor, sequence(text("drivemonitor"), opt(either(flag("-on"), flag("-off")))));

    p->Add(exec_driveid,
           sequence(text("driveid"),
                    either(sequence(text("get"), localFSFolder()),
                           sequence(text("set"), localFSFolder(), opt(text("force"))))));

    return autocompleteTemplate = std::move(p);
}


#ifdef USE_FILESYSTEM
bool recursiveget(fs::path&& localpath, Node* n, bool folders, unsigned& queued)
{
    if (n->type == FILENODE)
    {
        if (!folders)
        {
            auto f = new AppFileGet(n, NodeHandle(), NULL, -1, 0, NULL, NULL, localpath.u8string());
            f->appxfer_it = appxferq[GET].insert(appxferq[GET].end(), f);
            DBTableTransactionCommitter committer(client->tctable);
            client->startxfer(GET, f, committer);
            queued += 1;
        }
    }
    else if (n->type == FOLDERNODE || n->type == ROOTNODE)
    {
        fs::path newpath = localpath / fs::u8path(n->type == ROOTNODE ? "ROOTNODE" : n->displayname());
        if (folders)
        {
            std::error_code ec;
            if (fs::create_directory(newpath, ec) || !ec)
            {
                cout << newpath << endl;
            }
            else
            {
                cout << "Failed trying to create " << newpath << ": " << ec.message() << endl;
                return false;
            }
        }
        for (node_list::iterator it = n->children.begin(); it != n->children.end(); it++)
        {
            if (!recursiveget(std::move(newpath), *it, folders, queued))
            {
                return false;
            }
        }
    }
    return true;
}
#endif

bool regexget(const string& expression, Node* n, unsigned& queued)
{
    try
    {
        std::regex re(expression);

        if (n->type == FOLDERNODE || n->type == ROOTNODE)
        {
            DBTableTransactionCommitter committer(client->tctable);
            for (node_list::iterator it = n->children.begin(); it != n->children.end(); it++)
            {
                if ((*it)->type == FILENODE)
                {
                    if (regex_search(string((*it)->displayname()), re))
                    {
                        auto f = new AppFileGet(*it);
                        f->appxfer_it = appxferq[GET].insert(appxferq[GET].end(), f);
                        client->startxfer(GET, f, committer);
                        queued += 1;
                    }
                }
            }
        }
    }
    catch (std::exception& e)
    {
        cout << "ERROR: " << e.what() << endl;
        return false;
    }
    return true;
}

struct Login
{
    string email, password, salt, pin;
    int version;

    Login() : version(0)
    {
    }

    void reset()
    {
        *this = Login();
    }

    void login(MegaClient* mc)
    {
        byte keybuf[SymmCipher::KEYLENGTH];

        if (version == 1)
        {
            if (error e = mc->pw_key(password.c_str(), keybuf))
            {
                cout << "Login error: " << e << endl;
            }
            else
            {
                mc->login(email.c_str(), keybuf, (!pin.empty()) ? pin.c_str() : NULL);
            }
        }
        else if (version == 2 && !salt.empty())
        {
            mc->login2(email.c_str(), password.c_str(), &salt, (!pin.empty()) ? pin.c_str() : NULL);
        }
        else
        {
            cout << "Login unexpected error" << endl;
        }
    }
};
static Login login;

ofstream* pread_file = NULL;
m_off_t pread_file_end = 0;


// execute command
static void process_line(char* l)
{
    switch (prompt)
    {
    case LOGINTFA:
        if (strlen(l) > 1)
        {
            login.pin = l;
            login.login(client);
        }
        else
        {
            cout << endl << "The pin length is invalid, please try to login again." << endl;
        }

        setprompt(COMMAND);
        return;

    case SETTFA:
        client->multifactorauthsetup(l);
        setprompt(COMMAND);
        return;

    case LOGINPASSWORD:

        if (signupcode.size())
        {
            // verify correctness of supplied signup password
            client->pw_key(l, pwkey);
            SymmCipher pwcipher(pwkey);
            pwcipher.ecb_decrypt(signuppwchallenge);

            if (MemAccess::get<int64_t>((const char*)signuppwchallenge + 4))
            {
                cout << endl << "Incorrect password, please try again." << endl;
            }
            else
            {
                client->confirmsignuplink((const byte*)signupcode.data(), unsigned(signupcode.size()),
                    MegaClient::stringhash64(&signupemail, &pwcipher));
            }

            signupcode.clear();
        }
        else if (recoverycode.size())   // cancelling account --> check password
        {
            client->pw_key(l, pwkey);
            client->validatepwd(pwkey);
        }
        else if (changecode.size())     // changing email --> check password to avoid creating an invalid hash
        {
            client->pw_key(l, pwkey);
            client->validatepwd(pwkey);
        }
        else
        {
            login.password = l;
            login.login(client);
            cout << endl << "Logging in..." << endl;
        }

        setprompt(COMMAND);
        return;

    case OLDPASSWORD:
        client->pw_key(l, pwkeybuf);

        if (!memcmp(pwkeybuf, pwkey, sizeof pwkey))
        {
            cout << endl;
            setprompt(NEWPASSWORD);
        }
        else
        {
            cout << endl << "Bad password, please try again" << endl;
            setprompt(COMMAND);
        }
        return;

    case NEWPASSWORD:
        newpassword = l;
        client->pw_key(l, newpwkey);

        cout << endl;
        setprompt(PASSWORDCONFIRM);
        return;

    case PASSWORDCONFIRM:
        client->pw_key(l, pwkeybuf);

        if (memcmp(pwkeybuf, newpwkey, sizeof pwkeybuf))
        {
            cout << endl << "Mismatch, please try again" << endl;
        }
        else
        {
            error e;

            if (signupemail.size())
            {
                if (signupV2)
                {
                    client->sendsignuplink2(signupemail.c_str(), newpassword.c_str(), signupname.c_str());
                }
                else
                {
                    client->sendsignuplink(signupemail.c_str(), signupname.c_str(), newpwkey);
                }
            }
            else if (recoveryemail.size() && recoverycode.size())
            {
                cout << endl << "Resetting password..." << endl;

                if (hasMasterKey)
                {
                    client->confirmrecoverylink(recoverycode.c_str(), recoveryemail.c_str(), newpassword.c_str(), masterkey);
                }
                else
                {
                    client->confirmrecoverylink(recoverycode.c_str(), recoveryemail.c_str(), newpassword.c_str(), NULL);
                }

                recoverycode.clear();
                recoveryemail.clear();
                hasMasterKey = false;
                memset(masterkey, 0, sizeof masterkey);
            }
            else
            {
                if ((e = client->changepw(newpassword.c_str())) == API_OK)
                {
                    memcpy(pwkey, newpwkey, sizeof pwkey);
                    cout << endl << "Changing password..." << endl;
                }
                else
                {
                    cout << "You must be logged in to change your password." << endl;
                }
            }
        }

        setprompt(COMMAND);
        signupemail.clear();
        signupV2 = true;
        return;

    case MASTERKEY:
        cout << endl << "Retrieving private RSA key for checking integrity of the Master Key..." << endl;

        Base64::atob(l, masterkey, sizeof masterkey);
        client->getprivatekey(recoverycode.c_str());
        return;

    case COMMAND:
        try
        {
            std::string consoleOutput;
            ac::autoExec(string(l), string::npos, autocompleteTemplate, false, consoleOutput, true); // todo: pass correct unixCompletions flag
            if (!consoleOutput.empty())
            {
                cout << consoleOutput << flush;
            }
        }
        catch (std::exception& e)
        {
            cout << "Command failed: " << e.what() << endl;
        }
        return;
    case PAGER:
        if (strlen(l) && l[0] == 'q')
        {
            setprompt(COMMAND); // quit pager view if 'q' is sent, see README
        }
        else
        {
            autocomplete::ACState nullState; //not entirely sure about this
            exec_more(nullState); //else, get one more page
        }
        return;
    }
}

void exec_ls(autocomplete::ACState& s)
{
    Node* n;
    bool recursive = s.extractflag("-R");
    string toFilename;
    bool toFileFlag = s.extractflagparam("-tofile", toFilename);

    ofstream toFile;
    if (toFileFlag)
    {
        toFile.open(toFilename);
    }

    if (s.words.size() > 1)
    {
        n = nodebypath(s.words[1].s.c_str());
    }
    else
    {
        n = client->nodeByHandle(cwd);
    }

    if (n)
    {
        dumptree(n, recursive, 0, NULL, toFileFlag ? &toFile : nullptr);
    }
}

void exec_cd(autocomplete::ACState& s)
{
    if (s.words.size() > 1)
    {
        if (Node* n = nodebypath(s.words[1].s.c_str()))
        {
            if (n->type == FILENODE)
            {
                cout << s.words[1].s << ": Not a directory" << endl;
            }
            else
            {
                cwd = n->nodeHandle();
            }
        }
        else
        {
            cout << s.words[1].s << ": No such file or directory" << endl;
        }
    }
    else
    {
        cwd = NodeHandle().set6byte(client->rootnodes[0]);
    }
}

void exec_rm(autocomplete::ACState& s)
{
    string childregexstring;
    bool useregex = s.extractflagparam("-regexchild", childregexstring);

    if (Node* n = nodebypath(s.words[1].s.c_str()))
    {
        vector<Node*> v;
        if (useregex)
        {
            std::regex re(childregexstring);
            for (Node* c : n->children)
            {
                if (std::regex_match(c->displayname(), re))
                {
                    v.push_back(c);
                }
            }
        }
        else
        {
            v.push_back(n);
        }

        for (auto d : v)
        {
            if (client->checkaccess(d, FULL))
            {
                error e = client->unlink(d, false, 0);

                if (e)
                {
                    cout << d->displaypath() << ": Deletion failed (" << errorstring(e) << ")" << endl;
                }
            }
            else
            {
                cout << d->displaypath() << ": Access denied" << endl;
            }
        }
    }
    else
    {
        cout << s.words[1].s << ": No such file or directory" << endl;
    }
}

void exec_mv(autocomplete::ACState& s)
{
    Node *n, *tn;
    string newname;

    if (s.words.size() > 2)
    {
        // source node must exist
        if ((n = nodebypath(s.words[1].s.c_str())))
        {
            // we have four situations:
            // 1. target path does not exist - fail
            // 2. target node exists and is folder - move
            // 3. target node exists and is file - delete and rename (unless same)
            // 4. target path exists, but filename does not - rename
            if ((tn = nodebypath(s.words[2].s.c_str(), NULL, &newname)))
            {
                error e;

                if (newname.size())
                {
                    if (tn->type == FILENODE)
                    {
                        cout << s.words[2].s << ": Not a directory" << endl;

                        return;
                    }
                    else
                    {
                        if ((e = client->checkmove(n, tn)) == API_OK)
                        {
                            if (!client->checkaccess(n, RDWR))
                            {
                                cout << "Write access denied" << endl;

                                return;
                            }

                            // rename
                            client->fsaccess->normalize(&newname);

                            if ((e = client->setattr(n, attr_map('n', newname), gNextClientTag++)))
                            {
                                cout << "Cannot rename file (" << errorstring(e) << ")" << endl;
                            }
                        }
                        else
                        {
                            cout << "Cannot rename file (" << errorstring(e) << ")" << endl;
                        }
                    }
                }
                else
                {
                    if (tn->type == FILENODE)
                    {
                        // (there should never be any orphaned filenodes)
                        if (!tn->parent)
                        {
                            return;
                        }

                        if ((e = client->checkmove(n, tn->parent)) == API_OK)
                        {
                            if (!client->checkaccess(n, RDWR))
                            {
                                cout << "Write access denied" << endl;

                                return;
                            }

                            // overwrite existing target file: rename source...
                            e = client->setattr(n, attr_map('n', tn->attrs.map['n']), gNextClientTag++);

                            if (e)
                            {
                                cout << "Rename failed (" << errorstring(e) << ")" << endl;
                            }

                            if (n != tn)
                            {
                                // ...delete target...
                                e = client->unlink(tn, false, 0);

                                if (e)
                                {
                                    cout << "Remove failed (" << errorstring(e) << ")" << endl;
                                }
                            }
                        }

                        // ...and set target to original target's parent
                        tn = tn->parent;
                    }
                    else
                    {
                        e = client->checkmove(n, tn);
                    }
                }

                if (n->parent != tn)
                {
                    if (e == API_OK)
                    {
                        e = client->rename(n, tn);

                        if (e)
                        {
                            cout << "Move failed (" << errorstring(e) << ")" << endl;
                        }
                    }
                    else
                    {
                        cout << "Move not permitted - try copy" << endl;
                    }
                }
            }
            else
            {
                cout << s.words[2].s << ": No such directory" << endl;
            }
        }
        else
        {
            cout << s.words[1].s << ": No such file or directory" << endl;
        }
    }
}


void exec_cp(autocomplete::ACState& s)
{
    Node *n, *tn;
    string targetuser;
    string newname;
    error e;

    if (s.words.size() > 2)
    {
        if ((n = nodebypath(s.words[1].s.c_str())))
        {
            if ((tn = nodebypath(s.words[2].s.c_str(), &targetuser, &newname)))
            {
                if (!client->checkaccess(tn, RDWR))
                {
                    cout << "Write access denied" << endl;

                    return;
                }

                if (tn->type == FILENODE)
                {
                    if (n->type == FILENODE)
                    {
                        // overwrite target if source and taret are files

                        // (there should never be any orphaned filenodes)
                        if (!tn->parent)
                        {
                            return;
                        }

                        // ...delete target...
                        e = client->unlink(tn, false, 0);

                        if (e)
                        {
                            cout << "Cannot delete existing file (" << errorstring(e) << ")"
                                << endl;
                        }

                        // ...and set target to original target's parent
                        tn = tn->parent;
                    }
                    else
                    {
                        cout << "Cannot overwrite file with folder" << endl;
                        return;
                    }
                }
            }

            TreeProcCopy_mcli tc;
            handle ovhandle = UNDEF;

            if (!n->keyApplied())
            {
                cout << "Cannot copy a node without key" << endl;
                return;
            }

            if (n->attrstring)
            {
                n->applykey();
                n->setattr();
                if (n->attrstring)
                {
                    cout << "Cannot copy undecryptable node" << endl;
                    return;
                }
            }

            string sname;
            if (newname.size())
            {
                sname = newname;
                client->fsaccess->normalize(&sname);
            }
            else
            {
                attr_map::iterator it = n->attrs.map.find('n');
                if (it != n->attrs.map.end())
                {
                    sname = it->second;
                }
            }

            if (!client->versions_disabled && tn && n->type == FILENODE)
            {
                Node *ovn = client->childnodebyname(tn, sname.c_str(), true);
                if (ovn)
                {
                    if (n->isvalid && ovn->isvalid && *(FileFingerprint*)n == *(FileFingerprint*)ovn)
                    {
                        cout << "Skipping identical node" << endl;
                        return;
                    }

                    ovhandle = ovn->nodehandle;
                }
            }

            // determine number of nodes to be copied
            client->proctree(n, &tc, false, ovhandle != UNDEF);

            tc.allocnodes();

            // build new nodes array
            client->proctree(n, &tc, false, ovhandle != UNDEF);

            // if specified target is a filename, use it
            if (newname.size())
            {
                SymmCipher key;
                string attrstring;

                // copy source attributes and rename
                AttrMap attrs;

                attrs.map = n->attrs.map;
                attrs.map['n'] = sname;

                key.setkey((const byte*)tc.nn[0].nodekey.data(), tc.nn[0].type);

                // JSON-encode object and encrypt attribute string
                attrs.getjson(&attrstring);
                tc.nn[0].attrstring.reset(new string);
                client->makeattr(&key, tc.nn[0].attrstring, attrstring.c_str());
            }

            // tree root: no parent
            tc.nn[0].parenthandle = UNDEF;
            tc.nn[0].ovhandle = ovhandle;

            if (tn)
            {
                // add the new nodes
                client->putnodes(tn->nodehandle, move(tc.nn), nullptr, gNextClientTag++);
            }
            else
            {
                if (targetuser.size())
                {
                    cout << "Attempting to drop into user " << targetuser << "'s inbox..." << endl;

                    client->putnodes(targetuser.c_str(), move(tc.nn), gNextClientTag++);
                }
                else
                {
                    cout << s.words[2].s << ": No such file or directory" << endl;
                }
            }
        }
        else
        {
            cout << s.words[1].s << ": No such file or directory" << endl;
        }
    }
}

void exec_du(autocomplete::ACState& s)
{
    Node *n;
    TreeProcDU du;

    if (s.words.size() > 1)
    {
        if (!(n = nodebypath(s.words[1].s.c_str())))
        {
            cout << s.words[1].s << ": No such file or directory" << endl;

            return;
        }
    }
    else
    {
        n = client->nodeByHandle(cwd);
    }

    if (n)
    {
        client->proctree(n, &du);

        cout << "Total storage used: " << (du.numbytes / 1048576) << " MB" << endl;
        cout << "Total # of files: " << du.numfiles << endl;
        cout << "Total # of folders: " << du.numfolders << endl;
    }
}

void exec_get(autocomplete::ACState& s)
{
    Node *n;
    string regularexpression;
    if (s.extractflag("-r"))
    {
#ifdef USE_FILESYSTEM
        // recursive get.  create local folder structure first, then queue transfer of all files
        bool foldersonly = s.extractflag("-foldersonly");

        if (!(n = nodebypath(s.words[1].s.c_str())))
        {
            cout << s.words[1].s << ": No such folder (or file)" << endl;
        }
        else if (n->type != FOLDERNODE && n->type != ROOTNODE)
        {
            cout << s.words[1].s << ": not a folder" << endl;
        }
        else
        {
            unsigned queued = 0;
            cout << "creating folders: " << endl;
            if (recursiveget(fs::current_path(), n, true, queued))
            {
                if (!foldersonly)
                {
                    cout << "queueing files..." << endl;
                    bool alldone = recursiveget(fs::current_path(), n, false, queued);
                    cout << "queued " << queued << " files for download" << (!alldone ? " before failure" : "") << endl;
                }
            }
        }
#else
        cout << "Sorry, -r not supported yet" << endl;
#endif
    }
    else if (s.extractflagparam("-re", regularexpression))
    {
        if (!(n = nodebypath(".")))
        {
            cout << ": No current folder" << endl;
        }
        else if (n->type != FOLDERNODE && n->type != ROOTNODE)
        {
            cout << ": not in a folder" << endl;
        }
        else
        {
            unsigned queued = 0;
            if (regexget(regularexpression, n, queued))
            {
                cout << "queued " << queued << " files for download" << endl;
            }
        }
    }
    else
    {
        handle ph = UNDEF;
        byte key[FILENODEKEYLENGTH];
        if (client->parsepubliclink(s.words[1].s.c_str(), ph, key, false) == API_OK)
        {
            cout << "Checking link..." << endl;

            client->reqs.add(new CommandGetFile(client, key, FILENODEKEYLENGTH, ph, false, nullptr, nullptr, nullptr, false,
                [key, ph](const Error &e, m_off_t size, m_time_t ts, m_time_t tm, dstime /*timeleft*/,
                   std::string* filename, std::string* fingerprint, std::string* fileattrstring,
                   const std::vector<std::string> &/*tempurls*/, const std::vector<std::string> &/*ips*/)
                {
                    if (!fingerprint) // failed processing the command
                    {
                        if (e == API_ETOOMANY && e.hasExtraInfo())
                        {
                             cout << "Link check failed: " << DemoApp::getExtraInfoErrorString(e) << endl;
                        }
                        else
                        {
                            cout << "Link check failed: " << errorstring(e) << endl;
                        }
                        return true;
                    }

                    cout << "Name: " << *filename << ", size: " << size;

                    if (fingerprint->size())
                    {
                        cout << ", fingerprint available";
                    }

                    if (fileattrstring->size())
                    {
                        cout << ", has attributes";
                    }

                    cout << endl;

                    if (e)
                    {
                        cout << "Not available: " << errorstring(e) << endl;
                    }
                    else
                    {
                        cout << "Initiating download..." << endl;

                        DBTableTransactionCommitter committer(client->tctable);
                        AppFileGet* f = new AppFileGet(nullptr, NodeHandle().set6byte(ph), (byte*)key, size, tm, filename, fingerprint);
                        f->appxfer_it = appxferq[GET].insert(appxferq[GET].end(), f);
                        client->startxfer(GET, f, committer);
                    }

                    return true;
                }));

            return;
        }

        n = nodebypath(s.words[1].s.c_str());

        if (n)
        {
            if (s.words.size() > 2)
            {
                // read file slice
                m_off_t offset = atol(s.words[2].s.c_str());
                m_off_t count = (s.words.size() > 3) ? atol(s.words[3].s.c_str()) : 0;

                if (offset + count > n->size)
                {
                    if (offset < n->size)
                    {
                        count = n->size - offset;
                        cout << "Count adjusted to " << count << " bytes (filesize is " << n->size << " bytes)" << endl;
                    }
                    else
                    {
                        cout << "Nothing to read: offset + length > filesize (" << offset << " + " << count << " > " << n->size << " bytes)" << endl;
                        return;
                    }
                }

                if (s.words.size() == 5)
                {
                    pread_file = new ofstream(s.words[4].s.c_str(), std::ios_base::binary);
                    pread_file_end = offset + count;
                }

                client->pread(n, offset, count, NULL);
            }
            else
            {
                DBTableTransactionCommitter committer(client->tctable);

                // queue specified file...
                if (n->type == FILENODE)
                {
                    auto f = new AppFileGet(n);

                    string::size_type index = s.words[1].s.find(":");
                    // node from public folder link
                    if (index != string::npos && s.words[1].s.substr(0, index).find("@") == string::npos)
                    {
                        handle h = clientFolder->rootnodes[0];
                        char *pubauth = new char[12];
                        Base64::btoa((byte*)&h, MegaClient::NODEHANDLE, pubauth);
                        f->pubauth = pubauth;
                        f->hprivate = true;
                        f->hforeign = true;
                        memcpy(f->filekey, n->nodekey().data(), FILENODEKEYLENGTH);
                    }

                    f->appxfer_it = appxferq[GET].insert(appxferq[GET].end(), f);
                    client->startxfer(GET, f, committer);
                }
                else
                {
                    // ...or all files in the specified folder (non-recursive)
                    for (node_list::iterator it = n->children.begin(); it != n->children.end(); it++)
                    {
                        if ((*it)->type == FILENODE)
                        {
                            auto f = new AppFileGet(*it);
                            f->appxfer_it = appxferq[GET].insert(appxferq[GET].end(), f);
                            client->startxfer(GET, f, committer);
                        }
                    }
                }
            }
        }
        else
        {
            cout << s.words[1].s << ": No such file or folder" << endl;
        }
    }
}

/* more_node here is intentionally defined with filescope, it allows us to
 * resume an interrupted pagination.
 * Node contents are fetched one page at a time, defaulting to 1KB of data.
 * Improvement: Get console layout and use width*height for precise pagination.
 */
static Node    *more_node = nullptr; // Remote node that we are paging through
static m_off_t  more_offset = 0; // Current offset in the remote file
static const m_off_t MORE_BYTES = 1024;

void exec_more(autocomplete::ACState& s)
{
    if(s.words.size() > 1) // set up new node for pagination
    {
        more_offset = 0;
        more_node = nodebypath(s.words[1].s.c_str());
    }
    if(more_node && (more_node->type == FILENODE))
    {
        m_off_t count = (more_offset + MORE_BYTES <= more_node->size)
                ? MORE_BYTES : (more_node->size - more_offset);

        client->pread(more_node, more_offset, count, NULL);
    }
}

void uploadLocalFolderContent(LocalPath& localname, Node* cloudFolder);

void uploadLocalPath(nodetype_t type, std::string name, LocalPath& localname, Node* parent, const std::string targetuser, DBTableTransactionCommitter& committer, int& total, bool recursive)
{

    Node *previousNode = client->childnodebyname(parent, name.c_str(), false);

    if (type == FILENODE)
    {
        auto fa = client->fsaccess->newfileaccess();
        if (fa->fopen(localname, true, false))
        {
            FileFingerprint fp;
            fp.genfingerprint(fa.get());

            if (previousNode)
            {
                if (previousNode->type == FILENODE)
                {
                    if (fp.isvalid && previousNode->isvalid && fp == *((FileFingerprint *)previousNode))
                    {
                        cout << "Identical file already exist. Skipping transfer of " << name << endl;
                        return;
                    }
                }
                else
                {
                    cout << "Can't upload file over the top of a folder with the same name: " << name << endl;
                    return;
                }
            }
            fa.reset();

            AppFile* f = new AppFilePut(localname, parent ? parent->nodeHandle() : NodeHandle(), targetuser.c_str());
            *static_cast<FileFingerprint*>(f) = fp;
            f->appxfer_it = appxferq[PUT].insert(appxferq[PUT].end(), f);
            client->startxfer(PUT, f, committer);
            total++;
        }
        else
        {
            cout << "Can't open file: " << name << endl;
        }
    }
    else if (type == FOLDERNODE && recursive)
    {

        if (previousNode)
        {
            if (previousNode->type == FILENODE)
            {
                cout << "Can't upload a folder over the top of a file with the same name: " << name << endl;
                return;
            }
            else
            {
                // upload into existing folder with the same name
                uploadLocalFolderContent(localname, previousNode);
            }
        }
        else
        {
            vector<NewNode> nn(1);
            client->putnodes_prepareOneFolder(&nn[0], name);

            gOnPutNodeTag[gNextClientTag] = [localname](Node* parent) {
                auto tmp = localname;
                uploadLocalFolderContent(tmp, parent);
            };

            client->putnodes(parent->nodehandle, move(nn), nullptr, gNextClientTag++);
        }
    }
}


string localpathToUtf8Leaf(const LocalPath& itemlocalname)
{
    return itemlocalname.leafName().toPath(*client->fsaccess);
}

void uploadLocalFolderContent(LocalPath& localname, Node* cloudFolder)
{
    DirAccess* da = client->fsaccess->newdiraccess();

    if (da->dopen(&localname, NULL, false))
    {
        DBTableTransactionCommitter committer(client->tctable);

        int total = 0;
        nodetype_t type;
        LocalPath itemlocalleafname;
        while (da->dnext(localname, itemlocalleafname, true, &type))
        {
            string leafNameUtf8 = localpathToUtf8Leaf(itemlocalleafname);

            if (gVerboseMode)
            {
                cout << "Queueing " << leafNameUtf8 << "..." << endl;
            }
            auto newpath = localname;
            newpath.appendWithSeparator(itemlocalleafname, true);
            uploadLocalPath(type, leafNameUtf8, newpath, cloudFolder, "", committer, total, true);
        }
        if (gVerboseMode)
        {
            cout << "Queued " << total << " more uploads from folder " << localpathToUtf8Leaf(localname) << endl;
        }
    }
}

void exec_put(autocomplete::ACState& s)
{
    NodeHandle target = cwd;
    string targetuser;
    string newname;
    int total = 0;
    Node* n = NULL;

    bool recursive = s.extractflag("-r");

    if (s.words.size() > 2)
    {
        if ((n = nodebypath(s.words[2].s.c_str(), &targetuser, &newname)))
        {
            target = n->nodeHandle();
        }
    }
    else    // target is current path
    {
        n = client->nodeByHandle(target);
    }

    if (client->loggedin() == NOTLOGGEDIN && !targetuser.size() && !client->loggedIntoWritableFolder())
    {
        cout << "Not logged in." << endl;

        return;
    }

    if (recursive && !targetuser.empty())
    {
        cout << "Sorry, can't send recursively to a user" << endl;
    }

    auto localname = LocalPath::fromPath(s.words[1].s, *client->fsaccess);

    DirAccess* da = client->fsaccess->newdiraccess();

    if (da->dopen(&localname, NULL, true))
    {
        DBTableTransactionCommitter committer(client->tctable);

        nodetype_t type;
        LocalPath itemlocalname;
        while (da->dnext(localname, itemlocalname, true, &type))
        {
            string leafNameUtf8 = localpathToUtf8Leaf(itemlocalname);

            if (gVerboseMode)
            {
                cout << "Queueing " << leafNameUtf8 << "..." << endl;
            }
            uploadLocalPath(type, leafNameUtf8, itemlocalname, n, targetuser, committer, total, recursive);
        }
    }

    delete da;

    cout << "Queued " << total << " file(s) for upload, " << appxferq[PUT].size()
        << " file(s) in queue" << endl;
}

void exec_pwd(autocomplete::ACState& s)
{
    string path;

    nodepath(cwd, &path);

    cout << path << endl;
}

void exec_lcd(autocomplete::ACState& s)
{
    LocalPath localpath = LocalPath::fromPath(s.words[1].s, *client->fsaccess);

    if (!client->fsaccess->chdirlocal(localpath))
    {
        cout << s.words[1].s << ": Failed" << endl;
    }
}

#ifdef USE_FILESYSTEM
void exec_lls(autocomplete::ACState& s)
{
    bool recursive = s.extractflag("-R");
    fs::path ls_folder = s.words.size() > 1 ? fs::u8path(s.words[1].s) : fs::current_path();
    std::error_code ec;
    auto status = fs::status(ls_folder, ec);
    (void)status;
    if (ec)
    {
        cerr << ec.message() << endl;
    }
    else if (!fs::exists(ls_folder))
    {
        cerr << "not found" << endl;
    }
    else
    {
        local_dumptree(ls_folder, recursive);
    }
}
#endif

void exec_ipc(autocomplete::ACState& s)
{
    // incoming pending contact action
    handle phandle;
    if (s.words.size() == 3 && Base64::atob(s.words[1].s.c_str(), (byte*) &phandle, sizeof phandle) == sizeof phandle)
    {
        ipcactions_t action;
        if (s.words[2].s == "a")
        {
            action = IPCA_ACCEPT;
        }
        else if (s.words[2].s == "d")
        {
            action = IPCA_DENY;
        }
        else if (s.words[2].s == "i")
        {
            action = IPCA_IGNORE;
        }
        else
        {
            return;
        }
        client->updatepcr(phandle, action);
    }
}

#if defined(WIN32) && defined(NO_READLINE)
void exec_log(autocomplete::ACState& s)
{
    if (s.words.size() == 1)
    {
        // close log
        static_cast<WinConsole*>(console)->log("", WinConsole::no_log);
        cout << "log closed" << endl;
    }
    else if (s.words.size() == 3)
    {
        // open log
        WinConsole::logstyle style = WinConsole::no_log;
        if (s.words[1].s == "utf8")
        {
            style = WinConsole::utf8_log;
        }
        else if (s.words[1].s == "utf16")
        {
            style = WinConsole::utf16_log;
        }
        else if (s.words[1].s == "codepage")
        {
            style = WinConsole::codepage_log;
        }
        else
        {
            cout << "unknown log style" << endl;
        }
        if (!static_cast<WinConsole*>(console)->log(s.words[2].s, style))
        {
            cout << "failed to open log file" << endl;
        }
    }
}
#endif

void exec_putq(autocomplete::ACState& s)
{
    bool showActive = s.extractflag("-active");
    bool showAll = s.extractflag("-all");
    bool showCount = s.extractflag("-count");

    if (!showActive && !showAll && !showCount)
    {
        showCount = true;
    }

    xferq(PUT, s.words.size() > 1 ? atoi(s.words[1].s.c_str()) : -1, showActive, showAll, showCount);
}

void exec_getq(autocomplete::ACState& s)
{
    bool showActive = s.extractflag("-active");
    bool showAll = s.extractflag("-all");
    bool showCount = s.extractflag("-count");

    if (!showActive && !showAll && !showCount)
    {
        showCount = true;
    }

    xferq(GET, s.words.size() > 1 ? atoi(s.words[1].s.c_str()) : -1, showActive, showAll, showCount);
}

void exec_open(autocomplete::ACState& s)
{
    if (strstr(s.words[1].s.c_str(), "#F!") || strstr(s.words[1].s.c_str(), "folder/"))  // folder link indicator
    {
        if (!clientFolder)
        {
            using namespace mega;
#ifdef GFX_CLASS
            auto gfx = new GFX_CLASS;
            gfx->startProcessingThread();
#endif
            // create a new MegaClient with a different MegaApp to process callbacks
            // from the client logged into a folder. Reuse the waiter and httpio
            clientFolder = new MegaClient(new DemoAppFolder,
                                          client->waiter,
                                          client->httpio,
                                          new FSACCESS_CLASS,
                #ifdef DBACCESS_CLASS
                                          new DBACCESS_CLASS(*startDir),
                #else
                                          NULL,
                #endif
                #ifdef GFX_CLASS
                                          gfx,
                #else
                                          NULL,
                #endif
                                          "Gk8DyQBS",
                                          "megacli_folder/" TOSTRING(MEGA_MAJOR_VERSION)
                                          "." TOSTRING(MEGA_MINOR_VERSION)
                                          "." TOSTRING(MEGA_MICRO_VERSION),
                                          2);
        }
        else
        {
            clientFolder->logout(false);
        }

        return clientFolder->app->login_result(clientFolder->folderaccess(s.words[1].s.c_str(), nullptr));
    }
    else
    {
        cout << "Invalid folder link." << endl;
    }
}
#ifdef ENABLE_SYNC

void exec_syncrescan(autocomplete::ACState& s)
{
    bool matched = false;
    auto backupId = s.words[2].s;
    client->syncs.forEachUnifiedSync([&](UnifiedSync& us) {

        if (toHandle(us.mConfig.getBackupId()) == backupId)
        {
            matched = true;

            if (!us.mSync)
            {
                cout << "Can't rescan sync " << backupId << " as it's not running." << endl;
            }
            else
            {
                us.mSync->localroot->setScanAgain(false, true, true, 5);
                cout << "Full scan flagged for sync " << backupId << endl;
            }
        }
    });

    // Have we been passed a valid sync id?
    if (!matched)
    {
        cout << "Invalid sync id: " << backupId << endl;
        return;
    }

}


void exec_syncpause(autocomplete::ACState& s)
{

    bool matched = false;
    auto backupId = s.words[2].s;
    client->syncs.forEachUnifiedSync([&](UnifiedSync& us) {

        if (toHandle(us.mConfig.getBackupId()) == backupId)
        {
            matched = true;
            if (!us.mSync)
            {
                cout << "Sync is not running." << endl;
            }
            else if (us.mSync->isSyncPaused())
            {
                cout << "Sync " << backupId << " is already paused." << endl;
            }
            else
            {
                us.mSync->setSyncPaused(true);
                cout << "Sync " << backupId << " paused." << endl;
            }
        }
    });

    // Have we been passed a valid sync id?
    if (!matched)
    {
        cout << "Invalid sync id: " << backupId << endl;
        return;
    }
}

void exec_syncresume(autocomplete::ACState& s)
{
    bool matched = false;
    auto backupId = s.words[2].s;
    client->syncs.forEachUnifiedSync([&](UnifiedSync& us) {

        if (toHandle(us.mConfig.getBackupId()) == backupId)
        {
            matched = true;

            if (!us.mSync)
            {
                cout << "Sync is not running." << endl;
            }
            else if (!us.mSync->isSyncPaused())
            {
                cout << "Sync " << backupId << " is not paused." << endl;
            }
            else
            {
                us.mSync->setSyncPaused(false);
                cout << "Sync " << backupId << " resumed." << endl;
            }
        }
    });

    // Have we been passed a valid sync id?
    if (!matched)
    {
        cout << "Invalid sync id: " << backupId << endl;
        return;
    }
}

#endif

#ifdef USE_FILESYSTEM
void exec_lpwd(autocomplete::ACState& s)
{
    cout << fs::current_path().u8string() << endl;
}
#endif


void exec_test(autocomplete::ACState& s)
{
}

void exec_mfad(autocomplete::ACState& s)
{
    client->multifactorauthdisable(s.words[1].s.c_str());
}

void exec_mfac(autocomplete::ACState& s)
{
    string email;
    if (s.words.size() == 2)
    {
        email = s.words[1].s;
    }
    else
    {
        email = login.email;
    }

    client->multifactorauthcheck(email.c_str());
}

void exec_mfae(autocomplete::ACState& s)
{
    client->multifactorauthsetup();
}

void exec_login(autocomplete::ACState& s)
{
    //bool fresh = s.extractflag("-fresh");
    if (client->loggedin() == NOTLOGGEDIN)
    {
        if (s.words.size() > 1)
        {
            if ((s.words.size() == 2 || s.words.size() == 3) && s.words[1].s == "autoresume")
            {
                string filename = "megacli_autoresume_session" + (s.words.size() == 3 ? "_" + s.words[2].s : "");
                ifstream file(filename.c_str());
                string session;
                file >> session;
                if (file.is_open() && session.size())
                {
                    cout << "Resuming session..." << endl;
                    return client->login(Base64::atob(session));
                }
                cout << "Failed to get a valid session id from file " << filename << endl;
            }
            else if (strchr(s.words[1].s.c_str(), '@'))
            {
                login.reset();
                login.email = s.words[1].s;

                // full account login
                if (s.words.size() > 2)
                {
                    login.password = s.words[2].s;
                    cout << "Initiated login attempt..." << endl;
                }
                client->prelogin(login.email.c_str());
            }
            else
            {
                const char* ptr;
                if ((ptr = strchr(s.words[1].s.c_str(), '#')))  // folder link indicator
                {
                    const char *authKey = s.words.size() == 3 ? s.words[2].s.c_str() : nullptr;
                    return client->app->login_result(client->folderaccess(s.words[1].s.c_str(), authKey));
                }
                else
                {
                    return client->login(Base64::atob(s.words[1].s));
                }
            }
        }
        else
        {
            cout << "      login email [password]" << endl
                << "      login exportedfolderurl#key [authKey]" << endl
                << "      login session" << endl;
        }
    }
    else
    {
        cout << "Already logged in. Please log out first." << endl;
    }
}

void exec_begin(autocomplete::ACState& s)
{
    bool ephemeralPlusPlus = s.extractflag("-e++");
    if (s.words.size() == 1)
    {
        cout << "Creating ephemeral session..." << endl;
        pdf_to_import = true;
        client->createephemeral();
    }
    else if (s.words.size() == 2)   // resume session
    {
        if (ephemeralPlusPlus)
        {
            client->resumeephemeralPlusPlus(Base64::atob(s.words[1].s));
        }
        else
        {
            handle uh;
            byte pw[SymmCipher::KEYLENGTH];

            if (Base64::atob(s.words[1].s.c_str(), (byte*) &uh, MegaClient::USERHANDLE) == sizeof uh && Base64::atob(
                s.words[1].s.c_str() + 12, pw, sizeof pw) == sizeof pw)
            {
                client->resumeephemeral(uh, pw);
            }
            else
            {
                cout << "Malformed ephemeral session identifier." << endl;
            }
        }
    }
    else if (ephemeralPlusPlus && s.words.size() == 3)  // begin -e++ firstname lastname
    {
        cout << "Creating ephemeral session plus plus..." << endl;

        pdf_to_import = true;
        ephemeralFirstname = s.words[1].s;
        ephemeralLastName = s.words[2].s;
        client->createephemeralPlusPlus();
    }
}

void exec_mount(autocomplete::ACState& )
{
    listtrees();
}

void exec_share(autocomplete::ACState& s)
{
    bool writable = false;

    switch (s.words.size())
    {
    case 1:		// list all shares (incoming and outgoing)
    {
        TreeProcListOutShares listoutshares;
        Node* n;

        cout << "Shared folders:" << endl;

        for (unsigned i = 0; i < sizeof client->rootnodes / sizeof *client->rootnodes; i++)
        {
            if ((n = client->nodebyhandle(client->rootnodes[i])))
            {
                client->proctree(n, &listoutshares);
            }
        }

        for (user_map::iterator uit = client->users.begin();
            uit != client->users.end(); uit++)
        {
            User* u = &uit->second;
            Node* n;

            if (u->show == VISIBLE && u->sharing.size())
            {
                cout << "From " << u->email << ":" << endl;

                for (handle_set::iterator sit = u->sharing.begin();
                    sit != u->sharing.end(); sit++)
                {
                    if ((n = client->nodebyhandle(*sit)))
                    {
                        cout << "\t" << n->displayname() << " ("
                            << getAccessLevelStr(n->inshare->access) << ")" << endl;
                    }
                }
            }
        }
    }
    break;

    case 2:	    // list all outgoing shares on this path
    case 3:	    // remove outgoing share to specified e-mail address
    case 4:	    // add outgoing share to specified e-mail address
    case 5:     // user specified a personal representation to appear as for the invitation
        if (Node* n = nodebypath(s.words[1].s.c_str()))
        {
            if (s.words.size() == 2)
            {
                listnodeshares(n);
            }
            else
            {
                accesslevel_t a = ACCESS_UNKNOWN;
                const char* personal_representation = NULL;
                if (s.words.size() > 3)
                {
                    if (s.words[3].s == "r" || s.words[3].s == "ro")
                    {
                        a = RDONLY;
                    }
                    else if (s.words[3].s == "rw")
                    {
                        a = RDWR;
                    }
                    else if (s.words[3].s == "full")
                    {
                        a = FULL;
                    }
                    else
                    {
                        cout << "Access level must be one of r, rw or full" << endl;

                        return;
                    }

                    if (s.words.size() > 4)
                    {
                        personal_representation = s.words[4].s.c_str();
                    }
                }

                client->setshare(n, s.words[2].s.c_str(), a, writable, personal_representation, gNextClientTag++, [](Error e, bool){
                    if (e)
                    {
                        cout << "Share creation/modification request failed (" << errorstring(e) << ")" << endl;
                    }
                    else
                    {
                        cout << "Share creation/modification succeeded." << endl;
                    }
                });
            }
        }
        else
        {
            cout << s.words[1].s << ": No such directory" << endl;
        }
        break;
    }
}

void exec_users(autocomplete::ACState& s)
{
    if (s.words.size() == 1)
    {
        for (user_map::iterator it = client->users.begin(); it != client->users.end(); it++)
        {
            if (it->second.email.size())
            {
                cout << "\t" << it->second.email;

                if (it->second.userhandle == client->me)
                {
                    cout << ", session user";
                }
                else if (it->second.show == VISIBLE)
                {
                    cout << ", visible";
                }
                else if (it->second.show == HIDDEN)
                {
                    cout << ", hidden";
                }
                else if (it->second.show == INACTIVE)
                {
                    cout << ", inactive";
                }
                else if (it->second.show == BLOCKED)
                {
                    cout << ", blocked";
                }
                else
                {
                    cout << ", unknown visibility (" << it->second.show << ")";
                }

                if (it->second.sharing.size())
                {
                    cout << ", sharing " << it->second.sharing.size() << " folder(s)";
                }

                if (it->second.pubk.isvalid())
                {
                    cout << ", public key cached";
                }

                if (it->second.mBizMode == BIZ_MODE_MASTER)
                {
                    cout << ", business master user";
                }
                else if (it->second.mBizMode == BIZ_MODE_SUBUSER)
                {
                    cout << ", business sub-user";
                }

                cout << endl;
            }
        }
    }
    else if (s.words.size() == 3 && s.words[2].s == "del")
    {
        client->removecontact(s.words[1].s.c_str(), HIDDEN);
    }
}

void exec_mkdir(autocomplete::ACState& s)
{
    bool allowDuplicate = s.extractflag("-allowduplicate");
    bool exactLeafName = s.extractflag("-exactleafname");

    if (s.words.size() > 1)
    {
        string newname;

        Node* n;
        if (exactLeafName)
        {
            n = client->nodeByHandle(cwd);
            newname = s.words[1].s;
        }
        else
        {
            n = nodebypath(s.words[1].s.c_str(), NULL, &newname);
        }

        if (n)
        {
            if (!client->checkaccess(n, RDWR))
            {
                cout << "Write access denied" << endl;

                return;
            }

            if (newname.size())
            {
                vector<NewNode> nn(1);
                client->putnodes_prepareOneFolder(&nn[0], newname);
                client->putnodes(n->nodehandle, move(nn), nullptr, gNextClientTag++);
            }
            else if (allowDuplicate && n->parent && n->parent->nodehandle != UNDEF)
            {
                // the leaf name already exists and was returned in n
                auto leafname = s.words[1].s;
                auto pos = leafname.find_last_of("/");
                if (pos != string::npos) leafname.erase(0, pos + 1);
                vector<NewNode> nn(1);
                client->putnodes_prepareOneFolder(&nn[0], leafname);
                client->putnodes(n->parent->nodehandle, move(nn), nullptr, gNextClientTag++);
            }
            else
            {
                cout << s.words[1].s << ": Path already exists" << endl;
            }
        }
        else
        {
            cout << s.words[1].s << ": Target path not found" << endl;
        }
    }
}

void exec_getfa(autocomplete::ACState& s)
{
    Node* n;
    int cancel = s.words.size() > 2 && s.words.back().s == "cancel";

    if (s.words.size() < 3)
    {
        n = client->nodeByHandle(cwd);
    }
    else if (!(n = nodebypath(s.words[2].s.c_str())))
    {
        cout << s.words[2].s << ": Path not found" << endl;
    }

    if (n)
    {
        int c = 0;
        fatype type;

        type = fatype(atoi(s.words[1].s.c_str()));

        if (n->type == FILENODE)
        {
            if (n->hasfileattribute(type))
            {
                client->getfa(n->nodehandle, &n->fileattrstring, n->nodekey(), type, cancel);
                c++;
            }
        }
        else
        {
            for (node_list::iterator it = n->children.begin(); it != n->children.end(); it++)
            {
                if ((*it)->type == FILENODE && (*it)->hasfileattribute(type))
                {
                    client->getfa((*it)->nodehandle, &(*it)->fileattrstring, (*it)->nodekey(), type, cancel);
                    c++;
                }
            }
        }

        cout << (cancel ? "Canceling " : "Fetching ") << c << " file attribute(s) of type " << type << "..." << endl;
    }
}

void exec_getua(autocomplete::ACState& s)
{
    User* u = NULL;

    if (s.words.size() == 3)
    {
        // get other user's attribute
        if (!(u = client->finduser(s.words[2].s.c_str())))
        {
            cout << "Retrieving user attribute for unknown user: " << s.words[2].s << endl;
            client->getua(s.words[2].s.c_str(), User::string2attr(s.words[1].s.c_str()));
            return;
        }
    }
    else if (s.words.size() != 2)
    {
        cout << "      getua attrname [email]" << endl;
        return;
    }

    if (!u)
    {
        // get logged in user's attribute
        if (!(u = client->ownuser()))
        {
            cout << "Must be logged in to query own attributes." << endl;
            return;
        }
    }

    if (s.words[1].s == "pubk")
    {
        client->getpubkey(u->uid.c_str());
        return;
    }

    client->getua(u, User::string2attr(s.words[1].s.c_str()));
}

void exec_putua(autocomplete::ACState& s)
{

    if (!client->loggedin())
    {
        cout << "Must be logged in to set user attributes." << endl;
        return;
    }

    attr_t attrtype = User::string2attr(s.words[1].s.c_str());
    if (attrtype == ATTR_UNKNOWN)
    {
        cout << "Attribute not recognized" << endl;
        return;
    }

    if (s.words.size() == 2)
    {
        // delete attribute
        client->putua(attrtype);

        return;
    }
    else if (s.words.size() == 3)
    {
        if (s.words[2].s == "del")
        {
            client->putua(attrtype);

            return;
        }
    }
    else if (s.words.size() == 4)
    {
        if (s.words[2].s == "set")
        {
            client->putua(attrtype, (const byte*)s.words[3].s.c_str(), unsigned(s.words[3].s.size()));
            return;
        }
        else if (s.words[2].s == "set64")
        {
            int len = int(s.words[3].s.size() * 3 / 4 + 3);
            byte *value = new byte[len];
            int valuelen = Base64::atob(s.words[3].s.data(), value, len);
            client->putua(attrtype, value, valuelen);
            delete [] value;
            return;
        }
        else if (s.words[2].s == "load")
        {
            string data;
            auto localpath = LocalPath::fromPath(s.words[3].s, *client->fsaccess);

            if (loadfile(localpath, &data))
            {
                client->putua(attrtype, (const byte*) data.data(), unsigned(data.size()));
            }
            else
            {
                cout << "Cannot read " << s.words[3].s << endl;
            }

            return;
        }
    }
    else if (s.words.size() == 5)
    {
        if (s.words[2].s == "map")  // putua <attrtype> map <attrKey> <attrValue>
        {
            if (attrtype == ATTR_DEVICE_NAMES
                    || attrtype == ATTR_DRIVE_NAMES
                    || attrtype == ATTR_ALIAS)
            {
                std::string key = s.words[3].s;
                std::string value = Base64::btoa(s.words[4].s);
                string_map attrMap;
                attrMap[key] = value;

                std::unique_ptr<TLVstore> tlv;

                User *ownUser = client->finduser(client->me);
                const std::string *oldValue = ownUser->getattr(attrtype);
                if (!oldValue)  // attr doesn't exist -> create it
                {
                    tlv.reset(new TLVstore());
                    tlv->set(key, value);
                }
                else if (!ownUser->isattrvalid(attrtype)) // not fetched yet or outdated
                {
                    cout << "User attribute is versioned (need to know current version first). ";
                    cout << "Fetch the attribute first" << endl;
                    return;
                }
                else
                {
                    tlv.reset(TLVstore::containerToTLVrecords(oldValue, &client->key));

                    if (!User::mergeUserAttribute(attrtype, attrMap, *tlv.get()))
                    {
                        cout << "Failed to merge with existing values" << endl;
                        return;
                    }
                }

                // serialize and encrypt the TLV container
                std::unique_ptr<std::string> container(tlv->tlvRecordsToContainer(client->rng, &client->key));
                client->putua(attrtype, (byte *)container->data(), unsigned(container->size()));

                return;
            }
        }
    }
}

#ifdef DEBUG
void exec_delua(autocomplete::ACState& s)
{
    client->delua(s.words[1].s.c_str());
}
#endif

void exec_pause(autocomplete::ACState& s)
{
    bool getarg = false, putarg = false, hardarg = false, statusarg = false;

    for (size_t i = s.words.size(); --i; )
    {
        if (s.words[i].s == "get")
        {
            getarg = true;
        }
        if (s.words[i].s == "put")
        {
            putarg = true;
        }
        if (s.words[i].s == "hard")
        {
            hardarg = true;
        }
        if (s.words[i].s == "status")
        {
            statusarg = true;
        }
    }

    if (statusarg)
    {
        if (!hardarg && !getarg && !putarg)
        {
            if (!client->xferpaused[GET] && !client->xferpaused[PUT])
            {
                cout << "Transfers not paused at the moment." << endl;
            }
            else
            {
                if (client->xferpaused[GET])
                {
                    cout << "GETs currently paused." << endl;
                }
                if (client->xferpaused[PUT])
                {
                    cout << "PUTs currently paused." << endl;
                }
            }
        }
        return;
    }

    if (!getarg && !putarg)
    {
        getarg = true;
        putarg = true;
    }

    DBTableTransactionCommitter committer(client->tctable);

    if (getarg)
    {
        client->pausexfers(GET, client->xferpaused[GET] ^= true, hardarg, committer);
        if (client->xferpaused[GET])
        {
            cout << "GET transfers paused. Resume using the same command." << endl;
        }
        else
        {
            cout << "GET transfers unpaused." << endl;
        }
    }

    if (putarg)
    {
        client->pausexfers(PUT, client->xferpaused[PUT] ^= true, hardarg, committer);
        if (client->xferpaused[PUT])
        {
            cout << "PUT transfers paused. Resume using the same command." << endl;
        }
        else
        {
            cout << "PUT transfers unpaused." << endl;
        }
    }
}

void exec_debug(autocomplete::ACState& s)
{
    if (s.extractflag("-off"))
    {
        SimpleLogger::setLogLevel(logWarning);
    }
    if (s.extractflag("-on"))
    {
        SimpleLogger::setLogLevel(logDebug);
    }
    if (s.extractflag("-verbose"))
    {
        SimpleLogger::setLogLevel(logMax);
    }

    if (s.words.size() > 1)
    {
        gLogger.mLogFile.close();
        if (!s.words[1].s.empty())
        {
            gLogger.mLogFile.open(s.words[1].s.c_str());
            if (!gLogger.mLogFile.is_open())
            {
                cout << "Log file open failed: '" << s.words[1].s << "'" << endl;
            }
        }
    }

    cout << "Debug mode " << SimpleLogger::logCurrentLevel << endl;
}

void exec_verbose(autocomplete::ACState& s)
{
    bool turnon = s.extractflag("-on");
    bool turnoff = s.extractflag("-off");

    if (turnon)
    {
        gVerboseMode = true;
    }
    else if (turnoff)
    {
        gVerboseMode = false;
    }
    else
    {
        gVerboseMode = !gVerboseMode;
    }
    cout << "Verbose mode " << (gVerboseMode ? "on" : "off") << endl;
}

#if defined(WIN32) && defined(NO_READLINE)
void exec_clear(autocomplete::ACState& s)
{
    static_cast<WinConsole*>(console)->clearScreen();
}
#endif

void exec_retry(autocomplete::ACState& s)
{
    if (client->abortbackoff())
    {
        cout << "Retrying..." << endl;
    }
    else
    {
        cout << "No failed request pending." << endl;
    }
}

void exec_recon(autocomplete::ACState& s)
{
    cout << "Closing all open network connections..." << endl;

    client->disconnect();
}

void exec_email(autocomplete::ACState& s)
{
    if (s.words.size() == 1)
    {
        User *u = client->finduser(client->me);
        if (u)
        {
            cout << "Your current email address is " << u->email << endl;
        }
        else
        {
            cout << "Please, login first" << endl;
        }
    }
    else if (s.words.size() == 2)
    {
        if (s.words[1].s.find("@") != string::npos)    // get change email link
        {
            client->getemaillink(s.words[1].s.c_str());
        }
        else    // confirm change email link
        {
            string link = s.words[1].s;

            size_t pos = link.find("#verify");
            if (pos == link.npos)
            {
                cout << "Invalid email change link." << endl;
                return;
            }

            changecode.assign(link.substr(pos + strlen("#verify")));
            client->queryrecoverylink(changecode.c_str());
        }
    }
}

#ifdef ENABLE_CHAT
void exec_chatc(autocomplete::ACState& s)
{
    size_t wordscount = s.words.size();
    if (wordscount < 2 || wordscount == 3)
    {
        cout << "Invalid syntax to create chatroom" << endl;
        cout << "      chatc group [email ro|sta|mod]* " << endl;
        return;
    }

    int group = atoi(s.words[1].s.c_str());
    if (group != 0 && group != 1)
    {
        cout << "Invalid syntax to create chatroom" << endl;
        cout << "      chatc group [email ro|sta|mod]* " << endl;
        return;
    }

    unsigned parseoffset = 2;
    if (((wordscount - parseoffset) % 2) == 0)
    {
        if (!group && (wordscount - parseoffset) != 2)
        {
            cout << "Peer to peer chats must have only one peer" << endl;
            return;
        }

        userpriv_vector *userpriv = new userpriv_vector;

        unsigned numUsers = 0;
        while ((numUsers + 1) * 2 + parseoffset <= wordscount)
        {
            string email = s.words[numUsers * 2 + parseoffset].s;
            User *u = client->finduser(email.c_str(), 0);
            if (!u)
            {
                cout << "User not found: " << email << endl;
                delete userpriv;
                return;
            }

            string privstr = s.words[numUsers * 2 + parseoffset + 1].s;
            privilege_t priv;
            if (!group) // 1:1 chats enforce peer to be moderator
            {
                priv = PRIV_MODERATOR;
            }
            else
            {
                if (privstr == "ro")
                {
                    priv = PRIV_RO;
                }
                else if (privstr == "sta")
                {
                    priv = PRIV_STANDARD;
                }
                else if (privstr == "mod")
                {
                    priv = PRIV_MODERATOR;
                }
                else
                {
                    cout << "Unknown privilege for " << email << endl;
                    delete userpriv;
                    return;
                }
            }

            userpriv->push_back(userpriv_pair(u->userhandle, priv));
            numUsers++;
        }

        client->createChat(group, false, userpriv);
        delete userpriv;
    }
}

void exec_chati(autocomplete::ACState& s)
{
    if (s.words.size() >= 4 && s.words.size() <= 7)
    {
        handle chatid;
        Base64::atob(s.words[1].s.c_str(), (byte*)&chatid, MegaClient::CHATHANDLE);

        string email = s.words[2].s;
        User *u = client->finduser(email.c_str(), 0);
        if (!u)
        {
            cout << "User not found: " << email << endl;
            return;
        }

        string privstr = s.words[3].s;
        privilege_t priv;
        if (privstr == "ro")
        {
            priv = PRIV_RO;
        }
        else if (privstr == "sta")
        {
            priv = PRIV_STANDARD;
        }
        else if (privstr == "mod")
        {
            priv = PRIV_MODERATOR;
        }
        else
        {
            cout << "Unknown privilege for " << email << endl;
            return;
        }

        string title;
        string unifiedKey;
        if (s.words.size() == 5)
        {
            unifiedKey = s.words[4].s;
        }
        else if (s.words.size() >= 6 && s.words[4].s == "t")
        {
            title = s.words[5].s;
            if (s.words.size() == 7)
            {
                unifiedKey = s.words[6].s;
            }
        }
        const char *t = !title.empty() ? title.c_str() : NULL;
        const char *uk = !unifiedKey.empty() ? unifiedKey.c_str() : NULL;

        client->inviteToChat(chatid, u->userhandle, priv, uk, t);
        return;
    }
}

void exec_chatr(autocomplete::ACState& s)
{
    if (s.words.size() > 1 && s.words.size() < 4)
    {
        handle chatid;
        Base64::atob(s.words[1].s.c_str(), (byte*)&chatid, MegaClient::CHATHANDLE);

        if (s.words.size() == 2)
        {
            client->removeFromChat(chatid, client->me);
            return;
        }
        else if (s.words.size() == 3)
        {
            string email = s.words[2].s;
            User *u = client->finduser(email.c_str(), 0);
            if (!u)
            {
                cout << "User not found: " << email << endl;
                return;
            }

            client->removeFromChat(chatid, u->userhandle);
            return;
        }
    }
}

void exec_chatu(autocomplete::ACState& s)
{
    handle chatid;
    Base64::atob(s.words[1].s.c_str(), (byte*)&chatid, MegaClient::CHATHANDLE);

    client->getUrlChat(chatid);
}

void exec_chata(autocomplete::ACState& s)
{
    handle chatid;
    Base64::atob(s.words[1].s.c_str(), (byte*)&chatid, MegaClient::CHATHANDLE);
    bool archive = (s.words[2].s == "1");
    if (!archive && (s.words[2].s != "0"))
    {
        cout << "Use 1 or 0 to archive/unarchive chats" << endl;
        return;
    }

    client->archiveChat(chatid, archive);
}

void exec_chats(autocomplete::ACState& s)
{
    if (s.words.size() == 1)
    {
        textchat_map::iterator it;
        for (it = client->chats.begin(); it != client->chats.end(); it++)
        {
            DemoApp::printChatInformation(it->second);
        }
        return;
    }
    if (s.words.size() == 2)
    {
        handle chatid;
        Base64::atob(s.words[1].s.c_str(), (byte*)&chatid, MegaClient::CHATHANDLE);

        textchat_map::iterator it = client->chats.find(chatid);
        if (it == client->chats.end())
        {
            cout << "Chatid " << s.words[1].s.c_str() << " not found" << endl;
            return;
        }

        DemoApp::printChatInformation(it->second);
        return;
    }
}

void exec_chatl(autocomplete::ACState& s)
{
    handle chatid;
    Base64::atob(s.words[1].s.c_str(), (byte*) &chatid, MegaClient::CHATHANDLE);
    bool delflag = (s.words.size() == 3 && s.words[2].s == "del");
    bool createifmissing = s.words.size() == 2 || (s.words.size() == 3 && s.words[2].s != "query");

    client->chatlink(chatid, delflag, createifmissing);
}
#endif

void exec_reset(autocomplete::ACState& s)
{
    if (client->loggedin() != NOTLOGGEDIN)
    {
        cout << "You're logged in. Please, logout first." << endl;
    }
    else if (s.words.size() == 2 ||
        (s.words.size() == 3 && (hasMasterKey = (s.words[2].s == "mk"))))
    {
        recoveryemail = s.words[1].s;
        client->getrecoverylink(recoveryemail.c_str(), hasMasterKey);
    }
    else
    {
        cout << "      reset email [mk]" << endl;
    }
}

void exec_clink(autocomplete::ACState& s)
{
    bool renew = false;
    if (s.words.size() == 1 || (s.words.size() == 2 && (renew = s.words[1].s == "renew")))
    {
        client->contactlinkcreate(renew);
    }
    else if ((s.words.size() == 3) && (s.words[1].s == "query"))
    {
        handle clink = UNDEF;
        Base64::atob(s.words[2].s.c_str(), (byte*)&clink, MegaClient::CONTACTLINKHANDLE);

        client->contactlinkquery(clink);

    }
    else if (((s.words.size() == 3) || (s.words.size() == 2)) && (s.words[1].s == "del"))
    {
        handle clink = UNDEF;

        if (s.words.size() == 3)
        {
            Base64::atob(s.words[2].s.c_str(), (byte*)&clink, MegaClient::CONTACTLINKHANDLE);
        }

        client->contactlinkdelete(clink);
    }
}

void exec_apiurl(autocomplete::ACState& s)
{
    if (s.words.size() == 1)
    {
        cout << "Current APIURL = " << client->httpio->APIURL << endl;
        cout << "Current disablepkp = " << (client->httpio->disablepkp ? "true" : "false") << endl;
    }
    else if (client->loggedin() != NOTLOGGEDIN)
    {
        cout << "You must not be logged in, to change APIURL" << endl;
    }
    else if (s.words.size() == 3 || s.words.size() == 2)
    {
        if (s.words[1].s.size() < 8 || s.words[1].s.substr(0, 8) != "https://")
        {
            s.words[1].s = "https://" + s.words[1].s;
        }
        if (s.words[1].s.empty() || s.words[1].s[s.words[1].s.size() - 1] != '/')
        {
            s.words[1].s += '/';
        }
        client->httpio->APIURL = s.words[1].s;
        if (s.words.size() == 3)
        {
            client->httpio->disablepkp = s.words[2].s == "true";
        }
    }
}

void exec_passwd(autocomplete::ACState& s)
{
    if (client->loggedin() != NOTLOGGEDIN)
    {
        setprompt(NEWPASSWORD);
    }
    else
    {
        cout << "Not logged in." << endl;
    }
}

void exec_putbps(autocomplete::ACState& s)
{
    if (s.words.size() > 1)
    {
        if (s.words[1].s == "auto")
        {
            client->putmbpscap = -1;
        }
        else if (s.words[1].s == "none")
        {
            client->putmbpscap = 0;
        }
        else
        {
            int t = atoi(s.words[1].s.c_str());

            if (t > 0)
            {
                client->putmbpscap = t;
            }
            else
            {
                cout << "      putbps [limit|auto|none]" << endl;
                return;
            }
        }
    }

    cout << "Upload speed limit set to ";

    if (client->putmbpscap < 0)
    {
        cout << "AUTO (approx. 90% of your available bandwidth)" << endl;
    }
    else if (!client->putmbpscap)
    {
        cout << "NONE" << endl;
    }
    else
    {
        cout << client->putmbpscap << " byte(s)/second" << endl;
    }
}

void exec_invite(autocomplete::ACState& s)
{
    if (client->loggedin() != FULLACCOUNT)
    {
        cout << "Not logged in." << endl;
    }
    else
    {
        if (client->ownuser()->email.compare(s.words[1].s))
        {
            int delflag = s.words.size() == 3 && s.words[2].s == "del";
            int rmd = s.words.size() == 3 && s.words[2].s == "rmd";
            int clink = s.words.size() == 4 && s.words[2].s == "clink";
            if (s.words.size() == 2 || s.words.size() == 3 || s.words.size() == 4)
            {
                if (delflag || rmd)
                {
                    client->setpcr(s.words[1].s.c_str(), delflag ? OPCA_DELETE : OPCA_REMIND);
                }
                else
                {
                    handle contactLink = UNDEF;
                    if (clink)
                    {
                        Base64::atob(s.words[3].s.c_str(), (byte*)&contactLink, MegaClient::CONTACTLINKHANDLE);
                    }

                    // Original email is not required, but can be used if this account has multiple email addresses associated,
                    // to have the invite come from a specific email
                    client->setpcr(s.words[1].s.c_str(), OPCA_ADD, "Invite from MEGAcli", s.words.size() == 3 ? s.words[2].s.c_str() : NULL, contactLink);
                }
            }
            else
            {
                cout << "      invite dstemail [origemail|del|rmd|clink <link>]" << endl;
            }
        }
        else
        {
            cout << "Cannot send invitation to your own user" << endl;
        }
    }
}

void exec_signup(autocomplete::ACState& s)
{
    if (s.words.size() == 2)
    {
        const char* ptr = s.words[1].s.c_str();
        const char* tptr;

        if ((tptr = strstr(ptr, "#confirm")))
        {
            ptr = tptr + 8;

            std::string code = Base64::atob(std::string(ptr));
            if (!code.empty())
            {
                if (code.find("ConfirmCodeV2") != string::npos)
                {
                    size_t posEmail = 13 + 15;
                    size_t endEmail = code.find("\t", posEmail);
                    if (endEmail != string::npos)
                    {
                        signupemail = code.substr(posEmail, endEmail - posEmail);
                        signupname = code.substr(endEmail + 1, code.size() - endEmail - 9);

                        if (client->loggedin() == FULLACCOUNT)
                        {
                            cout << "Already logged in." << endl;
                        }
                        else    // not-logged-in / ephemeral account / partially confirmed
                        {
                            client->confirmsignuplink2((const byte*)code.data(), unsigned(code.size()));
                        }
                    }
                }
                else
                {
                    // we first just query the supplied signup link,
                    // then collect and verify the password,
                    // then confirm the account
                    client->querysignuplink((const byte*)code.data(), (unsigned)code.size());
                }
            }
        }
    }
    else if (s.words.size() == 3 || s.words.size() == 4)
    {
        switch (client->loggedin())
        {
        case FULLACCOUNT:
            cout << "Already logged in." << endl;
            break;

        case CONFIRMEDACCOUNT:
            cout << "Current account already confirmed." << endl;
            break;

        case EPHEMERALACCOUNT:
        case EPHEMERALACCOUNTPLUSPLUS:
            if (s.words[1].s.find('@') + 1 && s.words[1].s.find('.') + 1)
            {
                signupemail = s.words[1].s;
                signupname = s.words[2].s;
                signupV2 = !s.extractflag("-v1");

                cout << endl;
                setprompt(NEWPASSWORD);
            }
            else
            {
                cout << "Please enter a valid e-mail address." << endl;
            }
            break;

        case NOTLOGGEDIN:
            cout << "Please use the begin command to commence or resume the ephemeral session to be upgraded." << endl;
        }
    }
}

void exec_cancelsignup(autocomplete::ACState& s)
{
    client->cancelsignup();
}

void exec_whoami(autocomplete::ACState& s)
{
    if (client->loggedin() == NOTLOGGEDIN)
    {
        cout << "Not logged in." << endl;
    }
    else
    {
        User* u;

        if ((u = client->finduser(client->me)))
        {
            cout << "Account e-mail: " << u->email << " handle: " << Base64Str<MegaClient::USERHANDLE>(client->me) << endl;
            if (client->signkey)
            {
                string pubKey((const char *)client->signkey->pubKey, EdDSA::PUBLIC_KEY_LENGTH);
                cout << "Credentials: " << AuthRing::fingerprint(pubKey, true) << endl;
            }
        }

        bool storage = s.extractflag("-storage");
        bool transfer = s.extractflag("-transfer");
        bool pro = s.extractflag("-pro");
        bool transactions = s.extractflag("-transactions");
        bool purchases = s.extractflag("-purchases");
        bool sessions = s.extractflag("-sessions");

        bool all = !storage && !transfer && !pro && !transactions && !purchases && !sessions;

        cout << "Retrieving account status..." << endl;

        client->getaccountdetails(&account, all || storage, all || transfer, all || pro, all || transactions, all || purchases, all || sessions);
    }
}

void exec_verifycredentials(autocomplete::ACState& s)
{
    User* u = nullptr;
    if (s.words.size() == 2 && (s.words[1].s == "show" || s.words[1].s == "status"))
    {
        u = client->finduser(client->me);
    }
    else if (s.words.size() == 3)
    {
        u = client->finduser(s.words[2].s.c_str());
    }
    else
    {
        cout << "      credentials show|status|verify|reset [email]" << endl;
        return;
    }

    if (!u)
    {
        cout << "Invalid user" << endl;
        return;
    }

    if (s.words[1].s == "show")
    {
        if (u->isattrvalid(ATTR_ED25519_PUBK))
        {
            cout << "Credentials: " << AuthRing::fingerprint(*u->getattr(ATTR_ED25519_PUBK), true) << endl;
        }
        else
        {
            cout << "Fetching singing key... " << endl;
            client->getua(u->uid.c_str(), ATTR_ED25519_PUBK);
        }
    }
    else if (s.words[1].s == "status")
    {
        handle uh = s.words.size() == 3 ? u->userhandle : UNDEF;
        printAuthringInformation(uh);
    }
    else if (s.words[1].s == "verify")
    {
        error e;
        if ((e = client->verifyCredentials(u->userhandle)))
        {
            cout << "Verification failed. Error: " << errorstring(e) << endl;
            return;
        }
    }
    else if (s.words[1].s == "reset")
    {
        error e;
        if ((e = client->resetCredentials(u->userhandle)))
        {
            cout << "Reset verification failed. Error: " << errorstring(e) << endl;
            return;
        }
    }
}

void exec_export(autocomplete::ACState& s)
{
    void exportnode_result(Error e, handle h, handle ph);

    Node* n;
    int deltmp = 0;
    int etstmp = 0;

    bool writable = s.extractflag("-writable");


    if ((n = nodebypath(s.words[1].s.c_str())))
    {
        if (s.words.size() > 2)
        {
            deltmp = (s.words[2].s == "del");
            if (!deltmp)
            {
                etstmp = atoi(s.words[2].s.c_str());
            }
        }


        cout << "Exporting..." << endl;

        error e;
        if ((e = client->exportnode(n, deltmp, etstmp, writable, gNextClientTag++, [](Error e, handle h, handle ph){
            exportnode_result(e, h, ph);
        })))
        {
            cout << s.words[1].s << ": Export rejected (" << errorstring(e) << ")" << endl;
        }
    }
    else
    {
        cout << s.words[1].s << ": Not found" << endl;
    }
}

void exec_import(autocomplete::ACState& s)
{
    handle ph = UNDEF;
    byte key[FILENODEKEYLENGTH];
    error e = client->parsepubliclink(s.words[1].s.c_str(), ph, key, false);
    if (e == API_OK)
    {
        cout << "Opening link..." << endl;
        client->openfilelink(ph, key, 1);
    }
    else
    {
        cout << "Malformed link. Format: Exported URL or fileid#filekey" << endl;
    }
}

void exec_folderlinkinfo(autocomplete::ACState& s)
{
    publiclink = s.words[1].s;

    handle ph = UNDEF;
    byte folderkey[SymmCipher::KEYLENGTH];
    if (client->parsepubliclink(publiclink.c_str(), ph, folderkey, true) == API_OK)
    {
        cout << "Loading public folder link info..." << endl;
        client->getpubliclinkinfo(ph);
    }
    else
    {
        cout << "Malformed link: " << publiclink << endl;
    }
}

void exec_reload(autocomplete::ACState& s)
{
    cout << "Reloading account..." << endl;

    bool nocache = false;
    if (s.words.size() == 2 && s.words[1].s == "nocache")
    {
        nocache = true;
    }

    cwd = NodeHandle();
    client->cachedscsn = UNDEF;
    client->fetchnodes(nocache);
}

void exec_logout(autocomplete::ACState& s)
{
    cout << "Logging off..." << endl;

    bool keepSyncConfigs = s.extractflag("-keepsyncconfigs");

    cwd = NodeHandle();
    client->logout(keepSyncConfigs);

    if (clientFolder)
    {
        clientFolder->logout(keepSyncConfigs);
        delete clientFolder;
        clientFolder = NULL;
    }

    ephemeralFirstname.clear();
    ephemeralLastName.clear();
}

#ifdef ENABLE_CHAT
void exec_chatga(autocomplete::ACState& s)
{
    handle chatid;
    Base64::atob(s.words[1].s.c_str(), (byte*) &chatid, MegaClient::CHATHANDLE);

    handle nodehandle = 0; // make sure top two bytes are 0
    Base64::atob(s.words[2].s.c_str(), (byte*) &nodehandle, MegaClient::NODEHANDLE);

    const char *uid = s.words[3].s.c_str();

    client->grantAccessInChat(chatid, nodehandle, uid);
}

void exec_chatra(autocomplete::ACState& s)
{
    handle chatid;
    Base64::atob(s.words[1].s.c_str(), (byte*)&chatid, MegaClient::CHATHANDLE);

    handle nodehandle = 0; // make sure top two bytes are 0
    Base64::atob(s.words[2].s.c_str(), (byte*)&nodehandle, MegaClient::NODEHANDLE);

    const char *uid = s.words[3].s.c_str();

    client->removeAccessInChat(chatid, nodehandle, uid);
}

void exec_chatst(autocomplete::ACState& s)
{
    handle chatid;
    Base64::atob(s.words[1].s.c_str(), (byte*)&chatid, MegaClient::CHATHANDLE);

    if (s.words.size() == 2)  // empty title / remove title
    {
        client->setChatTitle(chatid, "");
    }
    else if (s.words.size() == 3)
    {
        client->setChatTitle(chatid, s.words[2].s.c_str());
    }
}

void exec_chatpu(autocomplete::ACState& s)
{
    client->getChatPresenceUrl();
}

void exec_chatup(autocomplete::ACState& s)
{
    handle chatid;
    Base64::atob(s.words[1].s.c_str(), (byte*)&chatid, MegaClient::CHATHANDLE);

    handle uh;
    Base64::atob(s.words[2].s.c_str(), (byte*)&uh, MegaClient::USERHANDLE);

    string privstr = s.words[3].s;
    privilege_t priv;
    if (privstr == "ro")
    {
        priv = PRIV_RO;
    }
    else if (privstr == "sta")
    {
        priv = PRIV_STANDARD;
    }
    else if (privstr == "mod")
    {
        priv = PRIV_MODERATOR;
    }
    else
    {
        cout << "Unknown privilege for " << s.words[2].s << endl;
        return;
    }

    client->updateChatPermissions(chatid, uh, priv);
}

void exec_chatlu(autocomplete::ACState& s)
{
    handle publichandle = 0;
    Base64::atob(s.words[1].s.c_str(), (byte*)&publichandle, MegaClient::CHATLINKHANDLE);

    client->chatlinkurl(publichandle);
}

void exec_chatsm(autocomplete::ACState& s)
{
    handle chatid;
    Base64::atob(s.words[1].s.c_str(), (byte*)&chatid, MegaClient::CHATHANDLE);

    const char *title = (s.words.size() == 3) ? s.words[2].s.c_str() : NULL;
    client->chatlinkclose(chatid, title);
}

void exec_chatlj(autocomplete::ACState& s)
{
    handle publichandle = 0;
    Base64::atob(s.words[1].s.c_str(), (byte*)&publichandle, MegaClient::CHATLINKHANDLE);

    client->chatlinkjoin(publichandle, s.words[2].s.c_str());
}

void exec_chatcp(autocomplete::ACState& s)
{
    size_t wordscount = s.words.size();
    userpriv_vector *userpriv = new userpriv_vector;
    string_map *userkeymap = new string_map;
    string mownkey = s.words[1].s;
    unsigned parseoffset = 2;
    const char *title = NULL;

    if (wordscount >= 4)
    {
        if (s.words[2].s == "t")
        {
            if (s.words[3].s.empty())
            {
                cout << "Title cannot be set to empty string" << endl;
                delete userpriv;
                delete userkeymap;
                return;
            }
            title = s.words[3].s.c_str();
            parseoffset = 4;
        }

        if (((wordscount - parseoffset) % 3) != 0)
        {
            cout << "Invalid syntax to create chatroom" << endl;
            cout << "      chatcp mownkey [t title64] [email ro|sta|mod unifiedkey]* " << endl;
            delete userpriv;
            delete userkeymap;
            return;
        }

        unsigned numUsers = 0;
        while ((numUsers + 1) * 3 + parseoffset <= wordscount)
        {
            string email = s.words[numUsers * 3 + parseoffset].s;
            User *u = client->finduser(email.c_str(), 0);
            if (!u)
            {
                cout << "User not found: " << email << endl;
                delete userpriv;
                delete userkeymap;
                return;
            }

            string privstr = s.words[numUsers * 3 + parseoffset + 1].s;
            privilege_t priv;
            if (privstr == "ro")
            {
                priv = PRIV_RO;
            }
            else if (privstr == "sta")
            {
                priv = PRIV_STANDARD;
            }
            else if (privstr == "mod")
            {
                priv = PRIV_MODERATOR;
            }
            else
            {
                cout << "Unknown privilege for " << email << endl;
                delete userpriv;
                delete userkeymap;
                return;
            }
            userpriv->push_back(userpriv_pair(u->userhandle, priv));
            string unifiedkey = s.words[numUsers * 3 + parseoffset + 2].s;
            char uhB64[12];
            Base64::btoa((byte *)&u->userhandle, MegaClient::USERHANDLE, uhB64);
            uhB64[11] = '\0';
            userkeymap->insert(std::pair<string, string>(uhB64, unifiedkey));
            numUsers++;
        }
    }
    char ownHandleB64[12];
    Base64::btoa((byte *)&client->me, MegaClient::USERHANDLE, ownHandleB64);
    ownHandleB64[11] = '\0';
    userkeymap->insert(std::pair<string, string>(ownHandleB64, mownkey));
    client->createChat(true, true, userpriv, userkeymap, title);
    delete userpriv;
    delete userkeymap;
}
#endif

void exec_cancel(autocomplete::ACState& s)
{
    if (client->loggedin() != FULLACCOUNT)
    {
        cout << "Please, login into your account first." << endl;
        return;
    }

    if (s.words.size() == 1)  // get link
    {
        User *u = client->finduser(client->me);
        if (!u)
        {
            cout << "Error retrieving logged user." << endl;
            return;
        }
        client->getcancellink(u->email.c_str());
    }
    else if (s.words.size() == 2) // link confirmation
    {
        string link = s.words[1].s;

        size_t pos = link.find("#cancel");
        if (pos == link.npos)
        {
            cout << "Invalid cancellation link." << endl;
            return;
        }

        client->confirmcancellink(link.substr(pos + strlen("#cancel")).c_str());
    }
}

void exec_alerts(autocomplete::ACState& s)
{
    bool shownew = false, showold = false;
    size_t showN = 0;
    if (s.words.size() == 1)
    {
        shownew = showold = true;
    }
    else if (s.words.size() == 2)
    {
        if (s.words[1].s == "seen")
        {
            client->useralerts.acknowledgeAll();
            return;
        }
        else if (s.words[1].s == "notify")
        {
            notifyAlerts = !notifyAlerts;
            cout << "notification of alerts is now " << (notifyAlerts ? "on" : "off") << endl;
            return;
        }
        else if (s.words[1].s == "old")
        {
            showold = true;
        }
        else if (s.words[1].s == "new")
        {
            shownew = true;
        }
        else if (s.words[1].s == "test_reminder")
        {
            client->useralerts.add(new UserAlert::PaymentReminder(time(NULL) - 86000*3 /2, client->useralerts.nextId()));
        }
        else if (s.words[1].s == "test_payment")
        {
            client->useralerts.add(new UserAlert::Payment(true, 1, time(NULL) + 86000 * 1, client->useralerts.nextId()));
        }
        else if (atoi(s.words[1].s.c_str()) > 0)
        {
            showN = atoi(s.words[1].s.c_str());
        }
    }
    if (showold || shownew || showN > 0)
    {
        UserAlerts::Alerts::const_iterator i = client->useralerts.alerts.begin();
        if (showN)
        {
            size_t n = 0;
            for (UserAlerts::Alerts::const_reverse_iterator i = client->useralerts.alerts.rbegin(); i != client->useralerts.alerts.rend(); ++i, ++n)
            {
                showN += ((*i)->relevant || n >= showN) ? 0 : 1;
            }
        }

        size_t n = client->useralerts.alerts.size();
        for (; i != client->useralerts.alerts.end(); ++i)
        {
            if ((*i)->relevant)
            {
                if (--n < showN || (shownew && !(*i)->seen) || (showold && (*i)->seen))
                {
                    printAlert(**i);
                }
            }
        }
    }
}

#ifdef USE_FILESYSTEM
void exec_lmkdir(autocomplete::ACState& s)
{
    std::error_code ec;
    if (!fs::create_directory(s.words[1].s.c_str(), ec))
    {
        cerr << "Create directory failed: " << ec.message() << endl;
    }
}
#endif


void exec_confirm(autocomplete::ACState& s)
{
    if (signupemail.size() && signupcode.size())
    {
        cout << "Please type " << signupemail << "'s password to confirm the signup." << endl;
        setprompt(LOGINPASSWORD);
    }
    else
    {
        cout << "Need to query link first. Type 'signup code'";
    }
}

void exec_recover(autocomplete::ACState& s)
{
    if (client->loggedin() != NOTLOGGEDIN)
    {
        cout << "You're logged in. Please, logout first." << endl;
    }
    else if (s.words.size() == 2)
    {
        string link = s.words[1].s;

        size_t pos = link.find("#recover");
        if (pos == link.npos)
        {
            cout << "Invalid recovery link." << endl;
        }

        recoverycode.assign(link.substr(pos + strlen("#recover")));
        client->queryrecoverylink(recoverycode.c_str());
    }
}

void exec_session(autocomplete::ACState& s)
{
    string session;

    int size = client->dumpsession(session);

    if (size > 0)
    {
        if ((s.words.size() == 2 || s.words.size() == 3) && s.words[1].s == "autoresume")
        {
            string filename = "megacli_autoresume_session" + (s.words.size() == 3 ? "_" + s.words[2].s : "");
            ofstream file(filename.c_str());
            if (file.fail() || !file.is_open())
            {
                cout << "could not open file: " << filename << endl;
            }
            else
            {
                file << Base64::btoa(session);
                cout << "Your (secret) session is saved in file '" << filename << "'" << endl;
            }
        }
        else
        {
            cout << "Your (secret) session is: " << Base64::btoa(session) << endl;
        }
    }
    else if (!size)
    {
        cout << "Not logged in." << endl;
    }
    else
    {
        cout << "Internal error." << endl;
    }
}

void exec_symlink(autocomplete::ACState& s)
{
    if (client->followsymlinks ^= true)
    {
        cout << "Now following symlinks. Please ensure that sync does not see any filesystem item twice!" << endl;
    }
    else
    {
        cout << "No longer following symlinks." << endl;
    }
}

void exec_version(autocomplete::ACState& s)
{
    cout << "MEGA SDK version: " << MEGA_MAJOR_VERSION << "." << MEGA_MINOR_VERSION << "." << MEGA_MICRO_VERSION << endl;

    cout << "Features enabled:" << endl;

#ifdef USE_CRYPTOPP
    cout << "* CryptoPP" << endl;
#endif

#ifdef USE_SQLITE
    cout << "* SQLite" << endl;
#endif

#ifdef USE_BDB
    cout << "* Berkeley DB" << endl;
#endif

#ifdef USE_INOTIFY
    cout << "* inotify" << endl;
#endif

#ifdef HAVE_FDOPENDIR
    cout << "* fdopendir" << endl;
#endif

#ifdef HAVE_SENDFILE
    cout << "* sendfile" << endl;
#endif

#ifdef _LARGE_FILES
    cout << "* _LARGE_FILES" << endl;
#endif

#ifdef USE_FREEIMAGE
    cout << "* FreeImage" << endl;
#endif

#ifdef HAVE_PDFIUM
    cout << "* PDFium" << endl;
#endif

#ifdef ENABLE_SYNC
    cout << "* sync subsystem" << endl;
#endif

#ifdef USE_MEDIAINFO
    cout << "* MediaInfo" << endl;
#endif

    cwd = NodeHandle();
}

void exec_showpcr(autocomplete::ACState& s)
{
    string outgoing = "";
    string incoming = "";
    for (handlepcr_map::iterator it = client->pcrindex.begin(); it != client->pcrindex.end(); it++)
    {
        if (it->second->isoutgoing)
        {
            ostringstream os;
            os << setw(34) << it->second->targetemail;

            os << "\t(id: ";
            os << Base64Str<MegaClient::PCRHANDLE>(it->second->id);

            os << ", ts: ";

            os << it->second->ts;

            outgoing.append(os.str());
            outgoing.append(")\n");
        }
        else
        {
            ostringstream os;
            os << setw(34) << it->second->originatoremail;

            os << "\t(id: ";
            os << Base64Str<MegaClient::PCRHANDLE>(it->second->id);

            os << ", ts: ";

            os << it->second->ts;

            incoming.append(os.str());
            incoming.append(")\n");
        }
    }
    cout << "Incoming PCRs:" << endl << incoming << endl;
    cout << "Outgoing PCRs:" << endl << outgoing << endl;
}

#if defined(WIN32) && defined(NO_READLINE)
void exec_history(autocomplete::ACState& s)
{
    static_cast<WinConsole*>(console)->outputHistory();
}
#endif

void exec_handles(autocomplete::ACState& s)
{
    if (s.words.size() == 2)
    {
        if (s.words[1].s == "on")
        {
            handles_on = true;
        }
        else if (s.words[1].s == "off")
        {
            handles_on = false;
        }
        else
        {
            cout << "invalid handles setting" << endl;
        }
    }
    else
    {
        cout << "      handles on|off " << endl;
    }
}

#if defined(WIN32) && defined(NO_READLINE)
void exec_codepage(autocomplete::ACState& s)
{
    WinConsole* wc = static_cast<WinConsole*>(console);
    if (s.words.size() == 1)
    {
        UINT cp1, cp2;
        wc->getShellCodepages(cp1, cp2);
        cout << "Current codepage is " << cp1;
        if (cp2 != cp1)
        {
            cout << " with failover to codepage " << cp2 << " for any absent glyphs";
        }
        cout << endl;
        for (int i = 32; i < 256; ++i)
        {
            string theCharUtf8 = WinConsole::toUtf8String(WinConsole::toUtf16String(string(1, (char)i), cp1));
            cout << "  dec/" << i << " hex/" << hex << i << dec << ": '" << theCharUtf8 << "'";
            if (i % 4 == 3)
            {
                cout << endl;
            }
        }
    }
    else if (s.words.size() == 2 && atoi(s.words[1].s.c_str()) != 0)
    {
        if (!wc->setShellConsole(atoi(s.words[1].s.c_str()), atoi(s.words[1].s.c_str())))
        {
            cout << "Code page change failed - unicode selected" << endl;
        }
    }
    else if (s.words.size() == 3 && atoi(s.words[1].s.c_str()) != 0 && atoi(s.words[2].s.c_str()) != 0)
    {
        if (!wc->setShellConsole(atoi(s.words[1].s.c_str()), atoi(s.words[2].s.c_str())))
        {
            cout << "Code page change failed - unicode selected" << endl;
        }
    }
}
#endif

void exec_httpsonly(autocomplete::ACState& s)
{
    if (s.words.size() == 1)
    {
        cout << "httpsonly: " << (client->usehttps ? "on" : "off") << endl;
    }
    else if (s.words.size() == 2)
    {
        if (s.words[1].s == "on")
        {
            client->usehttps = true;
        }
        else if (s.words[1].s == "off")
        {
            client->usehttps = false;
        }
        else
        {
            cout << "invalid setting" << endl;
        }
    }
}

#ifdef USE_MEDIAINFO
void exec_mediainfo(autocomplete::ACState& s)
{
    if (client->mediaFileInfo.mediaCodecsFailed)
    {
        cout << "Sorry, mediainfo lookups could not be retrieved." << endl;
        return;
    }
    else if (!client->mediaFileInfo.mediaCodecsReceived)
    {
        client->mediaFileInfo.requestCodecMappingsOneTime(client, NULL);
        cout << "Mediainfo lookups requested" << endl;
    }

    if (s.words.size() == 3 && s.words[1].s == "calc")
    {
        MediaProperties mp;
        auto localFilename = LocalPath::fromPath(s.words[2].s, *client->fsaccess);

        string ext;
        if (client->fsaccess->getextension(localFilename, ext) && MediaProperties::isMediaFilenameExt(ext))
        {
            mp.extractMediaPropertyFileAttributes(localFilename, client->fsaccess);
                                uint32_t dummykey[4] = { 1, 2, 3, 4 };  // check encode/decode
                                string attrs = mp.convertMediaPropertyFileAttributes(dummykey, client->mediaFileInfo);
                                MediaProperties dmp = MediaProperties::decodeMediaPropertiesAttributes(":" + attrs, dummykey);
                                cout << showMediaInfo(dmp, client->mediaFileInfo, false) << endl;
        }
        else
        {
            cout << "Filename extension is not suitable for mediainfo analysis." << endl;
        }
    }
    else if (s.words.size() == 3 && s.words[1].s == "show")
    {
        if (Node *n = nodebypath(s.words[2].s.c_str()))
        {
            switch (n->type)
            {
            case FILENODE:
                cout << showMediaInfo(n, client->mediaFileInfo, false) << endl;
                break;

            case FOLDERNODE:
            case ROOTNODE:
            case INCOMINGNODE:
            case RUBBISHNODE:
                for (node_list::iterator m = n->children.begin(); m != n->children.end(); ++m)
                {
                    if ((*m)->type == FILENODE && (*m)->hasfileattribute(fa_media))
                    {
                        cout << (*m)->displayname() << "   " << showMediaInfo(*m, client->mediaFileInfo, true) << endl;
                    }
                }
                break;
            case TYPE_UNKNOWN: break;
            }
        }
        else
        {
            cout << "remote file not found: " << s.words[2].s << endl;
        }
    }
}
#endif

void exec_smsverify(autocomplete::ACState& s)
{
    if (s.words[1].s == "send")
    {
        bool reverifywhitelisted = (s.words.size() == 4 && s.words[3].s == "reverifywhitelisted");
        if (client->smsverificationsend(s.words[2].s, reverifywhitelisted) != API_OK)
        {
            cout << "phonenumber is invalid" << endl;
        }
    }
    else if (s.words[1].s == "code")
    {
        if (client->smsverificationcheck(s.words[2].s) != API_OK)
        {
            cout << "verificationcode is invalid" << endl;
        }
    }
}

void exec_verifiedphonenumber(autocomplete::ACState& s)
{
    cout << "Verified phone number: " << client->mSmsVerifiedPhone << endl;
}

void exec_killsession(autocomplete::ACState& s)
{
    if (s.words[1].s == "all")
    {
        // Kill all sessions (except current)
        client->killallsessions();
    }
    else
    {
        handle sessionid;
        if (Base64::atob(s.words[1].s.c_str(), (byte*)&sessionid, sizeof sessionid) == sizeof sessionid)
        {
            client->killsession(sessionid);
        }
        else
        {
            cout << "invalid session id provided" << endl;
        }
    }
}

void exec_locallogout(autocomplete::ACState& s)
{
    cout << "Logging off locally..." << endl;

    cwd = NodeHandle();
    client->locallogout(false, true);

    ephemeralFirstname.clear();
    ephemeralLastName.clear();
}

void exec_recentnodes(autocomplete::ACState& s)
{
    if (s.words.size() == 3)
    {
        node_vector nv = client->getRecentNodes(atoi(s.words[2].s.c_str()), m_time() - 60 * 60 * atoi(s.words[1].s.c_str()), false);
        for (unsigned i = 0; i < nv.size(); ++i)
        {
            cout << nv[i]->displaypath() << endl;
        }
    }
}

#if defined(WIN32) && defined(NO_READLINE)
void exec_autocomplete(autocomplete::ACState& s)
{
    if (s.words[1].s == "unix")
    {
        static_cast<WinConsole*>(console)->setAutocompleteStyle(true);
    }
    else if (s.words[1].s == "dos")
    {
        static_cast<WinConsole*>(console)->setAutocompleteStyle(false);
    }
    else
    {
        cout << "invalid autocomplete style" << endl;
    }
}
#endif

void exec_recentactions(autocomplete::ACState& s)
{
    recentactions_vector nvv = client->getRecentActions(atoi(s.words[2].s.c_str()), m_time() - 60 * 60 * atoi(s.words[1].s.c_str()));
    for (unsigned i = 0; i < nvv.size(); ++i)
    {
        if (i != 0)
        {
            cout << "---" << endl;
        }
        cout << displayTime(nvv[i].time) << " " << displayUser(nvv[i].user, client) << " " << (nvv[i].updated ? "updated" : "uploaded") << " " << (nvv[i].media ? "media" : "files") << endl;
        for (unsigned j = 0; j < nvv[i].nodes.size(); ++j)
        {
            cout << nvv[i].nodes[j]->displaypath() << "  (" << displayTime(nvv[i].nodes[j]->ctime) << ")" << endl;
        }
    }
}

void exec_setmaxuploadspeed(autocomplete::ACState& s)
{
    if (s.words.size() > 1)
    {
        bool done = client->setmaxuploadspeed(atoi(s.words[1].s.c_str()));
        cout << (done ? "Success. " : "Failed. ");
    }
    cout << "Max Upload Speed: " << client->getmaxuploadspeed() << endl;
}

void exec_setmaxdownloadspeed(autocomplete::ACState& s)
{
    if (s.words.size() > 1)
    {
        bool done = client->setmaxdownloadspeed(atoi(s.words[1].s.c_str()));
        cout << (done ? "Success. " : "Failed. ");
    }
    cout << "Max Download Speed: " << client->getmaxdownloadspeed() << endl;
}

void exec_drivemonitor(autocomplete::ACState& s)
{
#ifdef USE_DRIVE_NOTIFICATIONS

    bool turnon = s.extractflag("-on");
    bool turnoff = s.extractflag("-off");

    if (turnon)
    {
        // start receiving notifications
        if (!client->startDriveMonitor())
        {
            // return immediately, when this functionality was not implemented
            cout << "Failed starting drive notifications" << endl;
        }
    }
    else if (turnoff)
    {
        client->stopDriveMonitor();
    }

    cout << "Drive monitor " << (client->driveMonitorEnabled() ? "on" : "off") << endl;
#else
    std::cout << "Failed! This functionality was disabled at compile time." << std::endl;
#endif // USE_DRIVE_NOTIFICATIONS
}

void exec_driveid(autocomplete::ACState& s)
{
    auto drivePath = s.words[2].s.c_str();
    auto get = s.words[1].s == "get";
    auto force = s.words.size() == 4;

    if (!force)
    {
        auto id = UNDEF;
        auto result = client->readDriveId(drivePath, id);

        switch (result)
        {
        case API_ENOENT:
            if (!get) break;

            cout << "No drive ID has been assigned to "
                 << drivePath
                 << endl;
            return;

        case API_EREAD:
            cout << "Unable to read drive ID from "
                 << drivePath
                 << endl;
            return;

        case API_OK:
            cout << "Drive "
                 << drivePath
                 << " has the ID "
                 << toHandle(id)
                 << endl;
            return;

        default:
            assert(!"Uexpected result from readDriveID(...)");
            cerr << "Unexpected result from readDriveId(...): "
                 << errorstring(result)
                 << endl;
            return;
        }
    }

    auto id = client->generateDriveId();
    auto result = client->writeDriveId(drivePath, id);

    if (result != API_OK)
    {
        cout << "Unable to write drive ID to "
             << drivePath
             << endl;
        return;
    }

    cout << "Drive ID "
         << toHandle(id)
         << " has been written to "
         << drivePath
         << endl;
}

#ifdef USE_DRIVE_NOTIFICATIONS
void DemoApp::drive_presence_changed(bool appeared, const LocalPath& driveRoot)
{
    std::cout << "Drive " << (appeared ? "connected" : "disconnected") << ": " << driveRoot.platformEncoded() << endl;
}
#endif // USE_DRIVE_NOTIFICATIONS

// callback for non-EAGAIN request-level errors
// in most cases, retrying is futile, so the application exits
// this can occur e.g. with syntactically malformed requests (due to a bug), an invalid application key
void DemoApp::request_error(error e)
{
    if ((e == API_ESID) || (e == API_ENOENT))   // Invalid session or Invalid folder handle
    {
        cout << "Invalid or expired session, logging out..." << endl;
        client->locallogout(true, true);
        return;
    }
    else if (e == API_EBLOCKED)
    {
        if (client->sid.size())
        {
            cout << "Your account is blocked." << endl;
            client->whyamiblocked();
        }
        else
        {
            cout << "The link has been blocked." << endl;
        }
        return;
    }

    cout << "FATAL: Request failed (" << errorstring(e) << "), exiting" << endl;

#ifndef NO_READLINE
    rl_callback_handler_remove();
#endif /* ! NO_READLINE */

    delete console;
    exit(0);
}

void DemoApp::request_response_progress(m_off_t current, m_off_t total)
{
    if (total > 0)
    {
        responseprogress = int(current * 100 / total);
    }
    else
    {
        responseprogress = -1;
    }
}

//2FA disable result
void DemoApp::multifactorauthdisable_result(error e)
{
    if (!e)
    {
        cout << "2FA, disabled succesfully..." << endl;
    }
    else
    {
        cout << "Error enabling 2FA : " << errorstring(e) << endl;
    }
    setprompt(COMMAND);
}

//2FA check result
void DemoApp::multifactorauthcheck_result(int enabled)
{
    if (enabled)
    {
        cout << "2FA is enabled for this account" << endl;
    }
    else
    {
        cout << "2FA is disabled for this account" << endl;
    }
    setprompt(COMMAND);
}

//2FA enable result
void DemoApp::multifactorauthsetup_result(string *code, error e)
{
    if (!e)
    {
        if (!code)
        {
            cout << "2FA enabled successfully" << endl;
            setprompt(COMMAND);
            attempts = 0;
        }
        else
        {
            cout << "2FA code: " << *code << endl;
            setprompt(SETTFA);
        }
    }
    else
    {
        cout << "Error enabling 2FA : " << errorstring(e) << endl;
        if (e == API_EFAILED)
        {
            if (++attempts >= 3)
            {
                attempts = 0;
                cout << "Too many attempts"<< endl;
                setprompt(COMMAND);
            }
            else
            {
                setprompt(SETTFA);
            }
        }
    }
}


void DemoApp::prelogin_result(int version, string* /*email*/, string *salt, error e)
{
    if (e)
    {
        cout << "Login error: " << e << endl;
        setprompt(COMMAND);
        return;
    }

    login.version = version;
    login.salt = (version == 2 && salt ? *salt : string());

    if (login.password.empty())
    {
        setprompt(LOGINPASSWORD);
    }
    else
    {
        login.login(client);
    }
}


// login result
void DemoApp::login_result(error e)
{
    if (!e)
    {
        login.reset();
        cout << "Login successful, retrieving account..." << endl;
        client->fetchnodes();
    }
    else if (e == API_EMFAREQUIRED)
    {
        setprompt(LOGINTFA);
    }
    else
    {
        login.reset();
        cout << "Login failed: " << errorstring(e) << endl;
    }
}

// ephemeral session result
void DemoApp::ephemeral_result(error e)
{
    if (e)
    {
        cout << "Ephemeral session error (" << errorstring(e) << ")" << endl;
    }
    pdf_to_import = false;
}

// signup link send request result
void DemoApp::sendsignuplink_result(error e)
{
    if (e)
    {
        cout << "Unable to send signup link (" << errorstring(e) << ")" << endl;
    }
    else
    {
        cout << "Thank you. Please check your e-mail and enter the command signup followed by the confirmation link." << endl;
    }
}

// signup link query result
void DemoApp::querysignuplink_result(handle /*uh*/, const char* email, const char* name, const byte* pwc, const byte* /*kc*/,
                                     const byte* c, size_t len)
{
    cout << "Ready to confirm user account " << email << " (" << name << ") - enter confirm to execute." << endl;

    signupemail = email;
    signupcode.assign((char*) c, len);
    memcpy(signuppwchallenge, pwc, sizeof signuppwchallenge);
    memcpy(signupencryptedmasterkey, pwc, sizeof signupencryptedmasterkey);
}

// signup link query failed
void DemoApp::querysignuplink_result(error e)
{
    cout << "Signuplink confirmation failed (" << errorstring(e) << ")" << endl;
}

// signup link (account e-mail) confirmation result
void DemoApp::confirmsignuplink_result(error e)
{
    if (e)
    {
        cout << "Signuplink confirmation failed (" << errorstring(e) << ")" << endl;
    }
    else
    {
        cout << "Signup confirmed, logging in..." << endl;
        client->login(signupemail.c_str(), pwkey);
    }
}

void DemoApp::confirmsignuplink2_result(handle, const char *name, const char *email, error e)
{
    if (e)
    {
        cout << "Signuplink confirmation failed (" << errorstring(e) << ")" << endl;
    }
    else
    {
        cout << "Signup confirmed successfully. Logging by first time..." << endl;
        login.reset();
        login.email = email;
        login.password = newpassword;
        client->prelogin(email);
    }
}

// asymmetric keypair configuration result
void DemoApp::setkeypair_result(error e)
{
    if (e)
    {
        cout << "RSA keypair setup failed (" << errorstring(e) << ")" << endl;
    }
    else
    {
        cout << "RSA keypair added. Account setup complete." << endl;
    }
}

void DemoApp::getrecoverylink_result(error e)
{
    if (e)
    {
        cout << "Unable to send the link (" << errorstring(e) << ")" << endl;
    }
    else
    {
        cout << "Please check your e-mail and enter the command \"recover\" / \"cancel\" followed by the link." << endl;
    }
}

void DemoApp::queryrecoverylink_result(error e)
{
        cout << "The link is invalid (" << errorstring(e) << ")." << endl;
}

void DemoApp::queryrecoverylink_result(int type, const char *email, const char* /*ip*/, time_t /*ts*/, handle /*uh*/, const vector<string>* /*emails*/)
{
    recoveryemail = email ? email : "";
    hasMasterKey = (type == RECOVER_WITH_MASTERKEY);

    cout << "The link is valid";

    if (type == RECOVER_WITH_MASTERKEY)
    {
        cout <<  " to reset the password for " << email << " with masterkey." << endl;

        setprompt(MASTERKEY);
    }
    else if (type == RECOVER_WITHOUT_MASTERKEY)
    {
        cout <<  " to reset the password for " << email << " without masterkey." << endl;

        setprompt(NEWPASSWORD);
    }
    else if (type == CANCEL_ACCOUNT)
    {
        cout << " to cancel the account for " << email << "." << endl;
    }
    else if (type == CHANGE_EMAIL)
    {
        cout << " to change the email from " << client->finduser(client->me)->email << " to " << email << "." << endl;

        changeemail = email ? email : "";
        setprompt(LOGINPASSWORD);
    }
}

void DemoApp::getprivatekey_result(error e,  const byte *privk, const size_t len_privk)
{
    if (e)
    {
        cout << "Unable to get private key (" << errorstring(e) << ")" << endl;
        setprompt(COMMAND);
    }
    else
    {
        // check the private RSA is valid after decryption with master key
        SymmCipher key;
        key.setkey(masterkey);

        byte privkbuf[AsymmCipher::MAXKEYLENGTH * 2];
        memcpy(privkbuf, privk, len_privk);
        key.ecb_decrypt(privkbuf, len_privk);

        AsymmCipher uk;
        if (!uk.setkey(AsymmCipher::PRIVKEY, privkbuf, unsigned(len_privk)))
        {
            cout << "The master key doesn't seem to be correct." << endl;

            recoverycode.clear();
            recoveryemail.clear();
            hasMasterKey = false;
            memset(masterkey, 0, sizeof masterkey);

            setprompt(COMMAND);
        }
        else
        {
            cout << "Private key successfully retrieved for integrity check masterkey." << endl;
            setprompt(NEWPASSWORD);
        }
    }
}

void DemoApp::confirmrecoverylink_result(error e)
{
    if (e)
    {
        cout << "Unable to reset the password (" << errorstring(e) << ")" << endl;
    }
    else
    {
        cout << "Password changed successfully." << endl;
    }
}

void DemoApp::confirmcancellink_result(error e)
{
    if (e)
    {
        cout << "Unable to cancel the account (" << errorstring(e) << ")" << endl;
    }
    else
    {
        cout << "Account cancelled successfully." << endl;
    }
}

void DemoApp::validatepassword_result(error e)
{
    if (e)
    {
        cout << "Wrong password (" << errorstring(e) << ")" << endl;
        setprompt(LOGINPASSWORD);
    }
    else
    {
        if (recoverycode.size())
        {
            cout << "Password is correct, cancelling account..." << endl;

            client->confirmcancellink(recoverycode.c_str());
            recoverycode.clear();
        }
        else if (changecode.size())
        {
            cout << "Password is correct, changing email..." << endl;

            client->confirmemaillink(changecode.c_str(), changeemail.c_str(), pwkey);
            changecode.clear();
            changeemail.clear();
        }
    }
}

void DemoApp::getemaillink_result(error e)
{
    if (e)
    {
        cout << "Unable to send the link (" << errorstring(e) << ")" << endl;
    }
    else
    {
        cout << "Please check your e-mail and enter the command \"email\" followed by the link." << endl;
    }
}

void DemoApp::confirmemaillink_result(error e)
{
    if (e)
    {
        cout << "Unable to change the email address (" << errorstring(e) << ")" << endl;
    }
    else
    {
        cout << "Email address changed successfully to " << changeemail << "." << endl;
    }
}

void DemoApp::ephemeral_result(handle uh, const byte* pw)
{
    cout << "Ephemeral session established, session ID: ";
    if (client->loggedin() == EPHEMERALACCOUNT)
    {
        cout << Base64Str<MegaClient::USERHANDLE>(uh) << "#";
        cout << Base64Str<SymmCipher::KEYLENGTH>(pw) << endl;
    }
    else
    {
        string session;
        client->dumpsession(session);
        cout << Base64::btoa(session) << endl;
    }

    client->fetchnodes();
}

void DemoApp::cancelsignup_result(error)
{
    cout << "Singup link canceled. Start again!" << endl;
    signupcode.clear();
    signupemail.clear();
    signupname.clear();
    signupV2 = true;
}

void DemoApp::whyamiblocked_result(int code)
{
    if (code < 0)
    {
        error e = (error) code;
        cout << "Why am I blocked failed: " << errorstring(e) << endl;
    }
    else if (code == 0)
    {
        cout << "You're not blocked" << endl;
    }
    else    // code > 0
    {
        string reason = "Your account was terminated due to breach of Mega's Terms of Service, such as abuse of rights of others; sharing and/or importing illegal data; or system abuse.";

        if (code == 100)    // deprecated
        {
            reason = "You have been suspended due to excess data usage.";
        }
        else if (code == 200)
        {
            reason = "Your account has been suspended due to multiple breaches of Mega's Terms of Service. Please check your email inbox.";
        }
        else if (code == 300)
        {
            reason = "Your account has been suspended due to copyright violations. Please check your email inbox.";
        }
        else if (code == 400)
        {
            reason = "Your account has been disabled by your administrator. You may contact your business account administrator for further details.";
        }
        else if (code == 401)
        {
            reason = "Your account has been removed by your administrator. You may contact your business account administrator for further details.";
        }
        else if (code == 500)
        {
            reason = "Your account has been blocked pending verification via SMS.";
        }
        else if (code == 700)
        {
            reason = "Your account has been temporarily suspended for your safety. Please verify your email and follow its steps to unlock your account.";
        }
        //else if (code == ACCOUNT_BLOCKED_DEFAULT) --> default reason

        cout << "Reason: " << reason << endl;

        if (code != 500 && code != 700)
        {
            cout << "Logging out..." << endl;
            client->locallogout(true, true);
        }
    }
}

// password change result
void DemoApp::changepw_result(error e)
{
    if (e)
    {
        cout << "Password update failed: " << errorstring(e) << endl;
    }
    else
    {
        cout << "Password updated." << endl;
    }
}


void exportnode_result(Error e, handle h, handle ph)
{
    if (e)
    {
        cout << "Export failed: " << errorstring(e) << endl;
        return;
    }

    Node* n;

    if ((n = client->nodebyhandle(h)))
    {
        string path;
        nodepath(NodeHandle().set6byte(h), &path);
        cout << "Exported " << path << ": ";

        if (n->type != FILENODE && !n->sharekey)
        {
            cout << "No key available for exported folder" << endl;
            return;
        }

        string publicLink;
        if (n->type == FILENODE)
        {
            publicLink = MegaClient::publicLinkURL(client->mNewLinkFormat, n->type, ph, Base64Str<FILENODEKEYLENGTH>((const byte*)n->nodekey().data()));
        }
        else
        {
            publicLink = MegaClient::publicLinkURL(client->mNewLinkFormat, n->type, ph, Base64Str<FOLDERNODEKEYLENGTH>(n->sharekey->key));
        }

        cout << publicLink;

        if (n->plink)
        {
            string authKey = n->plink->mAuthKey;

            if (authKey.size())
            {
                string authToken(publicLink);
                authToken = authToken.substr(MegaClient::MEGAURL.size()+strlen("/folder/")).append(":").append(authKey);
                cout << "\n          AuthToken = " << authToken;
            }
        }

        cout << endl;

    }
    else
    {
        cout << "Exported node no longer available" << endl;
    }
}

// the requested link could not be opened
void DemoApp::openfilelink_result(const Error& e)
{
    if (e)
    {
        if (pdf_to_import) // import welcome pdf has failed
        {
            cout << "Failed to import Welcome PDF file" << endl;
        }
        else
        {
            if (e == API_ETOOMANY && e.hasExtraInfo())
            {
                cout << "Failed to open link: " << getExtraInfoErrorString(e) << endl;
            }
            else
            {
                cout << "Failed to open link: " << errorstring(e) << endl;
            }

        }
    }
    pdf_to_import = false;
}

// the requested link was opened successfully - import to cwd
void DemoApp::openfilelink_result(handle ph, const byte* key, m_off_t size,
                                  string* a, string* /*fa*/, int)
{
    Node* n;

    if (!key)
    {
        cout << "File is valid, but no key was provided." << endl;
        pdf_to_import = false;
        return;
    }

    // check if the file is decryptable
    string attrstring;

    attrstring.resize(a->length()*4/3+4);
    attrstring.resize(Base64::btoa((const byte *)a->data(), int(a->length()), (char *)attrstring.data()));

    SymmCipher nodeKey;
    nodeKey.setkey(key, FILENODE);

    byte *buf = Node::decryptattr(&nodeKey,attrstring.c_str(), attrstring.size());
    if (!buf)
    {
        cout << "The file won't be imported, the provided key is invalid." << endl;
        pdf_to_import = false;
    }
    else if (client->loggedin() != NOTLOGGEDIN)
    {
        if (pdf_to_import)
        {
            n = client->nodebyhandle(client->rootnodes[0]);
        }
        else
        {
            n = client->nodeByHandle(cwd);
        }

        if (!n)
        {
            cout << "Target folder not found." << endl;
            pdf_to_import = false;
            delete [] buf;
            return;
        }

        AttrMap attrs;
        JSON json;
        nameid name;
        string* t;
        json.begin((char*)buf + 5);
        vector<NewNode> nn(1);
        NewNode* newnode = &nn[0];

        // set up new node as folder node
        newnode->source = NEW_PUBLIC;
        newnode->type = FILENODE;
        newnode->nodehandle = ph;
        newnode->parenthandle = UNDEF;
        newnode->nodekey.assign((char*)key, FILENODEKEYLENGTH);
        newnode->attrstring.reset(new string(*a));

        while ((name = json.getnameid()) != EOO && json.storeobject((t = &attrs.map[name])))
        {
            JSON::unescape(t);

            if (name == 'n')
            {
                client->fsaccess->normalize(t);
            }
        }

        attr_map::iterator it = attrs.map.find('n');
        if (it != attrs.map.end())
        {
            Node *ovn = client->childnodebyname(n, it->second.c_str(), true);
            if (ovn)
            {
                attr_map::iterator it2 = attrs.map.find('c');
                if (it2 != attrs.map.end())
                {
                    FileFingerprint ffp;
                    if (ffp.unserializefingerprint(&it2->second))
                    {
                        ffp.size = size;
                        if (ffp.isvalid && ovn->isvalid && ffp == *(FileFingerprint*)ovn)
                        {
                            cout << "Success. (identical node skipped)" << endl;
                            pdf_to_import = false;
                            delete [] buf;
                            return;
                        }
                    }
                }

                newnode->ovhandle = !client->versions_disabled ? ovn->nodehandle : UNDEF;
            }
        }

        client->putnodes(n->nodehandle, move(nn), nullptr, client->restag);
    }
    else
    {
        cout << "Need to be logged in to import file links." << endl;
        pdf_to_import = false;
    }

    delete [] buf;
}

void DemoApp::folderlinkinfo_result(error e, handle owner, handle /*ph*/, string *attr, string* k, m_off_t currentSize, uint32_t numFiles, uint32_t numFolders, m_off_t versionsSize, uint32_t numVersions)
{
    if (e != API_OK)
    {
        cout << "Retrieval of public folder link information failed: " << e << endl;
        return;
    }

    handle ph;
    byte folderkey[FOLDERNODEKEYLENGTH];
    #ifndef NDEBUG
    error eaux =
    #endif
    client->parsepubliclink(publiclink.c_str(), ph, folderkey, true);
    assert(eaux == API_OK);

    // Decrypt nodekey with the key of the folder link
    SymmCipher cipher;
    cipher.setkey(folderkey);
    const char *nodekeystr = k->data() + 9;    // skip the userhandle(8) and the `:`
    byte nodekey[FOLDERNODEKEYLENGTH];
    if (client->decryptkey(nodekeystr, nodekey, sizeof(nodekey), &cipher, 0, UNDEF))
    {
        // Decrypt node attributes with the nodekey
        cipher.setkey(nodekey);
        byte* buf = Node::decryptattr(&cipher, attr->c_str(), attr->size());
        if (buf)
        {
            AttrMap attrs;
            string fileName;
            string fingerprint;
            FileFingerprint ffp;
            m_time_t mtime = 0;
            Node::parseattr(buf, attrs, currentSize, mtime, fileName, fingerprint, ffp);

            // Normalize node name to UTF-8 string
            attr_map::iterator it = attrs.map.find('n');
            if (it != attrs.map.end() && !it->second.empty())
            {
                client->fsaccess->normalize(&(it->second));
                fileName = it->second.c_str();
            }

            std::string ownerStr, ownerBin((const char *)&owner, sizeof(owner));
            Base64::btoa(ownerBin, ownerStr);

            cout << "Folder link information:" << publiclink << endl;
            cout << "\tFolder name: " << fileName << endl;
            cout << "\tOwner: " << ownerStr << endl;
            cout << "\tNum files: " << numFiles << endl;
            cout << "\tNum folders: " << numFolders - 1 << endl;
            cout << "\tNum versions: " << numVersions << endl;

            delete [] buf;
        }
        else
        {
            cout << "folderlink: error decrypting node attributes with decrypted nodekey" << endl;
        }
    }
    else
    {
        cout << "folderlink: error decrypting nodekey with folder link key";
    }

    publiclink.clear();
}

bool DemoApp::pread_data(byte* data, m_off_t len, m_off_t pos, m_off_t, m_off_t, void* /*appdata*/)
{
    // Improvement: is there a way to have different pread_data receivers for
    // different modes?
    if(more_node)  // are we paginating through a node?
    {
        fwrite(data, 1, size_t(len), stdout);
        if((pos + len) >= more_node->size) // is this the last chunk?
        {
            more_node = nullptr;
            more_offset = 0;
            cout << "-End of file-" << endl;
            setprompt(COMMAND);
        }
        else
        {
            // there's more to get, so set PAGER prompt
            setprompt(PAGER);
            more_offset += len;
        }
    }
    else if (pread_file)
    {
        pread_file->write((const char*)data, (size_t)len);
        cout << "Received " << len << " partial read byte(s) at position " << pos << endl;
        if (pread_file_end == pos + len)
        {
            delete pread_file;
            pread_file = NULL;
            cout << "Completed pread" << endl;
        }
    }
    else
    {
        cout << "Received " << len << " partial read byte(s) at position " << pos << ": ";
        fwrite(data, 1, size_t(len), stdout);
        cout << endl;
    }
    return true;
}

dstime DemoApp::pread_failure(const Error &e, int retry, void* /*appdata*/, dstime)
{
    if (retry < 5 && !(e == API_ETOOMANY && e.hasExtraInfo()))
    {
        cout << "Retrying read (" << errorstring(e) << ", attempt #" << retry << ")" << endl;
        return (dstime)(retry*10);
    }
    else
    {
        cout << "Too many failures (" << errorstring(e) << "), giving up" << endl;
        if (pread_file)
        {
            delete pread_file;
            pread_file = NULL;
        }
        return ~(dstime)0;
    }
}

// reload needed
void DemoApp::reload(const char* reason)
{
    cout << "Reload suggested (" << reason << ") - use 'reload' to trigger" << endl;
}

// reload initiated
void DemoApp::clearing()
{
    LOG_debug << "Clearing all nodes/users...";
}

// nodes have been modified
// (nodes with their removed flag set will be deleted immediately after returning from this call,
// at which point their pointers will become invalid at that point.)
void DemoApp::nodes_updated(Node** n, int count)
{
    int c[2][6] = { { 0 } };

    if (n)
    {
        while (count--)
        {
            if ((*n)->type < 6)
            {
                c[!(*n)->changed.removed][(*n)->type]++;
                n++;
            }
        }
    }
    else
    {
        for (node_map::iterator it = client->nodes.begin(); it != client->nodes.end(); it++)
        {
            if (it->second->type < 6)
            {
                c[1][it->second->type]++;
            }
        }
    }

    nodestats(c[1], "added or updated");
    nodestats(c[0], "removed");

    if (cwd.isUndef())
    {
        cwd = NodeHandle().set6byte(client->rootnodes[0]);
    }
}

// nodes now (almost) current, i.e. no server-client notifications pending
void DemoApp::nodes_current()
{
    LOG_debug << "Nodes current.";
}

void DemoApp::account_updated()
{
    if (client->loggedin() == EPHEMERALACCOUNT || client->loggedin() == EPHEMERALACCOUNTPLUSPLUS)
    {
        LOG_debug << "Account has been confirmed by another client. Proceed to login with credentials.";
    }
    else
    {
        LOG_debug << "Account has been upgraded/downgraded.";
    }
}

void DemoApp::notify_confirmation(const char *email)
{
    if (client->loggedin() == EPHEMERALACCOUNT || client->loggedin() == EPHEMERALACCOUNTPLUSPLUS)
    {
        LOG_debug << "Account has been confirmed with email " << email << ". Proceed to login with credentials.";
    }
}

void DemoApp::enumeratequotaitems_result(unsigned, handle, unsigned, int, int, unsigned, unsigned, unsigned, const char*, const char*, const char*, const char*)
{
    // FIXME: implement
}

void DemoApp::enumeratequotaitems_result(error)
{
    // FIXME: implement
}

void DemoApp::additem_result(error)
{
    // FIXME: implement
}

void DemoApp::checkout_result(const char*, error)
{
    // FIXME: implement
}

void DemoApp::getmegaachievements_result(AchievementsDetails *details, error /*e*/)
{
    // FIXME: implement display of values
    delete details;
}

#ifdef ENABLE_CHAT
void DemoApp::richlinkrequest_result(string *json, error e)
{
    if (!e)
    {
        cout << "Result:" << endl << *json << endl;
    }
    else
    {
        cout << "Failed to request rich link. Error: " << e << endl;

    }
}
#endif

void DemoApp::contactlinkcreate_result(error e, handle h)
{
    if (e)
    {
        cout << "Failed to create contact link. Error: " << e << endl;
    }
    else
    {
        cout << "Contact link created successfully: " << LOG_NODEHANDLE(h) << endl;
    }
}

void DemoApp::contactlinkquery_result(error e, handle h, string *email, string *fn, string *ln, string* /*avatar*/)
{
    if (e)
    {
        cout << "Failed to get contact link details. Error: " << e << endl;
    }
    else
    {
        cout << "Contact link created successfully: " << endl;
        cout << "\tUserhandle: " << LOG_HANDLE(h) << endl;
        cout << "\tEmail: " << *email << endl;
        cout << "\tFirstname: " << Base64::atob(*fn) << endl;
        cout << "\tLastname: " << Base64::atob(*ln) << endl;
    }
}

void DemoApp::contactlinkdelete_result(error e)
{
    if (e)
    {
        cout << "Failed to delete contact link. Error: " << e << endl;
    }
    else
    {
        cout << "Contact link deleted successfully." << endl;
    }
}

// display account details/history
void DemoApp::account_details(AccountDetails* ad, bool storage, bool transfer, bool pro, bool purchases,
                              bool transactions, bool sessions)
{
    char timebuf[32], timebuf2[32];

    if (storage)
    {
        cout << "\tAvailable storage: " << ad->storage_max << " byte(s)  used:  " << ad->storage_used << " available: " << (ad->storage_max - ad->storage_used) << endl;

        for (unsigned i = 0; i < sizeof rootnodenames/sizeof *rootnodenames; i++)
        {
            NodeStorage* ns = &ad->storage[client->rootnodes[i]];

            cout << "\t\tIn " << rootnodenames[i] << ": " << ns->bytes << " byte(s) in " << ns->files << " file(s) and " << ns->folders << " folder(s)" << endl;
            cout << "\t\tUsed storage by versions: " << ns->version_bytes << " byte(s) in " << ns->version_files << " file(s)" << endl;
        }
    }

    if (transfer)
    {
        if (ad->transfer_max)
        {
            long long transferFreeUsed = 0;
            for (unsigned i = 0; i < ad->transfer_hist.size(); i++)
            {
                transferFreeUsed += ad->transfer_hist[i];
            }

            cout << "\tTransfer in progress: " << ad->transfer_own_reserved << "/" << ad->transfer_srv_reserved << endl;
            cout << "\tTransfer completed: " << ad->transfer_own_used << "/" << ad->transfer_srv_used << "/" << transferFreeUsed << " of "
                 << ad->transfer_max << " ("
                 << (100 * (ad->transfer_own_used + ad->transfer_srv_used + transferFreeUsed) / ad->transfer_max) << "%)" << endl;
            cout << "\tServing bandwidth ratio: " << ad->srv_ratio << "%" << endl;
        }

        if (ad->transfer_hist_starttime)
        {
            m_time_t t = m_time() - ad->transfer_hist_starttime;

            cout << "\tTransfer history:\n";

            for (unsigned i = 0; i < ad->transfer_hist.size(); i++)
            {
                cout << "\t\t" << t;
                t -= ad->transfer_hist_interval;
                if (t < 0)
                {
                    cout << " second(s) ago until now: ";
                }
                else
                {
                    cout << "-" << t << " second(s) ago: ";
                }
                cout << ad->transfer_hist[i] << " byte(s)" << endl;
            }
        }
    }

    if (pro)
    {
        cout << "\tPro level: " << ad->pro_level << endl;
        cout << "\tSubscription type: " << ad->subscription_type << endl;
        cout << "\tAccount balance:" << endl;

        for (vector<AccountBalance>::iterator it = ad->balances.begin(); it != ad->balances.end(); it++)
        {
            printf("\tBalance: %.3s %.02f\n", it->currency, it->amount);
        }
    }

    if (purchases)
    {
        cout << "Purchase history:" << endl;

        for (vector<AccountPurchase>::iterator it = ad->purchases.begin(); it != ad->purchases.end(); it++)
        {
            time_t ts = it->timestamp;
            strftime(timebuf, sizeof timebuf, "%c", localtime(&ts));
            printf("\tID: %.11s Time: %s Amount: %.3s %.02f Payment method: %d\n", it->handle, timebuf, it->currency,
                   it->amount, it->method);
        }
    }

    if (transactions)
    {
        cout << "Transaction history:" << endl;

        for (vector<AccountTransaction>::iterator it = ad->transactions.begin(); it != ad->transactions.end(); it++)
        {
            time_t ts = it->timestamp;
            strftime(timebuf, sizeof timebuf, "%c", localtime(&ts));
            printf("\tID: %.11s Time: %s Delta: %.3s %.02f\n", it->handle, timebuf, it->currency, it->delta);
        }
    }

    if (sessions)
    {
        cout << "Currently Active Sessions:" << endl;
        for (vector<AccountSession>::iterator it = ad->sessions.begin(); it != ad->sessions.end(); it++)
        {
            if (it->alive)
            {
                time_t ts = it->timestamp;
                strftime(timebuf, sizeof timebuf, "%c", localtime(&ts));
                ts = it->mru;
                strftime(timebuf2, sizeof timebuf, "%c", localtime(&ts));

                Base64Str<MegaClient::SESSIONHANDLE> id(it->id);

                if (it->current)
                {
                    printf("\t* Current Session\n");
                }
                printf("\tSession ID: %s\n\tSession start: %s\n\tMost recent activity: %s\n\tIP: %s\n\tCountry: %.2s\n\tUser-Agent: %s\n\t-----\n",
                        id.chars, timebuf, timebuf2, it->ip.c_str(), it->country, it->useragent.c_str());
            }
        }

        if(gVerboseMode)
        {
            cout << endl << "Full Session history:" << endl;

            for (vector<AccountSession>::iterator it = ad->sessions.begin(); it != ad->sessions.end(); it++)
            {
                time_t ts = it->timestamp;
                strftime(timebuf, sizeof timebuf, "%c", localtime(&ts));
                ts = it->mru;
                strftime(timebuf2, sizeof timebuf, "%c", localtime(&ts));
                printf("\tSession start: %s\n\tMost recent activity: %s\n\tIP: %s\n\tCountry: %.2s\n\tUser-Agent: %s\n\t-----\n",
                        timebuf, timebuf2, it->ip.c_str(), it->country, it->useragent.c_str());
            }
        }
    }
}

// account details could not be retrieved
void DemoApp::account_details(AccountDetails* /*ad*/, error e)
{
    if (e)
    {
        cout << "Account details retrieval failed (" << errorstring(e) << ")" << endl;
    }
}

// account details could not be retrieved
void DemoApp::sessions_killed(handle sessionid, error e)
{
    if (e)
    {
        cout << "Session killing failed (" << errorstring(e) << ")" << endl;
        return;
    }

    if (sessionid == UNDEF)
    {
        cout << "All sessions except current have been killed" << endl;
    }
    else
    {
        Base64Str<MegaClient::SESSIONHANDLE> id(sessionid);
        cout << "Session with id " << id << " has been killed" << endl;
    }
}

void DemoApp::smsverificationsend_result(error e)
{
    if (e)
    {
        cout << "SMS send failed: " << e << endl;
    }
    else
    {
        cout << "SMS send succeeded" << endl;
    }
}

void DemoApp::smsverificationcheck_result(error e, string *phoneNumber)
{
    if (e)
    {
        cout << "SMS verification failed: " << e << endl;
    }
    else
    {
        cout << "SMS verification succeeded" << endl;
        if (phoneNumber)
        {
            cout << "Phone number: " << *phoneNumber << ")" << endl;
        }
    }
}

// user attribute update notification
void DemoApp::userattr_update(User* u, int priv, const char* n)
{
    cout << "Notification: User " << u->email << " -" << (priv ? " private" : "") << " attribute "
          << n << " added or updated" << endl;
}

void DemoApp::resetSmsVerifiedPhoneNumber_result(error e)
{
    if (e)
    {
        cout << "Reset verified phone number failed: " << e << endl;
    }
    else
    {
        cout << "Reset verified phone number succeeded" << endl;
    }
}

void DemoApp::getbanners_result(error e)
{
    cout << "Getting Smart Banners failed: " << e << endl;
}

void DemoApp::getbanners_result(vector< tuple<int, string, string, string, string, string, string> >&& banners)
{
    for (auto& b : banners)
    {
        cout << "Smart Banner:" << endl
             << "\tid         : " << std::get<0>(b) << endl
             << "\ttitle      : " << std::get<1>(b) << endl
             << "\tdescription: " << std::get<2>(b) << endl
             << "\timage      : " << std::get<3>(b) << endl
             << "\turl        : " << std::get<4>(b) << endl
             << "\tbkgr image : " << std::get<5>(b) << endl
             << "\tdsp        : " << std::get<6>(b) << endl;
    }
}

void DemoApp::dismissbanner_result(error e)
{
    if (e)
    {
        cout << "Dismissing Smart Banner failed: " << e << endl;
    }
    else
    {
        cout << "Dismissing Smart Banner succeeded" << endl;
    }
}

void DemoApp::backupremove_result(const Error &e, handle backupId)
{
    if (e != API_OK)
    {
        cout << "Removal of backup " << toHandle(backupId) << " failed: " << errorstring(e) <<endl;
    }
    else
    {
        cout << "Backup " << toHandle(backupId) << " removed successfully" << endl;
    }
}

#ifndef NO_READLINE
char* longestCommonPrefix(ac::CompletionState& acs)
{
    string s = acs.completions[0].s;
    for (size_t i = acs.completions.size(); i--; )
    {
        for (unsigned j = 0; j < s.size() && j < acs.completions[i].s.size(); ++j)
        {
            if (s[j] != acs.completions[i].s[j])
            {
                s.erase(j, string::npos);
                break;
            }
        }
    }
    return strdup(s.c_str());
}

char** my_rl_completion(const char */*text*/, int /*start*/, int end)
{
    rl_attempted_completion_over = 1;

    std::string line(rl_line_buffer, end);
    ac::CompletionState acs = ac::autoComplete(line, line.size(), autocompleteTemplate, true);

    if (acs.completions.empty())
    {
        return NULL;
    }

    if (acs.completions.size() == 1 && !acs.completions[0].couldExtend)
    {
        acs.completions[0].s += " ";
    }

    char** result = (char**)malloc((sizeof(char*)*(2+acs.completions.size())));
    for (size_t i = acs.completions.size(); i--; )
    {
        result[i+1] = strdup(acs.completions[i].s.c_str());
    }
    result[acs.completions.size()+1] = NULL;
    result[0] = longestCommonPrefix(acs);
    //for (int i = 0; i <= acs.completions.size(); ++i)
    //{
    //    cout << "i " << i << ": " << result[i] << endl;
    //}
    rl_completion_suppress_append = true;
    rl_basic_word_break_characters = " \r\n";
    rl_completer_word_break_characters = strdup(" \r\n");
    rl_completer_quote_characters = "";
    rl_special_prefixes = "";
    return result;
}
#endif

// main loop
void megacli()
{
#ifndef NO_READLINE
    char *saved_line = NULL;
    int saved_point = 0;
    rl_attempted_completion_function = my_rl_completion;

    rl_save_prompt();

#elif defined(WIN32) && defined(NO_READLINE)

    static_cast<WinConsole*>(console)->setShellConsole(CP_UTF8, GetConsoleOutputCP());

    COORD fontSize;
    string fontname = static_cast<WinConsole*>(console)->getConsoleFont(fontSize);
    cout << "Using font '" << fontname << "', " << fontSize.X << "x" << fontSize.Y
         << ". <CHAR/hex> will be used for absent characters.  If seen, try the 'codepage' command or a different font." << endl;

#else
    #error non-windows platforms must use the readline library
#endif

    for (;;)
    {
        if (prompt == COMMAND)
        {
            ostringstream  dynamicprompt;

            // display put/get transfer speed in the prompt
            if (client->tslots.size() || responseprogress >= 0)
            {
                m_off_t xferrate[2] = { 0 };
                Waiter::bumpds();

                for (transferslot_list::iterator it = client->tslots.begin(); it != client->tslots.end(); it++)
                {
                    if ((*it)->fa)
                    {
                        xferrate[(*it)->transfer->type]
                            += (*it)->mTransferSpeed.calculateSpeed();
                    }
                }
                xferrate[GET] /= 1024;
                xferrate[PUT] /= 1024;

                dynamicprompt << "MEGA";

                if (xferrate[GET] || xferrate[PUT] || responseprogress >= 0)
                {
                    dynamicprompt << " (";

                    if (xferrate[GET])
                    {
                        dynamicprompt << "In: " << xferrate[GET] << " KB/s";

                        if (xferrate[PUT])
                        {
                            dynamicprompt << "/";
                        }
                    }

                    if (xferrate[PUT])
                    {
                        dynamicprompt << "Out: " << xferrate[PUT] << " KB/s";
                    }

                    if (responseprogress >= 0)
                    {
                        dynamicprompt << responseprogress << "%";
                    }

                    dynamicprompt  << ")";
                }

                dynamicprompt  << "> ";
            }

            string dynamicpromptstr = dynamicprompt.str();

#if defined(WIN32) && defined(NO_READLINE)
            static_cast<WinConsole*>(console)->updateInputPrompt(!dynamicpromptstr.empty() ? dynamicpromptstr : prompts[COMMAND]);
#else
            rl_callback_handler_install(!dynamicpromptstr.empty() ? dynamicpromptstr.c_str() : prompts[prompt], store_line);

            // display prompt
            if (saved_line)
            {
                rl_replace_line(saved_line, 0);
                free(saved_line);
            }

            rl_point = saved_point;
            rl_redisplay();
#endif
        }

        // command editing loop - exits when a line is submitted or the engine requires the CPU
        for (;;)
        {
            int w = client->wait();

            if (w & Waiter::HAVESTDIN)
            {
#if defined(WIN32) && defined(NO_READLINE)
                line = static_cast<WinConsole*>(console)->checkForCompletedInputLine();
#else
                if ((prompt == COMMAND) || (prompt == PAGER))
                {
                    // Note: this doesn't act like unbuffered input, still
                    // requires Return line ending
                    rl_callback_read_char();
                }
                else
                {
                    console->readpwchar(pw_buf, sizeof pw_buf, &pw_buf_pos, &line);
                }
#endif
            }

            if (w & Waiter::NEEDEXEC || line)
            {
                break;
            }
        }

#ifndef NO_READLINE
        // save line
        saved_point = rl_point;
        saved_line = rl_copy_text(0, rl_end);

        // remove prompt
        rl_save_prompt();
        rl_replace_line("", 0);
        rl_redisplay();
#endif

        if (line)
        {
            // execute user command
            if (*line)
            {
                process_line(line);
            }
            else if (prompt != COMMAND)
            {
                setprompt(prompt);
            }
            free(line);
            line = NULL;

            if (quit_flag)
            {
#ifndef NO_READLINE
                rl_callback_handler_remove();
#endif /* ! NO_READLINE */
                delete client;
                client = nullptr;
                return;
            }

            if (!cerr)
            {
                cerr.clear();
                cerr << "Console error output failed, perhaps on a font related utf8 error or on NULL.  It is now reset." << endl;
            }
            if (!cout)
            {
                cout.clear();
                cerr << "Console output failed, perhaps on a font related utf8 error or on NULL.  It is now reset." << endl;
            }
        }


        auto puts = appxferq[PUT].size();
        auto gets = appxferq[GET].size();

        // pass the CPU to the engine (nonblocking)
        client->exec();

        if (puts && !appxferq[PUT].size())
        {
            cout << "Uploads complete" << endl;
        }
        if (gets && !appxferq[GET].size())
        {
            cout << "Downloads complete" << endl;
        }


        if (clientFolder)
        {
            clientFolder->exec();
        }
    }
}

#ifndef NO_READLINE

static void onFatalSignal(int signum)
{
    // Restore the terminal's settings.
    rl_callback_handler_remove();

    // Re-trigger the signal.
    raise(signum);
}

static void registerSignalHandlers()
{
    std::vector<int> signals = {
        SIGABRT,
        SIGBUS,
        SIGILL,
        SIGKILL,
        SIGSEGV,
        SIGTERM
    }; // signals

    struct sigaction action;

    action.sa_handler = &onFatalSignal;

    // Restore default signal handler after invoking our own.
    action.sa_flags = SA_NODEFER | SA_RESETHAND;

    // Don't ignore any signals.
    sigemptyset(&action.sa_mask);

    for (int signal : signals)
    {
        (void)sigaction(signal, &action, nullptr);
    }
}

#endif // ! NO_READLINE

int main()
{
#if defined(_WIN32) && defined(_DEBUG)
    _CrtSetBreakAlloc(124);  // set this to an allocation number to hunt leaks.  Prior to 124 and prior are from globals/statics so won't be detected by this
#endif

#ifndef NO_READLINE
    registerSignalHandlers();
#endif // NO_READLINE

#ifdef _WIN32
    SimpleLogger::setLogLevel(logMax);  // warning and stronger to console; info and weaker to VS output window
    SimpleLogger::setOutputClass(&gLogger);
#else
    SimpleLogger::setLogLevel(logMax);  // warning and stronger to console; info and weaker to VS output window
    SimpleLogger::setOutputClass(&gLogger);
#endif

    console = new CONSOLE_CLASS;

#ifdef GFX_CLASS
    auto gfx = new GFX_CLASS;
    gfx->startProcessingThread();
#else
    mega::GfxProc* gfx = nullptr;
#endif

    // Needed so we can get the cwd.
    auto fsAccess = new FSACCESS_CLASS();

    // Where are we?
    if (!fsAccess->cwd(*startDir))
    {
        cerr << "Unable to determine current working directory." << endl;
        return EXIT_FAILURE;
    }

    auto httpIO = new HTTPIO_CLASS;

#ifdef WIN32
    auto waiter = new CONSOLE_WAIT_CLASS(static_cast<CONSOLE_CLASS*>(console));
#else
    auto waiter = new CONSOLE_WAIT_CLASS;
#endif

    auto demoApp = new DemoApp;

    auto dbAccess =
#ifdef DBACCESS_CLASS
        new DBACCESS_CLASS(*startDir);
#else
        nullptr;
#endif


    // instantiate app components: the callback processor (DemoApp),
    // the HTTP I/O engine (WinHttpIO) and the MegaClient itself
    client = new MegaClient(demoApp,
                            waiter,
                            httpIO,
                            fsAccess,
                            dbAccess,
                            gfx,
                            "Gk8DyQBS",
                            "megacli/" TOSTRING(MEGA_MAJOR_VERSION)
                            "." TOSTRING(MEGA_MINOR_VERSION)
                            "." TOSTRING(MEGA_MICRO_VERSION),
                            2);

    ac::ACN acs = autocompleteSyntax();
#if defined(WIN32) && defined(NO_READLINE)
    static_cast<WinConsole*>(console)->setAutocompleteSyntax((acs));
#endif

    clientFolder = NULL;    // additional for folder links
    megacli();

    delete client;
    delete waiter;
    delete httpIO;
    delete gfx;
    //delete dbAccess; // already deleted
    delete fsAccess;
    delete demoApp;
    acs.reset();
    autocompleteTemplate.reset();
    delete console;
    startDir.reset();

#if defined(USE_OPENSSL) && !defined(OPENSSL_IS_BORINGSSL)
    delete CurlHttpIO::sslMutexes;
#endif

#if defined(_WIN32) && defined(_DEBUG)

    // Singleton enthusiasts rarely think about shutdown...
    const CryptoPP::MicrosoftCryptoProvider &hProvider = CryptoPP::Singleton<CryptoPP::MicrosoftCryptoProvider>().Ref();
    delete &hProvider;

    _CrtDumpMemoryLeaks();
#endif
}


void DemoAppFolder::login_result(error e)
{
    if (e)
    {
        cout << "Failed to load the folder link: " << errorstring(e) << endl;
    }
    else
    {
        cout << "Folder link loaded, retrieving account..." << endl;
        clientFolder->fetchnodes();
    }
}

void DemoAppFolder::fetchnodes_result(const Error& e)
{
    if (e)
    {
        if (e == API_ENOENT && e.hasExtraInfo())
        {
            cout << "File/folder retrieval failed: " << getExtraInfoErrorString(e) << endl;
        }
        else
        {
            cout << "File/folder retrieval failed (" << errorstring(e) << ")" << endl;
        }
    }
    else
    {
        // check if we fetched a folder link and the key is invalid
        if (clientFolder->isValidFolderLink())
        {
            cout << "File/folder retrieval succeed, but encryption key is wrong." << endl;
        }
        else
        {
            cout << "Failed to load folder link" << endl;

            delete clientFolder;
            clientFolder = NULL;
        }
    }
}

void DemoAppFolder::nodes_updated(Node **n, int count)
{
    int c[2][6] = { { 0 } };

    if (n)
    {
        while (count--)
        {
            if ((*n)->type < 6)
            {
                c[!(*n)->changed.removed][(*n)->type]++;
                n++;
            }
        }
    }
    else
    {
        for (node_map::iterator it = clientFolder->nodes.begin(); it != clientFolder->nodes.end(); it++)
        {
            if (it->second->type < 6)
            {
                c[1][it->second->type]++;
            }
        }
    }

    cout << "The folder link contains ";
    nodestats(c[1], "");
}

void exec_metamac(autocomplete::ACState& s)
{
    Node *node = nodebypath(s.words[2].s.c_str());
    if (!node || node->type != FILENODE)
    {
        cerr << s.words[2].s
             << (node ? ": No such file or directory"
                      : ": Not a file")
             << endl;
        return;
    }

    auto ifAccess = client->fsaccess->newfileaccess();
    {
        auto localPath = LocalPath::fromName(s.words[1].s, *client->fsaccess, client->fsaccess->getlocalfstype(LocalPath::fromPath(s.words[1].s, *client->fsaccess)));
        if (!ifAccess->fopen(localPath, 1, 0))
        {
            cerr << "Failed to open: " << s.words[1].s << endl;
            return;
        }
    }

    SymmCipher cipher;
    int64_t remoteIv;
    int64_t remoteMac;

    {
        std::string remoteKey = node->nodekey();
        const char *iva = &remoteKey[SymmCipher::KEYLENGTH];

        cipher.setkey((byte*)&remoteKey[0], node->type);
        remoteIv = MemAccess::get<int64_t>(iva);
        remoteMac = MemAccess::get<int64_t>(iva + sizeof(int64_t));
    }

    auto result = generateMetaMac(cipher, *ifAccess, remoteIv);
    if (!result.first)
    {
        cerr << "Failed to generate metamac for: "
             << s.words[1].s
             << endl;
    }
    else
    {
        const std::ios::fmtflags flags = cout.flags();

        cout << s.words[2].s
             << " (remote): "
             << std::hex
             << (uint64_t)remoteMac
             << "\n"
             << s.words[1].s
             << " (local): "
             << (uint64_t)result.second
             << endl;

        cout.flags(flags);
    }
}

void exec_resetverifiedphonenumber(autocomplete::ACState& s)
{
    client->resetSmsVerifiedPhoneNumber();
}

void exec_banner(autocomplete::ACState& s)
{
    if (s.words.size() == 2 && s.words[1].s == "get")
    {
        cout << "Retrieving banner info..." << endl;

        client->reqs.add(new CommandGetBanners(client));
    }
    else if (s.words.size() == 3 && s.words[1].s == "dismiss")
    {
        cout << "Dismissing banner with id " << s.words[2].s << "..." << endl;

        client->reqs.add(new CommandDismissBanner(client, stoi(s.words[2].s), m_time(nullptr)));
    }
}

#ifdef ENABLE_SYNC

void sync_completion(UnifiedSync* us, const SyncError&, error result)
{
    if (!us)
    {
        cerr << "Sync could not be added: "
             << errorstring(result)
             << endl;
    }
    else if (us->mSync)
    {
        cerr << "Sync added and running: "
             << toHandle(us->mConfig.mBackupId)
             << endl;
    }
    else
    {
        cerr << "Sync added but could not be started: "
             << errorstring(result)
             << endl;
    }
}

void exec_syncadd(autocomplete::ACState& s)
{
    if (client->loggedin() != FULLACCOUNT)
    {
        cerr << "You must be logged in to create a sync."
             << endl;
        return;
    }

    string drive;
    bool backup = s.extractflag("-backup");
    bool external = s.extractflagparam("-external", drive);

    // sync add source target
    LocalPath drivePath = LocalPath::fromPath(drive, *client->fsaccess);
    LocalPath sourcePath = LocalPath::fromPath(s.words[2].s, *client->fsaccess);
    string targetPath = s.words[3].s;

    // Does the target node exist?
    auto* targetNode = nodebypath(targetPath.c_str());

    if (!targetNode)
    {
        cerr << targetPath
             << ": Not found."
             << endl;
        return;
    }

    // Necessary so that we can reliably extract the leaf name.
    sourcePath = NormalizeAbsolute(sourcePath);

    // Create a suitable sync config.
    auto config =
      SyncConfig(sourcePath,
                 sourcePath.leafName().toPath(*client->fsaccess),
                 NodeHandle().set6byte(targetNode->nodehandle),
                 targetPath,
                 0,
                 external ? std::move(drivePath) : LocalPath(),
                 true,
                 backup ? SyncConfig::TYPE_BACKUP : SyncConfig::TYPE_TWOWAY);

    if (external)
    {
        if (!backup)
        {
            cerr << "Sorry, external syncs must be backups for now" << endl;
        }

        // Try and generate a drive ID.
        auto id = UNDEF;
        auto result = client->readDriveId(drive.c_str(), id);

        if (result == API_ENOENT)
        {
            id = client->generateDriveId();
            result = client->writeDriveId(drive.c_str(), id);
        }

        if (result != API_OK)
        {
            cerr << "Unable to generate drive ID for " << drive << endl;
            return;
        }
    }

    // Try and add the new sync.
	// All validation is performed in this function.
    client->addsync(config, false, sync_completion);
}

void exec_syncclosedrive(autocomplete::ACState& s)
{
    // Are we logged in?
    if (client->loggedin() != FULLACCOUNT)
    {
        cerr << "You must be logged in to manipulate backup syncs."
             << endl;
        return;
    }

    // sync backup remove drive
    const auto drivePath =
      LocalPath::fromPath(s.words[2].s, *client->fsaccess);

    const auto result = client->syncs.backupCloseDrive(drivePath);

    if (result)
    {
        cerr << "Unable to remove backup database: "
             << errorstring(result)
             << endl;
    }
}

void exec_syncimport(autocomplete::ACState& s)
{
    if (client->loggedin() != FULLACCOUNT)
    {
        cerr << "You must be logged in to import syncs."
             << endl;
        return;
    }

    auto flags = std::ios::binary | std::ios::in;
    ifstream istream(s.words[2].s, flags);

    if (!istream)
    {
        cerr << "Unable to open "
             << s.words[2].s
             << " for reading."
             << endl;
        return;
    }

    string data;

    for (char buffer[512]; istream; )
    {
        istream.read(buffer, sizeof(buffer));
        data.append(buffer, istream.gcount());
    }

    if (!istream.eof())
    {
        cerr << "Unable to read "
             << s.words[2].s
             << endl;
        return;
    }

    auto completion =
      [](error result)
      {
          if (result)
          {
              cerr << "Unable to import sync configs: "
                   << errorstring(result)
                   << endl;
              return;
          }

          cout << "Sync configs successfully imported."
               << endl;
      };

    cout << "Importing sync configs..."
         << endl;

    client->importSyncConfigs(data.c_str(), std::move(completion));
}

void exec_syncexport(autocomplete::ACState& s)
{
    if (client->loggedin() != FULLACCOUNT)
    {
        cerr << "You must be logged in to export syncs."
             << endl;
        return;
    }

    auto configs = client->syncs.exportSyncConfigs();

    if (s.words.size() == 2)
    {
        cout << "Configs exported as: "
             << configs
             << endl;
        return;
    }

    auto flags = std::ios::binary | std::ios::out | std::ios::trunc;
    ofstream ostream(s.words[2].s, flags);

    ostream.write(configs.data(), configs.size());
    ostream.close();

    if (!ostream.good())
    {
        cout << "Failed to write exported configs to: "
             << s.words[2].s
             << endl;
    }
}

void exec_syncopendrive(autocomplete::ACState& s)
{
    if (client->loggedin() != FULLACCOUNT)
    {
        cerr << "You must be logged in to restore backup syncs."
             << endl;
        return;
    }

    // sync backup restore drive
    const auto drivePath =
      LocalPath::fromPath(s.words[2].s, *client->fsaccess);

    auto result = client->syncs.backupOpenDrive(drivePath);

    if (result)
    {
        cerr << "Unable to restore backups from '"
             << s.words[2].s
             << "': "
             << errorstring(result)
             << endl;
    }
}

void exec_synclist(autocomplete::ACState& s)
{
    // Check the user's logged in.
    if (client->loggedin() != FULLACCOUNT)
    {
        cerr << "You must be logged in to list syncs (and backup syncs)."
             << endl;
        return;
    }

    if (client->syncs.numSyncs() == 0)
    {
        cout << "No syncs configured yet" << endl;
        return;
    }

    client->syncs.forEachUnifiedSync(
      [](UnifiedSync& us)
      {
          // Convenience.
          auto& config = us.mConfig;
          auto& sync = us.mSync;

          // Display name.
          cout << "Sync "
               << toHandle(config.mBackupId)
               << ": "
               << config.mName
               << "\n";

          // Display source/target mapping.
          cout << "  Mapping: "
               << config.mLocalPath.toPath(*client->fsaccess)
               << " -> "
               << config.mOriginalPathOfRemoteRootNode
               << "\n";

          if (sync)
          {
              // Display status info.
              cout << "  State: "
                  << SyncConfig::syncstatename(sync->state)
                  << (sync->isSyncPaused() ? " (paused)" : "")
                  << "\n";

              // Display some usage stats.
              cout << "  Statistics: "
                   //<< sync->localbytes
                   //<< " byte(s) across "
                   << sync->localnodes[FILENODE]
                   << " file(s) and "
                   << sync->localnodes[FOLDERNODE]
                   << " folder(s).\n";
          }
          else
          {
              // Display what status info we can.
              auto msg = config.syncErrorToStr();
              cout << "  Enabled: "
                   << config.getEnabled()
                   << "\n"
                   << "  Last Error: "
                   << msg
                   << "\n";
          }

          // Display sync type.
          cout << "  Type: "
               << (config.isExternal() ? "EX" : "IN")
               << "TERNAL "
               << SyncConfig::synctypename(config.getType())
               << "\n";

            list<NameConflict> conflicts;
            if (sync && sync->recursiveCollectNameConflicts(conflicts))
            {
                for (auto& c : conflicts)
                {
                    if (!c.cloudPath.empty() || !c.clashingCloudNames.empty())
                    {
                        cout << "  Cloud Path conflict at " << c.cloudPath << ": ";
                        for (auto& n : c.clashingCloudNames)
                        {
                            cout << n << " ";
                        }
                        cout << "\n";
                    }
                    if (!c.localPath.empty() || !c.clashingLocalNames.empty())
                    {
                        cout << "  Local Path conflict at " << c.localPath.toPath(*client->fsaccess) << ": ";
                        for (auto& n : c.clashingLocalNames)
                        {
                            cout << n.toPath(*client->fsaccess) << " ";
                        }
                        cout << "\n";
                    }
                }
            }

            cout << std::endl;
      });

    SyncFlags::CloudStallInfoMap stalledNodePaths;
    SyncFlags::LocalStallInfoMap stalledLocalPaths;
    if (client->syncStallDetected(stalledNodePaths, stalledLocalPaths))
    {
        cout << "Stalled (mutually unresolvable) changes detected!" << endl;
        for (auto& p : stalledNodePaths)
        {
            cout << "stalled node path: " << p.first << " " << syncWaitReasonString(p.second.reason);
            if (!p.second.involvedCloudPath.empty())
            {
                cout << " (involved path: " << p.second.involvedCloudPath << ")";
            }
            if (!p.second.involvedLocalPath.empty())
            {
                cout << " (involved Local path: " << p.second.involvedLocalPath.toPath() << ")";
            }
            cout << endl;
        }
        for (auto& p : stalledLocalPaths)
        {
            cout << "stalled local path: " << p.first.toPath(*client->fsaccess) << " " << syncWaitReasonString(p.second.reason);
            if (!p.second.involvedLocalPath.empty())
            {
                cout << " (involved path: " << p.second.involvedLocalPath.toPath(*client->fsaccess) << ")";
            }
            if (!p.second.involvedCloudPath.empty())
            {
                cout << " (involved cloud path: " << p.second.involvedCloudPath << ")";
            }
            cout << endl;
        }
    }
}

void exec_syncremove(autocomplete::ACState& s)
{
    // Are we logged in?
    if (client->loggedin() != FULLACCOUNT)
    {
        cerr << "You must be logged in to manipulate backup syncs."
             << endl;
        return;
    }

    // sync remove id
    handle backupId = 0;
    Base64::atob(s.words[2].s.c_str(), (byte*) &backupId, sizeof(handle));

    // Try and remove the config.
    bool found = false;

    client->syncs.removeSelectedSyncs(
      [&](SyncConfig& config, Sync*)
      {
          auto matched = config.mBackupId == backupId;

          found |= matched;

          return matched;
      });

    if (!found)
    {
        cerr << "No sync config exists with the backupId "
             << Base64Str<sizeof(handle)>(backupId)
             << endl;
        return;
    }
}

void exec_syncxable(autocomplete::ACState& s)
{
    // Are we logged in?
    if (client->loggedin() != FULLACCOUNT)
    {
        cerr << "You must be logged in to manipulate syncs."
             << endl;
        return;
    }

    const auto command = s.words[1].s;

    handle backupId = 0;
    Base64::atob(s.words[2].s.c_str(), (byte*) &backupId, sizeof(handle));

    if (command == "enable")
    {
        // sync enable id
        UnifiedSync* unifiedSync;
        error result =
          client->syncs.enableSyncByBackupId(backupId, false, unifiedSync);

        if (result)
        {
            cerr << "Unable to enable sync: "
                 << errorstring(result)
                 << endl;
        }

        return;
    }

    // sync disable id [error]
    // sync fail id [error]

    int error = NO_SYNC_ERROR;

    // Has the user provided a specific error code?
    if (s.words.size() > 3)
    {
        // Yep, use it.
        error = atoi(s.words[3].s.c_str());
    }

    // Disable or fail?
    if (command == "fail")
    {
        // Find the specified sync.
        auto* sync = client->syncs.runningSyncByBackupId(backupId);

        // Have we found the backup sync?
        if (!sync)
        {
            cerr << "No sync found with the id "
                 << Base64Str<sizeof(handle)>(backupId)
                 << endl;
            return;
        }

        client->failSync(sync, static_cast<SyncError>(error));
        return;
    }
    else    // command == "disable"
    {
        client->syncs.disableSelectedSyncs(
          [&backupId](SyncConfig& config, Sync*)
          {
              return config.getBackupId() == backupId;
          },
          static_cast<SyncError>(error),
          false);
    }
}

#endif // ENABLE_SYNC<|MERGE_RESOLUTION|>--- conflicted
+++ resolved
@@ -380,14 +380,6 @@
 }
 
 #ifdef ENABLE_SYNC
-<<<<<<< HEAD
-static void syncstat(Sync* sync)
-{
-    cout << ", " << sync->localnodes[FILENODE] << " file(s) and "
-         << sync->localnodes[FOLDERNODE] << " folder(s)" << endl;
-}
-=======
->>>>>>> 793e54fa
 
 void DemoApp::syncupdate_stateconfig(handle backupId)
 {
@@ -435,7 +427,6 @@
     }
 }
 
-<<<<<<< HEAD
 void DemoApp::syncupdate_syncing(bool active)
 {
     if (active)
@@ -478,62 +469,6 @@
 bool syncout_transfer_activity = true;
 bool syncout_folder_sync_state = false;
 
-// sync update callbacks are for informational purposes only and must not change or delete the sync itself
-void DemoApp::syncupdate_local_folder_addition(Sync* sync, const LocalPath& path)
-{
-    if (syncout_local_change_detection)
-    {
-        cout << "Sync - local folder addition detected: " << path.toPath(*client->fsaccess);
-        syncstat(sync);
-    }
-}
-
-void DemoApp::syncupdate_local_folder_deletion(Sync* sync, const LocalPath& path)
-{
-    if (syncout_local_change_detection)
-    {
-        cout << "Sync - local folder deletion detected: " << path.toPath(*client->fsaccess);
-        syncstat(sync);
-    }
-}
-
-void DemoApp::syncupdate_local_file_addition(Sync* sync, const LocalPath& path)
-{
-    if (syncout_local_change_detection)
-    {
-        cout << "Sync - local file addition detected: " << path.toPath(*client->fsaccess);
-        syncstat(sync);
-    }
-}
-
-void DemoApp::syncupdate_local_file_deletion(Sync* sync, const LocalPath& path)
-{
-    if (syncout_local_change_detection)
-    {
-        cout << "Sync - local file deletion detected: " << path.toPath(*client->fsaccess);
-        syncstat(sync);
-    }
-}
-
-void DemoApp::syncupdate_local_file_change(Sync* sync, const LocalPath& path)
-{
-    if (syncout_local_change_detection)
-    {
-        cout << "Sync - local file change detected: " << path.toPath(*client->fsaccess);
-        syncstat(sync);
-    }
-}
-
-void DemoApp::syncupdate_local_move(Sync*, const LocalPath& oldPath, const LocalPath& newPath)
-{
-    if (syncout_local_change_detection)
-    {
-        cout << "Sync - local rename/move " << oldPath.toPath(*client->fsaccess) << " -> " << newPath.toPath(*client->fsaccess) << endl;
-    }
-}
-
-=======
->>>>>>> 793e54fa
 void DemoApp::syncupdate_local_lockretry(bool locked)
 {
     if (locked)
@@ -546,82 +481,6 @@
     }
 }
 
-<<<<<<< HEAD
-void DemoApp::syncupdate_remote_move(Sync *, Node *n, Node *prevparent)
-{
-    if (syncout_remote_change_detection)
-    {
-        cout << "Sync - remote move " << n->displayname() << ": " << (prevparent ? prevparent->displayname() : "?") <<
-            " -> " << (n->parent ? n->parent->displayname() : "?") << endl;
-    }
-}
-
-void DemoApp::syncupdate_remote_rename(Sync *, Node *n, const char *prevname)
-{
-    if (syncout_remote_change_detection)
-    {
-        cout << "Sync - remote rename " << prevname << " -> " << n->displayname() << endl;
-    }
-}
-
-void DemoApp::syncupdate_remote_folder_addition(Sync *, Node* n)
-{
-    if (syncout_remote_change_detection)
-    {
-        cout << "Sync - remote folder addition detected " << n->displayname() << endl;
-    }
-}
-
-void DemoApp::syncupdate_remote_file_addition(Sync *, Node* n)
-{
-    if (syncout_remote_change_detection)
-    {
-        cout << "Sync - remote file addition detected " << n->displayname() << endl;
-    }
-}
-
-void DemoApp::syncupdate_remote_folder_deletion(Sync *, Node* n)
-{
-    if (syncout_remote_change_detection)
-    {
-        cout << "Sync - remote folder deletion detected " << n->displayname() << endl;
-    }
-}
-
-void DemoApp::syncupdate_remote_file_deletion(Sync *, Node* n)
-{
-    if (syncout_remote_change_detection)
-    {
-        cout << "Sync - remote file deletion detected " << n->displayname() << endl;
-    }
-}
-
-void DemoApp::syncupdate_get(Sync*, Node *, const char* path)
-{
-    if (syncout_transfer_activity)
-    {
-        cout << "Sync - requesting file " << path << endl;
-    }
-}
-
-void DemoApp::syncupdate_put(Sync*, const char* path)
-{
-    if (syncout_transfer_activity)
-    {
-        cout << "Sync - sending file " << path << endl;
-    }
-}
-
-void DemoApp::syncupdate_remote_copy(Sync*, const char* name)
-{
-    if (syncout_transfer_activity)
-    {
-        cout << "Sync - creating remote file " << name << " by copying existing remote file" << endl;
-    }
-}
-
-=======
->>>>>>> 793e54fa
 static const char* treestatename(treestate_t ts)
 {
     switch (ts)
