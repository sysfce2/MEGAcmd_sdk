--- conflicted
+++ resolved
@@ -7815,11 +7815,8 @@
                     }
                 }
                 break;
-<<<<<<< HEAD
+            }
             case SETNODE:
-=======
-            }
->>>>>>> 94e2b9dd
             case TYPE_DONOTSYNC:
             case TYPE_SPECIAL:
             case TYPE_UNKNOWN:
