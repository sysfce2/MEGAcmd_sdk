--- conflicted
+++ resolved
@@ -8478,15 +8478,9 @@
                  true,
                  SyncConfig::TYPE_TWOWAY);
 
-<<<<<<< HEAD
     // Try and add the new sync.
 	// All validation is performed in this function.
-    client->addsync(config,
-                    DEBRISFOLDER,
-                    nullptr,
-                    false,
-                    false,
-                    sync_completion);
+    client->addsync(config, false, sync_completion);
 }
 
 void exec_syncbackupadd(autocomplete::ACState& s)
@@ -8563,28 +8557,7 @@
                  SyncConfig::TYPE_BACKUP);
 
     // All validation is performed in this function.
-    client->addsync(config,
-                    DEBRISFOLDER,
-                    nullptr,
-                    false,
-                    false,
-                    sync_completion);
-=======
-    // Try and add the new sync.   All validation is performed in this function
-    client->addsync(config, true,
-                    [&](mega::UnifiedSync *, const SyncError &, error e) {
-        if (!e)
-        {
-            cout << "Sync added" << endl;
-        }
-        else
-        {
-            cerr << "Sync could not be added: "
-                 << errorstring(e)
-                 << endl;
-        }
-    });
->>>>>>> fec17590
+    client->addsync(config, false, sync_completion);
 }
 
 void exec_syncbackupremove(autocomplete::ACState& s)
