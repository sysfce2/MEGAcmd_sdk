/**
 * @file examples/megaclient.cpp
 * @brief Sample application, interactive GNU Readline CLI
 *
 * (c) 2013-2014 by Mega Limited, Auckland, New Zealand
 *
 * This file is part of the MEGA SDK - Client Access Engine.
 *
 * Applications using the MEGA API must present a valid application key
 * and comply with the the rules set forth in the Terms of Service.
 *
 * The MEGA SDK is distributed in the hope that it will be useful,
 * but WITHOUT ANY WARRANTY; without even the implied warranty of
 * MERCHANTABILITY or FITNESS FOR A PARTICULAR PURPOSE.
 *
 * @copyright Simplified (2-clause) BSD License.
 *
 * You should have received a copy of the license along with this
 * program.
 */

#include "mega.h"
#include "megacli.h"
#include <fstream>
#include <bitset>
#include "mega/testhooks.h"
#include <iterator>

#if defined(_WIN32) && defined(_DEBUG)
// so we can delete a secret internal CrytpoPP singleton
#include <cryptopp\osrng.h>
#endif

#define USE_VARARGS
#define PREFER_STDARG

#ifndef NO_READLINE
#include <signal.h>
#include <readline/readline.h>
#include <readline/history.h>
#endif

#if (__cplusplus >= 201703L)
    #include <filesystem>
    namespace fs = std::filesystem;
    #define USE_FILESYSTEM
#elif !defined(__MINGW32__) && !defined(__ANDROID__) && (!defined(__GNUC__) || (__GNUC__*100+__GNUC_MINOR__) >= 503)
#define USE_FILESYSTEM
#ifdef WIN32
    #include <filesystem>
    namespace fs = std::experimental::filesystem;
#else
    #include <experimental/filesystem>
    namespace fs = std::experimental::filesystem;
#endif
#endif

#include <regex>

#ifdef USE_FREEIMAGE
#include "mega/gfx/freeimage.h"
#endif

#ifdef WIN32
#include <winioctl.h>
#endif

#ifdef USE_ROTATIVEPERFORMANCELOGGER
#include "mega/rotativeperformancelogger.h"
#endif


namespace ac = ::mega::autocomplete;

#include <iomanip>

using namespace mega;
using std::cout;
using std::cerr;
using std::endl;
using std::flush;
using std::ifstream;
using std::ofstream;
using std::setw;
using std::hex;
using std::dec;

MegaClient* client;
MegaClient* clientFolder;

int gNextClientTag = 1;
std::map<int, std::function<void(Node*)>> gOnPutNodeTag;

bool gVerboseMode = false;

// new account signup e-mail address and name
static string signupemail, signupname;

// signup code being confirmed
static string signupcode;

// signup password challenge and encrypted master key
static byte signuppwchallenge[SymmCipher::KEYLENGTH];

// password recovery e-mail address and code being confirmed
static string recoveryemail, recoverycode;

// password recovery code requires MK or not
static bool hasMasterKey;

// master key for password recovery
static byte masterkey[SymmCipher::KEYLENGTH];

// change email link to be confirmed
static string changeemail, changecode;

// import welcome pdf at account creation
static bool pdf_to_import = false;

// public link information
static string publiclink;

// local console
Console* console;

// loading progress of lengthy API responses
int responseprogress = -1;

//2FA pin attempts
int attempts = 0;

//Ephemeral account plus plus
std::string ephemeralFirstname;
std::string ephemeralLastName;

void uploadLocalPath(nodetype_t type, std::string name, const LocalPath& localname, Node* parent, const std::string& targetuser,
    DBTableTransactionCommitter& committer, int& total, bool recursive, VersioningOption vo,
    std::function<std::function<void()>(LocalPath)> onCompletedGenerator, bool noRetries);


#ifdef ENABLE_SYNC

// converts the given sync configuration to a string
std::string syncConfigToString(const SyncConfig& config)
{
    std::string description(Base64Str<MegaClient::BACKUPHANDLE>(config.mBackupId));
    if (config.getType() == SyncConfig::TYPE_TWOWAY)
    {
        description.append(" TWOWAY");
    }
    else if (config.getType() == SyncConfig::TYPE_UP)
    {
        description.append(" UP");
    }
    else if (config.getType() == SyncConfig::TYPE_DOWN)
    {
        description.append(" DOWN");
    }
    return description;
}

#endif

static const char* getAccessLevelStr(int access)
{
    switch(access)
    {
    case ACCESS_UNKNOWN:
        return "unkown";
    case RDONLY:
        return "read-only";
    case RDWR:
        return "read/write";
    case FULL:
        return "full access";
    case OWNER:
        return "owner access";
    case OWNERPRELOGIN:
        return "owner (prelogin) access";
    default:
        return "UNDEFINED";
    }
}

const char* errorstring(error e)
{
    switch (e)
    {
        case API_OK:
            return "No error";
        case API_EINTERNAL:
            return "Internal error";
        case API_EARGS:
            return "Invalid argument";
        case API_EAGAIN:
            return "Request failed, retrying";
        case API_ERATELIMIT:
            return "Rate limit exceeded";
        case API_EFAILED:
            return "Transfer failed";
        case API_ETOOMANY:
            return "Too many concurrent connections or transfers";
        case API_ERANGE:
            return "Out of range";
        case API_EEXPIRED:
            return "Expired";
        case API_ENOENT:
            return "Not found";
        case API_ECIRCULAR:
            return "Circular linkage detected";
        case API_EACCESS:
            return "Access denied";
        case API_EEXIST:
            return "Already exists";
        case API_EINCOMPLETE:
            return "Incomplete";
        case API_EKEY:
            return "Invalid key/integrity check failed";
        case API_ESID:
            return "Bad session ID";
        case API_EBLOCKED:
            return "Blocked";
        case API_EOVERQUOTA:
            return "Over quota";
        case API_ETEMPUNAVAIL:
            return "Temporarily not available";
        case API_ETOOMANYCONNECTIONS:
            return "Connection overflow";
        case API_EWRITE:
            return "Write error";
        case API_EREAD:
            return "Read error";
        case API_EAPPKEY:
            return "Invalid application key";
        case API_EGOINGOVERQUOTA:
            return "Not enough quota";
        case API_EMFAREQUIRED:
            return "Multi-factor authentication required";
        case API_EMASTERONLY:
            return "Access denied for users";
        case API_EBUSINESSPASTDUE:
            return "Business account has expired";
        case API_EPAYWALL:
            return "Over Disk Quota Paywall";
        case LOCAL_ENOSPC:
            return "Insufficient disk space";
        default:
            return "Unknown error";
    }
}


struct ConsoleLock
{
    static std::recursive_mutex outputlock;
    std::ostream& os;
    bool locking = false;
    inline ConsoleLock(std::ostream& o)
        : os(o), locking(true)
    {
        outputlock.lock();
    }
    ConsoleLock(ConsoleLock&& o)
        : os(o.os), locking(o.locking)
    {
        o.locking = false;
    }
    ~ConsoleLock()
    {
        if (locking)
        {
            outputlock.unlock();
        }
    }

    template<class T>
    std::ostream& operator<<(T&& arg)
    {
        return os << std::forward<T>(arg);
    }
};

std::recursive_mutex ConsoleLock::outputlock;

ConsoleLock conlock(std::ostream& o)
{
    // Returns a temporary object that has locked a mutex.  The temporary's destructor will unlock the object.
    // So you can get multithreaded non-interleaved console output with just conlock(cout) << "some " << "strings " << endl;
    // (as the temporary's destructor will run at the end of the outermost enclosing expression).
    // Or, move-assign the temporary to an lvalue to control when the destructor runs (to lock output over several statements).
    // Be careful not to have cout locked across a g_megaApi member function call, as any callbacks that also log could then deadlock.
    return ConsoleLock(o);
}

static error startxfer(DBTableTransactionCommitter& committer, unique_ptr<AppFileGet> file, const string& path)
{
    error result = API_OK;

    if (client->startxfer(GET, file.get(), committer, false, false, false, NoVersioning, &result))
    {
        file->appxfer_it = appxferq[GET].insert(appxferq[GET].end(), file.release());
    }
    else
    {
        conlock(cout) << "Unable to download file: "
                      << path
                      << " -> "
                      << file->getLocalname().toPath()
                      << ": "
                      << errorstring(result)
                      << endl;
    }

    return result;
}

static error startxfer(DBTableTransactionCommitter& committer, unique_ptr<AppFileGet> file, const Node& node)
{
    return startxfer(committer, std::move(file), node.displaypath());
}


AppFile::AppFile()
{
    static int nextseqno;

    seqno = ++nextseqno;
}

// transfer start
void AppFilePut::start()
{
}

void AppFileGet::start()
{
}

// transfer completion
void AppFileGet::completed(Transfer*, putsource_t source)
{
    if (onCompleted) onCompleted();

    // (at this time, the file has already been placed in the final location)
    delete this;
}

// transfer terminated - too many failures, or unrecoverable failure, or cancelled
void AppFileGet::terminated(error e)
{
    delete this;
}

void AppFilePut::completed(Transfer* t, putsource_t source)
{
    // perform standard completion (place node in user filesystem etc.)
    //File::completed(t, source);

    // standard completion except we want onCompleted to run at the end of putnodes:

    assert(!transfer || t == transfer);
    assert(source == PUTNODES_APP);  // derived class for sync doesn't use this code path
    assert(t->type == PUT);

    auto onCompleted_foward = onCompleted;
    sendPutnodes(t->client, t->uploadhandle, *t->ultoken, t->filekey, source, NodeHandle(),
        [onCompleted_foward](const Error& e, targettype_t, vector<NewNode>&, bool targetOverride){

            if (e)
            {
                cout << "Putnodes error is breaking upload/download cycle: " << e << endl;
            }
            else if (onCompleted_foward) onCompleted_foward();

<<<<<<< HEAD
        });
=======
        },
        nullptr, nullptr);
>>>>>>> 07ce3c24

    delete this;
}

// transfer terminated - too many failures, or unrecoverable failure, or cancelled
void AppFilePut::terminated(error e)
{
    delete this;
}

AppFileGet::~AppFileGet()
{
    if (appxfer_it != appfile_list::iterator())
        appxferq[GET].erase(appxfer_it);
}

AppFilePut::~AppFilePut()
{
    appxferq[PUT].erase(appxfer_it);
}

void AppFilePut::displayname(string* dname)
{
    *dname = getLocalname().toName(*transfer->client->fsaccess);
}

// transfer progress callback
void AppFile::progress()
{
}

static void displaytransferdetails(Transfer* t, const string& action)
{
    string name;

    for (file_list::iterator it = t->files.begin(); it != t->files.end(); it++)
    {
        if (it != t->files.begin())
        {
            cout << "/";
        }

        (*it)->displayname(&name);
        cout << name;
    }

    cout << ": " << (t->type == GET ? "Incoming" : "Outgoing") << " file transfer " << action << ": " << t->localfilename.toPath();
}

// a new transfer was added
void DemoApp::transfer_added(Transfer* /*t*/)
{
}

// a queued transfer was removed
void DemoApp::transfer_removed(Transfer* t)
{
    displaytransferdetails(t, "removed\n");
}

void DemoApp::transfer_update(Transfer* /*t*/)
{
    // (this is handled in the prompt logic)
}

void DemoApp::transfer_failed(Transfer* t, const Error& e, dstime)
{
    if (e == API_ETOOMANY && e.hasExtraInfo())
    {
        displaytransferdetails(t, "failed (" + getExtraInfoErrorString(e) + ")\n");
    }
    else
    {
        displaytransferdetails(t, "failed (" + string(errorstring(e)) + ")\n");
    }
}

void DemoApp::transfer_complete(Transfer* t)
{
    if (gVerboseMode)
    {
        displaytransferdetails(t, "completed, ");

        if (t->slot)
        {
            cout << t->slot->progressreported * 10 / (1024 * (Waiter::ds - t->slot->starttime + 1)) << " KB/s" << endl;
        }
        else
        {
            cout << "delayed" << endl;
        }
    }
}

// transfer about to start - make final preparations (determine localfilename, create thumbnail for image upload)
void DemoApp::transfer_prepare(Transfer* t)
{
    if (gVerboseMode)
    {
        displaytransferdetails(t, "starting\n");
    }

    if (t->type == GET)
    {
        // only set localfilename if the engine has not already done so
        if (t->localfilename.empty())
        {
            t->localfilename = LocalPath::fromAbsolutePath(".");
            t->localfilename.appendWithSeparator(LocalPath::tmpNameLocal(), false);
        }
    }
}

#ifdef ENABLE_SYNC

void DemoApp::syncupdate_stateconfig(const SyncConfig& config)
{
    conlock(cout) << "Sync config updated: " << toHandle(config.mBackupId)
        << " state: " << int(config.mRunState)
        << " error: " << config.mError
        << endl;
}

void DemoApp::sync_added(const SyncConfig& config)
{
    handle backupId = config.mBackupId;
    conlock(cout) << "Sync - added " << toHandle(backupId) << " " << config.getLocalPath().toPath() << " enabled: "
        << config.getEnabled() << " syncError: " << config.mError << " " << int(config.mRunState);
}

void DemoApp::sync_removed(const SyncConfig& config)
{
    conlock(cout) << "Sync - removed: " << toHandle(config.mBackupId) << endl;

}

void DemoApp::syncs_restored(SyncError syncError)
{
    conlock(cout) << "Sync - restoration "
                  << (syncError != NO_SYNC_ERROR ? "failed" : "completed")
                  << ": "
                  << SyncConfig::syncErrorToStr(syncError)
                  << endl;
}

void DemoApp::syncupdate_scanning(bool active)
{
    if (active)
    {
        conlock(cout) << "Sync - scanning local files and folders" << endl;
    }
    else
    {
        conlock(cout) << "Sync - scan completed" << endl;
    }
}

void DemoApp::syncupdate_syncing(bool active)
{
    if (active)
    {
        conlock(cout) << "Sync - syncs are busy" << endl;
    }
    else
    {
        conlock(cout) << "Sync - syncs are idle" << endl;
    }
}

void DemoApp::syncupdate_stalled(bool stalled)
{
    if (stalled)
    {
        conlock(cout) << "Sync - stalled" << endl;
    }
    else
    {
        conlock(cout) << "Sync - stall ended" << endl;
    }
}

void DemoApp::syncupdate_conflicts(bool conflicts)
{
    if (conflicts)
    {
        conlock(cout) << "Sync - conflicting paths detected" << endl;
    }
    else
    {
        conlock(cout) << "Sync - all conflicting paths resolved" << endl;
    }
}

// flags to turn off cout output that can be too volumnous/time consuming
bool syncout_local_change_detection = true;
bool syncout_remote_change_detection = true;
bool syncout_transfer_activity = true;
bool syncout_folder_sync_state = false;

void DemoApp::syncupdate_local_lockretry(bool locked)
{
    if (locked)
    {
        conlock(cout) << "Sync - waiting for local filesystem lock" << endl;
    }
    else
    {
        conlock(cout) << "Sync - local filesystem lock issue resolved, continuing..." << endl;
    }
}

static const char* treestatename(treestate_t ts)
{
    switch (ts)
    {
        case TREESTATE_NONE:
            return "None/Undefined";
        case TREESTATE_SYNCED:
            return "Synced";
        case TREESTATE_PENDING:
            return "Pending";
        case TREESTATE_SYNCING:
            return "Syncing";
    }

    return "UNKNOWN";
}

void DemoApp::syncupdate_treestate(const SyncConfig &, const LocalPath& lp, treestate_t ts, nodetype_t type)
{
    if (syncout_folder_sync_state)
    {
        if (type != FILENODE)
        {
            conlock(cout) << "Sync - state change of folder " << lp.toPath() << " to " << treestatename(ts) << endl;
        }
    }
}

// generic name filter
// FIXME: configurable regexps
//static bool is_syncable(const char* name)
//{
//    return *name != '.' && *name != '~' && strcmp(name, "Thumbs.db") && strcmp(name, "desktop.ini");
//}

//// determines whether remote node should be synced
//bool DemoApp::sync_syncable(Sync *, const char *, LocalPath&, Node *n)
//{
//    return is_syncable(n->displayname());
//}
//
//// determines whether local file should be synced
//bool DemoApp::sync_syncable(Sync *, const char *name, LocalPath&)
//{
//    return is_syncable(name);
//}
#endif

AppFileGet::AppFileGet(Node* n, NodeHandle ch, byte* cfilekey, m_off_t csize, m_time_t cmtime, string* cfilename,
                       string* cfingerprint, const string& targetfolder)
{
    if (n)
    {
        h = n->nodeHandle();
        hprivate = true;

        *(FileFingerprint*) this = *n;
        name = n->displayname();
    }
    else
    {
        h = ch;
        memcpy(filekey, cfilekey, sizeof filekey);
        hprivate = false;

        size = csize;
        mtime = cmtime;

        if (!cfingerprint->size() || !unserializefingerprint(cfingerprint))
        {
            memcpy(crc.data(), filekey, sizeof crc);
        }
    }

    string s = targetfolder;
    if (s.empty()) s = ".";
    auto fstype = client->fsaccess->getlocalfstype(LocalPath::fromAbsolutePath(s));

    if (cfilename)
    {
        name = *cfilename;
    }

    auto ln = LocalPath::fromRelativeName(name, *client->fsaccess, fstype);
    ln.prependWithSeparator(LocalPath::fromAbsolutePath(s));
    setLocalname(ln);
}

AppFilePut::AppFilePut(const LocalPath& clocalname, NodeHandle ch, const char* ctargetuser)
{
    // full local path
    setLocalname(clocalname);

    // target parent node
    h = ch;

    // target user
    targetuser = ctargetuser;

    name = clocalname.leafName().toName(*client->fsaccess);
}

// user addition/update (users never get deleted)
void DemoApp::users_updated(User** u, int count)
{
    if (count == 1)
    {
        cout << "1 user received or updated" << endl;
    }
    else
    {
        cout << count << " users received or updated" << endl;
    }

    if (u)
    {
        User* user;
        for (int i = 0; i < count; i++)
        {
            user = u[i];
            cout << "User " << user->email;
            if (user->getTag()) // false if external change
            {
                cout << " has been changed by your own client" << endl;
            }
            else
            {
                cout << " has been changed externally" << endl;
            }
        }
    }
}

bool notifyAlerts = true;

string displayUser(handle user, MegaClient* mc)
{
    User* u = mc->finduser(user);
    return u ? u->email : "<user not found>";
}

string displayTime(m_time_t t)
{
    char timebuf[32];
    struct tm tmptr;
    m_localtime(t, &tmptr);
    strftime(timebuf, sizeof timebuf, "%c", &tmptr);
    return timebuf;
}

void printAlert(UserAlert::Base& b)
{
    string header, title;
    b.text(header, title, client);
    cout << "**alert " << b.id << ": " << header << " - " << title << " [at " << displayTime(b.timestamp) << "]" << " seen: " << b.seen << endl;
}

void DemoApp::useralerts_updated(UserAlert::Base** b, int count)
{
    if (b && notifyAlerts)
    {
        for (int i = 0; i < count; ++i)
        {
            if (!b[i]->seen)
            {
                printAlert(*b[i]);
            }
        }
    }
}


#ifdef ENABLE_CHAT

void DemoApp::chatcreate_result(TextChat *chat, error e)
{
    if (e)
    {
        cout << "Chat creation failed (" << errorstring(e) << ")" << endl;
    }
    else
    {
        cout << "Chat created successfully" << endl;
        printChatInformation(chat);
        cout << endl;
    }
}

void DemoApp::chatinvite_result(error e)
{
    if (e)
    {
        cout << "Chat invitation failed (" << errorstring(e) << ")" << endl;
    }
    else
    {
        cout << "Chat invitation successful" << endl;
    }
}

void DemoApp::chatremove_result(error e)
{
    if (e)
    {
        cout << "Peer removal failed (" << errorstring(e) << ")" << endl;
    }
    else
    {
        cout << "Peer removal successful" << endl;
    }
}

void DemoApp::chaturl_result(string *url, error e)
{
    if (e)
    {
        cout << "Chat URL retrieval failed (" << errorstring(e) << ")" << endl;
    }
    else
    {
        cout << "Chat URL: " << *url << endl;
    }
}

void DemoApp::chatgrantaccess_result(error e)
{
    if (e)
    {
        cout << "Grant access to node failed (" << errorstring(e) << ")" << endl;
    }
    else
    {
        cout << "Access to node granted successfully" << endl;
    }
}

void DemoApp::chatremoveaccess_result(error e)
{
    if (e)
    {
        cout << "Revoke access to node failed (" << errorstring(e) << ")" << endl;
    }
    else
    {
        cout << "Access to node removed successfully" << endl;
    }
}

void DemoApp::chatupdatepermissions_result(error e)
{
    if (e)
    {
        cout << "Permissions update failed (" << errorstring(e) << ")" << endl;
    }
    else
    {
        cout << "Permissions updated successfully" << endl;
    }
}

void DemoApp::chattruncate_result(error e)
{
    if (e)
    {
        cout << "Truncate message/s failed (" << errorstring(e) << ")" << endl;
    }
    else
    {
        cout << "Message/s truncated successfully" << endl;
    }
}

void DemoApp::chatsettitle_result(error e)
{
    if (e)
    {
        cout << "Set title failed (" << errorstring(e) << ")" << endl;
    }
    else
    {
        cout << "Title updated successfully" << endl;
    }
}

void DemoApp::chatpresenceurl_result(string *url, error e)
{
    if (e)
    {
        cout << "Presence URL retrieval failed (" << errorstring(e) << ")" << endl;
    }
    else
    {
        cout << "Presence URL: " << *url << endl;
    }
}

void DemoApp::chatlink_result(handle h, error e)
{
    if (e)
    {
        cout << "Chat link failed (" << errorstring(e) << ")" << endl;
    }
    else
    {
        if (ISUNDEF(h))
        {
            cout << "Chat link deleted successfully" << endl;
        }
        else
        {
            char hstr[sizeof(handle) * 4 / 3 + 4];
            Base64::btoa((const byte *)&h, MegaClient::CHATLINKHANDLE, hstr);
            cout << "Chat link: " << hstr << endl;
        }
    }
}

void DemoApp::chatlinkclose_result(error e)
{
    if (e)
    {
        cout << "Set private mode for chat failed  (" << errorstring(e) << ")" << endl;
    }
    else
    {
        cout << "Private mode successfully set" << endl;
    }
}

void DemoApp::chatlinkurl_result(handle chatid, int shard, string *url, string *ct, int, m_time_t ts, bool meetingRoom, handle callid, error e)
{
    if (e)
    {
        cout << "URL request for chat-link failed (" << errorstring(e) << ")" << endl;
    }
    else
    {
        char idstr[sizeof(handle) * 4 / 3 + 4];
        Base64::btoa((const byte *)&chatid, MegaClient::CHATHANDLE, idstr);
        cout << "Chatid: " << idstr << " (shard " << shard << ")" << endl;
        cout << "URL for chat-link: " << url->c_str() << endl;
        cout << "Encrypted chat-topic: " << ct->c_str() << endl;
        cout << "Creation timestamp: " << ts << endl;
    }
}

void DemoApp::chatlinkjoin_result(error e)
{
    if (e)
    {
        cout << "Join to openchat failed (" << errorstring(e) << ")" << endl;
    }
    else
    {
        cout << "Joined to openchat successfully." << endl;
    }
}

void DemoApp::chats_updated(textchat_map *chats, int count)
{
    if (count == 1)
    {
        cout << "1 chat received or updated" << endl;
    }
    else
    {
        cout << count << " chats received or updated" << endl;
    }

    if (chats)
    {
        textchat_map::iterator it;
        for (it = chats->begin(); it != chats->end(); it++)
        {
            printChatInformation(it->second);
        }
    }
}

void DemoApp::printChatInformation(TextChat *chat)
{
    if (!chat)
    {
        return;
    }

    cout << "Chat ID: " << Base64Str<sizeof(handle)>(chat->id) << endl;
    cout << "\tOwn privilege level: " << DemoApp::getPrivilegeString(chat->priv) << endl;
    cout << "\tCreation ts: " << chat->ts << endl;
    cout << "\tChat shard: " << chat->shard << endl;
    cout << "\tGroup chat: " << ((chat->group) ? "yes" : "no") << endl;
    cout << "\tArchived chat: " << ((chat->isFlagSet(TextChat::FLAG_OFFSET_ARCHIVE)) ? "yes" : "no") << endl;
    cout << "\tPublic chat: " << ((chat->publicchat) ? "yes" : "no") << endl;
    if (chat->publicchat)
    {
        cout << "\tUnified key: " << chat->unifiedKey.c_str() << endl;
        cout << "\tMeeting room: " << ((chat->meeting) ? "yes" : "no") << endl;
    }

    cout << "\tPeers:";

    if (chat->userpriv)
    {
        cout << "\t\t(userhandle)\t(privilege level)" << endl;
        for (unsigned i = 0; i < chat->userpriv->size(); i++)
        {
            Base64Str<sizeof(handle)> hstr(chat->userpriv->at(i).first);
            cout << "\t\t\t" << hstr;
            cout << "\t" << DemoApp::getPrivilegeString(chat->userpriv->at(i).second) << endl;
        }
    }
    else
    {
        cout << " no peers (only you as participant)" << endl;
    }
    cout << "\tIs own change: " << ((chat->tag) ? "yes" : "no") << endl;
    if (!chat->title.empty())
    {
        cout << "\tTitle: " << chat->title.c_str() << endl;
    }
}

string DemoApp::getPrivilegeString(privilege_t priv)
{
    switch (priv)
    {
    case PRIV_STANDARD:
        return "PRIV_STANDARD (standard access)";
    case PRIV_MODERATOR:
        return "PRIV_MODERATOR (moderator)";
    case PRIV_RO:
        return "PRIV_RO (read-only)";
    case PRIV_RM:
        return "PRIV_RM (removed)";
    case PRIV_UNKNOWN:
    default:
        return "PRIV_UNKNOWN";
    }
}

#endif


void DemoApp::pcrs_updated(PendingContactRequest** list, int count)
{
    int deletecount = 0;
    int updatecount = 0;
    if (list != NULL)
    {
        for (int i = 0; i < count; i++)
        {
            if (list[i]->changed.deleted)
            {
                deletecount++;
            }
            else
            {
                updatecount++;
            }
        }
    }
    else
    {
        // All pcrs are updated
        for (handlepcr_map::iterator it = client->pcrindex.begin(); it != client->pcrindex.end(); it++)
        {
            if (it->second->changed.deleted)
            {
                deletecount++;
            }
            else
            {
                updatecount++;
            }
        }
    }

    if (deletecount != 0)
    {
        cout << deletecount << " pending contact request" << (deletecount != 1 ? "s" : "") << " deleted" << endl;
    }
    if (updatecount != 0)
    {
        cout << updatecount << " pending contact request" << (updatecount != 1 ? "s" : "") << " received or updated" << endl;
    }
}

static void setattr_result(NodeHandle, Error e)
{
    if (e)
    {
        cout << "Node attribute update failed (" << errorstring(e) << ")" << endl;
    }
}

static void rename_result(NodeHandle, error e)
{
    if (e)
    {
        cout << "Node move failed (" << errorstring(e) << ")" << endl;
    }
}

void DemoApp::unlink_result(handle, error e)
{
    if (e)
    {
        cout << "Node deletion failed (" << errorstring(e) << ")" << endl;
    }
}

void DemoApp::fetchnodes_result(const Error& e)
{
    if (e)
    {
        if (e == API_ENOENT && e.hasExtraInfo())
        {
            cout << "File/folder retrieval failed: " << getExtraInfoErrorString(e) << endl;
        }
        else
        {
            cout << "File/folder retrieval failed (" << errorstring(e) << ")" << endl;
        }
        pdf_to_import = false;
    }
    else
    {
        // check if we fetched a folder link and the key is invalid
        if (client->loggedinfolderlink())
        {
            if (client->isValidFolderLink())
            {
                cout << "Folder link loaded correctly." << endl;
            }
            else
            {
                assert(client->nodeByHandle(client->rootnodes.files));   // node is there, but cannot be decrypted
                cout << "Folder retrieval succeed, but encryption key is wrong." << endl;
            }
        }

        if (pdf_to_import)
        {
            client->getwelcomepdf();
        }

        if (client->ephemeralSessionPlusPlus)
        {
            client->putua(ATTR_FIRSTNAME, (const byte*)ephemeralFirstname.c_str(), unsigned(ephemeralFirstname.size()));
            client->putua(ATTR_LASTNAME, (const byte*)ephemeralLastName.c_str(), unsigned(ephemeralLastName.size()));
        }
    }
}

void DemoApp::putnodes_result(const Error& e, targettype_t t, vector<NewNode>& nn, bool targetOverride)
{
    if (t == USER_HANDLE)
    {
        if (!e)
        {
            cout << "Success." << endl;
        }
    }

    if (pdf_to_import)   // putnodes from openfilelink_result()
    {
        if (!e)
        {
            cout << "Welcome PDF file has been imported successfully." << endl;
        }
        else
        {
            cout << "Failed to import Welcome PDF file" << endl;
        }

        pdf_to_import = false;
        return;
    }

    if (e)
    {
        cout << "Node addition failed (" << errorstring(e) << ")" << endl;
    }

    if (targetOverride)
    {
        cout << "Target folder has changed!" << endl;
    }

    auto i = gOnPutNodeTag.find(client->restag);
    if (i != gOnPutNodeTag.end())
    {
        if (client->nodenotify.size())
        {
            Node* n = client->nodenotify.back();  // same trick as the intermediate layer - only works when puts are one node at a time.
            i->second(n);
            gOnPutNodeTag.erase(i);
        }
    }
}

void DemoApp::setpcr_result(handle h, error e, opcactions_t action)
{
    if (e)
    {
        cout << "Outgoing pending contact request failed (" << errorstring(e) << ")" << endl;
    }
    else
    {
        if (h == UNDEF)
        {
            // must have been deleted
            cout << "Outgoing pending contact request " << (action == OPCA_DELETE ? "deleted" : "reminded") << " successfully" << endl;
        }
        else
        {
            cout << "Outgoing pending contact request succeeded, id: " << Base64Str<MegaClient::PCRHANDLE>(h) << endl;
        }
    }
}

void DemoApp::updatepcr_result(error e, ipcactions_t action)
{
    if (e)
    {
        cout << "Incoming pending contact request update failed (" << errorstring(e) << ")" << endl;
    }
    else
    {
        string labels[3] = {"accepted", "denied", "ignored"};
        cout << "Incoming pending contact request successfully " << labels[(int)action] << endl;
    }
}

void DemoApp::fa_complete(handle h, fatype type, const char* /*data*/, uint32_t len)
{
    cout << "Got attribute of type " << type << " (" << len << " byte(s))";
    Node *n = client->nodebyhandle(h);
    if (n)
    {
        cout << " for " << n->displayname() << endl;
    }
}

int DemoApp::fa_failed(handle, fatype type, int retries, error e)
{
    cout << "File attribute retrieval of type " << type << " failed (retries: " << retries << ") error: " << e << endl;

    return retries > 2;
}

void DemoApp::putfa_result(handle, fatype, error e)
{
    if (e)
    {
        cout << "File attribute attachment failed (" << errorstring(e) << ")" << endl;
    }
}

void DemoApp::removecontact_result(error e)
{
    if (e)
    {
        cout << "Contact removal failed (" << errorstring(e) << ")" << endl;
    }
    else
    {
        cout << "Success." << endl;
    }
}

void DemoApp::putua_result(error e)
{
    if (e)
    {
        cout << "User attribute update failed (" << errorstring(e) << ")" << endl;
    }
    else
    {
        cout << "Success." << endl;
    }
}

void DemoApp::getua_result(error e)
{
    if (client->fetchingkeys)
    {
        return;
    }

    cout << "User attribute retrieval failed (" << errorstring(e) << ")" << endl;
}

void DemoApp::getua_result(byte* data, unsigned l, attr_t type)
{
    if (client->fetchingkeys)
    {
        return;
    }

    if (gVerboseMode)
    {
        cout << "Received " << l << " byte(s) of user attribute: ";
        fwrite(data, 1, l, stdout);
        cout << endl;

        if (type == ATTR_ED25519_PUBK)
        {
            cout << "Credentials: " << AuthRing::fingerprint(string((const char*)data, l), true) << endl;
        }
    }

    if (type == ATTR_COOKIE_SETTINGS)
    {
        unsigned long cs = strtoul((const char*)data, nullptr, 10);
        std::bitset<32> bs(cs);
        cout << "Cookie settings = " << cs << " (" << bs << ')' << endl
             << "\tessential: " << bs[0] << endl
             << "\tpreferences: " << bs[1] << endl
             << "\tperformance: " << bs[2] << endl
             << "\tadvertising: " << bs[3] << endl
             << "\tthird party: " << bs[4] << endl;
    }
}

void DemoApp::getua_result(TLVstore *tlv, attr_t type)
{
    if (client->fetchingkeys)
    {
        return;
    }

    if (!tlv)
    {
        cout << "Error getting private user attribute" << endl;
    }
    else if (!gVerboseMode)
    {
        cout << "Received a TLV with " << tlv->size() << " item(s) of user attribute: " << endl;

        vector<string> *keys = tlv->getKeys();
        vector<string>::const_iterator it;
        unsigned valuelen;
        string value, key;
        char *buf;
        for (it=keys->begin(); it != keys->end(); it++)
        {
            key = (*it).empty() ? "(no key)" : *it;
            if (!tlv->get(*it, value) || value.empty())
            {
                cout << "\t" << key << "\t" << "(no value)" << endl;
                continue;
            }

            valuelen = unsigned(value.length());

            buf = new char[valuelen * 4 / 3 + 4];
            Base64::btoa((const byte *) value.data(), valuelen, buf);

            cout << "\t" << key << "\t" << buf << endl;
            delete [] buf;
        }
        delete keys;
    }
}

#ifdef DEBUG
void DemoApp::delua_result(error e)
{
    if (e)
    {
        cout << "User attribute removal failed (" << errorstring(e) << ")" << endl;
    }
    else
    {
        cout << "Success." << endl;
    }
}

void DemoApp::senddevcommand_result(int value)
{
    cout << "Dev subcommand finished with code: " << value << endl;
}

void exec_devcommand(autocomplete::ACState& s)
{
    const char *email = nullptr;
    if (s.words.size() == 3)
    {
        email = s.words[2].s.c_str();
    }
    const char *subcommand = s.words[1].s.c_str();
    client->senddevcommand(subcommand, email);
}
#endif


void DemoApp::notify_retry(dstime dsdelta, retryreason_t)
{
    if (dsdelta)
    {
        cout << "API request failed, retrying in " << dsdelta * 100 << " ms - Use 'retry' to retry immediately..."
             << endl;
    }
    else
    {
        cout << "Retried API request completed" << endl;
    }
}

string DemoApp::getExtraInfoErrorString(const Error& e)
{
    string textError;

    if (e.getUserStatus() == 7)
    {
        textError.append("User status is suspended due to ETD. ");
    }

    textError.append("Link status is: ");
    switch (e.getLinkStatus())
    {
        case 0:
            textError.append("Undeleted");
            break;
        case 1:
            textError.append("Deleted/down");
            break;
        case 2:
            textError.append("Down due to an ETD specifically");
            break;
        default:
            textError.append("Unknown link status");
            break;
    }

    return textError;
}

static void store_line(char*);
static void process_line(char *);
static char* line;

static std::shared_ptr<AccountDetails> account = std::make_shared<AccountDetails>();

// Current remote directory.
static NodeHandle cwd;

// Where we were on the local filesystem when megacli started.
static unique_ptr<LocalPath> startDir(new LocalPath);

static void nodestats(int* c, const char* action)
{
    if (c[FILENODE])
    {
        cout << c[FILENODE] << ((c[FILENODE] == 1) ? " file" : " files");
    }
    if (c[FILENODE] && c[FOLDERNODE])
    {
        cout << " and ";
    }
    if (c[FOLDERNODE])
    {
        cout << c[FOLDERNODE] << ((c[FOLDERNODE] == 1) ? " folder" : " folders");
    }

    if (c[FILENODE] || c[FOLDERNODE])
    {
        cout << " " << action << endl;
    }
}

// list available top-level nodes and contacts/incoming shares
static void listtrees()
{
    if (!client->rootnodes.files.isUndef())
    {
        cout << "ROOT on /" << endl;
    }
    if (!client->rootnodes.inbox.isUndef())
    {
        cout << "INBOX on //in" << endl;
    }
    if (!client->rootnodes.rubbish.isUndef())
    {
        cout << "RUBBISH on //bin" << endl;
    }

    for (user_map::iterator uit = client->users.begin(); uit != client->users.end(); uit++)
    {
        User* u = &uit->second;
        Node* n;

        if (u->show == VISIBLE || u->sharing.size())
        {
            for (handle_set::iterator sit = u->sharing.begin(); sit != u->sharing.end(); sit++)
            {
                if ((n = client->nodebyhandle(*sit)) && n->inshare)
                {
                    cout << "INSHARE on " << u->email << ":" << n->displayname() << " ("
                         << getAccessLevelStr(n->inshare->access) << ")" << endl;
                }
            }
        }
    }

    if (clientFolder && !clientFolder->rootnodes.files.isUndef())
    {
        Node *n = clientFolder->nodeByHandle(clientFolder->rootnodes.files);
        if (n)
        {
            cout << "FOLDERLINK on " << n->displayname() << ":" << endl;
        }
    }
}

bool handles_on = false;
bool showattrs = false;

// returns node pointer determined by path relative to cwd
// path naming conventions:
// * path is relative to cwd
// * /path is relative to ROOT
// * //in is in INBOX
// * //bin is in RUBBISH
// * X: is user X's INBOX
// * X:SHARE is share SHARE from user X
// * Y:name is folder in FOLDERLINK, Y is the public handle
// * : and / filename components, as well as the \, must be escaped by \.
// (correct UTF-8 encoding is assumed)
// returns NULL if path malformed or not found
static Node* nodebypath(const char* ptr, string* user = NULL, string* namepart = NULL)
{
    vector<string> c;
    string s;
    int l = 0;
    const char* bptr = ptr;
    int remote = 0;
    int folderlink = 0;
    Node* n = nullptr;
    Node* nn;


    // special case access by handle, same syntax as megacmd
    if (handles_on && ptr && strlen(ptr) == 10 && *ptr == 'H' && ptr[1] == ':')
    {
        handle h8=0;
        Base64::atob(ptr+2, (byte*)&h8, MegaClient::NODEHANDLE);
        return client->nodeByHandle(NodeHandle().set6byte(h8));
    }

    // split path by / or :
    do {
        if (!l)
        {
            if (*(const signed char*)ptr >= 0)
            {
                if (*ptr == '\\')
                {
                    if (ptr > bptr)
                    {
                        s.append(bptr, ptr - bptr);
                    }

                    bptr = ++ptr;

                    if (*bptr == 0)
                    {
                        c.push_back(s);
                        break;
                    }

                    ptr++;
                    continue;
                }

                if (*ptr == '/' || *ptr == ':' || !*ptr)
                {
                    if (*ptr == ':')
                    {
                        if (c.size())
                        {
                            return NULL;
                        }

                        remote = 1;
                    }

                    if (ptr > bptr)
                    {
                        s.append(bptr, ptr - bptr);
                    }

                    bptr = ptr + 1;

                    c.push_back(s);

                    s.erase();
                }
            }
            else if ((*ptr & 0xf0) == 0xe0)
            {
                l = 1;
            }
            else if ((*ptr & 0xf8) == 0xf0)
            {
                l = 2;
            }
            else if ((*ptr & 0xfc) == 0xf8)
            {
                l = 3;
            }
            else if ((*ptr & 0xfe) == 0xfc)
            {
                l = 4;
            }
        }
        else
        {
            l--;
        }
    } while (*ptr++);

    if (l)
    {
        return NULL;
    }

    if (remote)
    {
        // target: user inbox - record username/email and return NULL
        if (c.size() == 2 && c[0].find("@") != string::npos && !c[1].size())
        {
            if (user)
            {
                *user = c[0];
            }

            return NULL;
        }

        // target is not a user, but a public folder link
        if (c.size() >= 2 && c[0].find("@") == string::npos)
        {
            if (!clientFolder)
            {
                return NULL;
            }

            n = clientFolder->nodeByHandle(clientFolder->rootnodes.files);
            if (c.size() == 2 && c[1].empty())
            {
                return n;
            }
            l = 1;   // <folder_name>:[/<subfolder>][/<file>]
            folderlink = 1;
        }

        User* u;

        if ((u = client->finduser(c[0].c_str())))
        {
            // locate matching share from this user
            handle_set::iterator sit;
            string name;
            for (sit = u->sharing.begin(); sit != u->sharing.end(); sit++)
            {
                if ((n = client->nodebyhandle(*sit)))
                {
                    if(!name.size())
                    {
                        name =  c[1];
                        LocalPath::utf8_normalize(&name);
                    }

                    if (!strcmp(name.c_str(), n->displayname()))
                    {
                        l = 2;
                        break;
                    }
                }
            }
        }

        if (!l)
        {
            return NULL;
        }
    }
    else
    {
        // path starting with /
        if (c.size() > 1 && !c[0].size())
        {
            // path starting with //
            if (c.size() > 2 && !c[1].size())
            {
                if (c[2] == "in")
                {
                    n = client->nodeByHandle(client->rootnodes.inbox);
                }
                else if (c[2] == "bin")
                {
                    n = client->nodeByHandle(client->rootnodes.rubbish);
                }
                else
                {
                    return NULL;
                }

                l = 3;
            }
            else
            {
                n = client->nodeByHandle(client->rootnodes.files);

                l = 1;
            }
        }
        else
        {
            n = client->nodeByHandle(cwd);
        }
    }

    // parse relative path
    while (n && l < (int)c.size())
    {
        if (c[l] != ".")
        {
            if (c[l] == "..")
            {
                if (n->parent)
                {
                    n = n->parent;
                }
            }
            else
            {
                // locate child node (explicit ambiguity resolution: not implemented)
                if (c[l].size())
                {
                    if (folderlink)
                    {
                        nn = clientFolder->childnodebyname(n, c[l].c_str());
                    }
                    else
                    {
                        nn = client->childnodebyname(n, c[l].c_str());
                    }

                    if (!nn)
                    {
                        // mv command target? return name part of not found
                        if (namepart && l == (int) c.size() - 1)
                        {
                            *namepart = c[l];
                            return n;
                        }

                        return NULL;
                    }

                    n = nn;
                }
            }
        }

        l++;
    }

    return n;
}

static void listnodeshares(Node* n)
{
    if(n->outshares)
    {
        for (share_map::iterator it = n->outshares->begin(); it != n->outshares->end(); it++)
        {
            cout << "\t" << n->displayname();

            if (it->first)
            {
                cout << ", shared with " << it->second->user->email << " (" << getAccessLevelStr(it->second->access) << ")"
                     << endl;
            }
            else
            {
                cout << ", shared as exported folder link" << endl;
            }
        }
    }
}

void TreeProcListOutShares::proc(MegaClient*, Node* n)
{
    listnodeshares(n);
}

static void dumptree(Node* n, bool recurse, int depth, const char* title, ofstream* toFile)
{
    std::ostream& stream = toFile ? *toFile : cout;
    string titleTmp;

    if (depth)
    {
        if (!toFile)
        {
            if (!title && !(title = n->displayname()))
            {
                title = "CRYPTO_ERROR";
            }

            for (int i = depth; i--; )
            {
                stream << "\t";
            }
        }
        else
        {
            titleTmp = n->displaypath();
            title = titleTmp.c_str();
        }

        stream << title << " (";

        switch (n->type)
        {
            case FILENODE:
                stream << n->size;

                if (handles_on)
                {
                    Base64Str<MegaClient::NODEHANDLE> handlestr(n->nodehandle);
                    stream << " " << handlestr.chars;
                }

                const char* p;
                if ((p = strchr(n->fileattrstring.c_str(), ':')))
                {
                    stream << ", has file attributes " << p + 1;
                }

                if (showattrs && n->attrs.map.size())
                {
                    stream << ", has attrs";
                    for (auto& a : n->attrs.map)
                    {
                        char namebuf[100]{};
                        AttrMap::nameid2string(a.first, namebuf);
                        stream << " " << namebuf << "=" << a.second;
                    }
                }

                if (n->children.size())
                {
                    Node *version = n;
                    int i = 0;
                    while (version->children.size() && (version = version->children.back()))
                    {
                        i++;
                        if (handles_on)
                        {
                            if (i == 1) stream << ", has versions: ";

                            Base64Str<MegaClient::NODEHANDLE> handlestr(version->nodehandle);
                            stream << " [" << i << "] " << handlestr.chars;
                        }
                    }
                    if (!handles_on)
                    {
                        stream << ", has " << i << " versions";
                    }
                }

                if (n->plink)
                {
                    stream << ", shared as exported";
                    if (n->plink->ets)
                    {
                        stream << " temporal";
                    }
                    else
                    {
                        stream << " permanent";
                    }
                    stream << " file link";
                }

                break;

            case FOLDERNODE:
                stream << "folder";

                if (handles_on)
                {
                    Base64Str<MegaClient::NODEHANDLE> handlestr(n->nodehandle);
                    stream << " " << handlestr.chars;
                }

                if(n->outshares)
                {
                    for (share_map::iterator it = n->outshares->begin(); it != n->outshares->end(); it++)
                    {
                        if (it->first)
                        {
                            stream << ", shared with " << it->second->user->email << ", access "
                                 << getAccessLevelStr(it->second->access);
                        }
                    }

                    if (n->plink)
                    {
                        stream << ", shared as exported";
                        if (n->plink->ets)
                        {
                            stream << " temporal";
                        }
                        else
                        {
                            stream << " permanent";
                        }
                        stream << " folder link";
                    }
                }

                if (n->pendingshares)
                {
                    for (share_map::iterator it = n->pendingshares->begin(); it != n->pendingshares->end(); it++)
                    {
                        if (it->first)
                        {
                            stream << ", shared (still pending) with " << it->second->pcr->targetemail << ", access "
                                 << getAccessLevelStr(it->second->access);
                        }
                    }
                }

                if (n->inshare)
                {
                    stream << ", inbound " << getAccessLevelStr(n->inshare->access) << " share";
                }

                if (showattrs && n->attrs.map.size())
                {
                    stream << ", has attrs";
                    for (auto& a : n->attrs.map)
                    {
                        char namebuf[100]{};
                        AttrMap::nameid2string(a.first, namebuf);
                        stream << " " << namebuf << "=" << a.second;
                    }
                }

                break;

            default:
                stream << "unsupported type, please upgrade";
        }

        stream << ")" << (n->changed.removed ? " (DELETED)" : "") << endl;

        if (!recurse)
        {
            return;
        }
    }

    if (n->type != FILENODE)
    {
        for (node_list::iterator it = n->children.begin(); it != n->children.end(); it++)
        {
            dumptree(*it, recurse, depth + 1, NULL, toFile);
        }
    }
}

#ifdef USE_FILESYSTEM
static void local_dumptree(const fs::path& de, int recurse, int depth = 0)
{
    if (depth)
    {
        for (int i = depth; i--; )
        {
            cout << "\t";
        }

        cout << de.filename().u8string() << " (";

        if (fs::is_directory(de))
        {
            cout << "folder";
        }

        cout << ")" << endl;

        if (!recurse)
        {
            return;
        }
    }

    if (fs::is_directory(de))
    {
        for (auto i = fs::directory_iterator(de); i != fs::directory_iterator(); ++i)
        {
            local_dumptree(*i, recurse, depth + 1);
        }
    }
}
#endif

static void nodepath(NodeHandle h, string* path)
{
    Node* n = client->nodeByHandle(h);
    *path = n ? n->displaypath() : "";
}

appfile_list appxferq[2];

static const char* prompts[] =
{
    "MEGAcli> ", "Password:", "Old Password:", "New Password:", "Retype New Password:", "Master Key (base64):", "Type 2FA pin:", "Type pin to enable 2FA:", "-Input m to get more, q to quit-"
};

enum prompttype
{
    COMMAND, LOGINPASSWORD, OLDPASSWORD, NEWPASSWORD, PASSWORDCONFIRM, MASTERKEY, LOGINTFA, SETTFA, PAGER
};

static prompttype prompt = COMMAND;

#if defined(WIN32) && defined(NO_READLINE)
static char pw_buf[512];  // double space for unicode
#else
static char pw_buf[256];
#endif

static int pw_buf_pos;

static void setprompt(prompttype p)
{
    auto cl = conlock(cout); // use this wherever we might have output threading issues

    prompt = p;

    if (p == COMMAND)
    {
        console->setecho(true);
    }
    else if (p == PAGER)
    {
        cout << endl << prompts[p] << flush;
        console->setecho(false); // doesn't seem to do anything
    }
    else
    {
        pw_buf_pos = 0;
#if defined(WIN32) && defined(NO_READLINE)
        static_cast<WinConsole*>(console)->updateInputPrompt(prompts[p]);
#else
        cout << prompts[p] << flush;
#endif
        console->setecho(false);
    }
}

class TreeProcCopy_mcli : public TreeProc
{
    // This is a duplicate of the TreeProcCopy declared in treeproc.h and defined in megaapi_impl.cpp.
    // However some products are built with the megaapi_impl intermediate layer and some without so
    // we can avoid duplicated symbols in some products this way
public:
    vector<NewNode> nn;
    unsigned nc = 0;
    bool populated = false;


    void allocnodes()
    {
        nn.resize(nc);
        populated = true;
    }

    // determine node tree size (nn = NULL) or write node tree to new nodes array
    void proc(MegaClient* mc, Node* n)
    {
        if (populated)
        {
            string attrstring;
            SymmCipher key;
            NewNode* t = &nn[--nc];

            // copy node
            t->source = NEW_NODE;
            t->type = n->type;
            t->nodehandle = n->nodehandle;
            t->parenthandle = n->parent ? n->parent->nodehandle : UNDEF;

            // copy key (if file) or generate new key (if folder)
            if (n->type == FILENODE)
            {
                t->nodekey = n->nodekey();
            }
            else
            {
                byte buf[FOLDERNODEKEYLENGTH];
                mc->rng.genblock(buf, sizeof buf);
                t->nodekey.assign((char*) buf, FOLDERNODEKEYLENGTH);
            }

            key.setkey((const byte*) t->nodekey.data(), n->type);

            AttrMap tattrs;
            tattrs.map = n->attrs.map;
            nameid rrname = AttrMap::string2nameid("rr");
            attr_map::iterator it = tattrs.map.find(rrname);
            if (it != tattrs.map.end())
            {
                LOG_debug << "Removing rr attribute";
                tattrs.map.erase(it);
            }

            t->attrstring.reset(new string);
            tattrs.getjson(&attrstring);
            mc->makeattr(&key, t->attrstring, attrstring.c_str());
        }
        else
        {
            nc++;
        }
    }
};

int loadfile(LocalPath& localPath, string* data)
{
    auto fa = client->fsaccess->newfileaccess();

    if (fa->fopen(localPath, 1, 0))
    {
        data->resize(size_t(fa->size));
        fa->fread(data, unsigned(data->size()), 0, 0);
        return 1;
    }
    return 0;
}

void xferq(direction_t d, int cancel, bool showActive, bool showAll, bool showCount)
{
    string name;
    int count = 0, activeCount = 0;

    DBTableTransactionCommitter committer(client->tctable);
    for (appfile_list::iterator it = appxferq[d].begin(); it != appxferq[d].end(); )
    {
        if (cancel < 0 || cancel == (*it)->seqno)
        {
            bool active = (*it)->transfer && (*it)->transfer->slot;
            (*it)->displayname(&name);

            if ((active && showActive) || showAll)
            {
                cout << (*it)->seqno << ": " << name;

                if (d == PUT)
                {
                    AppFilePut* f = (AppFilePut*)*it;

                    cout << " -> ";

                    if (f->targetuser.size())
                    {
                        cout << f->targetuser << ":";
                    }
                    else
                    {
                        string path;
                        nodepath(f->h, &path);
                        cout << path;
                    }
                }

                if (active)
                {
                    cout << " [ACTIVE] " << ((*it)->transfer->slot->progressreported * 100 / ((*it)->transfer->size ? (*it)->transfer->size : 1)) << "% of " << (*it)->transfer->size;
                }
                cout << endl;
            }

            if (cancel >= 0)
            {
                cout << "Cancelling..." << endl;


                if ((*it)->transfer)
                {
                    client->stopxfer(*it++, &committer);  // stopping calls us back, we delete it, destructor removes it from the map
                }
                continue;
            }

            ++count;
            activeCount += active ? 1 : 0;
        }
        ++it;
    }
    if (showCount)
    {
        cout << "Transfer count: " << count << " active: " << activeCount << endl;
    }
}

#ifdef USE_MEDIAINFO

string showMediaInfo(const MediaProperties& mp, MediaFileInfo& mediaInfo, bool oneline)
{
    ostringstream out;
    string sep(oneline ? " " : "\n");

    MediaFileInfo::MediaCodecs::shortformatrec sf;
    sf.containerid = 0;
    sf.videocodecid = 0;
    sf.audiocodecid = 0;
    if (mp.shortformat == 255)
    {
        return "MediaInfo could not identify this file";
    }
    else if (mp.shortformat == 0)
    {
        // from attribute 9
        sf.containerid = mp.containerid;
        sf.videocodecid = mp.videocodecid;
        sf.audiocodecid = mp.audiocodecid;
    }
    else if (mp.shortformat < mediaInfo.mediaCodecs.shortformats.size())
    {
        sf = mediaInfo.mediaCodecs.shortformats[mp.shortformat];
    }

    for (std::map<std::string, unsigned>::const_iterator i = mediaInfo.mediaCodecs.containers.begin(); i != mediaInfo.mediaCodecs.containers.end(); ++i)
    {
        if (i->second == sf.containerid)
        {
            out << "Format: " << i->first << sep;
        }
    }
    for (std::map<std::string, unsigned>::const_iterator i = mediaInfo.mediaCodecs.videocodecs.begin(); i != mediaInfo.mediaCodecs.videocodecs.end(); ++i)
    {
        if (i->second == sf.videocodecid)
        {
            out << "Video: " << i->first << sep;
        }
    }

    for (std::map<std::string, unsigned>::const_iterator i = mediaInfo.mediaCodecs.audiocodecs.begin(); i != mediaInfo.mediaCodecs.audiocodecs.end(); ++i)
    {
        if (i->second == sf.audiocodecid)
        {
            out << "Audio: " << i->first << sep;
        }
    }

    if (mp.width > 0)
    {
        out << "Width: " << mp.width << sep;
    }
    if (mp.height > 0)
    {
        out << "Height: " << mp.height << sep;
    }
    if (mp.fps > 0)
    {
        out << "Fps: " << mp.fps << sep;
    }
    if (mp.playtime > 0)
    {
        out << "Playtime: " << mp.playtime << sep;
    }

    string result = out.str();
    result.erase(result.size() - (result.empty() ? 0 : 1));
    return result;
}

string showMediaInfo(const std::string& fileattributes, uint32_t fakey[4], MediaFileInfo& mediaInfo, bool oneline)
{
    MediaProperties mp = MediaProperties::decodeMediaPropertiesAttributes(fileattributes, fakey);
    return showMediaInfo(mp, mediaInfo, oneline);
}

string showMediaInfo(Node* n, MediaFileInfo& /*mediaInfo*/, bool oneline)
{
    if (n->hasfileattribute(fa_media))
    {
        MediaProperties mp = MediaProperties::decodeMediaPropertiesAttributes(n->fileattrstring, (uint32_t*)(n->nodekey().data() + FILENODEKEYLENGTH / 2));
        return showMediaInfo(mp, client->mediaFileInfo, oneline);
    }
    return "The node has no mediainfo attribute";
}

#endif

// password change-related state information
static byte pwkey[SymmCipher::KEYLENGTH];
static byte pwkeybuf[SymmCipher::KEYLENGTH];
static byte newpwkey[SymmCipher::KEYLENGTH];
static string newpassword;

// readline callback - exit if EOF, add to history unless password
#if !defined(WIN32) || !defined(NO_READLINE)
static void store_line(char* l)
{
    if (!l)
    {
#ifndef NO_READLINE
        rl_callback_handler_remove();
#endif /* ! NO_READLINE */

        delete console;
        exit(0);
    }

#ifndef NO_READLINE
    if (*l && prompt == COMMAND)
    {
        add_history(l);
    }
#endif

    line = l;
}
#endif

class FileFindCommand : public Command
{
public:
    struct Stack : public std::deque<handle>
    {
        size_t filesLeft = 0;
        set<string> servers;
    };

    FileFindCommand(std::shared_ptr<Stack>& s, MegaClient* mc) : stack(s)
    {
        h = stack->front();
        stack->pop_front();

        client = mc;

        cmd("g");
        arg("n", (byte*)&h, MegaClient::NODEHANDLE);
        arg("g", 1);
        arg("v", 2);  // version 2: server can supply details for cloudraid files

        if (mc->usehttps)
        {
            arg("ssl", 2);
        }
    }

    static string server(const string& url)
    {
        const string pattern("://");
        size_t start_index = url.find(pattern);
        if (start_index != string::npos)
        {
            start_index += pattern.size();
            const size_t end_index = url.find("/", start_index);
            if (end_index != string::npos)
            {
                return url.substr(start_index, end_index - start_index);
            }
        }
        return "";
    }

    // process file credentials
    bool procresult(Result r) override
    {
        if (!r.wasErrorOrOK())
        {
            std::vector<string> tempurls;
            bool done = false;
            while (!done)
            {
                switch (client->json.getnameid())
                {
                case EOO:
                    done = true;
                    break;

                case 'g':
                    if (client->json.enterarray())   // now that we are requesting v2, the reply will be an array of 6 URLs for a raid download, or a single URL for the original direct download
                    {
                        for (;;)
                        {
                            std::string tu;
                            if (!client->json.storeobject(&tu))
                            {
                                break;
                            }
                            tempurls.push_back(tu);
                        }
                        client->json.leavearray();
                        if (tempurls.size() == 6)
                        {
                            if (Node* n = client->nodebyhandle(h))
                            {
                                cout << n->displaypath() << endl;

                                for (const auto& url : tempurls)
                                {
                                    stack->servers.insert(server(url));
                                }
                            }
                        }
                        break;
                    }
                    // fall-through

                default:
                    client->json.storeobject();
                }
            }
        }

        // now query for the next one - we don't send them all at once as there may be a lot!
        --stack->filesLeft;
        if (!stack->empty())
        {
            client->reqs.add(new FileFindCommand(stack, client));
        }
        else if (!stack->filesLeft)
        {
            cout << "<find complete>" << endl;
            for (auto s : stack->servers)
            {
                cout << s << endl;
            }
        }
        return true;
    }

private:
    handle h;
    std::shared_ptr<Stack> stack;
};


void getDepthFirstFileHandles(Node* n, deque<handle>& q)
{
    for (auto c : n->children)
    {
        if (c->type == FILENODE)
        {
            q.push_back(c->nodehandle);
        }
    }
    for (auto& c : n->children)
    {
        if (c->type > FILENODE)
        {
            getDepthFirstFileHandles(c, q);
        }
    }
}

void exec_find(autocomplete::ACState& s)
{
    if (s.words[1].s == "raided")
    {
        if (Node* n = client->nodeByHandle(cwd))
        {
            auto q = std::make_shared<FileFindCommand::Stack>();
            getDepthFirstFileHandles(n, *q);
            q->filesLeft = q->size();
            cout << "<find checking " << q->size() << " files>" << endl;
            if (q->empty())
            {
                cout << "<find complete>" << endl;
            }
            else
            {
                for (int i = 0; i < 25 && !q->empty(); ++i)
                {
                    client->reqs.add(new FileFindCommand(q, client));
                }
            }
        }
    }
}

bool recurse_findemptysubfoldertrees(Node* n, bool moveToTrash)
{
    if (n->type == FILENODE)
    {
        return false;
    }

    std::vector<Node*> emptyFolders;
    bool empty = true;
    Node* trash = client->nodeByHandle(client->rootnodes.rubbish);
    for (auto c : n->children)
    {
        bool subfolderEmpty = recurse_findemptysubfoldertrees(c, moveToTrash);
        if (subfolderEmpty)
        {
            emptyFolders.push_back(c);
        }
        empty = empty && subfolderEmpty;
    }
    if (!empty)
    {
        for (auto c : emptyFolders)
        {
            if (moveToTrash)
            {
                cout << "moving to trash: " << c->displaypath() << endl;
                client->rename(c, trash, SYNCDEL_NONE, NodeHandle(), nullptr, rename_result);
            }
            else
            {
                cout << "empty folder tree at: " << c->displaypath() << endl;
            }
        }
    }
    return empty;
}

void exec_findemptysubfoldertrees(autocomplete::ACState& s)
{
    bool moveToTrash = s.extractflag("-movetotrash");
    if (Node* n = client->nodeByHandle(cwd))
    {
        if (recurse_findemptysubfoldertrees(n, moveToTrash))
        {
            cout << "the search root path only contains empty folders: " << n->displaypath() << endl;
        }
    }
}

bool typematchesnodetype(nodetype_t pathtype, nodetype_t nodetype)
{
    switch (pathtype)
    {
    case FILENODE:
    case FOLDERNODE: return nodetype == pathtype;
    default: return false;
    }
}

#ifdef USE_FILESYSTEM
bool recursiveCompare(Node* mn, fs::path p)
{
    nodetype_t pathtype = fs::is_directory(p) ? FOLDERNODE : fs::is_regular_file(p) ? FILENODE : TYPE_UNKNOWN;
    if (!typematchesnodetype(pathtype, mn->type))
    {
        cout << "Path type mismatch: " << mn->displaypath() << ":" << mn->type << " " << p.u8string() << ":" << pathtype << endl;
        return false;
    }

    if (pathtype == FILENODE)
    {
        uint64_t size = (uint64_t) fs::file_size(p);
        if (size != (uint64_t) mn->size)
        {
            cout << "File size mismatch: " << mn->displaypath() << ":" << mn->size << " " << p.u8string() << ":" << size << endl;
        }
    }

    if (pathtype != FOLDERNODE)
    {
        return true;
    }

    std::string path = p.u8string();
    auto fileSystemType = client->fsaccess->getlocalfstype(LocalPath::fromAbsolutePath(path));
    multimap<string, Node*> ms;
    multimap<string, fs::path> ps;
    for (auto& m : mn->children)
    {
        string leafname = m->displayname();
        client->fsaccess->escapefsincompatible(&leafname, fileSystemType);
        ms.emplace(leafname, m);
    }
    for (fs::directory_iterator pi(p); pi != fs::directory_iterator(); ++pi)
    {
        auto leafname = pi->path().filename().u8string();
        client->fsaccess->escapefsincompatible(&leafname, fileSystemType);
        ps.emplace(leafname, pi->path());
    }

    for (auto p_iter = ps.begin(); p_iter != ps.end(); )
    {
        auto er = ms.equal_range(p_iter->first);
        auto next_p = p_iter;
        ++next_p;
        for (auto i = er.first; i != er.second; ++i)
        {
            if (recursiveCompare(i->second, p_iter->second))
            {
                ms.erase(i);
                ps.erase(p_iter);
                break;
            }
        }
        p_iter = next_p;
    }
    if (ps.empty() && ms.empty())
    {
        return true;
    }
    else
    {
        cout << "Extra content detected between " << mn->displaypath() << " and " << p.u8string() << endl;
        for (auto& mi : ms) cout << "Extra remote: " << mi.first << endl;
        for (auto& pi : ps) cout << "Extra local: " << pi.second << endl;
        return false;
    };
}
#endif
Node* nodeFromRemotePath(const string& s)
{
    Node* n;
    if (s.empty())
    {
        n = client->nodeByHandle(cwd);
    }
    else
    {
        n = nodebypath(s.c_str());
    }
    if (!n)
    {
        cout << "remote path not found: '" << s << "'" << endl;
    }
    return n;
}

#ifdef MEGA_MEASURE_CODE

void exec_deferRequests(autocomplete::ACState& s)
{
    // cause all the API requests of this type to be gathered up so they will be sent in a single batch, for timing purposes
    bool putnodes = s.extractflag("-putnodes");
    bool movenode = s.extractflag("-movenode");
    bool delnode = s.extractflag("-delnode");

    client->reqs.deferRequests =    [=](Command* c)
                                    {
                                        return  (putnodes && dynamic_cast<CommandPutNodes*>(c)) ||
                                                (movenode && dynamic_cast<CommandMoveNode*>(c)) ||
                                                (delnode && dynamic_cast<CommandDelNode*>(c));
                                    };
}

void exec_sendDeferred(autocomplete::ACState& s)
{
    // send those gathered up commands, and optionally reset the gathering
    client->reqs.sendDeferred();

    if (s.extractflag("-reset"))
    {
        client->reqs.deferRequests = nullptr;
    }
}

void exec_codeTimings(autocomplete::ACState& s)
{
    bool reset = s.extractflag("-reset");
    cout << client->performanceStats.report(reset, client->httpio, client->waiter, client->reqs) << flush;
}

#endif

std::function<void()> onCompletedUploads;

void setAppendAndUploadOnCompletedUploads(string local_path, int count)
{

    onCompletedUploads = [local_path, count](){

        {
            ofstream f(local_path, std::ios::app);
            f << count << endl;
        }
        cout << count << endl;

        DBTableTransactionCommitter committer(client->tctable);
        int total = 0;
        auto lp = LocalPath::fromAbsolutePath(local_path);
        uploadLocalPath(FILENODE, lp.leafName().toPath(), lp, client->nodeByHandle(cwd), "", committer, total, false, ClaimOldVersion, nullptr, false);

        if (count > 0)
        {
            setAppendAndUploadOnCompletedUploads(local_path, count-1);
        }
        else
        {
            onCompletedUploads = nullptr;
        }
    };
}

std::deque<std::function<void()>> mainloopActions;

#ifdef USE_FILESYSTEM
fs::path pathFromLocalPath(const string& s, bool mustexist)
{
    fs::path p = s.empty() ? fs::current_path() : fs::u8path(s);
    if (mustexist && !fs::exists(p))
    {
        cout << "local path not found: '" << s << "'";
        return fs::path();
    }
    return p;
}

void exec_treecompare(autocomplete::ACState& s)
{
    fs::path p = pathFromLocalPath(s.words[1].s, true);
    Node* n = nodeFromRemotePath(s.words[2].s);
    if (n && !p.empty())
    {
        recursiveCompare(n, p);
    }
}


bool buildLocalFolders(fs::path targetfolder, const string& prefix, int foldersperfolder, int recurselevel, int filesperfolder, uint64_t filesize, int& totalfilecount, int& totalfoldercount, vector<LocalPath>* localPaths)
{
    fs::path p = targetfolder / fs::u8path(prefix);
    if (!fs::is_directory(p) && !fs::create_directory(p))
        return false;
    ++totalfoldercount;

    for (int i = 0; i < filesperfolder; ++i)
    {
        string filename = prefix + "_file_" + std::to_string(++totalfilecount);
        fs::path fp = p / fs::u8path(filename);
        if (localPaths) localPaths->push_back(LocalPath::fromAbsolutePath(fp.u8string()));
        ofstream fs(fp.u8string(), std::ios::binary);
        char buffer[64 * 1024];
        fs.rdbuf()->pubsetbuf(buffer, sizeof(buffer));

        int counter = totalfilecount;
        for (auto j = filesize / sizeof(int); j--; )
        {
            fs.write((char*)&counter, sizeof(int));
            ++counter;
        }
        fs.write((char*)&counter, filesize % sizeof(int));
    }

    if (recurselevel > 1)
    {
        for (int i = 0; i < foldersperfolder; ++i)
        {
            if (!buildLocalFolders(p, prefix + "_" + std::to_string(i), foldersperfolder, recurselevel - 1, filesperfolder, filesize, totalfilecount, totalfoldercount, nullptr))
                return false;
        }
    }
    return true;
}

void exec_generatetestfilesfolders(autocomplete::ACState& s)
{
    string param, nameprefix = "test";
    int folderdepth = 1, folderwidth = 1, filecount = 100;
    int64_t filesize = 1024;
    if (s.extractflagparam("-folderdepth", param)) folderdepth = atoi(param.c_str());
    if (s.extractflagparam("-folderwidth", param)) folderwidth = atoi(param.c_str());
    if (s.extractflagparam("-filecount", param)) filecount = atoi(param.c_str());
    if (s.extractflagparam("-filesize", param)) filesize = atoll(param.c_str());
    if (s.extractflagparam("-nameprefix", param)) nameprefix = param;

    fs::path p = pathFromLocalPath(s.words[1].s, true);
    if (!p.empty())
    {
        int totalfilecount = 0, totalfoldercount = 0;
        buildLocalFolders(p, nameprefix, folderwidth, folderdepth, filecount, filesize, totalfilecount, totalfoldercount, nullptr);
        cout << "created " << totalfilecount << " files and " << totalfoldercount << " folders" << endl;
    }
    else
    {
        cout << "invalid directory: " << p.u8string() << endl;
    }
}

map<string, int> cycleUploadChunkFails;
map<string, int> cycleDownloadFails;

void checkReportCycleFails()
{
    for (auto& i : cycleDownloadFails) cout << i.first << " " << i.second;
    for (auto& i : cycleUploadChunkFails) cout << i.first << " " << i.second;
}

Node* cycleUploadDownload_cloudWorkingFolder = nullptr;
void cycleDownload(LocalPath lp, int count);
void cycleUpload(LocalPath lp, int count)
{
    checkReportCycleFails();
    DBTableTransactionCommitter committer(client->tctable);

    LocalPath upload_lp = lp;
    upload_lp.append(LocalPath::fromRelativePath("_" + std::to_string(count)));
    string leaf = upload_lp.leafName().toPath();

    int total = 0;
    uploadLocalPath(FILENODE, leaf, upload_lp, cycleUploadDownload_cloudWorkingFolder, "", committer, total, false, NoVersioning,
        [lp, count](LocalPath)
        {
            return [lp, count]()
                {
                    cycleDownload(lp, count);
                };
        }, true);

    // also delete the old remote file
    if (count > 0)
    {
        string leaf2 = lp.leafName().toPath() + "_" + std::to_string(count-1);
        if (Node* lastuploaded = client->childnodebyname(cycleUploadDownload_cloudWorkingFolder, leaf2.c_str(), true))
        {
            client->unlink(lastuploaded, false, client->nextreqtag(), nullptr);
        }
    }

}

void cycleDownload(LocalPath lp, int count)
{
    checkReportCycleFails();

    string leaf = lp.leafName().toPath() + "_" + std::to_string(count);

    Node* uploaded = client->childnodebyname(cycleUploadDownload_cloudWorkingFolder, leaf.c_str(), true);

    if (!uploaded)
    {
        cout << "Uploaded file " << leaf << " not found, cycle broken" << endl;
        return;
    }

    LocalPath downloadName = lp;
    downloadName.append(LocalPath::fromRelativePath("_" + std::to_string(count+1)));


    string newleaf = lp.leafName().toPath();
    newleaf += "_" + std::to_string(count + 1);

    auto f = new AppFileGet(uploaded, NodeHandle(), NULL, -1, 0, &newleaf, NULL, lp.parentPath().toPath());
    f->noRetries = true;

    f->onCompleted = [lp, count]()
    {
        cycleUpload(lp, count+1);
    };

    f->appxfer_it = appxferq[GET].insert(appxferq[GET].end(), f);
    DBTableTransactionCommitter committer(client->tctable);
    client->startxfer(GET, f, committer, false, false, false, NoVersioning);

    // also delete the old local file
    lp.append(LocalPath::fromRelativePath("_" + std::to_string(count)));
    client->fsaccess->unlinklocal(lp);
}

int gap_resumed_uploads = 0;

void exec_cycleUploadDownload(autocomplete::ACState& s)
{

#ifdef MEGASDK_DEBUG_TEST_HOOKS_ENABLED
    globalMegaTestHooks.onUploadChunkFailed = [](error e)
        {
            ++cycleUploadChunkFails["upload-chunk-err-" + std::to_string(int(e))];
        };
    globalMegaTestHooks.onDownloadFailed = [](error e)
        {
            if (e != API_EINCOMPLETE)
            {
                ++cycleDownloadFails["download-err-" + std::to_string(int(e))];
            }
        };

    globalMegaTestHooks.onUploadChunkSucceeded = [](Transfer* t, DBTableTransactionCommitter& committer)
        {
            if (t->chunkmacs.hasUnfinishedGap(1024ll*1024*1024*1024*1024))
            //if (t->pos > 5000000 && rand() % 2 == 0)
            {
                ++gap_resumed_uploads;

                // simulate this transfer
                string serialized;
                t->serialize(&serialized);

                // put the transfer in cachedtransfers so we can resume it
                Transfer::unserialize(client, &serialized, client->cachedtransfers);

                // prep to try to resume this upload after we get back to our main loop
                auto fpstr = t->files.front()->getLocalname().toPath();
                auto countpos = fpstr.find_last_of('_');
                auto count = atoi(fpstr.c_str() + countpos + 1);
                fpstr.resize(countpos);

                mainloopActions.push_back([fpstr, count](){ cycleUpload(LocalPath::fromAbsolutePath(fpstr), count); });

                //terminate this transfer
                t->failed(API_EINCOMPLETE, committer);
                return false; // exit doio() for this transfer
            }
            return true;
        };
#endif

    string param, nameprefix = "cycleUpDown";
    int filecount = 10;
    int64_t filesize = 305560;
    if (s.extractflagparam("-filecount", param)) filecount = atoi(param.c_str());
    if (s.extractflagparam("-filesize", param)) filesize = atoll(param.c_str());
    if (s.extractflagparam("-nameprefix", param)) nameprefix = param;

    fs::path p = pathFromLocalPath(s.words[1].s, true);
    cycleUploadDownload_cloudWorkingFolder = nodeFromRemotePath(s.words[2].s);

    if (!p.empty())
    {
        int totalfilecount = 0, totalfoldercount = 0;
        vector<LocalPath> localPaths;
        buildLocalFolders(p, nameprefix, 1, 1, filecount, filesize, totalfilecount, totalfoldercount, &localPaths);
        cout << "created " << totalfilecount << " files and " << totalfoldercount << " folders" << endl;

        for (auto& fp : localPaths)
        {
            LocalPath startPath = fp;
            startPath.append(LocalPath::fromRelativePath("_0"));
            client->fsaccess->renamelocal(fp, startPath, true);
            cycleUpload(fp, 0);
        }
    }
    else
    {
        cout << "invalid directory: " << p.u8string() << endl;
    }
}


void exec_generate_put_fileversions(autocomplete::ACState& s)
{
    int count = 100;
    string param;
    if (s.extractflagparam("-count", param)) count = atoi(param.c_str());

    setAppendAndUploadOnCompletedUploads(s.words[1].s, count);
    onCompletedUploads();
}

void exec_generatesparsefile(autocomplete::ACState& s)
{
    int64_t filesize = int64_t(2) * 1024 * 1024 * 1024 * 1024;
    string param;
    if (s.extractflagparam("-filesize", param)) filesize = atoll(param.c_str());

    fs::path p = pathFromLocalPath(s.words[1].s, false);
    std::ofstream(p).put('a');
    cout << "File size:  " << fs::file_size(p) << '\n'
        << "Free space: " << fs::space(p).free << '\n';

#ifdef WIN32
    HANDLE hFile = CreateFileW((LPCWSTR)p.u16string().data(),
        GENERIC_READ | GENERIC_WRITE,
        FILE_SHARE_WRITE | FILE_SHARE_READ,
        NULL,
        OPEN_ALWAYS,
        0,
        NULL);
    DWORD bytesReturned = 0;
    if (!DeviceIoControl(
        hFile,                             // handle to a file
        FSCTL_SET_SPARSE,                  // dwIoControlCode
        (PFILE_SET_SPARSE_BUFFER) NULL,    // input buffer
        (DWORD) 0,                         // size of input buffer
        NULL,                              // lpOutBuffer
        0,                                 // nOutBufferSize
        &bytesReturned,                    // number of bytes returned
        NULL))                              // OVERLAPPED structure
    {
        cout << "Set sparse file operation failed." << endl;
    }
    CloseHandle(hFile);
#endif //WIN32

    fs::resize_file(p, filesize);
    cout << "File size:  " << fs::file_size(p) << '\n'
        << "Free space: " << fs::space(p).free << '\n';
}

void exec_lreplace(autocomplete::ACState& s)
{
    bool file = s.extractflag("-file");
    bool folder = s.extractflag("-folder");

    fs::path p = pathFromLocalPath(s.words[1].s, true);

    // replace (or create) a file/folder - this is to test a changed fsid in sync code
    if (file)
    {
        string content = s.words[2].s;
        ofstream f(p);
        f << content;
    }
    else if (folder)
    {
        if (fs::exists(p)) fs::remove(p);
        fs::create_directory(p);
    }
}

void exec_lrenamereplace(autocomplete::ACState& s)
{
    bool file = s.extractflag("-file");
    bool folder = s.extractflag("-folder");

    fs::path p = pathFromLocalPath(s.words[1].s, true);
    string content = s.words[2].s;
    fs::path p2 = pathFromLocalPath(s.words[3].s, false);

    // replace (or create) a file/folder - this is to test a changed fsid in sync code
    fs::rename(p, p2);
    if (file)
    {
        ofstream f(p);
        f << content;
    }
    else if (folder)
    {
        fs::create_directory(p);
    }
}

#endif

void exec_getcloudstorageused(autocomplete::ACState& s)
{
    cout << client->mFingerprints.getSumSizes() << endl;
}

void exec_getuserquota(autocomplete::ACState& s)
{
    bool storage = s.extractflag("-storage");
    bool transfer = s.extractflag("-transfer");
    bool pro = s.extractflag("-pro");

    if (!storage && !transfer && !pro)
    {
        storage = transfer = pro = true;
    }

    client->getaccountdetails(std::make_shared<AccountDetails>(), storage, transfer, pro, false, false, false, -1);
}

void exec_getuserdata(autocomplete::ACState& s)
{
    client->getuserdata(client->reqtag);
}

void exec_querytransferquota(autocomplete::ACState& ac)
{
    client->querytransferquota(atoll(ac.words[1].s.c_str()));
}

void DemoApp::querytransferquota_result(int n)
{
    cout << "querytransferquota_result: " << n << endl;
}

autocomplete::ACN autocompleteTemplate;

void exec_help(ac::ACState&)
{
    cout << *autocompleteTemplate << flush;
}

bool quit_flag = false;

void exec_quit(ac::ACState&)
{
    quit_flag = true;
}

void exec_showattributes(autocomplete::ACState& s)
{
    if (const Node* n = nodeFromRemotePath(s.words[1].s))
    {
        for (auto pair : n->attrs.map)
        {
            char namebuf[10]{};
            AttrMap::nameid2string(pair.first, namebuf);
            if (pair.first == 'c')
            {
                FileFingerprint f;
                f.unserializefingerprint(&pair.second);
                cout << namebuf << ": " << pair.second << " (fingerprint: size " << f.size << " mtime " << f.mtime
                    << " crc " << std::hex << f.crc[0] << " " << f.crc[1] << " " << f.crc[2] << " " << f.crc[3] << std::dec << ")"
                    << " (node fingerprint: size " << n->size << " mtime " << n->mtime
                    << " crc " << std::hex << n->crc[0] << " " << n->crc[1] << " " << n->crc[2] << " " << n->crc[3] << std::dec << ")" << endl;
            }
            else
            {
                cout << namebuf << ": " << pair.second << endl;
            }
        }
    }
}

void printAuthringInformation(handle userhandle)
{
    for (auto &it : client->mAuthRings)
    {
        AuthRing &authring = it.second;
        attr_t at = it.first;
        cout << User::attr2string(at) << ": " << endl;
        for (auto &uh : authring.getTrackedUsers())
        {
            if (uh == userhandle || ISUNDEF(userhandle))    // no user was typed --> show authring for all users
            {
                User *user = client->finduser(uh);
                string email = user ? user->email : "not a contact";

                cout << "\tUserhandle: \t" << Base64Str<MegaClient::USERHANDLE>(uh) << endl;
                cout << "\tEmail:      \t" << email << endl;
                cout << "\tFingerprint:\t" << Utils::stringToHex(authring.getFingerprint(uh)) << endl;
                cout << "\tAuth. level: \t" << AuthRing::authMethodToStr(authring.getAuthMethod(uh)) << endl;
            }
        }
    }
}

void exec_setmaxconnections(autocomplete::ACState& s)
{
    auto direction = s.words[1].s == "put" ? PUT : GET;
    if (s.words.size() == 3)
    {
        client->setmaxconnections(direction, atoi(s.words[2].s.c_str()));
    }
    cout << "connections: " << (int)client->connections[direction] << endl;
}


class MegaCLILogger : public ::mega::Logger {
public:
    ofstream mLogFile;
    string mLogFileName;
    bool logToConsole = false;

    void log(const char*, int loglevel, const char*, const char *message
#ifdef ENABLE_LOG_PERFORMANCE
                 , const char **directMessages, size_t *directMessagesSizes, unsigned numberMessages
#endif
    ) override
    {
        using namespace std::chrono;
        auto et =system_clock::now().time_since_epoch();
        auto millisec_since_epoch =  duration_cast<milliseconds>(et).count();
        auto sec_since_epoch = duration_cast<seconds>(et).count();
        char ts[50];
        auto t = std::time(NULL);
        t = (m_time_t) sec_since_epoch;
        if (!std::strftime(ts, sizeof(ts), "%H:%M:%S", std::localtime(&t)))
        {
            ts[0] = '\0';
        }

        auto ms = std::to_string(unsigned(millisec_since_epoch - 1000*sec_since_epoch));
        string s;
        s.reserve(1024);
        s += ts;
        s += "." + string(3 - std::min<size_t>(3, ms.size()), '0') + ms;
        s += " ";
        if (message) s += message;
#ifdef ENABLE_LOG_PERFORMANCE
        for (unsigned i = 0; i < numberMessages; ++i) s.append(directMessages[i], directMessagesSizes[i]);
#endif

        if (logToConsole)
        {
            std::cout << s << std::endl;
        }

        if (mLogFile.is_open())
        {
            mLogFile << s << std::endl;
        }

#ifdef WIN32
        // Supply the log strings to Visual Studio Output window, regardless of toconsole/file settings
        s += "\r\n";
        OutputDebugStringA(s.c_str());
#endif
    }
};

LocalPath localPathArg(string s)
{
    if (s.empty()) return LocalPath();
    return LocalPath::fromAbsolutePath(s);
}

void exec_fingerprint(autocomplete::ACState& s)
{
    auto localfilepath = localPathArg(s.words[1].s);
    auto fa = client->fsaccess->newfileaccess();

    if (fa->fopen(localfilepath, true, false, nullptr))
    {
        FileFingerprint fp;
        fp.genfingerprint(fa.get());
        cout << Utils::stringToHex(std::string((const char*)&fp.size, sizeof(fp.size))) << "/" <<
                Utils::stringToHex(std::string((const char*)&fp.mtime, sizeof(fp.mtime))) << "/" <<
                Utils::stringToHex(std::string((const char*)&fp.crc, sizeof(fp.crc))) << endl;
    }
    else
    {
        cout << "Failed to open: " << s.words[1].s << endl;
    }
}

void exec_showattrs(autocomplete::ACState& s)
{
    if (s.words.size() == 2)
    {
        if (s.words[1].s == "on")
        {
            showattrs = true;
        }
        else if (s.words[1].s == "off")
        {
            showattrs = false;
        }
        else
        {
            cout << "invalid showattrs setting" << endl;
        }
    }
    else
    {
        cout << "      showattrs on|off " << endl;
    }
}

void exec_timelocal(autocomplete::ACState& s)
{
    bool get = s.words[1].s == "get";
    auto localfilepath = localPathArg(s.words[2].s);

    if ((get && s.words.size() != 3) || (!get && s.words.size() != 4))
    {
        cout << "wrong number of arguments for : " << s.words[1].s << endl;
        return;
    }

    m_time_t set_time = 0;

    if (!get)
    {
        // similar to Transfers::complete()

        std::istringstream is(s.words[3].s);
        std::tm tm_record;
        is >> std::get_time(&tm_record, "%Y-%m-%d %H:%M:%S");

        set_time = m_mktime(&tm_record);

        cout << "Setting mtime to " << set_time << endl;

        bool success = client->fsaccess->setmtimelocal(localfilepath, set_time);
        if (!success)
        {
            cout << "setmtimelocal failed!  Was it transient? " << client->fsaccess->transient_error << endl;
        }
    }

    // perform get in both cases
    auto fa = client->fsaccess->newfileaccess();
    if (fa->fopen(localfilepath, true, false))
    {
        FileFingerprint fp;
        fp.genfingerprint(fa.get());
        if (fp.isvalid)
        {
            std::tm tm_record;
            m_localtime(fp.mtime, &tm_record);
            cout << "mtime for file is " << fp.mtime << ": " << std::put_time(&tm_record, "%Y-%m-%d %H:%M:%S") << endl;

            if (!get)
            {
                if (::mega::abs(set_time - fp.mtime) <= 2)
                {
                    cout << "mtime read back is within 2 seconds, so success. Actual difference: " << ::mega::abs(set_time - fp.mtime) << endl;
                }
                else
                {
                    cout << "ERROR Silent failure in setmtimelocal, difference is " << ::mega::abs(set_time - fp.mtime) << endl;
                }
            }
        }
        else
        {
            cout << "fingerprint generation failed: " << localfilepath.toPath() << endl;
        }
    }
    else
    {
        cout << "fopen failed: " << localfilepath.toPath() << endl;
    }

}

void exec_backupcentre(autocomplete::ACState& s)
{
    bool delFlag = s.extractflag("-del");

    if (s.words.size() == 1)
    {
        client->reqs.add(new CommandBackupSyncFetch([&](Error e, vector<CommandBackupSyncFetch::Data>& data){
            if (e)
            {
                cout << "backupcentre failed: " << e << endl;
            }
            else
            {
                for (auto& d : data)
                {
                    cout << "Backup ID: " << toHandle(d.backupId) << endl;
                    cout << "  backup type: " << backupTypeToStr(d.backupType) << endl;
                    cout << "  root handle: " << toNodeHandle(d.rootNode) << endl;
                    cout << "  local folder: " << d.localFolder << endl;
                    cout << "  device id: " << d.deviceId << endl;
                    cout << "  sync state: " << d.syncState << endl;
                    cout << "  sync substate: " << d.syncSubstate << endl;
                    cout << "  extra: " << d.extra << endl;
                    cout << "    backup name: " << d.backupName << endl;
                    cout << "  heartbeat timestamp: " << d.hbTimestamp << endl;
                    cout << "  heartbeat status: " << d.hbStatus << endl;
                    cout << "  heartbeat progress: " << d.hbProgress << endl;
                    cout << "  heartbeat uploads: " << d.uploads << endl;
                    cout << "  heartbeat downloads: " << d.downloads << endl;
                    cout << "  last activity time: " << d.lastActivityTs << endl;
                    cout << "  last node handle: " << toNodeHandle(d.lastSyncedNodeHandle) << endl << endl;
                }

                cout << "Backup Centre - Backups count: " << data.size() << endl;
            }
        }));
    }
    else if (s.words.size() == 2 && delFlag)
    {
        handle backupId;
        Base64::atob(s.words[1].s.c_str(), (byte*)&backupId, MegaClient::BACKUPHANDLE);
        client->reqs.add(new CommandBackupRemove(client, backupId));
    }
}

class AnomalyReporter
    : public FilenameAnomalyReporter
{
public:
    void anomalyDetected(FilenameAnomalyType type,
                            const LocalPath& localPath,
                            const string& remotePath) override
    {
        string typeName;

        switch (type)
        {
        case FILENAME_ANOMALY_NAME_MISMATCH:
            typeName = "NAME_MISMATCH";
            break;
        case FILENAME_ANOMALY_NAME_RESERVED:
            typeName = "NAME_RESERVED";
            break;
        default:
            assert(!"Unknown anomaly type!");
            typeName = "UNKNOWN";
            break;
        }

        cout << "Filename anomaly detected: type: "
                << typeName
                << ": local path: "
                << localPath.toPath()
                << ": remote path: "
                << remotePath
                << endl;
    }
}; // AnomalyReporter

void exec_logFilenameAnomalies(autocomplete::ACState& s)
{
    unique_ptr<FilenameAnomalyReporter> reporter;

    if (s.words[1].s == "on")
    {
        reporter.reset(new AnomalyReporter());
    }

    cout << "Filename anomaly reporting is "
         << (reporter ? "en" : "dis")
         << "abled."
         << endl;

    client->mFilenameAnomalyReporter = std::move(reporter);
}

#ifdef ENABLE_SYNC
void exec_syncoutput(autocomplete::ACState& s)
{
    bool onOff = s.words[3].s == "on";

    if (s.words[2].s == "local_change_detection")
    {
        syncout_local_change_detection = onOff;
    }
    else if (s.words[2].s == "remote_change_detection")
    {
        syncout_remote_change_detection = onOff;
    }
    else if (s.words[2].s == "transfer_activity")
    {
        syncout_transfer_activity = onOff;
    }
    else if (s.words[2].s == "folder_sync_state")
    {
        syncout_transfer_activity = onOff;
    }
    else if (s.words[2].s == "detail_log")
    {
        client->syncs.mDetailedSyncLogging = onOff;
    }
    else if (s.words[2].s == "all")
    {
        syncout_local_change_detection = onOff;
        syncout_remote_change_detection = onOff;
        syncout_transfer_activity = onOff;
        syncout_transfer_activity = onOff;
        client->syncs.mDetailedSyncLogging = onOff;
    }
}
#endif

MegaCLILogger gLogger;

autocomplete::ACN autocompleteSyntax()
{
    using namespace autocomplete;
    std::unique_ptr<Either> p(new Either("      "));

    p->Add(exec_apiurl, sequence(text("apiurl"), opt(sequence(param("url"), opt(param("disablepkp"))))));
    p->Add(exec_login, sequence(text("login"), opt(flag("-fresh")), either(sequence(param("email"), opt(param("password"))),
                                                      sequence(exportedLink(false, true), opt(param("auth_key"))),
                                                      param("session"),
                                                      sequence(text("autoresume"), opt(param("id"))))));
    p->Add(exec_begin, sequence(text("begin"), opt(flag("-e++")),
                                opt(either(sequence(param("firstname"), param("lastname")),     // to create an ephemeral++
                                        param("ephemeralhandle#ephemeralpw"),               // to resume an ephemeral
                                        param("session")))));                                 // to resume an ephemeral++
    p->Add(exec_signup, sequence(text("signup"),
                                 either(sequence(param("email"), param("name")),
                                        param("confirmationlink"))));

    p->Add(exec_cancelsignup, sequence(text("cancelsignup")));
    p->Add(exec_session, sequence(text("session"), opt(sequence(text("autoresume"), opt(param("id"))))));
    p->Add(exec_mount, sequence(text("mount")));
    p->Add(exec_ls, sequence(text("ls"), opt(flag("-R")), opt(sequence(flag("-tofile"), param("filename"))), opt(remoteFSFolder(client, &cwd))));
    p->Add(exec_cd, sequence(text("cd"), opt(remoteFSFolder(client, &cwd))));
    p->Add(exec_pwd, sequence(text("pwd")));
    p->Add(exec_lcd, sequence(text("lcd"), opt(localFSFolder())));
    p->Add(exec_llockfile, sequence(text("llockfile"), opt(flag("-read")), opt(flag("-write")), opt(flag("-unlock")), localFSFile()));
#ifdef USE_FILESYSTEM
    p->Add(exec_lls, sequence(text("lls"), opt(flag("-R")), opt(localFSFolder())));
    p->Add(exec_lpwd, sequence(text("lpwd")));
    p->Add(exec_lmkdir, sequence(text("lmkdir"), localFSFolder()));
#endif
    p->Add(exec_import, sequence(text("import"), exportedLink(true, false)));
    p->Add(exec_folderlinkinfo, sequence(text("folderlink"), opt(param("link"))));

    p->Add(exec_open,
           sequence(text("open"),
                    exportedLink(false, true),
                    opt(param("authToken"))));

    p->Add(exec_put, sequence(text("put"), opt(flag("-r")), opt(flag("-noversion")), opt(flag("-version")), opt(flag("-versionreplace")), localFSPath("localpattern"), opt(either(remoteFSPath(client, &cwd, "dst"),param("dstemail")))));
    p->Add(exec_putq, sequence(text("putq"), repeat(either(flag("-active"), flag("-all"), flag("-count"))), opt(param("cancelslot"))));
#ifdef USE_FILESYSTEM
    p->Add(exec_get, sequence(text("get"), opt(sequence(flag("-r"), opt(flag("-foldersonly")))), remoteFSPath(client, &cwd), opt(sequence(param("offset"), opt(param("length"))))));
#else
    p->Add(exec_get, sequence(text("get"), remoteFSPath(client, &cwd), opt(sequence(param("offset"), opt(param("length"))))));
#endif
    p->Add(exec_get, sequence(text("get"), flag("-re"), param("regularexpression")));
    p->Add(exec_get, sequence(text("get"), exportedLink(true, false), opt(sequence(param("offset"), opt(param("length"))))));
    p->Add(exec_getq, sequence(text("getq"), repeat(either(flag("-active"), flag("-all"), flag("-count"))), opt(param("cancelslot"))));
    p->Add(exec_more, sequence(text("more"), opt(remoteFSPath(client, &cwd))));
    p->Add(exec_pause, sequence(text("pause"), either(text("status"), sequence(opt(either(text("get"), text("put"))), opt(text("hard"))))));
    p->Add(exec_getfa, sequence(text("getfa"), wholenumber(1), opt(remoteFSPath(client, &cwd)), opt(text("cancel"))));
#ifdef USE_MEDIAINFO
    p->Add(exec_mediainfo, sequence(text("mediainfo"), either(sequence(text("calc"), localFSFile()), sequence(text("show"), remoteFSFile(client, &cwd)))));
#endif
    p->Add(exec_smsverify, sequence(text("smsverify"), either(sequence(text("send"), param("phonenumber"), opt(param("reverifywhitelisted"))), sequence(text("code"), param("verificationcode")))));
    p->Add(exec_verifiedphonenumber, sequence(text("verifiedphone")));
    p->Add(exec_resetverifiedphonenumber, sequence(text("resetverifiedphone")));
    p->Add(exec_mkdir, sequence(text("mkdir"), opt(flag("-allowduplicate")), opt(flag("-exactleafname")), remoteFSFolder(client, &cwd)));
    p->Add(exec_rm, sequence(text("rm"), remoteFSPath(client, &cwd), opt(sequence(flag("-regexchild"), param("regex")))));
    p->Add(exec_mv, sequence(text("mv"), remoteFSPath(client, &cwd, "src"), remoteFSPath(client, &cwd, "dst")));
    p->Add(exec_cp, sequence(text("cp"), opt(flag("-noversion")), opt(flag("-version")), opt(flag("-versionreplace")), remoteFSPath(client, &cwd, "src"), either(remoteFSPath(client, &cwd, "dst"), param("dstemail"))));
    p->Add(exec_du, sequence(text("du"), remoteFSPath(client, &cwd)));

#ifdef ENABLE_SYNC
    p->Add(exec_backupcentre, sequence(text("backupcentre"), opt(sequence(flag("-del"), param("backup_id")))));

    p->Add(exec_syncadd,
           sequence(text("sync"),
                    text("add"),
                    opt(flag("-backup")),
                    opt(sequence(flag("-external"), param("drivePath"))),
                    opt(sequence(flag("-name"), param("syncname"))),
                    opt(flag("-scan-only")),
                    opt(sequence(flag("-scan-interval"), param("interval-secs"))),
                    localFSFolder("source"),
                    remoteFSFolder(client, &cwd, "target")));

    p->Add(exec_syncrename, sequence(text("sync"), text("rename"), param("id"), param("newname")));

    p->Add(exec_syncclosedrive,
           sequence(text("sync"),
                    text("closedrive"),
                    localFSFolder("drive")));

    p->Add(exec_syncexport,
           sequence(text("sync"),
                    text("export"),
                    opt(localFSFile("outputFile"))));

    p->Add(exec_syncimport,
           sequence(text("sync"),
                    text("import"),
                    localFSFile("inputFile")));

    p->Add(exec_syncopendrive,
           sequence(text("sync"),
                    text("opendrive"),
                    localFSFolder("drive")));

    p->Add(exec_synclist,
           sequence(text("sync"), text("list")));

    p->Add(exec_syncremove,
           sequence(text("sync"),
                    text("remove"),
                    param("id")));

    p->Add(exec_syncstatus,
           sequence(text("sync"),
                    text("status"),
                    opt(param("id"))));

    p->Add(exec_syncxable, sequence(text("sync"),
            either(text("run"), text("pause"), text("suspend"), text("disable")),
            opt(sequence(flag("-error"), param("errorID"))),
            param("id")));

    p->Add(exec_syncrescan, sequence(text("sync"), text("rescan"), param("id")));

    p->Add(exec_syncoutput, sequence(text("sync"), text("output"),
        either(text("local_change_detection"),
            text("remote_change_detection"),
            text("transfer_activity"),
            text("folder_sync_state"),
            text("detail_log"),
            text("all")),
        either(text("on"), text("off"))));

#endif

    p->Add(exec_export, sequence(text("export"), remoteFSPath(client, &cwd), opt(flag("-mega-hosted")), opt(either(flag("-writable"), param("expiretime"), text("del")))));
    p->Add(exec_share, sequence(text("share"), opt(sequence(remoteFSPath(client, &cwd), opt(sequence(contactEmail(client), opt(either(text("r"), text("rw"), text("full"))), opt(param("origemail"))))))));
    p->Add(exec_invite, sequence(text("invite"), param("dstemail"), opt(either(param("origemail"), text("del"), text("rmd")))));

    p->Add(exec_clink, sequence(text("clink"), either(text("renew"), sequence(text("query"), param("handle")), sequence(text("del"), opt(param("handle"))))));

    p->Add(exec_ipc, sequence(text("ipc"), param("handle"), either(text("a"), text("d"), text("i"))));
    p->Add(exec_showpcr, sequence(text("showpcr")));
    p->Add(exec_users, sequence(text("users"), opt(sequence(contactEmail(client), text("del")))));
    p->Add(exec_getua, sequence(text("getua"), param("attrname"), opt(contactEmail(client))));
    p->Add(exec_putua, sequence(text("putua"), param("attrname"), opt(either(
                                                                          text("del"),
                                                                          sequence(text("set"), param("string")),
                                                                          sequence(text("map"), param("key"), param("value")),
                                                                          sequence(text("load"), localFSFile())))));
#ifdef DEBUG
    p->Add(exec_delua, sequence(text("delua"), param("attrname")));
    p->Add(exec_devcommand, sequence(text("devcommand"), param("subcommand"), opt(param("email"))));
#endif
    p->Add(exec_alerts, sequence(text("alerts"), opt(either(text("new"), text("old"), wholenumber(10), text("notify"), text("seen")))));
    p->Add(exec_recentactions, sequence(text("recentactions"), param("hours"), param("maxcount")));
    p->Add(exec_recentnodes, sequence(text("recentnodes"), param("hours"), param("maxcount")));

    p->Add(exec_putbps, sequence(text("putbps"), opt(either(wholenumber(100000), text("auto"), text("none")))));
    p->Add(exec_killsession, sequence(text("killsession"), opt(either(text("all"), param("sessionid")))));
    p->Add(exec_whoami, sequence(text("whoami"), repeat(either(flag("-storage"), flag("-transfer"), flag("-pro"), flag("-transactions"), flag("-purchases"), flag("-sessions")))));
    p->Add(exec_verifycredentials, sequence(text("credentials"), either(text("show"), text("status"), text("verify"), text("reset")), opt(contactEmail(client))));
    p->Add(exec_passwd, sequence(text("passwd")));
    p->Add(exec_reset, sequence(text("reset"), contactEmail(client), opt(text("mk"))));
    p->Add(exec_recover, sequence(text("recover"), param("recoverylink")));
    p->Add(exec_cancel, sequence(text("cancel"), opt(param("cancellink"))));
    p->Add(exec_email, sequence(text("email"), opt(either(param("newemail"), param("emaillink")))));
    p->Add(exec_retry, sequence(text("retry")));
    p->Add(exec_recon, sequence(text("recon")));
    p->Add(exec_reload, sequence(text("reload"), opt(text("nocache"))));
    p->Add(exec_logout, sequence(text("logout"), opt(flag("-keepsyncconfigs"))));
    p->Add(exec_locallogout, sequence(text("locallogout")));
    p->Add(exec_version, sequence(text("version")));
    p->Add(exec_debug, sequence(text("debug"),
                opt(either(flag("-on"), flag("-off"), flag("-verbose"))),
                opt(either(flag("-console"), flag("-noconsole"))),
                opt(either(flag("-nofile"), sequence(flag("-file"), localFSFile())))
#ifdef USE_ROTATIVEPERFORMANCELOGGER
                ,opt(sequence(flag("-rotative_performance_logger_file"), localFSFile(), opt(flag("-rotative_performance_logger_toconsole")), opt(flag("-rotative_performance_logger_exerciseOutput"))))
#endif
                ));

#if defined(WIN32) && defined(NO_READLINE)
    p->Add(exec_clear, sequence(text("clear")));
    p->Add(exec_codepage, sequence(text("codepage"), opt(sequence(wholenumber(65001), opt(wholenumber(65001))))));
    p->Add(exec_log, sequence(text("log"), either(text("utf8"), text("utf16"), text("codepage")), localFSFile()));
#endif
    p->Add(exec_test, sequence(text("test"), opt(param("data"))));
    p->Add(exec_fingerprint, sequence(text("fingerprint"), localFSFile("localfile")));
#ifdef ENABLE_CHAT
    p->Add(exec_chats, sequence(text("chats"), opt(param("chatid"))));
    p->Add(exec_chatc, sequence(text("chatc"), param("group"), repeat(opt(sequence(contactEmail(client), either(text("ro"), text("sta"), text("mod")))))));
    p->Add(exec_chati, sequence(text("chati"), param("chatid"), contactEmail(client), either(text("ro"), text("sta"), text("mod"))));
    p->Add(exec_chatcp, sequence(text("chatcp"), flag("-meeting"), param("mownkey"), opt(sequence(text("t"), param("title64"))),
                                 repeat(sequence(contactEmail(client), either(text("ro"), text("sta"), text("mod"))))));
    p->Add(exec_chatr, sequence(text("chatr"), param("chatid"), opt(contactEmail(client))));
    p->Add(exec_chatu, sequence(text("chatu"), param("chatid")));
    p->Add(exec_chatup, sequence(text("chatup"), param("chatid"), param("userhandle"), either(text("ro"), text("sta"), text("mod"))));
    p->Add(exec_chatpu, sequence(text("chatpu")));
    p->Add(exec_chatga, sequence(text("chatga"), param("chatid"), param("nodehandle"), param("uid")));
    p->Add(exec_chatra, sequence(text("chatra"), param("chatid"), param("nodehandle"), param("uid")));
    p->Add(exec_chatst, sequence(text("chatst"), param("chatid"), param("title64")));
    p->Add(exec_chata, sequence(text("chata"), param("chatid"), param("archive")));
    p->Add(exec_chatl, sequence(text("chatl"), param("chatid"), either(text("del"), text("query"))));
    p->Add(exec_chatsm, sequence(text("chatsm"), param("chatid"), opt(param("title64"))));
    p->Add(exec_chatlu, sequence(text("chatlu"), param("publichandle")));
    p->Add(exec_chatlj, sequence(text("chatlj"), param("publichandle"), param("unifiedkey")));
#endif
    p->Add(exec_setmaxdownloadspeed, sequence(text("setmaxdownloadspeed"), opt(wholenumber(10000))));
    p->Add(exec_setmaxuploadspeed, sequence(text("setmaxuploadspeed"), opt(wholenumber(10000))));
    p->Add(exec_handles, sequence(text("handles"), opt(either(text("on"), text("off")))));
    p->Add(exec_httpsonly, sequence(text("httpsonly"), opt(either(text("on"), text("off")))));
    p->Add(exec_showattrs, sequence(text("showattrs"), opt(either(text("on"), text("off")))));
    p->Add(exec_timelocal, sequence(text("mtimelocal"), either(text("set"), text("get")), localFSPath(), opt(param("datetime"))));

    p->Add(exec_mfac, sequence(text("mfac"), param("email")));
    p->Add(exec_mfae, sequence(text("mfae")));
    p->Add(exec_mfad, sequence(text("mfad"), param("pin")));

#if defined(WIN32) && defined(NO_READLINE)
    p->Add(exec_autocomplete, sequence(text("autocomplete"), opt(either(text("unix"), text("dos")))));
    p->Add(exec_history, sequence(text("history")));
#endif
    p->Add(exec_help, either(text("help"), text("h"), text("?")));
    p->Add(exec_quit, either(text("quit"), text("q"), text("exit")));

    p->Add(exec_find, sequence(text("find"), text("raided")));
    p->Add(exec_findemptysubfoldertrees, sequence(text("findemptysubfoldertrees"), opt(flag("-movetotrash"))));

#ifdef MEGA_MEASURE_CODE
    p->Add(exec_deferRequests, sequence(text("deferrequests"), repeat(either(flag("-putnodes")))));
    p->Add(exec_sendDeferred, sequence(text("senddeferred"), opt(flag("-reset"))));
    p->Add(exec_codeTimings, sequence(text("codetimings"), opt(flag("-reset"))));
#endif

#ifdef USE_FILESYSTEM
    p->Add(exec_treecompare, sequence(text("treecompare"), localFSPath(), remoteFSPath(client, &cwd)));
    p->Add(exec_generatetestfilesfolders, sequence(text("generatetestfilesfolders"),
        repeat(either(  sequence(flag("-folderdepth"), param("depth")),
                        sequence(flag("-folderwidth"), param("width")),
                        sequence(flag("-filecount"), param("count")),
                        sequence(flag("-filesize"), param("size")),
                        sequence(flag("-nameprefix"), param("prefix")))), localFSFolder("parent")));
    p->Add(exec_generatesparsefile, sequence(text("generatesparsefile"), opt(sequence(flag("-filesize"), param("size"))), localFSFile("targetfile")));
    p->Add(exec_generate_put_fileversions, sequence(text("generate_put_fileversions"), opt(sequence(flag("-count"), param("n"))), localFSFile("targetfile")));
    p->Add(exec_lreplace, sequence(text("lreplace"), either(flag("-file"), flag("-folder")), localFSPath("existing"), param("content")));
    p->Add(exec_lrenamereplace, sequence(text("lrenamereplace"), either(flag("-file"), flag("-folder")), localFSPath("existing"), param("content"), localFSPath("renamed")));

    p->Add(exec_cycleUploadDownload, sequence(text("cycleuploaddownload"),
        repeat(either(
            sequence(flag("-filecount"), param("count")),
            sequence(flag("-filesize"), param("size")),
            sequence(flag("-nameprefix"), param("prefix")))), localFSFolder("localworkingfolder"), remoteFSFolder(client, &cwd, "remoteworkingfolder")));

#endif
    p->Add(exec_querytransferquota, sequence(text("querytransferquota"), param("filesize")));
    p->Add(exec_getcloudstorageused, sequence(text("getcloudstorageused")));
    p->Add(exec_getuserquota, sequence(text("getuserquota"), repeat(either(flag("-storage"), flag("-transfer"), flag("-pro")))));
    p->Add(exec_getuserdata, text("getuserdata"));

    p->Add(exec_showattributes, sequence(text("showattributes"), remoteFSPath(client, &cwd)));

    p->Add(exec_setmaxconnections, sequence(text("setmaxconnections"), either(text("put"), text("get")), opt(wholenumber(4))));
    p->Add(exec_metamac, sequence(text("metamac"), localFSPath(), remoteFSPath(client, &cwd)));
    p->Add(exec_banner, sequence(text("banner"), either(text("get"), sequence(text("dismiss"), param("id")))));

    p->Add(exec_logFilenameAnomalies,
           sequence(text("logfilenameanomalies"), either(text("on"), text("off"))));

    p->Add(exec_drivemonitor, sequence(text("drivemonitor"), opt(either(flag("-on"), flag("-off")))));

    p->Add(exec_driveid,
           sequence(text("driveid"),
                    either(sequence(text("get"), localFSFolder()),
                           sequence(text("set"), localFSFolder(), opt(text("force"))))));

    p->Add(exec_randomfile,
           sequence(text("randomfile"),
                    localFSPath("outputPath"),
                    opt(param("lengthKB"))));

    return autocompleteTemplate = std::move(p);
}


#ifdef USE_FILESYSTEM
bool recursiveget(fs::path&& localpath, Node* n, bool folders, unsigned& queued)
{
    if (n->type == FILENODE)
    {
            if (!folders)
        {
            DBTableTransactionCommitter committer(client->tctable);
            auto file = ::mega::make_unique<AppFileGet>(n, NodeHandle(), nullptr, -1, 0, nullptr, nullptr, localpath.u8string());
            error result = startxfer(committer, std::move(file), *n);
            queued += result == API_OK ? 1 : 0;
        }
    }
    else if (n->type == FOLDERNODE || n->type == ROOTNODE)
    {
        fs::path newpath = localpath / fs::u8path(n->type == ROOTNODE ? "ROOTNODE" : n->displayname());
        if (folders)
        {
            std::error_code ec;
            if (fs::create_directory(newpath, ec) || !ec)
            {
                cout << newpath << endl;
            }
            else
            {
                cout << "Failed trying to create " << newpath << ": " << ec.message() << endl;
                return false;
            }
        }
        for (node_list::iterator it = n->children.begin(); it != n->children.end(); it++)
        {
            if (!recursiveget(std::move(newpath), *it, folders, queued))
            {
                return false;
            }
        }
    }
    return true;
}
#endif

bool regexget(const string& expression, Node* n, unsigned& queued)
{
    try
    {
        std::regex re(expression);

        if (n->type == FOLDERNODE || n->type == ROOTNODE)
        {
            DBTableTransactionCommitter committer(client->tctable);
            for (node_list::iterator it = n->children.begin(); it != n->children.end(); it++)
            {
                if ((*it)->type == FILENODE)
                {
                    if (regex_search(string((*it)->displayname()), re))
                    {
                        auto file = ::mega::make_unique<AppFileGet>(*it);
                        error result = startxfer(committer, std::move(file), **it);
                        queued += result == API_OK ? 1 : 0;
                    }
                }
            }
        }
    }
    catch (std::exception& e)
    {
        cout << "ERROR: " << e.what() << endl;
        return false;
    }
    return true;
}

struct Login
{
    string email, password, salt, pin;
    int version;

    Login() : version(0)
    {
    }

    void reset()
    {
        *this = Login();
    }

    void login(MegaClient* mc)
    {
        byte keybuf[SymmCipher::KEYLENGTH];

        if (version == 1)
        {
            if (error e = mc->pw_key(password.c_str(), keybuf))
            {
                cout << "Login error: " << e << endl;
            }
            else
            {
                mc->login(email.c_str(), keybuf, (!pin.empty()) ? pin.c_str() : NULL);
            }
        }
        else if (version == 2 && !salt.empty())
        {
            mc->login2(email.c_str(), password.c_str(), &salt, (!pin.empty()) ? pin.c_str() : NULL);
        }
        else
        {
            cout << "Login unexpected error" << endl;
        }
    }
};
static Login login;

ofstream* pread_file = NULL;
m_off_t pread_file_end = 0;


// execute command
static void process_line(char* l)
{
    switch (prompt)
    {
    case LOGINTFA:
        if (strlen(l) > 1)
        {
            login.pin = l;
            login.login(client);
        }
        else
        {
            cout << endl << "The pin length is invalid, please try to login again." << endl;
        }

        setprompt(COMMAND);
        return;

    case SETTFA:
        client->multifactorauthsetup(l);
        setprompt(COMMAND);
        return;

    case LOGINPASSWORD:

        if (signupcode.size())
        {
            // verify correctness of supplied signup password
            client->pw_key(l, pwkey);
            SymmCipher pwcipher(pwkey);
            pwcipher.ecb_decrypt(signuppwchallenge);

            if (MemAccess::get<int64_t>((const char*)signuppwchallenge + 4))
            {
                cout << endl << "Incorrect password, please try again." << endl;
            }

            signupcode.clear();
        }
        else if (recoverycode.size())   // cancelling account --> check password
        {
            client->pw_key(l, pwkey);
            client->validatepwd(pwkey);
        }
        else if (changecode.size())     // changing email --> check password to avoid creating an invalid hash
        {
            client->pw_key(l, pwkey);
            client->validatepwd(pwkey);
        }
        else
        {
            login.password = l;
            login.login(client);
            cout << endl << "Logging in..." << endl;
        }

        setprompt(COMMAND);
        return;

    case OLDPASSWORD:
        client->pw_key(l, pwkeybuf);

        if (!memcmp(pwkeybuf, pwkey, sizeof pwkey))
        {
            cout << endl;
            setprompt(NEWPASSWORD);
        }
        else
        {
            cout << endl << "Bad password, please try again" << endl;
            setprompt(COMMAND);
        }
        return;

    case NEWPASSWORD:
        newpassword = l;
        client->pw_key(l, newpwkey);

        cout << endl;
        setprompt(PASSWORDCONFIRM);
        return;

    case PASSWORDCONFIRM:
        client->pw_key(l, pwkeybuf);

        if (memcmp(pwkeybuf, newpwkey, sizeof pwkeybuf))
        {
            cout << endl << "Mismatch, please try again" << endl;
        }
        else
        {
            error e;

            if (signupemail.size())
            {
                client->sendsignuplink2(signupemail.c_str(), newpassword.c_str(), signupname.c_str());
            }
            else if (recoveryemail.size() && recoverycode.size())
            {
                cout << endl << "Resetting password..." << endl;

                if (hasMasterKey)
                {
                    client->confirmrecoverylink(recoverycode.c_str(), recoveryemail.c_str(), newpassword.c_str(), masterkey);
                }
                else
                {
                    client->confirmrecoverylink(recoverycode.c_str(), recoveryemail.c_str(), newpassword.c_str(), NULL);
                }

                recoverycode.clear();
                recoveryemail.clear();
                hasMasterKey = false;
                memset(masterkey, 0, sizeof masterkey);
            }
            else
            {
                if ((e = client->changepw(newpassword.c_str())) == API_OK)
                {
                    memcpy(pwkey, newpwkey, sizeof pwkey);
                    cout << endl << "Changing password..." << endl;
                }
                else
                {
                    cout << "You must be logged in to change your password." << endl;
                }
            }
        }

        setprompt(COMMAND);
        signupemail.clear();
        return;

    case MASTERKEY:
        cout << endl << "Retrieving private RSA key for checking integrity of the Master Key..." << endl;

        Base64::atob(l, masterkey, sizeof masterkey);
        client->getprivatekey(recoverycode.c_str());
        return;

    case COMMAND:
        try
        {
            std::string consoleOutput;
            ac::autoExec(string(l), string::npos, autocompleteTemplate, false, consoleOutput, true); // todo: pass correct unixCompletions flag
            if (!consoleOutput.empty())
            {
                cout << consoleOutput << flush;
            }
        }
        catch (std::exception& e)
        {
            cout << "Command failed: " << e.what() << endl;
        }
        return;
    case PAGER:
        if (strlen(l) && l[0] == 'q')
        {
            setprompt(COMMAND); // quit pager view if 'q' is sent, see README
        }
        else
        {
            autocomplete::ACState nullState; //not entirely sure about this
            exec_more(nullState); //else, get one more page
        }
        return;
    }
}

void exec_ls(autocomplete::ACState& s)
{
    Node* n;
    bool recursive = s.extractflag("-R");
    string toFilename;
    bool toFileFlag = s.extractflagparam("-tofile", toFilename);

    ofstream toFile;
    if (toFileFlag)
    {
        toFile.open(toFilename);
    }

    if (s.words.size() > 1)
    {
        n = nodebypath(s.words[1].s.c_str());
    }
    else
    {
        n = client->nodeByHandle(cwd);
    }

    if (n)
    {
        dumptree(n, recursive, 0, NULL, toFileFlag ? &toFile : nullptr);
    }
}

void exec_cd(autocomplete::ACState& s)
{
    if (s.words.size() > 1)
    {
        if (Node* n = nodebypath(s.words[1].s.c_str()))
        {
            if (n->type == FILENODE)
            {
                cout << s.words[1].s << ": Not a directory" << endl;
            }
            else
            {
                cwd = n->nodeHandle();
            }
        }
        else
        {
            cout << s.words[1].s << ": No such file or directory" << endl;
        }
    }
    else
    {
        cwd = client->rootnodes.files;
    }
}

void exec_rm(autocomplete::ACState& s)
{
    string childregexstring;
    bool useregex = s.extractflagparam("-regexchild", childregexstring);

    if (Node* n = nodebypath(s.words[1].s.c_str()))
    {
        vector<Node*> v;
        if (useregex)
        {
            std::regex re(childregexstring);
            for (Node* c : n->children)
            {
                if (std::regex_match(c->displayname(), re))
                {
                    v.push_back(c);
                }
            }
        }
        else
        {
            v.push_back(n);
        }

        for (auto d : v)
        {
            if (client->checkaccess(d, FULL))
            {
                error e = client->unlink(d, false, 0);

                if (e)
                {
                    cout << d->displaypath() << ": Deletion failed (" << errorstring(e) << ")" << endl;
                }
            }
            else
            {
                cout << d->displaypath() << ": Access denied" << endl;
            }
        }
    }
    else
    {
        cout << s.words[1].s << ": No such file or directory" << endl;
    }
}

void exec_mv(autocomplete::ACState& s)
{
    Node *n, *tn;
    string newname;

    if (s.words.size() > 2)
    {
        // source node must exist
        if ((n = nodebypath(s.words[1].s.c_str())))
        {
            // we have four situations:
            // 1. target path does not exist - fail
            // 2. target node exists and is folder - move
            // 3. target node exists and is file - delete and rename (unless same)
            // 4. target path exists, but filename does not - rename
            if ((tn = nodebypath(s.words[2].s.c_str(), NULL, &newname)))
            {
                error e;

                if (newname.size())
                {
                    if (tn->type == FILENODE)
                    {
                        cout << s.words[2].s << ": Not a directory" << endl;

                        return;
                    }
                    else
                    {
                        if ((e = client->checkmove(n, tn)) == API_OK)
                        {
                            if (!client->checkaccess(n, RDWR))
                            {
                                cout << "Write access denied" << endl;

                                return;
                            }

                            // rename
                            LocalPath::utf8_normalize(&newname);

                            if ((e = client->setattr(n, attr_map('n', newname), setattr_result)))
                            {
                                cout << "Cannot rename file (" << errorstring(e) << ")" << endl;
                            }
                        }
                        else
                        {
                            cout << "Cannot rename file (" << errorstring(e) << ")" << endl;
                        }
                    }
                }
                else
                {
                    if (tn->type == FILENODE)
                    {
                        // (there should never be any orphaned filenodes)
                        if (!tn->parent)
                        {
                            return;
                        }

                        if ((e = client->checkmove(n, tn->parent)) == API_OK)
                        {
                            if (!client->checkaccess(n, RDWR))
                            {
                                cout << "Write access denied" << endl;

                                return;
                            }

                            // overwrite existing target file: rename source...
                            e = client->setattr(n, attr_map('n', tn->attrs.map['n']), setattr_result);

                            if (e)
                            {
                                cout << "Rename failed (" << errorstring(e) << ")" << endl;
                            }

                            if (n != tn)
                            {
                                // ...delete target...
                                e = client->unlink(tn, false, 0);

                                if (e)
                                {
                                    cout << "Remove failed (" << errorstring(e) << ")" << endl;
                                }
                            }
                        }

                        // ...and set target to original target's parent
                        tn = tn->parent;
                    }
                    else
                    {
                        e = client->checkmove(n, tn);
                    }
                }

                if (n->parent != tn)
                {
                    if (e == API_OK)
                    {
                        e = client->rename(n, tn, SYNCDEL_NONE, NodeHandle(), nullptr, rename_result);

                        if (e)
                        {
                            cout << "Move failed (" << errorstring(e) << ")" << endl;
                        }
                    }
                    else
                    {
                        cout << "Move not permitted - try copy" << endl;
                    }
                }
            }
            else
            {
                cout << s.words[2].s << ": No such directory" << endl;
            }
        }
        else
        {
            cout << s.words[1].s << ": No such file or directory" << endl;
        }
    }
}


void exec_cp(autocomplete::ACState& s)
{
    Node *n, *tn;
    string targetuser;
    string newname;
    error e;


    VersioningOption vo = UseLocalVersioningFlag;
    if (s.extractflag("-noversion")) vo = NoVersioning;
    if (s.extractflag("-version")) vo = ClaimOldVersion;
    if (s.extractflag("-versionreplace")) vo = ReplaceOldVersion;

    if (s.words.size() > 2)
    {
        if ((n = nodebypath(s.words[1].s.c_str())))
        {
            if ((tn = nodebypath(s.words[2].s.c_str(), &targetuser, &newname)))
            {
                if (!client->checkaccess(tn, RDWR))
                {
                    cout << "Write access denied" << endl;

                    return;
                }

                if (tn->type == FILENODE)
                {
                    if (n->type == FILENODE)
                    {
                        // overwrite target if source and taret are files

                        // (there should never be any orphaned filenodes)
                        if (!tn->parent)
                        {
                            return;
                        }

                        // ...delete target...
                        e = client->unlink(tn, false, 0);

                        if (e)
                        {
                            cout << "Cannot delete existing file (" << errorstring(e) << ")"
                                << endl;
                        }

                        // ...and set target to original target's parent
                        tn = tn->parent;
                    }
                    else
                    {
                        cout << "Cannot overwrite file with folder" << endl;
                        return;
                    }
                }
            }

            TreeProcCopy_mcli tc;
            NodeHandle ovhandle;

            if (!n->keyApplied())
            {
                cout << "Cannot copy a node without key" << endl;
                return;
            }

            if (n->attrstring)
            {
                n->applykey();
                n->setattr();
                if (n->attrstring)
                {
                    cout << "Cannot copy undecryptable node" << endl;
                    return;
                }
            }

            string sname;
            if (newname.size())
            {
                sname = newname;
                LocalPath::utf8_normalize(&sname);
            }
            else
            {
                attr_map::iterator it = n->attrs.map.find('n');
                if (it != n->attrs.map.end())
                {
                    sname = it->second;
                }
            }

            if (tn && n->type == FILENODE)
            {
                Node *ovn = client->childnodebyname(tn, sname.c_str(), true);
                if (ovn)
                {
                    if (n->isvalid && ovn->isvalid && *(FileFingerprint*)n == *(FileFingerprint*)ovn)
                    {
                        cout << "Skipping identical node" << endl;
                        return;
                    }

                    ovhandle = ovn->nodeHandle();
                }
            }

            // determine number of nodes to be copied
            client->proctree(n, &tc, false, !ovhandle.isUndef());

            tc.allocnodes();

            // build new nodes array
            client->proctree(n, &tc, false, !ovhandle.isUndef());

            // if specified target is a filename, use it
            if (newname.size())
            {
                SymmCipher key;
                string attrstring;

                // copy source attributes and rename
                AttrMap attrs;

                attrs.map = n->attrs.map;
                attrs.map['n'] = sname;

                key.setkey((const byte*)tc.nn[0].nodekey.data(), tc.nn[0].type);

                // JSON-encode object and encrypt attribute string
                attrs.getjson(&attrstring);
                tc.nn[0].attrstring.reset(new string);
                client->makeattr(&key, tc.nn[0].attrstring, attrstring.c_str());
            }

            // tree root: no parent
            tc.nn[0].parenthandle = UNDEF;
            tc.nn[0].ovhandle = ovhandle;

            if (tn)
            {
                // add the new nodes
                client->putnodes(tn->nodeHandle(), vo, move(tc.nn), nullptr, gNextClientTag++);
            }
            else
            {
                if (targetuser.size())
                {
                    cout << "Attempting to drop into user " << targetuser << "'s inbox..." << endl;

                    client->putnodes(targetuser.c_str(), move(tc.nn), gNextClientTag++);
                }
                else
                {
                    cout << s.words[2].s << ": No such file or directory" << endl;
                }
            }
        }
        else
        {
            cout << s.words[1].s << ": No such file or directory" << endl;
        }
    }
}

void exec_du(autocomplete::ACState& s)
{
    Node *n;
    TreeProcDU du;

    if (s.words.size() > 1)
    {
        if (!(n = nodebypath(s.words[1].s.c_str())))
        {
            cout << s.words[1].s << ": No such file or directory" << endl;

            return;
        }
    }
    else
    {
        n = client->nodeByHandle(cwd);
    }

    if (n)
    {
        client->proctree(n, &du);

        cout << "Total storage used: " << (du.numbytes / 1048576) << " MB" << endl;
        cout << "Total # of files: " << du.numfiles << endl;
        cout << "Total # of folders: " << du.numfolders << endl;
    }
}

void exec_get(autocomplete::ACState& s)
{
    Node *n;
    string regularexpression;
    if (s.extractflag("-r"))
    {
#ifdef USE_FILESYSTEM
        // recursive get.  create local folder structure first, then queue transfer of all files
        bool foldersonly = s.extractflag("-foldersonly");

        if (!(n = nodebypath(s.words[1].s.c_str())))
        {
            cout << s.words[1].s << ": No such folder (or file)" << endl;
        }
        else if (n->type != FOLDERNODE && n->type != ROOTNODE)
        {
            cout << s.words[1].s << ": not a folder" << endl;
        }
        else
        {
            unsigned queued = 0;
            cout << "creating folders: " << endl;
            if (recursiveget(fs::current_path(), n, true, queued))
            {
                if (!foldersonly)
                {
                    cout << "queueing files..." << endl;
                    bool alldone = recursiveget(fs::current_path(), n, false, queued);
                    cout << "queued " << queued << " files for download" << (!alldone ? " before failure" : "") << endl;
                }
            }
        }
#else
        cout << "Sorry, -r not supported yet" << endl;
#endif
    }
    else if (s.extractflagparam("-re", regularexpression))
    {
        if (!(n = nodebypath(".")))
        {
            cout << ": No current folder" << endl;
        }
        else if (n->type != FOLDERNODE && n->type != ROOTNODE)
        {
            cout << ": not in a folder" << endl;
        }
        else
        {
            unsigned queued = 0;
            if (regexget(regularexpression, n, queued))
            {
                cout << "queued " << queued << " files for download" << endl;
            }
        }
    }
    else
    {
        handle ph = UNDEF;
        byte key[FILENODEKEYLENGTH];
        if (client->parsepubliclink(s.words[1].s.c_str(), ph, key, false) == API_OK)
        {
            cout << "Checking link..." << endl;

            client->reqs.add(new CommandGetFile(client, key, FILENODEKEYLENGTH, ph, false, nullptr, nullptr, nullptr, false,
                [key, ph](const Error &e, m_off_t size, m_time_t ts, m_time_t tm, dstime /*timeleft*/,
                   std::string* filename, std::string* fingerprint, std::string* fileattrstring,
                   const std::vector<std::string> &/*tempurls*/, const std::vector<std::string> &/*ips*/)
                {
                    if (!fingerprint) // failed processing the command
                    {
                        if (e == API_ETOOMANY && e.hasExtraInfo())
                        {
                             cout << "Link check failed: " << DemoApp::getExtraInfoErrorString(e) << endl;
                        }
                        else
                        {
                            cout << "Link check failed: " << errorstring(e) << endl;
                        }
                        return true;
                    }

                    cout << "Name: " << *filename << ", size: " << size;

                    if (fingerprint->size())
                    {
                        cout << ", fingerprint available";
                    }

                    if (fileattrstring->size())
                    {
                        cout << ", has attributes";
                    }

                    cout << endl;

                    if (e)
                    {
                        cout << "Not available: " << errorstring(e) << endl;
                    }
                    else
                    {
                        cout << "Initiating download..." << endl;

                        DBTableTransactionCommitter committer(client->tctable);
                        auto file = ::mega::make_unique<AppFileGet>(nullptr, NodeHandle().set6byte(ph), (byte*)key, size, tm, filename, fingerprint);
                        startxfer(committer, std::move(file), *filename);
                    }

                    return true;
                }));

            return;
        }

        n = nodebypath(s.words[1].s.c_str());

        if (n)
        {
            if (s.words.size() > 2)
            {
                // read file slice
                m_off_t offset = atol(s.words[2].s.c_str());
                m_off_t count = (s.words.size() > 3) ? atol(s.words[3].s.c_str()) : 0;

                if (offset + count > n->size)
                {
                    if (offset < n->size)
                    {
                        count = n->size - offset;
                        cout << "Count adjusted to " << count << " bytes (filesize is " << n->size << " bytes)" << endl;
                    }
                    else
                    {
                        cout << "Nothing to read: offset + length > filesize (" << offset << " + " << count << " > " << n->size << " bytes)" << endl;
                        return;
                    }
                }

                if (s.words.size() == 5)
                {
                    pread_file = new ofstream(s.words[4].s.c_str(), std::ios_base::binary);
                    pread_file_end = offset + count;
                }

                client->pread(n, offset, count, NULL);
            }
            else
            {
                DBTableTransactionCommitter committer(client->tctable);

                // queue specified file...
                if (n->type == FILENODE)
                {
                    auto f = ::mega::make_unique<AppFileGet>(n);

                    string::size_type index = s.words[1].s.find(":");
                    // node from public folder link
                    if (index != string::npos && s.words[1].s.substr(0, index).find("@") == string::npos)
                    {
                        handle h = clientFolder->rootnodes.files.as8byte();
                        char *pubauth = new char[12];
                        Base64::btoa((byte*)&h, MegaClient::NODEHANDLE, pubauth);
                        f->pubauth = pubauth;
                        f->hprivate = true;
                        f->hforeign = true;
                        memcpy(f->filekey, n->nodekey().data(), FILENODEKEYLENGTH);
                    }

                    startxfer(committer, std::move(f), *n);
                }
                else
                {
                    // ...or all files in the specified folder (non-recursive)
                    for (node_list::iterator it = n->children.begin(); it != n->children.end(); it++)
                    {
                        if ((*it)->type == FILENODE)
                        {
                            auto f = ::mega::make_unique<AppFileGet>(*it);
                            startxfer(committer, std::move(f), **it);
                        }
                    }
                }
            }
        }
        else
        {
            cout << s.words[1].s << ": No such file or folder" << endl;
        }
    }
}

/* more_node here is intentionally defined with filescope, it allows us to
 * resume an interrupted pagination.
 * Node contents are fetched one page at a time, defaulting to 1KB of data.
 * Improvement: Get console layout and use width*height for precise pagination.
 */
static Node    *more_node = nullptr; // Remote node that we are paging through
static m_off_t  more_offset = 0; // Current offset in the remote file
static const m_off_t MORE_BYTES = 1024;

void exec_more(autocomplete::ACState& s)
{
    if(s.words.size() > 1) // set up new node for pagination
    {
        more_offset = 0;
        more_node = nodebypath(s.words[1].s.c_str());
    }
    if(more_node && (more_node->type == FILENODE))
    {
        m_off_t count = (more_offset + MORE_BYTES <= more_node->size)
                ? MORE_BYTES : (more_node->size - more_offset);

        client->pread(more_node, more_offset, count, NULL);
    }
}

void uploadLocalFolderContent(const LocalPath& localname, Node* cloudFolder, VersioningOption vo);

void uploadLocalPath(nodetype_t type, std::string name, const LocalPath& localname, Node* parent, const std::string& targetuser,
    DBTableTransactionCommitter& committer, int& total, bool recursive, VersioningOption vo,
    std::function<std::function<void()>(LocalPath)> onCompletedGenerator, bool noRetries)
{

    Node *previousNode = client->childnodebyname(parent, name.c_str(), false);

    if (type == FILENODE)
    {
        auto fa = client->fsaccess->newfileaccess();
        if (fa->fopen(localname, true, false))
        {
            FileFingerprint fp;
            fp.genfingerprint(fa.get());

            if (previousNode)
            {
                if (previousNode->type == FILENODE)
                {
                    if (fp.isvalid && previousNode->isvalid && fp == *((FileFingerprint *)previousNode))
                    {
                        cout << "Identical file already exist. Skipping transfer of " << name << endl;
                        return;
                    }
                }
                else
                {
                    cout << "Can't upload file over the top of a folder with the same name: " << name << endl;
                    return;
                }
            }
            fa.reset();

            AppFilePut* f = new AppFilePut(localname, parent ? parent->nodeHandle() : NodeHandle(), targetuser.c_str());
            f->noRetries = noRetries;

            if (onCompletedGenerator) f->onCompleted = onCompletedGenerator(localname);
            *static_cast<FileFingerprint*>(f) = fp;
            f->appxfer_it = appxferq[PUT].insert(appxferq[PUT].end(), f);
            client->startxfer(PUT, f, committer, false, false, false, vo);
            total++;
        }
        else
        {
            cout << "Can't open file: " << name << endl;
        }
    }
    else if (type == FOLDERNODE && recursive)
    {

        if (previousNode)
        {
            if (previousNode->type == FILENODE)
            {
                cout << "Can't upload a folder over the top of a file with the same name: " << name << endl;
                return;
            }
            else
            {
                // upload into existing folder with the same name
                uploadLocalFolderContent(localname, previousNode, vo);
            }
        }
        else
        {
            vector<NewNode> nn(1);
            client->putnodes_prepareOneFolder(&nn[0], name);

            gOnPutNodeTag[gNextClientTag] = [localname, vo](Node* parent) {
                auto tmp = localname;
                uploadLocalFolderContent(tmp, parent, vo);
            };

            client->putnodes(parent->nodeHandle(), NoVersioning, move(nn), nullptr, gNextClientTag++);
        }
    }
}


string localpathToUtf8Leaf(const LocalPath& itemlocalname)
{
    return itemlocalname.leafName().toPath();
}

void uploadLocalFolderContent(const LocalPath& localname, Node* cloudFolder, VersioningOption vo)
{
#ifndef DONT_USE_SCAN_SERVICE

    auto fa = client->fsaccess->newfileaccess();
    fa->fopen(localname);
    if (fa->type != FOLDERNODE)
    {
        cout << "Path is not a folder: " << localname.toPath();
        return;
    }

    ScanService s(*client->waiter);
    ScanService::RequestPtr r = s.queueScan(localname, fa->fsid, false, {});

    while (!r->completed())
    {
        std::this_thread::sleep_for(std::chrono::milliseconds(10));
    }
    if (r->completionResult() != SCAN_SUCCESS)
    {
        cout << "Scan failed: " << r->completionResult() << " for path: " << localname.toPath();
        return;
    }

    std::vector<FSNode> results = r->resultNodes();

    DBTableTransactionCommitter committer(client->tctable);
    int total = 0;

    for (auto& rr : results)
    {
        auto newpath = localname;
        newpath.appendWithSeparator(rr.localname, true);
        uploadLocalPath(rr.type, rr.localname.toPath(), newpath, cloudFolder, "", committer, total, true, vo, nullptr, false);
    }

    if (gVerboseMode)
    {
        cout << "Queued " << total << " more uploads from folder " << localname.toPath() << endl;
    }

#else

    auto da = client->fsaccess->newdiraccess();

    LocalPath lp(localname);
    if (da->dopen(&lp, NULL, false))
    {
        DBTableTransactionCommitter committer(client->tctable);

        int total = 0;
        nodetype_t type;
        LocalPath itemlocalleafname;
        while (da->dnext(lp, itemlocalleafname, true, &type))
        {
            string leafNameUtf8 = localpathToUtf8Leaf(itemlocalleafname);

            if (gVerboseMode)
            {
                cout << "Queueing " << leafNameUtf8 << "..." << endl;
            }
            auto newpath = lp;
            newpath.appendWithSeparator(itemlocalleafname, true);
            uploadLocalPath(type, leafNameUtf8, newpath, cloudFolder, "", committer, total, true, vo, nullptr, true);
        }
        if (gVerboseMode)
        {
            cout << "Queued " << total << " more uploads from folder " << localpathToUtf8Leaf(localname) << endl;
        }
    }
#endif
}

void exec_put(autocomplete::ACState& s)
{
    NodeHandle target = cwd;
    string targetuser;
    string newname;
    int total = 0;
    Node* n = NULL;

    VersioningOption vo = UseLocalVersioningFlag;
    if (s.extractflag("-noversion")) vo = NoVersioning;
    if (s.extractflag("-version")) vo = ClaimOldVersion;
    if (s.extractflag("-versionreplace")) vo = ReplaceOldVersion;

    bool recursive = s.extractflag("-r");

    if (s.words.size() > 2)
    {
        if ((n = nodebypath(s.words[2].s.c_str(), &targetuser, &newname)))
        {
            target = n->nodeHandle();
        }
    }
    else    // target is current path
    {
        n = client->nodeByHandle(target);
    }

    if (client->loggedin() == NOTLOGGEDIN && !targetuser.size() && !client->loggedIntoWritableFolder())
    {
        cout << "Not logged in." << endl;

        return;
    }

    if (recursive && !targetuser.empty())
    {
        cout << "Sorry, can't send recursively to a user" << endl;
    }

    auto localname = localPathArg(s.words[1].s);

    auto da = client->fsaccess->newdiraccess();

    // search with glob, eg *.txt
    if (da->dopen(&localname, NULL, true))
    {
        DBTableTransactionCommitter committer(client->tctable);

        nodetype_t type;
        LocalPath itemlocalname;
        while (da->dnext(localname, itemlocalname, true, &type))
        {
            string leafNameUtf8 = localpathToUtf8Leaf(itemlocalname);

            if (gVerboseMode)
            {
                cout << "Queueing " << leafNameUtf8 << "..." << endl;
            }
            uploadLocalPath(type, leafNameUtf8, itemlocalname, n, targetuser, committer, total, recursive, vo, nullptr, false);
        }
    }

    cout << "Queued " << total << " file(s) for upload, " << appxferq[PUT].size()
        << " file(s) in queue" << endl;
}

void exec_pwd(autocomplete::ACState& s)
{
    string path;

    nodepath(cwd, &path);

    cout << path << endl;
}

void exec_lcd(autocomplete::ACState& s)
{
    LocalPath localpath = localPathArg(s.words[1].s);

    if (!client->fsaccess->chdirlocal(localpath))
    {
        cout << s.words[1].s << ": Failed" << endl;
    }
}


void exec_llockfile(autocomplete::ACState& s)
{
    bool readlock = s.extractflag("-read");
    bool writelock = s.extractflag("-write");
    bool unlock = s.extractflag("-unlock");

    if (!readlock && !writelock && !unlock)
    {
        readlock = true;
        writelock = true;
    }

    LocalPath localpath = localPathArg(s.words[1].s);

#ifdef WIN32
    static map<LocalPath, HANDLE> llockedFiles;

    if (unlock)
    {
        CloseHandle(llockedFiles[localpath]);
    }
    else
    {
        string pe = localpath.platformEncoded();
        HANDLE hFile = CreateFileW(wstring((wchar_t*)pe.data(), pe.size()/2).c_str(),
            readlock ? GENERIC_READ : (writelock ? GENERIC_WRITE : 0),
            0, // no sharing
            NULL, OPEN_EXISTING, 0, NULL);

        if (hFile == INVALID_HANDLE_VALUE)
        {
            auto err = GetLastError();
            cout << "Error locking file: " << err;
        }
        else
        {
            llockedFiles[localpath] = hFile;
        }
    }

#else
    cout << " sorry, not implemented yet" << endl;
#endif
}

#ifdef USE_FILESYSTEM
void exec_lls(autocomplete::ACState& s)
{
    bool recursive = s.extractflag("-R");
    fs::path ls_folder = s.words.size() > 1 ? fs::u8path(s.words[1].s) : fs::current_path();
    std::error_code ec;
    auto status = fs::status(ls_folder, ec);
    (void)status;
    if (ec)
    {
        cerr << ec.message() << endl;
    }
    else if (!fs::exists(ls_folder))
    {
        cerr << "not found" << endl;
    }
    else
    {
        local_dumptree(ls_folder, recursive);
    }
}
#endif

void exec_ipc(autocomplete::ACState& s)
{
    // incoming pending contact action
    handle phandle;
    if (s.words.size() == 3 && Base64::atob(s.words[1].s.c_str(), (byte*) &phandle, sizeof phandle) == sizeof phandle)
    {
        ipcactions_t action;
        if (s.words[2].s == "a")
        {
            action = IPCA_ACCEPT;
        }
        else if (s.words[2].s == "d")
        {
            action = IPCA_DENY;
        }
        else if (s.words[2].s == "i")
        {
            action = IPCA_IGNORE;
        }
        else
        {
            return;
        }
        client->updatepcr(phandle, action);
    }
}

#if defined(WIN32) && defined(NO_READLINE)
void exec_log(autocomplete::ACState& s)
{
    if (s.words.size() == 1)
    {
        // close log
        static_cast<WinConsole*>(console)->log("", WinConsole::no_log);
        cout << "log closed" << endl;
    }
    else if (s.words.size() == 3)
    {
        // open log
        WinConsole::logstyle style = WinConsole::no_log;
        if (s.words[1].s == "utf8")
        {
            style = WinConsole::utf8_log;
        }
        else if (s.words[1].s == "utf16")
        {
            style = WinConsole::utf16_log;
        }
        else if (s.words[1].s == "codepage")
        {
            style = WinConsole::codepage_log;
        }
        else
        {
            cout << "unknown log style" << endl;
        }
        if (!static_cast<WinConsole*>(console)->log(s.words[2].s, style))
        {
            cout << "failed to open log file" << endl;
        }
    }
}
#endif

void exec_putq(autocomplete::ACState& s)
{
    bool showActive = s.extractflag("-active");
    bool showAll = s.extractflag("-all");
    bool showCount = s.extractflag("-count");

    if (!showActive && !showAll && !showCount)
    {
        showCount = true;
    }

    xferq(PUT, s.words.size() > 1 ? atoi(s.words[1].s.c_str()) : -1, showActive, showAll, showCount);
}

void exec_getq(autocomplete::ACState& s)
{
    bool showActive = s.extractflag("-active");
    bool showAll = s.extractflag("-all");
    bool showCount = s.extractflag("-count");

    if (!showActive && !showAll && !showCount)
    {
        showCount = true;
    }

    xferq(GET, s.words.size() > 1 ? atoi(s.words[1].s.c_str()) : -1, showActive, showAll, showCount);
}

void exec_open(autocomplete::ACState& s)
{
    if (strstr(s.words[1].s.c_str(), "#F!") || strstr(s.words[1].s.c_str(), "folder/"))  // folder link indicator
    {
        if (!clientFolder)
        {
            using namespace mega;
#ifdef GFX_CLASS
            auto gfx = new GfxProc(::mega::make_unique<GFX_CLASS>());
            gfx->startProcessingThread();
#endif

            // create a new MegaClient with a different MegaApp to process callbacks
            // from the client logged into a folder. Reuse the waiter and httpio
            clientFolder = new MegaClient(new DemoAppFolder,
                                          client->waiter,
                                          client->httpio,
                #ifdef DBACCESS_CLASS
                                          new DBACCESS_CLASS(*startDir),
                #else
                                          NULL,
                #endif
                #ifdef GFX_CLASS
                                          gfx,
                #else
                                          NULL,
                #endif
                                          "Gk8DyQBS",
                                          "megacli_folder/" TOSTRING(MEGA_MAJOR_VERSION)
                                          "." TOSTRING(MEGA_MINOR_VERSION)
                                          "." TOSTRING(MEGA_MICRO_VERSION),
                                          2);
        }
        else
        {
            clientFolder->logout(false);
        }

        const char* authToken = nullptr;

        if (s.words.size() > 2)
            authToken = s.words[2].s.c_str();

        return clientFolder->app->login_result(clientFolder->folderaccess(s.words[1].s.c_str(), authToken));
    }
    else
    {
        cout << "Invalid folder link." << endl;
    }
}
#ifdef ENABLE_SYNC

void exec_syncrescan(autocomplete::ACState& s)
{
    handle backupId = 0;
    Base64::atob(s.words[2].s.c_str(), (byte*)&backupId, int(sizeof(backupId)));

    client->syncs.setSyncsNeedFullSync(true, backupId);
}

#endif

#ifdef USE_FILESYSTEM
void exec_lpwd(autocomplete::ACState& s)
{
    cout << fs::current_path().u8string() << endl;
}
#endif


void exec_test(autocomplete::ACState& s)
{
}

void exec_mfad(autocomplete::ACState& s)
{
    client->multifactorauthdisable(s.words[1].s.c_str());
}

void exec_mfac(autocomplete::ACState& s)
{
    string email;
    if (s.words.size() == 2)
    {
        email = s.words[1].s;
    }
    else
    {
        email = login.email;
    }

    client->multifactorauthcheck(email.c_str());
}

void exec_mfae(autocomplete::ACState& s)
{
    client->multifactorauthsetup();
}

void exec_login(autocomplete::ACState& s)
{
    //bool fresh = s.extractflag("-fresh");
    if (client->loggedin() == NOTLOGGEDIN)
    {
        if (s.words.size() > 1)
        {
            if ((s.words.size() == 2 || s.words.size() == 3) && s.words[1].s == "autoresume")
            {
                string filename = "megacli_autoresume_session" + (s.words.size() == 3 ? "_" + s.words[2].s : "");
                ifstream file(filename.c_str());
                string session;
                file >> session;
                if (file.is_open() && session.size())
                {
                    cout << "Resuming session..." << endl;
                    return client->login(Base64::atob(session));
                }
                cout << "Failed to get a valid session id from file " << filename << endl;
            }
            else if (strchr(s.words[1].s.c_str(), '@'))
            {
                login.reset();
                login.email = s.words[1].s;

                // full account login
                if (s.words.size() > 2)
                {
                    login.password = s.words[2].s;
                    cout << "Initiated login attempt..." << endl;
                }
                client->prelogin(login.email.c_str());
            }
            else
            {
                const char* ptr;
                if ((ptr = strchr(s.words[1].s.c_str(), '#')))  // folder link indicator
                {
                    const char *authKey = s.words.size() == 3 ? s.words[2].s.c_str() : nullptr;
                    return client->app->login_result(client->folderaccess(s.words[1].s.c_str(), authKey));
                }
                else
                {
                    return client->login(Base64::atob(s.words[1].s));
                }
            }
        }
        else
        {
            cout << "      login email [password]" << endl
                << "      login exportedfolderurl#key [authKey]" << endl
                << "      login session" << endl;
        }
    }
    else
    {
        cout << "Already logged in. Please log out first." << endl;
    }
}

void exec_begin(autocomplete::ACState& s)
{
    bool ephemeralPlusPlus = s.extractflag("-e++");
    if (s.words.size() == 1)
    {
        cout << "Creating ephemeral session..." << endl;
        pdf_to_import = true;
        client->createephemeral();
    }
    else if (s.words.size() == 2)   // resume session
    {
        if (ephemeralPlusPlus)
        {
            client->resumeephemeralPlusPlus(Base64::atob(s.words[1].s));
        }
        else
        {
            handle uh;
            byte pw[SymmCipher::KEYLENGTH];

            if (Base64::atob(s.words[1].s.c_str(), (byte*) &uh, MegaClient::USERHANDLE) == sizeof uh && Base64::atob(
                s.words[1].s.c_str() + 12, pw, sizeof pw) == sizeof pw)
            {
                client->resumeephemeral(uh, pw);
            }
            else
            {
                cout << "Malformed ephemeral session identifier." << endl;
            }
        }
    }
    else if (ephemeralPlusPlus && s.words.size() == 3)  // begin -e++ firstname lastname
    {
        cout << "Creating ephemeral session plus plus..." << endl;

        pdf_to_import = true;
        ephemeralFirstname = s.words[1].s;
        ephemeralLastName = s.words[2].s;
        client->createephemeralPlusPlus();
    }
}

void exec_mount(autocomplete::ACState& )
{
    listtrees();
}

void exec_share(autocomplete::ACState& s)
{
    bool writable = false;

    switch (s.words.size())
    {
    case 1:		// list all shares (incoming and outgoing)
    {
        TreeProcListOutShares listoutshares;

        cout << "Shared folders:" << endl;

        client->proctree(client->nodeByHandle(client->rootnodes.files), &listoutshares);
        client->proctree(client->nodeByHandle(client->rootnodes.inbox), &listoutshares);
        client->proctree(client->nodeByHandle(client->rootnodes.rubbish), &listoutshares);

        for (user_map::iterator uit = client->users.begin();
            uit != client->users.end(); uit++)
        {
            User* u = &uit->second;
            Node* n;

            if (u->show == VISIBLE && u->sharing.size())
            {
                cout << "From " << u->email << ":" << endl;

                for (handle_set::iterator sit = u->sharing.begin();
                    sit != u->sharing.end(); sit++)
                {
                    if ((n = client->nodebyhandle(*sit)))
                    {
                        cout << "\t" << n->displayname() << " ("
                            << getAccessLevelStr(n->inshare->access) << ")" << endl;
                    }
                }
            }
        }
    }
    break;

    case 2:	    // list all outgoing shares on this path
    case 3:	    // remove outgoing share to specified e-mail address
    case 4:	    // add outgoing share to specified e-mail address
    case 5:     // user specified a personal representation to appear as for the invitation
        if (Node* n = nodebypath(s.words[1].s.c_str()))
        {
            if (s.words.size() == 2)
            {
                listnodeshares(n);
            }
            else
            {
                accesslevel_t a = ACCESS_UNKNOWN;
                const char* personal_representation = NULL;
                if (s.words.size() > 3)
                {
                    if (s.words[3].s == "r" || s.words[3].s == "ro")
                    {
                        a = RDONLY;
                    }
                    else if (s.words[3].s == "rw")
                    {
                        a = RDWR;
                    }
                    else if (s.words[3].s == "full")
                    {
                        a = FULL;
                    }
                    else
                    {
                        cout << "Access level must be one of r, rw or full" << endl;

                        return;
                    }

                    if (s.words.size() > 4)
                    {
                        personal_representation = s.words[4].s.c_str();
                    }
                }

                client->setshare(n, s.words[2].s.c_str(), a, writable, personal_representation, gNextClientTag++, [](Error e, bool){
                    if (e)
                    {
                        cout << "Share creation/modification request failed (" << errorstring(e) << ")" << endl;
                    }
                    else
                    {
                        cout << "Share creation/modification succeeded." << endl;
                    }
                });
            }
        }
        else
        {
            cout << s.words[1].s << ": No such directory" << endl;
        }
        break;
    }
}

void exec_users(autocomplete::ACState& s)
{
    if (s.words.size() == 1)
    {
        for (user_map::iterator it = client->users.begin(); it != client->users.end(); it++)
        {
            if (it->second.email.size())
            {
                cout << "\t" << it->second.email;

                if (it->second.userhandle == client->me)
                {
                    cout << ", session user";
                }
                else if (it->second.show == VISIBLE)
                {
                    cout << ", visible";
                }
                else if (it->second.show == HIDDEN)
                {
                    cout << ", hidden";
                }
                else if (it->second.show == INACTIVE)
                {
                    cout << ", inactive";
                }
                else if (it->second.show == BLOCKED)
                {
                    cout << ", blocked";
                }
                else
                {
                    cout << ", unknown visibility (" << it->second.show << ")";
                }

                if (it->second.sharing.size())
                {
                    cout << ", sharing " << it->second.sharing.size() << " folder(s)";
                }

                if (it->second.pubk.isvalid())
                {
                    cout << ", public key cached";
                }

                if (it->second.mBizMode == BIZ_MODE_MASTER)
                {
                    cout << ", business master user";
                }
                else if (it->second.mBizMode == BIZ_MODE_SUBUSER)
                {
                    cout << ", business sub-user";
                }

                cout << endl;
            }
        }
    }
    else if (s.words.size() == 3 && s.words[2].s == "del")
    {
        client->removecontact(s.words[1].s.c_str(), HIDDEN);
    }
}

void exec_mkdir(autocomplete::ACState& s)
{
    bool allowDuplicate = s.extractflag("-allowduplicate");
    bool exactLeafName = s.extractflag("-exactleafname");

    if (s.words.size() > 1)
    {
        string newname;

        Node* n;
        if (exactLeafName)
        {
            n = client->nodeByHandle(cwd);
            newname = s.words[1].s;
        }
        else
        {
            n = nodebypath(s.words[1].s.c_str(), NULL, &newname);
        }

        if (n)
        {
            if (!client->checkaccess(n, RDWR))
            {
                cout << "Write access denied" << endl;

                return;
            }

            if (newname.size())
            {
                vector<NewNode> nn(1);
                client->putnodes_prepareOneFolder(&nn[0], newname);
                client->putnodes(n->nodeHandle(), NoVersioning, move(nn), nullptr, gNextClientTag++);
            }
            else if (allowDuplicate && n->parent && n->parent->nodehandle != UNDEF)
            {
                // the leaf name already exists and was returned in n
                auto leafname = s.words[1].s;
                auto pos = leafname.find_last_of("/");
                if (pos != string::npos) leafname.erase(0, pos + 1);
                vector<NewNode> nn(1);
                client->putnodes_prepareOneFolder(&nn[0], leafname);
                client->putnodes(n->parent->nodeHandle(), NoVersioning, move(nn), nullptr, gNextClientTag++);
            }
            else
            {
                cout << s.words[1].s << ": Path already exists" << endl;
            }
        }
        else
        {
            cout << s.words[1].s << ": Target path not found" << endl;
        }
    }
}

void exec_getfa(autocomplete::ACState& s)
{
    Node* n;
    int cancel = s.words.size() > 2 && s.words.back().s == "cancel";

    if (s.words.size() < 3)
    {
        n = client->nodeByHandle(cwd);
    }
    else if (!(n = nodebypath(s.words[2].s.c_str())))
    {
        cout << s.words[2].s << ": Path not found" << endl;
    }

    if (n)
    {
        int c = 0;
        fatype type;

        type = fatype(atoi(s.words[1].s.c_str()));

        if (n->type == FILENODE)
        {
            if (n->hasfileattribute(type))
            {
                client->getfa(n->nodehandle, &n->fileattrstring, n->nodekey(), type, cancel);
                c++;
            }
        }
        else
        {
            for (node_list::iterator it = n->children.begin(); it != n->children.end(); it++)
            {
                if ((*it)->type == FILENODE && (*it)->hasfileattribute(type))
                {
                    client->getfa((*it)->nodehandle, &(*it)->fileattrstring, (*it)->nodekey(), type, cancel);
                    c++;
                }
            }
        }

        cout << (cancel ? "Canceling " : "Fetching ") << c << " file attribute(s) of type " << type << "..." << endl;
    }
}

void exec_getua(autocomplete::ACState& s)
{
    User* u = NULL;

    if (s.words.size() == 3)
    {
        // get other user's attribute
        if (!(u = client->finduser(s.words[2].s.c_str())))
        {
            cout << "Retrieving user attribute for unknown user: " << s.words[2].s << endl;
            client->getua(s.words[2].s.c_str(), User::string2attr(s.words[1].s.c_str()));
            return;
        }
    }
    else if (s.words.size() != 2)
    {
        cout << "      getua attrname [email]" << endl;
        return;
    }

    if (!u)
    {
        // get logged in user's attribute
        if (!(u = client->ownuser()))
        {
            cout << "Must be logged in to query own attributes." << endl;
            return;
        }
    }

    if (s.words[1].s == "pubk")
    {
        client->getpubkey(u->uid.c_str());
        return;
    }

    client->getua(u, User::string2attr(s.words[1].s.c_str()));
}

void exec_putua(autocomplete::ACState& s)
{

    if (!client->loggedin())
    {
        cout << "Must be logged in to set user attributes." << endl;
        return;
    }

    attr_t attrtype = User::string2attr(s.words[1].s.c_str());
    if (attrtype == ATTR_UNKNOWN)
    {
        cout << "Attribute not recognized" << endl;
        return;
    }

    if (s.words.size() == 2)
    {
        // delete attribute
        client->putua(attrtype);

        return;
    }
    else if (s.words.size() == 3)
    {
        if (s.words[2].s == "del")
        {
            client->putua(attrtype);

            return;
        }
    }
    else if (s.words.size() == 4)
    {
        if (s.words[2].s == "set")
        {
            client->putua(attrtype, (const byte*)s.words[3].s.c_str(), unsigned(s.words[3].s.size()));
            return;
        }
        else if (s.words[2].s == "set64")
        {
            int len = int(s.words[3].s.size() * 3 / 4 + 3);
            byte *value = new byte[len];
            int valuelen = Base64::atob(s.words[3].s.data(), value, len);
            client->putua(attrtype, value, valuelen);
            delete [] value;
            return;
        }
        else if (s.words[2].s == "load")
        {
            string data;
            auto localpath = localPathArg(s.words[3].s);

            if (loadfile(localpath, &data))
            {
                client->putua(attrtype, (const byte*) data.data(), unsigned(data.size()));
            }
            else
            {
                cout << "Cannot read " << s.words[3].s << endl;
            }

            return;
        }
    }
    else if (s.words.size() == 5)
    {
        if (s.words[2].s == "map")  // putua <attrtype> map <attrKey> <attrValue>
        {
            if (attrtype == ATTR_DEVICE_NAMES
                    || attrtype == ATTR_DRIVE_NAMES
                    || attrtype == ATTR_ALIAS)
            {
                std::string key = s.words[3].s;
                std::string value = Base64::btoa(s.words[4].s);
                string_map attrMap;
                attrMap[key] = value;

                std::unique_ptr<TLVstore> tlv;

                User *ownUser = client->finduser(client->me);
                const std::string *oldValue = ownUser->getattr(attrtype);
                if (!oldValue)  // attr doesn't exist -> create it
                {
                    tlv.reset(new TLVstore());
                    tlv->set(key, value);
                }
                else if (!ownUser->isattrvalid(attrtype)) // not fetched yet or outdated
                {
                    cout << "User attribute is versioned (need to know current version first). ";
                    cout << "Fetch the attribute first" << endl;
                    return;
                }
                else
                {
                    tlv.reset(TLVstore::containerToTLVrecords(oldValue, &client->key));

                    if (!User::mergeUserAttribute(attrtype, attrMap, *tlv.get()))
                    {
                        cout << "Failed to merge with existing values" << endl;
                        return;
                    }
                }

                // serialize and encrypt the TLV container
                std::unique_ptr<std::string> container(tlv->tlvRecordsToContainer(client->rng, &client->key));
                client->putua(attrtype, (byte *)container->data(), unsigned(container->size()));

                return;
            }
        }
    }
}

#ifdef DEBUG
void exec_delua(autocomplete::ACState& s)
{
    client->delua(s.words[1].s.c_str());
}
#endif

void exec_pause(autocomplete::ACState& s)
{
    bool getarg = false, putarg = false, hardarg = false, statusarg = false;

    for (size_t i = s.words.size(); --i; )
    {
        if (s.words[i].s == "get")
        {
            getarg = true;
        }
        if (s.words[i].s == "put")
        {
            putarg = true;
        }
        if (s.words[i].s == "hard")
        {
            hardarg = true;
        }
        if (s.words[i].s == "status")
        {
            statusarg = true;
        }
    }

    if (statusarg)
    {
        if (!hardarg && !getarg && !putarg)
        {
            if (!client->xferpaused[GET] && !client->xferpaused[PUT])
            {
                cout << "Transfers not paused at the moment." << endl;
            }
            else
            {
                if (client->xferpaused[GET])
                {
                    cout << "GETs currently paused." << endl;
                }
                if (client->xferpaused[PUT])
                {
                    cout << "PUTs currently paused." << endl;
                }
            }
        }
        return;
    }

    if (!getarg && !putarg)
    {
        getarg = true;
        putarg = true;
    }

    DBTableTransactionCommitter committer(client->tctable);

    if (getarg)
    {
        client->pausexfers(GET, client->xferpaused[GET] ^= true, hardarg, committer);
        if (client->xferpaused[GET])
        {
            cout << "GET transfers paused. Resume using the same command." << endl;
        }
        else
        {
            cout << "GET transfers unpaused." << endl;
        }
    }

    if (putarg)
    {
        client->pausexfers(PUT, client->xferpaused[PUT] ^= true, hardarg, committer);
        if (client->xferpaused[PUT])
        {
            cout << "PUT transfers paused. Resume using the same command." << endl;
        }
        else
        {
            cout << "PUT transfers unpaused." << endl;
        }
    }
}

void exec_debug(autocomplete::ACState& s)
{
    if (s.extractflag("-off"))
    {
        SimpleLogger::setLogLevel(logWarning);
        gLogger.logToConsole = false;
        gLogger.mLogFile.close();
    }
    if (s.extractflag("-on"))
    {
        SimpleLogger::setLogLevel(logDebug);
    }
    if (s.extractflag("-verbose"))
    {
        SimpleLogger::setLogLevel(logMax);
    }
    if (s.extractflag("-console"))
    {
        gLogger.logToConsole = true;

    }
    if (s.extractflag("-noconsole"))
    {
        gLogger.logToConsole = false;
    }
    if (s.extractflag("-nofile"))
    {
        gLogger.mLogFile.close();
    }
    string filename;
    if (s.extractflagparam("-file", filename))
    {
        gLogger.mLogFile.close();
        if (!filename.empty())
        {
            gLogger.mLogFile.open(filename.c_str());
            if (gLogger.mLogFile.is_open())
            {
                gLogger.mLogFileName = filename;

            }
            else
            {
                cout << "Log file open failed: '" << filename << "'" << endl;
            }
        }
    }
#ifdef USE_ROTATIVEPERFORMANCELOGGER
    string rpl_filename;
    string rpl_toconsole;
    if (s.extractflagparam("-rotative_performance_logger_file", rpl_filename))
    {
        bool toconsole = s.extractflag("-rotative_performance_logger_toconsole");

        bool exerciseOutput = s.extractflag("-rotative_performance_logger_exerciseOutput");

        // singletons...
        RotativePerformanceLogger::Instance().initialize(".", rpl_filename.c_str(), toconsole);

        if (exerciseOutput)
        {
            // two competing threads, both logging, so we're not just paused during gzipping

            new std::thread([](){
                std::map<long, int> fps;

                auto start = std::chrono::high_resolution_clock::now();
                while (std::chrono::duration_cast<std::chrono::seconds>(std::chrono::high_resolution_clock::now() - start).count() < 10)
                {
                    LOG_info << "Logging from thread 1" ;
                    fps[long(m_time())]++;
                    std::this_thread::sleep_for(std::chrono::milliseconds(1000/30));
                }
                auto cl = conlock(cout);
                cl << "thread 1:";
                for (auto& n : fps) cl << " " << n.second;
                cl << "\n";
            });


            new std::thread([](){
                std::map<long, int> fps;

                auto start = std::chrono::high_resolution_clock::now();
                while (std::chrono::duration_cast<std::chrono::seconds>(std::chrono::high_resolution_clock::now() - start).count() < 10)
                {
                    LOG_info << "Logging from thread 2" ;
                    fps[long(m_time())]++;
                    std::this_thread::sleep_for(std::chrono::milliseconds(1000/30));
                }
                auto cl = conlock(cout);
                cl << "thread 2:";
                for (auto& n : fps) cl << " " << n.second;
                cl << "\n";
            });

            std::this_thread::sleep_for(std::chrono::milliseconds(2000));
            string dm(99999999, 'x');
            for (int i = 0 ; i < 30 ; i++)
            {
                LOG_err << DirectMessage(dm.c_str());
            }


        }

    }
#endif


    cout << "Debug level set to " << SimpleLogger::logCurrentLevel << endl;
    cout << "Log to console: " << (gLogger.logToConsole ? "on" : "off") << endl;
    cout << "Log to file: " << (gLogger.mLogFile.is_open() ? gLogger.mLogFileName : "<off>") << endl;

}

#if defined(WIN32) && defined(NO_READLINE)
void exec_clear(autocomplete::ACState& s)
{
    static_cast<WinConsole*>(console)->clearScreen();
}
#endif

void exec_retry(autocomplete::ACState& s)
{
    if (client->abortbackoff())
    {
        cout << "Retrying..." << endl;
    }
    else
    {
        cout << "No failed request pending." << endl;
    }
}

void exec_recon(autocomplete::ACState& s)
{
    cout << "Closing all open network connections..." << endl;

    client->disconnect();
}

void exec_email(autocomplete::ACState& s)
{
    if (s.words.size() == 1)
    {
        User *u = client->finduser(client->me);
        if (u)
        {
            cout << "Your current email address is " << u->email << endl;
        }
        else
        {
            cout << "Please, login first" << endl;
        }
    }
    else if (s.words.size() == 2)
    {
        if (s.words[1].s.find("@") != string::npos)    // get change email link
        {
            client->getemaillink(s.words[1].s.c_str());
        }
        else    // confirm change email link
        {
            string link = s.words[1].s;

            size_t pos = link.find(MegaClient::verifyLinkPrefix());
            if (pos == link.npos)
            {
                cout << "Invalid email change link." << endl;
                return;
            }

            changecode.assign(link.substr(pos + strlen(MegaClient::verifyLinkPrefix())));
            client->queryrecoverylink(changecode.c_str());
        }
    }
}

#ifdef ENABLE_CHAT
void exec_chatc(autocomplete::ACState& s)
{
    size_t wordscount = s.words.size();
    if (wordscount < 2 || wordscount == 3)
    {
        cout << "Invalid syntax to create chatroom" << endl;
        cout << "      chatc group [email ro|sta|mod]* " << endl;
        return;
    }

    int group = atoi(s.words[1].s.c_str());
    if (group != 0 && group != 1)
    {
        cout << "Invalid syntax to create chatroom" << endl;
        cout << "      chatc group [email ro|sta|mod]* " << endl;
        return;
    }

    unsigned parseoffset = 2;
    if (((wordscount - parseoffset) % 2) == 0)
    {
        if (!group && (wordscount - parseoffset) != 2)
        {
            cout << "Peer to peer chats must have only one peer" << endl;
            return;
        }

        userpriv_vector *userpriv = new userpriv_vector;

        unsigned numUsers = 0;
        while ((numUsers + 1) * 2 + parseoffset <= wordscount)
        {
            string email = s.words[numUsers * 2 + parseoffset].s;
            User *u = client->finduser(email.c_str(), 0);
            if (!u)
            {
                cout << "User not found: " << email << endl;
                delete userpriv;
                return;
            }

            string privstr = s.words[numUsers * 2 + parseoffset + 1].s;
            privilege_t priv;
            if (!group) // 1:1 chats enforce peer to be moderator
            {
                priv = PRIV_MODERATOR;
            }
            else
            {
                if (privstr == "ro")
                {
                    priv = PRIV_RO;
                }
                else if (privstr == "sta")
                {
                    priv = PRIV_STANDARD;
                }
                else if (privstr == "mod")
                {
                    priv = PRIV_MODERATOR;
                }
                else
                {
                    cout << "Unknown privilege for " << email << endl;
                    delete userpriv;
                    return;
                }
            }

            userpriv->push_back(userpriv_pair(u->userhandle, priv));
            numUsers++;
        }

        client->createChat(group, false, userpriv);
        delete userpriv;
    }
}

void exec_chati(autocomplete::ACState& s)
{
    if (s.words.size() >= 4 && s.words.size() <= 7)
    {
        handle chatid;
        Base64::atob(s.words[1].s.c_str(), (byte*)&chatid, MegaClient::CHATHANDLE);

        string email = s.words[2].s;
        User *u = client->finduser(email.c_str(), 0);
        if (!u)
        {
            cout << "User not found: " << email << endl;
            return;
        }

        string privstr = s.words[3].s;
        privilege_t priv;
        if (privstr == "ro")
        {
            priv = PRIV_RO;
        }
        else if (privstr == "sta")
        {
            priv = PRIV_STANDARD;
        }
        else if (privstr == "mod")
        {
            priv = PRIV_MODERATOR;
        }
        else
        {
            cout << "Unknown privilege for " << email << endl;
            return;
        }

        string title;
        string unifiedKey;
        if (s.words.size() == 5)
        {
            unifiedKey = s.words[4].s;
        }
        else if (s.words.size() >= 6 && s.words[4].s == "t")
        {
            title = s.words[5].s;
            if (s.words.size() == 7)
            {
                unifiedKey = s.words[6].s;
            }
        }
        const char *t = !title.empty() ? title.c_str() : NULL;
        const char *uk = !unifiedKey.empty() ? unifiedKey.c_str() : NULL;

        client->inviteToChat(chatid, u->userhandle, priv, uk, t);
        return;
    }
}

void exec_chatr(autocomplete::ACState& s)
{
    if (s.words.size() > 1 && s.words.size() < 4)
    {
        handle chatid;
        Base64::atob(s.words[1].s.c_str(), (byte*)&chatid, MegaClient::CHATHANDLE);

        if (s.words.size() == 2)
        {
            client->removeFromChat(chatid, client->me);
            return;
        }
        else if (s.words.size() == 3)
        {
            string email = s.words[2].s;
            User *u = client->finduser(email.c_str(), 0);
            if (!u)
            {
                cout << "User not found: " << email << endl;
                return;
            }

            client->removeFromChat(chatid, u->userhandle);
            return;
        }
    }
}

void exec_chatu(autocomplete::ACState& s)
{
    handle chatid;
    Base64::atob(s.words[1].s.c_str(), (byte*)&chatid, MegaClient::CHATHANDLE);

    client->getUrlChat(chatid);
}

void exec_chata(autocomplete::ACState& s)
{
    handle chatid;
    Base64::atob(s.words[1].s.c_str(), (byte*)&chatid, MegaClient::CHATHANDLE);
    bool archive = (s.words[2].s == "1");
    if (!archive && (s.words[2].s != "0"))
    {
        cout << "Use 1 or 0 to archive/unarchive chats" << endl;
        return;
    }

    client->archiveChat(chatid, archive);
}

void exec_chats(autocomplete::ACState& s)
{
    if (s.words.size() == 1)
    {
        textchat_map::iterator it;
        for (it = client->chats.begin(); it != client->chats.end(); it++)
        {
            DemoApp::printChatInformation(it->second);
        }
        return;
    }
    if (s.words.size() == 2)
    {
        handle chatid;
        Base64::atob(s.words[1].s.c_str(), (byte*)&chatid, MegaClient::CHATHANDLE);

        textchat_map::iterator it = client->chats.find(chatid);
        if (it == client->chats.end())
        {
            cout << "Chatid " << s.words[1].s.c_str() << " not found" << endl;
            return;
        }

        DemoApp::printChatInformation(it->second);
        return;
    }
}

void exec_chatl(autocomplete::ACState& s)
{
    handle chatid;
    Base64::atob(s.words[1].s.c_str(), (byte*) &chatid, MegaClient::CHATHANDLE);
    bool delflag = (s.words.size() == 3 && s.words[2].s == "del");
    bool createifmissing = s.words.size() == 2 || (s.words.size() == 3 && s.words[2].s != "query");

    client->chatlink(chatid, delflag, createifmissing);
}
#endif

void exec_reset(autocomplete::ACState& s)
{
    if (client->loggedin() != NOTLOGGEDIN)
    {
        cout << "You're logged in. Please, logout first." << endl;
    }
    else if (s.words.size() == 2 ||
        (s.words.size() == 3 && (hasMasterKey = (s.words[2].s == "mk"))))
    {
        recoveryemail = s.words[1].s;
        client->getrecoverylink(recoveryemail.c_str(), hasMasterKey);
    }
    else
    {
        cout << "      reset email [mk]" << endl;
    }
}

void exec_clink(autocomplete::ACState& s)
{
    bool renew = false;
    if (s.words.size() == 1 || (s.words.size() == 2 && (renew = s.words[1].s == "renew")))
    {
        client->contactlinkcreate(renew);
    }
    else if ((s.words.size() == 3) && (s.words[1].s == "query"))
    {
        handle clink = UNDEF;
        Base64::atob(s.words[2].s.c_str(), (byte*)&clink, MegaClient::CONTACTLINKHANDLE);

        client->contactlinkquery(clink);

    }
    else if (((s.words.size() == 3) || (s.words.size() == 2)) && (s.words[1].s == "del"))
    {
        handle clink = UNDEF;

        if (s.words.size() == 3)
        {
            Base64::atob(s.words[2].s.c_str(), (byte*)&clink, MegaClient::CONTACTLINKHANDLE);
        }

        client->contactlinkdelete(clink);
    }
}

void exec_apiurl(autocomplete::ACState& s)
{
    if (s.words.size() == 1)
    {
        cout << "Current APIURL = " << client->httpio->APIURL << endl;
        cout << "Current disablepkp = " << (client->httpio->disablepkp ? "true" : "false") << endl;
    }
    else if (client->loggedin() != NOTLOGGEDIN)
    {
        cout << "You must not be logged in, to change APIURL" << endl;
    }
    else if (s.words.size() == 3 || s.words.size() == 2)
    {
        if (s.words[1].s.size() < 8 || s.words[1].s.substr(0, 8) != "https://")
        {
            s.words[1].s = "https://" + s.words[1].s;
        }
        if (s.words[1].s.empty() || s.words[1].s[s.words[1].s.size() - 1] != '/')
        {
            s.words[1].s += '/';
        }
        client->httpio->APIURL = s.words[1].s;
        if (s.words.size() == 3)
        {
            client->httpio->disablepkp = s.words[2].s == "true";
        }
    }
}

void exec_passwd(autocomplete::ACState& s)
{
    if (client->loggedin() != NOTLOGGEDIN)
    {
        setprompt(NEWPASSWORD);
    }
    else
    {
        cout << "Not logged in." << endl;
    }
}

void exec_putbps(autocomplete::ACState& s)
{
    if (s.words.size() > 1)
    {
        if (s.words[1].s == "auto")
        {
            client->putmbpscap = -1;
        }
        else if (s.words[1].s == "none")
        {
            client->putmbpscap = 0;
        }
        else
        {
            int t = atoi(s.words[1].s.c_str());

            if (t > 0)
            {
                client->putmbpscap = t;
            }
            else
            {
                cout << "      putbps [limit|auto|none]" << endl;
                return;
            }
        }
    }

    cout << "Upload speed limit set to ";

    if (client->putmbpscap < 0)
    {
        cout << "AUTO (approx. 90% of your available bandwidth)" << endl;
    }
    else if (!client->putmbpscap)
    {
        cout << "NONE" << endl;
    }
    else
    {
        cout << client->putmbpscap << " byte(s)/second" << endl;
    }
}

void exec_invite(autocomplete::ACState& s)
{
    if (client->loggedin() != FULLACCOUNT)
    {
        cout << "Not logged in." << endl;
    }
    else
    {
        if (client->ownuser()->email.compare(s.words[1].s))
        {
            int delflag = s.words.size() == 3 && s.words[2].s == "del";
            int rmd = s.words.size() == 3 && s.words[2].s == "rmd";
            int clink = s.words.size() == 4 && s.words[2].s == "clink";
            if (s.words.size() == 2 || s.words.size() == 3 || s.words.size() == 4)
            {
                if (delflag || rmd)
                {
                    client->setpcr(s.words[1].s.c_str(), delflag ? OPCA_DELETE : OPCA_REMIND);
                }
                else
                {
                    handle contactLink = UNDEF;
                    if (clink)
                    {
                        Base64::atob(s.words[3].s.c_str(), (byte*)&contactLink, MegaClient::CONTACTLINKHANDLE);
                    }

                    // Original email is not required, but can be used if this account has multiple email addresses associated,
                    // to have the invite come from a specific email
                    client->setpcr(s.words[1].s.c_str(), OPCA_ADD, "Invite from MEGAcli", s.words.size() == 3 ? s.words[2].s.c_str() : NULL, contactLink);
                }
            }
            else
            {
                cout << "      invite dstemail [origemail|del|rmd|clink <link>]" << endl;
            }
        }
        else
        {
            cout << "Cannot send invitation to your own user" << endl;
        }
    }
}

void exec_signup(autocomplete::ACState& s)
{
    if (s.words.size() == 2)
    {
        const char* ptr = s.words[1].s.c_str();
        const char* tptr;

        if ((tptr = strstr(ptr, "confirm")))
        {
            ptr = tptr + 7;

            std::string code = Base64::atob(std::string(ptr));
            if (code.find("ConfirmCodeV2") != string::npos)
            {
                size_t posEmail = 13 + 15;
                size_t endEmail = code.find("\t", posEmail);
                if (endEmail != string::npos)
                {
                    signupemail = code.substr(posEmail, endEmail - posEmail);
                    signupname = code.substr(endEmail + 1, code.size() - endEmail - 9);

                    if (client->loggedin() == FULLACCOUNT)
                    {
                        cout << "Already logged in." << endl;
                    }
                    else    // not-logged-in / ephemeral account / partially confirmed
                    {
                        client->confirmsignuplink2((const byte*)code.data(), unsigned(code.size()));
                    }
                }
            }
            else
            {
                cout << "Received argument was not a confirmation link." << endl;
            }
        }
        else
        {
            cout << "New accounts must follow registration flow v2. Old flow is not supported anymore." << endl;
        }
    }
    else if (s.words.size() == 3)
    {
        switch (client->loggedin())
        {
        case FULLACCOUNT:
            cout << "Already logged in." << endl;
            break;

        case CONFIRMEDACCOUNT:
            cout << "Current account already confirmed." << endl;
            break;

        case EPHEMERALACCOUNT:
        case EPHEMERALACCOUNTPLUSPLUS:
            if (s.words[1].s.find('@') + 1 && s.words[1].s.find('.') + 1)
            {
                signupemail = s.words[1].s;
                signupname = s.words[2].s;

                cout << endl;
                setprompt(NEWPASSWORD);
            }
            else
            {
                cout << "Please enter a valid e-mail address." << endl;
            }
            break;

        case NOTLOGGEDIN:
            cout << "Please use the begin command to commence or resume the ephemeral session to be upgraded." << endl;
        }
    }
}

void exec_cancelsignup(autocomplete::ACState& s)
{
    client->cancelsignup();
}

void exec_whoami(autocomplete::ACState& s)
{
    if (client->loggedin() == NOTLOGGEDIN)
    {
        cout << "Not logged in." << endl;
    }
    else
    {
        User* u;

        if ((u = client->finduser(client->me)))
        {
            cout << "Account e-mail: " << u->email << " handle: " << Base64Str<MegaClient::USERHANDLE>(client->me) << endl;
            if (client->signkey)
            {
                string pubKey((const char *)client->signkey->pubKey, EdDSA::PUBLIC_KEY_LENGTH);
                cout << "Credentials: " << AuthRing::fingerprint(pubKey, true) << endl;
            }
        }

        bool storage = s.extractflag("-storage");
        bool transfer = s.extractflag("-transfer");
        bool pro = s.extractflag("-pro");
        bool transactions = s.extractflag("-transactions");
        bool purchases = s.extractflag("-purchases");
        bool sessions = s.extractflag("-sessions");

        bool all = !storage && !transfer && !pro && !transactions && !purchases && !sessions;

        cout << "Retrieving account status..." << endl;

        client->getaccountdetails(account, all || storage, all || transfer, all || pro, all || transactions, all || purchases, all || sessions);
    }
}

void exec_verifycredentials(autocomplete::ACState& s)
{
    User* u = nullptr;
    if (s.words.size() == 2 && (s.words[1].s == "show" || s.words[1].s == "status"))
    {
        u = client->finduser(client->me);
    }
    else if (s.words.size() == 3)
    {
        u = client->finduser(s.words[2].s.c_str());
    }
    else
    {
        cout << "      credentials show|status|verify|reset [email]" << endl;
        return;
    }

    if (!u)
    {
        cout << "Invalid user" << endl;
        return;
    }

    if (s.words[1].s == "show")
    {
        if (u->isattrvalid(ATTR_ED25519_PUBK))
        {
            cout << "Credentials: " << AuthRing::fingerprint(*u->getattr(ATTR_ED25519_PUBK), true) << endl;
        }
        else
        {
            cout << "Fetching singing key... " << endl;
            client->getua(u->uid.c_str(), ATTR_ED25519_PUBK);
        }
    }
    else if (s.words[1].s == "status")
    {
        handle uh = s.words.size() == 3 ? u->userhandle : UNDEF;
        printAuthringInformation(uh);
    }
    else if (s.words[1].s == "verify")
    {
        error e;
        if ((e = client->verifyCredentials(u->userhandle)))
        {
            cout << "Verification failed. Error: " << errorstring(e) << endl;
            return;
        }
    }
    else if (s.words[1].s == "reset")
    {
        error e;
        if ((e = client->resetCredentials(u->userhandle)))
        {
            cout << "Reset verification failed. Error: " << errorstring(e) << endl;
            return;
        }
    }
}

void exec_export(autocomplete::ACState& s)
{
    void exportnode_result(Error e, handle h, handle ph);

    Node* n;
    int deltmp = 0;
    int etstmp = 0;

    bool writable = s.extractflag("-writable");
    bool megaHosted = s.extractflag("-mega-hosted");


    if ((n = nodebypath(s.words[1].s.c_str())))
    {
        if (s.words.size() > 2)
        {
            deltmp = (s.words[2].s == "del");
            if (!deltmp)
            {
                etstmp = atoi(s.words[2].s.c_str());
            }
        }


        cout << "Exporting..." << endl;

        error e;
        if ((e = client->exportnode(n, deltmp, etstmp, writable, megaHosted, gNextClientTag++, [](Error e, handle h, handle ph){
            exportnode_result(e, h, ph);
        })))
        {
            cout << s.words[1].s << ": Export rejected (" << errorstring(e) << ")" << endl;
        }
    }
    else
    {
        cout << s.words[1].s << ": Not found" << endl;
    }
}

void exec_import(autocomplete::ACState& s)
{
    handle ph = UNDEF;
    byte key[FILENODEKEYLENGTH];
    error e = client->parsepubliclink(s.words[1].s.c_str(), ph, key, false);
    if (e == API_OK)
    {
        cout << "Opening link..." << endl;
        client->openfilelink(ph, key);
    }
    else
    {
        cout << "Malformed link. Format: Exported URL or fileid#filekey" << endl;
    }
}

void exec_folderlinkinfo(autocomplete::ACState& s)
{
    publiclink = s.words[1].s;

    handle ph = UNDEF;
    byte folderkey[SymmCipher::KEYLENGTH];
    if (client->parsepubliclink(publiclink.c_str(), ph, folderkey, true) == API_OK)
    {
        cout << "Loading public folder link info..." << endl;
        client->getpubliclinkinfo(ph);
    }
    else
    {
        cout << "Malformed link: " << publiclink << endl;
    }
}

void exec_reload(autocomplete::ACState& s)
{
    cout << "Reloading account..." << endl;

    bool nocache = false;
    if (s.words.size() == 2 && s.words[1].s == "nocache")
    {
        nocache = true;
    }

    cwd = NodeHandle();
    client->cachedscsn = UNDEF;
    client->fetchnodes(nocache);
}

void exec_logout(autocomplete::ACState& s)
{
    cout << "Logging off..." << endl;

    bool keepSyncConfigs = s.extractflag("-keepsyncconfigs");

    cwd = NodeHandle();
    client->logout(keepSyncConfigs);

    if (clientFolder)
    {
        clientFolder->logout(keepSyncConfigs);
        delete clientFolder;
        clientFolder = NULL;
    }

    ephemeralFirstname.clear();
    ephemeralLastName.clear();
}

#ifdef ENABLE_CHAT
void exec_chatga(autocomplete::ACState& s)
{
    handle chatid;
    Base64::atob(s.words[1].s.c_str(), (byte*) &chatid, MegaClient::CHATHANDLE);

    handle nodehandle = 0; // make sure top two bytes are 0
    Base64::atob(s.words[2].s.c_str(), (byte*) &nodehandle, MegaClient::NODEHANDLE);

    const char *uid = s.words[3].s.c_str();

    client->grantAccessInChat(chatid, nodehandle, uid);
}

void exec_chatra(autocomplete::ACState& s)
{
    handle chatid;
    Base64::atob(s.words[1].s.c_str(), (byte*)&chatid, MegaClient::CHATHANDLE);

    handle nodehandle = 0; // make sure top two bytes are 0
    Base64::atob(s.words[2].s.c_str(), (byte*)&nodehandle, MegaClient::NODEHANDLE);

    const char *uid = s.words[3].s.c_str();

    client->removeAccessInChat(chatid, nodehandle, uid);
}

void exec_chatst(autocomplete::ACState& s)
{
    handle chatid;
    Base64::atob(s.words[1].s.c_str(), (byte*)&chatid, MegaClient::CHATHANDLE);

    if (s.words.size() == 2)  // empty title / remove title
    {
        client->setChatTitle(chatid, "");
    }
    else if (s.words.size() == 3)
    {
        client->setChatTitle(chatid, s.words[2].s.c_str());
    }
}

void exec_chatpu(autocomplete::ACState& s)
{
    client->getChatPresenceUrl();
}

void exec_chatup(autocomplete::ACState& s)
{
    handle chatid;
    Base64::atob(s.words[1].s.c_str(), (byte*)&chatid, MegaClient::CHATHANDLE);

    handle uh;
    Base64::atob(s.words[2].s.c_str(), (byte*)&uh, MegaClient::USERHANDLE);

    string privstr = s.words[3].s;
    privilege_t priv;
    if (privstr == "ro")
    {
        priv = PRIV_RO;
    }
    else if (privstr == "sta")
    {
        priv = PRIV_STANDARD;
    }
    else if (privstr == "mod")
    {
        priv = PRIV_MODERATOR;
    }
    else
    {
        cout << "Unknown privilege for " << s.words[2].s << endl;
        return;
    }

    client->updateChatPermissions(chatid, uh, priv);
}

void exec_chatlu(autocomplete::ACState& s)
{
    handle publichandle = 0;
    Base64::atob(s.words[1].s.c_str(), (byte*)&publichandle, MegaClient::CHATLINKHANDLE);

    client->chatlinkurl(publichandle);
}

void exec_chatsm(autocomplete::ACState& s)
{
    handle chatid;
    Base64::atob(s.words[1].s.c_str(), (byte*)&chatid, MegaClient::CHATHANDLE);

    const char *title = (s.words.size() == 3) ? s.words[2].s.c_str() : NULL;
    client->chatlinkclose(chatid, title);
}

void exec_chatlj(autocomplete::ACState& s)
{
    handle publichandle = 0;
    Base64::atob(s.words[1].s.c_str(), (byte*)&publichandle, MegaClient::CHATLINKHANDLE);

    client->chatlinkjoin(publichandle, s.words[2].s.c_str());
}

void exec_chatcp(autocomplete::ACState& s)
{
    bool meeting = s.extractflag("-meeting");
    size_t wordscount = s.words.size();
    userpriv_vector *userpriv = new userpriv_vector;
    string_map *userkeymap = new string_map;
    string mownkey = s.words[1].s;
    unsigned parseoffset = 2;
    const char *title = NULL;

    if (wordscount >= 4)
    {
        if (s.words[2].s == "t")
        {
            if (s.words[3].s.empty())
            {
                cout << "Title cannot be set to empty string" << endl;
                delete userpriv;
                delete userkeymap;
                return;
            }
            title = s.words[3].s.c_str();
            parseoffset = 4;
        }

        if (((wordscount - parseoffset) % 3) != 0)
        {
            cout << "Invalid syntax to create chatroom" << endl;
            cout << "      chatcp mownkey [t title64] [email ro|sta|mod unifiedkey]* " << endl;
            delete userpriv;
            delete userkeymap;
            return;
        }

        unsigned numUsers = 0;
        while ((numUsers + 1) * 3 + parseoffset <= wordscount)
        {
            string email = s.words[numUsers * 3 + parseoffset].s;
            User *u = client->finduser(email.c_str(), 0);
            if (!u)
            {
                cout << "User not found: " << email << endl;
                delete userpriv;
                delete userkeymap;
                return;
            }

            string privstr = s.words[numUsers * 3 + parseoffset + 1].s;
            privilege_t priv;
            if (privstr == "ro")
            {
                priv = PRIV_RO;
            }
            else if (privstr == "sta")
            {
                priv = PRIV_STANDARD;
            }
            else if (privstr == "mod")
            {
                priv = PRIV_MODERATOR;
            }
            else
            {
                cout << "Unknown privilege for " << email << endl;
                delete userpriv;
                delete userkeymap;
                return;
            }
            userpriv->push_back(userpriv_pair(u->userhandle, priv));
            string unifiedkey = s.words[numUsers * 3 + parseoffset + 2].s;
            char uhB64[12];
            Base64::btoa((byte *)&u->userhandle, MegaClient::USERHANDLE, uhB64);
            uhB64[11] = '\0';
            userkeymap->insert(std::pair<string, string>(uhB64, unifiedkey));
            numUsers++;
        }
    }
    char ownHandleB64[12];
    Base64::btoa((byte *)&client->me, MegaClient::USERHANDLE, ownHandleB64);
    ownHandleB64[11] = '\0';
    userkeymap->insert(std::pair<string, string>(ownHandleB64, mownkey));
    client->createChat(true, true, userpriv, userkeymap, title, meeting);
    delete userpriv;
    delete userkeymap;
}
#endif

void exec_cancel(autocomplete::ACState& s)
{
    if (client->loggedin() != FULLACCOUNT)
    {
        cout << "Please, login into your account first." << endl;
        return;
    }

    if (s.words.size() == 1)  // get link
    {
        User *u = client->finduser(client->me);
        if (!u)
        {
            cout << "Error retrieving logged user." << endl;
            return;
        }
        client->getcancellink(u->email.c_str());
    }
    else if (s.words.size() == 2) // link confirmation
    {
        string link = s.words[1].s;

        size_t pos = link.find(MegaClient::cancelLinkPrefix());
        if (pos == link.npos)
        {
            cout << "Invalid cancellation link." << endl;
            return;
        }

        client->confirmcancellink(link.substr(pos + strlen(MegaClient::cancelLinkPrefix())).c_str());
    }
}

void exec_alerts(autocomplete::ACState& s)
{
    bool shownew = false, showold = false;
    size_t showN = 0;
    if (s.words.size() == 1)
    {
        shownew = showold = true;
    }
    else if (s.words.size() == 2)
    {
        if (s.words[1].s == "seen")
        {
            client->useralerts.acknowledgeAll();
            return;
        }
        else if (s.words[1].s == "notify")
        {
            notifyAlerts = !notifyAlerts;
            cout << "notification of alerts is now " << (notifyAlerts ? "on" : "off") << endl;
            return;
        }
        else if (s.words[1].s == "old")
        {
            showold = true;
        }
        else if (s.words[1].s == "new")
        {
            shownew = true;
        }
        else if (s.words[1].s == "test_reminder")
        {
            client->useralerts.add(new UserAlert::PaymentReminder(time(NULL) - 86000*3 /2, client->useralerts.nextId()));
        }
        else if (s.words[1].s == "test_payment")
        {
            client->useralerts.add(new UserAlert::Payment(true, 1, time(NULL) + 86000 * 1, client->useralerts.nextId()));
        }
        else if (atoi(s.words[1].s.c_str()) > 0)
        {
            showN = atoi(s.words[1].s.c_str());
        }
    }
    if (showold || shownew || showN > 0)
    {
        UserAlerts::Alerts::const_iterator i = client->useralerts.alerts.begin();
        if (showN)
        {
            size_t n = 0;
            for (UserAlerts::Alerts::const_reverse_iterator i = client->useralerts.alerts.rbegin(); i != client->useralerts.alerts.rend(); ++i, ++n)
            {
                showN += ((*i)->relevant || n >= showN) ? 0 : 1;
            }
        }

        size_t n = client->useralerts.alerts.size();
        for (; i != client->useralerts.alerts.end(); ++i)
        {
            if ((*i)->relevant)
            {
                if (--n < showN || (shownew && !(*i)->seen) || (showold && (*i)->seen))
                {
                    printAlert(**i);
                }
            }
        }
    }
}

#ifdef USE_FILESYSTEM
void exec_lmkdir(autocomplete::ACState& s)
{
    std::error_code ec;
    if (!fs::create_directory(s.words[1].s.c_str(), ec))
    {
        cerr << "Create directory failed: " << ec.message() << endl;
    }
}
#endif

void exec_recover(autocomplete::ACState& s)
{
    if (client->loggedin() != NOTLOGGEDIN)
    {
        cout << "You're logged in. Please, logout first." << endl;
    }
    else if (s.words.size() == 2)
    {
        string link = s.words[1].s;

        size_t pos = link.find(MegaClient::recoverLinkPrefix());
        if (pos == link.npos)
        {
            cout << "Invalid recovery link." << endl;
        }

        recoverycode.assign(link.substr(pos + strlen(MegaClient::recoverLinkPrefix())));
        client->queryrecoverylink(recoverycode.c_str());
    }
}

void exec_session(autocomplete::ACState& s)
{
    string session;

    int size = client->dumpsession(session);

    if (size > 0)
    {
        if ((s.words.size() == 2 || s.words.size() == 3) && s.words[1].s == "autoresume")
        {
            string filename = "megacli_autoresume_session" + (s.words.size() == 3 ? "_" + s.words[2].s : "");
            ofstream file(filename.c_str());
            if (file.fail() || !file.is_open())
            {
                cout << "could not open file: " << filename << endl;
            }
            else
            {
                file << Base64::btoa(session);
                cout << "Your (secret) session is saved in file '" << filename << "'" << endl;
            }
        }
        else
        {
            cout << "Your (secret) session is: " << Base64::btoa(session) << endl;
        }
    }
    else if (!size)
    {
        cout << "Not logged in." << endl;
    }
    else
    {
        cout << "Internal error." << endl;
    }
}

void exec_version(autocomplete::ACState& s)
{
    cout << "MEGA SDK version: " << MEGA_MAJOR_VERSION << "." << MEGA_MINOR_VERSION << "." << MEGA_MICRO_VERSION << endl;

    cout << "Features enabled:" << endl;

#ifdef USE_CRYPTOPP
    cout << "* CryptoPP" << endl;
#endif

#ifdef USE_SQLITE
    cout << "* SQLite" << endl;
#endif

#ifdef USE_BDB
    cout << "* Berkeley DB" << endl;
#endif

#ifdef USE_INOTIFY
    cout << "* inotify" << endl;
#endif

#ifdef HAVE_FDOPENDIR
    cout << "* fdopendir" << endl;
#endif

#ifdef HAVE_SENDFILE
    cout << "* sendfile" << endl;
#endif

#ifdef _LARGE_FILES
    cout << "* _LARGE_FILES" << endl;
#endif

#ifdef USE_FREEIMAGE
    cout << "* FreeImage" << endl;
#endif

#ifdef HAVE_PDFIUM
    cout << "* PDFium" << endl;
#endif

#ifdef ENABLE_SYNC
    cout << "* sync subsystem" << endl;
#endif

#ifdef USE_MEDIAINFO
    cout << "* MediaInfo" << endl;
#endif

    cwd = NodeHandle();
}

void exec_showpcr(autocomplete::ACState& s)
{
    string outgoing = "";
    string incoming = "";
    for (handlepcr_map::iterator it = client->pcrindex.begin(); it != client->pcrindex.end(); it++)
    {
        if (it->second->isoutgoing)
        {
            ostringstream os;
            os << setw(34) << it->second->targetemail;

            os << "\t(id: ";
            os << Base64Str<MegaClient::PCRHANDLE>(it->second->id);

            os << ", ts: ";

            os << it->second->ts;

            outgoing.append(os.str());
            outgoing.append(")\n");
        }
        else
        {
            ostringstream os;
            os << setw(34) << it->second->originatoremail;

            os << "\t(id: ";
            os << Base64Str<MegaClient::PCRHANDLE>(it->second->id);

            os << ", ts: ";

            os << it->second->ts;

            incoming.append(os.str());
            incoming.append(")\n");
        }
    }
    cout << "Incoming PCRs:" << endl << incoming << endl;
    cout << "Outgoing PCRs:" << endl << outgoing << endl;
}

#if defined(WIN32) && defined(NO_READLINE)
void exec_history(autocomplete::ACState& s)
{
    static_cast<WinConsole*>(console)->outputHistory();
}
#endif

void exec_handles(autocomplete::ACState& s)
{
    if (s.words.size() == 2)
    {
        if (s.words[1].s == "on")
        {
            handles_on = true;
        }
        else if (s.words[1].s == "off")
        {
            handles_on = false;
        }
        else
        {
            cout << "invalid handles setting" << endl;
        }
    }
    else
    {
        cout << "      handles on|off " << endl;
    }
}

#if defined(WIN32) && defined(NO_READLINE)
void exec_codepage(autocomplete::ACState& s)
{
    WinConsole* wc = static_cast<WinConsole*>(console);
    if (s.words.size() == 1)
    {
        UINT cp1, cp2;
        wc->getShellCodepages(cp1, cp2);
        cout << "Current codepage is " << cp1;
        if (cp2 != cp1)
        {
            cout << " with failover to codepage " << cp2 << " for any absent glyphs";
        }
        cout << endl;
        for (int i = 32; i < 256; ++i)
        {
            string theCharUtf8 = WinConsole::toUtf8String(WinConsole::toUtf16String(string(1, (char)i), cp1));
            cout << "  dec/" << i << " hex/" << hex << i << dec << ": '" << theCharUtf8 << "'";
            if (i % 4 == 3)
            {
                cout << endl;
            }
        }
    }
    else if (s.words.size() == 2 && atoi(s.words[1].s.c_str()) != 0)
    {
        if (!wc->setShellConsole(atoi(s.words[1].s.c_str()), atoi(s.words[1].s.c_str())))
        {
            cout << "Code page change failed - unicode selected" << endl;
        }
    }
    else if (s.words.size() == 3 && atoi(s.words[1].s.c_str()) != 0 && atoi(s.words[2].s.c_str()) != 0)
    {
        if (!wc->setShellConsole(atoi(s.words[1].s.c_str()), atoi(s.words[2].s.c_str())))
        {
            cout << "Code page change failed - unicode selected" << endl;
        }
    }
}
#endif

void exec_httpsonly(autocomplete::ACState& s)
{
    if (s.words.size() == 1)
    {
        cout << "httpsonly: " << (client->usehttps ? "on" : "off") << endl;
    }
    else if (s.words.size() == 2)
    {
        if (s.words[1].s == "on")
        {
            client->usehttps = true;
        }
        else if (s.words[1].s == "off")
        {
            client->usehttps = false;
        }
        else
        {
            cout << "invalid setting" << endl;
        }
    }
}

#ifdef USE_MEDIAINFO
void exec_mediainfo(autocomplete::ACState& s)
{
    if (client->mediaFileInfo.mediaCodecsFailed)
    {
        cout << "Sorry, mediainfo lookups could not be retrieved." << endl;
        return;
    }
    else if (!client->mediaFileInfo.mediaCodecsReceived)
    {
        client->mediaFileInfo.requestCodecMappingsOneTime(client, LocalPath());
        cout << "Mediainfo lookups requested" << endl;
    }

    if (s.words.size() == 3 && s.words[1].s == "calc")
    {
        MediaProperties mp;
        auto localFilename = localPathArg(s.words[2].s);

        string ext;
        if (client->fsaccess->getextension(localFilename, ext) && MediaProperties::isMediaFilenameExt(ext))
        {
            mp.extractMediaPropertyFileAttributes(localFilename, client->fsaccess.get());
                                uint32_t dummykey[4] = { 1, 2, 3, 4 };  // check encode/decode
                                string attrs = mp.convertMediaPropertyFileAttributes(dummykey, client->mediaFileInfo);
                                MediaProperties dmp = MediaProperties::decodeMediaPropertiesAttributes(":" + attrs, dummykey);
                                cout << showMediaInfo(dmp, client->mediaFileInfo, false) << endl;
        }
        else
        {
            cout << "Filename extension is not suitable for mediainfo analysis." << endl;
        }
    }
    else if (s.words.size() == 3 && s.words[1].s == "show")
    {
        if (Node *n = nodebypath(s.words[2].s.c_str()))
        {
            switch (n->type)
            {
            case FILENODE:
                cout << showMediaInfo(n, client->mediaFileInfo, false) << endl;
                break;

            case FOLDERNODE:
            case ROOTNODE:
            case INCOMINGNODE:
            case RUBBISHNODE:
                for (node_list::iterator m = n->children.begin(); m != n->children.end(); ++m)
                {
                    if ((*m)->type == FILENODE && (*m)->hasfileattribute(fa_media))
                    {
                        cout << (*m)->displayname() << "   " << showMediaInfo(*m, client->mediaFileInfo, true) << endl;
                    }
                }
                break;
            case TYPE_DONOTSYNC:
            case TYPE_SPECIAL:
            case TYPE_UNKNOWN:
                cout << "node type is inappropriate for mediainfo: " << n->type << endl;
                break;
            }
        }
        else
        {
            cout << "remote file not found: " << s.words[2].s << endl;
        }
    }
}
#endif

void exec_smsverify(autocomplete::ACState& s)
{
    if (s.words[1].s == "send")
    {
        bool reverifywhitelisted = (s.words.size() == 4 && s.words[3].s == "reverifywhitelisted");
        if (client->smsverificationsend(s.words[2].s, reverifywhitelisted) != API_OK)
        {
            cout << "phonenumber is invalid" << endl;
        }
    }
    else if (s.words[1].s == "code")
    {
        if (client->smsverificationcheck(s.words[2].s) != API_OK)
        {
            cout << "verificationcode is invalid" << endl;
        }
    }
}

void exec_verifiedphonenumber(autocomplete::ACState& s)
{
    cout << "Verified phone number: " << client->mSmsVerifiedPhone << endl;
}

void exec_killsession(autocomplete::ACState& s)
{
    if (s.words[1].s == "all")
    {
        // Kill all sessions (except current)
        client->killallsessions();
    }
    else
    {
        handle sessionid;
        if (Base64::atob(s.words[1].s.c_str(), (byte*)&sessionid, sizeof sessionid) == sizeof sessionid)
        {
            client->killsession(sessionid);
        }
        else
        {
            cout << "invalid session id provided" << endl;
        }
    }
}

void exec_locallogout(autocomplete::ACState& s)
{
    cout << "Logging off locally..." << endl;

    cwd = NodeHandle();
    client->locallogout(false, true);

    ephemeralFirstname.clear();
    ephemeralLastName.clear();
}

void exec_recentnodes(autocomplete::ACState& s)
{
    if (s.words.size() == 3)
    {
        node_vector nv = client->getRecentNodes(atoi(s.words[2].s.c_str()), m_time() - 60 * 60 * atoi(s.words[1].s.c_str()), false);
        for (unsigned i = 0; i < nv.size(); ++i)
        {
            cout << nv[i]->displaypath() << endl;
        }
    }
}

#if defined(WIN32) && defined(NO_READLINE)
void exec_autocomplete(autocomplete::ACState& s)
{
    if (s.words[1].s == "unix")
    {
        static_cast<WinConsole*>(console)->setAutocompleteStyle(true);
    }
    else if (s.words[1].s == "dos")
    {
        static_cast<WinConsole*>(console)->setAutocompleteStyle(false);
    }
    else
    {
        cout << "invalid autocomplete style" << endl;
    }
}
#endif

void exec_recentactions(autocomplete::ACState& s)
{
    recentactions_vector nvv = client->getRecentActions(atoi(s.words[2].s.c_str()), m_time() - 60 * 60 * atoi(s.words[1].s.c_str()));
    for (unsigned i = 0; i < nvv.size(); ++i)
    {
        if (i != 0)
        {
            cout << "---" << endl;
        }
        cout << displayTime(nvv[i].time) << " " << displayUser(nvv[i].user, client) << " " << (nvv[i].updated ? "updated" : "uploaded") << " " << (nvv[i].media ? "media" : "files") << endl;
        for (unsigned j = 0; j < nvv[i].nodes.size(); ++j)
        {
            cout << nvv[i].nodes[j]->displaypath() << "  (" << displayTime(nvv[i].nodes[j]->ctime) << ")" << endl;
        }
    }
}

void exec_setmaxuploadspeed(autocomplete::ACState& s)
{
    if (s.words.size() > 1)
    {
        bool done = client->setmaxuploadspeed(atoi(s.words[1].s.c_str()));
        cout << (done ? "Success. " : "Failed. ");
    }
    cout << "Max Upload Speed: " << client->getmaxuploadspeed() << endl;
}

void exec_setmaxdownloadspeed(autocomplete::ACState& s)
{
    if (s.words.size() > 1)
    {
        bool done = client->setmaxdownloadspeed(atoi(s.words[1].s.c_str()));
        cout << (done ? "Success. " : "Failed. ");
    }
    cout << "Max Download Speed: " << client->getmaxdownloadspeed() << endl;
}

void exec_drivemonitor(autocomplete::ACState& s)
{
#ifdef USE_DRIVE_NOTIFICATIONS

    bool turnon = s.extractflag("-on");
    bool turnoff = s.extractflag("-off");

    if (turnon)
    {
        // start receiving notifications
        if (!client->startDriveMonitor())
        {
            // return immediately, when this functionality was not implemented
            cout << "Failed starting drive notifications" << endl;
        }
    }
    else if (turnoff)
    {
        client->stopDriveMonitor();
    }

    cout << "Drive monitor " << (client->driveMonitorEnabled() ? "on" : "off") << endl;
#else
    std::cout << "Failed! This functionality was disabled at compile time." << std::endl;
#endif // USE_DRIVE_NOTIFICATIONS
}

void exec_driveid(autocomplete::ACState& s)
{
    auto drivePath = s.words[2].s.c_str();
    auto get = s.words[1].s == "get";
    auto force = s.words.size() == 4;

    if (!force)
    {
        auto id = UNDEF;
        auto result = readDriveId(*client->fsaccess, drivePath, id);

        switch (result)
        {
        case API_ENOENT:
            if (!get) break;

            cout << "No drive ID has been assigned to "
                 << drivePath
                 << endl;
            return;

        case API_EREAD:
            cout << "Unable to read drive ID from "
                 << drivePath
                 << endl;
            return;

        case API_OK:
            cout << "Drive "
                 << drivePath
                 << " has the ID "
                 << toHandle(id)
                 << endl;
            return;

        default:
            assert(!"Uexpected result from readDriveID(...)");
            cerr << "Unexpected result from readDriveId(...): "
                 << errorstring(result)
                 << endl;
            return;
        }
    }

    auto id = generateDriveId(client->rng);
    auto result = writeDriveId(*client->fsaccess, drivePath, id);

    if (result != API_OK)
    {
        cout << "Unable to write drive ID to "
             << drivePath
             << endl;
        return;
    }

    cout << "Drive ID "
         << toHandle(id)
         << " has been written to "
         << drivePath
         << endl;
}

void exec_randomfile(autocomplete::ACState& s)
{
    // randomfile path [length]
    auto length = 2l;

    if (s.words.size() > 2)
        length = std::atol(s.words[2].s.c_str());

    if (length <= 0)
    {
        std::cerr << "Invalid length specified: "
                  << s.words[2].s
                  << std::endl;
        return;
    }

    constexpr auto flags =
      std::ios::binary | std::ios::out | std::ios::trunc;

    std::ofstream ostream(s.words[1].s, flags);

    if (!ostream)
    {
        std::cerr << "Unable to open file for writing: "
                  << s.words[1].s
                  << std::endl;
        return;
    }

    std::generate_n(std::ostream_iterator<char>(ostream),
                    length << 10,
                    []() { return (char)std::rand(); });

    if (!ostream.flush())
    {
        std::cerr << "Encountered an error while writing: "
                  << s.words[1].s
                  << std::endl;
        return;
    }

    std::cout << "Successfully wrote "
              << length
              << " kilobytes of random binary data to: "
              << s.words[1].s
              << std::endl;
}

#ifdef USE_DRIVE_NOTIFICATIONS
void DemoApp::drive_presence_changed(bool appeared, const LocalPath& driveRoot)
{
    std::cout << "Drive " << (appeared ? "connected" : "disconnected") << ": " << driveRoot.platformEncoded() << endl;
}
#endif // USE_DRIVE_NOTIFICATIONS

// callback for non-EAGAIN request-level errors
// in most cases, retrying is futile, so the application exits
// this can occur e.g. with syntactically malformed requests (due to a bug), an invalid application key
void DemoApp::request_error(error e)
{
    if ((e == API_ESID) || (e == API_ENOENT))   // Invalid session or Invalid folder handle
    {
        cout << "Invalid or expired session, logging out..." << endl;
        client->locallogout(true, true);
        return;
    }
    else if (e == API_EBLOCKED)
    {
        if (client->sid.size())
        {
            cout << "Your account is blocked." << endl;
            client->whyamiblocked();
        }
        else
        {
            cout << "The link has been blocked." << endl;
        }
        return;
    }

    cout << "FATAL: Request failed (" << errorstring(e) << "), exiting" << endl;

#ifndef NO_READLINE
    rl_callback_handler_remove();
#endif /* ! NO_READLINE */

    delete console;
    exit(0);
}

void DemoApp::request_response_progress(m_off_t current, m_off_t total)
{
    if (total > 0)
    {
        responseprogress = int(current * 100 / total);
    }
    else
    {
        responseprogress = -1;
    }
}

//2FA disable result
void DemoApp::multifactorauthdisable_result(error e)
{
    if (!e)
    {
        cout << "2FA, disabled succesfully..." << endl;
    }
    else
    {
        cout << "Error enabling 2FA : " << errorstring(e) << endl;
    }
    setprompt(COMMAND);
}

//2FA check result
void DemoApp::multifactorauthcheck_result(int enabled)
{
    if (enabled)
    {
        cout << "2FA is enabled for this account" << endl;
    }
    else
    {
        cout << "2FA is disabled for this account" << endl;
    }
    setprompt(COMMAND);
}

//2FA enable result
void DemoApp::multifactorauthsetup_result(string *code, error e)
{
    if (!e)
    {
        if (!code)
        {
            cout << "2FA enabled successfully" << endl;
            setprompt(COMMAND);
            attempts = 0;
        }
        else
        {
            cout << "2FA code: " << *code << endl;
            setprompt(SETTFA);
        }
    }
    else
    {
        cout << "Error enabling 2FA : " << errorstring(e) << endl;
        if (e == API_EFAILED)
        {
            if (++attempts >= 3)
            {
                attempts = 0;
                cout << "Too many attempts"<< endl;
                setprompt(COMMAND);
            }
            else
            {
                setprompt(SETTFA);
            }
        }
    }
}


void DemoApp::prelogin_result(int version, string* /*email*/, string *salt, error e)
{
    if (e)
    {
        cout << "Login error: " << e << endl;
        setprompt(COMMAND);
        return;
    }

    login.version = version;
    login.salt = (version == 2 && salt ? *salt : string());

    if (login.password.empty())
    {
        setprompt(LOGINPASSWORD);
    }
    else
    {
        login.login(client);
    }
}


// login result
void DemoApp::login_result(error e)
{
    if (!e)
    {
        login.reset();
        cout << "Login successful, retrieving account..." << endl;
        client->fetchnodes();
    }
    else if (e == API_EMFAREQUIRED)
    {
        setprompt(LOGINTFA);
    }
    else
    {
        login.reset();
        cout << "Login failed: " << errorstring(e) << endl;
    }
}

// ephemeral session result
void DemoApp::ephemeral_result(error e)
{
    if (e)
    {
        cout << "Ephemeral session error (" << errorstring(e) << ")" << endl;
    }
    pdf_to_import = false;
}

// signup link send request result
void DemoApp::sendsignuplink_result(error e)
{
    if (e)
    {
        cout << "Unable to send signup link (" << errorstring(e) << ")" << endl;
    }
    else
    {
        cout << "Thank you. Please check your e-mail and enter the command signup followed by the confirmation link." << endl;
    }
}

void DemoApp::confirmsignuplink2_result(handle, const char *name, const char *email, error e)
{
    if (e)
    {
        cout << "Signuplink confirmation failed (" << errorstring(e) << ")" << endl;
    }
    else
    {
        cout << "Signup confirmed successfully. Logging by first time..." << endl;
        login.reset();
        login.email = email;
        login.password = newpassword;
        client->prelogin(email);
    }
}

// asymmetric keypair configuration result
void DemoApp::setkeypair_result(error e)
{
    if (e)
    {
        cout << "RSA keypair setup failed (" << errorstring(e) << ")" << endl;
    }
    else
    {
        cout << "RSA keypair added. Account setup complete." << endl;
    }
}

void DemoApp::getrecoverylink_result(error e)
{
    if (e)
    {
        cout << "Unable to send the link (" << errorstring(e) << ")" << endl;
    }
    else
    {
        cout << "Please check your e-mail and enter the command \"recover\" / \"cancel\" followed by the link." << endl;
    }
}

void DemoApp::queryrecoverylink_result(error e)
{
        cout << "The link is invalid (" << errorstring(e) << ")." << endl;
}

void DemoApp::queryrecoverylink_result(int type, const char *email, const char* /*ip*/, time_t /*ts*/, handle /*uh*/, const vector<string>* /*emails*/)
{
    recoveryemail = email ? email : "";
    hasMasterKey = (type == RECOVER_WITH_MASTERKEY);

    cout << "The link is valid";

    if (type == RECOVER_WITH_MASTERKEY)
    {
        cout <<  " to reset the password for " << email << " with masterkey." << endl;

        setprompt(MASTERKEY);
    }
    else if (type == RECOVER_WITHOUT_MASTERKEY)
    {
        cout <<  " to reset the password for " << email << " without masterkey." << endl;

        setprompt(NEWPASSWORD);
    }
    else if (type == CANCEL_ACCOUNT)
    {
        cout << " to cancel the account for " << email << "." << endl;
    }
    else if (type == CHANGE_EMAIL)
    {
        cout << " to change the email from " << client->finduser(client->me)->email << " to " << email << "." << endl;

        changeemail = email ? email : "";
        setprompt(LOGINPASSWORD);
    }
}

void DemoApp::getprivatekey_result(error e,  const byte *privk, const size_t len_privk)
{
    if (e)
    {
        cout << "Unable to get private key (" << errorstring(e) << ")" << endl;
        setprompt(COMMAND);
    }
    else
    {
        // check the private RSA is valid after decryption with master key
        SymmCipher key;
        key.setkey(masterkey);

        byte privkbuf[AsymmCipher::MAXKEYLENGTH * 2];
        memcpy(privkbuf, privk, len_privk);
        key.ecb_decrypt(privkbuf, len_privk);

        AsymmCipher uk;
        if (!uk.setkey(AsymmCipher::PRIVKEY, privkbuf, unsigned(len_privk)))
        {
            cout << "The master key doesn't seem to be correct." << endl;

            recoverycode.clear();
            recoveryemail.clear();
            hasMasterKey = false;
            memset(masterkey, 0, sizeof masterkey);

            setprompt(COMMAND);
        }
        else
        {
            cout << "Private key successfully retrieved for integrity check masterkey." << endl;
            setprompt(NEWPASSWORD);
        }
    }
}

void DemoApp::confirmrecoverylink_result(error e)
{
    if (e)
    {
        cout << "Unable to reset the password (" << errorstring(e) << ")" << endl;
    }
    else
    {
        cout << "Password changed successfully." << endl;
    }
}

void DemoApp::confirmcancellink_result(error e)
{
    if (e)
    {
        cout << "Unable to cancel the account (" << errorstring(e) << ")" << endl;
    }
    else
    {
        cout << "Account cancelled successfully." << endl;
    }
}

void DemoApp::validatepassword_result(error e)
{
    if (e)
    {
        cout << "Wrong password (" << errorstring(e) << ")" << endl;
        setprompt(LOGINPASSWORD);
    }
    else
    {
        if (recoverycode.size())
        {
            cout << "Password is correct, cancelling account..." << endl;

            client->confirmcancellink(recoverycode.c_str());
            recoverycode.clear();
        }
        else if (changecode.size())
        {
            cout << "Password is correct, changing email..." << endl;

            client->confirmemaillink(changecode.c_str(), changeemail.c_str(), pwkey);
            changecode.clear();
            changeemail.clear();
        }
    }
}

void DemoApp::getemaillink_result(error e)
{
    if (e)
    {
        cout << "Unable to send the link (" << errorstring(e) << ")" << endl;
    }
    else
    {
        cout << "Please check your e-mail and enter the command \"email\" followed by the link." << endl;
    }
}

void DemoApp::confirmemaillink_result(error e)
{
    if (e)
    {
        cout << "Unable to change the email address (" << errorstring(e) << ")" << endl;
    }
    else
    {
        cout << "Email address changed successfully to " << changeemail << "." << endl;
    }
}

void DemoApp::ephemeral_result(handle uh, const byte* pw)
{
    cout << "Ephemeral session established, session ID: ";
    if (client->loggedin() == EPHEMERALACCOUNT)
    {
        cout << Base64Str<MegaClient::USERHANDLE>(uh) << "#";
        cout << Base64Str<SymmCipher::KEYLENGTH>(pw) << endl;
    }
    else
    {
        string session;
        client->dumpsession(session);
        cout << Base64::btoa(session) << endl;
    }

    client->fetchnodes();
}

void DemoApp::cancelsignup_result(error)
{
    cout << "Singup link canceled. Start again!" << endl;
    signupcode.clear();
    signupemail.clear();
    signupname.clear();
}

void DemoApp::whyamiblocked_result(int code)
{
    if (code < 0)
    {
        error e = (error) code;
        cout << "Why am I blocked failed: " << errorstring(e) << endl;
    }
    else if (code == 0)
    {
        cout << "You're not blocked" << endl;
    }
    else    // code > 0
    {
        string reason = "Your account was terminated due to breach of Mega's Terms of Service, such as abuse of rights of others; sharing and/or importing illegal data; or system abuse.";

        if (code == 100)    // deprecated
        {
            reason = "You have been suspended due to excess data usage.";
        }
        else if (code == 200)
        {
            reason = "Your account has been suspended due to multiple breaches of Mega's Terms of Service. Please check your email inbox.";
        }
        else if (code == 300)
        {
            reason = "Your account has been suspended due to copyright violations. Please check your email inbox.";
        }
        else if (code == 400)
        {
            reason = "Your account has been disabled by your administrator. You may contact your business account administrator for further details.";
        }
        else if (code == 401)
        {
            reason = "Your account has been removed by your administrator. You may contact your business account administrator for further details.";
        }
        else if (code == 500)
        {
            reason = "Your account has been blocked pending verification via SMS.";
        }
        else if (code == 700)
        {
            reason = "Your account has been temporarily suspended for your safety. Please verify your email and follow its steps to unlock your account.";
        }
        //else if (code == ACCOUNT_BLOCKED_DEFAULT) --> default reason

        cout << "Reason: " << reason << endl;

        if (code != 500 && code != 700)
        {
            cout << "Logging out..." << endl;
            client->locallogout(true, true);
        }
    }
}

// password change result
void DemoApp::changepw_result(error e)
{
    if (e)
    {
        cout << "Password update failed: " << errorstring(e) << endl;
    }
    else
    {
        cout << "Password updated." << endl;
    }
}


void exportnode_result(Error e, handle h, handle ph)
{
    if (e)
    {
        cout << "Export failed: " << errorstring(e) << endl;
        return;
    }

    Node* n;

    if ((n = client->nodebyhandle(h)))
    {
        string path;
        nodepath(NodeHandle().set6byte(h), &path);
        cout << "Exported " << path << ": ";

        if (n->type != FILENODE && !n->sharekey)
        {
            cout << "No key available for exported folder" << endl;
            return;
        }

        string publicLink;
        if (n->type == FILENODE)
        {
            publicLink = MegaClient::publicLinkURL(client->mNewLinkFormat, n->type, ph, Base64Str<FILENODEKEYLENGTH>((const byte*)n->nodekey().data()));
        }
        else
        {
            publicLink = MegaClient::publicLinkURL(client->mNewLinkFormat, n->type, ph, Base64Str<FOLDERNODEKEYLENGTH>(n->sharekey->key));
        }

        cout << publicLink;

        if (n->plink)
        {
            string authKey = n->plink->mAuthKey;

            if (authKey.size())
            {
                string authToken(publicLink);
                authToken = authToken.substr(MegaClient::MEGAURL.size()+strlen("/folder/")).append(":").append(authKey);
                cout << "\n          AuthToken = " << authToken;
            }
        }

        cout << endl;

    }
    else
    {
        cout << "Exported node no longer available" << endl;
    }
}

// the requested link could not be opened
void DemoApp::openfilelink_result(const Error& e)
{
    if (e)
    {
        if (pdf_to_import) // import welcome pdf has failed
        {
            cout << "Failed to import Welcome PDF file" << endl;
        }
        else
        {
            if (e == API_ETOOMANY && e.hasExtraInfo())
            {
                cout << "Failed to open link: " << getExtraInfoErrorString(e) << endl;
            }
            else
            {
                cout << "Failed to open link: " << errorstring(e) << endl;
            }

        }
    }
    pdf_to_import = false;
}

// the requested link was opened successfully - import to cwd
void DemoApp::openfilelink_result(handle ph, const byte* key, m_off_t size,
                                  string* a, string* /*fa*/, int)
{
    Node* n;

    if (!key)
    {
        cout << "File is valid, but no key was provided." << endl;
        pdf_to_import = false;
        return;
    }

    // check if the file is decryptable
    string attrstring;

    attrstring.resize(a->length()*4/3+4);
    attrstring.resize(Base64::btoa((const byte *)a->data(), int(a->length()), (char *)attrstring.data()));

    SymmCipher nodeKey;
    nodeKey.setkey(key, FILENODE);

    byte *buf = Node::decryptattr(&nodeKey,attrstring.c_str(), attrstring.size());
    if (!buf)
    {
        cout << "The file won't be imported, the provided key is invalid." << endl;
        pdf_to_import = false;
    }
    else if (client->loggedin() != NOTLOGGEDIN)
    {
        if (pdf_to_import)
        {
            n = client->nodeByHandle(client->rootnodes.files);
        }
        else
        {
            n = client->nodeByHandle(cwd);
        }

        if (!n)
        {
            cout << "Target folder not found." << endl;
            pdf_to_import = false;
            delete [] buf;
            return;
        }

        AttrMap attrs;
        JSON json;
        nameid name;
        string* t;
        json.begin((char*)buf + 5);
        vector<NewNode> nn(1);
        NewNode* newnode = &nn[0];

        // set up new node as folder node
        newnode->source = NEW_PUBLIC;
        newnode->type = FILENODE;
        newnode->nodehandle = ph;
        newnode->parenthandle = UNDEF;
        newnode->nodekey.assign((char*)key, FILENODEKEYLENGTH);
        newnode->attrstring.reset(new string(*a));

        while ((name = json.getnameid()) != EOO && json.storeobject((t = &attrs.map[name])))
        {
            JSON::unescape(t);

            if (name == 'n')
            {
                LocalPath::utf8_normalize(t);
            }
        }

        attr_map::iterator it = attrs.map.find('n');
        if (it != attrs.map.end())
        {
            Node *ovn = client->childnodebyname(n, it->second.c_str(), true);
            if (ovn)
            {
                attr_map::iterator it2 = attrs.map.find('c');
                if (it2 != attrs.map.end())
                {
                    FileFingerprint ffp;
                    if (ffp.unserializefingerprint(&it2->second))
                    {
                        ffp.size = size;
                        if (ffp.isvalid && ovn->isvalid && ffp == *(FileFingerprint*)ovn)
                        {
                            cout << "Success. (identical node skipped)" << endl;
                            pdf_to_import = false;
                            delete [] buf;
                            return;
                        }
                    }
                }

                newnode->ovhandle = ovn->nodeHandle();
            }
        }

        client->putnodes(n->nodeHandle(), UseLocalVersioningFlag, move(nn), nullptr, client->restag);
    }
    else
    {
        cout << "Need to be logged in to import file links." << endl;
        pdf_to_import = false;
    }

    delete [] buf;
}

void DemoApp::folderlinkinfo_result(error e, handle owner, handle /*ph*/, string *attr, string* k, m_off_t currentSize, uint32_t numFiles, uint32_t numFolders, m_off_t versionsSize, uint32_t numVersions)
{
    if (e != API_OK)
    {
        cout << "Retrieval of public folder link information failed: " << e << endl;
        return;
    }

    handle ph;
    byte folderkey[FOLDERNODEKEYLENGTH];
    #ifndef NDEBUG
    error eaux =
    #endif
    client->parsepubliclink(publiclink.c_str(), ph, folderkey, true);
    assert(eaux == API_OK);

    // Decrypt nodekey with the key of the folder link
    SymmCipher cipher;
    cipher.setkey(folderkey);
    const char *nodekeystr = k->data() + 9;    // skip the userhandle(8) and the `:`
    byte nodekey[FOLDERNODEKEYLENGTH];
    if (client->decryptkey(nodekeystr, nodekey, sizeof(nodekey), &cipher, 0, UNDEF))
    {
        // Decrypt node attributes with the nodekey
        cipher.setkey(nodekey);
        byte* buf = Node::decryptattr(&cipher, attr->c_str(), attr->size());
        if (buf)
        {
            AttrMap attrs;
            string fileName;
            string fingerprint;
            FileFingerprint ffp;
            m_time_t mtime = 0;
            Node::parseattr(buf, attrs, currentSize, mtime, fileName, fingerprint, ffp);

            // Normalize node name to UTF-8 string
            attr_map::iterator it = attrs.map.find('n');
            if (it != attrs.map.end() && !it->second.empty())
            {
                LocalPath::utf8_normalize(&(it->second));
                fileName = it->second.c_str();
            }

            std::string ownerStr, ownerBin((const char *)&owner, sizeof(owner));
            Base64::btoa(ownerBin, ownerStr);

            cout << "Folder link information:" << publiclink << endl;
            cout << "\tFolder name: " << fileName << endl;
            cout << "\tOwner: " << ownerStr << endl;
            cout << "\tNum files: " << numFiles << endl;
            cout << "\tNum folders: " << numFolders - 1 << endl;
            cout << "\tNum versions: " << numVersions << endl;

            delete [] buf;
        }
        else
        {
            cout << "folderlink: error decrypting node attributes with decrypted nodekey" << endl;
        }
    }
    else
    {
        cout << "folderlink: error decrypting nodekey with folder link key";
    }

    publiclink.clear();
}

bool DemoApp::pread_data(byte* data, m_off_t len, m_off_t pos, m_off_t, m_off_t, void* /*appdata*/)
{
    // Improvement: is there a way to have different pread_data receivers for
    // different modes?
    if(more_node)  // are we paginating through a node?
    {
        fwrite(data, 1, size_t(len), stdout);
        if((pos + len) >= more_node->size) // is this the last chunk?
        {
            more_node = nullptr;
            more_offset = 0;
            cout << "-End of file-" << endl;
            setprompt(COMMAND);
        }
        else
        {
            // there's more to get, so set PAGER prompt
            setprompt(PAGER);
            more_offset += len;
        }
    }
    else if (pread_file)
    {
        pread_file->write((const char*)data, (size_t)len);
        cout << "Received " << len << " partial read byte(s) at position " << pos << endl;
        if (pread_file_end == pos + len)
        {
            delete pread_file;
            pread_file = NULL;
            cout << "Completed pread" << endl;
        }
    }
    else
    {
        cout << "Received " << len << " partial read byte(s) at position " << pos << ": ";
        fwrite(data, 1, size_t(len), stdout);
        cout << endl;
    }
    return true;
}

dstime DemoApp::pread_failure(const Error &e, int retry, void* /*appdata*/, dstime)
{
    if (retry < 5 && !(e == API_ETOOMANY && e.hasExtraInfo()))
    {
        cout << "Retrying read (" << errorstring(e) << ", attempt #" << retry << ")" << endl;
        return (dstime)(retry*10);
    }
    else
    {
        cout << "Too many failures (" << errorstring(e) << "), giving up" << endl;
        if (pread_file)
        {
            delete pread_file;
            pread_file = NULL;
        }
        return ~(dstime)0;
    }
}

// reload needed
void DemoApp::reload(const char* reason)
{
    cout << "Reload suggested (" << reason << ") - use 'reload' to trigger" << endl;
}

// reload initiated
void DemoApp::clearing()
{
    LOG_debug << "Clearing all nodes/users...";
}

// nodes have been modified
// (nodes with their removed flag set will be deleted immediately after returning from this call,
// at which point their pointers will become invalid at that point.)
void DemoApp::nodes_updated(Node** n, int count)
{
    int c[2][6] = { { 0 } };

    if (n)
    {
        while (count--)
        {
            if ((*n)->type < 6)
            {
                c[!(*n)->changed.removed][(*n)->type]++;
                n++;
            }
        }
    }
    else
    {
        for (node_map::iterator it = client->nodes.begin(); it != client->nodes.end(); it++)
        {
            if (it->second->type < 6)
            {
                c[1][it->second->type]++;
            }
        }
    }

    nodestats(c[1], "added or updated");
    nodestats(c[0], "removed");

    if (cwd.isUndef())
    {
        cwd = client->rootnodes.files;
    }
}

// nodes now (almost) current, i.e. no server-client notifications pending
void DemoApp::nodes_current()
{
    LOG_debug << "Nodes current.";
}

void DemoApp::account_updated()
{
    if (client->loggedin() == EPHEMERALACCOUNT || client->loggedin() == EPHEMERALACCOUNTPLUSPLUS)
    {
        LOG_debug << "Account has been confirmed by another client. Proceed to login with credentials.";
    }
    else
    {
        LOG_debug << "Account has been upgraded/downgraded.";
    }
}

void DemoApp::notify_confirmation(const char *email)
{
    if (client->loggedin() == EPHEMERALACCOUNT || client->loggedin() == EPHEMERALACCOUNTPLUSPLUS)
    {
        LOG_debug << "Account has been confirmed with email " << email << ". Proceed to login with credentials.";
    }
}

void DemoApp::enumeratequotaitems_result(unsigned, handle, unsigned, int, int, unsigned, unsigned, unsigned, unsigned, const char*, const char*, const char*, std::unique_ptr<BusinessPlan>)
{
    // FIXME: implement
}

void DemoApp::enumeratequotaitems_result(unique_ptr<CurrencyData> data)
{
    cout << "Currency data: " << endl;
    cout << "\tName: " << data->currencyName;
    cout << "\tSymbol: " << Base64::atob(data->currencySymbol);
    if (data->localCurrencyName.size())
    {
        cout << "\tName (local): " << data->localCurrencyName;
        cout << "\tSymbol (local): " << Base64::atob(data->localCurrencySymbol);
    }
}

void DemoApp::enumeratequotaitems_result(error)
{
    // FIXME: implement
}

void DemoApp::additem_result(error)
{
    // FIXME: implement
}

void DemoApp::checkout_result(const char*, error)
{
    // FIXME: implement
}

void DemoApp::getmegaachievements_result(AchievementsDetails *details, error /*e*/)
{
    // FIXME: implement display of values
    delete details;
}

#ifdef ENABLE_CHAT
void DemoApp::richlinkrequest_result(string *json, error e)
{
    if (!e)
    {
        cout << "Result:" << endl << *json << endl;
    }
    else
    {
        cout << "Failed to request rich link. Error: " << e << endl;

    }
}
#endif

void DemoApp::contactlinkcreate_result(error e, handle h)
{
    if (e)
    {
        cout << "Failed to create contact link. Error: " << e << endl;
    }
    else
    {
        cout << "Contact link created successfully: " << LOG_NODEHANDLE(h) << endl;
    }
}

void DemoApp::contactlinkquery_result(error e, handle h, string *email, string *fn, string *ln, string* /*avatar*/)
{
    if (e)
    {
        cout << "Failed to get contact link details. Error: " << e << endl;
    }
    else
    {
        cout << "Contact link created successfully: " << endl;
        cout << "\tUserhandle: " << LOG_HANDLE(h) << endl;
        cout << "\tEmail: " << *email << endl;
        cout << "\tFirstname: " << Base64::atob(*fn) << endl;
        cout << "\tLastname: " << Base64::atob(*ln) << endl;
    }
}

void DemoApp::contactlinkdelete_result(error e)
{
    if (e)
    {
        cout << "Failed to delete contact link. Error: " << e << endl;
    }
    else
    {
        cout << "Contact link deleted successfully." << endl;
    }
}

void reportNodeStorage(NodeStorage* ns, const string& rootnodename)
{
    cout << "\t\tIn " << rootnodename << ": " << ns->bytes << " byte(s) in " << ns->files << " file(s) and " << ns->folders << " folder(s)" << endl;
    cout << "\t\tUsed storage by versions: " << ns->version_bytes << " byte(s) in " << ns->version_files << " file(s)" << endl;
}

// display account details/history
void DemoApp::account_details(AccountDetails* ad, bool storage, bool transfer, bool pro, bool purchases,
                              bool transactions, bool sessions)
{
    char timebuf[32], timebuf2[32];

    if (storage)
    {
        cout << "\tAvailable storage: " << ad->storage_max << " byte(s)  used:  " << ad->storage_used << " available: " << (ad->storage_max - ad->storage_used) << endl;

        reportNodeStorage(&ad->storage[client->rootnodes.files.as8byte()], "/");
        reportNodeStorage(&ad->storage[client->rootnodes.inbox.as8byte()], "//in");
        reportNodeStorage(&ad->storage[client->rootnodes.rubbish.as8byte()], "//bin");
    }

    if (transfer)
    {
        if (ad->transfer_max)
        {
            long long transferFreeUsed = 0;
            for (unsigned i = 0; i < ad->transfer_hist.size(); i++)
            {
                transferFreeUsed += ad->transfer_hist[i];
            }

            cout << "\tTransfer in progress: " << ad->transfer_own_reserved << "/" << ad->transfer_srv_reserved << endl;
            cout << "\tTransfer completed: " << ad->transfer_own_used << "/" << ad->transfer_srv_used << "/" << transferFreeUsed << " of "
                 << ad->transfer_max << " ("
                 << (100 * (ad->transfer_own_used + ad->transfer_srv_used + transferFreeUsed) / ad->transfer_max) << "%)" << endl;
            cout << "\tServing bandwidth ratio: " << ad->srv_ratio << "%" << endl;
        }

        if (ad->transfer_hist_starttime)
        {
            m_time_t t = m_time() - ad->transfer_hist_starttime;

            cout << "\tTransfer history:\n";

            for (unsigned i = 0; i < ad->transfer_hist.size(); i++)
            {
                cout << "\t\t" << t;
                t -= ad->transfer_hist_interval;
                if (t < 0)
                {
                    cout << " second(s) ago until now: ";
                }
                else
                {
                    cout << "-" << t << " second(s) ago: ";
                }
                cout << ad->transfer_hist[i] << " byte(s)" << endl;
            }
        }
    }

    if (pro)
    {
        cout << "\tPro level: " << ad->pro_level << endl;
        cout << "\tSubscription type: " << ad->subscription_type << endl;
        cout << "\tAccount balance:" << endl;

        for (vector<AccountBalance>::iterator it = ad->balances.begin(); it != ad->balances.end(); it++)
        {
            printf("\tBalance: %.3s %.02f\n", it->currency, it->amount);
        }
    }

    if (purchases)
    {
        cout << "Purchase history:" << endl;

        for (vector<AccountPurchase>::iterator it = ad->purchases.begin(); it != ad->purchases.end(); it++)
        {
            time_t ts = it->timestamp;
            strftime(timebuf, sizeof timebuf, "%c", localtime(&ts));
            printf("\tID: %.11s Time: %s Amount: %.3s %.02f Payment method: %d\n", it->handle, timebuf, it->currency,
                   it->amount, it->method);
        }
    }

    if (transactions)
    {
        cout << "Transaction history:" << endl;

        for (vector<AccountTransaction>::iterator it = ad->transactions.begin(); it != ad->transactions.end(); it++)
        {
            time_t ts = it->timestamp;
            strftime(timebuf, sizeof timebuf, "%c", localtime(&ts));
            printf("\tID: %.11s Time: %s Delta: %.3s %.02f\n", it->handle, timebuf, it->currency, it->delta);
        }
    }

    if (sessions)
    {
        cout << "Currently Active Sessions:" << endl;
        for (vector<AccountSession>::iterator it = ad->sessions.begin(); it != ad->sessions.end(); it++)
        {
            if (it->alive)
            {
                time_t ts = it->timestamp;
                strftime(timebuf, sizeof timebuf, "%c", localtime(&ts));
                ts = it->mru;
                strftime(timebuf2, sizeof timebuf, "%c", localtime(&ts));

                Base64Str<MegaClient::SESSIONHANDLE> id(it->id);

                if (it->current)
                {
                    printf("\t* Current Session\n");
                }
                printf("\tSession ID: %s\n\tSession start: %s\n\tMost recent activity: %s\n\tIP: %s\n\tCountry: %.2s\n\tUser-Agent: %s\n\t-----\n",
                        id.chars, timebuf, timebuf2, it->ip.c_str(), it->country, it->useragent.c_str());
            }
        }

        if(gVerboseMode)
        {
            cout << endl << "Full Session history:" << endl;

            for (vector<AccountSession>::iterator it = ad->sessions.begin(); it != ad->sessions.end(); it++)
            {
                time_t ts = it->timestamp;
                strftime(timebuf, sizeof timebuf, "%c", localtime(&ts));
                ts = it->mru;
                strftime(timebuf2, sizeof timebuf, "%c", localtime(&ts));
                printf("\tSession start: %s\n\tMost recent activity: %s\n\tIP: %s\n\tCountry: %.2s\n\tUser-Agent: %s\n\t-----\n",
                        timebuf, timebuf2, it->ip.c_str(), it->country, it->useragent.c_str());
            }
        }
    }
}

// account details could not be retrieved
void DemoApp::account_details(AccountDetails* /*ad*/, error e)
{
    if (e)
    {
        cout << "Account details retrieval failed (" << errorstring(e) << ")" << endl;
    }
}

// account details could not be retrieved
void DemoApp::sessions_killed(handle sessionid, error e)
{
    if (e)
    {
        cout << "Session killing failed (" << errorstring(e) << ")" << endl;
        return;
    }

    if (sessionid == UNDEF)
    {
        cout << "All sessions except current have been killed" << endl;
    }
    else
    {
        Base64Str<MegaClient::SESSIONHANDLE> id(sessionid);
        cout << "Session with id " << id << " has been killed" << endl;
    }
}

void DemoApp::smsverificationsend_result(error e)
{
    if (e)
    {
        cout << "SMS send failed: " << e << endl;
    }
    else
    {
        cout << "SMS send succeeded" << endl;
    }
}

void DemoApp::smsverificationcheck_result(error e, string *phoneNumber)
{
    if (e)
    {
        cout << "SMS verification failed: " << e << endl;
    }
    else
    {
        cout << "SMS verification succeeded" << endl;
        if (phoneNumber)
        {
            cout << "Phone number: " << *phoneNumber << ")" << endl;
        }
    }
}

// user attribute update notification
void DemoApp::userattr_update(User* u, int priv, const char* n)
{
    cout << "Notification: User " << u->email << " -" << (priv ? " private" : "") << " attribute "
          << n << " added or updated" << endl;
}

void DemoApp::resetSmsVerifiedPhoneNumber_result(error e)
{
    if (e)
    {
        cout << "Reset verified phone number failed: " << e << endl;
    }
    else
    {
        cout << "Reset verified phone number succeeded" << endl;
    }
}

void DemoApp::getbanners_result(error e)
{
    cout << "Getting Smart Banners failed: " << e << endl;
}

void DemoApp::getbanners_result(vector< tuple<int, string, string, string, string, string, string> >&& banners)
{
    for (auto& b : banners)
    {
        cout << "Smart Banner:" << endl
             << "\tid         : " << std::get<0>(b) << endl
             << "\ttitle      : " << std::get<1>(b) << endl
             << "\tdescription: " << std::get<2>(b) << endl
             << "\timage      : " << std::get<3>(b) << endl
             << "\turl        : " << std::get<4>(b) << endl
             << "\tbkgr image : " << std::get<5>(b) << endl
             << "\tdsp        : " << std::get<6>(b) << endl;
    }
}

void DemoApp::dismissbanner_result(error e)
{
    if (e)
    {
        cout << "Dismissing Smart Banner failed: " << e << endl;
    }
    else
    {
        cout << "Dismissing Smart Banner succeeded" << endl;
    }
}

void DemoApp::backupremove_result(const Error &e, handle backupId)
{
    if (e != API_OK)
    {
        cout << "Removal of backup " << toHandle(backupId) << " failed: " << errorstring(e) <<endl;
    }
    else
    {
        cout << "Backup " << toHandle(backupId) << " removed successfully" << endl;
    }
}

#ifndef NO_READLINE
char* longestCommonPrefix(ac::CompletionState& acs)
{
    string s = acs.completions[0].s;
    for (size_t i = acs.completions.size(); i--; )
    {
        for (unsigned j = 0; j < s.size() && j < acs.completions[i].s.size(); ++j)
        {
            if (s[j] != acs.completions[i].s[j])
            {
                s.erase(j, string::npos);
                break;
            }
        }
    }
    return strdup(s.c_str());
}

char** my_rl_completion(const char */*text*/, int /*start*/, int end)
{
    rl_attempted_completion_over = 1;

    std::string line(rl_line_buffer, end);
    ac::CompletionState acs = ac::autoComplete(line, line.size(), autocompleteTemplate, true);

    if (acs.completions.empty())
    {
        return NULL;
    }

    if (acs.completions.size() == 1 && !acs.completions[0].couldExtend)
    {
        acs.completions[0].s += " ";
    }

    char** result = (char**)malloc((sizeof(char*)*(2+acs.completions.size())));
    for (size_t i = acs.completions.size(); i--; )
    {
        result[i+1] = strdup(acs.completions[i].s.c_str());
    }
    result[acs.completions.size()+1] = NULL;
    result[0] = longestCommonPrefix(acs);
    //for (int i = 0; i <= acs.completions.size(); ++i)
    //{
    //    cout << "i " << i << ": " << result[i] << endl;
    //}
    rl_completion_suppress_append = true;
    rl_basic_word_break_characters = " \r\n";
    rl_completer_word_break_characters = strdup(" \r\n");
    rl_completer_quote_characters = "";
    rl_special_prefixes = "";
    return result;
}
#endif

// main loop
void megacli()
{
#ifndef NO_READLINE
    char *saved_line = NULL;
    int saved_point = 0;
    rl_attempted_completion_function = my_rl_completion;

    rl_save_prompt();

#elif defined(WIN32) && defined(NO_READLINE)

    static_cast<WinConsole*>(console)->setShellConsole(CP_UTF8, GetConsoleOutputCP());

    COORD fontSize;
    string fontname = static_cast<WinConsole*>(console)->getConsoleFont(fontSize);
    cout << "Using font '" << fontname << "', " << fontSize.X << "x" << fontSize.Y
         << ". <CHAR/hex> will be used for absent characters.  If seen, try the 'codepage' command or a different font." << endl;

#else
    #error non-windows platforms must use the readline library
#endif

    for (;;)
    {
        if (prompt == COMMAND)
        {
            ostringstream  dynamicprompt;

            // display put/get transfer speed in the prompt
            if (client->tslots.size() || responseprogress >= 0)
            {
                m_off_t xferrate[2] = { 0 };
                Waiter::bumpds();

                for (transferslot_list::iterator it = client->tslots.begin(); it != client->tslots.end(); it++)
                {
                    if ((*it)->fa)
                    {
                        xferrate[(*it)->transfer->type]
                            += (*it)->mTransferSpeed.calculateSpeed();
                    }
                }
                xferrate[GET] /= 1024;
                xferrate[PUT] /= 1024;

                dynamicprompt << "MEGA";

                if (xferrate[GET] || xferrate[PUT] || responseprogress >= 0)
                {
                    dynamicprompt << " (";

                    if (xferrate[GET])
                    {
                        dynamicprompt << "In: " << xferrate[GET] << " KB/s";

                        if (xferrate[PUT])
                        {
                            dynamicprompt << "/";
                        }
                    }

                    if (xferrate[PUT])
                    {
                        dynamicprompt << "Out: " << xferrate[PUT] << " KB/s";
                    }

                    if (responseprogress >= 0)
                    {
                        dynamicprompt << responseprogress << "%";
                    }

                    dynamicprompt  << ")";
                }

                dynamicprompt  << "> ";
            }

            string dynamicpromptstr = dynamicprompt.str();

#if defined(WIN32) && defined(NO_READLINE)
            {
                auto cl = conlock(cout);
                static_cast<WinConsole*>(console)->updateInputPrompt(!dynamicpromptstr.empty() ? dynamicpromptstr : prompts[COMMAND]);
            }
#else
            rl_callback_handler_install(!dynamicpromptstr.empty() ? dynamicpromptstr.c_str() : prompts[prompt], store_line);

            // display prompt
            if (saved_line)
            {
                rl_replace_line(saved_line, 0);
                free(saved_line);
            }

            rl_point = saved_point;
            rl_redisplay();
#endif
        }

        // command editing loop - exits when a line is submitted or the engine requires the CPU
        for (;;)
        {
            int w = client->wait();

            if (w & Waiter::HAVESTDIN)
            {
#if defined(WIN32) && defined(NO_READLINE)
                line = static_cast<WinConsole*>(console)->checkForCompletedInputLine();
#else
                if ((prompt == COMMAND) || (prompt == PAGER))
                {
                    // Note: this doesn't act like unbuffered input, still
                    // requires Return line ending
                    rl_callback_read_char();
                }
                else
                {
                    console->readpwchar(pw_buf, sizeof pw_buf, &pw_buf_pos, &line);
                }
#endif
            }

            if (w & Waiter::NEEDEXEC || line)
            {
                break;
            }
        }

#ifndef NO_READLINE
        // save line
        saved_point = rl_point;
        saved_line = rl_copy_text(0, rl_end);

        // remove prompt
        rl_save_prompt();
        rl_replace_line("", 0);
        rl_redisplay();
#endif

        if (line)
        {
            // execute user command
            if (*line)
            {
                process_line(line);
            }
            else if (prompt != COMMAND)
            {
                setprompt(prompt);
            }
            free(line);
            line = NULL;

            if (quit_flag)
            {
#ifndef NO_READLINE
                rl_callback_handler_remove();
#endif /* ! NO_READLINE */
                delete client;
                client = nullptr;
                return;
            }

            if (!cerr)
            {
                cerr.clear();
                cerr << "Console error output failed, perhaps on a font related utf8 error or on NULL.  It is now reset." << endl;
            }
            if (!cout)
            {
                cout.clear();
                cerr << "Console output failed, perhaps on a font related utf8 error or on NULL.  It is now reset." << endl;
            }
        }


        auto puts = appxferq[PUT].size();
        auto gets = appxferq[GET].size();

        // pass the CPU to the engine (nonblocking)
        client->exec();
        if (clientFolder) clientFolder->exec();

        if (puts && !appxferq[PUT].size())
        {
            cout << "Uploads complete" << endl;
            if (onCompletedUploads) onCompletedUploads();
        }
        if (gets && !appxferq[GET].size())
        {
            cout << "Downloads complete" << endl;
        }

        while (!mainloopActions.empty())
        {
            mainloopActions.front()();
            mainloopActions.pop_front();
        }

    }
}

#ifndef NO_READLINE

static void onFatalSignal(int signum)
{
    // Restore the terminal's settings.
    rl_callback_handler_remove();

    // Re-trigger the signal.
    raise(signum);
}

static void registerSignalHandlers()
{
    std::vector<int> signals = {
        SIGABRT,
        SIGBUS,
        SIGILL,
        SIGKILL,
        SIGSEGV,
        SIGTERM
    }; // signals

    struct sigaction action;

    action.sa_handler = &onFatalSignal;

    // Restore default signal handler after invoking our own.
    action.sa_flags = SA_NODEFER | SA_RESETHAND;

    // Don't ignore any signals.
    sigemptyset(&action.sa_mask);

    for (int signal : signals)
    {
        (void)sigaction(signal, &action, nullptr);
    }
}

#endif // ! NO_READLINE

int main(int argc, char* argv[])
{
#if defined(_WIN32) && defined(_DEBUG)
    _CrtSetBreakAlloc(124);  // set this to an allocation number to hunt leaks.  Prior to 124 and prior are from globals/statics so won't be detected by this
#endif

#ifndef NO_READLINE
    registerSignalHandlers();
#endif // NO_READLINE

    // On Mac, we need to be passed a special file descriptor that has permissions allowing filesystem notifications.
    // This is how MEGAsync and the integration tests work.  (running a sudo also works but then the program has too much power)
    // The program megacli_fsloader in CMakeLists is the one that gets the special descriptor and starts megacli (mac only).
    std::vector<char*> myargv1(argv, argv + argc);

    SimpleLogger::setLogLevel(logMax);
    //SimpleLogger::setOutputClass(&gLogger);
    auto gLoggerAddr = &gLogger;
    g_externalLogger.addMegaLogger(&gLogger,

        [gLoggerAddr](const char *time, int loglevel, const char *source, const char *message
#ifdef ENABLE_LOG_PERFORMANCE
            , const char **directMessages, size_t *directMessagesSizes, unsigned numberMessages
#endif
            ){
                gLoggerAddr->log(time, loglevel, source, message
#ifdef ENABLE_LOG_PERFORMANCE
                    , directMessages, directMessagesSizes, numberMessages
#endif
                );
         });

    console = new CONSOLE_CLASS;

#ifdef GFX_CLASS
    auto gfx = new GfxProc(::mega::make_unique<GFX_CLASS>());
    gfx->startProcessingThread();
#else
    mega::GfxProc* gfx = nullptr;
#endif

    // Needed so we can get the cwd.
    auto fsAccess = ::mega::make_unique<FSACCESS_CLASS>();

#ifdef __APPLE__
    // Try and raise the file descriptor limit as high as we can.
    platformSetRLimitNumFile();
#endif

    // Where are we?
    if (!fsAccess->cwd(*startDir))
    {
        cerr << "Unable to determine current working directory." << endl;
        return EXIT_FAILURE;
    }

    fsAccess.reset();

    auto httpIO = new HTTPIO_CLASS;

#ifdef WIN32
    auto waiter = new CONSOLE_WAIT_CLASS(static_cast<CONSOLE_CLASS*>(console));
#else
    auto waiter = new CONSOLE_WAIT_CLASS;
#endif

    auto demoApp = new DemoApp;

    auto dbAccess =
#ifdef DBACCESS_CLASS
        new DBACCESS_CLASS(*startDir);
#else
        nullptr;
#endif


    // instantiate app components: the callback processor (DemoApp),
    // the HTTP I/O engine (WinHttpIO) and the MegaClient itself
    client = new MegaClient(demoApp,
                            waiter,
                            httpIO,
                            dbAccess,
                            gfx,
                            "Gk8DyQBS",
                            "megacli/" TOSTRING(MEGA_MAJOR_VERSION)
                            "." TOSTRING(MEGA_MINOR_VERSION)
                            "." TOSTRING(MEGA_MICRO_VERSION),
                            2);

    ac::ACN acs = autocompleteSyntax();
#if defined(WIN32) && defined(NO_READLINE)
    static_cast<WinConsole*>(console)->setAutocompleteSyntax((acs));
#endif

    clientFolder = NULL;    // additional for folder links

    client->mFilenameAnomalyReporter.reset(new AnomalyReporter()); // on by default

    megacli();

    delete client;
    delete waiter;
    delete httpIO;
    delete gfx;
    delete demoApp;
    acs.reset();
    autocompleteTemplate.reset();
    delete console;
    startDir.reset();

#if defined(USE_OPENSSL) && !defined(OPENSSL_IS_BORINGSSL)
    delete CurlHttpIO::sslMutexes;
#endif

#if defined(_WIN32) && defined(_DEBUG)

    // Singleton enthusiasts rarely think about shutdown...
    const CryptoPP::MicrosoftCryptoProvider &hProvider = CryptoPP::Singleton<CryptoPP::MicrosoftCryptoProvider>().Ref();
    delete &hProvider;

    _CrtDumpMemoryLeaks();
#endif
}


void DemoAppFolder::login_result(error e)
{
    if (e)
    {
        cout << "Failed to load the folder link: " << errorstring(e) << endl;
    }
    else
    {
        cout << "Folder link loaded, retrieving account..." << endl;
        clientFolder->fetchnodes();
    }
}

void DemoAppFolder::fetchnodes_result(const Error& e)
{
    bool success = false;
    if (e)
    {
        if (e == API_ENOENT && e.hasExtraInfo())
        {
            cout << "Folder retrieval failed: " << getExtraInfoErrorString(e) << endl;
        }
        else
        {
            cout << "Folder retrieval failed (" << errorstring(e) << ")" << endl;
        }
    }
    else
    {
        // check if the key is invalid
        if (clientFolder->isValidFolderLink())
        {
            cout << "Folder link loaded correctly." << endl;
            success = true;
        }
        else
        {
            assert(client->nodeByHandle(client->rootnodes.files));   // node is there, but cannot be decrypted
            cout << "Folder retrieval succeed, but encryption key is wrong." << endl;
        }
    }

    if (!success)
    {
        delete clientFolder;
        clientFolder = NULL;
    }
}

void DemoAppFolder::nodes_updated(Node **n, int count)
{
    int c[2][6] = { { 0 } };

    if (n)
    {
        while (count--)
        {
            if ((*n)->type < 6)
            {
                c[!(*n)->changed.removed][(*n)->type]++;
                n++;
            }
        }
    }
    else
    {
        for (node_map::iterator it = clientFolder->nodes.begin(); it != clientFolder->nodes.end(); it++)
        {
            if (it->second->type < 6)
            {
                c[1][it->second->type]++;
            }
        }
    }

    cout << "The folder link contains ";
    nodestats(c[1], "");
}

void exec_metamac(autocomplete::ACState& s)
{
    Node *node = nodebypath(s.words[2].s.c_str());
    if (!node || node->type != FILENODE)
    {
        cerr << s.words[2].s
             << (node ? ": No such file or directory"
                      : ": Not a file")
             << endl;
        return;
    }

    auto ifAccess = client->fsaccess->newfileaccess();
    {
        auto localPath = localPathArg(s.words[1].s);
        if (!ifAccess->fopen(localPath, 1, 0))
        {
            cerr << "Failed to open: " << s.words[1].s << endl;
            return;
        }
    }

    SymmCipher cipher;
    int64_t remoteIv;
    int64_t remoteMac;

    {
        std::string remoteKey = node->nodekey();
        const char *iva = &remoteKey[SymmCipher::KEYLENGTH];

        cipher.setkey((byte*)&remoteKey[0], node->type);
        remoteIv = MemAccess::get<int64_t>(iva);
        remoteMac = MemAccess::get<int64_t>(iva + sizeof(int64_t));
    }

    auto result = generateMetaMac(cipher, *ifAccess, remoteIv);
    if (!result.first)
    {
        cerr << "Failed to generate metamac for: "
             << s.words[1].s
             << endl;
    }
    else
    {
        const std::ios::fmtflags flags = cout.flags();

        cout << s.words[2].s
             << " (remote): "
             << std::hex
             << (uint64_t)remoteMac
             << "\n"
             << s.words[1].s
             << " (local): "
             << (uint64_t)result.second
             << endl;

        cout.flags(flags);
    }
}

void exec_resetverifiedphonenumber(autocomplete::ACState& s)
{
    client->resetSmsVerifiedPhoneNumber();
}

void exec_banner(autocomplete::ACState& s)
{
    if (s.words.size() == 2 && s.words[1].s == "get")
    {
        cout << "Retrieving banner info..." << endl;

        client->reqs.add(new CommandGetBanners(client));
    }
    else if (s.words.size() == 3 && s.words[1].s == "dismiss")
    {
        cout << "Dismissing banner with id " << s.words[2].s << "..." << endl;

        client->reqs.add(new CommandDismissBanner(client, stoi(s.words[2].s), m_time(nullptr)));
    }
}

#ifdef ENABLE_SYNC

void sync_completion(error result, const SyncError& se, handle backupId)
{
    if (backupId == UNDEF)
    {
        cerr << "Sync could not be added: "
             << errorstring(result)
             << endl;
    }
    else if (result == API_OK && se == NO_SYNC_ERROR)
    {
        cerr << "Sync added and running: "
             << toHandle(backupId)
             << endl;
    }
    else
    {
        cerr << "Sync added but could not be started: "
             << errorstring(result)
             << endl;
    }
}

void exec_syncadd(autocomplete::ACState& s)
{
    if (client->loggedin() != FULLACCOUNT)
    {
        cerr << "You must be logged in to create a sync."
             << endl;
        return;
    }

    string drive, syncname, scanInterval;
    bool backup = s.extractflag("-backup");
    bool external = s.extractflagparam("-external", drive);
    bool named = s.extractflagparam("-name", syncname);
    bool scanOnly = s.extractflag("-scan-only");
    bool scanIntervalSpecified = s.extractflagparam("-scan-interval", scanInterval);

    // sync add source target
    LocalPath drivePath = localPathArg(drive);
    LocalPath sourcePath = localPathArg(s.words[2].s);
    string targetPath = s.words[3].s;

    // Does the target node exist?
    auto* targetNode = nodebypath(targetPath.c_str());

    if (!targetNode)
    {
        cerr << targetPath
             << ": Not found."
             << endl;
        return;
    }

    // Create a suitable sync config.
    auto config =
      SyncConfig(sourcePath,
                 named ? syncname : sourcePath.leafName().toPath(),
                 NodeHandle().set6byte(targetNode->nodehandle),
                 targetNode->displaypath(),
                 0,
                 external ? std::move(drivePath) : LocalPath(),
                 true,
                 backup ? SyncConfig::TYPE_BACKUP : SyncConfig::TYPE_TWOWAY);

    // Scan interval
    if (scanIntervalSpecified)
    {
        auto i = atoi(scanInterval.c_str());

        if (i >= 0)
            config.mScanIntervalSec = static_cast<unsigned>(i);
    }

    // Scan only.
    if (scanOnly)
        config.mChangeDetectionMethod = CDM_PERIODIC_SCANNING;

    // Drive ID.
    if (external)
    {
        if (!backup)
        {
            cerr << "Sorry, external syncs must be backups for now" << endl;
        }

        // Try and generate a drive ID.
        auto id = UNDEF;
        auto result = readDriveId(*client->fsaccess, drive.c_str(), id);

        if (result == API_ENOENT)
        {
            id = generateDriveId(client->rng);
            result = writeDriveId(*client->fsaccess, drive.c_str(), id);
        }

        if (result != API_OK)
        {
            cerr << "Unable to generate drive ID for " << drive << endl;
            return;
        }
    }

    // Try and add the new sync.
	// All validation is performed in this function.
    client->addsync(config, false, sync_completion, "");
}

void exec_syncrename(autocomplete::ACState& s)
{
    // Are we logged in?
    if (client->loggedin() != FULLACCOUNT)
    {
        cerr << "You must be logged in to manipulate backup syncs."
            << endl;
        return;
    }

    // get id
    handle backupId = 0;
    Base64::atob(s.words[2].s.c_str(), (byte*) &backupId, sizeof(handle));

    string newname = s.words[3].s;

    client->syncs.renameSync(backupId, newname,
        [&](Error e)
        {
            if (!e) cout << "Rename succeeded" << endl;
            else cout << "Rename failed: " << e << endl;
        });
}

void exec_syncclosedrive(autocomplete::ACState& s)
{
    // Are we logged in?
    if (client->loggedin() != FULLACCOUNT)
    {
        cerr << "You must be logged in to manipulate backup syncs."
             << endl;
        return;
    }

    // sync backup remove drive
    const auto drivePath =
        localPathArg(s.words[2].s);

    client->syncs.backupCloseDrive(drivePath, [](Error e){
        conlock(cout) << "syncclosedrive result: "
            << errorstring(e)
            << endl;
    });
}

void exec_syncimport(autocomplete::ACState& s)
{
    if (client->loggedin() != FULLACCOUNT)
    {
        cerr << "You must be logged in to import syncs."
             << endl;
        return;
    }

    auto flags = std::ios::binary | std::ios::in;
    ifstream istream(s.words[2].s, flags);

    if (!istream)
    {
        cerr << "Unable to open "
             << s.words[2].s
             << " for reading."
             << endl;
        return;
    }

    string data;

    for (char buffer[512]; istream; )
    {
        istream.read(buffer, sizeof(buffer));
        data.append(buffer, istream.gcount());
    }

    if (!istream.eof())
    {
        cerr << "Unable to read "
             << s.words[2].s
             << endl;
        return;
    }

    auto completion =
      [](error result)
      {
          if (result)
          {
              cerr << "Unable to import sync configs: "
                   << errorstring(result)
                   << endl;
              return;
          }

          cout << "Sync configs successfully imported."
               << endl;
      };

    cout << "Importing sync configs..."
         << endl;

    client->importSyncConfigs(data.c_str(), std::move(completion));
}

void exec_syncexport(autocomplete::ACState& s)
{
    if (client->loggedin() != FULLACCOUNT)
    {
        cerr << "You must be logged in to export syncs."
             << endl;
        return;
    }

    auto configs = client->syncs.exportSyncConfigs();

    if (s.words.size() == 2)
    {
        cout << "Configs exported as: "
             << configs
             << endl;
        return;
    }

    auto flags = std::ios::binary | std::ios::out | std::ios::trunc;
    ofstream ostream(s.words[2].s, flags);

    ostream.write(configs.data(), configs.size());
    ostream.close();

    if (!ostream.good())
    {
        cout << "Failed to write exported configs to: "
             << s.words[2].s
             << endl;
    }
}

void exec_syncopendrive(autocomplete::ACState& s)
{
    if (client->loggedin() != FULLACCOUNT)
    {
        cerr << "You must be logged in to restore backup syncs."
             << endl;
        return;
    }

    // sync backup restore drive
    const auto drivePath =
        localPathArg(s.words[2].s);

    client->syncs.backupOpenDrive(drivePath, [](Error e){
        conlock(cout) << "syncopendrive result: "
            << errorstring(e)
            << endl;
        });
}

void exec_synclist(autocomplete::ACState& s)
{
    // Check the user's logged in.
    if (client->loggedin() != FULLACCOUNT)
    {
        cerr << "You must be logged in to list syncs (and backup syncs)."
             << endl;
        return;
    }

    SyncConfigVector configs = client->syncs.getConfigs(false);

    if (configs.empty())
    {
        cout << "No syncs configured yet" << endl;
        return;
    }

    for (SyncConfig& config : configs)
    {

        // Display name.
        cout << "Sync "
            << config.mName
            << " Id: "
            << toHandle(config.mBackupId)
            << "\n";

        auto cloudnode = client->nodeByHandle(config.mRemoteNode);
        string cloudpath = cloudnode ? cloudnode->displaypath() : "<null>";

        // Display source/target mapping.
        cout << "  Mapping: "
            << config.mLocalPath.toPath()
            << " -> "
            << cloudpath
            << (!cloudnode || cloudpath != config.mOriginalPathOfRemoteRootNode ? " (originally " + config.mOriginalPathOfRemoteRootNode + ")" : "")
            << "\n";


        string runStateName;
        switch (config.mRunState)
        {
        case SyncRunState::Pending: runStateName = "PENDING"; break;
        case SyncRunState::Loading: runStateName = "LOADING"; break;
        case SyncRunState::Run: runStateName = "RUNNING"; break;
        case SyncRunState::Pause: runStateName = "PAUSED"; break;
        case SyncRunState::Suspend: runStateName = "SUSPENDED"; break;
        case SyncRunState::Disable: runStateName = "DISABLED"; break;
        }

        // Display status info.
        cout << "  State: " << runStateName << " "
            << (config.mTemporarilyPaused ? " (paused)" : "")
            << "\n";

        //    // Display some usage stats.
        //    cout << "  Statistics: "
        //         //<< sync->localbytes
        //         //<< " byte(s) across "
        //         << sync->localnodes[FILENODE]
        //         << " file(s) and "
        //         << sync->localnodes[FOLDERNODE]
        //         << " folder(s).\n";
        //}
        //else

        // Display what status info we can.
        auto msg = config.syncErrorToStr();
        cout << "  Enabled: "
            << config.getEnabled()
            << "\n"
            << "  Last Error: "
            << msg
            << "\n";

        // Display sync type.
        cout << "  Type: "
            << (config.isExternal() ? "EX" : "IN")
            << "TERNAL "
            << SyncConfig::synctypename(config.getType())
            << "\n";

        // Display change detection method.
        cout << "  Change Detection Method: "
             << changeDetectionMethodToString(config.mChangeDetectionMethod)
             << "\n";

        if (CDM_PERIODIC_SCANNING == config.mChangeDetectionMethod)
        {
            // Display scan interval.
            cout << "  Scan Interval (seconds): "
                 << config.mScanIntervalSec
                 << "\n";
        }

        std::promise<bool> synchronous;
        client->syncs.collectSyncNameConflicts(config.mBackupId, [&synchronous](list<NameConflict>&& conflicts){
            for (auto& c : conflicts)
            {
                if (!c.cloudPath.empty() || !c.clashingCloudNames.empty())
                {
                    cout << "  Cloud Path conflict at " << c.cloudPath << ": ";
                    for (auto& n : c.clashingCloudNames)
                    {
                        cout << n << " ";
                    }
                    cout << "\n";
                }
                if (!c.localPath.empty() || !c.clashingLocalNames.empty())
                {
                    cout << "  Local Path conflict at " << c.localPath.toPath() << ": ";
                    for (auto& n : c.clashingLocalNames)
                    {
                        cout << n.toPath() << " ";
                    }
                    cout << "\n";
                }
            }
            cout << std::flush;
            synchronous.set_value(true);
        }, false);  // false so executes on sync thread - we are blocked here on client thread in single-threaded megacli.
        synchronous.get_future().get();
    }

    SyncStallInfo stall;
    if (client->syncs.syncStallDetected(stall))
    {
        auto cl = conlock(cout);
        cout << "Stalled (mutually unresolvable changes detected)!" << endl;
        for (auto& p : stall.cloud)
        {
            cout << "stall issue: " << syncWaitReasonDebugString(p.second.reason) << endl;
            string r1 = p.second.cloudPath1.debugReport();
            string r2 = p.second.cloudPath2.debugReport();
            string r3 = p.second.localPath1.debugReport();
            string r4 = p.second.localPath2.debugReport();
            if (!r1.empty()) cout << "    MEGA:" << r1 << endl;
            if (!r2.empty()) cout << "    MEGA:" << r2 << endl;
            if (!r3.empty()) cout << "    here:" << r3 << endl;
            if (!r4.empty()) cout << "    here:" << r4 << endl;
        }
        for (auto& p : stall.local)
        {
            cout << "stall issue: " << syncWaitReasonDebugString(p.second.reason) << endl;
            string r1 = p.second.cloudPath1.debugReport();
            string r2 = p.second.cloudPath2.debugReport();
            string r3 = p.second.localPath1.debugReport();
            string r4 = p.second.localPath2.debugReport();
            if (!r1.empty()) cout << "    MEGA:" << r1 << endl;
            if (!r2.empty()) cout << "    MEGA:" << r2 << endl;
            if (!r3.empty()) cout << "    here:" << r3 << endl;
            if (!r4.empty()) cout << "    here:" << r4 << endl;
        }
    }
}

void exec_syncremove(autocomplete::ACState& s)
{
    // Are we logged in?
    if (client->loggedin() != FULLACCOUNT)
    {
        cerr << "You must be logged in to manipulate backup syncs."
             << endl;
        return;
    }

    // sync remove id
    handle backupId = 0;
    Base64::atob(s.words[2].s.c_str(), (byte*) &backupId, sizeof(handle));

    // Try and remove the config.
    bool found = false;

    client->syncs.removeSelectedSyncs(
      [&](SyncConfig& config, Sync*)
      {
          auto matched = config.mBackupId == backupId;

          found |= matched;

          return matched;
      }, true, true);

    if (!found)
    {
        cerr << "No sync config exists with the backupId "
             << Base64Str<sizeof(handle)>(backupId)
             << endl;
        return;
    }
}

void exec_syncstatus(autocomplete::ACState& s)
{
    // Are we logged in?
    if (client->loggedin() != FULLACCOUNT)
    {
        cerr << "You must be logged in to display the status of syncs."
             << endl;
        return;
    }

    // sync status [id]
    handle id = UNDEF;

    // Is the user interested in a particular sync?
    if (s.words.size() == 3)
        Base64::atob(s.words[2].s.c_str(),
                     reinterpret_cast<byte*>(&id),
                     sizeof(id));

    // Compute the aggregate transfer speed of the specified syncs.
    map<handle, size_t> speeds;

    for (auto* slot : client->tslots)
    {
        // No FA? Not in progress.
        if (!slot->fa)
            continue;

        // Determine the transfer's current speed.
        auto speed = slot->mTransferSpeed.calculateSpeed();

        // Find out which syncs, if any, are related to this transfer.
        for (auto* file : slot->transfer->files)
        {
            // Not a sync transfer? Not interested!
            if (!file->syncxfer)
                continue;

            // Get our hands on this sync's thread-safe state.
            auto state = static_cast<SyncTransfer_inClient*>(file)->syncThreadSafeState;

            // Is it a sync we're interested in?
            if (id != UNDEF && id != state->backupId())
                continue;

            // Make sure the speed's never negative.
            speed = std::max<m_off_t>(0, speed);

            // Add this transfer's speed to the sync's aggregate total.
            speeds[state->backupId()] += static_cast<size_t>(speed);
        }
    }

    // Convenience.
    using SV = vector<SyncStatusInfo>;

    std::promise<SV> waiter;

    // Retrieve status information from the engine.
    client->syncs.getSyncStatusInfo(id, [&](SV info) {
        waiter.set_value(std::move(info));
    }, false);

    // Wait for the engine to gather our information.
    auto results = waiter.get_future().get();

    // Was anything actually retrieved?
    if (results.empty())
    {
        // Was the user interested in a specific sync?
        if (id != UNDEF)
        {
            cerr << "Couldn't find an active sync with the ID: "
                 << toHandle(id)
                 << endl;
            return;
        }

        // User was interested in all active syncs.
        cerr << "There are no active syncs to report on."
             << endl;
        return;
    }

    // Translate size to a suffixed string.
    auto toSuffixedString = [](size_t value) {
        if (value < 1024)
            return std::to_string(value) + "B";

        const char* suffix = "?KMGTPE";

        while (value >= 1024)
            ++suffix, value /= 1024;

        return std::to_string(value) + *suffix + "B";
    };

    // Display status information to the user.
    for (auto& info : results)
    {
        cout << "Sync "
             << toHandle(info.mBackupID)
             << ":\n"
             << "  Name: "
             << info.mName
             << "\n"
             << "  Total number of synced nodes: "
             << info.mTotalSyncedNodes
             << "\n"
             << "  Total size of synced files: "
             << toSuffixedString(info.mTotalSyncedBytes)
             << "\n"
             << "  Transfer progress: "
             << info.mTransferCounts.progress(0) * 100.0
             << "%\n"
             << "  Transfer speed: "
             << toSuffixedString(speeds[info.mBackupID])
             << "/s\n";
    }
}

void exec_syncxable(autocomplete::ACState& s)
{
    // Are we logged in?
    if (client->loggedin() != FULLACCOUNT)
    {
        cerr << "You must be logged in to manipulate syncs."
             << endl;
        return;
    }

    string errIdString;
    bool withError = s.extractflagparam("-error", errIdString);

    auto targetState = SyncRunState::Run;

    if (s.words[1].s == "run") targetState = SyncRunState::Run;
    else if (s.words[1].s == "pause") targetState = SyncRunState::Pause;
    else if (s.words[1].s == "suspend") targetState = SyncRunState::Suspend;
    else if (s.words[1].s == "disable") targetState = SyncRunState::Disable;

    handle backupId = 0;
    Base64::atob(s.words[2].s.c_str(), (byte*) &backupId, sizeof(handle));

    SyncConfig config;
    if (!client->syncs.configById(backupId, config))
    {
        cout << "No sync found with id: " << Base64Str<sizeof(handle)>(backupId) << endl;
        return;
    }

    if (config.mRunState == targetState)
    {
        cout << "Sync is already in that state" << endl;
        return;
    }


    switch (targetState)
    {
    case SyncRunState::Pending:
    case SyncRunState::Loading:
    case SyncRunState::Run:
    case SyncRunState::Pause:
    {
        // sync enable id
        bool pause = targetState == SyncRunState::Pause;
        client->syncs.enableSyncByBackupId(backupId, pause, false, true, true, [pause](error err, SyncError serr, handle)
            {
                if (err)
                {
                    cerr << "Unable to enable sync: "
                        << errorstring(err)
                        << endl;
                }
                else
                {
                    cout << (pause ? "Sync Paused." : "Sync Running.") << endl;
                }
            }, true, "");

        break;
    }
    case SyncRunState::Suspend:
    case SyncRunState::Disable:
    {
        bool keepSyncDb = targetState == SyncRunState::Suspend;

        client->syncs.disableSyncByBackupId(
            backupId,
            static_cast<SyncError>(withError ? atoi(errIdString.c_str()) : 0),
            false,
            keepSyncDb,
            [targetState](){
                cout << (targetState == SyncRunState::Suspend ? "Sync Suspended." : "Sync Disabled.") << endl;
                });
        break;
    }
    }
}

#endif // ENABLE_SYNC<|MERGE_RESOLUTION|>--- conflicted
+++ resolved
@@ -372,12 +372,8 @@
             }
             else if (onCompleted_foward) onCompleted_foward();
 
-<<<<<<< HEAD
-        });
-=======
         },
-        nullptr, nullptr);
->>>>>>> 07ce3c24
+        nullptr);
 
     delete this;
 }
