/**
 * @file examples/megaclient.cpp
 * @brief Sample application, interactive GNU Readline CLI
 *
 * (c) 2013-2014 by Mega Limited, Auckland, New Zealand
 *
 * This file is part of the MEGA SDK - Client Access Engine.
 *
 * Applications using the MEGA API must present a valid application key
 * and comply with the the rules set forth in the Terms of Service.
 *
 * The MEGA SDK is distributed in the hope that it will be useful,
 * but WITHOUT ANY WARRANTY; without even the implied warranty of
 * MERCHANTABILITY or FITNESS FOR A PARTICULAR PURPOSE.
 *
 * @copyright Simplified (2-clause) BSD License.
 *
 * You should have received a copy of the license along with this
 * program.
 */

#include "mega.h"
#include "megacli.h"
#include <fstream>
#include <bitset>
#include "mega/testhooks.h"
#include <iterator>

#if defined(_WIN32) && defined(_DEBUG)
// so we can delete a secret internal CrytpoPP singleton
#include <cryptopp\osrng.h>
#endif

#define USE_VARARGS
#define PREFER_STDARG

#ifndef NO_READLINE
#include <signal.h>
#include <readline/readline.h>
#include <readline/history.h>
#endif

#if (__cplusplus >= 201703L)
    #include <filesystem>
    namespace fs = std::filesystem;
    #define USE_FILESYSTEM
#elif !defined(__MINGW32__) && !defined(__ANDROID__) && (!defined(__GNUC__) || (__GNUC__*100+__GNUC_MINOR__) >= 503)
#define USE_FILESYSTEM
#ifdef WIN32
    #include <filesystem>
    namespace fs = std::experimental::filesystem;
#else
    #include <experimental/filesystem>
    namespace fs = std::experimental::filesystem;
#endif
#endif

#include <regex>

#ifdef USE_FREEIMAGE
#include "mega/gfx/freeimage.h"
#endif

#ifdef WIN32
#include <winioctl.h>
#endif

#ifdef USE_ROTATIVEPERFORMANCELOGGER
#include "mega/rotativeperformancelogger.h"
#endif


namespace ac = ::mega::autocomplete;

#include <iomanip>

using namespace mega;
using std::cout;
using std::cerr;
using std::endl;
using std::flush;
using std::ifstream;
using std::ofstream;
using std::setw;
using std::hex;
using std::dec;

MegaClient* client;
MegaClient* clientFolder;

int gNextClientTag = 1;
std::map<int, std::function<void(Node*)>> gOnPutNodeTag;

bool gVerboseMode = false;

// new account signup e-mail address and name
static string signupemail, signupname;

// signup code being confirmed
static string signupcode;

// signup password challenge and encrypted master key
static byte signuppwchallenge[SymmCipher::KEYLENGTH];

// password recovery e-mail address and code being confirmed
static string recoveryemail, recoverycode;

// password recovery code requires MK or not
static bool hasMasterKey;

// master key for password recovery
static byte masterkey[SymmCipher::KEYLENGTH];

// change email link to be confirmed
static string changeemail, changecode;

// import welcome pdf at account creation
static bool pdf_to_import = false;

// public link information
static string publiclink;

// local console
Console* console;

// loading progress of lengthy API responses
int responseprogress = -1;

//2FA pin attempts
int attempts = 0;

//Ephemeral account plus plus
std::string ephemeralFirstname;
std::string ephemeralLastName;

void uploadLocalPath(nodetype_t type, std::string name, const LocalPath& localname, Node* parent, const std::string& targetuser,
    DBTableTransactionCommitter& committer, int& total, bool recursive, VersioningOption vo,
    std::function<std::function<void()>(LocalPath)> onCompletedGenerator, bool noRetries);


#ifdef ENABLE_SYNC

// converts the given sync configuration to a string
std::string syncConfigToString(const SyncConfig& config)
{
    std::string description(Base64Str<MegaClient::BACKUPHANDLE>(config.mBackupId));
    if (config.getType() == SyncConfig::TYPE_TWOWAY)
    {
        description.append(" TWOWAY");
    }
    else if (config.getType() == SyncConfig::TYPE_UP)
    {
        description.append(" UP");
    }
    else if (config.getType() == SyncConfig::TYPE_DOWN)
    {
        description.append(" DOWN");
    }
    return description;
}

#endif

static const char* getAccessLevelStr(int access)
{
    switch(access)
    {
    case ACCESS_UNKNOWN:
        return "unkown";
    case RDONLY:
        return "read-only";
    case RDWR:
        return "read/write";
    case FULL:
        return "full access";
    case OWNER:
        return "owner access";
    case OWNERPRELOGIN:
        return "owner (prelogin) access";
    default:
        return "UNDEFINED";
    }
}

const char* errorstring(error e)
{
    switch (e)
    {
        case API_OK:
            return "No error";
        case API_EINTERNAL:
            return "Internal error";
        case API_EARGS:
            return "Invalid argument";
        case API_EAGAIN:
            return "Request failed, retrying";
        case API_ERATELIMIT:
            return "Rate limit exceeded";
        case API_EFAILED:
            return "Transfer failed";
        case API_ETOOMANY:
            return "Too many concurrent connections or transfers";
        case API_ERANGE:
            return "Out of range";
        case API_EEXPIRED:
            return "Expired";
        case API_ENOENT:
            return "Not found";
        case API_ECIRCULAR:
            return "Circular linkage detected";
        case API_EACCESS:
            return "Access denied";
        case API_EEXIST:
            return "Already exists";
        case API_EINCOMPLETE:
            return "Incomplete";
        case API_EKEY:
            return "Invalid key/integrity check failed";
        case API_ESID:
            return "Bad session ID";
        case API_EBLOCKED:
            return "Blocked";
        case API_EOVERQUOTA:
            return "Over quota";
        case API_ETEMPUNAVAIL:
            return "Temporarily not available";
        case API_ETOOMANYCONNECTIONS:
            return "Connection overflow";
        case API_EWRITE:
            return "Write error";
        case API_EREAD:
            return "Read error";
        case API_EAPPKEY:
            return "Invalid application key";
        case API_EGOINGOVERQUOTA:
            return "Not enough quota";
        case API_EMFAREQUIRED:
            return "Multi-factor authentication required";
        case API_EMASTERONLY:
            return "Access denied for users";
        case API_EBUSINESSPASTDUE:
            return "Business account has expired";
        case API_EPAYWALL:
            return "Over Disk Quota Paywall";
        case LOCAL_ENOSPC:
            return "Insufficient disk space";
        default:
            return "Unknown error";
    }
}


struct ConsoleLock
{
    static std::recursive_mutex outputlock;
    std::ostream& os;
    bool locking = false;
    inline ConsoleLock(std::ostream& o)
        : os(o), locking(true)
    {
        outputlock.lock();
    }
    ConsoleLock(ConsoleLock&& o)
        : os(o.os), locking(o.locking)
    {
        o.locking = false;
    }
    ~ConsoleLock()
    {
        if (locking)
        {
            outputlock.unlock();
        }
    }

    template<class T>
    std::ostream& operator<<(T&& arg)
    {
        return os << std::forward<T>(arg);
    }
};

std::recursive_mutex ConsoleLock::outputlock;

ConsoleLock conlock(std::ostream& o)
{
    // Returns a temporary object that has locked a mutex.  The temporary's destructor will unlock the object.
    // So you can get multithreaded non-interleaved console output with just conlock(cout) << "some " << "strings " << endl;
    // (as the temporary's destructor will run at the end of the outermost enclosing expression).
    // Or, move-assign the temporary to an lvalue to control when the destructor runs (to lock output over several statements).
    // Be careful not to have cout locked across a g_megaApi member function call, as any callbacks that also log could then deadlock.
    return ConsoleLock(o);
}

static error startxfer(DBTableTransactionCommitter& committer, unique_ptr<AppFileGet> file, const string& path)
{
    error result = API_OK;

    if (client->startxfer(GET, file.get(), committer, false, false, false, NoVersioning, &result))
    {
        file->appxfer_it = appxferq[GET].insert(appxferq[GET].end(), file.release());
    }
    else
    {
        conlock(cout) << "Unable to download file: "
                      << path
                      << " -> "
<<<<<<< HEAD
                      << file->getLocalname().toPath()
=======
                      << file->localname.toPath()
>>>>>>> b68d275d
                      << ": "
                      << errorstring(result)
                      << endl;
    }

    return result;
}

static error startxfer(DBTableTransactionCommitter& committer, unique_ptr<AppFileGet> file, const Node& node)
{
    return startxfer(committer, std::move(file), node.displaypath());
}


AppFile::AppFile()
{
    static int nextseqno;

    seqno = ++nextseqno;
}

// transfer start
void AppFilePut::start()
{
}

void AppFileGet::start()
{
}

// transfer completion
void AppFileGet::completed(Transfer*, putsource_t source)
{
    if (onCompleted) onCompleted();

    // (at this time, the file has already been placed in the final location)
    delete this;
}

// transfer terminated - too many failures, or unrecoverable failure, or cancelled
void AppFileGet::terminated(error e)
{
    delete this;
}

void AppFilePut::completed(Transfer* t, putsource_t source)
{
    // perform standard completion (place node in user filesystem etc.)
    //File::completed(t, source);

    // standard completion except we want onCompleted to run at the end of putnodes:

    assert(!transfer || t == transfer);
    assert(source == PUTNODES_APP);  // derived class for sync doesn't use this code path
    assert(t->type == PUT);

    auto onCompleted_foward = onCompleted;
    sendPutnodes(t->client, t->uploadhandle, *t->ultoken, t->filekey, source, NodeHandle(),
        [onCompleted_foward](const Error& e, targettype_t, vector<NewNode>&, bool targetOverride){

            if (e)
            {
                cout << "Putnodes error is breaking upload/download cycle: " << e << endl;
            }
            else if (onCompleted_foward) onCompleted_foward();

        });

    delete this;
}

// transfer terminated - too many failures, or unrecoverable failure, or cancelled
void AppFilePut::terminated(error e)
{
    delete this;
}

AppFileGet::~AppFileGet()
{
    if (appxfer_it != appfile_list::iterator())
        appxferq[GET].erase(appxfer_it);
}

AppFilePut::~AppFilePut()
{
    appxferq[PUT].erase(appxfer_it);
}

void AppFilePut::displayname(string* dname)
{
    *dname = getLocalname().toName(*transfer->client->fsaccess);
}

// transfer progress callback
void AppFile::progress()
{
}

static void displaytransferdetails(Transfer* t, const string& action)
{
    string name;

    for (file_list::iterator it = t->files.begin(); it != t->files.end(); it++)
    {
        if (it != t->files.begin())
        {
            cout << "/";
        }

        (*it)->displayname(&name);
        cout << name;
    }

    cout << ": " << (t->type == GET ? "Incoming" : "Outgoing") << " file transfer " << action << ": " << t->localfilename.toPath();
}

// a new transfer was added
void DemoApp::transfer_added(Transfer* /*t*/)
{
}

// a queued transfer was removed
void DemoApp::transfer_removed(Transfer* t)
{
    displaytransferdetails(t, "removed\n");
}

void DemoApp::transfer_update(Transfer* /*t*/)
{
    // (this is handled in the prompt logic)
}

void DemoApp::transfer_failed(Transfer* t, const Error& e, dstime)
{
    if (e == API_ETOOMANY && e.hasExtraInfo())
    {
        displaytransferdetails(t, "failed (" + getExtraInfoErrorString(e) + ")\n");
    }
    else
    {
        displaytransferdetails(t, "failed (" + string(errorstring(e)) + ")\n");
    }
}

void DemoApp::transfer_complete(Transfer* t)
{
    if (gVerboseMode)
    {
        displaytransferdetails(t, "completed, ");

        if (t->slot)
        {
            cout << t->slot->progressreported * 10 / (1024 * (Waiter::ds - t->slot->starttime + 1)) << " KB/s" << endl;
        }
        else
        {
            cout << "delayed" << endl;
        }
    }
}

// transfer about to start - make final preparations (determine localfilename, create thumbnail for image upload)
void DemoApp::transfer_prepare(Transfer* t)
{
    if (gVerboseMode)
    {
        displaytransferdetails(t, "starting\n");
    }

    if (t->type == GET)
    {
        // only set localfilename if the engine has not already done so
        if (t->localfilename.empty())
        {
            t->localfilename = LocalPath::fromAbsolutePath(".");
            t->localfilename.appendWithSeparator(LocalPath::tmpNameLocal(), false);
        }
    }
}

#ifdef ENABLE_SYNC

void DemoApp::syncupdate_stateconfig(const SyncConfig& config)
{
    conlock(cout) << "Sync config updated: " << toHandle(config.mBackupId)
        << " state: " << int(config.mRunState)
        << " error: " << config.mError
        << endl;
}

void DemoApp::sync_added(const SyncConfig& config)
{
    handle backupId = config.mBackupId;
    conlock(cout) << "Sync - added " << toHandle(backupId) << " " << config.getLocalPath().toPath() << " enabled: "
        << config.getEnabled() << " syncError: " << config.mError << " " << int(config.mRunState);
}

void DemoApp::sync_removed(const SyncConfig& config)
{
    conlock(cout) << "Sync - removed: " << toHandle(config.mBackupId) << endl;

}

void DemoApp::syncs_restored(SyncError syncError)
{
    conlock(cout) << "Sync - restoration "
                  << (syncError != NO_SYNC_ERROR ? "failed" : "completed")
                  << ": "
                  << SyncConfig::syncErrorToStr(syncError)
                  << endl;
}

void DemoApp::syncupdate_scanning(bool active)
{
    if (active)
    {
        conlock(cout) << "Sync - scanning local files and folders" << endl;
    }
    else
    {
        conlock(cout) << "Sync - scan completed" << endl;
    }
}

void DemoApp::syncupdate_syncing(bool active)
{
    if (active)
    {
        conlock(cout) << "Sync - syncs are busy" << endl;
    }
    else
    {
        conlock(cout) << "Sync - syncs are idle" << endl;
    }
}

void DemoApp::syncupdate_stalled(bool stalled)
{
    if (stalled)
    {
        conlock(cout) << "Sync - stalled" << endl;
    }
    else
    {
        conlock(cout) << "Sync - stall ended" << endl;
    }
}

void DemoApp::syncupdate_conflicts(bool conflicts)
{
    if (conflicts)
    {
        conlock(cout) << "Sync - conflicting paths detected" << endl;
    }
    else
    {
        conlock(cout) << "Sync - all conflicting paths resolved" << endl;
    }
}

// flags to turn off cout output that can be too volumnous/time consuming
bool syncout_local_change_detection = true;
bool syncout_remote_change_detection = true;
bool syncout_transfer_activity = true;
bool syncout_folder_sync_state = false;

void DemoApp::syncupdate_local_lockretry(bool locked)
{
    if (locked)
    {
        conlock(cout) << "Sync - waiting for local filesystem lock" << endl;
    }
    else
    {
        conlock(cout) << "Sync - local filesystem lock issue resolved, continuing..." << endl;
    }
}

static const char* treestatename(treestate_t ts)
{
    switch (ts)
    {
        case TREESTATE_NONE:
            return "None/Undefined";
        case TREESTATE_SYNCED:
            return "Synced";
        case TREESTATE_PENDING:
            return "Pending";
        case TREESTATE_SYNCING:
            return "Syncing";
    }

    return "UNKNOWN";
}

void DemoApp::syncupdate_treestate(const SyncConfig &, const LocalPath& lp, treestate_t ts, nodetype_t type)
{
    if (syncout_folder_sync_state)
    {
        if (type != FILENODE)
        {
            conlock(cout) << "Sync - state change of folder " << lp.toPath() << " to " << treestatename(ts) << endl;
        }
    }
}

// generic name filter
// FIXME: configurable regexps
//static bool is_syncable(const char* name)
//{
//    return *name != '.' && *name != '~' && strcmp(name, "Thumbs.db") && strcmp(name, "desktop.ini");
//}

//// determines whether remote node should be synced
//bool DemoApp::sync_syncable(Sync *, const char *, LocalPath&, Node *n)
//{
//    return is_syncable(n->displayname());
//}
//
//// determines whether local file should be synced
//bool DemoApp::sync_syncable(Sync *, const char *name, LocalPath&)
//{
//    return is_syncable(name);
//}
#endif

AppFileGet::AppFileGet(Node* n, NodeHandle ch, byte* cfilekey, m_off_t csize, m_time_t cmtime, string* cfilename,
                       string* cfingerprint, const string& targetfolder)
{
    if (n)
    {
        h = n->nodeHandle();
        hprivate = true;

        *(FileFingerprint*) this = *n;
        name = n->displayname();
    }
    else
    {
        h = ch;
        memcpy(filekey, cfilekey, sizeof filekey);
        hprivate = false;

        size = csize;
        mtime = cmtime;

        if (!cfingerprint->size() || !unserializefingerprint(cfingerprint))
        {
            memcpy(crc.data(), filekey, sizeof crc);
        }
    }

    string s = targetfolder;
    if (s.empty()) s = ".";
    auto fstype = client->fsaccess->getlocalfstype(LocalPath::fromAbsolutePath(s));

    if (cfilename)
    {
        name = *cfilename;
    }

    auto ln = LocalPath::fromRelativeName(name, *client->fsaccess, fstype);
    ln.prependWithSeparator(LocalPath::fromAbsolutePath(s));
    setLocalname(ln);
}

AppFilePut::AppFilePut(const LocalPath& clocalname, NodeHandle ch, const char* ctargetuser)
{
    // full local path
    setLocalname(clocalname);

    // target parent node
    h = ch;

    // target user
    targetuser = ctargetuser;

    name = clocalname.leafName().toName(*client->fsaccess);
}

// user addition/update (users never get deleted)
void DemoApp::users_updated(User** u, int count)
{
    if (count == 1)
    {
        cout << "1 user received or updated" << endl;
    }
    else
    {
        cout << count << " users received or updated" << endl;
    }

    if (u)
    {
        User* user;
        for (int i = 0; i < count; i++)
        {
            user = u[i];
            cout << "User " << user->email;
            if (user->getTag()) // false if external change
            {
                cout << " has been changed by your own client" << endl;
            }
            else
            {
                cout << " has been changed externally" << endl;
            }
        }
    }
}

bool notifyAlerts = true;

string displayUser(handle user, MegaClient* mc)
{
    User* u = mc->finduser(user);
    return u ? u->email : "<user not found>";
}

string displayTime(m_time_t t)
{
    char timebuf[32];
    struct tm tmptr;
    m_localtime(t, &tmptr);
    strftime(timebuf, sizeof timebuf, "%c", &tmptr);
    return timebuf;
}

void printAlert(UserAlert::Base& b)
{
    string header, title;
    b.text(header, title, client);
    cout << "**alert " << b.id << ": " << header << " - " << title << " [at " << displayTime(b.timestamp) << "]" << " seen: " << b.seen << endl;
}

void DemoApp::useralerts_updated(UserAlert::Base** b, int count)
{
    if (b && notifyAlerts)
    {
        for (int i = 0; i < count; ++i)
        {
            if (!b[i]->seen)
            {
                printAlert(*b[i]);
            }
        }
    }
}


#ifdef ENABLE_CHAT

void DemoApp::chatcreate_result(TextChat *chat, error e)
{
    if (e)
    {
        cout << "Chat creation failed (" << errorstring(e) << ")" << endl;
    }
    else
    {
        cout << "Chat created successfully" << endl;
        printChatInformation(chat);
        cout << endl;
    }
}

void DemoApp::chatinvite_result(error e)
{
    if (e)
    {
        cout << "Chat invitation failed (" << errorstring(e) << ")" << endl;
    }
    else
    {
        cout << "Chat invitation successful" << endl;
    }
}

void DemoApp::chatremove_result(error e)
{
    if (e)
    {
        cout << "Peer removal failed (" << errorstring(e) << ")" << endl;
    }
    else
    {
        cout << "Peer removal successful" << endl;
    }
}

void DemoApp::chaturl_result(string *url, error e)
{
    if (e)
    {
        cout << "Chat URL retrieval failed (" << errorstring(e) << ")" << endl;
    }
    else
    {
        cout << "Chat URL: " << *url << endl;
    }
}

void DemoApp::chatgrantaccess_result(error e)
{
    if (e)
    {
        cout << "Grant access to node failed (" << errorstring(e) << ")" << endl;
    }
    else
    {
        cout << "Access to node granted successfully" << endl;
    }
}

void DemoApp::chatremoveaccess_result(error e)
{
    if (e)
    {
        cout << "Revoke access to node failed (" << errorstring(e) << ")" << endl;
    }
    else
    {
        cout << "Access to node removed successfully" << endl;
    }
}

void DemoApp::chatupdatepermissions_result(error e)
{
    if (e)
    {
        cout << "Permissions update failed (" << errorstring(e) << ")" << endl;
    }
    else
    {
        cout << "Permissions updated successfully" << endl;
    }
}

void DemoApp::chattruncate_result(error e)
{
    if (e)
    {
        cout << "Truncate message/s failed (" << errorstring(e) << ")" << endl;
    }
    else
    {
        cout << "Message/s truncated successfully" << endl;
    }
}

void DemoApp::chatsettitle_result(error e)
{
    if (e)
    {
        cout << "Set title failed (" << errorstring(e) << ")" << endl;
    }
    else
    {
        cout << "Title updated successfully" << endl;
    }
}

void DemoApp::chatpresenceurl_result(string *url, error e)
{
    if (e)
    {
        cout << "Presence URL retrieval failed (" << errorstring(e) << ")" << endl;
    }
    else
    {
        cout << "Presence URL: " << *url << endl;
    }
}

void DemoApp::chatlink_result(handle h, error e)
{
    if (e)
    {
        cout << "Chat link failed (" << errorstring(e) << ")" << endl;
    }
    else
    {
        if (ISUNDEF(h))
        {
            cout << "Chat link deleted successfully" << endl;
        }
        else
        {
            char hstr[sizeof(handle) * 4 / 3 + 4];
            Base64::btoa((const byte *)&h, MegaClient::CHATLINKHANDLE, hstr);
            cout << "Chat link: " << hstr << endl;
        }
    }
}

void DemoApp::chatlinkclose_result(error e)
{
    if (e)
    {
        cout << "Set private mode for chat failed  (" << errorstring(e) << ")" << endl;
    }
    else
    {
        cout << "Private mode successfully set" << endl;
    }
}

void DemoApp::chatlinkurl_result(handle chatid, int shard, string *url, string *ct, int, m_time_t ts, bool meetingRoom, handle callid, error e)
{
    if (e)
    {
        cout << "URL request for chat-link failed (" << errorstring(e) << ")" << endl;
    }
    else
    {
        char idstr[sizeof(handle) * 4 / 3 + 4];
        Base64::btoa((const byte *)&chatid, MegaClient::CHATHANDLE, idstr);
        cout << "Chatid: " << idstr << " (shard " << shard << ")" << endl;
        cout << "URL for chat-link: " << url->c_str() << endl;
        cout << "Encrypted chat-topic: " << ct->c_str() << endl;
        cout << "Creation timestamp: " << ts << endl;
    }
}

void DemoApp::chatlinkjoin_result(error e)
{
    if (e)
    {
        cout << "Join to openchat failed (" << errorstring(e) << ")" << endl;
    }
    else
    {
        cout << "Joined to openchat successfully." << endl;
    }
}

void DemoApp::chats_updated(textchat_map *chats, int count)
{
    if (count == 1)
    {
        cout << "1 chat received or updated" << endl;
    }
    else
    {
        cout << count << " chats received or updated" << endl;
    }

    if (chats)
    {
        textchat_map::iterator it;
        for (it = chats->begin(); it != chats->end(); it++)
        {
            printChatInformation(it->second);
        }
    }
}

void DemoApp::printChatInformation(TextChat *chat)
{
    if (!chat)
    {
        return;
    }

    cout << "Chat ID: " << Base64Str<sizeof(handle)>(chat->id) << endl;
    cout << "\tOwn privilege level: " << DemoApp::getPrivilegeString(chat->priv) << endl;
    cout << "\tCreation ts: " << chat->ts << endl;
    cout << "\tChat shard: " << chat->shard << endl;
    cout << "\tGroup chat: " << ((chat->group) ? "yes" : "no") << endl;
    cout << "\tArchived chat: " << ((chat->isFlagSet(TextChat::FLAG_OFFSET_ARCHIVE)) ? "yes" : "no") << endl;
    cout << "\tPublic chat: " << ((chat->publicchat) ? "yes" : "no") << endl;
    if (chat->publicchat)
    {
        cout << "\tUnified key: " << chat->unifiedKey.c_str() << endl;
        cout << "\tMeeting room: " << ((chat->meeting) ? "yes" : "no") << endl;
    }

    cout << "\tPeers:";

    if (chat->userpriv)
    {
        cout << "\t\t(userhandle)\t(privilege level)" << endl;
        for (unsigned i = 0; i < chat->userpriv->size(); i++)
        {
            Base64Str<sizeof(handle)> hstr(chat->userpriv->at(i).first);
            cout << "\t\t\t" << hstr;
            cout << "\t" << DemoApp::getPrivilegeString(chat->userpriv->at(i).second) << endl;
        }
    }
    else
    {
        cout << " no peers (only you as participant)" << endl;
    }
    cout << "\tIs own change: " << ((chat->tag) ? "yes" : "no") << endl;
    if (!chat->title.empty())
    {
        cout << "\tTitle: " << chat->title.c_str() << endl;
    }
}

string DemoApp::getPrivilegeString(privilege_t priv)
{
    switch (priv)
    {
    case PRIV_STANDARD:
        return "PRIV_STANDARD (standard access)";
    case PRIV_MODERATOR:
        return "PRIV_MODERATOR (moderator)";
    case PRIV_RO:
        return "PRIV_RO (read-only)";
    case PRIV_RM:
        return "PRIV_RM (removed)";
    case PRIV_UNKNOWN:
    default:
        return "PRIV_UNKNOWN";
    }
}

#endif


void DemoApp::pcrs_updated(PendingContactRequest** list, int count)
{
    int deletecount = 0;
    int updatecount = 0;
    if (list != NULL)
    {
        for (int i = 0; i < count; i++)
        {
            if (list[i]->changed.deleted)
            {
                deletecount++;
            }
            else
            {
                updatecount++;
            }
        }
    }
    else
    {
        // All pcrs are updated
        for (handlepcr_map::iterator it = client->pcrindex.begin(); it != client->pcrindex.end(); it++)
        {
            if (it->second->changed.deleted)
            {
                deletecount++;
            }
            else
            {
                updatecount++;
            }
        }
    }

    if (deletecount != 0)
    {
        cout << deletecount << " pending contact request" << (deletecount != 1 ? "s" : "") << " deleted" << endl;
    }
    if (updatecount != 0)
    {
        cout << updatecount << " pending contact request" << (updatecount != 1 ? "s" : "") << " received or updated" << endl;
    }
}

static void setattr_result(NodeHandle, Error e)
{
    if (e)
    {
        cout << "Node attribute update failed (" << errorstring(e) << ")" << endl;
    }
}

static void rename_result(NodeHandle, error e)
{
    if (e)
    {
        cout << "Node move failed (" << errorstring(e) << ")" << endl;
    }
}

void DemoApp::unlink_result(handle, error e)
{
    if (e)
    {
        cout << "Node deletion failed (" << errorstring(e) << ")" << endl;
    }
}

void DemoApp::fetchnodes_result(const Error& e)
{
    if (e)
    {
        if (e == API_ENOENT && e.hasExtraInfo())
        {
            cout << "File/folder retrieval failed: " << getExtraInfoErrorString(e) << endl;
        }
        else
        {
            cout << "File/folder retrieval failed (" << errorstring(e) << ")" << endl;
        }
        pdf_to_import = false;
    }
    else
    {
        // check if we fetched a folder link and the key is invalid
        if (client->loggedinfolderlink())
        {
            if (client->isValidFolderLink())
            {
                cout << "Folder link loaded correctly." << endl;
            }
            else
            {
                assert(client->nodeByHandle(client->rootnodes.files));   // node is there, but cannot be decrypted
                cout << "Folder retrieval succeed, but encryption key is wrong." << endl;
            }
        }

        if (pdf_to_import)
        {
            client->getwelcomepdf();
        }

        if (client->ephemeralSessionPlusPlus)
        {
            client->putua(ATTR_FIRSTNAME, (const byte*)ephemeralFirstname.c_str(), unsigned(ephemeralFirstname.size()));
            client->putua(ATTR_LASTNAME, (const byte*)ephemeralLastName.c_str(), unsigned(ephemeralLastName.size()));
        }
    }
}

void DemoApp::putnodes_result(const Error& e, targettype_t t, vector<NewNode>& nn, bool targetOverride)
{
    if (t == USER_HANDLE)
    {
        if (!e)
        {
            cout << "Success." << endl;
        }
    }

    if (pdf_to_import)   // putnodes from openfilelink_result()
    {
        if (!e)
        {
            cout << "Welcome PDF file has been imported successfully." << endl;
        }
        else
        {
            cout << "Failed to import Welcome PDF file" << endl;
        }

        pdf_to_import = false;
        return;
    }

    if (e)
    {
        cout << "Node addition failed (" << errorstring(e) << ")" << endl;
    }

    if (targetOverride)
    {
        cout << "Target folder has changed!" << endl;
    }

    auto i = gOnPutNodeTag.find(client->restag);
    if (i != gOnPutNodeTag.end())
    {
        if (client->nodenotify.size())
        {
            Node* n = client->nodenotify.back();  // same trick as the intermediate layer - only works when puts are one node at a time.
            i->second(n);
            gOnPutNodeTag.erase(i);
        }
    }
}

void DemoApp::setpcr_result(handle h, error e, opcactions_t action)
{
    if (e)
    {
        cout << "Outgoing pending contact request failed (" << errorstring(e) << ")" << endl;
    }
    else
    {
        if (h == UNDEF)
        {
            // must have been deleted
            cout << "Outgoing pending contact request " << (action == OPCA_DELETE ? "deleted" : "reminded") << " successfully" << endl;
        }
        else
        {
            cout << "Outgoing pending contact request succeeded, id: " << Base64Str<MegaClient::PCRHANDLE>(h) << endl;
        }
    }
}

void DemoApp::updatepcr_result(error e, ipcactions_t action)
{
    if (e)
    {
        cout << "Incoming pending contact request update failed (" << errorstring(e) << ")" << endl;
    }
    else
    {
        string labels[3] = {"accepted", "denied", "ignored"};
        cout << "Incoming pending contact request successfully " << labels[(int)action] << endl;
    }
}

void DemoApp::fa_complete(handle h, fatype type, const char* /*data*/, uint32_t len)
{
    cout << "Got attribute of type " << type << " (" << len << " byte(s))";
    Node *n = client->nodebyhandle(h);
    if (n)
    {
        cout << " for " << n->displayname() << endl;
    }
}

int DemoApp::fa_failed(handle, fatype type, int retries, error e)
{
    cout << "File attribute retrieval of type " << type << " failed (retries: " << retries << ") error: " << e << endl;

    return retries > 2;
}

void DemoApp::putfa_result(handle, fatype, error e)
{
    if (e)
    {
        cout << "File attribute attachment failed (" << errorstring(e) << ")" << endl;
    }
}

void DemoApp::removecontact_result(error e)
{
    if (e)
    {
        cout << "Contact removal failed (" << errorstring(e) << ")" << endl;
    }
    else
    {
        cout << "Success." << endl;
    }
}

void DemoApp::putua_result(error e)
{
    if (e)
    {
        cout << "User attribute update failed (" << errorstring(e) << ")" << endl;
    }
    else
    {
        cout << "Success." << endl;
    }
}

void DemoApp::getua_result(error e)
{
    if (client->fetchingkeys)
    {
        return;
    }

    cout << "User attribute retrieval failed (" << errorstring(e) << ")" << endl;
}

void DemoApp::getua_result(byte* data, unsigned l, attr_t type)
{
    if (client->fetchingkeys)
    {
        return;
    }

    if (gVerboseMode)
    {
        cout << "Received " << l << " byte(s) of user attribute: ";
        fwrite(data, 1, l, stdout);
        cout << endl;

        if (type == ATTR_ED25519_PUBK)
        {
            cout << "Credentials: " << AuthRing::fingerprint(string((const char*)data, l), true) << endl;
        }
    }

    if (type == ATTR_COOKIE_SETTINGS)
    {
        unsigned long cs = strtoul((const char*)data, nullptr, 10);
        std::bitset<32> bs(cs);
        cout << "Cookie settings = " << cs << " (" << bs << ')' << endl
             << "\tessential: " << bs[0] << endl
             << "\tpreferences: " << bs[1] << endl
             << "\tperformance: " << bs[2] << endl
             << "\tadvertising: " << bs[3] << endl
             << "\tthird party: " << bs[4] << endl;
    }
}

void DemoApp::getua_result(TLVstore *tlv, attr_t type)
{
    if (client->fetchingkeys)
    {
        return;
    }

    if (!tlv)
    {
        cout << "Error getting private user attribute" << endl;
    }
    else if (!gVerboseMode)
    {
        cout << "Received a TLV with " << tlv->size() << " item(s) of user attribute: " << endl;

        vector<string> *keys = tlv->getKeys();
        vector<string>::const_iterator it;
        unsigned valuelen;
        string value, key;
        char *buf;
        for (it=keys->begin(); it != keys->end(); it++)
        {
            key = (*it).empty() ? "(no key)" : *it;
            if (!tlv->get(*it, value) || value.empty())
            {
                cout << "\t" << key << "\t" << "(no value)" << endl;
                continue;
            }

            valuelen = unsigned(value.length());

            buf = new char[valuelen * 4 / 3 + 4];
            Base64::btoa((const byte *) value.data(), valuelen, buf);

            cout << "\t" << key << "\t" << buf << endl;
            delete [] buf;
        }
        delete keys;
    }
}

#ifdef DEBUG
void DemoApp::delua_result(error e)
{
    if (e)
    {
        cout << "User attribute removal failed (" << errorstring(e) << ")" << endl;
    }
    else
    {
        cout << "Success." << endl;
    }
}

void DemoApp::senddevcommand_result(int value)
{
    cout << "Dev subcommand finished with code: " << value << endl;
}

void exec_devcommand(autocomplete::ACState& s)
{
    const char *email = nullptr;
    if (s.words.size() == 3)
    {
        email = s.words[2].s.c_str();
    }
    const char *subcommand = s.words[1].s.c_str();
    client->senddevcommand(subcommand, email);
}
#endif


void DemoApp::notify_retry(dstime dsdelta, retryreason_t)
{
    if (dsdelta)
    {
        cout << "API request failed, retrying in " << dsdelta * 100 << " ms - Use 'retry' to retry immediately..."
             << endl;
    }
    else
    {
        cout << "Retried API request completed" << endl;
    }
}

string DemoApp::getExtraInfoErrorString(const Error& e)
{
    string textError;

    if (e.getUserStatus() == 7)
    {
        textError.append("User status is suspended due to ETD. ");
    }

    textError.append("Link status is: ");
    switch (e.getLinkStatus())
    {
        case 0:
            textError.append("Undeleted");
            break;
        case 1:
            textError.append("Deleted/down");
            break;
        case 2:
            textError.append("Down due to an ETD specifically");
            break;
        default:
            textError.append("Unknown link status");
            break;
    }

    return textError;
}

static void store_line(char*);
static void process_line(char *);
static char* line;

static std::shared_ptr<AccountDetails> account = std::make_shared<AccountDetails>();

// Current remote directory.
static NodeHandle cwd;

// Where we were on the local filesystem when megacli started.
static unique_ptr<LocalPath> startDir(new LocalPath);

static void nodestats(int* c, const char* action)
{
    if (c[FILENODE])
    {
        cout << c[FILENODE] << ((c[FILENODE] == 1) ? " file" : " files");
    }
    if (c[FILENODE] && c[FOLDERNODE])
    {
        cout << " and ";
    }
    if (c[FOLDERNODE])
    {
        cout << c[FOLDERNODE] << ((c[FOLDERNODE] == 1) ? " folder" : " folders");
    }

    if (c[FILENODE] || c[FOLDERNODE])
    {
        cout << " " << action << endl;
    }
}

// list available top-level nodes and contacts/incoming shares
static void listtrees()
{
    if (!client->rootnodes.files.isUndef())
    {
        cout << "ROOT on /" << endl;
    }
    if (!client->rootnodes.inbox.isUndef())
    {
        cout << "INBOX on //in" << endl;
    }
    if (!client->rootnodes.rubbish.isUndef())
    {
        cout << "RUBBISH on //bin" << endl;
    }

    for (user_map::iterator uit = client->users.begin(); uit != client->users.end(); uit++)
    {
        User* u = &uit->second;
        Node* n;

        if (u->show == VISIBLE || u->sharing.size())
        {
            for (handle_set::iterator sit = u->sharing.begin(); sit != u->sharing.end(); sit++)
            {
                if ((n = client->nodebyhandle(*sit)) && n->inshare)
                {
                    cout << "INSHARE on " << u->email << ":" << n->displayname() << " ("
                         << getAccessLevelStr(n->inshare->access) << ")" << endl;
                }
            }
        }
    }

    if (clientFolder && !clientFolder->rootnodes.files.isUndef())
    {
        Node *n = clientFolder->nodeByHandle(clientFolder->rootnodes.files);
        if (n)
        {
            cout << "FOLDERLINK on " << n->displayname() << ":" << endl;
        }
    }
}

bool handles_on = false;
bool showattrs = false;

// returns node pointer determined by path relative to cwd
// path naming conventions:
// * path is relative to cwd
// * /path is relative to ROOT
// * //in is in INBOX
// * //bin is in RUBBISH
// * X: is user X's INBOX
// * X:SHARE is share SHARE from user X
// * Y:name is folder in FOLDERLINK, Y is the public handle
// * : and / filename components, as well as the \, must be escaped by \.
// (correct UTF-8 encoding is assumed)
// returns NULL if path malformed or not found
static Node* nodebypath(const char* ptr, string* user = NULL, string* namepart = NULL)
{
    vector<string> c;
    string s;
    int l = 0;
    const char* bptr = ptr;
    int remote = 0;
    int folderlink = 0;
    Node* n = nullptr;
    Node* nn;


    // special case access by handle, same syntax as megacmd
    if (handles_on && ptr && strlen(ptr) == 10 && *ptr == 'H' && ptr[1] == ':')
    {
        handle h8=0;
        Base64::atob(ptr+2, (byte*)&h8, MegaClient::NODEHANDLE);
        return client->nodeByHandle(NodeHandle().set6byte(h8));
    }

    // split path by / or :
    do {
        if (!l)
        {
            if (*(const signed char*)ptr >= 0)
            {
                if (*ptr == '\\')
                {
                    if (ptr > bptr)
                    {
                        s.append(bptr, ptr - bptr);
                    }

                    bptr = ++ptr;

                    if (*bptr == 0)
                    {
                        c.push_back(s);
                        break;
                    }

                    ptr++;
                    continue;
                }

                if (*ptr == '/' || *ptr == ':' || !*ptr)
                {
                    if (*ptr == ':')
                    {
                        if (c.size())
                        {
                            return NULL;
                        }

                        remote = 1;
                    }

                    if (ptr > bptr)
                    {
                        s.append(bptr, ptr - bptr);
                    }

                    bptr = ptr + 1;

                    c.push_back(s);

                    s.erase();
                }
            }
            else if ((*ptr & 0xf0) == 0xe0)
            {
                l = 1;
            }
            else if ((*ptr & 0xf8) == 0xf0)
            {
                l = 2;
            }
            else if ((*ptr & 0xfc) == 0xf8)
            {
                l = 3;
            }
            else if ((*ptr & 0xfe) == 0xfc)
            {
                l = 4;
            }
        }
        else
        {
            l--;
        }
    } while (*ptr++);

    if (l)
    {
        return NULL;
    }

    if (remote)
    {
        // target: user inbox - record username/email and return NULL
        if (c.size() == 2 && c[0].find("@") != string::npos && !c[1].size())
        {
            if (user)
            {
                *user = c[0];
            }

            return NULL;
        }

        // target is not a user, but a public folder link
        if (c.size() >= 2 && c[0].find("@") == string::npos)
        {
            if (!clientFolder)
            {
                return NULL;
            }

            n = clientFolder->nodeByHandle(clientFolder->rootnodes.files);
            if (c.size() == 2 && c[1].empty())
            {
                return n;
            }
            l = 1;   // <folder_name>:[/<subfolder>][/<file>]
            folderlink = 1;
        }

        User* u;

        if ((u = client->finduser(c[0].c_str())))
        {
            // locate matching share from this user
            handle_set::iterator sit;
            string name;
            for (sit = u->sharing.begin(); sit != u->sharing.end(); sit++)
            {
                if ((n = client->nodebyhandle(*sit)))
                {
                    if(!name.size())
                    {
                        name =  c[1];
                        LocalPath::utf8_normalize(&name);
                    }

                    if (!strcmp(name.c_str(), n->displayname()))
                    {
                        l = 2;
                        break;
                    }
                }
            }
        }

        if (!l)
        {
            return NULL;
        }
    }
    else
    {
        // path starting with /
        if (c.size() > 1 && !c[0].size())
        {
            // path starting with //
            if (c.size() > 2 && !c[1].size())
            {
                if (c[2] == "in")
                {
                    n = client->nodeByHandle(client->rootnodes.inbox);
                }
                else if (c[2] == "bin")
                {
                    n = client->nodeByHandle(client->rootnodes.rubbish);
                }
                else
                {
                    return NULL;
                }

                l = 3;
            }
            else
            {
                n = client->nodeByHandle(client->rootnodes.files);

                l = 1;
            }
        }
        else
        {
            n = client->nodeByHandle(cwd);
        }
    }

    // parse relative path
    while (n && l < (int)c.size())
    {
        if (c[l] != ".")
        {
            if (c[l] == "..")
            {
                if (n->parent)
                {
                    n = n->parent;
                }
            }
            else
            {
                // locate child node (explicit ambiguity resolution: not implemented)
                if (c[l].size())
                {
                    if (folderlink)
                    {
                        nn = clientFolder->childnodebyname(n, c[l].c_str());
                    }
                    else
                    {
                        nn = client->childnodebyname(n, c[l].c_str());
                    }

                    if (!nn)
                    {
                        // mv command target? return name part of not found
                        if (namepart && l == (int) c.size() - 1)
                        {
                            *namepart = c[l];
                            return n;
                        }

                        return NULL;
                    }

                    n = nn;
                }
            }
        }

        l++;
    }

    return n;
}

static void listnodeshares(Node* n)
{
    if(n->outshares)
    {
        for (share_map::iterator it = n->outshares->begin(); it != n->outshares->end(); it++)
        {
            cout << "\t" << n->displayname();

            if (it->first)
            {
                cout << ", shared with " << it->second->user->email << " (" << getAccessLevelStr(it->second->access) << ")"
                     << endl;
            }
            else
            {
                cout << ", shared as exported folder link" << endl;
            }
        }
    }
}

void TreeProcListOutShares::proc(MegaClient*, Node* n)
{
    listnodeshares(n);
}

static void dumptree(Node* n, bool recurse, int depth, const char* title, ofstream* toFile)
{
    std::ostream& stream = toFile ? *toFile : cout;
    string titleTmp;

    if (depth)
    {
        if (!toFile)
        {
            if (!title && !(title = n->displayname()))
            {
                title = "CRYPTO_ERROR";
            }

            for (int i = depth; i--; )
            {
                stream << "\t";
            }
        }
        else
        {
            titleTmp = n->displaypath();
            title = titleTmp.c_str();
        }

        stream << title << " (";

        switch (n->type)
        {
            case FILENODE:
                stream << n->size;

                if (handles_on)
                {
                    Base64Str<MegaClient::NODEHANDLE> handlestr(n->nodehandle);
                    stream << " " << handlestr.chars;
                }

                const char* p;
                if ((p = strchr(n->fileattrstring.c_str(), ':')))
                {
                    stream << ", has file attributes " << p + 1;
                }

                if (showattrs && n->attrs.map.size())
                {
                    stream << ", has attrs";
                    for (auto& a : n->attrs.map)
                    {
                        char namebuf[100]{};
                        AttrMap::nameid2string(a.first, namebuf);
                        stream << " " << namebuf << "=" << a.second;
                    }
                }

                if (n->children.size())
                {
                    Node *version = n;
                    int i = 0;
                    while (version->children.size() && (version = version->children.back()))
                    {
                        i++;
                        if (handles_on)
                        {
                            if (i == 1) stream << ", has versions: ";

                            Base64Str<MegaClient::NODEHANDLE> handlestr(version->nodehandle);
                            stream << " [" << i << "] " << handlestr.chars;
                        }
                    }
                    if (!handles_on)
                    {
                        stream << ", has " << i << " versions";
                    }
                }

                if (n->plink)
                {
                    stream << ", shared as exported";
                    if (n->plink->ets)
                    {
                        stream << " temporal";
                    }
                    else
                    {
                        stream << " permanent";
                    }
                    stream << " file link";
                }

                break;

            case FOLDERNODE:
                stream << "folder";

                if (handles_on)
                {
                    Base64Str<MegaClient::NODEHANDLE> handlestr(n->nodehandle);
                    stream << " " << handlestr.chars;
                }

                if(n->outshares)
                {
                    for (share_map::iterator it = n->outshares->begin(); it != n->outshares->end(); it++)
                    {
                        if (it->first)
                        {
                            stream << ", shared with " << it->second->user->email << ", access "
                                 << getAccessLevelStr(it->second->access);
                        }
                    }

                    if (n->plink)
                    {
                        stream << ", shared as exported";
                        if (n->plink->ets)
                        {
                            stream << " temporal";
                        }
                        else
                        {
                            stream << " permanent";
                        }
                        stream << " folder link";
                    }
                }

                if (n->pendingshares)
                {
                    for (share_map::iterator it = n->pendingshares->begin(); it != n->pendingshares->end(); it++)
                    {
                        if (it->first)
                        {
                            stream << ", shared (still pending) with " << it->second->pcr->targetemail << ", access "
                                 << getAccessLevelStr(it->second->access);
                        }
                    }
                }

                if (n->inshare)
                {
                    stream << ", inbound " << getAccessLevelStr(n->inshare->access) << " share";
                }

                if (showattrs && n->attrs.map.size())
                {
                    stream << ", has attrs";
                    for (auto& a : n->attrs.map)
                    {
                        char namebuf[100]{};
                        AttrMap::nameid2string(a.first, namebuf);
                        stream << " " << namebuf << "=" << a.second;
                    }
                }

                break;

            default:
                stream << "unsupported type, please upgrade";
        }

        stream << ")" << (n->changed.removed ? " (DELETED)" : "") << endl;

        if (!recurse)
        {
            return;
        }
    }

    if (n->type != FILENODE)
    {
        for (node_list::iterator it = n->children.begin(); it != n->children.end(); it++)
        {
            dumptree(*it, recurse, depth + 1, NULL, toFile);
        }
    }
}

#ifdef USE_FILESYSTEM
static void local_dumptree(const fs::path& de, int recurse, int depth = 0)
{
    if (depth)
    {
        for (int i = depth; i--; )
        {
            cout << "\t";
        }

        cout << de.filename().u8string() << " (";

        if (fs::is_directory(de))
        {
            cout << "folder";
        }

        cout << ")" << endl;

        if (!recurse)
        {
            return;
        }
    }

    if (fs::is_directory(de))
    {
        for (auto i = fs::directory_iterator(de); i != fs::directory_iterator(); ++i)
        {
            local_dumptree(*i, recurse, depth + 1);
        }
    }
}
#endif

static void nodepath(NodeHandle h, string* path)
{
    Node* n = client->nodeByHandle(h);
    *path = n ? n->displaypath() : "";
}

appfile_list appxferq[2];

static const char* prompts[] =
{
    "MEGAcli> ", "Password:", "Old Password:", "New Password:", "Retype New Password:", "Master Key (base64):", "Type 2FA pin:", "Type pin to enable 2FA:", "-Input m to get more, q to quit-"
};

enum prompttype
{
    COMMAND, LOGINPASSWORD, OLDPASSWORD, NEWPASSWORD, PASSWORDCONFIRM, MASTERKEY, LOGINTFA, SETTFA, PAGER
};

static prompttype prompt = COMMAND;

#if defined(WIN32) && defined(NO_READLINE)
static char pw_buf[512];  // double space for unicode
#else
static char pw_buf[256];
#endif

static int pw_buf_pos;

static void setprompt(prompttype p)
{
    auto cl = conlock(cout); // use this wherever we might have output threading issues

    prompt = p;

    if (p == COMMAND)
    {
        console->setecho(true);
    }
    else if (p == PAGER)
    {
        cout << endl << prompts[p] << flush;
        console->setecho(false); // doesn't seem to do anything
    }
    else
    {
        pw_buf_pos = 0;
#if defined(WIN32) && defined(NO_READLINE)
        static_cast<WinConsole*>(console)->updateInputPrompt(prompts[p]);
#else
        cout << prompts[p] << flush;
#endif
        console->setecho(false);
    }
}

class TreeProcCopy_mcli : public TreeProc
{
    // This is a duplicate of the TreeProcCopy declared in treeproc.h and defined in megaapi_impl.cpp.
    // However some products are built with the megaapi_impl intermediate layer and some without so
    // we can avoid duplicated symbols in some products this way
public:
    vector<NewNode> nn;
    unsigned nc = 0;
    bool populated = false;


    void allocnodes()
    {
        nn.resize(nc);
        populated = true;
    }

    // determine node tree size (nn = NULL) or write node tree to new nodes array
    void proc(MegaClient* mc, Node* n)
    {
        if (populated)
        {
            string attrstring;
            SymmCipher key;
            NewNode* t = &nn[--nc];

            // copy node
            t->source = NEW_NODE;
            t->type = n->type;
            t->nodehandle = n->nodehandle;
            t->parenthandle = n->parent ? n->parent->nodehandle : UNDEF;

            // copy key (if file) or generate new key (if folder)
            if (n->type == FILENODE)
            {
                t->nodekey = n->nodekey();
            }
            else
            {
                byte buf[FOLDERNODEKEYLENGTH];
                mc->rng.genblock(buf, sizeof buf);
                t->nodekey.assign((char*) buf, FOLDERNODEKEYLENGTH);
            }

            key.setkey((const byte*) t->nodekey.data(), n->type);

            AttrMap tattrs;
            tattrs.map = n->attrs.map;
            nameid rrname = AttrMap::string2nameid("rr");
            attr_map::iterator it = tattrs.map.find(rrname);
            if (it != tattrs.map.end())
            {
                LOG_debug << "Removing rr attribute";
                tattrs.map.erase(it);
            }

            t->attrstring.reset(new string);
            tattrs.getjson(&attrstring);
            mc->makeattr(&key, t->attrstring, attrstring.c_str());
        }
        else
        {
            nc++;
        }
    }
};

int loadfile(LocalPath& localPath, string* data)
{
    auto fa = client->fsaccess->newfileaccess();

    if (fa->fopen(localPath, 1, 0))
    {
        data->resize(size_t(fa->size));
        fa->fread(data, unsigned(data->size()), 0, 0);
        return 1;
    }
    return 0;
}

void xferq(direction_t d, int cancel, bool showActive, bool showAll, bool showCount)
{
    string name;
    int count = 0, activeCount = 0;

    DBTableTransactionCommitter committer(client->tctable);
    for (appfile_list::iterator it = appxferq[d].begin(); it != appxferq[d].end(); )
    {
        if (cancel < 0 || cancel == (*it)->seqno)
        {
            bool active = (*it)->transfer && (*it)->transfer->slot;
            (*it)->displayname(&name);

            if ((active && showActive) || showAll)
            {
                cout << (*it)->seqno << ": " << name;

                if (d == PUT)
                {
                    AppFilePut* f = (AppFilePut*)*it;

                    cout << " -> ";

                    if (f->targetuser.size())
                    {
                        cout << f->targetuser << ":";
                    }
                    else
                    {
                        string path;
                        nodepath(f->h, &path);
                        cout << path;
                    }
                }

                if (active)
                {
                    cout << " [ACTIVE] " << ((*it)->transfer->slot->progressreported * 100 / ((*it)->transfer->size ? (*it)->transfer->size : 1)) << "% of " << (*it)->transfer->size;
                }
                cout << endl;
            }

            if (cancel >= 0)
            {
                cout << "Cancelling..." << endl;


                if ((*it)->transfer)
                {
                    client->stopxfer(*it++, &committer);  // stopping calls us back, we delete it, destructor removes it from the map
                }
                continue;
            }

            ++count;
            activeCount += active ? 1 : 0;
        }
        ++it;
    }
    if (showCount)
    {
        cout << "Transfer count: " << count << " active: " << activeCount << endl;
    }
}

#ifdef USE_MEDIAINFO

string showMediaInfo(const MediaProperties& mp, MediaFileInfo& mediaInfo, bool oneline)
{
    ostringstream out;
    string sep(oneline ? " " : "\n");

    MediaFileInfo::MediaCodecs::shortformatrec sf;
    sf.containerid = 0;
    sf.videocodecid = 0;
    sf.audiocodecid = 0;
    if (mp.shortformat == 255)
    {
        return "MediaInfo could not identify this file";
    }
    else if (mp.shortformat == 0)
    {
        // from attribute 9
        sf.containerid = mp.containerid;
        sf.videocodecid = mp.videocodecid;
        sf.audiocodecid = mp.audiocodecid;
    }
    else if (mp.shortformat < mediaInfo.mediaCodecs.shortformats.size())
    {
        sf = mediaInfo.mediaCodecs.shortformats[mp.shortformat];
    }

    for (std::map<std::string, unsigned>::const_iterator i = mediaInfo.mediaCodecs.containers.begin(); i != mediaInfo.mediaCodecs.containers.end(); ++i)
    {
        if (i->second == sf.containerid)
        {
            out << "Format: " << i->first << sep;
        }
    }
    for (std::map<std::string, unsigned>::const_iterator i = mediaInfo.mediaCodecs.videocodecs.begin(); i != mediaInfo.mediaCodecs.videocodecs.end(); ++i)
    {
        if (i->second == sf.videocodecid)
        {
            out << "Video: " << i->first << sep;
        }
    }

    for (std::map<std::string, unsigned>::const_iterator i = mediaInfo.mediaCodecs.audiocodecs.begin(); i != mediaInfo.mediaCodecs.audiocodecs.end(); ++i)
    {
        if (i->second == sf.audiocodecid)
        {
            out << "Audio: " << i->first << sep;
        }
    }

    if (mp.width > 0)
    {
        out << "Width: " << mp.width << sep;
    }
    if (mp.height > 0)
    {
        out << "Height: " << mp.height << sep;
    }
    if (mp.fps > 0)
    {
        out << "Fps: " << mp.fps << sep;
    }
    if (mp.playtime > 0)
    {
        out << "Playtime: " << mp.playtime << sep;
    }

    string result = out.str();
    result.erase(result.size() - (result.empty() ? 0 : 1));
    return result;
}

string showMediaInfo(const std::string& fileattributes, uint32_t fakey[4], MediaFileInfo& mediaInfo, bool oneline)
{
    MediaProperties mp = MediaProperties::decodeMediaPropertiesAttributes(fileattributes, fakey);
    return showMediaInfo(mp, mediaInfo, oneline);
}

string showMediaInfo(Node* n, MediaFileInfo& /*mediaInfo*/, bool oneline)
{
    if (n->hasfileattribute(fa_media))
    {
        MediaProperties mp = MediaProperties::decodeMediaPropertiesAttributes(n->fileattrstring, (uint32_t*)(n->nodekey().data() + FILENODEKEYLENGTH / 2));
        return showMediaInfo(mp, client->mediaFileInfo, oneline);
    }
    return "The node has no mediainfo attribute";
}

#endif

// password change-related state information
static byte pwkey[SymmCipher::KEYLENGTH];
static byte pwkeybuf[SymmCipher::KEYLENGTH];
static byte newpwkey[SymmCipher::KEYLENGTH];
static string newpassword;

// readline callback - exit if EOF, add to history unless password
#if !defined(WIN32) || !defined(NO_READLINE)
static void store_line(char* l)
{
    if (!l)
    {
#ifndef NO_READLINE
        rl_callback_handler_remove();
#endif /* ! NO_READLINE */

        delete console;
        exit(0);
    }

#ifndef NO_READLINE
    if (*l && prompt == COMMAND)
    {
        add_history(l);
    }
#endif

    line = l;
}
#endif

class FileFindCommand : public Command
{
public:
    struct Stack : public std::deque<handle>
    {
        size_t filesLeft = 0;
        set<string> servers;
    };

    FileFindCommand(std::shared_ptr<Stack>& s, MegaClient* mc) : stack(s)
    {
        h = stack->front();
        stack->pop_front();

        client = mc;

        cmd("g");
        arg("n", (byte*)&h, MegaClient::NODEHANDLE);
        arg("g", 1);
        arg("v", 2);  // version 2: server can supply details for cloudraid files

        if (mc->usehttps)
        {
            arg("ssl", 2);
        }
    }

    static string server(const string& url)
    {
        const string pattern("://");
        size_t start_index = url.find(pattern);
        if (start_index != string::npos)
        {
            start_index += pattern.size();
            const size_t end_index = url.find("/", start_index);
            if (end_index != string::npos)
            {
                return url.substr(start_index, end_index - start_index);
            }
        }
        return "";
    }

    // process file credentials
    bool procresult(Result r) override
    {
        if (!r.wasErrorOrOK())
        {
            std::vector<string> tempurls;
            bool done = false;
            while (!done)
            {
                switch (client->json.getnameid())
                {
                case EOO:
                    done = true;
                    break;

                case 'g':
                    if (client->json.enterarray())   // now that we are requesting v2, the reply will be an array of 6 URLs for a raid download, or a single URL for the original direct download
                    {
                        for (;;)
                        {
                            std::string tu;
                            if (!client->json.storeobject(&tu))
                            {
                                break;
                            }
                            tempurls.push_back(tu);
                        }
                        client->json.leavearray();
                        if (tempurls.size() == 6)
                        {
                            if (Node* n = client->nodebyhandle(h))
                            {
                                cout << n->displaypath() << endl;

                                for (const auto& url : tempurls)
                                {
                                    stack->servers.insert(server(url));
                                }
                            }
                        }
                        break;
                    }
                    // fall-through

                default:
                    client->json.storeobject();
                }
            }
        }

        // now query for the next one - we don't send them all at once as there may be a lot!
        --stack->filesLeft;
        if (!stack->empty())
        {
            client->reqs.add(new FileFindCommand(stack, client));
        }
        else if (!stack->filesLeft)
        {
            cout << "<find complete>" << endl;
            for (auto s : stack->servers)
            {
                cout << s << endl;
            }
        }
        return true;
    }

private:
    handle h;
    std::shared_ptr<Stack> stack;
};


void getDepthFirstFileHandles(Node* n, deque<handle>& q)
{
    for (auto c : n->children)
    {
        if (c->type == FILENODE)
        {
            q.push_back(c->nodehandle);
        }
    }
    for (auto& c : n->children)
    {
        if (c->type > FILENODE)
        {
            getDepthFirstFileHandles(c, q);
        }
    }
}

void exec_find(autocomplete::ACState& s)
{
    if (s.words[1].s == "raided")
    {
        if (Node* n = client->nodeByHandle(cwd))
        {
            auto q = std::make_shared<FileFindCommand::Stack>();
            getDepthFirstFileHandles(n, *q);
            q->filesLeft = q->size();
            cout << "<find checking " << q->size() << " files>" << endl;
            if (q->empty())
            {
                cout << "<find complete>" << endl;
            }
            else
            {
                for (int i = 0; i < 25 && !q->empty(); ++i)
                {
                    client->reqs.add(new FileFindCommand(q, client));
                }
            }
        }
    }
}

bool recurse_findemptysubfoldertrees(Node* n, bool moveToTrash)
{
    if (n->type == FILENODE)
    {
        return false;
    }

    std::vector<Node*> emptyFolders;
    bool empty = true;
    Node* trash = client->nodeByHandle(client->rootnodes.rubbish);
    for (auto c : n->children)
    {
        bool subfolderEmpty = recurse_findemptysubfoldertrees(c, moveToTrash);
        if (subfolderEmpty)
        {
            emptyFolders.push_back(c);
        }
        empty = empty && subfolderEmpty;
    }
    if (!empty)
    {
        for (auto c : emptyFolders)
        {
            if (moveToTrash)
            {
                cout << "moving to trash: " << c->displaypath() << endl;
                client->rename(c, trash, SYNCDEL_NONE, NodeHandle(), nullptr, rename_result);
            }
            else
            {
                cout << "empty folder tree at: " << c->displaypath() << endl;
            }
        }
    }
    return empty;
}

void exec_findemptysubfoldertrees(autocomplete::ACState& s)
{
    bool moveToTrash = s.extractflag("-movetotrash");
    if (Node* n = client->nodeByHandle(cwd))
    {
        if (recurse_findemptysubfoldertrees(n, moveToTrash))
        {
            cout << "the search root path only contains empty folders: " << n->displaypath() << endl;
        }
    }
}

bool typematchesnodetype(nodetype_t pathtype, nodetype_t nodetype)
{
    switch (pathtype)
    {
    case FILENODE:
    case FOLDERNODE: return nodetype == pathtype;
    default: return false;
    }
}

#ifdef USE_FILESYSTEM
bool recursiveCompare(Node* mn, fs::path p)
{
    nodetype_t pathtype = fs::is_directory(p) ? FOLDERNODE : fs::is_regular_file(p) ? FILENODE : TYPE_UNKNOWN;
    if (!typematchesnodetype(pathtype, mn->type))
    {
        cout << "Path type mismatch: " << mn->displaypath() << ":" << mn->type << " " << p.u8string() << ":" << pathtype << endl;
        return false;
    }

    if (pathtype == FILENODE)
    {
        uint64_t size = (uint64_t) fs::file_size(p);
        if (size != (uint64_t) mn->size)
        {
            cout << "File size mismatch: " << mn->displaypath() << ":" << mn->size << " " << p.u8string() << ":" << size << endl;
        }
    }

    if (pathtype != FOLDERNODE)
    {
        return true;
    }

    std::string path = p.u8string();
    auto fileSystemType = client->fsaccess->getlocalfstype(LocalPath::fromAbsolutePath(path));
    multimap<string, Node*> ms;
    multimap<string, fs::path> ps;
    for (auto& m : mn->children)
    {
        string leafname = m->displayname();
        client->fsaccess->escapefsincompatible(&leafname, fileSystemType);
        ms.emplace(leafname, m);
    }
    for (fs::directory_iterator pi(p); pi != fs::directory_iterator(); ++pi)
    {
        auto leafname = pi->path().filename().u8string();
        client->fsaccess->escapefsincompatible(&leafname, fileSystemType);
        ps.emplace(leafname, pi->path());
    }

    for (auto p_iter = ps.begin(); p_iter != ps.end(); )
    {
        auto er = ms.equal_range(p_iter->first);
        auto next_p = p_iter;
        ++next_p;
        for (auto i = er.first; i != er.second; ++i)
        {
            if (recursiveCompare(i->second, p_iter->second))
            {
                ms.erase(i);
                ps.erase(p_iter);
                break;
            }
        }
        p_iter = next_p;
    }
    if (ps.empty() && ms.empty())
    {
        return true;
    }
    else
    {
        cout << "Extra content detected between " << mn->displaypath() << " and " << p.u8string() << endl;
        for (auto& mi : ms) cout << "Extra remote: " << mi.first << endl;
        for (auto& pi : ps) cout << "Extra local: " << pi.second << endl;
        return false;
    };
}
#endif
Node* nodeFromRemotePath(const string& s)
{
    Node* n;
    if (s.empty())
    {
        n = client->nodeByHandle(cwd);
    }
    else
    {
        n = nodebypath(s.c_str());
    }
    if (!n)
    {
        cout << "remote path not found: '" << s << "'" << endl;
    }
    return n;
}

#ifdef MEGA_MEASURE_CODE

void exec_deferRequests(autocomplete::ACState& s)
{
    // cause all the API requests of this type to be gathered up so they will be sent in a single batch, for timing purposes
    bool putnodes = s.extractflag("-putnodes");
    bool movenode = s.extractflag("-movenode");
    bool delnode = s.extractflag("-delnode");

    client->reqs.deferRequests =    [=](Command* c)
                                    {
                                        return  (putnodes && dynamic_cast<CommandPutNodes*>(c)) ||
                                                (movenode && dynamic_cast<CommandMoveNode*>(c)) ||
                                                (delnode && dynamic_cast<CommandDelNode*>(c));
                                    };
}

void exec_sendDeferred(autocomplete::ACState& s)
{
    // send those gathered up commands, and optionally reset the gathering
    client->reqs.sendDeferred();

    if (s.extractflag("-reset"))
    {
        client->reqs.deferRequests = nullptr;
    }
}

void exec_codeTimings(autocomplete::ACState& s)
{
    bool reset = s.extractflag("-reset");
    cout << client->performanceStats.report(reset, client->httpio, client->waiter, client->reqs) << flush;
}

#endif

std::function<void()> onCompletedUploads;

void setAppendAndUploadOnCompletedUploads(string local_path, int count)
{

    onCompletedUploads = [local_path, count](){

        {
            ofstream f(local_path, std::ios::app);
            f << count << endl;
        }
        cout << count << endl;

        DBTableTransactionCommitter committer(client->tctable);
        int total = 0;
        auto lp = LocalPath::fromAbsolutePath(local_path);
        uploadLocalPath(FILENODE, lp.leafName().toPath(), lp, client->nodeByHandle(cwd), "", committer, total, false, ClaimOldVersion, nullptr, false);

        if (count > 0)
        {
            setAppendAndUploadOnCompletedUploads(local_path, count-1);
        }
        else
        {
            onCompletedUploads = nullptr;
        }
    };
}

std::deque<std::function<void()>> mainloopActions;

#ifdef USE_FILESYSTEM
fs::path pathFromLocalPath(const string& s, bool mustexist)
{
    fs::path p = s.empty() ? fs::current_path() : fs::u8path(s);
    if (mustexist && !fs::exists(p))
    {
        cout << "local path not found: '" << s << "'";
        return fs::path();
    }
    return p;
}

void exec_treecompare(autocomplete::ACState& s)
{
    fs::path p = pathFromLocalPath(s.words[1].s, true);
    Node* n = nodeFromRemotePath(s.words[2].s);
    if (n && !p.empty())
    {
        recursiveCompare(n, p);
    }
}


bool buildLocalFolders(fs::path targetfolder, const string& prefix, int foldersperfolder, int recurselevel, int filesperfolder, uint64_t filesize, int& totalfilecount, int& totalfoldercount, vector<LocalPath>* localPaths)
{
    fs::path p = targetfolder / fs::u8path(prefix);
    if (!fs::is_directory(p) && !fs::create_directory(p))
        return false;
    ++totalfoldercount;

    for (int i = 0; i < filesperfolder; ++i)
    {
        string filename = prefix + "_file_" + std::to_string(++totalfilecount);
        fs::path fp = p / fs::u8path(filename);
        if (localPaths) localPaths->push_back(LocalPath::fromAbsolutePath(fp.u8string()));
        ofstream fs(fp.u8string(), std::ios::binary);
        char buffer[64 * 1024];
        fs.rdbuf()->pubsetbuf(buffer, sizeof(buffer));

        int counter = totalfilecount;
        for (auto j = filesize / sizeof(int); j--; )
        {
            fs.write((char*)&counter, sizeof(int));
            ++counter;
        }
        fs.write((char*)&counter, filesize % sizeof(int));
    }

    if (recurselevel > 1)
    {
        for (int i = 0; i < foldersperfolder; ++i)
        {
            if (!buildLocalFolders(p, prefix + "_" + std::to_string(i), foldersperfolder, recurselevel - 1, filesperfolder, filesize, totalfilecount, totalfoldercount, nullptr))
                return false;
        }
    }
    return true;
}

void exec_generatetestfilesfolders(autocomplete::ACState& s)
{
    string param, nameprefix = "test";
    int folderdepth = 1, folderwidth = 1, filecount = 100;
    int64_t filesize = 1024;
    if (s.extractflagparam("-folderdepth", param)) folderdepth = atoi(param.c_str());
    if (s.extractflagparam("-folderwidth", param)) folderwidth = atoi(param.c_str());
    if (s.extractflagparam("-filecount", param)) filecount = atoi(param.c_str());
    if (s.extractflagparam("-filesize", param)) filesize = atoll(param.c_str());
    if (s.extractflagparam("-nameprefix", param)) nameprefix = param;

    fs::path p = pathFromLocalPath(s.words[1].s, true);
    if (!p.empty())
    {
        int totalfilecount = 0, totalfoldercount = 0;
        buildLocalFolders(p, nameprefix, folderwidth, folderdepth, filecount, filesize, totalfilecount, totalfoldercount, nullptr);
        cout << "created " << totalfilecount << " files and " << totalfoldercount << " folders" << endl;
    }
    else
    {
        cout << "invalid directory: " << p.u8string() << endl;
    }
}

map<string, int> cycleUploadChunkFails;
map<string, int> cycleDownloadFails;

void checkReportCycleFails()
{
    for (auto& i : cycleDownloadFails) cout << i.first << " " << i.second;
    for (auto& i : cycleUploadChunkFails) cout << i.first << " " << i.second;
}

Node* cycleUploadDownload_cloudWorkingFolder = nullptr;
void cycleDownload(LocalPath lp, int count);
void cycleUpload(LocalPath lp, int count)
{
    checkReportCycleFails();
    DBTableTransactionCommitter committer(client->tctable);

    LocalPath upload_lp = lp;
    upload_lp.append(LocalPath::fromRelativePath("_" + std::to_string(count)));
    string leaf = upload_lp.leafName().toPath();

    int total = 0;
    uploadLocalPath(FILENODE, leaf, upload_lp, cycleUploadDownload_cloudWorkingFolder, "", committer, total, false, NoVersioning,
        [lp, count](LocalPath)
        {
            return [lp, count]()
                {
                    cycleDownload(lp, count);
                };
        }, true);

    // also delete the old remote file
    if (count > 0)
    {
        string leaf2 = lp.leafName().toPath() + "_" + std::to_string(count-1);
        if (Node* lastuploaded = client->childnodebyname(cycleUploadDownload_cloudWorkingFolder, leaf2.c_str(), true))
        {
            client->unlink(lastuploaded, false, client->nextreqtag(), nullptr);
        }
    }

}

void cycleDownload(LocalPath lp, int count)
{
    checkReportCycleFails();

    string leaf = lp.leafName().toPath() + "_" + std::to_string(count);

    Node* uploaded = client->childnodebyname(cycleUploadDownload_cloudWorkingFolder, leaf.c_str(), true);

    if (!uploaded)
    {
        cout << "Uploaded file " << leaf << " not found, cycle broken" << endl;
        return;
    }

    LocalPath downloadName = lp;
    downloadName.append(LocalPath::fromRelativePath("_" + std::to_string(count+1)));


    string newleaf = lp.leafName().toPath();
    newleaf += "_" + std::to_string(count + 1);

    auto f = new AppFileGet(uploaded, NodeHandle(), NULL, -1, 0, &newleaf, NULL, lp.parentPath().toPath());
    f->noRetries = true;

    f->onCompleted = [lp, count]()
    {
        cycleUpload(lp, count+1);
    };

    f->appxfer_it = appxferq[GET].insert(appxferq[GET].end(), f);
    DBTableTransactionCommitter committer(client->tctable);
    client->startxfer(GET, f, committer, false, false, false, NoVersioning);

    // also delete the old local file
    lp.append(LocalPath::fromRelativePath("_" + std::to_string(count)));
    client->fsaccess->unlinklocal(lp);
}

int gap_resumed_uploads = 0;

void exec_cycleUploadDownload(autocomplete::ACState& s)
{

#ifdef MEGASDK_DEBUG_TEST_HOOKS_ENABLED
    globalMegaTestHooks.onUploadChunkFailed = [](error e)
        {
            ++cycleUploadChunkFails["upload-chunk-err-" + std::to_string(int(e))];
        };
    globalMegaTestHooks.onDownloadFailed = [](error e)
        {
            if (e != API_EINCOMPLETE)
            {
                ++cycleDownloadFails["download-err-" + std::to_string(int(e))];
            }
        };

    globalMegaTestHooks.onUploadChunkSucceeded = [](Transfer* t, DBTableTransactionCommitter& committer)
        {
            if (t->chunkmacs.hasUnfinishedGap(1024ll*1024*1024*1024*1024))
            //if (t->pos > 5000000 && rand() % 2 == 0)
            {
                ++gap_resumed_uploads;

                // simulate this transfer
                string serialized;
                t->serialize(&serialized);

                // put the transfer in cachedtransfers so we can resume it
                Transfer::unserialize(client, &serialized, client->cachedtransfers);

                // prep to try to resume this upload after we get back to our main loop
                auto fpstr = t->files.front()->getLocalname().toPath();
                auto countpos = fpstr.find_last_of('_');
                auto count = atoi(fpstr.c_str() + countpos + 1);
                fpstr.resize(countpos);

                mainloopActions.push_back([fpstr, count](){ cycleUpload(LocalPath::fromAbsolutePath(fpstr), count); });

                //terminate this transfer
                t->failed(API_EINCOMPLETE, committer);
                return false; // exit doio() for this transfer
            }
            return true;
        };
#endif

    string param, nameprefix = "cycleUpDown";
    int filecount = 10;
    int64_t filesize = 305560;
    if (s.extractflagparam("-filecount", param)) filecount = atoi(param.c_str());
    if (s.extractflagparam("-filesize", param)) filesize = atoll(param.c_str());
    if (s.extractflagparam("-nameprefix", param)) nameprefix = param;

    fs::path p = pathFromLocalPath(s.words[1].s, true);
    cycleUploadDownload_cloudWorkingFolder = nodeFromRemotePath(s.words[2].s);

    if (!p.empty())
    {
        int totalfilecount = 0, totalfoldercount = 0;
        vector<LocalPath> localPaths;
        buildLocalFolders(p, nameprefix, 1, 1, filecount, filesize, totalfilecount, totalfoldercount, &localPaths);
        cout << "created " << totalfilecount << " files and " << totalfoldercount << " folders" << endl;

        for (auto& fp : localPaths)
        {
            LocalPath startPath = fp;
            startPath.append(LocalPath::fromRelativePath("_0"));
            client->fsaccess->renamelocal(fp, startPath, true);
            cycleUpload(fp, 0);
        }
    }
    else
    {
        cout << "invalid directory: " << p.u8string() << endl;
    }
}


void exec_generate_put_fileversions(autocomplete::ACState& s)
{
    int count = 100;
    string param;
    if (s.extractflagparam("-count", param)) count = atoi(param.c_str());

    setAppendAndUploadOnCompletedUploads(s.words[1].s, count);
    onCompletedUploads();
}

void exec_generatesparsefile(autocomplete::ACState& s)
{
    int64_t filesize = int64_t(2) * 1024 * 1024 * 1024 * 1024;
    string param;
    if (s.extractflagparam("-filesize", param)) filesize = atoll(param.c_str());

    fs::path p = pathFromLocalPath(s.words[1].s, false);
    std::ofstream(p).put('a');
    cout << "File size:  " << fs::file_size(p) << '\n'
        << "Free space: " << fs::space(p).free << '\n';

#ifdef WIN32
    HANDLE hFile = CreateFileW((LPCWSTR)p.u16string().data(),
        GENERIC_READ | GENERIC_WRITE,
        FILE_SHARE_WRITE | FILE_SHARE_READ,
        NULL,
        OPEN_ALWAYS,
        0,
        NULL);
    DWORD bytesReturned = 0;
    if (!DeviceIoControl(
        hFile,                             // handle to a file
        FSCTL_SET_SPARSE,                  // dwIoControlCode
        (PFILE_SET_SPARSE_BUFFER) NULL,    // input buffer
        (DWORD) 0,                         // size of input buffer
        NULL,                              // lpOutBuffer
        0,                                 // nOutBufferSize
        &bytesReturned,                    // number of bytes returned
        NULL))                              // OVERLAPPED structure
    {
        cout << "Set sparse file operation failed." << endl;
    }
    CloseHandle(hFile);
#endif //WIN32

    fs::resize_file(p, filesize);
    cout << "File size:  " << fs::file_size(p) << '\n'
        << "Free space: " << fs::space(p).free << '\n';
}

void exec_lreplace(autocomplete::ACState& s)
{
    bool file = s.extractflag("-file");
    bool folder = s.extractflag("-folder");

    fs::path p = pathFromLocalPath(s.words[1].s, true);

    // replace (or create) a file/folder - this is to test a changed fsid in sync code
    if (file)
    {
        string content = s.words[2].s;
        ofstream f(p);
        f << content;
    }
    else if (folder)
    {
        if (fs::exists(p)) fs::remove(p);
        fs::create_directory(p);
    }
}

void exec_lrenamereplace(autocomplete::ACState& s)
{
    bool file = s.extractflag("-file");
    bool folder = s.extractflag("-folder");

    fs::path p = pathFromLocalPath(s.words[1].s, true);
    string content = s.words[2].s;
    fs::path p2 = pathFromLocalPath(s.words[3].s, false);

    // replace (or create) a file/folder - this is to test a changed fsid in sync code
    fs::rename(p, p2);
    if (file)
    {
        ofstream f(p);
        f << content;
    }
    else if (folder)
    {
        fs::create_directory(p);
    }
}

#endif

void exec_getcloudstorageused(autocomplete::ACState& s)
{
    cout << client->mFingerprints.getSumSizes() << endl;
}

void exec_getuserquota(autocomplete::ACState& s)
{
    bool storage = s.extractflag("-storage");
    bool transfer = s.extractflag("-transfer");
    bool pro = s.extractflag("-pro");

    if (!storage && !transfer && !pro)
    {
        storage = transfer = pro = true;
    }

    client->getaccountdetails(std::make_shared<AccountDetails>(), storage, transfer, pro, false, false, false, -1);
}

void exec_getuserdata(autocomplete::ACState& s)
{
    client->getuserdata(client->reqtag);
}

void exec_querytransferquota(autocomplete::ACState& ac)
{
    client->querytransferquota(atoll(ac.words[1].s.c_str()));
}

void DemoApp::querytransferquota_result(int n)
{
    cout << "querytransferquota_result: " << n << endl;
}

autocomplete::ACN autocompleteTemplate;

void exec_help(ac::ACState&)
{
    cout << *autocompleteTemplate << flush;
}

bool quit_flag = false;

void exec_quit(ac::ACState&)
{
    quit_flag = true;
}

void exec_showattributes(autocomplete::ACState& s)
{
    if (const Node* n = nodeFromRemotePath(s.words[1].s))
    {
        for (auto pair : n->attrs.map)
        {
            char namebuf[10]{};
            AttrMap::nameid2string(pair.first, namebuf);
            if (pair.first == 'c')
            {
                FileFingerprint f;
                f.unserializefingerprint(&pair.second);
                cout << namebuf << ": " << pair.second << " (fingerprint: size " << f.size << " mtime " << f.mtime
                    << " crc " << std::hex << f.crc[0] << " " << f.crc[1] << " " << f.crc[2] << " " << f.crc[3] << std::dec << ")"
                    << " (node fingerprint: size " << n->size << " mtime " << n->mtime
                    << " crc " << std::hex << n->crc[0] << " " << n->crc[1] << " " << n->crc[2] << " " << n->crc[3] << std::dec << ")" << endl;
            }
            else
            {
                cout << namebuf << ": " << pair.second << endl;
            }
        }
    }
}

void printAuthringInformation(handle userhandle)
{
    for (auto &it : client->mAuthRings)
    {
        AuthRing &authring = it.second;
        attr_t at = it.first;
        cout << User::attr2string(at) << ": " << endl;
        for (auto &uh : authring.getTrackedUsers())
        {
            if (uh == userhandle || ISUNDEF(userhandle))    // no user was typed --> show authring for all users
            {
                User *user = client->finduser(uh);
                string email = user ? user->email : "not a contact";

                cout << "\tUserhandle: \t" << Base64Str<MegaClient::USERHANDLE>(uh) << endl;
                cout << "\tEmail:      \t" << email << endl;
                cout << "\tFingerprint:\t" << Utils::stringToHex(authring.getFingerprint(uh)) << endl;
                cout << "\tAuth. level: \t" << AuthRing::authMethodToStr(authring.getAuthMethod(uh)) << endl;
            }
        }
    }
}

void exec_setmaxconnections(autocomplete::ACState& s)
{
    auto direction = s.words[1].s == "put" ? PUT : GET;
    if (s.words.size() == 3)
    {
        client->setmaxconnections(direction, atoi(s.words[2].s.c_str()));
    }
    cout << "connections: " << (int)client->connections[direction] << endl;
}


class MegaCLILogger : public ::mega::Logger {
public:
    ofstream mLogFile;
    string mLogFileName;
    bool logToConsole = false;

    void log(const char*, int loglevel, const char*, const char *message
#ifdef ENABLE_LOG_PERFORMANCE
                 , const char **directMessages, size_t *directMessagesSizes, unsigned numberMessages
#endif
    ) override
    {
        using namespace std::chrono;
        auto et =system_clock::now().time_since_epoch();
        auto millisec_since_epoch =  duration_cast<milliseconds>(et).count();
        auto sec_since_epoch = duration_cast<seconds>(et).count();
        char ts[50];
        auto t = std::time(NULL);
        t = (m_time_t) sec_since_epoch;
        if (!std::strftime(ts, sizeof(ts), "%H:%M:%S", std::localtime(&t)))
        {
            ts[0] = '\0';
        }

        auto ms = std::to_string(unsigned(millisec_since_epoch - 1000*sec_since_epoch));
        string s;
        s.reserve(1024);
        s += ts;
        s += "." + string(3 - std::min<size_t>(3, ms.size()), '0') + ms;
        s += " ";
        if (message) s += message;
#ifdef ENABLE_LOG_PERFORMANCE
        for (unsigned i = 0; i < numberMessages; ++i) s.append(directMessages[i], directMessagesSizes[i]);
#endif

        if (logToConsole)
        {
            std::cout << s << std::endl;
        }

        if (mLogFile.is_open())
        {
            mLogFile << s << std::endl;
        }

#ifdef WIN32
        // Supply the log strings to Visual Studio Output window, regardless of toconsole/file settings
        s += "\r\n";
        OutputDebugStringA(s.c_str());
#endif
    }
};

LocalPath localPathArg(string s)
{
    if (s.empty()) return LocalPath();
    return LocalPath::fromAbsolutePath(s);
}

void exec_fingerprint(autocomplete::ACState& s)
{
    auto localfilepath = localPathArg(s.words[1].s);
    auto fa = client->fsaccess->newfileaccess();

    if (fa->fopen(localfilepath, true, false, nullptr))
    {
        FileFingerprint fp;
        fp.genfingerprint(fa.get());
        cout << Utils::stringToHex(std::string((const char*)&fp.size, sizeof(fp.size))) << "/" <<
                Utils::stringToHex(std::string((const char*)&fp.mtime, sizeof(fp.mtime))) << "/" <<
                Utils::stringToHex(std::string((const char*)&fp.crc, sizeof(fp.crc))) << endl;
    }
    else
    {
        cout << "Failed to open: " << s.words[1].s << endl;
    }
}

void exec_showattrs(autocomplete::ACState& s)
{
    if (s.words.size() == 2)
    {
        if (s.words[1].s == "on")
        {
            showattrs = true;
        }
        else if (s.words[1].s == "off")
        {
            showattrs = false;
        }
        else
        {
            cout << "invalid showattrs setting" << endl;
        }
    }
    else
    {
        cout << "      showattrs on|off " << endl;
    }
}

void exec_timelocal(autocomplete::ACState& s)
{
    bool get = s.words[1].s == "get";
    auto localfilepath = localPathArg(s.words[2].s);

    if ((get && s.words.size() != 3) || (!get && s.words.size() != 4))
    {
        cout << "wrong number of arguments for : " << s.words[1].s << endl;
        return;
    }

    m_time_t set_time = 0;

    if (!get)
    {
        // similar to Transfers::complete()

        std::istringstream is(s.words[3].s);
        std::tm tm_record;
        is >> std::get_time(&tm_record, "%Y-%m-%d %H:%M:%S");

        set_time = m_mktime(&tm_record);

        cout << "Setting mtime to " << set_time << endl;

        bool success = client->fsaccess->setmtimelocal(localfilepath, set_time);
        if (!success)
        {
            cout << "setmtimelocal failed!  Was it transient? " << client->fsaccess->transient_error << endl;
        }
    }

    // perform get in both cases
    auto fa = client->fsaccess->newfileaccess();
    if (fa->fopen(localfilepath, true, false))
    {
        FileFingerprint fp;
        fp.genfingerprint(fa.get());
        if (fp.isvalid)
        {
            std::tm tm_record;
            m_localtime(fp.mtime, &tm_record);
            cout << "mtime for file is " << fp.mtime << ": " << std::put_time(&tm_record, "%Y-%m-%d %H:%M:%S") << endl;

            if (!get)
            {
                if (::mega::abs(set_time - fp.mtime) <= 2)
                {
                    cout << "mtime read back is within 2 seconds, so success. Actual difference: " << ::mega::abs(set_time - fp.mtime) << endl;
                }
                else
                {
                    cout << "ERROR Silent failure in setmtimelocal, difference is " << ::mega::abs(set_time - fp.mtime) << endl;
                }
            }
        }
        else
        {
            cout << "fingerprint generation failed: " << localfilepath.toPath() << endl;
        }
    }
    else
    {
        cout << "fopen failed: " << localfilepath.toPath() << endl;
    }

}

void exec_backupcentre(autocomplete::ACState& s)
{
    bool delFlag = s.extractflag("-del");

    if (s.words.size() == 1)
    {
        client->reqs.add(new CommandBackupSyncFetch([&](Error e, vector<CommandBackupSyncFetch::Data>& data){
            if (e)
            {
                cout << "backupcentre failed: " << e << endl;
            }
            else
            {
                for (auto& d : data)
                {
                    cout << "Backup ID: " << toHandle(d.backupId) << endl;
                    cout << "  backup type: " << backupTypeToStr(d.backupType) << endl;
                    cout << "  root handle: " << toNodeHandle(d.rootNode) << endl;
                    cout << "  local folder: " << d.localFolder << endl;
                    cout << "  device id: " << d.deviceId << endl;
                    cout << "  sync state: " << d.syncState << endl;
                    cout << "  sync substate: " << d.syncSubstate << endl;
                    cout << "  extra: " << d.extra << endl;
                    cout << "    backup name: " << d.backupName << endl;
                    cout << "  heartbeat timestamp: " << d.hbTimestamp << endl;
                    cout << "  heartbeat status: " << d.hbStatus << endl;
                    cout << "  heartbeat progress: " << d.hbProgress << endl;
                    cout << "  heartbeat uploads: " << d.uploads << endl;
                    cout << "  heartbeat downloads: " << d.downloads << endl;
                    cout << "  last activity time: " << d.lastActivityTs << endl;
                    cout << "  last node handle: " << toNodeHandle(d.lastSyncedNodeHandle) << endl << endl;
                }

                cout << "Backup Centre - Backups count: " << data.size() << endl;
            }
        }));
    }
    else if (s.words.size() == 2 && delFlag)
    {
        handle backupId;
        Base64::atob(s.words[1].s.c_str(), (byte*)&backupId, MegaClient::BACKUPHANDLE);
        client->reqs.add(new CommandBackupRemove(client, backupId));
    }
}

class AnomalyReporter
    : public FilenameAnomalyReporter
{
public:
    void anomalyDetected(FilenameAnomalyType type,
                            const LocalPath& localPath,
                            const string& remotePath) override
    {
        string typeName;

        switch (type)
        {
        case FILENAME_ANOMALY_NAME_MISMATCH:
            typeName = "NAME_MISMATCH";
            break;
        case FILENAME_ANOMALY_NAME_RESERVED:
            typeName = "NAME_RESERVED";
            break;
        default:
            assert(!"Unknown anomaly type!");
            typeName = "UNKNOWN";
            break;
        }

        cout << "Filename anomaly detected: type: "
                << typeName
                << ": local path: "
                << localPath.toPath()
                << ": remote path: "
                << remotePath
                << endl;
    }
}; // AnomalyReporter

void exec_logFilenameAnomalies(autocomplete::ACState& s)
{
    unique_ptr<FilenameAnomalyReporter> reporter;

    if (s.words[1].s == "on")
    {
        reporter.reset(new AnomalyReporter());
    }

    cout << "Filename anomaly reporting is "
         << (reporter ? "en" : "dis")
         << "abled."
         << endl;

    client->mFilenameAnomalyReporter = std::move(reporter);
}

#ifdef ENABLE_SYNC
void exec_syncoutput(autocomplete::ACState& s)
{
    bool onOff = s.words[3].s == "on";

    if (s.words[2].s == "local_change_detection")
    {
        syncout_local_change_detection = onOff;
    }
    else if (s.words[2].s == "remote_change_detection")
    {
        syncout_remote_change_detection = onOff;
    }
    else if (s.words[2].s == "transfer_activity")
    {
        syncout_transfer_activity = onOff;
    }
    else if (s.words[2].s == "folder_sync_state")
    {
        syncout_transfer_activity = onOff;
    }
    else if (s.words[2].s == "detail_log")
    {
        client->syncs.mDetailedSyncLogging = onOff;
    }
    else if (s.words[2].s == "all")
    {
        syncout_local_change_detection = onOff;
        syncout_remote_change_detection = onOff;
        syncout_transfer_activity = onOff;
        syncout_transfer_activity = onOff;
        client->syncs.mDetailedSyncLogging = onOff;
    }
}
#endif

MegaCLILogger gLogger;

autocomplete::ACN autocompleteSyntax()
{
    using namespace autocomplete;
    std::unique_ptr<Either> p(new Either("      "));

    p->Add(exec_apiurl, sequence(text("apiurl"), opt(sequence(param("url"), opt(param("disablepkp"))))));
    p->Add(exec_login, sequence(text("login"), opt(flag("-fresh")), either(sequence(param("email"), opt(param("password"))),
                                                      sequence(exportedLink(false, true), opt(param("auth_key"))),
                                                      param("session"),
                                                      sequence(text("autoresume"), opt(param("id"))))));
    p->Add(exec_begin, sequence(text("begin"), opt(flag("-e++")),
                                opt(either(sequence(param("firstname"), param("lastname")),     // to create an ephemeral++
                                        param("ephemeralhandle#ephemeralpw"),               // to resume an ephemeral
                                        param("session")))));                                 // to resume an ephemeral++
    p->Add(exec_signup, sequence(text("signup"),
                                 either(sequence(param("email"), param("name")),
                                        param("confirmationlink"))));

    p->Add(exec_cancelsignup, sequence(text("cancelsignup")));
    p->Add(exec_session, sequence(text("session"), opt(sequence(text("autoresume"), opt(param("id"))))));
    p->Add(exec_mount, sequence(text("mount")));
    p->Add(exec_ls, sequence(text("ls"), opt(flag("-R")), opt(sequence(flag("-tofile"), param("filename"))), opt(remoteFSFolder(client, &cwd))));
    p->Add(exec_cd, sequence(text("cd"), opt(remoteFSFolder(client, &cwd))));
    p->Add(exec_pwd, sequence(text("pwd")));
    p->Add(exec_lcd, sequence(text("lcd"), opt(localFSFolder())));
    p->Add(exec_llockfile, sequence(text("llockfile"), opt(flag("-read")), opt(flag("-write")), opt(flag("-unlock")), localFSFile()));
#ifdef USE_FILESYSTEM
    p->Add(exec_lls, sequence(text("lls"), opt(flag("-R")), opt(localFSFolder())));
    p->Add(exec_lpwd, sequence(text("lpwd")));
    p->Add(exec_lmkdir, sequence(text("lmkdir"), localFSFolder()));
#endif
    p->Add(exec_import, sequence(text("import"), exportedLink(true, false)));
    p->Add(exec_folderlinkinfo, sequence(text("folderlink"), opt(param("link"))));

    p->Add(exec_open,
           sequence(text("open"),
                    exportedLink(false, true),
                    opt(param("authToken"))));

    p->Add(exec_put, sequence(text("put"), opt(flag("-r")), opt(flag("-noversion")), opt(flag("-version")), opt(flag("-versionreplace")), localFSPath("localpattern"), opt(either(remoteFSPath(client, &cwd, "dst"),param("dstemail")))));
    p->Add(exec_putq, sequence(text("putq"), repeat(either(flag("-active"), flag("-all"), flag("-count"))), opt(param("cancelslot"))));
#ifdef USE_FILESYSTEM
    p->Add(exec_get, sequence(text("get"), opt(sequence(flag("-r"), opt(flag("-foldersonly")))), remoteFSPath(client, &cwd), opt(sequence(param("offset"), opt(param("length"))))));
#else
    p->Add(exec_get, sequence(text("get"), remoteFSPath(client, &cwd), opt(sequence(param("offset"), opt(param("length"))))));
#endif
    p->Add(exec_get, sequence(text("get"), flag("-re"), param("regularexpression")));
    p->Add(exec_get, sequence(text("get"), exportedLink(true, false), opt(sequence(param("offset"), opt(param("length"))))));
    p->Add(exec_getq, sequence(text("getq"), repeat(either(flag("-active"), flag("-all"), flag("-count"))), opt(param("cancelslot"))));
    p->Add(exec_more, sequence(text("more"), opt(remoteFSPath(client, &cwd))));
    p->Add(exec_pause, sequence(text("pause"), either(text("status"), sequence(opt(either(text("get"), text("put"))), opt(text("hard"))))));
    p->Add(exec_getfa, sequence(text("getfa"), wholenumber(1), opt(remoteFSPath(client, &cwd)), opt(text("cancel"))));
#ifdef USE_MEDIAINFO
    p->Add(exec_mediainfo, sequence(text("mediainfo"), either(sequence(text("calc"), localFSFile()), sequence(text("show"), remoteFSFile(client, &cwd)))));
#endif
    p->Add(exec_smsverify, sequence(text("smsverify"), either(sequence(text("send"), param("phonenumber"), opt(param("reverifywhitelisted"))), sequence(text("code"), param("verificationcode")))));
    p->Add(exec_verifiedphonenumber, sequence(text("verifiedphone")));
    p->Add(exec_resetverifiedphonenumber, sequence(text("resetverifiedphone")));
    p->Add(exec_mkdir, sequence(text("mkdir"), opt(flag("-allowduplicate")), opt(flag("-exactleafname")), remoteFSFolder(client, &cwd)));
    p->Add(exec_rm, sequence(text("rm"), remoteFSPath(client, &cwd), opt(sequence(flag("-regexchild"), param("regex")))));
    p->Add(exec_mv, sequence(text("mv"), remoteFSPath(client, &cwd, "src"), remoteFSPath(client, &cwd, "dst")));
    p->Add(exec_cp, sequence(text("cp"), opt(flag("-noversion")), opt(flag("-version")), opt(flag("-versionreplace")), remoteFSPath(client, &cwd, "src"), either(remoteFSPath(client, &cwd, "dst"), param("dstemail"))));
    p->Add(exec_du, sequence(text("du"), remoteFSPath(client, &cwd)));

#ifdef ENABLE_SYNC
    p->Add(exec_backupcentre, sequence(text("backupcentre"), opt(sequence(flag("-del"), param("backup_id")))));

    p->Add(exec_syncadd,
           sequence(text("sync"),
                    text("add"),
                    opt(flag("-backup")),
                    opt(sequence(flag("-external"), param("drivePath"))),
                    opt(sequence(flag("-name"), param("syncname"))),
                    opt(flag("-scan-only")),
                    opt(sequence(flag("-scan-interval"), param("interval-secs"))),
                    localFSFolder("source"),
                    remoteFSFolder(client, &cwd, "target")));

    p->Add(exec_syncrename, sequence(text("sync"), text("rename"), param("id"), param("newname")));

    p->Add(exec_syncclosedrive,
           sequence(text("sync"),
                    text("closedrive"),
                    localFSFolder("drive")));

    p->Add(exec_syncexport,
           sequence(text("sync"),
                    text("export"),
                    opt(localFSFile("outputFile"))));

    p->Add(exec_syncimport,
           sequence(text("sync"),
                    text("import"),
                    localFSFile("inputFile")));

    p->Add(exec_syncopendrive,
           sequence(text("sync"),
                    text("opendrive"),
                    localFSFolder("drive")));

    p->Add(exec_synclist,
           sequence(text("sync"), text("list")));

    p->Add(exec_syncremove,
           sequence(text("sync"),
                    text("remove"),
                    param("id")));

    p->Add(exec_syncstatus,
           sequence(text("sync"),
                    text("status"),
                    opt(param("id"))));

    p->Add(exec_syncxable, sequence(text("sync"),
            either(text("run"), text("pause"), text("suspend"), text("disable")),
            opt(sequence(flag("-error"), param("errorID"))),
            param("id")));

    p->Add(exec_syncrescan, sequence(text("sync"), text("rescan"), param("id")));

    p->Add(exec_syncoutput, sequence(text("sync"), text("output"),
        either(text("local_change_detection"),
            text("remote_change_detection"),
            text("transfer_activity"),
            text("folder_sync_state"),
            text("detail_log"),
            text("all")),
        either(text("on"), text("off"))));

#endif

    p->Add(exec_export, sequence(text("export"), remoteFSPath(client, &cwd), opt(flag("-mega-hosted")), opt(either(flag("-writable"), param("expiretime"), text("del")))));
    p->Add(exec_share, sequence(text("share"), opt(sequence(remoteFSPath(client, &cwd), opt(sequence(contactEmail(client), opt(either(text("r"), text("rw"), text("full"))), opt(param("origemail"))))))));
    p->Add(exec_invite, sequence(text("invite"), param("dstemail"), opt(either(param("origemail"), text("del"), text("rmd")))));

    p->Add(exec_clink, sequence(text("clink"), either(text("renew"), sequence(text("query"), param("handle")), sequence(text("del"), opt(param("handle"))))));

    p->Add(exec_ipc, sequence(text("ipc"), param("handle"), either(text("a"), text("d"), text("i"))));
    p->Add(exec_showpcr, sequence(text("showpcr")));
    p->Add(exec_users, sequence(text("users"), opt(sequence(contactEmail(client), text("del")))));
    p->Add(exec_getua, sequence(text("getua"), param("attrname"), opt(contactEmail(client))));
    p->Add(exec_putua, sequence(text("putua"), param("attrname"), opt(either(
                                                                          text("del"),
                                                                          sequence(text("set"), param("string")),
                                                                          sequence(text("map"), param("key"), param("value")),
                                                                          sequence(text("load"), localFSFile())))));
#ifdef DEBUG
    p->Add(exec_delua, sequence(text("delua"), param("attrname")));
    p->Add(exec_devcommand, sequence(text("devcommand"), param("subcommand"), opt(param("email"))));
#endif
    p->Add(exec_alerts, sequence(text("alerts"), opt(either(text("new"), text("old"), wholenumber(10), text("notify"), text("seen")))));
    p->Add(exec_recentactions, sequence(text("recentactions"), param("hours"), param("maxcount")));
    p->Add(exec_recentnodes, sequence(text("recentnodes"), param("hours"), param("maxcount")));

    p->Add(exec_putbps, sequence(text("putbps"), opt(either(wholenumber(100000), text("auto"), text("none")))));
    p->Add(exec_killsession, sequence(text("killsession"), opt(either(text("all"), param("sessionid")))));
    p->Add(exec_whoami, sequence(text("whoami"), repeat(either(flag("-storage"), flag("-transfer"), flag("-pro"), flag("-transactions"), flag("-purchases"), flag("-sessions")))));
    p->Add(exec_verifycredentials, sequence(text("credentials"), either(text("show"), text("status"), text("verify"), text("reset")), opt(contactEmail(client))));
    p->Add(exec_passwd, sequence(text("passwd")));
    p->Add(exec_reset, sequence(text("reset"), contactEmail(client), opt(text("mk"))));
    p->Add(exec_recover, sequence(text("recover"), param("recoverylink")));
    p->Add(exec_cancel, sequence(text("cancel"), opt(param("cancellink"))));
    p->Add(exec_email, sequence(text("email"), opt(either(param("newemail"), param("emaillink")))));
    p->Add(exec_retry, sequence(text("retry")));
    p->Add(exec_recon, sequence(text("recon")));
    p->Add(exec_reload, sequence(text("reload"), opt(text("nocache"))));
    p->Add(exec_logout, sequence(text("logout"), opt(flag("-keepsyncconfigs"))));
    p->Add(exec_locallogout, sequence(text("locallogout")));
    p->Add(exec_version, sequence(text("version")));
    p->Add(exec_debug, sequence(text("debug"),
                opt(either(flag("-on"), flag("-off"), flag("-verbose"))),
                opt(either(flag("-console"), flag("-noconsole"))),
                opt(either(flag("-nofile"), sequence(flag("-file"), localFSFile())))
#ifdef USE_ROTATIVEPERFORMANCELOGGER
                ,opt(sequence(flag("-rotative_performance_logger_file"), localFSFile(), opt(flag("-rotative_performance_logger_toconsole")), opt(flag("-rotative_performance_logger_exerciseOutput"))))
#endif
                ));

#if defined(WIN32) && defined(NO_READLINE)
    p->Add(exec_clear, sequence(text("clear")));
    p->Add(exec_codepage, sequence(text("codepage"), opt(sequence(wholenumber(65001), opt(wholenumber(65001))))));
    p->Add(exec_log, sequence(text("log"), either(text("utf8"), text("utf16"), text("codepage")), localFSFile()));
#endif
    p->Add(exec_test, sequence(text("test"), opt(param("data"))));
    p->Add(exec_fingerprint, sequence(text("fingerprint"), localFSFile("localfile")));
#ifdef ENABLE_CHAT
    p->Add(exec_chats, sequence(text("chats"), opt(param("chatid"))));
    p->Add(exec_chatc, sequence(text("chatc"), param("group"), repeat(opt(sequence(contactEmail(client), either(text("ro"), text("sta"), text("mod")))))));
    p->Add(exec_chati, sequence(text("chati"), param("chatid"), contactEmail(client), either(text("ro"), text("sta"), text("mod"))));
    p->Add(exec_chatcp, sequence(text("chatcp"), flag("-meeting"), param("mownkey"), opt(sequence(text("t"), param("title64"))),
                                 repeat(sequence(contactEmail(client), either(text("ro"), text("sta"), text("mod"))))));
    p->Add(exec_chatr, sequence(text("chatr"), param("chatid"), opt(contactEmail(client))));
    p->Add(exec_chatu, sequence(text("chatu"), param("chatid")));
    p->Add(exec_chatup, sequence(text("chatup"), param("chatid"), param("userhandle"), either(text("ro"), text("sta"), text("mod"))));
    p->Add(exec_chatpu, sequence(text("chatpu")));
    p->Add(exec_chatga, sequence(text("chatga"), param("chatid"), param("nodehandle"), param("uid")));
    p->Add(exec_chatra, sequence(text("chatra"), param("chatid"), param("nodehandle"), param("uid")));
    p->Add(exec_chatst, sequence(text("chatst"), param("chatid"), param("title64")));
    p->Add(exec_chata, sequence(text("chata"), param("chatid"), param("archive")));
    p->Add(exec_chatl, sequence(text("chatl"), param("chatid"), either(text("del"), text("query"))));
    p->Add(exec_chatsm, sequence(text("chatsm"), param("chatid"), opt(param("title64"))));
    p->Add(exec_chatlu, sequence(text("chatlu"), param("publichandle")));
    p->Add(exec_chatlj, sequence(text("chatlj"), param("publichandle"), param("unifiedkey")));
#endif
    p->Add(exec_setmaxdownloadspeed, sequence(text("setmaxdownloadspeed"), opt(wholenumber(10000))));
    p->Add(exec_setmaxuploadspeed, sequence(text("setmaxuploadspeed"), opt(wholenumber(10000))));
    p->Add(exec_handles, sequence(text("handles"), opt(either(text("on"), text("off")))));
    p->Add(exec_httpsonly, sequence(text("httpsonly"), opt(either(text("on"), text("off")))));
    p->Add(exec_showattrs, sequence(text("showattrs"), opt(either(text("on"), text("off")))));
    p->Add(exec_timelocal, sequence(text("mtimelocal"), either(text("set"), text("get")), localFSPath(), opt(param("datetime"))));

    p->Add(exec_mfac, sequence(text("mfac"), param("email")));
    p->Add(exec_mfae, sequence(text("mfae")));
    p->Add(exec_mfad, sequence(text("mfad"), param("pin")));

#if defined(WIN32) && defined(NO_READLINE)
    p->Add(exec_autocomplete, sequence(text("autocomplete"), opt(either(text("unix"), text("dos")))));
    p->Add(exec_history, sequence(text("history")));
#endif
    p->Add(exec_help, either(text("help"), text("h"), text("?")));
    p->Add(exec_quit, either(text("quit"), text("q"), text("exit")));

    p->Add(exec_find, sequence(text("find"), text("raided")));
    p->Add(exec_findemptysubfoldertrees, sequence(text("findemptysubfoldertrees"), opt(flag("-movetotrash"))));

#ifdef MEGA_MEASURE_CODE
    p->Add(exec_deferRequests, sequence(text("deferrequests"), repeat(either(flag("-putnodes")))));
    p->Add(exec_sendDeferred, sequence(text("senddeferred"), opt(flag("-reset"))));
    p->Add(exec_codeTimings, sequence(text("codetimings"), opt(flag("-reset"))));
#endif

#ifdef USE_FILESYSTEM
    p->Add(exec_treecompare, sequence(text("treecompare"), localFSPath(), remoteFSPath(client, &cwd)));
    p->Add(exec_generatetestfilesfolders, sequence(text("generatetestfilesfolders"),
        repeat(either(  sequence(flag("-folderdepth"), param("depth")),
                        sequence(flag("-folderwidth"), param("width")),
                        sequence(flag("-filecount"), param("count")),
                        sequence(flag("-filesize"), param("size")),
                        sequence(flag("-nameprefix"), param("prefix")))), localFSFolder("parent")));
    p->Add(exec_generatesparsefile, sequence(text("generatesparsefile"), opt(sequence(flag("-filesize"), param("size"))), localFSFile("targetfile")));
    p->Add(exec_generate_put_fileversions, sequence(text("generate_put_fileversions"), opt(sequence(flag("-count"), param("n"))), localFSFile("targetfile")));
    p->Add(exec_lreplace, sequence(text("lreplace"), either(flag("-file"), flag("-folder")), localFSPath("existing"), param("content")));
    p->Add(exec_lrenamereplace, sequence(text("lrenamereplace"), either(flag("-file"), flag("-folder")), localFSPath("existing"), param("content"), localFSPath("renamed")));

    p->Add(exec_cycleUploadDownload, sequence(text("cycleuploaddownload"),
        repeat(either(
            sequence(flag("-filecount"), param("count")),
            sequence(flag("-filesize"), param("size")),
            sequence(flag("-nameprefix"), param("prefix")))), localFSFolder("localworkingfolder"), remoteFSFolder(client, &cwd, "remoteworkingfolder")));

#endif
    p->Add(exec_querytransferquota, sequence(text("querytransferquota"), param("filesize")));
    p->Add(exec_getcloudstorageused, sequence(text("getcloudstorageused")));
    p->Add(exec_getuserquota, sequence(text("getuserquota"), repeat(either(flag("-storage"), flag("-transfer"), flag("-pro")))));
    p->Add(exec_getuserdata, text("getuserdata"));

    p->Add(exec_showattributes, sequence(text("showattributes"), remoteFSPath(client, &cwd)));

    p->Add(exec_setmaxconnections, sequence(text("setmaxconnections"), either(text("put"), text("get")), opt(wholenumber(4))));
    p->Add(exec_metamac, sequence(text("metamac"), localFSPath(), remoteFSPath(client, &cwd)));
    p->Add(exec_banner, sequence(text("banner"), either(text("get"), sequence(text("dismiss"), param("id")))));

    p->Add(exec_logFilenameAnomalies,
           sequence(text("logfilenameanomalies"), either(text("on"), text("off"))));

    p->Add(exec_drivemonitor, sequence(text("drivemonitor"), opt(either(flag("-on"), flag("-off")))));

    p->Add(exec_driveid,
           sequence(text("driveid"),
                    either(sequence(text("get"), localFSFolder()),
                           sequence(text("set"), localFSFolder(), opt(text("force"))))));

    p->Add(exec_randomfile,
           sequence(text("randomfile"),
                    localFSPath("outputPath"),
                    opt(param("lengthKB"))));

    return autocompleteTemplate = std::move(p);
}


#ifdef USE_FILESYSTEM
bool recursiveget(fs::path&& localpath, Node* n, bool folders, unsigned& queued)
{
    if (n->type == FILENODE)
    {
            if (!folders)
        {
            DBTableTransactionCommitter committer(client->tctable);
            auto file = ::mega::make_unique<AppFileGet>(n, NodeHandle(), nullptr, -1, 0, nullptr, nullptr, localpath.u8string());
            error result = startxfer(committer, std::move(file), *n);
            queued += result == API_OK ? 1 : 0;
        }
    }
    else if (n->type == FOLDERNODE || n->type == ROOTNODE)
    {
        fs::path newpath = localpath / fs::u8path(n->type == ROOTNODE ? "ROOTNODE" : n->displayname());
        if (folders)
        {
            std::error_code ec;
            if (fs::create_directory(newpath, ec) || !ec)
            {
                cout << newpath << endl;
            }
            else
            {
                cout << "Failed trying to create " << newpath << ": " << ec.message() << endl;
                return false;
            }
        }
        for (node_list::iterator it = n->children.begin(); it != n->children.end(); it++)
        {
            if (!recursiveget(std::move(newpath), *it, folders, queued))
            {
                return false;
            }
        }
    }
    return true;
}
#endif

bool regexget(const string& expression, Node* n, unsigned& queued)
{
    try
    {
        std::regex re(expression);

        if (n->type == FOLDERNODE || n->type == ROOTNODE)
        {
            DBTableTransactionCommitter committer(client->tctable);
            for (node_list::iterator it = n->children.begin(); it != n->children.end(); it++)
            {
                if ((*it)->type == FILENODE)
                {
                    if (regex_search(string((*it)->displayname()), re))
                    {
                        auto file = ::mega::make_unique<AppFileGet>(*it);
                        error result = startxfer(committer, std::move(file), **it);
                        queued += result == API_OK ? 1 : 0;
                    }
                }
            }
        }
    }
    catch (std::exception& e)
    {
        cout << "ERROR: " << e.what() << endl;
        return false;
    }
    return true;
}

struct Login
{
    string email, password, salt, pin;
    int version;

    Login() : version(0)
    {
    }

    void reset()
    {
        *this = Login();
    }

    void login(MegaClient* mc)
    {
        byte keybuf[SymmCipher::KEYLENGTH];

        if (version == 1)
        {
            if (error e = mc->pw_key(password.c_str(), keybuf))
            {
                cout << "Login error: " << e << endl;
            }
            else
            {
                mc->login(email.c_str(), keybuf, (!pin.empty()) ? pin.c_str() : NULL);
            }
        }
        else if (version == 2 && !salt.empty())
        {
            mc->login2(email.c_str(), password.c_str(), &salt, (!pin.empty()) ? pin.c_str() : NULL);
        }
        else
        {
            cout << "Login unexpected error" << endl;
        }
    }
};
static Login login;

ofstream* pread_file = NULL;
m_off_t pread_file_end = 0;


// execute command
static void process_line(char* l)
{
    switch (prompt)
    {
    case LOGINTFA:
        if (strlen(l) > 1)
        {
            login.pin = l;
            login.login(client);
        }
        else
        {
            cout << endl << "The pin length is invalid, please try to login again." << endl;
        }

        setprompt(COMMAND);
        return;

    case SETTFA:
        client->multifactorauthsetup(l);
        setprompt(COMMAND);
        return;

    case LOGINPASSWORD:

        if (signupcode.size())
        {
            // verify correctness of supplied signup password
            client->pw_key(l, pwkey);
            SymmCipher pwcipher(pwkey);
            pwcipher.ecb_decrypt(signuppwchallenge);

            if (MemAccess::get<int64_t>((const char*)signuppwchallenge + 4))
            {
                cout << endl << "Incorrect password, please try again." << endl;
            }

            signupcode.clear();
        }
        else if (recoverycode.size())   // cancelling account --> check password
        {
            client->pw_key(l, pwkey);
            client->validatepwd(pwkey);
        }
        else if (changecode.size())     // changing email --> check password to avoid creating an invalid hash
        {
            client->pw_key(l, pwkey);
            client->validatepwd(pwkey);
        }
        else
        {
            login.password = l;
            login.login(client);
            cout << endl << "Logging in..." << endl;
        }

        setprompt(COMMAND);
        return;

    case OLDPASSWORD:
        client->pw_key(l, pwkeybuf);

        if (!memcmp(pwkeybuf, pwkey, sizeof pwkey))
        {
            cout << endl;
            setprompt(NEWPASSWORD);
        }
        else
        {
            cout << endl << "Bad password, please try again" << endl;
            setprompt(COMMAND);
        }
        return;

    case NEWPASSWORD:
        newpassword = l;
        client->pw_key(l, newpwkey);

        cout << endl;
        setprompt(PASSWORDCONFIRM);
        return;

    case PASSWORDCONFIRM:
        client->pw_key(l, pwkeybuf);

        if (memcmp(pwkeybuf, newpwkey, sizeof pwkeybuf))
        {
            cout << endl << "Mismatch, please try again" << endl;
        }
        else
        {
            error e;

            if (signupemail.size())
            {
                client->sendsignuplink2(signupemail.c_str(), newpassword.c_str(), signupname.c_str());
            }
            else if (recoveryemail.size() && recoverycode.size())
            {
                cout << endl << "Resetting password..." << endl;

                if (hasMasterKey)
                {
                    client->confirmrecoverylink(recoverycode.c_str(), recoveryemail.c_str(), newpassword.c_str(), masterkey);
                }
                else
                {
                    client->confirmrecoverylink(recoverycode.c_str(), recoveryemail.c_str(), newpassword.c_str(), NULL);
                }

                recoverycode.clear();
                recoveryemail.clear();
                hasMasterKey = false;
                memset(masterkey, 0, sizeof masterkey);
            }
            else
            {
                if ((e = client->changepw(newpassword.c_str())) == API_OK)
                {
                    memcpy(pwkey, newpwkey, sizeof pwkey);
                    cout << endl << "Changing password..." << endl;
                }
                else
                {
                    cout << "You must be logged in to change your password." << endl;
                }
            }
        }

        setprompt(COMMAND);
        signupemail.clear();
        return;

    case MASTERKEY:
        cout << endl << "Retrieving private RSA key for checking integrity of the Master Key..." << endl;

        Base64::atob(l, masterkey, sizeof masterkey);
        client->getprivatekey(recoverycode.c_str());
        return;

    case COMMAND:
        try
        {
            std::string consoleOutput;
            ac::autoExec(string(l), string::npos, autocompleteTemplate, false, consoleOutput, true); // todo: pass correct unixCompletions flag
            if (!consoleOutput.empty())
            {
                cout << consoleOutput << flush;
            }
        }
        catch (std::exception& e)
        {
            cout << "Command failed: " << e.what() << endl;
        }
        return;
    case PAGER:
        if (strlen(l) && l[0] == 'q')
        {
            setprompt(COMMAND); // quit pager view if 'q' is sent, see README
        }
        else
        {
            autocomplete::ACState nullState; //not entirely sure about this
            exec_more(nullState); //else, get one more page
        }
        return;
    }
}

void exec_ls(autocomplete::ACState& s)
{
    Node* n;
    bool recursive = s.extractflag("-R");
    string toFilename;
    bool toFileFlag = s.extractflagparam("-tofile", toFilename);

    ofstream toFile;
    if (toFileFlag)
    {
        toFile.open(toFilename);
    }

    if (s.words.size() > 1)
    {
        n = nodebypath(s.words[1].s.c_str());
    }
    else
    {
        n = client->nodeByHandle(cwd);
    }

    if (n)
    {
        dumptree(n, recursive, 0, NULL, toFileFlag ? &toFile : nullptr);
    }
}

void exec_cd(autocomplete::ACState& s)
{
    if (s.words.size() > 1)
    {
        if (Node* n = nodebypath(s.words[1].s.c_str()))
        {
            if (n->type == FILENODE)
            {
                cout << s.words[1].s << ": Not a directory" << endl;
            }
            else
            {
                cwd = n->nodeHandle();
            }
        }
        else
        {
            cout << s.words[1].s << ": No such file or directory" << endl;
        }
    }
    else
    {
        cwd = client->rootnodes.files;
    }
}

void exec_rm(autocomplete::ACState& s)
{
    string childregexstring;
    bool useregex = s.extractflagparam("-regexchild", childregexstring);

    if (Node* n = nodebypath(s.words[1].s.c_str()))
    {
        vector<Node*> v;
        if (useregex)
        {
            std::regex re(childregexstring);
            for (Node* c : n->children)
            {
                if (std::regex_match(c->displayname(), re))
                {
                    v.push_back(c);
                }
            }
        }
        else
        {
            v.push_back(n);
        }

        for (auto d : v)
        {
            if (client->checkaccess(d, FULL))
            {
                error e = client->unlink(d, false, 0);

                if (e)
                {
                    cout << d->displaypath() << ": Deletion failed (" << errorstring(e) << ")" << endl;
                }
            }
            else
            {
                cout << d->displaypath() << ": Access denied" << endl;
            }
        }
    }
    else
    {
        cout << s.words[1].s << ": No such file or directory" << endl;
    }
}

void exec_mv(autocomplete::ACState& s)
{
    Node *n, *tn;
    string newname;

    if (s.words.size() > 2)
    {
        // source node must exist
        if ((n = nodebypath(s.words[1].s.c_str())))
        {
            // we have four situations:
            // 1. target path does not exist - fail
            // 2. target node exists and is folder - move
            // 3. target node exists and is file - delete and rename (unless same)
            // 4. target path exists, but filename does not - rename
            if ((tn = nodebypath(s.words[2].s.c_str(), NULL, &newname)))
            {
                error e;

                if (newname.size())
                {
                    if (tn->type == FILENODE)
                    {
                        cout << s.words[2].s << ": Not a directory" << endl;

                        return;
                    }
                    else
                    {
                        if ((e = client->checkmove(n, tn)) == API_OK)
                        {
                            if (!client->checkaccess(n, RDWR))
                            {
                                cout << "Write access denied" << endl;

                                return;
                            }

                            // rename
                            LocalPath::utf8_normalize(&newname);

                            if ((e = client->setattr(n, attr_map('n', newname), setattr_result)))
                            {
                                cout << "Cannot rename file (" << errorstring(e) << ")" << endl;
                            }
                        }
                        else
                        {
                            cout << "Cannot rename file (" << errorstring(e) << ")" << endl;
                        }
                    }
                }
                else
                {
                    if (tn->type == FILENODE)
                    {
                        // (there should never be any orphaned filenodes)
                        if (!tn->parent)
                        {
                            return;
                        }

                        if ((e = client->checkmove(n, tn->parent)) == API_OK)
                        {
                            if (!client->checkaccess(n, RDWR))
                            {
                                cout << "Write access denied" << endl;

                                return;
                            }

                            // overwrite existing target file: rename source...
                            e = client->setattr(n, attr_map('n', tn->attrs.map['n']), setattr_result);

                            if (e)
                            {
                                cout << "Rename failed (" << errorstring(e) << ")" << endl;
                            }

                            if (n != tn)
                            {
                                // ...delete target...
                                e = client->unlink(tn, false, 0);

                                if (e)
                                {
                                    cout << "Remove failed (" << errorstring(e) << ")" << endl;
                                }
                            }
                        }

                        // ...and set target to original target's parent
                        tn = tn->parent;
                    }
                    else
                    {
                        e = client->checkmove(n, tn);
                    }
                }

                if (n->parent != tn)
                {
                    if (e == API_OK)
                    {
                        e = client->rename(n, tn, SYNCDEL_NONE, NodeHandle(), nullptr, rename_result);

                        if (e)
                        {
                            cout << "Move failed (" << errorstring(e) << ")" << endl;
                        }
                    }
                    else
                    {
                        cout << "Move not permitted - try copy" << endl;
                    }
                }
            }
            else
            {
                cout << s.words[2].s << ": No such directory" << endl;
            }
        }
        else
        {
            cout << s.words[1].s << ": No such file or directory" << endl;
        }
    }
}


void exec_cp(autocomplete::ACState& s)
{
    Node *n, *tn;
    string targetuser;
    string newname;
    error e;


    VersioningOption vo = UseLocalVersioningFlag;
    if (s.extractflag("-noversion")) vo = NoVersioning;
    if (s.extractflag("-version")) vo = ClaimOldVersion;
    if (s.extractflag("-versionreplace")) vo = ReplaceOldVersion;

    if (s.words.size() > 2)
    {
        if ((n = nodebypath(s.words[1].s.c_str())))
        {
            if ((tn = nodebypath(s.words[2].s.c_str(), &targetuser, &newname)))
            {
                if (!client->checkaccess(tn, RDWR))
                {
                    cout << "Write access denied" << endl;

                    return;
                }

                if (tn->type == FILENODE)
                {
                    if (n->type == FILENODE)
                    {
                        // overwrite target if source and taret are files

                        // (there should never be any orphaned filenodes)
                        if (!tn->parent)
                        {
                            return;
                        }

                        // ...delete target...
                        e = client->unlink(tn, false, 0);

                        if (e)
                        {
                            cout << "Cannot delete existing file (" << errorstring(e) << ")"
                                << endl;
                        }

                        // ...and set target to original target's parent
                        tn = tn->parent;
                    }
                    else
                    {
                        cout << "Cannot overwrite file with folder" << endl;
                        return;
                    }
                }
            }

            TreeProcCopy_mcli tc;
            NodeHandle ovhandle;

            if (!n->keyApplied())
            {
                cout << "Cannot copy a node without key" << endl;
                return;
            }

            if (n->attrstring)
            {
                n->applykey();
                n->setattr();
                if (n->attrstring)
                {
                    cout << "Cannot copy undecryptable node" << endl;
                    return;
                }
            }

            string sname;
            if (newname.size())
            {
                sname = newname;
                LocalPath::utf8_normalize(&sname);
            }
            else
            {
                attr_map::iterator it = n->attrs.map.find('n');
                if (it != n->attrs.map.end())
                {
                    sname = it->second;
                }
            }

            if (tn && n->type == FILENODE)
            {
                Node *ovn = client->childnodebyname(tn, sname.c_str(), true);
                if (ovn)
                {
                    if (n->isvalid && ovn->isvalid && *(FileFingerprint*)n == *(FileFingerprint*)ovn)
                    {
                        cout << "Skipping identical node" << endl;
                        return;
                    }

                    ovhandle = ovn->nodeHandle();
                }
            }

            // determine number of nodes to be copied
            client->proctree(n, &tc, false, !ovhandle.isUndef());

            tc.allocnodes();

            // build new nodes array
            client->proctree(n, &tc, false, !ovhandle.isUndef());

            // if specified target is a filename, use it
            if (newname.size())
            {
                SymmCipher key;
                string attrstring;

                // copy source attributes and rename
                AttrMap attrs;

                attrs.map = n->attrs.map;
                attrs.map['n'] = sname;

                key.setkey((const byte*)tc.nn[0].nodekey.data(), tc.nn[0].type);

                // JSON-encode object and encrypt attribute string
                attrs.getjson(&attrstring);
                tc.nn[0].attrstring.reset(new string);
                client->makeattr(&key, tc.nn[0].attrstring, attrstring.c_str());
            }

            // tree root: no parent
            tc.nn[0].parenthandle = UNDEF;
            tc.nn[0].ovhandle = ovhandle;

            if (tn)
            {
                // add the new nodes
                client->putnodes(tn->nodeHandle(), vo, move(tc.nn), nullptr, gNextClientTag++);
            }
            else
            {
                if (targetuser.size())
                {
                    cout << "Attempting to drop into user " << targetuser << "'s inbox..." << endl;

                    client->putnodes(targetuser.c_str(), move(tc.nn), gNextClientTag++);
                }
                else
                {
                    cout << s.words[2].s << ": No such file or directory" << endl;
                }
            }
        }
        else
        {
            cout << s.words[1].s << ": No such file or directory" << endl;
        }
    }
}

void exec_du(autocomplete::ACState& s)
{
    Node *n;
    TreeProcDU du;

    if (s.words.size() > 1)
    {
        if (!(n = nodebypath(s.words[1].s.c_str())))
        {
            cout << s.words[1].s << ": No such file or directory" << endl;

            return;
        }
    }
    else
    {
        n = client->nodeByHandle(cwd);
    }

    if (n)
    {
        client->proctree(n, &du);

        cout << "Total storage used: " << (du.numbytes / 1048576) << " MB" << endl;
        cout << "Total # of files: " << du.numfiles << endl;
        cout << "Total # of folders: " << du.numfolders << endl;
    }
}

void exec_get(autocomplete::ACState& s)
{
    Node *n;
    string regularexpression;
    if (s.extractflag("-r"))
    {
#ifdef USE_FILESYSTEM
        // recursive get.  create local folder structure first, then queue transfer of all files
        bool foldersonly = s.extractflag("-foldersonly");

        if (!(n = nodebypath(s.words[1].s.c_str())))
        {
            cout << s.words[1].s << ": No such folder (or file)" << endl;
        }
        else if (n->type != FOLDERNODE && n->type != ROOTNODE)
        {
            cout << s.words[1].s << ": not a folder" << endl;
        }
        else
        {
            unsigned queued = 0;
            cout << "creating folders: " << endl;
            if (recursiveget(fs::current_path(), n, true, queued))
            {
                if (!foldersonly)
                {
                    cout << "queueing files..." << endl;
                    bool alldone = recursiveget(fs::current_path(), n, false, queued);
                    cout << "queued " << queued << " files for download" << (!alldone ? " before failure" : "") << endl;
                }
            }
        }
#else
        cout << "Sorry, -r not supported yet" << endl;
#endif
    }
    else if (s.extractflagparam("-re", regularexpression))
    {
        if (!(n = nodebypath(".")))
        {
            cout << ": No current folder" << endl;
        }
        else if (n->type != FOLDERNODE && n->type != ROOTNODE)
        {
            cout << ": not in a folder" << endl;
        }
        else
        {
            unsigned queued = 0;
            if (regexget(regularexpression, n, queued))
            {
                cout << "queued " << queued << " files for download" << endl;
            }
        }
    }
    else
    {
        handle ph = UNDEF;
        byte key[FILENODEKEYLENGTH];
        if (client->parsepubliclink(s.words[1].s.c_str(), ph, key, false) == API_OK)
        {
            cout << "Checking link..." << endl;

            client->reqs.add(new CommandGetFile(client, key, FILENODEKEYLENGTH, ph, false, nullptr, nullptr, nullptr, false,
                [key, ph](const Error &e, m_off_t size, m_time_t ts, m_time_t tm, dstime /*timeleft*/,
                   std::string* filename, std::string* fingerprint, std::string* fileattrstring,
                   const std::vector<std::string> &/*tempurls*/, const std::vector<std::string> &/*ips*/)
                {
                    if (!fingerprint) // failed processing the command
                    {
                        if (e == API_ETOOMANY && e.hasExtraInfo())
                        {
                             cout << "Link check failed: " << DemoApp::getExtraInfoErrorString(e) << endl;
                        }
                        else
                        {
                            cout << "Link check failed: " << errorstring(e) << endl;
                        }
                        return true;
                    }

                    cout << "Name: " << *filename << ", size: " << size;

                    if (fingerprint->size())
                    {
                        cout << ", fingerprint available";
                    }

                    if (fileattrstring->size())
                    {
                        cout << ", has attributes";
                    }

                    cout << endl;

                    if (e)
                    {
                        cout << "Not available: " << errorstring(e) << endl;
                    }
                    else
                    {
                        cout << "Initiating download..." << endl;

                        DBTableTransactionCommitter committer(client->tctable);
                        auto file = ::mega::make_unique<AppFileGet>(nullptr, NodeHandle().set6byte(ph), (byte*)key, size, tm, filename, fingerprint);
                        startxfer(committer, std::move(file), *filename);
                    }

                    return true;
                }));

            return;
        }

        n = nodebypath(s.words[1].s.c_str());

        if (n)
        {
            if (s.words.size() > 2)
            {
                // read file slice
                m_off_t offset = atol(s.words[2].s.c_str());
                m_off_t count = (s.words.size() > 3) ? atol(s.words[3].s.c_str()) : 0;

                if (offset + count > n->size)
                {
                    if (offset < n->size)
                    {
                        count = n->size - offset;
                        cout << "Count adjusted to " << count << " bytes (filesize is " << n->size << " bytes)" << endl;
                    }
                    else
                    {
                        cout << "Nothing to read: offset + length > filesize (" << offset << " + " << count << " > " << n->size << " bytes)" << endl;
                        return;
                    }
                }

                if (s.words.size() == 5)
                {
                    pread_file = new ofstream(s.words[4].s.c_str(), std::ios_base::binary);
                    pread_file_end = offset + count;
                }

                client->pread(n, offset, count, NULL);
            }
            else
            {
                DBTableTransactionCommitter committer(client->tctable);

                // queue specified file...
                if (n->type == FILENODE)
                {
                    auto f = ::mega::make_unique<AppFileGet>(n);

                    string::size_type index = s.words[1].s.find(":");
                    // node from public folder link
                    if (index != string::npos && s.words[1].s.substr(0, index).find("@") == string::npos)
                    {
                        handle h = clientFolder->rootnodes.files.as8byte();
                        char *pubauth = new char[12];
                        Base64::btoa((byte*)&h, MegaClient::NODEHANDLE, pubauth);
                        f->pubauth = pubauth;
                        f->hprivate = true;
                        f->hforeign = true;
                        memcpy(f->filekey, n->nodekey().data(), FILENODEKEYLENGTH);
                    }

                    startxfer(committer, std::move(f), *n);
                }
                else
                {
                    // ...or all files in the specified folder (non-recursive)
                    for (node_list::iterator it = n->children.begin(); it != n->children.end(); it++)
                    {
                        if ((*it)->type == FILENODE)
                        {
                            auto f = ::mega::make_unique<AppFileGet>(*it);
                            startxfer(committer, std::move(f), **it);
                        }
                    }
                }
            }
        }
        else
        {
            cout << s.words[1].s << ": No such file or folder" << endl;
        }
    }
}

/* more_node here is intentionally defined with filescope, it allows us to
 * resume an interrupted pagination.
 * Node contents are fetched one page at a time, defaulting to 1KB of data.
 * Improvement: Get console layout and use width*height for precise pagination.
 */
static Node    *more_node = nullptr; // Remote node that we are paging through
static m_off_t  more_offset = 0; // Current offset in the remote file
static const m_off_t MORE_BYTES = 1024;

void exec_more(autocomplete::ACState& s)
{
    if(s.words.size() > 1) // set up new node for pagination
    {
        more_offset = 0;
        more_node = nodebypath(s.words[1].s.c_str());
    }
    if(more_node && (more_node->type == FILENODE))
    {
        m_off_t count = (more_offset + MORE_BYTES <= more_node->size)
                ? MORE_BYTES : (more_node->size - more_offset);

        client->pread(more_node, more_offset, count, NULL);
    }
}

void uploadLocalFolderContent(const LocalPath& localname, Node* cloudFolder, VersioningOption vo);

void uploadLocalPath(nodetype_t type, std::string name, const LocalPath& localname, Node* parent, const std::string& targetuser,
    DBTableTransactionCommitter& committer, int& total, bool recursive, VersioningOption vo,
    std::function<std::function<void()>(LocalPath)> onCompletedGenerator, bool noRetries)
{

    Node *previousNode = client->childnodebyname(parent, name.c_str(), false);

    if (type == FILENODE)
    {
        auto fa = client->fsaccess->newfileaccess();
        if (fa->fopen(localname, true, false))
        {
            FileFingerprint fp;
            fp.genfingerprint(fa.get());

            if (previousNode)
            {
                if (previousNode->type == FILENODE)
                {
                    if (fp.isvalid && previousNode->isvalid && fp == *((FileFingerprint *)previousNode))
                    {
                        cout << "Identical file already exist. Skipping transfer of " << name << endl;
                        return;
                    }
                }
                else
                {
                    cout << "Can't upload file over the top of a folder with the same name: " << name << endl;
                    return;
                }
            }
            fa.reset();

            AppFilePut* f = new AppFilePut(localname, parent ? parent->nodeHandle() : NodeHandle(), targetuser.c_str());
            f->noRetries = noRetries;

            if (onCompletedGenerator) f->onCompleted = onCompletedGenerator(localname);
            *static_cast<FileFingerprint*>(f) = fp;
            f->appxfer_it = appxferq[PUT].insert(appxferq[PUT].end(), f);
            client->startxfer(PUT, f, committer, false, false, false, vo);
            total++;
        }
        else
        {
            cout << "Can't open file: " << name << endl;
        }
    }
    else if (type == FOLDERNODE && recursive)
    {

        if (previousNode)
        {
            if (previousNode->type == FILENODE)
            {
                cout << "Can't upload a folder over the top of a file with the same name: " << name << endl;
                return;
            }
            else
            {
                // upload into existing folder with the same name
                uploadLocalFolderContent(localname, previousNode, vo);
            }
        }
        else
        {
            vector<NewNode> nn(1);
            client->putnodes_prepareOneFolder(&nn[0], name);

            gOnPutNodeTag[gNextClientTag] = [localname, vo](Node* parent) {
                auto tmp = localname;
                uploadLocalFolderContent(tmp, parent, vo);
            };

            client->putnodes(parent->nodeHandle(), NoVersioning, move(nn), nullptr, gNextClientTag++);
        }
    }
}


string localpathToUtf8Leaf(const LocalPath& itemlocalname)
{
    return itemlocalname.leafName().toPath();
}

void uploadLocalFolderContent(const LocalPath& localname, Node* cloudFolder, VersioningOption vo)
{
#ifndef DONT_USE_SCAN_SERVICE

    auto fa = client->fsaccess->newfileaccess();
    fa->fopen(localname);
    if (fa->type != FOLDERNODE)
    {
        cout << "Path is not a folder: " << localname.toPath();
        return;
    }

    ScanService s(*client->waiter);
    ScanService::RequestPtr r = s.queueScan(localname, fa->fsid, false, {});

    while (!r->completed())
    {
        std::this_thread::sleep_for(std::chrono::milliseconds(10));
    }
    if (r->completionResult() != SCAN_SUCCESS)
    {
        cout << "Scan failed: " << r->completionResult() << " for path: " << localname.toPath();
        return;
    }

    std::vector<FSNode> results = r->resultNodes();

    DBTableTransactionCommitter committer(client->tctable);
    int total = 0;

    for (auto& rr : results)
    {
        auto newpath = localname;
        newpath.appendWithSeparator(rr.localname, true);
        uploadLocalPath(rr.type, rr.localname.toPath(), newpath, cloudFolder, "", committer, total, true, vo, nullptr, false);
    }

    if (gVerboseMode)
    {
        cout << "Queued " << total << " more uploads from folder " << localname.toPath() << endl;
    }

#else

    auto da = client->fsaccess->newdiraccess();

    LocalPath lp(localname);
    if (da->dopen(&lp, NULL, false))
    {
        DBTableTransactionCommitter committer(client->tctable);

        int total = 0;
        nodetype_t type;
        LocalPath itemlocalleafname;
        while (da->dnext(lp, itemlocalleafname, true, &type))
        {
            string leafNameUtf8 = localpathToUtf8Leaf(itemlocalleafname);

            if (gVerboseMode)
            {
                cout << "Queueing " << leafNameUtf8 << "..." << endl;
            }
            auto newpath = lp;
            newpath.appendWithSeparator(itemlocalleafname, true);
            uploadLocalPath(type, leafNameUtf8, newpath, cloudFolder, "", committer, total, true, vo, nullptr, true);
        }
        if (gVerboseMode)
        {
            cout << "Queued " << total << " more uploads from folder " << localpathToUtf8Leaf(localname) << endl;
        }
    }
#endif
}

void exec_put(autocomplete::ACState& s)
{
    NodeHandle target = cwd;
    string targetuser;
    string newname;
    int total = 0;
    Node* n = NULL;

    VersioningOption vo = UseLocalVersioningFlag;
    if (s.extractflag("-noversion")) vo = NoVersioning;
    if (s.extractflag("-version")) vo = ClaimOldVersion;
    if (s.extractflag("-versionreplace")) vo = ReplaceOldVersion;

    bool recursive = s.extractflag("-r");

    if (s.words.size() > 2)
    {
        if ((n = nodebypath(s.words[2].s.c_str(), &targetuser, &newname)))
        {
            target = n->nodeHandle();
        }
    }
    else    // target is current path
    {
        n = client->nodeByHandle(target);
    }

    if (client->loggedin() == NOTLOGGEDIN && !targetuser.size() && !client->loggedIntoWritableFolder())
    {
        cout << "Not logged in." << endl;

        return;
    }

    if (recursive && !targetuser.empty())
    {
        cout << "Sorry, can't send recursively to a user" << endl;
    }

    auto localname = localPathArg(s.words[1].s);

    auto da = client->fsaccess->newdiraccess();

    // search with glob, eg *.txt
    if (da->dopen(&localname, NULL, true))
    {
        DBTableTransactionCommitter committer(client->tctable);

        nodetype_t type;
        LocalPath itemlocalname;
        while (da->dnext(localname, itemlocalname, true, &type))
        {
            string leafNameUtf8 = localpathToUtf8Leaf(itemlocalname);

            if (gVerboseMode)
            {
                cout << "Queueing " << leafNameUtf8 << "..." << endl;
            }
            uploadLocalPath(type, leafNameUtf8, itemlocalname, n, targetuser, committer, total, recursive, vo, nullptr, false);
        }
    }

    cout << "Queued " << total << " file(s) for upload, " << appxferq[PUT].size()
        << " file(s) in queue" << endl;
}

void exec_pwd(autocomplete::ACState& s)
{
    string path;

    nodepath(cwd, &path);

    cout << path << endl;
}

void exec_lcd(autocomplete::ACState& s)
{
    LocalPath localpath = localPathArg(s.words[1].s);

    if (!client->fsaccess->chdirlocal(localpath))
    {
        cout << s.words[1].s << ": Failed" << endl;
    }
}


void exec_llockfile(autocomplete::ACState& s)
{
    bool readlock = s.extractflag("-read");
    bool writelock = s.extractflag("-write");
    bool unlock = s.extractflag("-unlock");

    if (!readlock && !writelock && !unlock)
    {
        readlock = true;
        writelock = true;
    }

    LocalPath localpath = localPathArg(s.words[1].s);

#ifdef WIN32
    static map<LocalPath, HANDLE> llockedFiles;

    if (unlock)
    {
        CloseHandle(llockedFiles[localpath]);
    }
    else
    {
        string pe = localpath.platformEncoded();
        HANDLE hFile = CreateFileW(wstring((wchar_t*)pe.data(), pe.size()/2).c_str(),
            readlock ? GENERIC_READ : (writelock ? GENERIC_WRITE : 0),
            0, // no sharing
            NULL, OPEN_EXISTING, 0, NULL);

        if (hFile == INVALID_HANDLE_VALUE)
        {
            auto err = GetLastError();
            cout << "Error locking file: " << err;
        }
        else
        {
            llockedFiles[localpath] = hFile;
        }
    }

#else
    cout << " sorry, not implemented yet" << endl;
#endif
}

#ifdef USE_FILESYSTEM
void exec_lls(autocomplete::ACState& s)
{
    bool recursive = s.extractflag("-R");
    fs::path ls_folder = s.words.size() > 1 ? fs::u8path(s.words[1].s) : fs::current_path();
    std::error_code ec;
    auto status = fs::status(ls_folder, ec);
    (void)status;
    if (ec)
    {
        cerr << ec.message() << endl;
    }
    else if (!fs::exists(ls_folder))
    {
        cerr << "not found" << endl;
    }
    else
    {
        local_dumptree(ls_folder, recursive);
    }
}
#endif

void exec_ipc(autocomplete::ACState& s)
{
    // incoming pending contact action
    handle phandle;
    if (s.words.size() == 3 && Base64::atob(s.words[1].s.c_str(), (byte*) &phandle, sizeof phandle) == sizeof phandle)
    {
        ipcactions_t action;
        if (s.words[2].s == "a")
        {
            action = IPCA_ACCEPT;
        }
        else if (s.words[2].s == "d")
        {
            action = IPCA_DENY;
        }
        else if (s.words[2].s == "i")
        {
            action = IPCA_IGNORE;
        }
        else
        {
            return;
        }
        client->updatepcr(phandle, action);
    }
}

#if defined(WIN32) && defined(NO_READLINE)
void exec_log(autocomplete::ACState& s)
{
    if (s.words.size() == 1)
    {
        // close log
        static_cast<WinConsole*>(console)->log("", WinConsole::no_log);
        cout << "log closed" << endl;
    }
    else if (s.words.size() == 3)
    {
        // open log
        WinConsole::logstyle style = WinConsole::no_log;
        if (s.words[1].s == "utf8")
        {
            style = WinConsole::utf8_log;
        }
        else if (s.words[1].s == "utf16")
        {
            style = WinConsole::utf16_log;
        }
        else if (s.words[1].s == "codepage")
        {
            style = WinConsole::codepage_log;
        }
        else
        {
            cout << "unknown log style" << endl;
        }
        if (!static_cast<WinConsole*>(console)->log(s.words[2].s, style))
        {
            cout << "failed to open log file" << endl;
        }
    }
}
#endif

void exec_putq(autocomplete::ACState& s)
{
    bool showActive = s.extractflag("-active");
    bool showAll = s.extractflag("-all");
    bool showCount = s.extractflag("-count");

    if (!showActive && !showAll && !showCount)
    {
        showCount = true;
    }

    xferq(PUT, s.words.size() > 1 ? atoi(s.words[1].s.c_str()) : -1, showActive, showAll, showCount);
}

void exec_getq(autocomplete::ACState& s)
{
    bool showActive = s.extractflag("-active");
    bool showAll = s.extractflag("-all");
    bool showCount = s.extractflag("-count");

    if (!showActive && !showAll && !showCount)
    {
        showCount = true;
    }

    xferq(GET, s.words.size() > 1 ? atoi(s.words[1].s.c_str()) : -1, showActive, showAll, showCount);
}

void exec_open(autocomplete::ACState& s)
{
    if (strstr(s.words[1].s.c_str(), "#F!") || strstr(s.words[1].s.c_str(), "folder/"))  // folder link indicator
    {
        if (!clientFolder)
        {
            using namespace mega;
#ifdef GFX_CLASS
            auto gfx = new GfxProc(::mega::make_unique<GFX_CLASS>());
            gfx->startProcessingThread();
#endif

            // create a new MegaClient with a different MegaApp to process callbacks
            // from the client logged into a folder. Reuse the waiter and httpio
            clientFolder = new MegaClient(new DemoAppFolder,
                                          client->waiter,
                                          client->httpio,
                #ifdef DBACCESS_CLASS
                                          new DBACCESS_CLASS(*startDir),
                #else
                                          NULL,
                #endif
                #ifdef GFX_CLASS
                                          gfx,
                #else
                                          NULL,
                #endif
                                          "Gk8DyQBS",
                                          "megacli_folder/" TOSTRING(MEGA_MAJOR_VERSION)
                                          "." TOSTRING(MEGA_MINOR_VERSION)
                                          "." TOSTRING(MEGA_MICRO_VERSION),
                                          2);
        }
        else
        {
            clientFolder->logout(false);
        }

        const char* authToken = nullptr;

        if (s.words.size() > 2)
            authToken = s.words[2].s.c_str();

        return clientFolder->app->login_result(clientFolder->folderaccess(s.words[1].s.c_str(), authToken));
    }
    else
    {
        cout << "Invalid folder link." << endl;
    }
}
#ifdef ENABLE_SYNC

void exec_syncrescan(autocomplete::ACState& s)
{
    handle backupId = 0;
    Base64::atob(s.words[2].s.c_str(), (byte*)&backupId, int(sizeof(backupId)));

    client->syncs.setSyncsNeedFullSync(true, backupId);
}

#endif

#ifdef USE_FILESYSTEM
void exec_lpwd(autocomplete::ACState& s)
{
    cout << fs::current_path().u8string() << endl;
}
#endif


void exec_test(autocomplete::ACState& s)
{
}

void exec_mfad(autocomplete::ACState& s)
{
    client->multifactorauthdisable(s.words[1].s.c_str());
}

void exec_mfac(autocomplete::ACState& s)
{
    string email;
    if (s.words.size() == 2)
    {
        email = s.words[1].s;
    }
    else
    {
        email = login.email;
    }

    client->multifactorauthcheck(email.c_str());
}

void exec_mfae(autocomplete::ACState& s)
{
    client->multifactorauthsetup();
}

void exec_login(autocomplete::ACState& s)
{
    //bool fresh = s.extractflag("-fresh");
    if (client->loggedin() == NOTLOGGEDIN)
    {
        if (s.words.size() > 1)
        {
            if ((s.words.size() == 2 || s.words.size() == 3) && s.words[1].s == "autoresume")
            {
                string filename = "megacli_autoresume_session" + (s.words.size() == 3 ? "_" + s.words[2].s : "");
                ifstream file(filename.c_str());
                string session;
                file >> session;
                if (file.is_open() && session.size())
                {
                    cout << "Resuming session..." << endl;
                    return client->login(Base64::atob(session));
                }
                cout << "Failed to get a valid session id from file " << filename << endl;
            }
            else if (strchr(s.words[1].s.c_str(), '@'))
            {
                login.reset();
                login.email = s.words[1].s;

                // full account login
                if (s.words.size() > 2)
                {
                    login.password = s.words[2].s;
                    cout << "Initiated login attempt..." << endl;
                }
                client->prelogin(login.email.c_str());
            }
            else
            {
                const char* ptr;
                if ((ptr = strchr(s.words[1].s.c_str(), '#')))  // folder link indicator
                {
                    const char *authKey = s.words.size() == 3 ? s.words[2].s.c_str() : nullptr;
                    return client->app->login_result(client->folderaccess(s.words[1].s.c_str(), authKey));
                }
                else
                {
                    return client->login(Base64::atob(s.words[1].s));
                }
            }
        }
        else
        {
            cout << "      login email [password]" << endl
                << "      login exportedfolderurl#key [authKey]" << endl
                << "      login session" << endl;
        }
    }
    else
    {
        cout << "Already logged in. Please log out first." << endl;
    }
}

void exec_begin(autocomplete::ACState& s)
{
    bool ephemeralPlusPlus = s.extractflag("-e++");
    if (s.words.size() == 1)
    {
        cout << "Creating ephemeral session..." << endl;
        pdf_to_import = true;
        client->createephemeral();
    }
    else if (s.words.size() == 2)   // resume session
    {
        if (ephemeralPlusPlus)
        {
            client->resumeephemeralPlusPlus(Base64::atob(s.words[1].s));
        }
        else
        {
            handle uh;
            byte pw[SymmCipher::KEYLENGTH];

            if (Base64::atob(s.words[1].s.c_str(), (byte*) &uh, MegaClient::USERHANDLE) == sizeof uh && Base64::atob(
                s.words[1].s.c_str() + 12, pw, sizeof pw) == sizeof pw)
            {
                client->resumeephemeral(uh, pw);
            }
            else
            {
                cout << "Malformed ephemeral session identifier." << endl;
            }
        }
    }
    else if (ephemeralPlusPlus && s.words.size() == 3)  // begin -e++ firstname lastname
    {
        cout << "Creating ephemeral session plus plus..." << endl;

        pdf_to_import = true;
        ephemeralFirstname = s.words[1].s;
        ephemeralLastName = s.words[2].s;
        client->createephemeralPlusPlus();
    }
}

void exec_mount(autocomplete::ACState& )
{
    listtrees();
}

void exec_share(autocomplete::ACState& s)
{
    bool writable = false;

    switch (s.words.size())
    {
    case 1:		// list all shares (incoming and outgoing)
    {
        TreeProcListOutShares listoutshares;

        cout << "Shared folders:" << endl;

        client->proctree(client->nodeByHandle(client->rootnodes.files), &listoutshares);
        client->proctree(client->nodeByHandle(client->rootnodes.inbox), &listoutshares);
        client->proctree(client->nodeByHandle(client->rootnodes.rubbish), &listoutshares);

        for (user_map::iterator uit = client->users.begin();
            uit != client->users.end(); uit++)
        {
            User* u = &uit->second;
            Node* n;

            if (u->show == VISIBLE && u->sharing.size())
            {
                cout << "From " << u->email << ":" << endl;

                for (handle_set::iterator sit = u->sharing.begin();
                    sit != u->sharing.end(); sit++)
                {
                    if ((n = client->nodebyhandle(*sit)))
                    {
                        cout << "\t" << n->displayname() << " ("
                            << getAccessLevelStr(n->inshare->access) << ")" << endl;
                    }
                }
            }
        }
    }
    break;

    case 2:	    // list all outgoing shares on this path
    case 3:	    // remove outgoing share to specified e-mail address
    case 4:	    // add outgoing share to specified e-mail address
    case 5:     // user specified a personal representation to appear as for the invitation
        if (Node* n = nodebypath(s.words[1].s.c_str()))
        {
            if (s.words.size() == 2)
            {
                listnodeshares(n);
            }
            else
            {
                accesslevel_t a = ACCESS_UNKNOWN;
                const char* personal_representation = NULL;
                if (s.words.size() > 3)
                {
                    if (s.words[3].s == "r" || s.words[3].s == "ro")
                    {
                        a = RDONLY;
                    }
                    else if (s.words[3].s == "rw")
                    {
                        a = RDWR;
                    }
                    else if (s.words[3].s == "full")
                    {
                        a = FULL;
                    }
                    else
                    {
                        cout << "Access level must be one of r, rw or full" << endl;

                        return;
                    }

                    if (s.words.size() > 4)
                    {
                        personal_representation = s.words[4].s.c_str();
                    }
                }

                client->setshare(n, s.words[2].s.c_str(), a, writable, personal_representation, gNextClientTag++, [](Error e, bool){
                    if (e)
                    {
                        cout << "Share creation/modification request failed (" << errorstring(e) << ")" << endl;
                    }
                    else
                    {
                        cout << "Share creation/modification succeeded." << endl;
                    }
                });
            }
        }
        else
        {
            cout << s.words[1].s << ": No such directory" << endl;
        }
        break;
    }
}

void exec_users(autocomplete::ACState& s)
{
    if (s.words.size() == 1)
    {
        for (user_map::iterator it = client->users.begin(); it != client->users.end(); it++)
        {
            if (it->second.email.size())
            {
                cout << "\t" << it->second.email;

                if (it->second.userhandle == client->me)
                {
                    cout << ", session user";
                }
                else if (it->second.show == VISIBLE)
                {
                    cout << ", visible";
                }
                else if (it->second.show == HIDDEN)
                {
                    cout << ", hidden";
                }
                else if (it->second.show == INACTIVE)
                {
                    cout << ", inactive";
                }
                else if (it->second.show == BLOCKED)
                {
                    cout << ", blocked";
                }
                else
                {
                    cout << ", unknown visibility (" << it->second.show << ")";
                }

                if (it->second.sharing.size())
                {
                    cout << ", sharing " << it->second.sharing.size() << " folder(s)";
                }

                if (it->second.pubk.isvalid())
                {
                    cout << ", public key cached";
                }

                if (it->second.mBizMode == BIZ_MODE_MASTER)
                {
                    cout << ", business master user";
                }
                else if (it->second.mBizMode == BIZ_MODE_SUBUSER)
                {
                    cout << ", business sub-user";
                }

                cout << endl;
            }
        }
    }
    else if (s.words.size() == 3 && s.words[2].s == "del")
    {
        client->removecontact(s.words[1].s.c_str(), HIDDEN);
    }
}

void exec_mkdir(autocomplete::ACState& s)
{
    bool allowDuplicate = s.extractflag("-allowduplicate");
    bool exactLeafName = s.extractflag("-exactleafname");

    if (s.words.size() > 1)
    {
        string newname;

        Node* n;
        if (exactLeafName)
        {
            n = client->nodeByHandle(cwd);
            newname = s.words[1].s;
        }
        else
        {
            n = nodebypath(s.words[1].s.c_str(), NULL, &newname);
        }

        if (n)
        {
            if (!client->checkaccess(n, RDWR))
            {
                cout << "Write access denied" << endl;

                return;
            }

            if (newname.size())
            {
                vector<NewNode> nn(1);
                client->putnodes_prepareOneFolder(&nn[0], newname);
                client->putnodes(n->nodeHandle(), NoVersioning, move(nn), nullptr, gNextClientTag++);
            }
            else if (allowDuplicate && n->parent && n->parent->nodehandle != UNDEF)
            {
                // the leaf name already exists and was returned in n
                auto leafname = s.words[1].s;
                auto pos = leafname.find_last_of("/");
                if (pos != string::npos) leafname.erase(0, pos + 1);
                vector<NewNode> nn(1);
                client->putnodes_prepareOneFolder(&nn[0], leafname);
                client->putnodes(n->parent->nodeHandle(), NoVersioning, move(nn), nullptr, gNextClientTag++);
            }
            else
            {
                cout << s.words[1].s << ": Path already exists" << endl;
            }
        }
        else
        {
            cout << s.words[1].s << ": Target path not found" << endl;
        }
    }
}

void exec_getfa(autocomplete::ACState& s)
{
    Node* n;
    int cancel = s.words.size() > 2 && s.words.back().s == "cancel";

    if (s.words.size() < 3)
    {
        n = client->nodeByHandle(cwd);
    }
    else if (!(n = nodebypath(s.words[2].s.c_str())))
    {
        cout << s.words[2].s << ": Path not found" << endl;
    }

    if (n)
    {
        int c = 0;
        fatype type;

        type = fatype(atoi(s.words[1].s.c_str()));

        if (n->type == FILENODE)
        {
            if (n->hasfileattribute(type))
            {
                client->getfa(n->nodehandle, &n->fileattrstring, n->nodekey(), type, cancel);
                c++;
            }
        }
        else
        {
            for (node_list::iterator it = n->children.begin(); it != n->children.end(); it++)
            {
                if ((*it)->type == FILENODE && (*it)->hasfileattribute(type))
                {
                    client->getfa((*it)->nodehandle, &(*it)->fileattrstring, (*it)->nodekey(), type, cancel);
                    c++;
                }
            }
        }

        cout << (cancel ? "Canceling " : "Fetching ") << c << " file attribute(s) of type " << type << "..." << endl;
    }
}

void exec_getua(autocomplete::ACState& s)
{
    User* u = NULL;

    if (s.words.size() == 3)
    {
        // get other user's attribute
        if (!(u = client->finduser(s.words[2].s.c_str())))
        {
            cout << "Retrieving user attribute for unknown user: " << s.words[2].s << endl;
            client->getua(s.words[2].s.c_str(), User::string2attr(s.words[1].s.c_str()));
            return;
        }
    }
    else if (s.words.size() != 2)
    {
        cout << "      getua attrname [email]" << endl;
        return;
    }

    if (!u)
    {
        // get logged in user's attribute
        if (!(u = client->ownuser()))
        {
            cout << "Must be logged in to query own attributes." << endl;
            return;
        }
    }

    if (s.words[1].s == "pubk")
    {
        client->getpubkey(u->uid.c_str());
        return;
    }

    client->getua(u, User::string2attr(s.words[1].s.c_str()));
}

void exec_putua(autocomplete::ACState& s)
{

    if (!client->loggedin())
    {
        cout << "Must be logged in to set user attributes." << endl;
        return;
    }

    attr_t attrtype = User::string2attr(s.words[1].s.c_str());
    if (attrtype == ATTR_UNKNOWN)
    {
        cout << "Attribute not recognized" << endl;
        return;
    }

    if (s.words.size() == 2)
    {
        // delete attribute
        client->putua(attrtype);

        return;
    }
    else if (s.words.size() == 3)
    {
        if (s.words[2].s == "del")
        {
            client->putua(attrtype);

            return;
        }
    }
    else if (s.words.size() == 4)
    {
        if (s.words[2].s == "set")
        {
            client->putua(attrtype, (const byte*)s.words[3].s.c_str(), unsigned(s.words[3].s.size()));
            return;
        }
        else if (s.words[2].s == "set64")
        {
            int len = int(s.words[3].s.size() * 3 / 4 + 3);
            byte *value = new byte[len];
            int valuelen = Base64::atob(s.words[3].s.data(), value, len);
            client->putua(attrtype, value, valuelen);
            delete [] value;
            return;
        }
        else if (s.words[2].s == "load")
        {
            string data;
            auto localpath = localPathArg(s.words[3].s);

            if (loadfile(localpath, &data))
            {
                client->putua(attrtype, (const byte*) data.data(), unsigned(data.size()));
            }
            else
            {
                cout << "Cannot read " << s.words[3].s << endl;
            }

            return;
        }
    }
    else if (s.words.size() == 5)
    {
        if (s.words[2].s == "map")  // putua <attrtype> map <attrKey> <attrValue>
        {
            if (attrtype == ATTR_DEVICE_NAMES
                    || attrtype == ATTR_DRIVE_NAMES
                    || attrtype == ATTR_ALIAS)
            {
                std::string key = s.words[3].s;
                std::string value = Base64::btoa(s.words[4].s);
                string_map attrMap;
                attrMap[key] = value;

                std::unique_ptr<TLVstore> tlv;

                User *ownUser = client->finduser(client->me);
                const std::string *oldValue = ownUser->getattr(attrtype);
                if (!oldValue)  // attr doesn't exist -> create it
                {
                    tlv.reset(new TLVstore());
                    tlv->set(key, value);
                }
                else if (!ownUser->isattrvalid(attrtype)) // not fetched yet or outdated
                {
                    cout << "User attribute is versioned (need to know current version first). ";
                    cout << "Fetch the attribute first" << endl;
                    return;
                }
                else
                {
                    tlv.reset(TLVstore::containerToTLVrecords(oldValue, &client->key));

                    if (!User::mergeUserAttribute(attrtype, attrMap, *tlv.get()))
                    {
                        cout << "Failed to merge with existing values" << endl;
                        return;
                    }
                }

                // serialize and encrypt the TLV container
                std::unique_ptr<std::string> container(tlv->tlvRecordsToContainer(client->rng, &client->key));
                client->putua(attrtype, (byte *)container->data(), unsigned(container->size()));

                return;
            }
        }
    }
}

#ifdef DEBUG
void exec_delua(autocomplete::ACState& s)
{
    client->delua(s.words[1].s.c_str());
}
#endif

void exec_pause(autocomplete::ACState& s)
{
    bool getarg = false, putarg = false, hardarg = false, statusarg = false;

    for (size_t i = s.words.size(); --i; )
    {
        if (s.words[i].s == "get")
        {
            getarg = true;
        }
        if (s.words[i].s == "put")
        {
            putarg = true;
        }
        if (s.words[i].s == "hard")
        {
            hardarg = true;
        }
        if (s.words[i].s == "status")
        {
            statusarg = true;
        }
    }

    if (statusarg)
    {
        if (!hardarg && !getarg && !putarg)
        {
            if (!client->xferpaused[GET] && !client->xferpaused[PUT])
            {
                cout << "Transfers not paused at the moment." << endl;
            }
            else
            {
                if (client->xferpaused[GET])
                {
                    cout << "GETs currently paused." << endl;
                }
                if (client->xferpaused[PUT])
                {
                    cout << "PUTs currently paused." << endl;
                }
            }
        }
        return;
    }

    if (!getarg && !putarg)
    {
        getarg = true;
        putarg = true;
    }

    DBTableTransactionCommitter committer(client->tctable);

    if (getarg)
    {
        client->pausexfers(GET, client->xferpaused[GET] ^= true, hardarg, committer);
        if (client->xferpaused[GET])
        {
            cout << "GET transfers paused. Resume using the same command." << endl;
        }
        else
        {
            cout << "GET transfers unpaused." << endl;
        }
    }

    if (putarg)
    {
        client->pausexfers(PUT, client->xferpaused[PUT] ^= true, hardarg, committer);
        if (client->xferpaused[PUT])
        {
            cout << "PUT transfers paused. Resume using the same command." << endl;
        }
        else
        {
            cout << "PUT transfers unpaused." << endl;
        }
    }
}

void exec_debug(autocomplete::ACState& s)
{
    if (s.extractflag("-off"))
    {
        SimpleLogger::setLogLevel(logWarning);
        gLogger.logToConsole = false;
        gLogger.mLogFile.close();
    }
    if (s.extractflag("-on"))
    {
        SimpleLogger::setLogLevel(logDebug);
    }
    if (s.extractflag("-verbose"))
    {
        SimpleLogger::setLogLevel(logMax);
    }
    if (s.extractflag("-console"))
    {
        gLogger.logToConsole = true;

    }
    if (s.extractflag("-noconsole"))
    {
        gLogger.logToConsole = false;
    }
    if (s.extractflag("-nofile"))
    {
        gLogger.mLogFile.close();
    }
    string filename;
    if (s.extractflagparam("-file", filename))
    {
        gLogger.mLogFile.close();
        if (!filename.empty())
        {
            gLogger.mLogFile.open(filename.c_str());
            if (gLogger.mLogFile.is_open())
            {
                gLogger.mLogFileName = filename;

            }
            else
            {
                cout << "Log file open failed: '" << filename << "'" << endl;
            }
        }
    }
#ifdef USE_ROTATIVEPERFORMANCELOGGER
    string rpl_filename;
    string rpl_toconsole;
    if (s.extractflagparam("-rotative_performance_logger_file", rpl_filename))
    {
        bool toconsole = s.extractflag("-rotative_performance_logger_toconsole");

        bool exerciseOutput = s.extractflag("-rotative_performance_logger_exerciseOutput");

        // singletons...
        RotativePerformanceLogger::Instance().initialize(".", rpl_filename.c_str(), toconsole);

        if (exerciseOutput)
        {
            // two competing threads, both logging, so we're not just paused during gzipping

            new std::thread([](){
                std::map<long, int> fps;

                auto start = std::chrono::high_resolution_clock::now();
                while (std::chrono::duration_cast<std::chrono::seconds>(std::chrono::high_resolution_clock::now() - start).count() < 10)
                {
                    LOG_info << "Logging from thread 1" ;
                    fps[long(m_time())]++;
                    std::this_thread::sleep_for(std::chrono::milliseconds(1000/30));
                }
                auto cl = conlock(cout);
                cl << "thread 1:";
                for (auto& n : fps) cl << " " << n.second;
                cl << "\n";
            });


            new std::thread([](){
                std::map<long, int> fps;

                auto start = std::chrono::high_resolution_clock::now();
                while (std::chrono::duration_cast<std::chrono::seconds>(std::chrono::high_resolution_clock::now() - start).count() < 10)
                {
                    LOG_info << "Logging from thread 2" ;
                    fps[long(m_time())]++;
                    std::this_thread::sleep_for(std::chrono::milliseconds(1000/30));
                }
                auto cl = conlock(cout);
                cl << "thread 2:";
                for (auto& n : fps) cl << " " << n.second;
                cl << "\n";
            });

            std::this_thread::sleep_for(std::chrono::milliseconds(2000));
            string dm(99999999, 'x');
            for (int i = 0 ; i < 30 ; i++)
            {
                LOG_err << DirectMessage(dm.c_str());
            }


        }

    }
#endif


    cout << "Debug level set to " << SimpleLogger::logCurrentLevel << endl;
    cout << "Log to console: " << (gLogger.logToConsole ? "on" : "off") << endl;
    cout << "Log to file: " << (gLogger.mLogFile.is_open() ? gLogger.mLogFileName : "<off>") << endl;

}

#if defined(WIN32) && defined(NO_READLINE)
void exec_clear(autocomplete::ACState& s)
{
    static_cast<WinConsole*>(console)->clearScreen();
}
#endif

void exec_retry(autocomplete::ACState& s)
{
    if (client->abortbackoff())
    {
        cout << "Retrying..." << endl;
    }
    else
    {
        cout << "No failed request pending." << endl;
    }
}

void exec_recon(autocomplete::ACState& s)
{
    cout << "Closing all open network connections..." << endl;

    client->disconnect();
}

void exec_email(autocomplete::ACState& s)
{
    if (s.words.size() == 1)
    {
        User *u = client->finduser(client->me);
        if (u)
        {
            cout << "Your current email address is " << u->email << endl;
        }
        else
        {
            cout << "Please, login first" << endl;
        }
    }
    else if (s.words.size() == 2)
    {
        if (s.words[1].s.find("@") != string::npos)    // get change email link
        {
            client->getemaillink(s.words[1].s.c_str());
        }
        else    // confirm change email link
        {
            string link = s.words[1].s;

            size_t pos = link.find(MegaClient::verifyLinkPrefix());
            if (pos == link.npos)
            {
                cout << "Invalid email change link." << endl;
                return;
            }

            changecode.assign(link.substr(pos + strlen(MegaClient::verifyLinkPrefix())));
            client->queryrecoverylink(changecode.c_str());
        }
    }
}

#ifdef ENABLE_CHAT
void exec_chatc(autocomplete::ACState& s)
{
    size_t wordscount = s.words.size();
    if (wordscount < 2 || wordscount == 3)
    {
        cout << "Invalid syntax to create chatroom" << endl;
        cout << "      chatc group [email ro|sta|mod]* " << endl;
        return;
    }

    int group = atoi(s.words[1].s.c_str());
    if (group != 0 && group != 1)
    {
        cout << "Invalid syntax to create chatroom" << endl;
        cout << "      chatc group [email ro|sta|mod]* " << endl;
        return;
    }

    unsigned parseoffset = 2;
    if (((wordscount - parseoffset) % 2) == 0)
    {
        if (!group && (wordscount - parseoffset) != 2)
        {
            cout << "Peer to peer chats must have only one peer" << endl;
            return;
        }

        userpriv_vector *userpriv = new userpriv_vector;

        unsigned numUsers = 0;
        while ((numUsers + 1) * 2 + parseoffset <= wordscount)
        {
            string email = s.words[numUsers * 2 + parseoffset].s;
            User *u = client->finduser(email.c_str(), 0);
            if (!u)
            {
                cout << "User not found: " << email << endl;
                delete userpriv;
                return;
            }

            string privstr = s.words[numUsers * 2 + parseoffset + 1].s;
            privilege_t priv;
            if (!group) // 1:1 chats enforce peer to be moderator
            {
                priv = PRIV_MODERATOR;
            }
            else
            {
                if (privstr == "ro")
                {
                    priv = PRIV_RO;
                }
                else if (privstr == "sta")
                {
                    priv = PRIV_STANDARD;
                }
                else if (privstr == "mod")
                {
                    priv = PRIV_MODERATOR;
                }
                else
                {
                    cout << "Unknown privilege for " << email << endl;
                    delete userpriv;
                    return;
                }
            }

            userpriv->push_back(userpriv_pair(u->userhandle, priv));
            numUsers++;
        }

        client->createChat(group, false, userpriv);
        delete userpriv;
    }
}

void exec_chati(autocomplete::ACState& s)
{
    if (s.words.size() >= 4 && s.words.size() <= 7)
    {
        handle chatid;
        Base64::atob(s.words[1].s.c_str(), (byte*)&chatid, MegaClient::CHATHANDLE);

        string email = s.words[2].s;
        User *u = client->finduser(email.c_str(), 0);
        if (!u)
        {
            cout << "User not found: " << email << endl;
            return;
        }

        string privstr = s.words[3].s;
        privilege_t priv;
        if (privstr == "ro")
        {
            priv = PRIV_RO;
        }
        else if (privstr == "sta")
        {
            priv = PRIV_STANDARD;
        }
        else if (privstr == "mod")
        {
            priv = PRIV_MODERATOR;
        }
        else
        {
            cout << "Unknown privilege for " << email << endl;
            return;
        }

        string title;
        string unifiedKey;
        if (s.words.size() == 5)
        {
            unifiedKey = s.words[4].s;
        }
        else if (s.words.size() >= 6 && s.words[4].s == "t")
        {
            title = s.words[5].s;
            if (s.words.size() == 7)
            {
                unifiedKey = s.words[6].s;
            }
        }
        const char *t = !title.empty() ? title.c_str() : NULL;
        const char *uk = !unifiedKey.empty() ? unifiedKey.c_str() : NULL;

        client->inviteToChat(chatid, u->userhandle, priv, uk, t);
        return;
    }
}

void exec_chatr(autocomplete::ACState& s)
{
    if (s.words.size() > 1 && s.words.size() < 4)
    {
        handle chatid;
        Base64::atob(s.words[1].s.c_str(), (byte*)&chatid, MegaClient::CHATHANDLE);

        if (s.words.size() == 2)
        {
            client->removeFromChat(chatid, client->me);
            return;
        }
        else if (s.words.size() == 3)
        {
            string email = s.words[2].s;
            User *u = client->finduser(email.c_str(), 0);
            if (!u)
            {
                cout << "User not found: " << email << endl;
                return;
            }

            client->removeFromChat(chatid, u->userhandle);
            return;
        }
    }
}

void exec_chatu(autocomplete::ACState& s)
{
    handle chatid;
    Base64::atob(s.words[1].s.c_str(), (byte*)&chatid, MegaClient::CHATHANDLE);

    client->getUrlChat(chatid);
}

void exec_chata(autocomplete::ACState& s)
{
    handle chatid;
    Base64::atob(s.words[1].s.c_str(), (byte*)&chatid, MegaClient::CHATHANDLE);
    bool archive = (s.words[2].s == "1");
    if (!archive && (s.words[2].s != "0"))
    {
        cout << "Use 1 or 0 to archive/unarchive chats" << endl;
        return;
    }

    client->archiveChat(chatid, archive);
}

void exec_chats(autocomplete::ACState& s)
{
    if (s.words.size() == 1)
    {
        textchat_map::iterator it;
        for (it = client->chats.begin(); it != client->chats.end(); it++)
        {
            DemoApp::printChatInformation(it->second);
        }
        return;
    }
    if (s.words.size() == 2)
    {
        handle chatid;
        Base64::atob(s.words[1].s.c_str(), (byte*)&chatid, MegaClient::CHATHANDLE);

        textchat_map::iterator it = client->chats.find(chatid);
        if (it == client->chats.end())
        {
            cout << "Chatid " << s.words[1].s.c_str() << " not found" << endl;
            return;
        }

        DemoApp::printChatInformation(it->second);
        return;
    }
}

void exec_chatl(autocomplete::ACState& s)
{
    handle chatid;
    Base64::atob(s.words[1].s.c_str(), (byte*) &chatid, MegaClient::CHATHANDLE);
    bool delflag = (s.words.size() == 3 && s.words[2].s == "del");
    bool createifmissing = s.words.size() == 2 || (s.words.size() == 3 && s.words[2].s != "query");

    client->chatlink(chatid, delflag, createifmissing);
}
#endif

void exec_reset(autocomplete::ACState& s)
{
    if (client->loggedin() != NOTLOGGEDIN)
    {
        cout << "You're logged in. Please, logout first." << endl;
    }
    else if (s.words.size() == 2 ||
        (s.words.size() == 3 && (hasMasterKey = (s.words[2].s == "mk"))))
    {
        recoveryemail = s.words[1].s;
        client->getrecoverylink(recoveryemail.c_str(), hasMasterKey);
    }
    else
    {
        cout << "      reset email [mk]" << endl;
    }
}

void exec_clink(autocomplete::ACState& s)
{
    bool renew = false;
    if (s.words.size() == 1 || (s.words.size() == 2 && (renew = s.words[1].s == "renew")))
    {
        client->contactlinkcreate(renew);
    }
    else if ((s.words.size() == 3) && (s.words[1].s == "query"))
    {
        handle clink = UNDEF;
        Base64::atob(s.words[2].s.c_str(), (byte*)&clink, MegaClient::CONTACTLINKHANDLE);

        client->contactlinkquery(clink);

    }
    else if (((s.words.size() == 3) || (s.words.size() == 2)) && (s.words[1].s == "del"))
    {
        handle clink = UNDEF;

        if (s.words.size() == 3)
        {
            Base64::atob(s.words[2].s.c_str(), (byte*)&clink, MegaClient::CONTACTLINKHANDLE);
        }

        client->contactlinkdelete(clink);
    }
}

void exec_apiurl(autocomplete::ACState& s)
{
    if (s.words.size() == 1)
    {
        cout << "Current APIURL = " << client->httpio->APIURL << endl;
        cout << "Current disablepkp = " << (client->httpio->disablepkp ? "true" : "false") << endl;
    }
    else if (client->loggedin() != NOTLOGGEDIN)
    {
        cout << "You must not be logged in, to change APIURL" << endl;
    }
    else if (s.words.size() == 3 || s.words.size() == 2)
    {
        if (s.words[1].s.size() < 8 || s.words[1].s.substr(0, 8) != "https://")
        {
            s.words[1].s = "https://" + s.words[1].s;
        }
        if (s.words[1].s.empty() || s.words[1].s[s.words[1].s.size() - 1] != '/')
        {
            s.words[1].s += '/';
        }
        client->httpio->APIURL = s.words[1].s;
        if (s.words.size() == 3)
        {
            client->httpio->disablepkp = s.words[2].s == "true";
        }
    }
}

void exec_passwd(autocomplete::ACState& s)
{
    if (client->loggedin() != NOTLOGGEDIN)
    {
        setprompt(NEWPASSWORD);
    }
    else
    {
        cout << "Not logged in." << endl;
    }
}

void exec_putbps(autocomplete::ACState& s)
{
    if (s.words.size() > 1)
    {
        if (s.words[1].s == "auto")
        {
            client->putmbpscap = -1;
        }
        else if (s.words[1].s == "none")
        {
            client->putmbpscap = 0;
        }
        else
        {
            int t = atoi(s.words[1].s.c_str());

            if (t > 0)
            {
                client->putmbpscap = t;
            }
            else
            {
                cout << "      putbps [limit|auto|none]" << endl;
                return;
            }
        }
    }

    cout << "Upload speed limit set to ";

    if (client->putmbpscap < 0)
    {
        cout << "AUTO (approx. 90% of your available bandwidth)" << endl;
    }
    else if (!client->putmbpscap)
    {
        cout << "NONE" << endl;
    }
    else
    {
        cout << client->putmbpscap << " byte(s)/second" << endl;
    }
}

void exec_invite(autocomplete::ACState& s)
{
    if (client->loggedin() != FULLACCOUNT)
    {
        cout << "Not logged in." << endl;
    }
    else
    {
        if (client->ownuser()->email.compare(s.words[1].s))
        {
            int delflag = s.words.size() == 3 && s.words[2].s == "del";
            int rmd = s.words.size() == 3 && s.words[2].s == "rmd";
            int clink = s.words.size() == 4 && s.words[2].s == "clink";
            if (s.words.size() == 2 || s.words.size() == 3 || s.words.size() == 4)
            {
                if (delflag || rmd)
                {
                    client->setpcr(s.words[1].s.c_str(), delflag ? OPCA_DELETE : OPCA_REMIND);
                }
                else
                {
                    handle contactLink = UNDEF;
                    if (clink)
                    {
                        Base64::atob(s.words[3].s.c_str(), (byte*)&contactLink, MegaClient::CONTACTLINKHANDLE);
                    }

                    // Original email is not required, but can be used if this account has multiple email addresses associated,
                    // to have the invite come from a specific email
                    client->setpcr(s.words[1].s.c_str(), OPCA_ADD, "Invite from MEGAcli", s.words.size() == 3 ? s.words[2].s.c_str() : NULL, contactLink);
                }
            }
            else
            {
                cout << "      invite dstemail [origemail|del|rmd|clink <link>]" << endl;
            }
        }
        else
        {
            cout << "Cannot send invitation to your own user" << endl;
        }
    }
}

void exec_signup(autocomplete::ACState& s)
{
    if (s.words.size() == 2)
    {
        const char* ptr = s.words[1].s.c_str();
        const char* tptr;

        if ((tptr = strstr(ptr, "confirm")))
        {
            ptr = tptr + 7;

            std::string code = Base64::atob(std::string(ptr));
            if (code.find("ConfirmCodeV2") != string::npos)
            {
                size_t posEmail = 13 + 15;
                size_t endEmail = code.find("\t", posEmail);
                if (endEmail != string::npos)
                {
                    signupemail = code.substr(posEmail, endEmail - posEmail);
                    signupname = code.substr(endEmail + 1, code.size() - endEmail - 9);

                    if (client->loggedin() == FULLACCOUNT)
                    {
                        cout << "Already logged in." << endl;
                    }
                    else    // not-logged-in / ephemeral account / partially confirmed
                    {
                        client->confirmsignuplink2((const byte*)code.data(), unsigned(code.size()));
                    }
                }
            }
            else
            {
                cout << "Received argument was not a confirmation link." << endl;
            }
        }
        else
        {
            cout << "New accounts must follow registration flow v2. Old flow is not supported anymore." << endl;
        }
    }
    else if (s.words.size() == 3)
    {
        switch (client->loggedin())
        {
        case FULLACCOUNT:
            cout << "Already logged in." << endl;
            break;

        case CONFIRMEDACCOUNT:
            cout << "Current account already confirmed." << endl;
            break;

        case EPHEMERALACCOUNT:
        case EPHEMERALACCOUNTPLUSPLUS:
            if (s.words[1].s.find('@') + 1 && s.words[1].s.find('.') + 1)
            {
                signupemail = s.words[1].s;
                signupname = s.words[2].s;

                cout << endl;
                setprompt(NEWPASSWORD);
            }
            else
            {
                cout << "Please enter a valid e-mail address." << endl;
            }
            break;

        case NOTLOGGEDIN:
            cout << "Please use the begin command to commence or resume the ephemeral session to be upgraded." << endl;
        }
    }
}

void exec_cancelsignup(autocomplete::ACState& s)
{
    client->cancelsignup();
}

void exec_whoami(autocomplete::ACState& s)
{
    if (client->loggedin() == NOTLOGGEDIN)
    {
        cout << "Not logged in." << endl;
    }
    else
    {
        User* u;

        if ((u = client->finduser(client->me)))
        {
            cout << "Account e-mail: " << u->email << " handle: " << Base64Str<MegaClient::USERHANDLE>(client->me) << endl;
            if (client->signkey)
            {
                string pubKey((const char *)client->signkey->pubKey, EdDSA::PUBLIC_KEY_LENGTH);
                cout << "Credentials: " << AuthRing::fingerprint(pubKey, true) << endl;
            }
        }

        bool storage = s.extractflag("-storage");
        bool transfer = s.extractflag("-transfer");
        bool pro = s.extractflag("-pro");
        bool transactions = s.extractflag("-transactions");
        bool purchases = s.extractflag("-purchases");
        bool sessions = s.extractflag("-sessions");

        bool all = !storage && !transfer && !pro && !transactions && !purchases && !sessions;

        cout << "Retrieving account status..." << endl;

        client->getaccountdetails(account, all || storage, all || transfer, all || pro, all || transactions, all || purchases, all || sessions);
    }
}

void exec_verifycredentials(autocomplete::ACState& s)
{
    User* u = nullptr;
    if (s.words.size() == 2 && (s.words[1].s == "show" || s.words[1].s == "status"))
    {
        u = client->finduser(client->me);
    }
    else if (s.words.size() == 3)
    {
        u = client->finduser(s.words[2].s.c_str());
    }
    else
    {
        cout << "      credentials show|status|verify|reset [email]" << endl;
        return;
    }

    if (!u)
    {
        cout << "Invalid user" << endl;
        return;
    }

    if (s.words[1].s == "show")
    {
        if (u->isattrvalid(ATTR_ED25519_PUBK))
        {
            cout << "Credentials: " << AuthRing::fingerprint(*u->getattr(ATTR_ED25519_PUBK), true) << endl;
        }
        else
        {
            cout << "Fetching singing key... " << endl;
            client->getua(u->uid.c_str(), ATTR_ED25519_PUBK);
        }
    }
    else if (s.words[1].s == "status")
    {
        handle uh = s.words.size() == 3 ? u->userhandle : UNDEF;
        printAuthringInformation(uh);
    }
    else if (s.words[1].s == "verify")
    {
        error e;
        if ((e = client->verifyCredentials(u->userhandle)))
        {
            cout << "Verification failed. Error: " << errorstring(e) << endl;
            return;
        }
    }
    else if (s.words[1].s == "reset")
    {
        error e;
        if ((e = client->resetCredentials(u->userhandle)))
        {
            cout << "Reset verification failed. Error: " << errorstring(e) << endl;
            return;
        }
    }
}

void exec_export(autocomplete::ACState& s)
{
    void exportnode_result(Error e, handle h, handle ph);

    Node* n;
    int deltmp = 0;
    int etstmp = 0;

    bool writable = s.extractflag("-writable");
    bool megaHosted = s.extractflag("-mega-hosted");


    if ((n = nodebypath(s.words[1].s.c_str())))
    {
        if (s.words.size() > 2)
        {
            deltmp = (s.words[2].s == "del");
            if (!deltmp)
            {
                etstmp = atoi(s.words[2].s.c_str());
            }
        }


        cout << "Exporting..." << endl;

        error e;
        if ((e = client->exportnode(n, deltmp, etstmp, writable, megaHosted, gNextClientTag++, [](Error e, handle h, handle ph){
            exportnode_result(e, h, ph);
        })))
        {
            cout << s.words[1].s << ": Export rejected (" << errorstring(e) << ")" << endl;
        }
    }
    else
    {
        cout << s.words[1].s << ": Not found" << endl;
    }
}

void exec_import(autocomplete::ACState& s)
{
    handle ph = UNDEF;
    byte key[FILENODEKEYLENGTH];
    error e = client->parsepubliclink(s.words[1].s.c_str(), ph, key, false);
    if (e == API_OK)
    {
        cout << "Opening link..." << endl;
        client->openfilelink(ph, key);
    }
    else
    {
        cout << "Malformed link. Format: Exported URL or fileid#filekey" << endl;
    }
}

void exec_folderlinkinfo(autocomplete::ACState& s)
{
    publiclink = s.words[1].s;

    handle ph = UNDEF;
    byte folderkey[SymmCipher::KEYLENGTH];
    if (client->parsepubliclink(publiclink.c_str(), ph, folderkey, true) == API_OK)
    {
        cout << "Loading public folder link info..." << endl;
        client->getpubliclinkinfo(ph);
    }
    else
    {
        cout << "Malformed link: " << publiclink << endl;
    }
}

void exec_reload(autocomplete::ACState& s)
{
    cout << "Reloading account..." << endl;

    bool nocache = false;
    if (s.words.size() == 2 && s.words[1].s == "nocache")
    {
        nocache = true;
    }

    cwd = NodeHandle();
    client->cachedscsn = UNDEF;
    client->fetchnodes(nocache);
}

void exec_logout(autocomplete::ACState& s)
{
    cout << "Logging off..." << endl;

    bool keepSyncConfigs = s.extractflag("-keepsyncconfigs");

    cwd = NodeHandle();
    client->logout(keepSyncConfigs);

    if (clientFolder)
    {
        clientFolder->logout(keepSyncConfigs);
        delete clientFolder;
        clientFolder = NULL;
    }

    ephemeralFirstname.clear();
    ephemeralLastName.clear();
}

#ifdef ENABLE_CHAT
void exec_chatga(autocomplete::ACState& s)
{
    handle chatid;
    Base64::atob(s.words[1].s.c_str(), (byte*) &chatid, MegaClient::CHATHANDLE);

    handle nodehandle = 0; // make sure top two bytes are 0
    Base64::atob(s.words[2].s.c_str(), (byte*) &nodehandle, MegaClient::NODEHANDLE);

    const char *uid = s.words[3].s.c_str();

    client->grantAccessInChat(chatid, nodehandle, uid);
}

void exec_chatra(autocomplete::ACState& s)
{
    handle chatid;
    Base64::atob(s.words[1].s.c_str(), (byte*)&chatid, MegaClient::CHATHANDLE);

    handle nodehandle = 0; // make sure top two bytes are 0
    Base64::atob(s.words[2].s.c_str(), (byte*)&nodehandle, MegaClient::NODEHANDLE);

    const char *uid = s.words[3].s.c_str();

    client->removeAccessInChat(chatid, nodehandle, uid);
}

void exec_chatst(autocomplete::ACState& s)
{
    handle chatid;
    Base64::atob(s.words[1].s.c_str(), (byte*)&chatid, MegaClient::CHATHANDLE);

    if (s.words.size() == 2)  // empty title / remove title
    {
        client->setChatTitle(chatid, "");
    }
    else if (s.words.size() == 3)
    {
        client->setChatTitle(chatid, s.words[2].s.c_str());
    }
}

void exec_chatpu(autocomplete::ACState& s)
{
    client->getChatPresenceUrl();
}

void exec_chatup(autocomplete::ACState& s)
{
    handle chatid;
    Base64::atob(s.words[1].s.c_str(), (byte*)&chatid, MegaClient::CHATHANDLE);

    handle uh;
    Base64::atob(s.words[2].s.c_str(), (byte*)&uh, MegaClient::USERHANDLE);

    string privstr = s.words[3].s;
    privilege_t priv;
    if (privstr == "ro")
    {
        priv = PRIV_RO;
    }
    else if (privstr == "sta")
    {
        priv = PRIV_STANDARD;
    }
    else if (privstr == "mod")
    {
        priv = PRIV_MODERATOR;
    }
    else
    {
        cout << "Unknown privilege for " << s.words[2].s << endl;
        return;
    }

    client->updateChatPermissions(chatid, uh, priv);
}

void exec_chatlu(autocomplete::ACState& s)
{
    handle publichandle = 0;
    Base64::atob(s.words[1].s.c_str(), (byte*)&publichandle, MegaClient::CHATLINKHANDLE);

    client->chatlinkurl(publichandle);
}

void exec_chatsm(autocomplete::ACState& s)
{
    handle chatid;
    Base64::atob(s.words[1].s.c_str(), (byte*)&chatid, MegaClient::CHATHANDLE);

    const char *title = (s.words.size() == 3) ? s.words[2].s.c_str() : NULL;
    client->chatlinkclose(chatid, title);
}

void exec_chatlj(autocomplete::ACState& s)
{
    handle publichandle = 0;
    Base64::atob(s.words[1].s.c_str(), (byte*)&publichandle, MegaClient::CHATLINKHANDLE);

    client->chatlinkjoin(publichandle, s.words[2].s.c_str());
}

void exec_chatcp(autocomplete::ACState& s)
{
    bool meeting = s.extractflag("-meeting");
    size_t wordscount = s.words.size();
    userpriv_vector *userpriv = new userpriv_vector;
    string_map *userkeymap = new string_map;
    string mownkey = s.words[1].s;
    unsigned parseoffset = 2;
    const char *title = NULL;

    if (wordscount >= 4)
    {
        if (s.words[2].s == "t")
        {
            if (s.words[3].s.empty())
            {
                cout << "Title cannot be set to empty string" << endl;
                delete userpriv;
                delete userkeymap;
                return;
            }
            title = s.words[3].s.c_str();
            parseoffset = 4;
        }

        if (((wordscount - parseoffset) % 3) != 0)
        {
            cout << "Invalid syntax to create chatroom" << endl;
            cout << "      chatcp mownkey [t title64] [email ro|sta|mod unifiedkey]* " << endl;
            delete userpriv;
            delete userkeymap;
            return;
        }

        unsigned numUsers = 0;
        while ((numUsers + 1) * 3 + parseoffset <= wordscount)
        {
            string email = s.words[numUsers * 3 + parseoffset].s;
            User *u = client->finduser(email.c_str(), 0);
            if (!u)
            {
                cout << "User not found: " << email << endl;
                delete userpriv;
                delete userkeymap;
                return;
            }

            string privstr = s.words[numUsers * 3 + parseoffset + 1].s;
            privilege_t priv;
            if (privstr == "ro")
            {
                priv = PRIV_RO;
            }
            else if (privstr == "sta")
            {
                priv = PRIV_STANDARD;
            }
            else if (privstr == "mod")
            {
                priv = PRIV_MODERATOR;
            }
            else
            {
                cout << "Unknown privilege for " << email << endl;
                delete userpriv;
                delete userkeymap;
                return;
            }
            userpriv->push_back(userpriv_pair(u->userhandle, priv));
            string unifiedkey = s.words[numUsers * 3 + parseoffset + 2].s;
            char uhB64[12];
            Base64::btoa((byte *)&u->userhandle, MegaClient::USERHANDLE, uhB64);
            uhB64[11] = '\0';
            userkeymap->insert(std::pair<string, string>(uhB64, unifiedkey));
            numUsers++;
        }
    }
    char ownHandleB64[12];
    Base64::btoa((byte *)&client->me, MegaClient::USERHANDLE, ownHandleB64);
    ownHandleB64[11] = '\0';
    userkeymap->insert(std::pair<string, string>(ownHandleB64, mownkey));
    client->createChat(true, true, userpriv, userkeymap, title, meeting);
    delete userpriv;
    delete userkeymap;
}
#endif

void exec_cancel(autocomplete::ACState& s)
{
    if (client->loggedin() != FULLACCOUNT)
    {
        cout << "Please, login into your account first." << endl;
        return;
    }

    if (s.words.size() == 1)  // get link
    {
        User *u = client->finduser(client->me);
        if (!u)
        {
            cout << "Error retrieving logged user." << endl;
            return;
        }
        client->getcancellink(u->email.c_str());
    }
    else if (s.words.size() == 2) // link confirmation
    {
        string link = s.words[1].s;

        size_t pos = link.find(MegaClient::cancelLinkPrefix());
        if (pos == link.npos)
        {
            cout << "Invalid cancellation link." << endl;
            return;
        }

        client->confirmcancellink(link.substr(pos + strlen(MegaClient::cancelLinkPrefix())).c_str());
    }
}

void exec_alerts(autocomplete::ACState& s)
{
    bool shownew = false, showold = false;
    size_t showN = 0;
    if (s.words.size() == 1)
    {
        shownew = showold = true;
    }
    else if (s.words.size() == 2)
    {
        if (s.words[1].s == "seen")
        {
            client->useralerts.acknowledgeAll();
            return;
        }
        else if (s.words[1].s == "notify")
        {
            notifyAlerts = !notifyAlerts;
            cout << "notification of alerts is now " << (notifyAlerts ? "on" : "off") << endl;
            return;
        }
        else if (s.words[1].s == "old")
        {
            showold = true;
        }
        else if (s.words[1].s == "new")
        {
            shownew = true;
        }
        else if (s.words[1].s == "test_reminder")
        {
            client->useralerts.add(new UserAlert::PaymentReminder(time(NULL) - 86000*3 /2, client->useralerts.nextId()));
        }
        else if (s.words[1].s == "test_payment")
        {
            client->useralerts.add(new UserAlert::Payment(true, 1, time(NULL) + 86000 * 1, client->useralerts.nextId()));
        }
        else if (atoi(s.words[1].s.c_str()) > 0)
        {
            showN = atoi(s.words[1].s.c_str());
        }
    }
    if (showold || shownew || showN > 0)
    {
        UserAlerts::Alerts::const_iterator i = client->useralerts.alerts.begin();
        if (showN)
        {
            size_t n = 0;
            for (UserAlerts::Alerts::const_reverse_iterator i = client->useralerts.alerts.rbegin(); i != client->useralerts.alerts.rend(); ++i, ++n)
            {
                showN += ((*i)->relevant || n >= showN) ? 0 : 1;
            }
        }

        size_t n = client->useralerts.alerts.size();
        for (; i != client->useralerts.alerts.end(); ++i)
        {
            if ((*i)->relevant)
            {
                if (--n < showN || (shownew && !(*i)->seen) || (showold && (*i)->seen))
                {
                    printAlert(**i);
                }
            }
        }
    }
}

#ifdef USE_FILESYSTEM
void exec_lmkdir(autocomplete::ACState& s)
{
    std::error_code ec;
    if (!fs::create_directory(s.words[1].s.c_str(), ec))
    {
        cerr << "Create directory failed: " << ec.message() << endl;
    }
}
#endif

void exec_recover(autocomplete::ACState& s)
{
    if (client->loggedin() != NOTLOGGEDIN)
    {
        cout << "You're logged in. Please, logout first." << endl;
    }
    else if (s.words.size() == 2)
    {
        string link = s.words[1].s;

        size_t pos = link.find(MegaClient::recoverLinkPrefix());
        if (pos == link.npos)
        {
            cout << "Invalid recovery link." << endl;
        }

        recoverycode.assign(link.substr(pos + strlen(MegaClient::recoverLinkPrefix())));
        client->queryrecoverylink(recoverycode.c_str());
    }
}

void exec_session(autocomplete::ACState& s)
{
    string session;

    int size = client->dumpsession(session);

    if (size > 0)
    {
        if ((s.words.size() == 2 || s.words.size() == 3) && s.words[1].s == "autoresume")
        {
            string filename = "megacli_autoresume_session" + (s.words.size() == 3 ? "_" + s.words[2].s : "");
            ofstream file(filename.c_str());
            if (file.fail() || !file.is_open())
            {
                cout << "could not open file: " << filename << endl;
            }
            else
            {
                file << Base64::btoa(session);
                cout << "Your (secret) session is saved in file '" << filename << "'" << endl;
            }
        }
        else
        {
            cout << "Your (secret) session is: " << Base64::btoa(session) << endl;
        }
    }
    else if (!size)
    {
        cout << "Not logged in." << endl;
    }
    else
    {
        cout << "Internal error." << endl;
    }
}

void exec_version(autocomplete::ACState& s)
{
    cout << "MEGA SDK version: " << MEGA_MAJOR_VERSION << "." << MEGA_MINOR_VERSION << "." << MEGA_MICRO_VERSION << endl;

    cout << "Features enabled:" << endl;

#ifdef USE_CRYPTOPP
    cout << "* CryptoPP" << endl;
#endif

#ifdef USE_SQLITE
    cout << "* SQLite" << endl;
#endif

#ifdef USE_BDB
    cout << "* Berkeley DB" << endl;
#endif

#ifdef USE_INOTIFY
    cout << "* inotify" << endl;
#endif

#ifdef HAVE_FDOPENDIR
    cout << "* fdopendir" << endl;
#endif

#ifdef HAVE_SENDFILE
    cout << "* sendfile" << endl;
#endif

#ifdef _LARGE_FILES
    cout << "* _LARGE_FILES" << endl;
#endif

#ifdef USE_FREEIMAGE
    cout << "* FreeImage" << endl;
#endif

#ifdef HAVE_PDFIUM
    cout << "* PDFium" << endl;
#endif

#ifdef ENABLE_SYNC
    cout << "* sync subsystem" << endl;
#endif

#ifdef USE_MEDIAINFO
    cout << "* MediaInfo" << endl;
#endif

    cwd = NodeHandle();
}

void exec_showpcr(autocomplete::ACState& s)
{
    string outgoing = "";
    string incoming = "";
    for (handlepcr_map::iterator it = client->pcrindex.begin(); it != client->pcrindex.end(); it++)
    {
        if (it->second->isoutgoing)
        {
            ostringstream os;
            os << setw(34) << it->second->targetemail;

            os << "\t(id: ";
            os << Base64Str<MegaClient::PCRHANDLE>(it->second->id);

            os << ", ts: ";

            os << it->second->ts;

            outgoing.append(os.str());
            outgoing.append(")\n");
        }
        else
        {
            ostringstream os;
            os << setw(34) << it->second->originatoremail;

            os << "\t(id: ";
            os << Base64Str<MegaClient::PCRHANDLE>(it->second->id);

            os << ", ts: ";

            os << it->second->ts;

            incoming.append(os.str());
            incoming.append(")\n");
        }
    }
    cout << "Incoming PCRs:" << endl << incoming << endl;
    cout << "Outgoing PCRs:" << endl << outgoing << endl;
}

#if defined(WIN32) && defined(NO_READLINE)
void exec_history(autocomplete::ACState& s)
{
    static_cast<WinConsole*>(console)->outputHistory();
}
#endif

void exec_handles(autocomplete::ACState& s)
{
    if (s.words.size() == 2)
    {
        if (s.words[1].s == "on")
        {
            handles_on = true;
        }
        else if (s.words[1].s == "off")
        {
            handles_on = false;
        }
        else
        {
            cout << "invalid handles setting" << endl;
        }
    }
    else
    {
        cout << "      handles on|off " << endl;
    }
}

#if defined(WIN32) && defined(NO_READLINE)
void exec_codepage(autocomplete::ACState& s)
{
    WinConsole* wc = static_cast<WinConsole*>(console);
    if (s.words.size() == 1)
    {
        UINT cp1, cp2;
        wc->getShellCodepages(cp1, cp2);
        cout << "Current codepage is " << cp1;
        if (cp2 != cp1)
        {
            cout << " with failover to codepage " << cp2 << " for any absent glyphs";
        }
        cout << endl;
        for (int i = 32; i < 256; ++i)
        {
            string theCharUtf8 = WinConsole::toUtf8String(WinConsole::toUtf16String(string(1, (char)i), cp1));
            cout << "  dec/" << i << " hex/" << hex << i << dec << ": '" << theCharUtf8 << "'";
            if (i % 4 == 3)
            {
                cout << endl;
            }
        }
    }
    else if (s.words.size() == 2 && atoi(s.words[1].s.c_str()) != 0)
    {
        if (!wc->setShellConsole(atoi(s.words[1].s.c_str()), atoi(s.words[1].s.c_str())))
        {
            cout << "Code page change failed - unicode selected" << endl;
        }
    }
    else if (s.words.size() == 3 && atoi(s.words[1].s.c_str()) != 0 && atoi(s.words[2].s.c_str()) != 0)
    {
        if (!wc->setShellConsole(atoi(s.words[1].s.c_str()), atoi(s.words[2].s.c_str())))
        {
            cout << "Code page change failed - unicode selected" << endl;
        }
    }
}
#endif

void exec_httpsonly(autocomplete::ACState& s)
{
    if (s.words.size() == 1)
    {
        cout << "httpsonly: " << (client->usehttps ? "on" : "off") << endl;
    }
    else if (s.words.size() == 2)
    {
        if (s.words[1].s == "on")
        {
            client->usehttps = true;
        }
        else if (s.words[1].s == "off")
        {
            client->usehttps = false;
        }
        else
        {
            cout << "invalid setting" << endl;
        }
    }
}

#ifdef USE_MEDIAINFO
void exec_mediainfo(autocomplete::ACState& s)
{
    if (client->mediaFileInfo.mediaCodecsFailed)
    {
        cout << "Sorry, mediainfo lookups could not be retrieved." << endl;
        return;
    }
    else if (!client->mediaFileInfo.mediaCodecsReceived)
    {
        client->mediaFileInfo.requestCodecMappingsOneTime(client, LocalPath());
        cout << "Mediainfo lookups requested" << endl;
    }

    if (s.words.size() == 3 && s.words[1].s == "calc")
    {
        MediaProperties mp;
        auto localFilename = localPathArg(s.words[2].s);

        string ext;
        if (client->fsaccess->getextension(localFilename, ext) && MediaProperties::isMediaFilenameExt(ext))
        {
            mp.extractMediaPropertyFileAttributes(localFilename, client->fsaccess.get());
                                uint32_t dummykey[4] = { 1, 2, 3, 4 };  // check encode/decode
                                string attrs = mp.convertMediaPropertyFileAttributes(dummykey, client->mediaFileInfo);
                                MediaProperties dmp = MediaProperties::decodeMediaPropertiesAttributes(":" + attrs, dummykey);
                                cout << showMediaInfo(dmp, client->mediaFileInfo, false) << endl;
        }
        else
        {
            cout << "Filename extension is not suitable for mediainfo analysis." << endl;
        }
    }
    else if (s.words.size() == 3 && s.words[1].s == "show")
    {
        if (Node *n = nodebypath(s.words[2].s.c_str()))
        {
            switch (n->type)
            {
            case FILENODE:
                cout << showMediaInfo(n, client->mediaFileInfo, false) << endl;
                break;

            case FOLDERNODE:
            case ROOTNODE:
            case INCOMINGNODE:
            case RUBBISHNODE:
                for (node_list::iterator m = n->children.begin(); m != n->children.end(); ++m)
                {
                    if ((*m)->type == FILENODE && (*m)->hasfileattribute(fa_media))
                    {
                        cout << (*m)->displayname() << "   " << showMediaInfo(*m, client->mediaFileInfo, true) << endl;
                    }
                }
                break;
            case TYPE_DONOTSYNC:
            case TYPE_SPECIAL:
            case TYPE_UNKNOWN:
                cout << "node type is inappropriate for mediainfo: " << n->type << endl;
                break;
            }
        }
        else
        {
            cout << "remote file not found: " << s.words[2].s << endl;
        }
    }
}
#endif

void exec_smsverify(autocomplete::ACState& s)
{
    if (s.words[1].s == "send")
    {
        bool reverifywhitelisted = (s.words.size() == 4 && s.words[3].s == "reverifywhitelisted");
        if (client->smsverificationsend(s.words[2].s, reverifywhitelisted) != API_OK)
        {
            cout << "phonenumber is invalid" << endl;
        }
    }
    else if (s.words[1].s == "code")
    {
        if (client->smsverificationcheck(s.words[2].s) != API_OK)
        {
            cout << "verificationcode is invalid" << endl;
        }
    }
}

void exec_verifiedphonenumber(autocomplete::ACState& s)
{
    cout << "Verified phone number: " << client->mSmsVerifiedPhone << endl;
}

void exec_killsession(autocomplete::ACState& s)
{
    if (s.words[1].s == "all")
    {
        // Kill all sessions (except current)
        client->killallsessions();
    }
    else
    {
        handle sessionid;
        if (Base64::atob(s.words[1].s.c_str(), (byte*)&sessionid, sizeof sessionid) == sizeof sessionid)
        {
            client->killsession(sessionid);
        }
        else
        {
            cout << "invalid session id provided" << endl;
        }
    }
}

void exec_locallogout(autocomplete::ACState& s)
{
    cout << "Logging off locally..." << endl;

    cwd = NodeHandle();
    client->locallogout(false, true);

    ephemeralFirstname.clear();
    ephemeralLastName.clear();
}

void exec_recentnodes(autocomplete::ACState& s)
{
    if (s.words.size() == 3)
    {
        node_vector nv = client->getRecentNodes(atoi(s.words[2].s.c_str()), m_time() - 60 * 60 * atoi(s.words[1].s.c_str()), false);
        for (unsigned i = 0; i < nv.size(); ++i)
        {
            cout << nv[i]->displaypath() << endl;
        }
    }
}

#if defined(WIN32) && defined(NO_READLINE)
void exec_autocomplete(autocomplete::ACState& s)
{
    if (s.words[1].s == "unix")
    {
        static_cast<WinConsole*>(console)->setAutocompleteStyle(true);
    }
    else if (s.words[1].s == "dos")
    {
        static_cast<WinConsole*>(console)->setAutocompleteStyle(false);
    }
    else
    {
        cout << "invalid autocomplete style" << endl;
    }
}
#endif

void exec_recentactions(autocomplete::ACState& s)
{
    recentactions_vector nvv = client->getRecentActions(atoi(s.words[2].s.c_str()), m_time() - 60 * 60 * atoi(s.words[1].s.c_str()));
    for (unsigned i = 0; i < nvv.size(); ++i)
    {
        if (i != 0)
        {
            cout << "---" << endl;
        }
        cout << displayTime(nvv[i].time) << " " << displayUser(nvv[i].user, client) << " " << (nvv[i].updated ? "updated" : "uploaded") << " " << (nvv[i].media ? "media" : "files") << endl;
        for (unsigned j = 0; j < nvv[i].nodes.size(); ++j)
        {
            cout << nvv[i].nodes[j]->displaypath() << "  (" << displayTime(nvv[i].nodes[j]->ctime) << ")" << endl;
        }
    }
}

void exec_setmaxuploadspeed(autocomplete::ACState& s)
{
    if (s.words.size() > 1)
    {
        bool done = client->setmaxuploadspeed(atoi(s.words[1].s.c_str()));
        cout << (done ? "Success. " : "Failed. ");
    }
    cout << "Max Upload Speed: " << client->getmaxuploadspeed() << endl;
}

void exec_setmaxdownloadspeed(autocomplete::ACState& s)
{
    if (s.words.size() > 1)
    {
        bool done = client->setmaxdownloadspeed(atoi(s.words[1].s.c_str()));
        cout << (done ? "Success. " : "Failed. ");
    }
    cout << "Max Download Speed: " << client->getmaxdownloadspeed() << endl;
}

void exec_drivemonitor(autocomplete::ACState& s)
{
#ifdef USE_DRIVE_NOTIFICATIONS

    bool turnon = s.extractflag("-on");
    bool turnoff = s.extractflag("-off");

    if (turnon)
    {
        // start receiving notifications
        if (!client->startDriveMonitor())
        {
            // return immediately, when this functionality was not implemented
            cout << "Failed starting drive notifications" << endl;
        }
    }
    else if (turnoff)
    {
        client->stopDriveMonitor();
    }

    cout << "Drive monitor " << (client->driveMonitorEnabled() ? "on" : "off") << endl;
#else
    std::cout << "Failed! This functionality was disabled at compile time." << std::endl;
#endif // USE_DRIVE_NOTIFICATIONS
}

void exec_driveid(autocomplete::ACState& s)
{
    auto drivePath = s.words[2].s.c_str();
    auto get = s.words[1].s == "get";
    auto force = s.words.size() == 4;

    if (!force)
    {
        auto id = UNDEF;
        auto result = readDriveId(*client->fsaccess, drivePath, id);

        switch (result)
        {
        case API_ENOENT:
            if (!get) break;

            cout << "No drive ID has been assigned to "
                 << drivePath
                 << endl;
            return;

        case API_EREAD:
            cout << "Unable to read drive ID from "
                 << drivePath
                 << endl;
            return;

        case API_OK:
            cout << "Drive "
                 << drivePath
                 << " has the ID "
                 << toHandle(id)
                 << endl;
            return;

        default:
            assert(!"Uexpected result from readDriveID(...)");
            cerr << "Unexpected result from readDriveId(...): "
                 << errorstring(result)
                 << endl;
            return;
        }
    }

    auto id = generateDriveId(client->rng);
    auto result = writeDriveId(*client->fsaccess, drivePath, id);

    if (result != API_OK)
    {
        cout << "Unable to write drive ID to "
             << drivePath
             << endl;
        return;
    }

    cout << "Drive ID "
         << toHandle(id)
         << " has been written to "
         << drivePath
         << endl;
}

void exec_randomfile(autocomplete::ACState& s)
{
    // randomfile path [length]
    auto length = 2l;

    if (s.words.size() > 2)
        length = std::atol(s.words[2].s.c_str());

    if (length <= 0)
    {
        std::cerr << "Invalid length specified: "
                  << s.words[2].s
                  << std::endl;
        return;
    }

    constexpr auto flags =
      std::ios::binary | std::ios::out | std::ios::trunc;

    std::ofstream ostream(s.words[1].s, flags);

    if (!ostream)
    {
        std::cerr << "Unable to open file for writing: "
                  << s.words[1].s
                  << std::endl;
        return;
    }

    std::generate_n(std::ostream_iterator<char>(ostream),
                    length << 10,
                    []() { return (char)std::rand(); });

    if (!ostream.flush())
    {
        std::cerr << "Encountered an error while writing: "
                  << s.words[1].s
                  << std::endl;
        return;
    }

    std::cout << "Successfully wrote "
              << length
              << " kilobytes of random binary data to: "
              << s.words[1].s
              << std::endl;
}

#ifdef USE_DRIVE_NOTIFICATIONS
void DemoApp::drive_presence_changed(bool appeared, const LocalPath& driveRoot)
{
    std::cout << "Drive " << (appeared ? "connected" : "disconnected") << ": " << driveRoot.platformEncoded() << endl;
}
#endif // USE_DRIVE_NOTIFICATIONS

// callback for non-EAGAIN request-level errors
// in most cases, retrying is futile, so the application exits
// this can occur e.g. with syntactically malformed requests (due to a bug), an invalid application key
void DemoApp::request_error(error e)
{
    if ((e == API_ESID) || (e == API_ENOENT))   // Invalid session or Invalid folder handle
    {
        cout << "Invalid or expired session, logging out..." << endl;
        client->locallogout(true, true);
        return;
    }
    else if (e == API_EBLOCKED)
    {
        if (client->sid.size())
        {
            cout << "Your account is blocked." << endl;
            client->whyamiblocked();
        }
        else
        {
            cout << "The link has been blocked." << endl;
        }
        return;
    }

    cout << "FATAL: Request failed (" << errorstring(e) << "), exiting" << endl;

#ifndef NO_READLINE
    rl_callback_handler_remove();
#endif /* ! NO_READLINE */

    delete console;
    exit(0);
}

void DemoApp::request_response_progress(m_off_t current, m_off_t total)
{
    if (total > 0)
    {
        responseprogress = int(current * 100 / total);
    }
    else
    {
        responseprogress = -1;
    }
}

//2FA disable result
void DemoApp::multifactorauthdisable_result(error e)
{
    if (!e)
    {
        cout << "2FA, disabled succesfully..." << endl;
    }
    else
    {
        cout << "Error enabling 2FA : " << errorstring(e) << endl;
    }
    setprompt(COMMAND);
}

//2FA check result
void DemoApp::multifactorauthcheck_result(int enabled)
{
    if (enabled)
    {
        cout << "2FA is enabled for this account" << endl;
    }
    else
    {
        cout << "2FA is disabled for this account" << endl;
    }
    setprompt(COMMAND);
}

//2FA enable result
void DemoApp::multifactorauthsetup_result(string *code, error e)
{
    if (!e)
    {
        if (!code)
        {
            cout << "2FA enabled successfully" << endl;
            setprompt(COMMAND);
            attempts = 0;
        }
        else
        {
            cout << "2FA code: " << *code << endl;
            setprompt(SETTFA);
        }
    }
    else
    {
        cout << "Error enabling 2FA : " << errorstring(e) << endl;
        if (e == API_EFAILED)
        {
            if (++attempts >= 3)
            {
                attempts = 0;
                cout << "Too many attempts"<< endl;
                setprompt(COMMAND);
            }
            else
            {
                setprompt(SETTFA);
            }
        }
    }
}


void DemoApp::prelogin_result(int version, string* /*email*/, string *salt, error e)
{
    if (e)
    {
        cout << "Login error: " << e << endl;
        setprompt(COMMAND);
        return;
    }

    login.version = version;
    login.salt = (version == 2 && salt ? *salt : string());

    if (login.password.empty())
    {
        setprompt(LOGINPASSWORD);
    }
    else
    {
        login.login(client);
    }
}


// login result
void DemoApp::login_result(error e)
{
    if (!e)
    {
        login.reset();
        cout << "Login successful, retrieving account..." << endl;
        client->fetchnodes();
    }
    else if (e == API_EMFAREQUIRED)
    {
        setprompt(LOGINTFA);
    }
    else
    {
        login.reset();
        cout << "Login failed: " << errorstring(e) << endl;
    }
}

// ephemeral session result
void DemoApp::ephemeral_result(error e)
{
    if (e)
    {
        cout << "Ephemeral session error (" << errorstring(e) << ")" << endl;
    }
    pdf_to_import = false;
}

// signup link send request result
void DemoApp::sendsignuplink_result(error e)
{
    if (e)
    {
        cout << "Unable to send signup link (" << errorstring(e) << ")" << endl;
    }
    else
    {
        cout << "Thank you. Please check your e-mail and enter the command signup followed by the confirmation link." << endl;
    }
}

void DemoApp::confirmsignuplink2_result(handle, const char *name, const char *email, error e)
{
    if (e)
    {
        cout << "Signuplink confirmation failed (" << errorstring(e) << ")" << endl;
    }
    else
    {
        cout << "Signup confirmed successfully. Logging by first time..." << endl;
        login.reset();
        login.email = email;
        login.password = newpassword;
        client->prelogin(email);
    }
}

// asymmetric keypair configuration result
void DemoApp::setkeypair_result(error e)
{
    if (e)
    {
        cout << "RSA keypair setup failed (" << errorstring(e) << ")" << endl;
    }
    else
    {
        cout << "RSA keypair added. Account setup complete." << endl;
    }
}

void DemoApp::getrecoverylink_result(error e)
{
    if (e)
    {
        cout << "Unable to send the link (" << errorstring(e) << ")" << endl;
    }
    else
    {
        cout << "Please check your e-mail and enter the command \"recover\" / \"cancel\" followed by the link." << endl;
    }
}

void DemoApp::queryrecoverylink_result(error e)
{
        cout << "The link is invalid (" << errorstring(e) << ")." << endl;
}

void DemoApp::queryrecoverylink_result(int type, const char *email, const char* /*ip*/, time_t /*ts*/, handle /*uh*/, const vector<string>* /*emails*/)
{
    recoveryemail = email ? email : "";
    hasMasterKey = (type == RECOVER_WITH_MASTERKEY);

    cout << "The link is valid";

    if (type == RECOVER_WITH_MASTERKEY)
    {
        cout <<  " to reset the password for " << email << " with masterkey." << endl;

        setprompt(MASTERKEY);
    }
    else if (type == RECOVER_WITHOUT_MASTERKEY)
    {
        cout <<  " to reset the password for " << email << " without masterkey." << endl;

        setprompt(NEWPASSWORD);
    }
    else if (type == CANCEL_ACCOUNT)
    {
        cout << " to cancel the account for " << email << "." << endl;
    }
    else if (type == CHANGE_EMAIL)
    {
        cout << " to change the email from " << client->finduser(client->me)->email << " to " << email << "." << endl;

        changeemail = email ? email : "";
        setprompt(LOGINPASSWORD);
    }
}

void DemoApp::getprivatekey_result(error e,  const byte *privk, const size_t len_privk)
{
    if (e)
    {
        cout << "Unable to get private key (" << errorstring(e) << ")" << endl;
        setprompt(COMMAND);
    }
    else
    {
        // check the private RSA is valid after decryption with master key
        SymmCipher key;
        key.setkey(masterkey);

        byte privkbuf[AsymmCipher::MAXKEYLENGTH * 2];
        memcpy(privkbuf, privk, len_privk);
        key.ecb_decrypt(privkbuf, len_privk);

        AsymmCipher uk;
        if (!uk.setkey(AsymmCipher::PRIVKEY, privkbuf, unsigned(len_privk)))
        {
            cout << "The master key doesn't seem to be correct." << endl;

            recoverycode.clear();
            recoveryemail.clear();
            hasMasterKey = false;
            memset(masterkey, 0, sizeof masterkey);

            setprompt(COMMAND);
        }
        else
        {
            cout << "Private key successfully retrieved for integrity check masterkey." << endl;
            setprompt(NEWPASSWORD);
        }
    }
}

void DemoApp::confirmrecoverylink_result(error e)
{
    if (e)
    {
        cout << "Unable to reset the password (" << errorstring(e) << ")" << endl;
    }
    else
    {
        cout << "Password changed successfully." << endl;
    }
}

void DemoApp::confirmcancellink_result(error e)
{
    if (e)
    {
        cout << "Unable to cancel the account (" << errorstring(e) << ")" << endl;
    }
    else
    {
        cout << "Account cancelled successfully." << endl;
    }
}

void DemoApp::validatepassword_result(error e)
{
    if (e)
    {
        cout << "Wrong password (" << errorstring(e) << ")" << endl;
        setprompt(LOGINPASSWORD);
    }
    else
    {
        if (recoverycode.size())
        {
            cout << "Password is correct, cancelling account..." << endl;

            client->confirmcancellink(recoverycode.c_str());
            recoverycode.clear();
        }
        else if (changecode.size())
        {
            cout << "Password is correct, changing email..." << endl;

            client->confirmemaillink(changecode.c_str(), changeemail.c_str(), pwkey);
            changecode.clear();
            changeemail.clear();
        }
    }
}

void DemoApp::getemaillink_result(error e)
{
    if (e)
    {
        cout << "Unable to send the link (" << errorstring(e) << ")" << endl;
    }
    else
    {
        cout << "Please check your e-mail and enter the command \"email\" followed by the link." << endl;
    }
}

void DemoApp::confirmemaillink_result(error e)
{
    if (e)
    {
        cout << "Unable to change the email address (" << errorstring(e) << ")" << endl;
    }
    else
    {
        cout << "Email address changed successfully to " << changeemail << "." << endl;
    }
}

void DemoApp::ephemeral_result(handle uh, const byte* pw)
{
    cout << "Ephemeral session established, session ID: ";
    if (client->loggedin() == EPHEMERALACCOUNT)
    {
        cout << Base64Str<MegaClient::USERHANDLE>(uh) << "#";
        cout << Base64Str<SymmCipher::KEYLENGTH>(pw) << endl;
    }
    else
    {
        string session;
        client->dumpsession(session);
        cout << Base64::btoa(session) << endl;
    }

    client->fetchnodes();
}

void DemoApp::cancelsignup_result(error)
{
    cout << "Singup link canceled. Start again!" << endl;
    signupcode.clear();
    signupemail.clear();
    signupname.clear();
}

void DemoApp::whyamiblocked_result(int code)
{
    if (code < 0)
    {
        error e = (error) code;
        cout << "Why am I blocked failed: " << errorstring(e) << endl;
    }
    else if (code == 0)
    {
        cout << "You're not blocked" << endl;
    }
    else    // code > 0
    {
        string reason = "Your account was terminated due to breach of Mega's Terms of Service, such as abuse of rights of others; sharing and/or importing illegal data; or system abuse.";

        if (code == 100)    // deprecated
        {
            reason = "You have been suspended due to excess data usage.";
        }
        else if (code == 200)
        {
            reason = "Your account has been suspended due to multiple breaches of Mega's Terms of Service. Please check your email inbox.";
        }
        else if (code == 300)
        {
            reason = "Your account has been suspended due to copyright violations. Please check your email inbox.";
        }
        else if (code == 400)
        {
            reason = "Your account has been disabled by your administrator. You may contact your business account administrator for further details.";
        }
        else if (code == 401)
        {
            reason = "Your account has been removed by your administrator. You may contact your business account administrator for further details.";
        }
        else if (code == 500)
        {
            reason = "Your account has been blocked pending verification via SMS.";
        }
        else if (code == 700)
        {
            reason = "Your account has been temporarily suspended for your safety. Please verify your email and follow its steps to unlock your account.";
        }
        //else if (code == ACCOUNT_BLOCKED_DEFAULT) --> default reason

        cout << "Reason: " << reason << endl;

        if (code != 500 && code != 700)
        {
            cout << "Logging out..." << endl;
            client->locallogout(true, true);
        }
    }
}

// password change result
void DemoApp::changepw_result(error e)
{
    if (e)
    {
        cout << "Password update failed: " << errorstring(e) << endl;
    }
    else
    {
        cout << "Password updated." << endl;
    }
}


void exportnode_result(Error e, handle h, handle ph)
{
    if (e)
    {
        cout << "Export failed: " << errorstring(e) << endl;
        return;
    }

    Node* n;

    if ((n = client->nodebyhandle(h)))
    {
        string path;
        nodepath(NodeHandle().set6byte(h), &path);
        cout << "Exported " << path << ": ";

        if (n->type != FILENODE && !n->sharekey)
        {
            cout << "No key available for exported folder" << endl;
            return;
        }

        string publicLink;
        if (n->type == FILENODE)
        {
            publicLink = MegaClient::publicLinkURL(client->mNewLinkFormat, n->type, ph, Base64Str<FILENODEKEYLENGTH>((const byte*)n->nodekey().data()));
        }
        else
        {
            publicLink = MegaClient::publicLinkURL(client->mNewLinkFormat, n->type, ph, Base64Str<FOLDERNODEKEYLENGTH>(n->sharekey->key));
        }

        cout << publicLink;

        if (n->plink)
        {
            string authKey = n->plink->mAuthKey;

            if (authKey.size())
            {
                string authToken(publicLink);
                authToken = authToken.substr(MegaClient::MEGAURL.size()+strlen("/folder/")).append(":").append(authKey);
                cout << "\n          AuthToken = " << authToken;
            }
        }

        cout << endl;

    }
    else
    {
        cout << "Exported node no longer available" << endl;
    }
}

// the requested link could not be opened
void DemoApp::openfilelink_result(const Error& e)
{
    if (e)
    {
        if (pdf_to_import) // import welcome pdf has failed
        {
            cout << "Failed to import Welcome PDF file" << endl;
        }
        else
        {
            if (e == API_ETOOMANY && e.hasExtraInfo())
            {
                cout << "Failed to open link: " << getExtraInfoErrorString(e) << endl;
            }
            else
            {
                cout << "Failed to open link: " << errorstring(e) << endl;
            }

        }
    }
    pdf_to_import = false;
}

// the requested link was opened successfully - import to cwd
void DemoApp::openfilelink_result(handle ph, const byte* key, m_off_t size,
                                  string* a, string* /*fa*/, int)
{
    Node* n;

    if (!key)
    {
        cout << "File is valid, but no key was provided." << endl;
        pdf_to_import = false;
        return;
    }

    // check if the file is decryptable
    string attrstring;

    attrstring.resize(a->length()*4/3+4);
    attrstring.resize(Base64::btoa((const byte *)a->data(), int(a->length()), (char *)attrstring.data()));

    SymmCipher nodeKey;
    nodeKey.setkey(key, FILENODE);

    byte *buf = Node::decryptattr(&nodeKey,attrstring.c_str(), attrstring.size());
    if (!buf)
    {
        cout << "The file won't be imported, the provided key is invalid." << endl;
        pdf_to_import = false;
    }
    else if (client->loggedin() != NOTLOGGEDIN)
    {
        if (pdf_to_import)
        {
            n = client->nodeByHandle(client->rootnodes.files);
        }
        else
        {
            n = client->nodeByHandle(cwd);
        }

        if (!n)
        {
            cout << "Target folder not found." << endl;
            pdf_to_import = false;
            delete [] buf;
            return;
        }

        AttrMap attrs;
        JSON json;
        nameid name;
        string* t;
        json.begin((char*)buf + 5);
        vector<NewNode> nn(1);
        NewNode* newnode = &nn[0];

        // set up new node as folder node
        newnode->source = NEW_PUBLIC;
        newnode->type = FILENODE;
        newnode->nodehandle = ph;
        newnode->parenthandle = UNDEF;
        newnode->nodekey.assign((char*)key, FILENODEKEYLENGTH);
        newnode->attrstring.reset(new string(*a));

        while ((name = json.getnameid()) != EOO && json.storeobject((t = &attrs.map[name])))
        {
            JSON::unescape(t);

            if (name == 'n')
            {
                LocalPath::utf8_normalize(t);
            }
        }

        attr_map::iterator it = attrs.map.find('n');
        if (it != attrs.map.end())
        {
            Node *ovn = client->childnodebyname(n, it->second.c_str(), true);
            if (ovn)
            {
                attr_map::iterator it2 = attrs.map.find('c');
                if (it2 != attrs.map.end())
                {
                    FileFingerprint ffp;
                    if (ffp.unserializefingerprint(&it2->second))
                    {
                        ffp.size = size;
                        if (ffp.isvalid && ovn->isvalid && ffp == *(FileFingerprint*)ovn)
                        {
                            cout << "Success. (identical node skipped)" << endl;
                            pdf_to_import = false;
                            delete [] buf;
                            return;
                        }
                    }
                }

                newnode->ovhandle = ovn->nodeHandle();
            }
        }

        client->putnodes(n->nodeHandle(), UseLocalVersioningFlag, move(nn), nullptr, client->restag);
    }
    else
    {
        cout << "Need to be logged in to import file links." << endl;
        pdf_to_import = false;
    }

    delete [] buf;
}

void DemoApp::folderlinkinfo_result(error e, handle owner, handle /*ph*/, string *attr, string* k, m_off_t currentSize, uint32_t numFiles, uint32_t numFolders, m_off_t versionsSize, uint32_t numVersions)
{
    if (e != API_OK)
    {
        cout << "Retrieval of public folder link information failed: " << e << endl;
        return;
    }

    handle ph;
    byte folderkey[FOLDERNODEKEYLENGTH];
    #ifndef NDEBUG
    error eaux =
    #endif
    client->parsepubliclink(publiclink.c_str(), ph, folderkey, true);
    assert(eaux == API_OK);

    // Decrypt nodekey with the key of the folder link
    SymmCipher cipher;
    cipher.setkey(folderkey);
    const char *nodekeystr = k->data() + 9;    // skip the userhandle(8) and the `:`
    byte nodekey[FOLDERNODEKEYLENGTH];
    if (client->decryptkey(nodekeystr, nodekey, sizeof(nodekey), &cipher, 0, UNDEF))
    {
        // Decrypt node attributes with the nodekey
        cipher.setkey(nodekey);
        byte* buf = Node::decryptattr(&cipher, attr->c_str(), attr->size());
        if (buf)
        {
            AttrMap attrs;
            string fileName;
            string fingerprint;
            FileFingerprint ffp;
            m_time_t mtime = 0;
            Node::parseattr(buf, attrs, currentSize, mtime, fileName, fingerprint, ffp);

            // Normalize node name to UTF-8 string
            attr_map::iterator it = attrs.map.find('n');
            if (it != attrs.map.end() && !it->second.empty())
            {
                LocalPath::utf8_normalize(&(it->second));
                fileName = it->second.c_str();
            }

            std::string ownerStr, ownerBin((const char *)&owner, sizeof(owner));
            Base64::btoa(ownerBin, ownerStr);

            cout << "Folder link information:" << publiclink << endl;
            cout << "\tFolder name: " << fileName << endl;
            cout << "\tOwner: " << ownerStr << endl;
            cout << "\tNum files: " << numFiles << endl;
            cout << "\tNum folders: " << numFolders - 1 << endl;
            cout << "\tNum versions: " << numVersions << endl;

            delete [] buf;
        }
        else
        {
            cout << "folderlink: error decrypting node attributes with decrypted nodekey" << endl;
        }
    }
    else
    {
        cout << "folderlink: error decrypting nodekey with folder link key";
    }

    publiclink.clear();
}

bool DemoApp::pread_data(byte* data, m_off_t len, m_off_t pos, m_off_t, m_off_t, void* /*appdata*/)
{
    // Improvement: is there a way to have different pread_data receivers for
    // different modes?
    if(more_node)  // are we paginating through a node?
    {
        fwrite(data, 1, size_t(len), stdout);
        if((pos + len) >= more_node->size) // is this the last chunk?
        {
            more_node = nullptr;
            more_offset = 0;
            cout << "-End of file-" << endl;
            setprompt(COMMAND);
        }
        else
        {
            // there's more to get, so set PAGER prompt
            setprompt(PAGER);
            more_offset += len;
        }
    }
    else if (pread_file)
    {
        pread_file->write((const char*)data, (size_t)len);
        cout << "Received " << len << " partial read byte(s) at position " << pos << endl;
        if (pread_file_end == pos + len)
        {
            delete pread_file;
            pread_file = NULL;
            cout << "Completed pread" << endl;
        }
    }
    else
    {
        cout << "Received " << len << " partial read byte(s) at position " << pos << ": ";
        fwrite(data, 1, size_t(len), stdout);
        cout << endl;
    }
    return true;
}

dstime DemoApp::pread_failure(const Error &e, int retry, void* /*appdata*/, dstime)
{
    if (retry < 5 && !(e == API_ETOOMANY && e.hasExtraInfo()))
    {
        cout << "Retrying read (" << errorstring(e) << ", attempt #" << retry << ")" << endl;
        return (dstime)(retry*10);
    }
    else
    {
        cout << "Too many failures (" << errorstring(e) << "), giving up" << endl;
        if (pread_file)
        {
            delete pread_file;
            pread_file = NULL;
        }
        return ~(dstime)0;
    }
}

// reload needed
void DemoApp::reload(const char* reason)
{
    cout << "Reload suggested (" << reason << ") - use 'reload' to trigger" << endl;
}

// reload initiated
void DemoApp::clearing()
{
    LOG_debug << "Clearing all nodes/users...";
}

// nodes have been modified
// (nodes with their removed flag set will be deleted immediately after returning from this call,
// at which point their pointers will become invalid at that point.)
void DemoApp::nodes_updated(Node** n, int count)
{
    int c[2][6] = { { 0 } };

    if (n)
    {
        while (count--)
        {
            if ((*n)->type < 6)
            {
                c[!(*n)->changed.removed][(*n)->type]++;
                n++;
            }
        }
    }
    else
    {
        for (node_map::iterator it = client->nodes.begin(); it != client->nodes.end(); it++)
        {
            if (it->second->type < 6)
            {
                c[1][it->second->type]++;
            }
        }
    }

    nodestats(c[1], "added or updated");
    nodestats(c[0], "removed");

    if (cwd.isUndef())
    {
        cwd = client->rootnodes.files;
    }
}

// nodes now (almost) current, i.e. no server-client notifications pending
void DemoApp::nodes_current()
{
    LOG_debug << "Nodes current.";
}

void DemoApp::account_updated()
{
    if (client->loggedin() == EPHEMERALACCOUNT || client->loggedin() == EPHEMERALACCOUNTPLUSPLUS)
    {
        LOG_debug << "Account has been confirmed by another client. Proceed to login with credentials.";
    }
    else
    {
        LOG_debug << "Account has been upgraded/downgraded.";
    }
}

void DemoApp::notify_confirmation(const char *email)
{
    if (client->loggedin() == EPHEMERALACCOUNT || client->loggedin() == EPHEMERALACCOUNTPLUSPLUS)
    {
        LOG_debug << "Account has been confirmed with email " << email << ". Proceed to login with credentials.";
    }
}

void DemoApp::enumeratequotaitems_result(unsigned, handle, unsigned, int, int, unsigned, unsigned, unsigned, unsigned, const char*, const char*, const char*, std::unique_ptr<BusinessPlan>)
{
    // FIXME: implement
}

void DemoApp::enumeratequotaitems_result(unique_ptr<CurrencyData> data)
{
    cout << "Currency data: " << endl;
    cout << "\tName: " << data->currencyName;
    cout << "\tSymbol: " << Base64::atob(data->currencySymbol);
    if (data->localCurrencyName.size())
    {
        cout << "\tName (local): " << data->localCurrencyName;
        cout << "\tSymbol (local): " << Base64::atob(data->localCurrencySymbol);
    }
}

void DemoApp::enumeratequotaitems_result(error)
{
    // FIXME: implement
}

void DemoApp::additem_result(error)
{
    // FIXME: implement
}

void DemoApp::checkout_result(const char*, error)
{
    // FIXME: implement
}

void DemoApp::getmegaachievements_result(AchievementsDetails *details, error /*e*/)
{
    // FIXME: implement display of values
    delete details;
}

#ifdef ENABLE_CHAT
void DemoApp::richlinkrequest_result(string *json, error e)
{
    if (!e)
    {
        cout << "Result:" << endl << *json << endl;
    }
    else
    {
        cout << "Failed to request rich link. Error: " << e << endl;

    }
}
#endif

void DemoApp::contactlinkcreate_result(error e, handle h)
{
    if (e)
    {
        cout << "Failed to create contact link. Error: " << e << endl;
    }
    else
    {
        cout << "Contact link created successfully: " << LOG_NODEHANDLE(h) << endl;
    }
}

void DemoApp::contactlinkquery_result(error e, handle h, string *email, string *fn, string *ln, string* /*avatar*/)
{
    if (e)
    {
        cout << "Failed to get contact link details. Error: " << e << endl;
    }
    else
    {
        cout << "Contact link created successfully: " << endl;
        cout << "\tUserhandle: " << LOG_HANDLE(h) << endl;
        cout << "\tEmail: " << *email << endl;
        cout << "\tFirstname: " << Base64::atob(*fn) << endl;
        cout << "\tLastname: " << Base64::atob(*ln) << endl;
    }
}

void DemoApp::contactlinkdelete_result(error e)
{
    if (e)
    {
        cout << "Failed to delete contact link. Error: " << e << endl;
    }
    else
    {
        cout << "Contact link deleted successfully." << endl;
    }
}

void reportNodeStorage(NodeStorage* ns, const string& rootnodename)
{
    cout << "\t\tIn " << rootnodename << ": " << ns->bytes << " byte(s) in " << ns->files << " file(s) and " << ns->folders << " folder(s)" << endl;
    cout << "\t\tUsed storage by versions: " << ns->version_bytes << " byte(s) in " << ns->version_files << " file(s)" << endl;
}

// display account details/history
void DemoApp::account_details(AccountDetails* ad, bool storage, bool transfer, bool pro, bool purchases,
                              bool transactions, bool sessions)
{
    char timebuf[32], timebuf2[32];

    if (storage)
    {
        cout << "\tAvailable storage: " << ad->storage_max << " byte(s)  used:  " << ad->storage_used << " available: " << (ad->storage_max - ad->storage_used) << endl;

        reportNodeStorage(&ad->storage[client->rootnodes.files.as8byte()], "/");
        reportNodeStorage(&ad->storage[client->rootnodes.inbox.as8byte()], "//in");
        reportNodeStorage(&ad->storage[client->rootnodes.rubbish.as8byte()], "//bin");
    }

    if (transfer)
    {
        if (ad->transfer_max)
        {
            long long transferFreeUsed = 0;
            for (unsigned i = 0; i < ad->transfer_hist.size(); i++)
            {
                transferFreeUsed += ad->transfer_hist[i];
            }

            cout << "\tTransfer in progress: " << ad->transfer_own_reserved << "/" << ad->transfer_srv_reserved << endl;
            cout << "\tTransfer completed: " << ad->transfer_own_used << "/" << ad->transfer_srv_used << "/" << transferFreeUsed << " of "
                 << ad->transfer_max << " ("
                 << (100 * (ad->transfer_own_used + ad->transfer_srv_used + transferFreeUsed) / ad->transfer_max) << "%)" << endl;
            cout << "\tServing bandwidth ratio: " << ad->srv_ratio << "%" << endl;
        }

        if (ad->transfer_hist_starttime)
        {
            m_time_t t = m_time() - ad->transfer_hist_starttime;

            cout << "\tTransfer history:\n";

            for (unsigned i = 0; i < ad->transfer_hist.size(); i++)
            {
                cout << "\t\t" << t;
                t -= ad->transfer_hist_interval;
                if (t < 0)
                {
                    cout << " second(s) ago until now: ";
                }
                else
                {
                    cout << "-" << t << " second(s) ago: ";
                }
                cout << ad->transfer_hist[i] << " byte(s)" << endl;
            }
        }
    }

    if (pro)
    {
        cout << "\tPro level: " << ad->pro_level << endl;
        cout << "\tSubscription type: " << ad->subscription_type << endl;
        cout << "\tAccount balance:" << endl;

        for (vector<AccountBalance>::iterator it = ad->balances.begin(); it != ad->balances.end(); it++)
        {
            printf("\tBalance: %.3s %.02f\n", it->currency, it->amount);
        }
    }

    if (purchases)
    {
        cout << "Purchase history:" << endl;

        for (vector<AccountPurchase>::iterator it = ad->purchases.begin(); it != ad->purchases.end(); it++)
        {
            time_t ts = it->timestamp;
            strftime(timebuf, sizeof timebuf, "%c", localtime(&ts));
            printf("\tID: %.11s Time: %s Amount: %.3s %.02f Payment method: %d\n", it->handle, timebuf, it->currency,
                   it->amount, it->method);
        }
    }

    if (transactions)
    {
        cout << "Transaction history:" << endl;

        for (vector<AccountTransaction>::iterator it = ad->transactions.begin(); it != ad->transactions.end(); it++)
        {
            time_t ts = it->timestamp;
            strftime(timebuf, sizeof timebuf, "%c", localtime(&ts));
            printf("\tID: %.11s Time: %s Delta: %.3s %.02f\n", it->handle, timebuf, it->currency, it->delta);
        }
    }

    if (sessions)
    {
        cout << "Currently Active Sessions:" << endl;
        for (vector<AccountSession>::iterator it = ad->sessions.begin(); it != ad->sessions.end(); it++)
        {
            if (it->alive)
            {
                time_t ts = it->timestamp;
                strftime(timebuf, sizeof timebuf, "%c", localtime(&ts));
                ts = it->mru;
                strftime(timebuf2, sizeof timebuf, "%c", localtime(&ts));

                Base64Str<MegaClient::SESSIONHANDLE> id(it->id);

                if (it->current)
                {
                    printf("\t* Current Session\n");
                }
                printf("\tSession ID: %s\n\tSession start: %s\n\tMost recent activity: %s\n\tIP: %s\n\tCountry: %.2s\n\tUser-Agent: %s\n\t-----\n",
                        id.chars, timebuf, timebuf2, it->ip.c_str(), it->country, it->useragent.c_str());
            }
        }

        if(gVerboseMode)
        {
            cout << endl << "Full Session history:" << endl;

            for (vector<AccountSession>::iterator it = ad->sessions.begin(); it != ad->sessions.end(); it++)
            {
                time_t ts = it->timestamp;
                strftime(timebuf, sizeof timebuf, "%c", localtime(&ts));
                ts = it->mru;
                strftime(timebuf2, sizeof timebuf, "%c", localtime(&ts));
                printf("\tSession start: %s\n\tMost recent activity: %s\n\tIP: %s\n\tCountry: %.2s\n\tUser-Agent: %s\n\t-----\n",
                        timebuf, timebuf2, it->ip.c_str(), it->country, it->useragent.c_str());
            }
        }
    }
}

// account details could not be retrieved
void DemoApp::account_details(AccountDetails* /*ad*/, error e)
{
    if (e)
    {
        cout << "Account details retrieval failed (" << errorstring(e) << ")" << endl;
    }
}

// account details could not be retrieved
void DemoApp::sessions_killed(handle sessionid, error e)
{
    if (e)
    {
        cout << "Session killing failed (" << errorstring(e) << ")" << endl;
        return;
    }

    if (sessionid == UNDEF)
    {
        cout << "All sessions except current have been killed" << endl;
    }
    else
    {
        Base64Str<MegaClient::SESSIONHANDLE> id(sessionid);
        cout << "Session with id " << id << " has been killed" << endl;
    }
}

void DemoApp::smsverificationsend_result(error e)
{
    if (e)
    {
        cout << "SMS send failed: " << e << endl;
    }
    else
    {
        cout << "SMS send succeeded" << endl;
    }
}

void DemoApp::smsverificationcheck_result(error e, string *phoneNumber)
{
    if (e)
    {
        cout << "SMS verification failed: " << e << endl;
    }
    else
    {
        cout << "SMS verification succeeded" << endl;
        if (phoneNumber)
        {
            cout << "Phone number: " << *phoneNumber << ")" << endl;
        }
    }
}

// user attribute update notification
void DemoApp::userattr_update(User* u, int priv, const char* n)
{
    cout << "Notification: User " << u->email << " -" << (priv ? " private" : "") << " attribute "
          << n << " added or updated" << endl;
}

void DemoApp::resetSmsVerifiedPhoneNumber_result(error e)
{
    if (e)
    {
        cout << "Reset verified phone number failed: " << e << endl;
    }
    else
    {
        cout << "Reset verified phone number succeeded" << endl;
    }
}

void DemoApp::getbanners_result(error e)
{
    cout << "Getting Smart Banners failed: " << e << endl;
}

void DemoApp::getbanners_result(vector< tuple<int, string, string, string, string, string, string> >&& banners)
{
    for (auto& b : banners)
    {
        cout << "Smart Banner:" << endl
             << "\tid         : " << std::get<0>(b) << endl
             << "\ttitle      : " << std::get<1>(b) << endl
             << "\tdescription: " << std::get<2>(b) << endl
             << "\timage      : " << std::get<3>(b) << endl
             << "\turl        : " << std::get<4>(b) << endl
             << "\tbkgr image : " << std::get<5>(b) << endl
             << "\tdsp        : " << std::get<6>(b) << endl;
    }
}

void DemoApp::dismissbanner_result(error e)
{
    if (e)
    {
        cout << "Dismissing Smart Banner failed: " << e << endl;
    }
    else
    {
        cout << "Dismissing Smart Banner succeeded" << endl;
    }
}

void DemoApp::backupremove_result(const Error &e, handle backupId)
{
    if (e != API_OK)
    {
        cout << "Removal of backup " << toHandle(backupId) << " failed: " << errorstring(e) <<endl;
    }
    else
    {
        cout << "Backup " << toHandle(backupId) << " removed successfully" << endl;
    }
}

#ifndef NO_READLINE
char* longestCommonPrefix(ac::CompletionState& acs)
{
    string s = acs.completions[0].s;
    for (size_t i = acs.completions.size(); i--; )
    {
        for (unsigned j = 0; j < s.size() && j < acs.completions[i].s.size(); ++j)
        {
            if (s[j] != acs.completions[i].s[j])
            {
                s.erase(j, string::npos);
                break;
            }
        }
    }
    return strdup(s.c_str());
}

char** my_rl_completion(const char */*text*/, int /*start*/, int end)
{
    rl_attempted_completion_over = 1;

    std::string line(rl_line_buffer, end);
    ac::CompletionState acs = ac::autoComplete(line, line.size(), autocompleteTemplate, true);

    if (acs.completions.empty())
    {
        return NULL;
    }

    if (acs.completions.size() == 1 && !acs.completions[0].couldExtend)
    {
        acs.completions[0].s += " ";
    }

    char** result = (char**)malloc((sizeof(char*)*(2+acs.completions.size())));
    for (size_t i = acs.completions.size(); i--; )
    {
        result[i+1] = strdup(acs.completions[i].s.c_str());
    }
    result[acs.completions.size()+1] = NULL;
    result[0] = longestCommonPrefix(acs);
    //for (int i = 0; i <= acs.completions.size(); ++i)
    //{
    //    cout << "i " << i << ": " << result[i] << endl;
    //}
    rl_completion_suppress_append = true;
    rl_basic_word_break_characters = " \r\n";
    rl_completer_word_break_characters = strdup(" \r\n");
    rl_completer_quote_characters = "";
    rl_special_prefixes = "";
    return result;
}
#endif

// main loop
void megacli()
{
#ifndef NO_READLINE
    char *saved_line = NULL;
    int saved_point = 0;
    rl_attempted_completion_function = my_rl_completion;

    rl_save_prompt();

#elif defined(WIN32) && defined(NO_READLINE)

    static_cast<WinConsole*>(console)->setShellConsole(CP_UTF8, GetConsoleOutputCP());

    COORD fontSize;
    string fontname = static_cast<WinConsole*>(console)->getConsoleFont(fontSize);
    cout << "Using font '" << fontname << "', " << fontSize.X << "x" << fontSize.Y
         << ". <CHAR/hex> will be used for absent characters.  If seen, try the 'codepage' command or a different font." << endl;

#else
    #error non-windows platforms must use the readline library
#endif

    for (;;)
    {
        if (prompt == COMMAND)
        {
            ostringstream  dynamicprompt;

            // display put/get transfer speed in the prompt
            if (client->tslots.size() || responseprogress >= 0)
            {
                m_off_t xferrate[2] = { 0 };
                Waiter::bumpds();

                for (transferslot_list::iterator it = client->tslots.begin(); it != client->tslots.end(); it++)
                {
                    if ((*it)->fa)
                    {
                        xferrate[(*it)->transfer->type]
                            += (*it)->mTransferSpeed.calculateSpeed();
                    }
                }
                xferrate[GET] /= 1024;
                xferrate[PUT] /= 1024;

                dynamicprompt << "MEGA";

                if (xferrate[GET] || xferrate[PUT] || responseprogress >= 0)
                {
                    dynamicprompt << " (";

                    if (xferrate[GET])
                    {
                        dynamicprompt << "In: " << xferrate[GET] << " KB/s";

                        if (xferrate[PUT])
                        {
                            dynamicprompt << "/";
                        }
                    }

                    if (xferrate[PUT])
                    {
                        dynamicprompt << "Out: " << xferrate[PUT] << " KB/s";
                    }

                    if (responseprogress >= 0)
                    {
                        dynamicprompt << responseprogress << "%";
                    }

                    dynamicprompt  << ")";
                }

                dynamicprompt  << "> ";
            }

            string dynamicpromptstr = dynamicprompt.str();

#if defined(WIN32) && defined(NO_READLINE)
            {
                auto cl = conlock(cout);
                static_cast<WinConsole*>(console)->updateInputPrompt(!dynamicpromptstr.empty() ? dynamicpromptstr : prompts[COMMAND]);
            }
#else
            rl_callback_handler_install(!dynamicpromptstr.empty() ? dynamicpromptstr.c_str() : prompts[prompt], store_line);

            // display prompt
            if (saved_line)
            {
                rl_replace_line(saved_line, 0);
                free(saved_line);
            }

            rl_point = saved_point;
            rl_redisplay();
#endif
        }

        // command editing loop - exits when a line is submitted or the engine requires the CPU
        for (;;)
        {
            int w = client->wait();

            if (w & Waiter::HAVESTDIN)
            {
#if defined(WIN32) && defined(NO_READLINE)
                line = static_cast<WinConsole*>(console)->checkForCompletedInputLine();
#else
                if ((prompt == COMMAND) || (prompt == PAGER))
                {
                    // Note: this doesn't act like unbuffered input, still
                    // requires Return line ending
                    rl_callback_read_char();
                }
                else
                {
                    console->readpwchar(pw_buf, sizeof pw_buf, &pw_buf_pos, &line);
                }
#endif
            }

            if (w & Waiter::NEEDEXEC || line)
            {
                break;
            }
        }

#ifndef NO_READLINE
        // save line
        saved_point = rl_point;
        saved_line = rl_copy_text(0, rl_end);

        // remove prompt
        rl_save_prompt();
        rl_replace_line("", 0);
        rl_redisplay();
#endif

        if (line)
        {
            // execute user command
            if (*line)
            {
                process_line(line);
            }
            else if (prompt != COMMAND)
            {
                setprompt(prompt);
            }
            free(line);
            line = NULL;

            if (quit_flag)
            {
#ifndef NO_READLINE
                rl_callback_handler_remove();
#endif /* ! NO_READLINE */
                delete client;
                client = nullptr;
                return;
            }

            if (!cerr)
            {
                cerr.clear();
                cerr << "Console error output failed, perhaps on a font related utf8 error or on NULL.  It is now reset." << endl;
            }
            if (!cout)
            {
                cout.clear();
                cerr << "Console output failed, perhaps on a font related utf8 error or on NULL.  It is now reset." << endl;
            }
        }


        auto puts = appxferq[PUT].size();
        auto gets = appxferq[GET].size();

        // pass the CPU to the engine (nonblocking)
        client->exec();
        if (clientFolder) clientFolder->exec();

        if (puts && !appxferq[PUT].size())
        {
            cout << "Uploads complete" << endl;
            if (onCompletedUploads) onCompletedUploads();
        }
        if (gets && !appxferq[GET].size())
        {
            cout << "Downloads complete" << endl;
        }

        while (!mainloopActions.empty())
        {
            mainloopActions.front()();
            mainloopActions.pop_front();
        }

    }
}

#ifndef NO_READLINE

static void onFatalSignal(int signum)
{
    // Restore the terminal's settings.
    rl_callback_handler_remove();

    // Re-trigger the signal.
    raise(signum);
}

static void registerSignalHandlers()
{
    std::vector<int> signals = {
        SIGABRT,
        SIGBUS,
        SIGILL,
        SIGKILL,
        SIGSEGV,
        SIGTERM
    }; // signals

    struct sigaction action;

    action.sa_handler = &onFatalSignal;

    // Restore default signal handler after invoking our own.
    action.sa_flags = SA_NODEFER | SA_RESETHAND;

    // Don't ignore any signals.
    sigemptyset(&action.sa_mask);

    for (int signal : signals)
    {
        (void)sigaction(signal, &action, nullptr);
    }
}

#endif // ! NO_READLINE

int main(int argc, char* argv[])
{
#if defined(_WIN32) && defined(_DEBUG)
    _CrtSetBreakAlloc(124);  // set this to an allocation number to hunt leaks.  Prior to 124 and prior are from globals/statics so won't be detected by this
#endif

#ifndef NO_READLINE
    registerSignalHandlers();
#endif // NO_READLINE

    // On Mac, we need to be passed a special file descriptor that has permissions allowing filesystem notifications.
    // This is how MEGAsync and the integration tests work.  (running a sudo also works but then the program has too much power)
    // The program megacli_fsloader in CMakeLists is the one that gets the special descriptor and starts megacli (mac only).
    std::vector<char*> myargv1(argv, argv + argc);

    SimpleLogger::setLogLevel(logMax);
    //SimpleLogger::setOutputClass(&gLogger);
    auto gLoggerAddr = &gLogger;
    g_externalLogger.addMegaLogger(&gLogger,

        [gLoggerAddr](const char *time, int loglevel, const char *source, const char *message
#ifdef ENABLE_LOG_PERFORMANCE
            , const char **directMessages, size_t *directMessagesSizes, unsigned numberMessages
#endif
            ){
                gLoggerAddr->log(time, loglevel, source, message
#ifdef ENABLE_LOG_PERFORMANCE
                    , directMessages, directMessagesSizes, numberMessages
#endif
                );
         });

    console = new CONSOLE_CLASS;

#ifdef GFX_CLASS
    auto gfx = new GfxProc(::mega::make_unique<GFX_CLASS>());
    gfx->startProcessingThread();
#else
    mega::GfxProc* gfx = nullptr;
#endif

    // Needed so we can get the cwd.
    auto fsAccess = ::mega::make_unique<FSACCESS_CLASS>();

#ifdef __APPLE__
    // Try and raise the file descriptor limit as high as we can.
    platformSetRLimitNumFile();
#endif

    // Where are we?
    if (!fsAccess->cwd(*startDir))
    {
        cerr << "Unable to determine current working directory." << endl;
        return EXIT_FAILURE;
    }

    fsAccess.reset();

    auto httpIO = new HTTPIO_CLASS;

#ifdef WIN32
    auto waiter = new CONSOLE_WAIT_CLASS(static_cast<CONSOLE_CLASS*>(console));
#else
    auto waiter = new CONSOLE_WAIT_CLASS;
#endif

    auto demoApp = new DemoApp;

    auto dbAccess =
#ifdef DBACCESS_CLASS
        new DBACCESS_CLASS(*startDir);
#else
        nullptr;
#endif


    // instantiate app components: the callback processor (DemoApp),
    // the HTTP I/O engine (WinHttpIO) and the MegaClient itself
    client = new MegaClient(demoApp,
                            waiter,
                            httpIO,
                            dbAccess,
                            gfx,
                            "Gk8DyQBS",
                            "megacli/" TOSTRING(MEGA_MAJOR_VERSION)
                            "." TOSTRING(MEGA_MINOR_VERSION)
                            "." TOSTRING(MEGA_MICRO_VERSION),
                            2);

    ac::ACN acs = autocompleteSyntax();
#if defined(WIN32) && defined(NO_READLINE)
    static_cast<WinConsole*>(console)->setAutocompleteSyntax((acs));
#endif

    clientFolder = NULL;    // additional for folder links

    client->mFilenameAnomalyReporter.reset(new AnomalyReporter()); // on by default

    megacli();

    delete client;
    delete waiter;
    delete httpIO;
    delete gfx;
    delete demoApp;
    acs.reset();
    autocompleteTemplate.reset();
    delete console;
    startDir.reset();

#if defined(USE_OPENSSL) && !defined(OPENSSL_IS_BORINGSSL)
    delete CurlHttpIO::sslMutexes;
#endif

#if defined(_WIN32) && defined(_DEBUG)

    // Singleton enthusiasts rarely think about shutdown...
    const CryptoPP::MicrosoftCryptoProvider &hProvider = CryptoPP::Singleton<CryptoPP::MicrosoftCryptoProvider>().Ref();
    delete &hProvider;

    _CrtDumpMemoryLeaks();
#endif
}


void DemoAppFolder::login_result(error e)
{
    if (e)
    {
        cout << "Failed to load the folder link: " << errorstring(e) << endl;
    }
    else
    {
        cout << "Folder link loaded, retrieving account..." << endl;
        clientFolder->fetchnodes();
    }
}

void DemoAppFolder::fetchnodes_result(const Error& e)
{
    bool success = false;
    if (e)
    {
        if (e == API_ENOENT && e.hasExtraInfo())
        {
            cout << "Folder retrieval failed: " << getExtraInfoErrorString(e) << endl;
        }
        else
        {
            cout << "Folder retrieval failed (" << errorstring(e) << ")" << endl;
        }
    }
    else
    {
        // check if the key is invalid
        if (clientFolder->isValidFolderLink())
        {
            cout << "Folder link loaded correctly." << endl;
            success = true;
        }
        else
        {
            assert(client->nodeByHandle(client->rootnodes.files));   // node is there, but cannot be decrypted
            cout << "Folder retrieval succeed, but encryption key is wrong." << endl;
        }
    }

    if (!success)
    {
        delete clientFolder;
        clientFolder = NULL;
    }
}

void DemoAppFolder::nodes_updated(Node **n, int count)
{
    int c[2][6] = { { 0 } };

    if (n)
    {
        while (count--)
        {
            if ((*n)->type < 6)
            {
                c[!(*n)->changed.removed][(*n)->type]++;
                n++;
            }
        }
    }
    else
    {
        for (node_map::iterator it = clientFolder->nodes.begin(); it != clientFolder->nodes.end(); it++)
        {
            if (it->second->type < 6)
            {
                c[1][it->second->type]++;
            }
        }
    }

    cout << "The folder link contains ";
    nodestats(c[1], "");
}

void exec_metamac(autocomplete::ACState& s)
{
    Node *node = nodebypath(s.words[2].s.c_str());
    if (!node || node->type != FILENODE)
    {
        cerr << s.words[2].s
             << (node ? ": No such file or directory"
                      : ": Not a file")
             << endl;
        return;
    }

    auto ifAccess = client->fsaccess->newfileaccess();
    {
        auto localPath = localPathArg(s.words[1].s);
        if (!ifAccess->fopen(localPath, 1, 0))
        {
            cerr << "Failed to open: " << s.words[1].s << endl;
            return;
        }
    }

    SymmCipher cipher;
    int64_t remoteIv;
    int64_t remoteMac;

    {
        std::string remoteKey = node->nodekey();
        const char *iva = &remoteKey[SymmCipher::KEYLENGTH];

        cipher.setkey((byte*)&remoteKey[0], node->type);
        remoteIv = MemAccess::get<int64_t>(iva);
        remoteMac = MemAccess::get<int64_t>(iva + sizeof(int64_t));
    }

    auto result = generateMetaMac(cipher, *ifAccess, remoteIv);
    if (!result.first)
    {
        cerr << "Failed to generate metamac for: "
             << s.words[1].s
             << endl;
    }
    else
    {
        const std::ios::fmtflags flags = cout.flags();

        cout << s.words[2].s
             << " (remote): "
             << std::hex
             << (uint64_t)remoteMac
             << "\n"
             << s.words[1].s
             << " (local): "
             << (uint64_t)result.second
             << endl;

        cout.flags(flags);
    }
}

void exec_resetverifiedphonenumber(autocomplete::ACState& s)
{
    client->resetSmsVerifiedPhoneNumber();
}

void exec_banner(autocomplete::ACState& s)
{
    if (s.words.size() == 2 && s.words[1].s == "get")
    {
        cout << "Retrieving banner info..." << endl;

        client->reqs.add(new CommandGetBanners(client));
    }
    else if (s.words.size() == 3 && s.words[1].s == "dismiss")
    {
        cout << "Dismissing banner with id " << s.words[2].s << "..." << endl;

        client->reqs.add(new CommandDismissBanner(client, stoi(s.words[2].s), m_time(nullptr)));
    }
}

#ifdef ENABLE_SYNC

void sync_completion(error result, const SyncError& se, handle backupId)
{
    if (backupId == UNDEF)
    {
        cerr << "Sync could not be added: "
             << errorstring(result)
             << endl;
    }
    else if (result == API_OK && se == NO_SYNC_ERROR)
    {
        cerr << "Sync added and running: "
             << toHandle(backupId)
             << endl;
    }
    else
    {
        cerr << "Sync added but could not be started: "
             << errorstring(result)
             << endl;
    }
}

void exec_syncadd(autocomplete::ACState& s)
{
    if (client->loggedin() != FULLACCOUNT)
    {
        cerr << "You must be logged in to create a sync."
             << endl;
        return;
    }

    string drive, syncname, scanInterval;
    bool backup = s.extractflag("-backup");
    bool external = s.extractflagparam("-external", drive);
    bool named = s.extractflagparam("-name", syncname);
    bool scanOnly = s.extractflag("-scan-only");
    bool scanIntervalSpecified = s.extractflagparam("-scan-interval", scanInterval);

    // sync add source target
    LocalPath drivePath = localPathArg(drive);
    LocalPath sourcePath = localPathArg(s.words[2].s);
    string targetPath = s.words[3].s;

    // Does the target node exist?
    auto* targetNode = nodebypath(targetPath.c_str());

    if (!targetNode)
    {
        cerr << targetPath
             << ": Not found."
             << endl;
        return;
    }

    // Create a suitable sync config.
    auto config =
      SyncConfig(sourcePath,
                 named ? syncname : sourcePath.leafName().toPath(),
                 NodeHandle().set6byte(targetNode->nodehandle),
                 targetNode->displaypath(),
                 0,
                 external ? std::move(drivePath) : LocalPath(),
                 true,
                 backup ? SyncConfig::TYPE_BACKUP : SyncConfig::TYPE_TWOWAY);

    // Scan interval
    if (scanIntervalSpecified)
    {
        auto i = atoi(scanInterval.c_str());

        if (i >= 0)
            config.mScanIntervalSec = static_cast<unsigned>(i);
    }

    // Scan only.
    if (scanOnly)
        config.mChangeDetectionMethod = CDM_PERIODIC_SCANNING;

    // Drive ID.
    if (external)
    {
        if (!backup)
        {
            cerr << "Sorry, external syncs must be backups for now" << endl;
        }

        // Try and generate a drive ID.
        auto id = UNDEF;
        auto result = readDriveId(*client->fsaccess, drive.c_str(), id);

        if (result == API_ENOENT)
        {
            id = generateDriveId(client->rng);
            result = writeDriveId(*client->fsaccess, drive.c_str(), id);
        }

        if (result != API_OK)
        {
            cerr << "Unable to generate drive ID for " << drive << endl;
            return;
        }
    }

    // Try and add the new sync.
	// All validation is performed in this function.
    client->addsync(config, false, sync_completion, "");
}

void exec_syncrename(autocomplete::ACState& s)
{
    // Are we logged in?
    if (client->loggedin() != FULLACCOUNT)
    {
        cerr << "You must be logged in to manipulate backup syncs."
            << endl;
        return;
    }

    // get id
    handle backupId = 0;
    Base64::atob(s.words[2].s.c_str(), (byte*) &backupId, sizeof(handle));

    string newname = s.words[3].s;

    client->syncs.renameSync(backupId, newname,
        [&](Error e)
        {
            if (!e) cout << "Rename succeeded" << endl;
            else cout << "Rename failed: " << e << endl;
        });
}

void exec_syncclosedrive(autocomplete::ACState& s)
{
    // Are we logged in?
    if (client->loggedin() != FULLACCOUNT)
    {
        cerr << "You must be logged in to manipulate backup syncs."
             << endl;
        return;
    }

    // sync backup remove drive
    const auto drivePath =
        localPathArg(s.words[2].s);

    client->syncs.backupCloseDrive(drivePath, [](Error e){
        conlock(cout) << "syncclosedrive result: "
            << errorstring(e)
            << endl;
    });
}

void exec_syncimport(autocomplete::ACState& s)
{
    if (client->loggedin() != FULLACCOUNT)
    {
        cerr << "You must be logged in to import syncs."
             << endl;
        return;
    }

    auto flags = std::ios::binary | std::ios::in;
    ifstream istream(s.words[2].s, flags);

    if (!istream)
    {
        cerr << "Unable to open "
             << s.words[2].s
             << " for reading."
             << endl;
        return;
    }

    string data;

    for (char buffer[512]; istream; )
    {
        istream.read(buffer, sizeof(buffer));
        data.append(buffer, istream.gcount());
    }

    if (!istream.eof())
    {
        cerr << "Unable to read "
             << s.words[2].s
             << endl;
        return;
    }

    auto completion =
      [](error result)
      {
          if (result)
          {
              cerr << "Unable to import sync configs: "
                   << errorstring(result)
                   << endl;
              return;
          }

          cout << "Sync configs successfully imported."
               << endl;
      };

    cout << "Importing sync configs..."
         << endl;

    client->importSyncConfigs(data.c_str(), std::move(completion));
}

void exec_syncexport(autocomplete::ACState& s)
{
    if (client->loggedin() != FULLACCOUNT)
    {
        cerr << "You must be logged in to export syncs."
             << endl;
        return;
    }

    auto configs = client->syncs.exportSyncConfigs();

    if (s.words.size() == 2)
    {
        cout << "Configs exported as: "
             << configs
             << endl;
        return;
    }

    auto flags = std::ios::binary | std::ios::out | std::ios::trunc;
    ofstream ostream(s.words[2].s, flags);

    ostream.write(configs.data(), configs.size());
    ostream.close();

    if (!ostream.good())
    {
        cout << "Failed to write exported configs to: "
             << s.words[2].s
             << endl;
    }
}

void exec_syncopendrive(autocomplete::ACState& s)
{
    if (client->loggedin() != FULLACCOUNT)
    {
        cerr << "You must be logged in to restore backup syncs."
             << endl;
        return;
    }

    // sync backup restore drive
    const auto drivePath =
        localPathArg(s.words[2].s);

    client->syncs.backupOpenDrive(drivePath, [](Error e){
        conlock(cout) << "syncopendrive result: "
            << errorstring(e)
            << endl;
        });
}

void exec_synclist(autocomplete::ACState& s)
{
    // Check the user's logged in.
    if (client->loggedin() != FULLACCOUNT)
    {
        cerr << "You must be logged in to list syncs (and backup syncs)."
             << endl;
        return;
    }

    SyncConfigVector configs = client->syncs.getConfigs(false);

    if (configs.empty())
    {
        cout << "No syncs configured yet" << endl;
        return;
    }

    for (SyncConfig& config : configs)
    {

        // Display name.
        cout << "Sync "
            << config.mName
            << " Id: "
            << toHandle(config.mBackupId)
            << "\n";

        auto cloudnode = client->nodeByHandle(config.mRemoteNode);
        string cloudpath = cloudnode ? cloudnode->displaypath() : "<null>";

        // Display source/target mapping.
        cout << "  Mapping: "
            << config.mLocalPath.toPath()
            << " -> "
            << cloudpath
            << (!cloudnode || cloudpath != config.mOriginalPathOfRemoteRootNode ? " (originally " + config.mOriginalPathOfRemoteRootNode + ")" : "")
            << "\n";


        string runStateName;
        switch (config.mRunState)
        {
        case SyncRunState::Pending: runStateName = "PENDING"; break;
        case SyncRunState::Loading: runStateName = "LOADING"; break;
        case SyncRunState::Run: runStateName = "RUNNING"; break;
        case SyncRunState::Pause: runStateName = "PAUSED"; break;
        case SyncRunState::Suspend: runStateName = "SUSPENDED"; break;
        case SyncRunState::Disable: runStateName = "DISABLED"; break;
        }

        // Display status info.
        cout << "  State: " << runStateName << " "
            << (config.mTemporarilyPaused ? " (paused)" : "")
            << "\n";

        //    // Display some usage stats.
        //    cout << "  Statistics: "
        //         //<< sync->localbytes
        //         //<< " byte(s) across "
        //         << sync->localnodes[FILENODE]
        //         << " file(s) and "
        //         << sync->localnodes[FOLDERNODE]
        //         << " folder(s).\n";
        //}
        //else

        // Display what status info we can.
        auto msg = config.syncErrorToStr();
        cout << "  Enabled: "
            << config.getEnabled()
            << "\n"
            << "  Last Error: "
            << msg
            << "\n";

        // Display sync type.
        cout << "  Type: "
            << (config.isExternal() ? "EX" : "IN")
            << "TERNAL "
            << SyncConfig::synctypename(config.getType())
            << "\n";

        // Display change detection method.
        cout << "  Change Detection Method: "
             << changeDetectionMethodToString(config.mChangeDetectionMethod)
             << "\n";

        if (CDM_PERIODIC_SCANNING == config.mChangeDetectionMethod)
        {
            // Display scan interval.
            cout << "  Scan Interval (seconds): "
                 << config.mScanIntervalSec
                 << "\n";
        }

        std::promise<bool> synchronous;
        client->syncs.collectSyncNameConflicts(config.mBackupId, [&synchronous](list<NameConflict>&& conflicts){
            for (auto& c : conflicts)
            {
                if (!c.cloudPath.empty() || !c.clashingCloudNames.empty())
                {
                    cout << "  Cloud Path conflict at " << c.cloudPath << ": ";
                    for (auto& n : c.clashingCloudNames)
                    {
                        cout << n << " ";
                    }
                    cout << "\n";
                }
                if (!c.localPath.empty() || !c.clashingLocalNames.empty())
                {
                    cout << "  Local Path conflict at " << c.localPath.toPath() << ": ";
                    for (auto& n : c.clashingLocalNames)
                    {
                        cout << n.toPath() << " ";
                    }
                    cout << "\n";
                }
            }
            cout << std::flush;
            synchronous.set_value(true);
        }, false);  // false so executes on sync thread - we are blocked here on client thread in single-threaded megacli.
        synchronous.get_future().get();
    }

    SyncStallInfo stall;
    if (client->syncs.syncStallDetected(stall))
    {
        auto cl = conlock(cout);
        cout << "Stalled (mutually unresolvable changes detected)!" << endl;
        for (auto& p : stall.cloud)
        {
            cout << "stall issue: " << syncWaitReasonDebugString(p.second.reason) << endl;
            string r1 = p.second.cloudPath1.debugReport();
            string r2 = p.second.cloudPath2.debugReport();
            string r3 = p.second.localPath1.debugReport();
            string r4 = p.second.localPath2.debugReport();
            if (!r1.empty()) cout << "    MEGA:" << r1 << endl;
            if (!r2.empty()) cout << "    MEGA:" << r2 << endl;
            if (!r3.empty()) cout << "    here:" << r3 << endl;
            if (!r4.empty()) cout << "    here:" << r4 << endl;
        }
        for (auto& p : stall.local)
        {
            cout << "stall issue: " << syncWaitReasonDebugString(p.second.reason) << endl;
            string r1 = p.second.cloudPath1.debugReport();
            string r2 = p.second.cloudPath2.debugReport();
            string r3 = p.second.localPath1.debugReport();
            string r4 = p.second.localPath2.debugReport();
            if (!r1.empty()) cout << "    MEGA:" << r1 << endl;
            if (!r2.empty()) cout << "    MEGA:" << r2 << endl;
            if (!r3.empty()) cout << "    here:" << r3 << endl;
            if (!r4.empty()) cout << "    here:" << r4 << endl;
        }
    }
}

void exec_syncremove(autocomplete::ACState& s)
{
    // Are we logged in?
    if (client->loggedin() != FULLACCOUNT)
    {
        cerr << "You must be logged in to manipulate backup syncs."
             << endl;
        return;
    }

    // sync remove id
    handle backupId = 0;
    Base64::atob(s.words[2].s.c_str(), (byte*) &backupId, sizeof(handle));

    // Try and remove the config.
    bool found = false;

    client->syncs.removeSelectedSyncs(
      [&](SyncConfig& config, Sync*)
      {
          auto matched = config.mBackupId == backupId;

          found |= matched;

          return matched;
      }, true, true);

    if (!found)
    {
        cerr << "No sync config exists with the backupId "
             << Base64Str<sizeof(handle)>(backupId)
             << endl;
        return;
    }
}

void exec_syncstatus(autocomplete::ACState& s)
{
    // Are we logged in?
    if (client->loggedin() != FULLACCOUNT)
    {
        cerr << "You must be logged in to display the status of syncs."
             << endl;
        return;
    }

    // sync status [id]
    handle id = UNDEF;

    // Is the user interested in a particular sync?
    if (s.words.size() == 3)
        Base64::atob(s.words[2].s.c_str(),
                     reinterpret_cast<byte*>(&id),
                     sizeof(id));

    // Compute the aggregate transfer speed of the specified syncs.
    map<handle, size_t> speeds;

    for (auto* slot : client->tslots)
    {
        // No FA? Not in progress.
        if (!slot->fa)
            continue;

        // Determine the transfer's current speed.
        auto speed = slot->mTransferSpeed.calculateSpeed();

        // Find out which syncs, if any, are related to this transfer.
        for (auto* file : slot->transfer->files)
        {
            // Not a sync transfer? Not interested!
            if (!file->syncxfer)
                continue;

            // Get our hands on this sync's thread-safe state.
            auto state = static_cast<SyncTransfer_inClient*>(file)->syncThreadSafeState;

            // Is it a sync we're interested in?
            if (id != UNDEF && id != state->backupId())
                continue;

            // Make sure the speed's never negative.
            speed = std::max<m_off_t>(0, speed);

            // Add this transfer's speed to the sync's aggregate total.
            speeds[state->backupId()] += static_cast<size_t>(speed);
        }
    }

    // Convenience.
    using SV = vector<SyncStatusInfo>;

    std::promise<SV> waiter;

    // Retrieve status information from the engine.
    client->syncs.getSyncStatusInfo(id, [&](SV info) {
        waiter.set_value(std::move(info));
    }, false);

    // Wait for the engine to gather our information.
    auto results = waiter.get_future().get();

    // Was anything actually retrieved?
    if (results.empty())
    {
        // Was the user interested in a specific sync?
        if (id != UNDEF)
        {
            cerr << "Couldn't find an active sync with the ID: "
                 << toHandle(id)
                 << endl;
            return;
        }

        // User was interested in all active syncs.
        cerr << "There are no active syncs to report on."
             << endl;
        return;
    }

    // Translate size to a suffixed string.
    auto toSuffixedString = [](size_t value) {
        if (value < 1024)
            return std::to_string(value) + "B";

        const char* suffix = "?KMGTPE";

        while (value >= 1024)
            ++suffix, value /= 1024;

        return std::to_string(value) + *suffix + "B";
    };

    // Display status information to the user.
    for (auto& info : results)
    {
        cout << "Sync "
             << toHandle(info.mBackupID)
             << ":\n"
             << "  Name: "
             << info.mName
             << "\n"
             << "  Total number of synced nodes: "
             << info.mTotalSyncedNodes
             << "\n"
             << "  Total size of synced files: "
             << toSuffixedString(info.mTotalSyncedBytes)
             << "\n"
             << "  Transfer progress: "
             << info.mTransferCounts.progress(0) * 100.0
             << "%\n"
             << "  Transfer speed: "
             << toSuffixedString(speeds[info.mBackupID])
             << "/s\n";
    }
}

void exec_syncxable(autocomplete::ACState& s)
{
    // Are we logged in?
    if (client->loggedin() != FULLACCOUNT)
    {
        cerr << "You must be logged in to manipulate syncs."
             << endl;
        return;
    }

    string errIdString;
    bool withError = s.extractflagparam("-error", errIdString);

    auto targetState = SyncRunState::Run;

    if (s.words[1].s == "run") targetState = SyncRunState::Run;
    else if (s.words[1].s == "pause") targetState = SyncRunState::Pause;
    else if (s.words[1].s == "suspend") targetState = SyncRunState::Suspend;
    else if (s.words[1].s == "disable") targetState = SyncRunState::Disable;

    handle backupId = 0;
    Base64::atob(s.words[2].s.c_str(), (byte*) &backupId, sizeof(handle));

    SyncConfig config;
    if (!client->syncs.configById(backupId, config))
    {
        cout << "No sync found with id: " << Base64Str<sizeof(handle)>(backupId) << endl;
        return;
    }

    if (config.mRunState == targetState)
    {
        cout << "Sync is already in that state" << endl;
        return;
    }


    switch (targetState)
    {
    case SyncRunState::Pending:
    case SyncRunState::Loading:
    case SyncRunState::Run:
    case SyncRunState::Pause:
    {
        // sync enable id
        bool pause = targetState == SyncRunState::Pause;
        client->syncs.enableSyncByBackupId(backupId, pause, false, true, true, [pause](error err, SyncError serr, handle)
            {
                if (err)
                {
                    cerr << "Unable to enable sync: "
                        << errorstring(err)
                        << endl;
                }
                else
                {
                    cout << (pause ? "Sync Paused." : "Sync Running.") << endl;
                }
            }, true, "");

        break;
    }
    case SyncRunState::Suspend:
    case SyncRunState::Disable:
    {
        bool keepSyncDb = targetState == SyncRunState::Suspend;

        client->syncs.disableSyncByBackupId(
            backupId,
            static_cast<SyncError>(withError ? atoi(errIdString.c_str()) : 0),
            false,
            keepSyncDb,
            [targetState](){
                cout << (targetState == SyncRunState::Suspend ? "Sync Suspended." : "Sync Disabled.") << endl;
                });
        break;
    }
    }
}

#endif // ENABLE_SYNC<|MERGE_RESOLUTION|>--- conflicted
+++ resolved
@@ -305,11 +305,7 @@
         conlock(cout) << "Unable to download file: "
                       << path
                       << " -> "
-<<<<<<< HEAD
                       << file->getLocalname().toPath()
-=======
-                      << file->localname.toPath()
->>>>>>> b68d275d
                       << ": "
                       << errorstring(result)
                       << endl;
