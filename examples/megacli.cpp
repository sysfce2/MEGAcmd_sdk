--- conflicted
+++ resolved
@@ -81,13 +81,9 @@
 MegaClient* client;
 MegaClient* clientFolder;
 
-<<<<<<< HEAD
+// only meaningful for __APPLE__
 int gFilesystemEventsFd = -1;
-=======
-#ifdef __APPLE__
-int gFilesystemEventsFd = -1;
-#endif
->>>>>>> 0d283c19
+
 
 int gNextClientTag = 1;
 std::map<int, std::function<void(Node*)>> gOnPutNodeTag;
@@ -347,11 +343,7 @@
 
 void AppFilePut::displayname(string* dname)
 {
-<<<<<<< HEAD
     *dname = getLocalname().toName(*transfer->client->fsaccess);
-=======
-    *dname = localname.toName(*transfer->client->fsaccess);
->>>>>>> 0d283c19
 }
 
 // transfer progress callback
@@ -436,16 +428,8 @@
         // only set localfilename if the engine has not already done so
         if (t->localfilename.empty())
         {
-<<<<<<< HEAD
             t->localfilename = LocalPath::fromAbsolutePath(".");
             t->localfilename.appendWithSeparator(LocalPath::tmpNameLocal(), false);
-=======
-            LocalPath relative;
-            client->fsaccess->tmpnamelocal(relative);
-
-            t->localfilename = LocalPath::fromAbsolutePath(".");
-            t->localfilename.appendWithSeparator(relative, true);
->>>>>>> 0d283c19
         }
     }
 }
@@ -454,20 +438,10 @@
 
 void DemoApp::syncupdate_stateconfig(const SyncConfig& config)
 {
-<<<<<<< HEAD
     conlock(cout) << "Sync config updated: " << toHandle(config.mBackupId)
         << " state: " << config.getRunState()
         << " error: " << config.getError()
         << endl;
-=======
-    conlock(cout) << "Sync config updated: " << toHandle(config.mBackupId) << endl;
-}
-
-
-void DemoApp::syncupdate_active(const SyncConfig& config, bool active)
-{
-    conlock(cout) << "Sync is now active: " << active << endl;
->>>>>>> 0d283c19
 }
 
 void DemoApp::sync_auto_resume_result(const SyncConfig& config, bool attempted, bool hadAnError)
@@ -650,11 +624,7 @@
 
     auto ln = LocalPath::fromRelativeName(name, *client->fsaccess, fstype);
     ln.prependWithSeparator(LocalPath::fromAbsolutePath(s));
-<<<<<<< HEAD
     setLocalname(ln);
-=======
-    localname = ln;
->>>>>>> 0d283c19
 }
 
 AppFilePut::AppFilePut(const LocalPath& clocalname, NodeHandle ch, const char* ctargetuser)
@@ -4833,30 +4803,18 @@
             gfx->startProcessingThread();
 #endif
 
-<<<<<<< HEAD
             auto fsNotificationsAccess = ::mega::make_unique<FSACCESS_CLASS>();
 
 #ifdef ENABLE_SYNC
             fsNotificationsAccess->initFilesystemNotificationSystem(gFilesystemEventsFd);
 #endif // ENABLE_SYNC
-=======
-#ifdef __APPLE__
-            auto fsAccess = ::mega::make_unique<FSACCESS_CLASS>(gFilesystemEventsFd);
-#else
-            auto fsAccess = ::mega::make_unique<FSACCESS_CLASS>();
-#endif
->>>>>>> 0d283c19
 
             // create a new MegaClient with a different MegaApp to process callbacks
             // from the client logged into a folder. Reuse the waiter and httpio
             clientFolder = new MegaClient(new DemoAppFolder,
                                           client->waiter,
                                           client->httpio,
-<<<<<<< HEAD
                                           move(fsNotificationsAccess),
-=======
-                                          move(fsAccess),
->>>>>>> 0d283c19
                 #ifdef DBACCESS_CLASS
                                           new DBACCESS_CLASS(*startDir),
                 #else
@@ -5587,21 +5545,12 @@
         {
             gLogger.mLogFile.open(filename.c_str());
             if (gLogger.mLogFile.is_open())
-<<<<<<< HEAD
             {
                 gLogger.mLogFileName = filename;
 
             }
             else
             {
-=======
-            {
-                gLogger.mLogFileName = filename;
-
-            }
-            else
-            {
->>>>>>> 0d283c19
                 cout << "Log file open failed: '" << filename << "'" << endl;
             }
         }
@@ -8768,14 +8717,9 @@
     registerSignalHandlers();
 #endif // NO_READLINE
 
-<<<<<<< HEAD
-
-
-=======
     // On Mac, we need to be passed a special file descriptor that has permissions allowing filesystem notifications.
     // This is how MEGAsync and the integration tests work.  (running a sudo also works but then the program has too much power)
     // The program megacli_fsloader in CMakeLists is the one that gets the special descriptor and starts megacli (mac only).
->>>>>>> 0d283c19
     std::vector<char*> myargv1(argv, argv + argc);
 
     for (auto it = myargv1.begin(); it != myargv1.end(); ++it)
@@ -8808,19 +8752,11 @@
 #endif
 
     // Needed so we can get the cwd.
-<<<<<<< HEAD
     auto fsAccess = ::mega::make_unique<FSACCESS_CLASS>();
 
 #ifdef ENABLE_SYNC
     fsAccess->initFilesystemNotificationSystem(gFilesystemEventsFd);
 #endif // ENABLE_SYNC
-=======
-#ifdef __APPLE__
-    auto fsAccess = ::mega::make_unique<FSACCESS_CLASS>(gFilesystemEventsFd);
-#else
-    auto fsAccess = ::mega::make_unique<FSACCESS_CLASS>();
-#endif
->>>>>>> 0d283c19
 
     // Where are we?
     if (!fsAccess->cwd(*startDir))
@@ -9198,11 +9134,6 @@
     // sync backup remove drive
     const auto drivePath =
         localPathArg(s.words[2].s);
-<<<<<<< HEAD
-=======
-
-    const auto result = client->syncs.backupCloseDrive(drivePath);
->>>>>>> 0d283c19
 
     client->syncs.backupCloseDrive(drivePath, [](Error e){
         conlock(cout) << "syncclosedrive result: "
