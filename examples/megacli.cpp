--- conflicted
+++ resolved
@@ -1908,12 +1908,9 @@
 {
     cout << "Outgoing shared folders:" << endl;
 
-<<<<<<< HEAD
-    NodeSearchFilter outsharesNf(OUT_SHARES);
-    node_vector outshares = client->mNodeManager.searchNodes(outsharesNf, CancelToken());
-=======
-    sharedNode_vector outshares = client->mNodeManager.getNodesWithOutShares();
->>>>>>> 20063137
+    NodeSearchFilter outsharesNf;
+    outsharesNf.setIncludedShares(ShareType_t::OUT_SHARES);
+    sharedNode_vector outshares = client->mNodeManager.searchNodes(outsharesNf, 0 /*Order none*/, CancelToken(), NodeSearchPage{0, 0});
     for (auto& share : outshares)
     {
         listnodeshares(share.get(), false);
@@ -1948,12 +1945,9 @@
     cout << "Pending outgoing shared folders:" << endl;
 
     // pending outgoing
-<<<<<<< HEAD
-    NodeSearchFilter pendingOutSharesNf(PENDING_OUTSHARES);
-    node_vector pendingoutshares = client->mNodeManager.searchNodes(pendingOutSharesNf, CancelToken());
-=======
-    sharedNode_vector pendingoutshares = client->mNodeManager.getNodesWithPendingOutShares();
->>>>>>> 20063137
+    NodeSearchFilter pendingOutSharesNf;
+    pendingOutSharesNf.setIncludedShares(ShareType_t::PENDING_OUTSHARES);
+    sharedNode_vector pendingoutshares = client->mNodeManager.searchNodes(pendingOutSharesNf, 0 /*Order none*/, CancelToken(), NodeSearchPage{0, 0});
     for (auto& share : pendingoutshares)
     {
         listnodependingshares(share.get());
@@ -1961,12 +1955,9 @@
 
     cout << "Public folder links:" << endl;
 
-<<<<<<< HEAD
-    NodeSearchFilter publicLinkNf(LINK);
-    node_vector links = client->mNodeManager.searchNodes(publicLinkNf, CancelToken());
-=======
-    sharedNode_vector links = client->mNodeManager.getNodesWithLinks();
->>>>>>> 20063137
+    NodeSearchFilter publicLinkNf;
+    publicLinkNf.setIncludedShares(ShareType_t::LINK);
+    sharedNode_vector links = client->mNodeManager.searchNodes(publicLinkNf, 0 /*Order none*/, CancelToken(), NodeSearchPage{0, 0});
     for (auto& share : links)
     {
         listnodeshares(share.get(), true);
@@ -9077,19 +9068,12 @@
     }
     else
     {
-<<<<<<< HEAD
-        node_vector nodes = client->mNodeManager.getRootNodes();
-        NodeSearchFilter insharesNf(IN_SHARES);
-        node_vector inshares = client->mNodeManager.searchNodes(insharesNf, CancelToken());
+        sharedNode_vector nodes = client->mNodeManager.getRootNodes();
+        NodeSearchFilter insharesNf;
+        insharesNf.setIncludedShares(ShareType_t::IN_SHARES);
+        sharedNode_vector inshares = client->mNodeManager.searchNodes(insharesNf, 0 /*Order none*/, CancelToken(), NodeSearchPage{0, 0});
         nodes.insert(nodes.end(), inshares.begin(), inshares.end());
         for (auto& node : nodes)
-=======
-        sharedNode_vector rootNodes = client->mNodeManager.getRootNodes();
-
-        sharedNode_vector inshares = client->mNodeManager.getNodesWithInShares();
-        rootNodes.insert(rootNodes.end(), inshares.begin(), inshares.end());
-        for (auto& node : rootNodes)
->>>>>>> 20063137
         {
             if (!node->parent) // No take account nested inshares
             {
@@ -11487,8 +11471,9 @@
     cout << "Total nodes: " << numberOfNodes << endl;
     cout << "Total nodes in RAM: " << client->mNodeManager.getNumberNodesInRam() << endl << endl;
 
-    NodeSearchFilter outsharesNf(OUT_SHARES);
-    cout << "Number of outShares: " << client->mNodeManager.searchNodes(outsharesNf, CancelToken()).size();
+    NodeSearchFilter outsharesNf;
+    outsharesNf.setIncludedShares(ShareType_t::OUT_SHARES);
+    cout << "Number of outShares: " << client->mNodeManager.searchNodes(outsharesNf, 0 /*Order none*/, CancelToken(), NodeSearchPage{0, 0}).size();
 }
 
 void exec_numberofchildren(autocomplete::ACState &s)
@@ -11539,27 +11524,21 @@
             return;
         }
 
-<<<<<<< HEAD
         NodeSearchFilter filter;
-        filter.byLocationHandle(nodeHandle);
+        std::vector<handle> locations{nodeHandle.as8byte(), UNDEF, UNDEF};
+        filter.setLocationHandles(locations);
         filter.byName(s.words[1].s);
         filter.bySensitivity(!noSensitive);
 
-        node_vector nodes;
+        sharedNode_vector nodes;
         if (recursive)
         {
-            nodes = client->mNodeManager.searchNodes(filter, CancelToken());
+            nodes = client->mNodeManager.searchNodes(filter, 0 /*Order none*/, CancelToken(), NodeSearchPage{0, 0});
         }
         else
         {
-            nodes = client->mNodeManager.getChildren(filter, CancelToken());
-        }
-=======
-        std::string searchString = s.words[1].s;
-        Node::Flags exclusiveRecuriveFlags;
-        exclusiveRecuriveFlags.set(Node::FLAGS_IS_MARKED_SENSTIVE, noSensitive);
-        sharedNode_vector nodes = client->mNodeManager.search(nodeHandle, searchString.c_str(), recursive, Node::Flags(), Node::Flags(), exclusiveRecuriveFlags, CancelToken());
->>>>>>> 20063137
+            nodes = client->mNodeManager.getChildren(filter, 0 /*Order none*/, CancelToken(), NodeSearchPage{0, 0});
+        }
 
         for (const auto& node : nodes)
         {
