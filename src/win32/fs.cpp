--- conflicted
+++ resolved
@@ -102,7 +102,7 @@
 	if (hFile == INVALID_HANDLE_VALUE)
 	{
 		DWORD e = GetLastError();
-		
+
 		if (e == ERROR_ACCESS_DENIED)
 		{
 			// this could be a directory, try to enumerate...
@@ -117,7 +117,7 @@
 				return true;
 			}
 		}
-		
+
 		retry = WinFileSystemAccess::istransient(e);
 		return false;
 	}
@@ -172,7 +172,7 @@
 bool WinFileSystemAccess::istransientorexists(DWORD e)
 {
 	target_exists = e == ERROR_FILE_EXISTS || e == ERROR_ALREADY_EXISTS;
-	
+
 	return istransient(e);
 }
 
@@ -265,7 +265,7 @@
 	oldname->resize(oldname->size()-1);
 
 	if (!r) transient_error = istransientorexists(GetLastError());
-	
+
 	return r;
 }
 
@@ -314,13 +314,13 @@
 	fileop.hNameMappings = NULL;
 
 	int e = SHFileOperationW(&fileop);
-	
+
 	if (!e) return true;
 
 	transient_error = istransient(e);
-	
+
 	return false;
-	
+
 	// FIXME: fall back to recursive DeleteFile()/RemoveDirectory() if SHFileOperation() fails, e.g. because of excessive path length
 }
 
@@ -331,7 +331,7 @@
 	name->resize(name->size()-1);
 
 	if (!r) transient_error = istransient(GetLastError());
-	
+
 	return r;
 }
 
@@ -533,38 +533,6 @@
 	return notifyerr ? (notifyerr = false) || true : false;
 }
 
-<<<<<<< HEAD
-// returns true for files that are not supposed to be synced
-bool WinFileSystemAccess::localhidden(string*, string* filename)
-{
-	// FIXME: also check GetFileAttributes() for FILE_ATTRIBUTE_HIDDEN?
-	wchar_t c = *(wchar_t*)filename->data();
-
-	filename->append("", 1);
-	int comparation = wcscmp(L"Thumbs.db", (wchar_t*)filename->data());
-	filename->resize(filename->size()-1);
-
-	if(c == '.' || c == '~') return 1;
-	if(!comparation) return 1;
-
-	//Check hidden files
-	/*
-	if(path)
-	{
-		string fullpath = *path;
-		fullpath.append(localseparator);
-		fullpath.append(*filename);
-		fullpath.append("",1);
-		DWORD attributes = GetFileAttributesW((wchar_t*)fullpath.data());
-		if(attributes == INVALID_FILE_ATTRIBUTES) return 1;
-		if(attributes &= FILE_ATTRIBUTE_HIDDEN) return 1;
-	}
-	*/
-	return false;
-}
-
-=======
->>>>>>> 5bf5d1da
 FileAccess* WinFileSystemAccess::newfileaccess()
 {
 	return new WinFileAccess();
