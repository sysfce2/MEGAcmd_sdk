/**
 * @file mega/raid.cpp
 * @brief helper classes for managing cloudraid downloads
 *
 * (c) 2013-2019 by Mega Limited, Auckland, New Zealand
 *
 * This file is part of the MEGA SDK - Client Access Engine.
 *
 * Applications using the MEGA API must present a valid application key
 * and comply with the the rules set forth in the Terms of Service.
 *
 * The MEGA SDK is distributed in the hope that it will be useful,
 * but WITHOUT ANY WARRANTY; without even the implied warranty of
 * MERCHANTABILITY or FITNESS FOR A PARTICULAR PURPOSE.
 *
 * @copyright Simplified (2-clause) BSD License.
 *
 * You should have received a copy of the license along with this
 * program.
 */

#include "mega/raid.h"

#include "mega/transfer.h"
#include "mega/testhooks.h"
#include "mega.h" // for thread definitions

#undef min //avoids issues with std::min

namespace mega
{

const unsigned RAID_ACTIVE_CHANNEL_FAIL_THRESHOLD = 5;

struct FaultyServers
{
    // Records URLs that had recent problems, so we can start the next raid download with URLs that can work first try.
    // In particular this is useful when one server in a raid set is unavailable for an extended period
    // This class may be shared amongst many megaclients, so thread safety is needed
    typedef map<string, m_time_t> Map;
    Map recentFails;
    std::mutex m_mutex;

    string server(const string& url)
    {
        size_t n = url.find("://");
        if (n != string::npos)
        {
            n += 3;
            size_t m = url.find("/", n);
            if (m != string::npos)
            {
                return url.substr(n, m - n);
            }
        }
        return "";
    }

    void add(const string& url)
    {
        std::lock_guard<std::mutex> g(m_mutex);
        recentFails[server(url)] = m_time();
    }

    /**
     * @brief Select the worst server based on records of recent failures
     * @param urls The set of URLs to check against previosly failing servers
     * @return The index from 0 to 5, or 6 (RAIDPARTS) if none of the URLs have failed recently.
     */
    unsigned selectWorstServer(vector<string> urls)
    {
        // start with 6 connections and drop the slowest to respond, build the file from the other 5.
        // (unless we recently had problems with the server of one of the 6 URLs, in which case start with the other 5 right away)
        unsigned worstindex = RAIDPARTS;

        std::lock_guard<std::mutex> g(m_mutex);
        if (!recentFails.empty())
        {
            m_time_t now = m_time();
            m_time_t worsttime = now - 10 * 3600;   // 10 hours
            for (auto i = unsigned(urls.size()); i--; )
            {
                Map::iterator j = recentFails.find(server(urls[i]));
                if (j != recentFails.end() && j->second > worsttime)
                {
                    // select URL that failed less than 10 hours ago
                    worstindex = i;
                    worsttime = j->second;
                }
            }

            // cleanup recentFails from URLs older than 10 hours
            bool cleanup = false;
            Map::iterator jj;
            for (Map::iterator j = recentFails.begin(); j != recentFails.end(); cleanup ? (jj = j, ++j, (void)recentFails.erase(jj)) : (void)++j)
            {
                cleanup = j->second < (now - 10 * 3600);
            }
        }

        return worstindex;
    }

};

FaultyServers g_faultyServers;


RaidBufferManager::FilePiece::FilePiece()
    : pos(0)
    , buf(NULL, 0, 0)
{
}

RaidBufferManager::FilePiece::FilePiece(m_off_t p, size_t len)
    : pos(p)
    , buf(new byte[len + std::min<size_t>(SymmCipher::BLOCKSIZE, RAIDSECTOR)], 0, len)   // SymmCipher::ctr_crypt requirement: decryption: data must be padded to BLOCKSIZE.  Also make sure we can xor up to RAIDSECTOR more for convenience
{
}


RaidBufferManager::FilePiece::FilePiece(m_off_t p, HttpReq::http_buf_t* b) // taking ownership
    : pos(p)
    , buf(NULL, 0, 0)
{
    buf.swap(*b);  // take its buffer and copy other members
    delete b;  // client no longer owns it so we must delete.  Similar to move semantics where we would just assign
}

void RaidBufferManager::FilePiece::swap(FilePiece& other)
{
    m_off_t tp = pos; pos = other.pos; other.pos = tp;
    chunkmacs.swap(other.chunkmacs);
    buf.swap(other.buf);
}

RaidBufferManager::RaidBufferManager()
    : is_raid(false)
    , is_newRaid(false)
    , raidKnown(false)
    , raidLinesPerChunk(16 * 1024)
    , unusedRaidConnection(0)
    , raidpartspos(0)
    , outputfilepos(0)
    , startfilepos(0)
    , resumewastedbytes(0)
{
    for (int i = RAIDPARTS; i--; )
    {
        raidrequestpartpos[i] = 0;
        connectionPaused[i] = false;
        raidHttpGetErrorCount[i] = 0;
        connectionStarted[i] = false;
    }
}

static void clearOwningFilePieces(std::deque<RaidBufferManager::FilePiece*>& q)
{
    for (std::deque<RaidBufferManager::FilePiece*>::iterator i = q.begin(); i != q.end(); ++i)
    {
        delete *i;
    }
    q.clear();
}

RaidBufferManager::~RaidBufferManager()
{
    for (int i = RAIDPARTS; i--; )
    {
        clearOwningFilePieces(raidinputparts[i]);
    }
}

void RaidBufferManager::setIsRaid(const std::vector<std::string>& tempUrls, m_off_t resumepos, m_off_t readtopos, m_off_t filesize, m_off_t maxRequestSize, bool isNewRaid)
{
    std::cout << "setIsRaid: fileSize: " << filesize << ", maxRequestSize: " << maxRequestSize << ", resumepos = " << resumepos << ", readtopos = " << readtopos << ", isNewRaid : " << isNewRaid << std::endl;
    assert(tempUrls.size() == RAIDPARTS || tempUrls.size() == 1);
    assert(0 <= resumepos && resumepos <= readtopos && readtopos <= filesize);
    assert(!raidKnown);

    tempurls = tempUrls;

    if (tempurls.size() == RAIDPARTS)
    {
        if (isNewRaid)
        {
            is_newRaid = true;
        }
        else
        {
            is_raid = true;
        }
    }
    raidKnown = true;
    fullfilesize = filesize;
    deliverlimitpos = readtopos;
    acquirelimitpos = deliverlimitpos + RAIDLINE - 1;
    acquirelimitpos -= acquirelimitpos % RAIDLINE;
    acquirelimitpos = std::min<m_off_t>(acquirelimitpos, fullfilesize);
    outputfilepos = resumepos;
    startfilepos = resumepos;
    if (is_raid)
    {
        raidpartspos = resumepos / (RAIDPARTS - 1);
        raidpartspos -= raidpartspos % RAIDSECTOR;
        resumewastedbytes = size_t(outputfilepos - raidpartspos * (RAIDPARTS - 1));
        outputfilepos -= resumewastedbytes; // we'll skip over these bytes on the first output
        for (int i = RAIDPARTS; i--;)
        {
            raidrequestpartpos[i] = raidpartspos;
        }

        // How much buffer space can we use.  Assuming two chunk sets incoming, one outgoing
        raidLinesPerChunk = unsigned(maxRequestSize / (RAIDPARTS * 3 * RAIDSECTOR));
        raidLinesPerChunk -= raidLinesPerChunk % 1024;
        raidLinesPerChunk = std::min<unsigned>(raidLinesPerChunk, 128 * 1024);
        raidLinesPerChunk = std::max<unsigned>(raidLinesPerChunk, 64 * 1024);

        unusedRaidConnection = g_faultyServers.selectWorstServer(tempurls);
    }
    std::cout << "setIsRaid: isRaid = " << is_raid << ", isNewRaid = " << is_newRaid << " [prepareRequest]" << std::endl;

    DEBUG_TEST_HOOK_RAIDBUFFERMANAGER_SETISRAID(this)
}

void RaidBufferManager::updateUrlsAndResetPos(const std::vector<std::string>& tempUrls)
{
    // A request to restart from whereever we got to, with new URLs.
    // the old requested-to pos is not valid anymore, as one or more Http requests failed or were abandoned
    assert(tempurls.size() == tempUrls.size());
    if (tempurls.size() == tempUrls.size())
    {
        tempurls = tempUrls;
        if (isRaid())
        {
            for (unsigned i = RAIDPARTS; i--; )
            {
                std::deque<FilePiece*>& connectionpieces = raidinputparts[i];
                transferPos(i) = connectionpieces.empty() ? raidpartspos : connectionpieces.back()->pos + connectionpieces.back()->buf.datalen();
            }
        }
        else
        {
            transferPos(0) = outputfilepos;  // if there is any data waiting in asyncoutputbuffers this value is alreday ahead of it
        }
    }
}

bool RaidBufferManager::isRaidKnown() const
{
    return raidKnown;
}

bool RaidBufferManager::isRaid() const
{
    assert(raidKnown);
    return is_raid;
}

bool RaidBufferManager::isNewRaid() const
{
    assert(raidKnown);
    return is_newRaid;
}

bool RaidBufferManager::isUnusedRaidConection(unsigned connectionNum) const
{
    return connectionNum == unusedRaidConnection;
}

bool RaidBufferManager::isRaidConnectionProgressBlocked(unsigned connectionNum) const
{
    return connectionPaused[connectionNum];
}

unsigned RaidBufferManager::getRaidLinesPerChunk()
{
    return raidLinesPerChunk.load();
}

unsigned RaidBufferManager::getRaidMaxChunksPerRead()
{
    return RaidMaxChunksPerRead;
}

const std::string& RaidBufferManager::tempURL(unsigned connectionNum)
{
    if (isRaid())
    {
        assert(connectionNum < tempurls.size());
        return tempurls[connectionNum];
    }
    else if (!tempurls.empty())
    {
        return tempurls[0];
    }
    else
    {
        assert(false); // this class shouldn't be used until we have the URLs, but don't crash
        return emptyReturnString;
    }
}

const std::vector<std::string>& RaidBufferManager::tempUrlVector() const
{
    return tempurls;
}

// takes ownership of the buffer
void RaidBufferManager::submitBuffer(unsigned connectionNum, FilePiece* piece)
{
    if (isRaid())
    {
        assert(connectionNum < RAIDPARTS);
        assert(piece->buf.datalen() % RAIDSECTOR == 0 || piece->pos + m_off_t(piece->buf.datalen()) == raidPartSize(connectionNum, acquirelimitpos));
        if (!piece->buf.isNull())
        {
            raidHttpGetErrorCount[connectionNum] = 0;
        }

        std::deque<FilePiece*>& connectionpieces = raidinputparts[connectionNum];
        m_off_t contiguouspos = connectionpieces.empty() ? raidpartspos : connectionpieces.back()->pos + connectionpieces.back()->buf.datalen();

        assert(piece->pos == contiguouspos);
        if (piece->pos == contiguouspos)
        {
            transferPos(connectionNum) = piece->pos + piece->buf.datalen();  // in case of download piece arriving after connection failure recovery
            raidinputparts[connectionNum].push_back(piece);
        }
    }
    else
    {
        finalize(*piece);
        assert(asyncoutputbuffers.find(connectionNum) == asyncoutputbuffers.end() || !asyncoutputbuffers[connectionNum]);
        asyncoutputbuffers[connectionNum].reset(piece);
    }
}

std::shared_ptr<RaidBufferManager::FilePiece> RaidBufferManager::getAsyncOutputBufferPointer(unsigned connectionNum)
{
    auto i = asyncoutputbuffers.find(connectionNum);
    if (isRaid() && (i == asyncoutputbuffers.end() || !i->second))
    {
        combineRaidParts(connectionNum);
        i = asyncoutputbuffers.find(connectionNum);
    }
    return (i == asyncoutputbuffers.end()) ? NULL : i->second;
}


void RaidBufferManager::bufferWriteCompleted(unsigned connectionNum, bool success)
{
    auto aob = asyncoutputbuffers.find(connectionNum);
    if (aob != asyncoutputbuffers.end())
    {
        assert(aob->second);
        if (aob->second)
        {
            if (success)
            {
                bufferWriteCompletedAction(*aob->second);
            }

            aob->second.reset();
        }
    }
}

void RaidBufferManager::bufferWriteCompletedAction(FilePiece&)
{
    // overridden for Transfers
}

m_off_t& RaidBufferManager::transferPos(unsigned connectionNum)
{
    assert(isRaid());
    return raidrequestpartpos[connectionNum];
}


std::pair<m_off_t, m_off_t> RaidBufferManager::nextNPosForConnection(unsigned connectionNum, bool& newInputBufferSupplied, bool& pauseConnectionForRaid)
{
    // returning a pair for clarity - specifying the beginning and end position of the next data block, as the 'current pos' may be updated during this function
    newInputBufferSupplied = false;
    pauseConnectionForRaid = false;

    if (!isRaid())
    {
        return std::make_pair(transferPos(connectionNum), deliverlimitpos);  // simple case for non-raid direct streaming, get the entire portion of the file requested in one http get
    }
    else  // raid
    {
        m_off_t curpos = transferPos(connectionNum);  // if we use submitBuffer, transferPos() may be updated to protect against single connection failure recovery
        m_off_t maxpos = transferSize(connectionNum);

        // if this connection gets too far ahead of the others, pause it until the others catch up a bit
        if ((curpos >= raidpartspos + RaidReadAheadChunksPausePoint * raidLinesPerChunk * RAIDSECTOR) ||
            (curpos > raidpartspos + RaidReadAheadChunksUnpausePoint * raidLinesPerChunk * RAIDSECTOR && connectionPaused[connectionNum]))
        {
            connectionPaused[connectionNum] = true;
            pauseConnectionForRaid = true;
            return std::make_pair(curpos, curpos);
        }
        else
        {
            connectionPaused[connectionNum] = false;
        }

        m_off_t npos = std::min<m_off_t>(curpos + raidLinesPerChunk * RAIDSECTOR * RaidMaxChunksPerRead, maxpos);
        if (unusedRaidConnection == connectionNum && npos > curpos)
        {
            submitBuffer(connectionNum, new RaidBufferManager::FilePiece(curpos, new HttpReq::http_buf_t(NULL, 0, size_t(npos - curpos))));
            transferPos(connectionNum) = npos;
            newInputBufferSupplied = true;
        }
//        std::cout << "nextNPosForConnection -> size = " << (std::min<m_off_t>(npos, maxpos) - curpos) << " [curpos="<<curpos<<", npos="<<std::min<m_off_t>(npos, maxpos)<<", maxpos="<<maxpos<<", raidlinesPerChunk="<<raidLinesPerChunk<<",RaidMaxChunksPerRead="<<RaidMaxChunksPerRead<<"]" << std::endl;
        return std::make_pair(curpos, std::min<m_off_t>(npos, maxpos));
    }
}

void RaidBufferManager::resetPart(unsigned connectionNum)
{
    assert(isRaid());
    transferPos(connectionNum) = raidpartspos;

    // if we are downloading many files at once, eg. initial sync, or large manual folder, it's better to just use 5 connections immediately after the first
    g_faultyServers.add(tempurls[connectionNum]);
}


m_off_t RaidBufferManager::transferSize(unsigned connectionNum)
{
    if (isRaid())
    {
        return raidPartSize(connectionNum, acquirelimitpos);
    }
    else
    {
        return fullfilesize;
    }
}

m_off_t RaidBufferManager::raidPartSize(unsigned part, m_off_t filesize)
{
    // compute the size of this raid part based on the original file size len
    m_off_t r = filesize % RAIDLINE;   // residual part

    m_off_t t = r - (part - !!part)*RAIDSECTOR; // parts 0 (parity) & 1 (largest data) are the same size

    // (excess length will be found in the following sectors,
    // negative length in the preceding sectors)
    if (t < 0)
    {
        t = 0;
    }
    else if (t > RAIDSECTOR)
    {
        t = RAIDSECTOR;
    }

    return (filesize - r) / (RAIDPARTS - 1) + t;
}


void RaidBufferManager::combineRaidParts(unsigned connectionNum)
{
    assert(asyncoutputbuffers.find(connectionNum) == asyncoutputbuffers.end() || !asyncoutputbuffers[connectionNum]);
    assert(raidpartspos * (RAIDPARTS - 1) == outputfilepos + m_off_t(leftoverchunk.buf.datalen()));

    size_t partslen = 0x10000000, sumdatalen = 0, xorlen = 0;
    for (unsigned i = RAIDPARTS; i--; )
    {
        if (raidinputparts[i].empty())
        {
            partslen = 0;
        }
        else
        {
            FilePiece& r = *raidinputparts[i].front();
            assert(r.pos == raidpartspos);  // check all are in sync at the front
            partslen = std::min<size_t>(partslen, r.buf.datalen());
            (i > 0 ? sumdatalen : xorlen) += r.buf.datalen();
        }
    }
    partslen -= partslen % RAIDSECTOR; // restrict to raidline boundary

    // for correct mac processing, we need to process the output file in pieces delimited by the chunkfloor / chunkceil algorithm
    m_off_t newdatafilepos = outputfilepos + leftoverchunk.buf.datalen();
    assert(newdatafilepos + m_off_t(sumdatalen) <= acquirelimitpos);
    bool processToEnd =  (newdatafilepos + m_off_t(sumdatalen) == acquirelimitpos)   // data to the end
              &&  (newdatafilepos / (RAIDPARTS - 1) + m_off_t(xorlen) == raidPartSize(0, acquirelimitpos));  // parity to the end

    assert(!partslen || !processToEnd || sumdatalen - partslen * (RAIDPARTS - 1) <= RAIDLINE);

    if (partslen > 0 || processToEnd)
    {
        m_off_t macchunkpos = calcOutputChunkPos(newdatafilepos + partslen * (RAIDPARTS - 1));

        size_t buflen = static_cast<size_t>(processToEnd ? sumdatalen : partslen * (RAIDPARTS - 1));
        FilePiece* outputrec = combineRaidParts(partslen, buflen, outputfilepos, leftoverchunk);  // includes a bit of extra space for non-full sectors if we are at the end of the file
        rollInputBuffers(partslen);
        raidpartspos += partslen;
        sumdatalen -= partslen * (RAIDPARTS - 1);
        outputfilepos += partslen * (RAIDPARTS - 1) + leftoverchunk.buf.datalen();
        byte* dest = outputrec->buf.datastart() + partslen * (RAIDPARTS - 1) + leftoverchunk.buf.datalen();
        FilePiece emptyFilePiece;
        leftoverchunk.swap(emptyFilePiece);  // this data is entirely included in the outputrec now, so discard and reset

        if (processToEnd && sumdatalen > 0)
        {
            // fill in the last of the buffer with non-full sectors from the end of the file
            assert(outputfilepos + m_off_t(sumdatalen) == acquirelimitpos);
            combineLastRaidLine(dest, sumdatalen);
            rollInputBuffers(RAIDSECTOR);
        }
        else if (!processToEnd && outputfilepos > macchunkpos)
        {
            // for transfers we do mac processing which must be done in chunks, delimited by chunkfloor and chunkceil.  If we don't have the right amount then hold the remainder over for next time.
            size_t excessdata = static_cast<size_t>(outputfilepos - macchunkpos);
            FilePiece newleftover(outputfilepos - excessdata, excessdata);
            leftoverchunk.swap(newleftover);
            memcpy(leftoverchunk.buf.datastart(), outputrec->buf.datastart() + outputrec->buf.datalen() - excessdata, excessdata);
            outputrec->buf.end -= excessdata;
            outputfilepos -= excessdata;
            assert(raidpartspos * (RAIDPARTS - 1) == outputfilepos + m_off_t(leftoverchunk.buf.datalen()));
        }

        // discard any excess data that we had to fetch when resuming a file (to align the parts appropriately)
        size_t n = std::min<size_t>(outputrec->buf.datalen(), resumewastedbytes);
        if (n > 0)
        {
            outputrec->pos += n;
            outputrec->buf.start += n;
            resumewastedbytes -= n;
        }

        // don't deliver any excess data that we needed for parity calculations in the last raid line
        if (outputrec->pos + m_off_t(outputrec->buf.datalen()) > deliverlimitpos)
        {
            size_t excess = size_t(outputrec->pos + outputrec->buf.datalen() - deliverlimitpos);
            excess = std::min<size_t>(excess, outputrec->buf.datalen());
            outputrec->buf.end -= excess;
        }

        // store the result in a place that can be read out async
        if (outputrec->buf.datalen() > 0)
        {
            finalize(*outputrec);
            asyncoutputbuffers[connectionNum].reset(outputrec);
        }
        else
        {
            delete outputrec;  // this would happen if we got some data to process on all connections, but not enough to reach the next chunk boundary yet (and combined data is in leftoverchunk)
        }
    }
}

RaidBufferManager::FilePiece* RaidBufferManager::combineRaidParts(size_t partslen, size_t bufflen, m_off_t filepos, FilePiece& prevleftoverchunk)
{
    assert(prevleftoverchunk.buf.datalen() == 0 || prevleftoverchunk.pos == filepos);

    // add a bit of extra space and copy prev chunk to the front
    FilePiece* result = new FilePiece(filepos, bufflen + prevleftoverchunk.buf.datalen());
    if (prevleftoverchunk.buf.datalen() > 0)
    {
        memcpy(result->buf.datastart(), prevleftoverchunk.buf.datastart(), prevleftoverchunk.buf.datalen());
    }

    // usual case, for simple and fast processing: all input buffers are the same size, and aligned, and a multiple of raidsector
    if (partslen > 0)
    {
        byte* inputbufs[RAIDPARTS];
        for (unsigned i = RAIDPARTS; i--; )
        {
            FilePiece* inputPiece = raidinputparts[i].front();
            inputbufs[i] = inputPiece->buf.isNull() ? NULL : inputPiece->buf.datastart();
        }

        byte* b = result->buf.datastart() + prevleftoverchunk.buf.datalen();
        byte* endpos = b + partslen * (RAIDPARTS-1);

        for (unsigned i = 0; b < endpos; i += RAIDSECTOR)
        {
            for (unsigned j = 1; j < RAIDPARTS; ++j)
            {
                assert(b + RAIDSECTOR <= result->buf.datastart() + result->buf.datalen());
                if (inputbufs[j])
                {
                    memcpy(b, inputbufs[j] + i, RAIDSECTOR);
                }
                else
                {
                    recoverSectorFromParity(b, inputbufs, i);
                }
                b += RAIDSECTOR;
            }
        }
        assert(b == endpos);
    }
    return result;
}

void RaidBufferManager::recoverSectorFromParity(byte* dest, byte* inputbufs[], unsigned offset)
{
    assert(sizeof(m_off_t)*2 == RAIDSECTOR);
    bool set = false;
    for (unsigned i = RAIDPARTS; i--; )
    {
        if (inputbufs[i])
        {
            if (!set)
            {
                memcpy(dest, inputbufs[i] + offset, RAIDSECTOR);
                set = true;
            }
            else
            {
                *(m_off_t*)dest ^= *(m_off_t*)(inputbufs[i] + offset);
                *(m_off_t*)(dest + sizeof(m_off_t)) ^= *(m_off_t*)(inputbufs[i] + offset + sizeof(m_off_t));
            }
        }
    }
}

void RaidBufferManager::combineLastRaidLine(byte* dest, size_t remainingbytes)
{
    // we have to be careful to use the right number of bytes from each sector
    for (unsigned i = 1; i < RAIDPARTS && remainingbytes > 0; ++i)
    {
        if (!raidinputparts[i].empty())
        {
            FilePiece* sector = raidinputparts[i].front();
            size_t n = std::min(remainingbytes, sector->buf.datalen());
            if (!sector->buf.isNull())
            {
                memcpy(dest, sector->buf.datastart(), n);
            }
            else
            {
                memset(dest, 0, n);
                for (unsigned j = RAIDPARTS; j--; )
                {
                    if (!raidinputparts[j].empty() && !raidinputparts[j].front()->buf.isNull())
                    {
                        FilePiece* xs = raidinputparts[j].front();
                        for (size_t x = std::min(n, xs->buf.datalen()); x--; )
                        { // Integer promotion with bitwise operators
                            dest[x] = static_cast<byte>(dest[x] ^ xs->buf.datastart()[x]);
                        }
                    }
                }
            }
            dest += n;
            remainingbytes -= n;
        }
    }
}

void RaidBufferManager::rollInputBuffers(size_t dataToDiscard)
{
    // remove finished input buffers
    for (unsigned i = RAIDPARTS; i--; )
    {
        if (!raidinputparts[i].empty())
        {
            FilePiece& ip = *raidinputparts[i].front();
            ip.buf.start += dataToDiscard;
            ip.pos += dataToDiscard;
            if (ip.buf.start >= ip.buf.end)
            {
                delete raidinputparts[i].front();
                raidinputparts[i].pop_front();
            }
        }
    }
}

m_off_t TransferBufferManager::calcOutputChunkPos(m_off_t acquiredpos)
{
    return ChunkedHash::chunkfloor(acquiredpos);  // we can only mac to the chunk boundary, hold the rest over
}

// decrypt, mac downloaded chunk
bool RaidBufferManager::FilePiece::finalize(bool parallel, m_off_t filesize, int64_t ctriv, SymmCipher *cipher, chunkmac_map* source_chunkmacs)
{
    assert(!finalized);
    bool queueParallel = false;

    byte *chunkstart = buf.datastart();
    m_off_t startpos = pos;
    m_off_t finalpos = startpos + buf.datalen();
    assert(finalpos <= filesize);
    if (finalpos != filesize)
    {
        finalpos &= -SymmCipher::BLOCKSIZE;
    }

    m_off_t endpos = ChunkedHash::chunkceil(startpos, finalpos);
    unsigned chunksize = static_cast<unsigned>(endpos - startpos);

    while (chunksize)
    {
        m_off_t chunkid = ChunkedHash::chunkfloor(startpos);
        if (!chunkmacs.finishedAt(chunkid))
        {
            if (source_chunkmacs)
            {
                source_chunkmacs->copyEntryTo(chunkid, chunkmacs);
            }
            if (endpos == ChunkedHash::chunkceil(chunkid, filesize))
            {
                if (parallel)
                {
                    // executing on a worker thread (or synchronously on transferslot destruction)
                    // these are independent chunks, or the earlier part of the chunk is already done.
                    chunkmacs.ctr_decrypt(chunkid, cipher, chunkstart, chunksize, startpos, ctriv, true);
                    LOG_debug << "Finished chunk: " << startpos << " - " << endpos << "   Size: " << chunksize;
                }
                else
                {
                    queueParallel = true;
                }
            }
            else if (!parallel)
            {
                // these part chunks must be done serially (and first), since later parts of a chunk need the mac of earlier parts as input.
                chunkmacs.ctr_decrypt(chunkid, cipher, chunkstart, chunksize, startpos, ctriv, false);
                LOG_debug << "Decrypted partial chunk: " << startpos << " - " << endpos << "   Size: " << chunksize;
            }
        }
        chunkstart += chunksize;
        startpos = endpos;
        endpos = ChunkedHash::chunkceil(startpos, finalpos);
        chunksize = static_cast<unsigned>(endpos - startpos);
    }

    finalized = !queueParallel;
    if (finalized)
        finalizedCV.notify_one();

    return queueParallel;
}

void TransferBufferManager::finalize(FilePiece& r)
{
    // for transfers (as opposed to DirectRead), decrypt/mac is now done on threads
}


bool RaidBufferManager::tryRaidHttpGetErrorRecovery(unsigned errorConnectionNum, bool incrementErrors)
{
    assert(isRaid());

    if (incrementErrors)
    {
        raidHttpGetErrorCount[errorConnectionNum] += 1;
    }

    g_faultyServers.add(tempurls[errorConnectionNum]);

    unsigned errorSum = 0;
    unsigned highestErrors = 0;
    for (unsigned i = RAIDPARTS; i--; )
    {
        errorSum += raidHttpGetErrorCount[i];
        highestErrors = std::max<unsigned>(highestErrors, raidHttpGetErrorCount[i]);
    }

    // Allow for one nonfunctional channel and one glitchy channel.  We can still make progress swapping back and forth
    if ((errorSum - highestErrors) < RAID_ACTIVE_CHANNEL_FAIL_THRESHOLD)
    {
        if (unusedRaidConnection < RAIDPARTS)
        {
            LOG_warn << "5 connection cloudraid shutting down connection " << errorConnectionNum << " due to error, and starting " << unusedRaidConnection << " instead";

            // start up the old unused connection, and cancel this one.  Other connections all have real data since we were already in 5 connection mode
            clearOwningFilePieces(raidinputparts[unusedRaidConnection]);
            clearOwningFilePieces(raidinputparts[errorConnectionNum]);
            raidrequestpartpos[unusedRaidConnection] = raidpartspos;
            raidrequestpartpos[errorConnectionNum] = raidpartspos;
        }
        else
        {
            LOG_warn << "6 connection cloudraid shutting down connection " << errorConnectionNum << " due to error";
            clearOwningFilePieces(raidinputparts[errorConnectionNum]);
            raidrequestpartpos[errorConnectionNum] = raidpartspos;
        }

        unusedRaidConnection = errorConnectionNum;
        return true;
    }
    else
    {
        return false;
    }
}

bool RaidBufferManager::detectSlowestRaidConnection(unsigned thisConnection, unsigned& slowestConnection)
{
    if (isRaid() && unusedRaidConnection == RAIDPARTS)
    {
        connectionStarted[thisConnection] = true;
        int count = 0;
        for (unsigned j = RAIDPARTS; j--; )
        {
            if (!connectionStarted[j])
            {
                slowestConnection = j;
                ++count;
            }
        }
        if (count == 1)
        {
            unusedRaidConnection = slowestConnection;
            raidrequestpartpos[unusedRaidConnection] = raidpartspos;
            return true;
        }
    }
    return false;
}


m_off_t RaidBufferManager::progress() const
{
    assert(isRaid());
    m_off_t reportPos = 0;

    for (unsigned j = RAIDPARTS; j--; )
    {
        for (FilePiece* p : raidinputparts[j])
        {
            if (!p->buf.isNull())
            {
                reportPos += p->buf.datalen();
            }
        }
    }

    return reportPos;
}


TransferBufferManager::TransferBufferManager()
    : transfer(NULL)
{
}

void TransferBufferManager::setIsRaid(Transfer* t, const std::vector<std::string>& tempUrls, m_off_t resumepos, m_off_t maxRequestSize, bool isNewRaid)
{
    RaidBufferManager::setIsRaid(tempUrls, resumepos, t->size, t->size, maxRequestSize, isNewRaid && t->type == GET);

    transfer = t;
}

m_off_t& TransferBufferManager::transferPos(unsigned connectionNum)
{
    return isRaid() ? RaidBufferManager::transferPos(connectionNum) : transfer->pos;
}
std::pair<m_off_t, m_off_t> TransferBufferManager::nextNPosForConnection(unsigned connectionNum, m_off_t maxRequestSize, unsigned connectionCount, bool& newInputBufferSupplied, bool& pauseConnectionForRaid, m_off_t uploadSpeed)
{
    // returning a pair for clarity - specifying the beginning and end position of the next data block, as the 'current pos' may be updated during this function
    newInputBufferSupplied = false;
    pauseConnectionForRaid = false;

    if (isRaid())
    {
        return RaidBufferManager::nextNPosForConnection(connectionNum, newInputBufferSupplied, pauseConnectionForRaid);
    }

    transfer->pos = transfer->size ?
                        transfer->chunkmacs.nextUnprocessedPosFrom(transfer->pos) :
                        0;
    m_off_t npos = transfer->size ?
                        ChunkedHash::chunkceil(transfer->pos, transfer->size) :
                        0;
    if(npos > transfer->pos)
    {
        // Calc limit for request size value depending on connection/transfer/progress heuristics.
        m_off_t maxReqSize = 0;
        if (transfer->type == PUT)
        {
            // choose upload chunks that are big enough to saturate the connection, so we don't start HTTP PUT request too frequently
            // make them smaller at the end of the file so we still have the last parts delivered in parallel
            m_off_t largeSize = 32 * 1024 * 1024;
            m_off_t maxsize = largeSize;
            if (npos + 2 * maxsize > transfer->size)
                maxsize /= 2;
            if (npos + maxsize > transfer->size)
                maxsize /= 2;
            if (npos + maxsize > transfer->size)
                maxsize /= 2;
            m_off_t speedsize = std::min<m_off_t>(maxsize, uploadSpeed * 2 / 3);        // two seconds of data over 3 connections
            m_off_t sizesize = transfer->size > largeSize ? 8 * 1024 * 1024 : 0; // start with large-ish portions for large files.
            m_off_t targetsize = std::max<m_off_t>(sizesize, speedsize);
            maxReqSize = targetsize;
        }
        else if (transfer->type == GET)
        {
            maxReqSize = (transfer->size - transfer->progresscompleted) / connectionCount / 2;
            if (maxReqSize > maxRequestSize)
            {
                maxReqSize = maxRequestSize;
            }

            if (maxReqSize > 0x100000)
            {
                m_off_t val = 0x100000;
                while (val <= maxReqSize)
                {
                    val <<= 1;
                }
                maxReqSize = val >> 1;
                maxReqSize -= 0x100000;
            }
            else
            {
                maxReqSize = 0;
            }
<<<<<<< HEAD

            if (isNewRaid())
            {
                maxReqSize = TransferSlot::MAX_REQ_SIZE;
                maxReqSize = std::max(maxReqSize, static_cast<m_off_t>((11*1024*1024) * 5)); // 11MB * 5 raid parts
                m_off_t maxReqSize2 = static_cast<m_off_t>(transfer->size / transfer->slot->connections);
                maxReqSize = std::max(maxReqSize, maxReqSize2);
                maxReqSize = std::max(maxReqSize, static_cast<m_off_t>((5*1024*1024) * 5));

                if ((transfer->pos + ChunkedHash::chunkceil(maxReqSize)) < transfer->size)
                {
                std::cout << "[TransferBufferManager::nextNPosForConnection] ALERT !!!! NOT THE LAST CHUNK, PADDING TO RAIDLINE -> (isNewRaid() && ((transfer->pos + maxReqSize) < transfer->size)) -> changing maxReqSize to be multiple of RAIDLINE and RAIDSECTOR [maxReqSize = " << maxReqSize << ", RAIDLINE = " << (int)RAIDLINE << ", RAIDSECTOR = " << (int)RAIDSECTOR << "] [pos = " << transfer->pos << ", npos = " << npos << "]" << std::endl;
                }
                else
                {
                    std::cout << "[TransferBufferManager::nextNPosForConnection] ALERT !!!! THIS IS THE LAST CHUNK, NOT PADDING TO RAIDLINE -> (isNewRaid() && ((transfer->pos + maxReqSize) < transfer->size)) -> changing maxReqSize to be multiple of RAIDLINE and RAIDSECTOR [maxReqSize = " << maxReqSize << ", RAIDLINE = " << (int)RAIDLINE << ", RAIDSECTOR = " << (int)RAIDSECTOR << "] [pos = " << transfer->pos << ", npos = " << npos << "]" << std::endl;
                }
                m_off_t nextChunk = ChunkedHash::chunkceil(transfer->pos + maxReqSize, transfer->size);
                while ((nextChunk < transfer->size) && ((nextChunk % RAIDLINE) != 0))
                {
                    maxReqSize=ChunkedHash::chunkceil(maxReqSize, transfer->size);
                    nextChunk = ChunkedHash::chunkceil(transfer->pos + maxReqSize, transfer->size);
                }
                std::cout << "[TransferBufferManager::nextNPosForConnection] [end while] MaxReqSize = " << maxReqSize << ", ChunkFloor = " << ChunkedHash::chunkfloor(maxReqSize) << ", ChunkCeil = " << ChunkedHash::chunkceil(maxReqSize) << ", transfer->size = " << transfer->size << std::endl;
            }


            npos = transfer->chunkmacs.expandUnprocessedPiece(transfer->pos, npos, transfer->size, maxReqSize);
            std::cout << "[TransferBufferManager::nextNPosForConnection] AFTER expandUnprocessedPiece -> transfer->pos = " << transfer->pos << ", npos = " << npos << ", size = " << (npos -transfer->pos) << ", maxReqSize = " << maxReqSize << "" << std::endl;
            if (isNewRaid() && ((transfer->size - npos) < (TransferSlot::MAX_REQ_SIZE / 2)))
            {
                std::cout << "[TransferBufferManager::nextNPosForConnection] ALERT -> Last chunk would be of size " << (transfer->size - npos) << ", smaller than " << (TransferSlot::MAX_REQ_SIZE / 2) << ", set npos to the end [pos = " << transfer->pos << ", npos = " << npos << ", transfer->size = " << transfer->size << "]" << std::endl;
                npos = transfer->size;
            }
            LOG_debug << "Downloading chunk of size " << npos - transfer->pos;
            assert(npos > transfer->pos);
=======
>>>>>>> 0dbd811a
        }

        // Calc npos limit depending on the maxReqSize, the next processed piece and the transfer size.
        npos = transfer->chunkmacs.expandUnprocessedPiece(transfer->pos, npos, transfer->size, maxReqSize);
        LOG_debug << std::string(transfer->type == PUT ? "Uploading" :
                                transfer->type == GET ? "Downloading" : "?")
                    << " chunk of size " << npos - transfer->pos;
        assert(npos > transfer->pos);
    }
    return std::make_pair(transfer->pos, npos);
}

void TransferBufferManager::bufferWriteCompletedAction(FilePiece& r)
{
    r.chunkmacs.copyEntriesTo(transfer->chunkmacs);
    r.chunkmacs.clear();
    transfer->progresscompleted += r.buf.datalen();
    LOG_debug << "Cached data at: " << r.pos << "   Size: " << r.buf.datalen();
}


DirectReadBufferManager::DirectReadBufferManager(DirectRead* dr)
{
    directRead = dr;
}

m_off_t& DirectReadBufferManager::transferPos(unsigned connectionNum)
{
    return isRaid() ? RaidBufferManager::transferPos(connectionNum) : directRead->nextrequestpos;
}

m_off_t DirectReadBufferManager::calcOutputChunkPos(m_off_t acquiredpos)
{
    return acquiredpos;  // give all the data straight away for streaming, no need to hold any over for mac boundaries
}

void DirectReadBufferManager::finalize(FilePiece& fp)
{
    int r, l, t;

    // decrypt, pass to app and erase
    r = fp.pos & (SymmCipher::BLOCKSIZE - 1);
    t = int(fp.buf.datalen());

    if (r)
    {
        byte buf[SymmCipher::BLOCKSIZE];
        l = static_cast<int>(sizeof buf - r);

        if (l > t)
        {
            l = t;
        }

        memcpy(buf + r, fp.buf.datastart(), l);
        directRead->drn->symmcipher.ctr_crypt(buf, sizeof buf, fp.pos - r, directRead->drn->ctriv, NULL, false);
        memcpy(fp.buf.datastart(), buf + r, l);
    }
    else
    {
        l = 0;
    }

    if (t > l)
    {
        // the buffer has some extra at the end to allow full blocksize decrypt at the end
        directRead->drn->symmcipher.ctr_crypt(fp.buf.datastart() + l, t - l, fp.pos + l, directRead->drn->ctriv, NULL, false);
    }
}


class CloudRaid::CloudRaidImpl
{
private:
    SCCR::RaidReqPoolArray& raidReqPoolArray;
    //SCCR::RaidReq::Params raidReqParams;
    std::vector<SCCR::RaidReqPoolArray::Token> raidReqToken;
    int connections;
    TransferSlot* tslot;
    MegaClient* client;
    DBTableTransactionCommitter& committer;

    // Atomic and locks
    std::atomic<bool> started;
    std::atomic<bool> waitForTs;
    std::condition_variable cvWaitForTS; // Wait for transferslot
    std::mutex wfts_m;
    std::mutex ts_m;

public:
    //CloudRaidImpl(TransferSlot* tslot, SCCR::RaidReqPoolArray& rrpa, const std::vector<std::string>& tempUrls, size_t cfilesize, m_off_t cstart, size_t creqlen, m_off_t cmaxRequestSize, int cskippart)
    CloudRaidImpl(TransferSlot* tslot, MegaClient* client, DBTableTransactionCommitter& committer, SCCR::RaidReqPoolArray& rrpa, int connections)
    : raidReqPoolArray(rrpa)
    //, raidReqParams(tempUrls, cfilesize, cstart, creqlen, cmaxRequestSize, cskippart)
//    , raidReqParams(tempUrls, cfilesize, cstart, creqlen, cmaxRequestSize, cskippart)
    , connections(connections)
    , tslot(tslot)
    , client(client)
    , committer(committer)
    , started(false)
    , waitForTs(true)
    {
        assert(tslot != nullptr);
        assert(client != nullptr);
        raidReqToken.resize(connections);
        start();
        std::cout << "[CloudRaidImpl::CloudRaidImpl] constructor call" << std::endl;
    }

    ~CloudRaidImpl()
    {
        std::cout << "[CloudRaidImpl::~CloudRaidImpl] destructor call" << std::endl;
        if (waitForTs)
        {
            std::cout << "[CloudRaidImpl::stop] ALERT -> waitForTs !!!! call stopWaitForTransferSlot [started = " << started.load() << "]" << std::endl;
            stopWaitForTransferSlot();
        }
    }

    void waitForTransferSlot()
    {
        if (!started.load()) std::cout << "[CloudRaidImpl::waitForTransferSlot] call NOT STARTED [started = " << started.load() << "]" << " [thread_id = " << std::this_thread::get_id() << "]" << std::endl;
        //std::cout << "[CloudRaidImpl::waitForTransferSlot] pre wftSLock [waitForTs = " << waitForTs.load() << "]" << " [thread_id = " << std::this_thread::get_id() << "]" << std::endl;
        std::unique_lock<std::mutex> wftSLock(wfts_m);
        //std::cout << "[CloudRaidImpl::waitForTransferSlot] post wftSLock -> wait [waitForTs = " << waitForTs.load() << "]" << " [thread_id = " << std::this_thread::get_id() << "]" << std::endl;
        cvWaitForTS.wait(wftSLock, [this]{ return !waitForTs.load(); });
        //std::cout << "[CloudRaidImpl::waitForTransferSlot] post wait -> continue [waitForTs = " << waitForTs.load() << "]" << " [thread_id = " << std::this_thread::get_id() << "]" << std::endl;
    }

    bool addWaitForTransferSlot()
    {
        if (!started.load()) std::cout << "[CloudRaidImpl::addWaitForTransferSlot] call NOT STARTED [started = " << started.load() << "]" << " [thread_id = " << std::this_thread::get_id() << "]" << std::endl;
        if (!started.load()) return false;
       	std::cout << " " << std::endl; //std::cout << "[CloudRaidImpl::addWaitForTransferSlot] [pre tSLock] [waitForTs = " << waitForTs.load() << "]" << " [thread_id = " << std::this_thread::get_id() << "]" << std::endl;
        std::lock_guard<std::mutex> tSLock(ts_m);
	std::cout << " " << std::endl; //std::cout << "[CloudRaidImpl::addWaitForTransferSlot] [pre wftSLock] [post tSlock] [waitForTs = " << waitForTs.load() << "]" << " [thread_id = " << std::this_thread::get_id() << "]" << std::endl;
        {
            std::lock_guard<std::mutex> wftSLock(wfts_m);
            assert(waitForTs == false);
	    std::cout << "addpausex" << std::endl; //std::cout << "[CloudRaidImpl::addWaitForTransferSlot] [post wftSLock] waitForTs = true [waitForTs = " << waitForTs.load() << "]" << " [thread_id = " << std::this_thread::get_id() << "]" << std::endl;
            waitForTs.store(true);
        }
        return true;
    }

    bool stopWaitForTransferSlot()
    {
        if (!started.load()) std::cout << "[CloudRaidImpl::stopWaitForTransferSlot] call NOT STARTED [started = " << started.load() << "]" << " [thread_id = " << std::this_thread::get_id() << "]" << std::endl;
        if (!started.load()) return false;
	std::cout << " " << std::endl; //std::cout << "[CloudRaidImpl::stopWaitForTransferSlot] [pre wftSLock] [waitForTs = " << waitForTs.load() << "]" << " [thread_id = " << std::this_thread::get_id() << "]" << std::endl;
        {
            std::lock_guard<std::mutex> wftSLock(wfts_m);
            assert(waitForTs == true);
	    std::cout << "stoppausex"  << std::endl; //std::cout << "[CloudRaidImpl::stopWaitForTransferSlot] [post wftSLock] waitForTs = false && notify all [waitForTs = " << waitForTs.load() << "]" << " [thread_id = " << std::this_thread::get_id() << "]" << std::endl;
            waitForTs.store(false); 
        }
        cvWaitForTS.notify_all();
        return true;
    }

    /* TransferSlot functionality */
    bool disconnect(std::shared_ptr<HttpReqXfer> req)
    {
        if (!started.load()) std::cout << "[CloudRaidImpl::disconnect] call NOT STARTED [started = " << started.load() << "]" << " [thread_id = " << std::this_thread::get_id() << "]" << std::endl;
        if (!started.load()) return false;
        std::cout << "[CloudRaidImpl::disconnect] BEGIN" << " [thread_id = " << std::this_thread::get_id() << "]" << std::endl;
        std::lock_guard<std::mutex> tSLock(ts_m);
	std::cout << "[CloudRaidImpl::disconnect] pre waitForTransferSlot()" << std::endl;
        waitForTransferSlot();
	std::cout << "[CloudRaidImpl::disconnect] post waitForTransferSlot()" << std::endl;
        tslot->disconnect(req);
        std::cout << "[CloudRaidImpl::disconnect] END" << " [thread_id = " << std::this_thread::get_id() << "]" << std::endl;
        return true;
    }

    bool prepareRequest(std::shared_ptr<HttpReqXfer> req, const string& tempURL, off_t pos, off_t npos)
    {
        if (!started.load()) return false;
        std::cout << "[CloudRaidImpl::prepareRequest] BEGIN [pos = " << pos << ", npos = " << npos << "]" << " [thread_id = " << std::this_thread::get_id() << "]" << std::endl;
        std::lock_guard<std::mutex> tSLock(ts_m);
        waitForTransferSlot();
        tslot->prepareRequest(req, tempURL, pos, npos);
        std::cout << "[CloudRaidImpl::prepareRequest] END [pos = " << pos << ", npos = " << npos << "]" << " [thread_id = " << std::this_thread::get_id() << "]" << std::endl;
        return req->status == REQ_PREPARED;
    }

    bool post(std::shared_ptr<HttpReqXfer> req)
    {
        if (!started.load()) return false;
        std::cout << "[CloudRaidImpl::post] BEGIN" << " [thread_id = " << std::this_thread::get_id() << "]" << std::endl;
        std::lock_guard<std::mutex> tSLock(ts_m);
        waitForTransferSlot();
        req->post(client);
        std::cout << "[CloudRaidImpl::post] END" << " [thread_id = " << std::this_thread::get_id() << "]" << std::endl;
        return req->status == REQ_INFLIGHT;
    }

    bool onRequestFailure(std::shared_ptr<HttpReqXfer> req, int part, SCCR::raidTime& backoff)
    {
        std::cout << "[CloudRaidImpl::onRequestFailure] call [req = " << req << ", part = " << part << "] [started = " << started.load() << "]" << " [thread_id = " << std::this_thread::get_id() << "]" << std::endl;
        if (!started.load()) return false;
        std::cout << "[CloudRaidImpl::onRequestFailure] BEGIN" << " [thread_id = " << std::this_thread::get_id() << "]" << std::endl;
        std::lock_guard<std::mutex> tSLock(ts_m);
	std::cout << "[CloudRaidImpl::onRequestFailure] PRe WAITFortransferSlot" << " [thread_id = " << std::this_thread::get_id() << "]" << std::endl;
        waitForTransferSlot();
	std::cout << "[CloudRaidImpl::onRequestFailure] POST waitForTransferSlot" << " [thread_id = " << std::this_thread::get_id() << "]" << std::endl;
        dstime tslot_backoff = 0;
        tslot->processRequestFailure(client, committer, req, tslot_backoff, part);
        backoff = static_cast<SCCR::raidTime>(backoff);
        std::cout << "[CloudRaidImpl::onRequestFailure] END" << " [thread_id = " << std::this_thread::get_id() << "]" << std::endl;
        return true;
    }

    bool onTransferFailure()
    {
        std::cout << "[CloudRaidImpl::onTransferFailure] call tslot->transfer->failed(API_EAGAIN, committer) [started = " << started.load() << "]" << " [thread_id = " << std::this_thread::get_id() << "]" << std::endl;
        if (!started.load()) return false;
        tslot->transfer->failed(API_EAGAIN, committer);
        return true;
    }


    /* RaidBufferManager functionality */
    std::pair<bool, size_t> getRaidLinesPerChunk() const
    {
        if (!started.load()) return std::make_pair(false, 0);
        return std::make_pair(true,
                                static_cast<size_t>(tslot->transferbuf.getRaidLinesPerChunk()));
    }

    std::pair<bool, size_t> getRaidMaxChunksPerRead() const
    {
        if (!started.load()) return std::make_pair(false, 0);
        return std::make_pair(true,
                                static_cast<size_t>(tslot->transferbuf.getRaidMaxChunksPerRead()));
    }


    /* CloudRaid functionality */
    bool balancedRequest(int connection, const std::vector<std::string> &tempUrls, size_t cfilesize, m_off_t cstart, size_t creqlen, m_off_t cmaxRequestSize, int cskippart, int notifyfd)
    {
        std::cout << "[CloudRaidImpl::balancedRequest] connection = " << connection << " [started = " << started.load() << "]" << std::endl;
        if (!started.load())
        {
            std::cout << "[CloudRaidImpl::balancedRequest] connection = " << connection << " ALERT! start is false! -> calling start() [started = " << started.load() << "]" << std::endl;
            start();
        }
        currtime = Waiter::ds;
        SCCR::RaidReq::Params raidReqParams(tempUrls, cfilesize, cstart, creqlen, cmaxRequestSize, cskippart);
        raidReqToken[connection] = raidReqPoolArray.balancedRequest(raidReqParams, tslot->getcloudRaidPtr(), notifyfd);
        if (raidReqToken[connection].rr)
        {
            std::cout << "[CloudRaidImpl::balancedRequest] connection = " << connection << " (raidReqToken[connection].rr) -> return true [started = " << started.load() << "]" << std::endl;
            return true;
        }
        else std::cout << "[CloudRaidImpl::balancedRequest] connection = " << connection << " !(raidReqToken[connection].rr) -> NOTHING !!!! -> return false [started = " << started.load() << "]" << std::endl;
        return false;
    }

    bool isStarted() const
    {
        return started.load();
    }

    bool start()
    {
        std::cout << "[CloudRaidImpl::start] call [started = " << started.load() << "]" << std::endl;
        if (started.load())
        {
            return false;
        }
        raidReqPoolArray.start(connections);
        started.store(true);
        return true;
    }

    bool stop()
    {
        std::cout << "[CloudRaidImpl::stop] call [started = " << started.load() << "]" << std::endl;
        if (!started.load())
        {
            return false;
        }
        if (waitForTs)
        {
            std::cout << "[CloudRaidImpl::stop] ALERT -> waitForTs !!!! call stopWaitForTransferSlot [started = " << started.load() << "]" << std::endl;
            stopWaitForTransferSlot();
        }
        int i = connections;
        while (i --> 0)
        {
            removeRaidReq(i);
        }
        started.store(false);
        return true;
    }

    bool removeRaidReq(int connection)
    {
        std::cout << "[CloudRaidImpl::removeRaidReq] connection = " << connection << " [started = " << started.load() << "]" << std::endl;
        if (started.load() && raidReqToken[connection])
        {
            raidReqPoolArray.remove(raidReqToken[connection]);
            return true;
        }
        return false;
    }

    bool resumeAllConnections()
    {
        if (started.load())
        {
            int i = connections;
            while (i --> 0)
            {
                raidReqToken[i].rr->resumeall();
            }
            return true;
        }
        return false;
    }

    m_off_t read_data(int connection, byte* buf, off_t len)
    {
        m_off_t readData = -1;
        if (started.load())
        {
            currtime = Waiter::ds;
            readData = static_cast<m_off_t>(raidReqToken[connection].rr->readdata(buf, len));
        }
        return readData;
    }
};

CloudRaid::CloudRaid()
{
    shown.store(false);
}

CloudRaid::CloudRaid(TransferSlot* tslot, MegaClient* client, DBTableTransactionCommitter& committer, int connections)
{
    std::cout << "[CloudRaid::CloudRaid] constructor call -> connections = " << connections << "" << std::endl;
    init(tslot, client, committer, connections);
}

CloudRaid::~CloudRaid() { std::cout << "[CloudRaid::CloudRaid] destructor call" << std::endl; }

bool CloudRaid::isShown() const
{
    return shown.load();
}

/* TransferSlot functionality */
bool CloudRaid::disconnect(const std::shared_ptr<HttpReqXfer>& req)
{
    if (!shown.load())
        return false;
    return Pimpl()->disconnect(req);
}

bool CloudRaid::prepareRequest(const std::shared_ptr<HttpReqXfer>& req, const string& tempURL, off_t pos, off_t npos)
{
    if (!shown.load())
        return false;
    return Pimpl()->prepareRequest(req, tempURL, pos, npos);
}

bool CloudRaid::post(const std::shared_ptr<HttpReqXfer>& req)
{
    if (!shown.load())
        return false;
    return Pimpl()->post(req);
}

bool CloudRaid::onRequestFailure(const std::shared_ptr<HttpReqXfer>& req, int part, SCCR::raidTime& backoff)
{
    if (!shown.load())
        return false;
    return Pimpl()->onRequestFailure(req, part, backoff);
}

bool CloudRaid::onTransferFailure()
{
    if (!shown.load())
        return false;
    return Pimpl()->onTransferFailure();
}

std::pair<bool, size_t> CloudRaid::getRaidLinesPerChunk() const
{
    if (!shown.load())
        return std::make_pair(false, 0);
    return Pimpl()->getRaidLinesPerChunk();
}

std::pair<bool, size_t> CloudRaid::getRaidMaxChunksPerRead() const
{
    if (!shown.load())
        return std::make_pair(false, 0);
    return Pimpl()->getRaidMaxChunksPerRead();
}

bool CloudRaid::init(TransferSlot* tslot, MegaClient* client, DBTableTransactionCommitter& committer, int connections)
{
    std::cout << "[CloudRaid::init] connections = " << connections << " [shown = " << shown.load() << "]" << std::endl;
    m_pImpl = mega::make_unique<CloudRaidImpl>(tslot, client, committer, tslot->getRaidReqPoolArray(), connections);
    shown.store(m_pImpl != nullptr);
    return shown.load();
}

bool CloudRaid::balancedRequest(int connection, const std::vector<std::string> &tempUrls, size_t cfilesize, m_off_t cstart, size_t creqlen, m_off_t cmaxRequestSize, int cskippart, int notifyfd)
{
    std::cout << "[CloudRaid::balancedRequest] connection = " << connection << " [shown = " << shown.load() << "]" << std::endl;
    if (!shown.load())
        return false;
    return Pimpl()->balancedRequest(connection, tempUrls, cfilesize, cstart, creqlen, cmaxRequestSize, cskippart, notifyfd);
}

bool CloudRaid::isStarted() const
{
    std::cout << "[CloudRaid::isStarted] call [shown = " << shown.load() << "]" << std::endl;
    if (!shown.load())
        return false;
    return Pimpl()->isStarted();
}

bool CloudRaid::removeRaidReq(int connection)
{
    std::cout << "[CloudRaid::removeRaidReq] connection = " << connection << " [shown = " << shown.load() << "]" << std::endl;
    if (!shown.load())
        return false;
    return Pimpl()->removeRaidReq(connection);
}

m_off_t CloudRaid::read_data(int connection, byte* buf, off_t len)
{
    if (!shown.load()) std::cout << "[CloudRaid::read_data] ALERT! READ_DATA BUT SHOWN = FALSE!!! -> connection = " << connection << " [shown = " << shown.load() << "]" << std::endl;
    if (!shown.load())
        return -1;
    return Pimpl()->read_data(connection, buf, len);
}

bool CloudRaid::pauseTransferSlotFunctionality()
{
    std::cout << "[CloudRaid::pauseTransferSlotFunctionality] [shown = " << shown.load() << "]" << std::endl;
    if (!shown.load())
        return false;
    return Pimpl()->addWaitForTransferSlot();
}

bool CloudRaid::resumeTransferSlotFunctionality()
{
    std::cout << "[CloudRaid::resumeTransferSlotFunctionality] [shown = " << shown.load() << "]" << std::endl;
    if (!shown.load())
        return false;
    return Pimpl()->stopWaitForTransferSlot();
}

bool CloudRaid::resumeAllConnections()
{
    if (!shown.load())
        return -1;
    return Pimpl()->resumeAllConnections();
}

}; // namespace<|MERGE_RESOLUTION|>--- conflicted
+++ resolved
@@ -916,7 +916,6 @@
             {
                 maxReqSize = 0;
             }
-<<<<<<< HEAD
 
             if (isNewRaid())
             {
@@ -953,10 +952,7 @@
             }
             LOG_debug << "Downloading chunk of size " << npos - transfer->pos;
             assert(npos > transfer->pos);
-=======
->>>>>>> 0dbd811a
-        }
-
+        }
         // Calc npos limit depending on the maxReqSize, the next processed piece and the transfer size.
         npos = transfer->chunkmacs.expandUnprocessedPiece(transfer->pos, npos, transfer->size, maxReqSize);
         LOG_debug << std::string(transfer->type == PUT ? "Uploading" :
@@ -1035,7 +1031,7 @@
     int connections;
     TransferSlot* tslot;
     MegaClient* client;
-    DBTableTransactionCommitter& committer;
+    TransferDbCommitter& committer;
 
     // Atomic and locks
     std::atomic<bool> started;
@@ -1045,11 +1041,8 @@
     std::mutex ts_m;
 
 public:
-    //CloudRaidImpl(TransferSlot* tslot, SCCR::RaidReqPoolArray& rrpa, const std::vector<std::string>& tempUrls, size_t cfilesize, m_off_t cstart, size_t creqlen, m_off_t cmaxRequestSize, int cskippart)
-    CloudRaidImpl(TransferSlot* tslot, MegaClient* client, DBTableTransactionCommitter& committer, SCCR::RaidReqPoolArray& rrpa, int connections)
+    CloudRaidImpl(TransferSlot* tslot, MegaClient* client, TransferDbCommitter& committer, SCCR::RaidReqPoolArray& rrpa, int connections)
     : raidReqPoolArray(rrpa)
-    //, raidReqParams(tempUrls, cfilesize, cstart, creqlen, cmaxRequestSize, cskippart)
-//    , raidReqParams(tempUrls, cfilesize, cstart, creqlen, cmaxRequestSize, cskippart)
     , connections(connections)
     , tslot(tslot)
     , client(client)
@@ -1294,7 +1287,7 @@
     shown.store(false);
 }
 
-CloudRaid::CloudRaid(TransferSlot* tslot, MegaClient* client, DBTableTransactionCommitter& committer, int connections)
+CloudRaid::CloudRaid(TransferSlot* tslot, MegaClient* client, TransferDbCommitter& committer, int connections)
 {
     std::cout << "[CloudRaid::CloudRaid] constructor call -> connections = " << connections << "" << std::endl;
     init(tslot, client, committer, connections);
@@ -1357,7 +1350,7 @@
     return Pimpl()->getRaidMaxChunksPerRead();
 }
 
-bool CloudRaid::init(TransferSlot* tslot, MegaClient* client, DBTableTransactionCommitter& committer, int connections)
+bool CloudRaid::init(TransferSlot* tslot, MegaClient* client, TransferDbCommitter& committer, int connections)
 {
     std::cout << "[CloudRaid::init] connections = " << connections << " [shown = " << shown.load() << "]" << std::endl;
     m_pImpl = mega::make_unique<CloudRaidImpl>(tslot, client, committer, tslot->getRaidReqPoolArray(), connections);
