--- conflicted
+++ resolved
@@ -272,30 +272,16 @@
 {
     switch (config.getType())
     {
-<<<<<<< HEAD
     case SyncConfig::Type::TYPE_UP:
             return BackupType::UP_SYNC;
     case SyncConfig::Type::TYPE_DOWN:
             return BackupType::DOWN_SYNC;
     case SyncConfig::Type::TYPE_TWOWAY:
             return BackupType::TWO_WAY;
+    case SyncConfig::TYPE_BACKUP:
+            return BackupType::BACKUP_UPLOAD;
     default:
             return BackupType::INVALID;
-=======
-        switch (config->getType())
-        {
-        case SyncConfig::TYPE_UP:
-                return BackupType::UP_SYNC;
-        case SyncConfig::TYPE_DOWN:
-                return BackupType::DOWN_SYNC;
-        case SyncConfig::TYPE_TWOWAY:
-                return BackupType::TWO_WAY;
-        case SyncConfig::TYPE_BACKUP:
-                return BackupType::BACKUP_UPLOAD;
-        default:
-                return BackupType::INVALID;
-        }
->>>>>>> 8f2e740f
     }
 }
 
