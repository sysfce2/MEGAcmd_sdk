--- conflicted
+++ resolved
@@ -379,16 +379,7 @@
     });
 }
 
-<<<<<<< HEAD
-void BackupMonitor::calculateStatus(HeartBeatBackupInfo *hbs, SyncManager& sm)
-{
-   hbs->updateStatus(sm);
-}
-
 void BackupMonitor::beatBackupInfo(SyncManager& syncManager)
-=======
-void MegaBackupMonitor::beatBackupInfo(UnifiedSync& us)
->>>>>>> 835d82b0
 {
     // send registration or update in case we missed it
     updateOrRegisterSync(syncManager);
@@ -404,18 +395,13 @@
     if ( !hbs->mSending && (hbs->mModified
          || m_time(nullptr) - hbs->lastBeat() > MAX_HEARBEAT_SECS_DELAY))
     {
-<<<<<<< HEAD
-        calculateStatus(hbs.get(), syncManager); //we asume this is costly: only do it when beating
-
-=======
-        hbs->updateStatus(us);  //we asume this is costly: only do it when beating
->>>>>>> 835d82b0
+        hbs->updateStatus(syncManager);  //we asume this is costly: only do it when beating
         hbs->setLastBeat(m_time(nullptr));
 
         m_off_t inflightProgress = 0;
-        if (us.mSync)
+        if (syncManager.mSync)
         {
-            inflightProgress = us.mSync->getInflightProgress();
+            inflightProgress = syncManager.mSync->getInflightProgress();
         }
 
         int8_t progress = (hbs->progress(inflightProgress) < 0) ? -1 : static_cast<int8_t>(std::lround(hbs->progress(inflightProgress)*100.0));
