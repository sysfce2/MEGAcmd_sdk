/**
 * @file sync.cpp
 * @brief Class for synchronizing local and remote trees
 *
 * (c) 2013-2014 by Mega Limited, Auckland, New Zealand
 *
 * This file is part of the MEGA SDK - Client Access Engine.
 *
 * Applications using the MEGA API must present a valid application key
 * and comply with the the rules set forth in the Terms of Service.
 *
 * The MEGA SDK is distributed in the hope that it will be useful,
 * but WITHOUT ANY WARRANTY; without even the implied warranty of
 * MERCHANTABILITY or FITNESS FOR A PARTICULAR PURPOSE.
 *
 * @copyright Simplified (2-clause) BSD License.
 *
 * You should have received a copy of the license along with this
 * program.
 */
#include <cctype>
#include <type_traits>
#include <unordered_set>

#include "mega.h"

#ifdef ENABLE_SYNC
#include "mega/sync.h"
#include "mega/megaapp.h"
#include "mega/transfer.h"
#include "mega/megaclient.h"
#include "mega/base64.h"
#include "mega/heartbeats.h"

namespace mega {

const int Sync::SCANNING_DELAY_DS = 5;
const int Sync::EXTRA_SCANNING_DELAY_DS = 150;
const int Sync::FILE_UPDATE_DELAY_DS = 30;
const int Sync::FILE_UPDATE_MAX_DELAY_SECS = 60;
const dstime Sync::RECENT_VERSION_INTERVAL_SECS = 10800;

#define SYNC_verbose if (client->mDetailedSyncLogging) LOG_verbose

std::atomic<size_t> ScanService::mNumServices(0);
std::unique_ptr<ScanService::Worker> ScanService::mWorker;
std::mutex ScanService::mWorkerLock;

ScanService::ScanService(Waiter& waiter)
  : mCookie(std::make_shared<Cookie>(waiter))
{
    // Locking here, rather than in the if statement, ensures that the
    // worker is fully constructed when control leaves the constructor.
    std::lock_guard<std::mutex> lock(mWorkerLock);

    if (++mNumServices == 1)
    {
        mWorker.reset(new Worker());
    }
}

ScanService::~ScanService()
{
    if (--mNumServices == 0)
    {
        std::lock_guard<std::mutex> lock(mWorkerLock);
        mWorker.reset();
    }
}

auto ScanService::queueScan(LocalPath targetPath, bool followSymlinks, map<LocalPath, FSNode>&& priorScanChildren) -> RequestPtr
{
    // Create a request to represent the scan.
    auto request = std::make_shared<ScanRequest>(mCookie, followSymlinks, targetPath, move(priorScanChildren));

    // Queue request for processing.
    mWorker->queue(request);

    return request;
}

ScanService::ScanRequest::ScanRequest(std::shared_ptr<Cookie> cookie,
                                      bool followSymLinks,
                                      LocalPath targetPath,
                                      map<LocalPath, FSNode>&& priorScanChildren)
  : mCookie(move(cookie))
  , mComplete(false)
  , mFollowSymLinks(followSymLinks)
  , mKnown(move(priorScanChildren))
  , mResults()
  , mTargetPath(std::move(targetPath))
{
}

ScanService::Worker::Worker(size_t numThreads)
  : mFsAccess(new FSACCESS_CLASS())
  , mPending()
  , mPendingLock()
  , mPendingNotifier()
  , mThreads()
{
    // Always at least one thread.
    assert(numThreads > 0);

    LOG_debug << "Starting ScanService worker...";

    // Start the threads.
    while (numThreads--)
    {
        try
        {
            mThreads.emplace_back([this]() { loop(); });
        }
        catch (std::system_error& e)
        {
            LOG_err << "Failed to start worker thread: " << e.what();
        }
    }

    LOG_debug << mThreads.size() << " worker thread(s) started.";
    LOG_debug << "ScanService worker started.";
}

ScanService::Worker::~Worker()
{
    LOG_debug << "Stopping ScanService worker...";

    // Queue the 'terminate' sentinel.
    {
        std::unique_lock<std::mutex> lock(mPendingLock);
        mPending.emplace_back();
    }

    // Wake any sleeping threads.
    mPendingNotifier.notify_all();

    LOG_debug << "Waiting for worker thread(s) to terminate...";

    // Wait for the threads to terminate.
    for (auto& thread : mThreads)
    {
        thread.join();
    }

    LOG_debug << "ScanService worker stopped.";
}

void ScanService::Worker::queue(ScanRequestPtr request)
{
    // Queue the request.
    {
        std::unique_lock<std::mutex> lock(mPendingLock);
        mPending.emplace_back(std::move(request));
    }

    // Tell the lucky thread it has something to do.
    mPendingNotifier.notify_one();
}

void ScanService::Worker::loop()
{
    // We're ready when we have some work to do.
    auto ready = [this]() { return mPending.size(); };

    for ( ; ; )
    {
        ScanRequestPtr request;

        {
            // Wait for something to do.
            std::unique_lock<std::mutex> lock(mPendingLock);
            mPendingNotifier.wait(lock, ready);

            // Are we being told to terminate?
            if (!mPending.front())
            {
                // Bail, don't deque the sentinel.
                return;
            }

            request = std::move(mPending.front());
            mPending.pop_front();
        }

        const auto targetPath =
          request->mTargetPath.toPath(*mFsAccess);

        LOG_verbose << "Directory scan begins: " << targetPath;

        // Process the request.
        scan(request);

        // Mark the request as complete.
        request->mComplete = true;

        LOG_verbose << "Directory scan ended: " << targetPath;

        // Do we still have someone to notify?
        auto cookie = request->mCookie.lock();

        if (cookie)
        {
            // Yep, let them know the request is complete.
            cookie->completed();
        }
        else
        {
            LOG_debug << "No waiter, discarding "
                      << request->mResults.size()
                      << " scan result(s).";
        }
    }
}

FSNode ScanService::Worker::interrogate(DirAccess& iterator,
                                        const LocalPath& name,
                                        LocalPath& path,
                                        ScanRequest& request)
{
    auto reuseFingerprint =
      [](const FSNode& lhs, const FSNode& rhs)
      {
          return lhs.type == rhs.type
                 && lhs.fsid == rhs.fsid
                 && lhs.fingerprint.mtime == rhs.fingerprint.mtime
                 && rhs.fingerprint.size == rhs.fingerprint.size;
      };

    FSNode result;
    auto& known = request.mKnown;

    // Always record the name.
    result.localname = name;
    result.name = name.toName(*mFsAccess);

    // Can we open the file?
    auto fileAccess = mFsAccess->newfileaccess(false);

    if (fileAccess->fopen(path, true, false, &iterator))
    {
        // Populate result.
        result.fsid = fileAccess->fsidvalid ? fileAccess->fsid : UNDEF;
        result.isSymlink = fileAccess->mIsSymLink;
        result.fingerprint.mtime = fileAccess->mtime;
        result.fingerprint.size = fileAccess->size;
        result.shortname = mFsAccess->fsShortname(path);
        result.type = fileAccess->type;

        if (result.shortname &&
           *result.shortname == result.localname)
        {
            result.shortname.reset();
        }

        // Warn about symlinks.
        if (result.isSymlink)
        {
            LOG_debug << "Interrogated path is a symlink: "
                      << path.toPath(*mFsAccess);
        }

        // No need to fingerprint directories.
        if (result.type == FOLDERNODE)
        {
            return result;
        }

        // Do we already know about this child?
        auto it = known.find(name);

        // Can we reuse an existing fingerprint?
        if (it != known.end() && reuseFingerprint(it->second, result))
        {
            // Yep as fsid/mtime/size/type match.
            result.fingerprint = std::move(it->second.fingerprint);
        }
        else
        {
            // Child has changed, need a new fingerprint.
            result.fingerprint.genfingerprint(fileAccess.get());
        }

        return result;
    }

    // Couldn't open the file.
    LOG_warn << "Error opening file: " << path.toPath(*mFsAccess);

    // File's blocked if the error is transient.
    result.isBlocked = fileAccess->retry;

    // Warn about the blocked file.
    if (result.isBlocked)
    {
        LOG_warn << "File blocked: " << path.toPath(*mFsAccess);
    }

    return result;
}

// Really we only have one worker despite the vector of threads - maybe we should just have one
// regardless of multiple clients too - there is only one filesystem after all (but not singleton!!)
CodeCounter::ScopeStats ScanService::computeSyncTripletsTime = { "folderScan" };

void ScanService::Worker::scan(ScanRequestPtr request)
{
    CodeCounter::ScopeTimer rst(computeSyncTripletsTime);

    // Have we been passed a valid target path?
    auto fileAccess = mFsAccess->newfileaccess();
    auto path = request->mTargetPath;

    if (!fileAccess->fopen(path, true, false))
    {
        LOG_debug << "Scan target does not exist: "
                  << path.toPath(*mFsAccess);
        return;
    }

    // Does the path denote a directory?
    if (fileAccess->type != FOLDERNODE)
    {
        LOG_debug << "Scan target is not a directory: "
                  << path.toPath(*mFsAccess);
        return;
    }

    std::unique_ptr<DirAccess> dirAccess(mFsAccess->newdiraccess());
    LocalPath name;

    // Can we open the directory?
    if (!dirAccess->dopen(&path, fileAccess.get(), false))
    {
        LOG_debug << "Unable to iterate scan target: "
                  << path.toPath(*mFsAccess);
        return;
    }

    // Process each file in the target.
    std::vector<FSNode> results;

    while (dirAccess->dnext(path, name, request->mFollowSymLinks))
    {
        ScopedLengthRestore restorer(path);
        path.appendWithSeparator(name, false);

        // Learn everything we can about the file.
        auto info = interrogate(*dirAccess, name, path, *request);
        results.emplace_back(std::move(info));
    }

    // No need to keep this data around anymore.
    request->mKnown.clear();

    // Publish the results.
    request->mResults = std::move(results);
}

ScopedSyncPathRestore::ScopedSyncPathRestore(SyncPath& p)
    : path(p)
    , length1(p.localPath.localpath.size())
    , length2(p.syncPath.size())
    , length3(p.cloudPath.size())
{
}
ScopedSyncPathRestore::~ScopedSyncPathRestore()
{
    path.localPath.localpath.resize(length1);
    path.syncPath.resize(length2);
    path.cloudPath.resize(length3);
};

string SyncPath::localPath_utf8()
{
    return localPath.toPath(*client->fsaccess);
}

bool SyncPath::appendRowNames(const syncRow& row, FileSystemType filesystemType)
{
    // add to localPath
    if (row.fsNode)
    {
        localPath.appendWithSeparator(row.fsNode->localname, true);
    }
    else if (row.syncNode)
    {
        localPath.appendWithSeparator(row.syncNode->localname, true);
    }
    else if (row.cloudNode)
    {
        localPath.appendWithSeparator(LocalPath::fromName(row.cloudNode->displayname(), *client->fsaccess, filesystemType), true);
    }
    else if (!row.cloudClashingNames.empty() || !row.fsClashingNames.empty())
    {
        // so as not to mislead in logs etc
        localPath.appendWithSeparator(LocalPath::fromName("<<<clashing>>>", *client->fsaccess, filesystemType), true);
    }
    else
    {
        // this is a legitimate case; eg. we only had a syncNode and it is removed in resolve_delSyncNode
        return false;
    }

    // add to cloudPath
    cloudPath += "/";
    if (row.cloudNode)
    {
        cloudPath += row.cloudNode->displayname();
    }
    else if (row.syncNode)
    {
        cloudPath += row.syncNode->name;
    }
    else if (row.fsNode)
    {
        cloudPath += row.fsNode->localname.toName(*client->fsaccess);
    }
    else if (!row.cloudClashingNames.empty() || !row.fsClashingNames.empty())
    {
        // so as not to mislead in logs etc
        cloudPath += "<<<clashing>>>";
    }
    else
    {
        // this is a legitimate case; eg. we only had a syncNode and it is removed in resolve_delSyncNode
        return false;
    }

    // add to syncPath
    syncPath += "/";
    if (row.cloudNode)
    {
        syncPath += row.cloudNode->displayname();
    }
    else if (row.syncNode)
    {
        syncPath += row.syncNode->name;
    }
    else if (row.fsNode)
    {
        syncPath += row.fsNode->localname.toName(*client->fsaccess);
    }
    else if (!row.cloudClashingNames.empty() || !row.fsClashingNames.empty())
    {
        // so as not to mislead in logs etc
        syncPath += "<<<clashing>>>";
    }
    else
    {
        // this is a legitimate case; eg. we only had a syncNode and it is removed in resolve_delSyncNode
        return false;
    }

    return true;
}

SyncConfig::SyncConfig(LocalPath localPath,
                       std::string name,
                       NodeHandle remoteNode,
                       const std::string &remotePath,
                       const fsfp_t localFingerprint,
                       const LocalPath& externalDrivePath,
                       const bool enabled,
                       const SyncConfig::Type syncType,
                       const SyncError error,
                       const SyncWarning warning,
                       mega::handle hearBeatID)
    : mEnabled(enabled)
    , mLocalPath(std::move(localPath))
    , mName(std::move(name))
    , mRemoteNode(remoteNode)
    , mOriginalPathOfRemoteRootNode(remotePath)
    , mLocalFingerprint(localFingerprint)
    , mSyncType(syncType)
    , mError(error)
    , mWarning(warning)
    , mBackupId(hearBeatID)
    , mExternalDrivePath(externalDrivePath)
    , mBackupState(SYNC_BACKUP_NONE)
{}

bool SyncConfig::operator==(const SyncConfig& rhs) const
{
    return mEnabled == rhs.mEnabled
           && mExternalDrivePath == rhs.mExternalDrivePath
           && mLocalPath == rhs.mLocalPath
           && mName == rhs.mName
           && mRemoteNode == rhs.mRemoteNode
           && mOriginalPathOfRemoteRootNode == rhs.mOriginalPathOfRemoteRootNode
           && mLocalFingerprint == rhs.mLocalFingerprint
           && mSyncType == rhs.mSyncType
           && mError == rhs.mError
           && mBackupId == rhs.mBackupId
           && mWarning == rhs.mWarning
           && mBackupState == rhs.mBackupState;
}

bool SyncConfig::operator!=(const SyncConfig& rhs) const
{
    return !(*this == rhs);
}

bool SyncConfig::getEnabled() const
{
    return mEnabled;
}

void SyncConfig::setEnabled(bool enabled)
{
    mEnabled = enabled;
}

const LocalPath& SyncConfig::getLocalPath() const
{
    return mLocalPath;
}

NodeHandle SyncConfig::getRemoteNode() const
{
    return mRemoteNode;
}

void SyncConfig::setRemoteNode(NodeHandle remoteNode)
{
    mRemoteNode = remoteNode;
}

handle SyncConfig::getLocalFingerprint() const
{
    return mLocalFingerprint;
}

void SyncConfig::setLocalFingerprint(fsfp_t fingerprint)
{
    mLocalFingerprint = fingerprint;
}

SyncConfig::Type SyncConfig::getType() const
{
    return mSyncType;
}


SyncError SyncConfig::getError() const
{
    return mError;
}

void SyncConfig::setError(SyncError value)
{
    mError = value;
}

handle SyncConfig::getBackupId() const
{
    return mBackupId;
}

void SyncConfig::setBackupId(const handle &backupId)
{
    mBackupId = backupId;
}

bool SyncConfig::isBackup() const
{
    return mSyncType == TYPE_BACKUP;
}

bool SyncConfig::isExternal() const
{
    return !mExternalDrivePath.empty();
}

bool SyncConfig::errorOrEnabledChanged()
{
    bool changed = mError != mKnownError ||
                   mEnabled != mKnownEnabled;

    if (changed)
    {
        mKnownError = mError;
        mKnownEnabled = mEnabled;
    }
    return changed;
}

std::string SyncConfig::syncErrorToStr()
{
    return syncErrorToStr(mError);
}

std::string SyncConfig::syncErrorToStr(SyncError errorCode)
{
    switch(errorCode)
    {
    case NO_SYNC_ERROR:
        return "No error";
    case UNKNOWN_ERROR:
        return "Unknown error";
    case UNSUPPORTED_FILE_SYSTEM:
        return "File system not supported";
    case INVALID_REMOTE_TYPE:
        return "Remote node is not valid";
    case INVALID_LOCAL_TYPE:
        return "Local path is not valid";
    case INITIAL_SCAN_FAILED:
        return "Initial scan failed";
    case LOCAL_PATH_TEMPORARY_UNAVAILABLE:
        return "Local path temporarily unavailable";
    case LOCAL_PATH_UNAVAILABLE:
        return "Local path not available";
    case REMOTE_NODE_NOT_FOUND:
        return "Remote node not found";
    case STORAGE_OVERQUOTA:
        return "Reached storage quota limit";
    case BUSINESS_EXPIRED:
        return "Business account expired";
    case FOREIGN_TARGET_OVERSTORAGE:
        return "Foreign target storage quota reached";
    case REMOTE_PATH_HAS_CHANGED:
        return "Remote path has changed";
    case REMOTE_NODE_MOVED_TO_RUBBISH:
        return "Remote node moved to Rubbish Bin";
    case SHARE_NON_FULL_ACCESS:
        return "Share without full access";
    case LOCAL_FINGERPRINT_MISMATCH:
        return "Local fingerprint mismatch";
    case PUT_NODES_ERROR:
        return "Put nodes error";
    case ACTIVE_SYNC_BELOW_PATH:
        return "Active sync below path";
    case ACTIVE_SYNC_ABOVE_PATH:
        return "Active sync above path";
    case REMOTE_PATH_DELETED:
        assert(false);  // obsolete, should not happen
        return "Remote node has been deleted";
    case REMOTE_NODE_INSIDE_RUBBISH:
        return "Remote node is inside Rubbish Bin";
    case VBOXSHAREDFOLDER_UNSUPPORTED:
        return "Unsupported VBoxSharedFolderFS filesystem";
    case LOCAL_PATH_SYNC_COLLISION:
        return "Local path collides with an existing sync";
    case ACCOUNT_BLOCKED:
        return "Your account is blocked";
    case UNKNOWN_TEMPORARY_ERROR:
        return "Unknown temporary error";
    case TOO_MANY_ACTION_PACKETS:
        return "Too many changes in account, local state invalid";
    case LOGGED_OUT:
        return "Session closed";
    case WHOLE_ACCOUNT_REFETCHED:
        return "The whole account was reloaded, missed updates could not have been applied in an orderly fashion";
    case MISSING_PARENT_NODE:
        return "Unable to figure out some node correspondence";
    case BACKUP_MODIFIED:
        return "Backup externally modified";
    case BACKUP_SOURCE_NOT_BELOW_DRIVE:
        return "Backup source path not below drive path.";
    case SYNC_CONFIG_WRITE_FAILURE:
        return "Unable to write sync config to disk.";
    default:
        return "Undefined error";
    }
}

void SyncConfig::setBackupState(SyncBackupState state)
{
    assert(isBackup());

    mBackupState = state;
}

SyncBackupState SyncConfig::getBackupState() const
{
    return mBackupState;
}

const char* SyncConfig::syncstatename(const syncstate_t state)
{
    switch (state)
    {
    case SYNC_DISABLED:
        return "DISABLED";
    case SYNC_FAILED:
        return "FAILED";
    case SYNC_CANCELED:
        return "CANCELED";
    case SYNC_INITIALSCAN:
        return "INITIALSCAN";
    case SYNC_ACTIVE:
        return "ACTIVE";
    default:
        return "UNKNOWN";
    }
}

const char* SyncConfig::synctypename(const SyncConfig::Type type)
{
    switch (type)
    {
    case SyncConfig::TYPE_BACKUP:
        return "BACKUP";
    case SyncConfig::TYPE_DOWN:
        return "DOWN";
    case SyncConfig::TYPE_UP:
        return "UP";
    case SyncConfig::TYPE_TWOWAY:
        return "TWOWAY";
    default:
        return "UNKNOWN";
    }
}

bool SyncConfig::synctypefromname(const string& name, Type& type)
{
    if (name == "BACKUP")
    {
        return type = TYPE_BACKUP, true;
    }
    if (name == "DOWN")
    {
        return type = TYPE_DOWN, true;
    }
    else if (name == "UP")
    {
        return type = TYPE_UP, true;
    }
    else if (name == "TWOWAY")
    {
        return type = TYPE_TWOWAY, true;
    }

    assert(!"Unknown sync type name.");

    return false;
}

// new Syncs are automatically inserted into the session's syncs list
// and a full read of the subtree is initiated
Sync::Sync(UnifiedSync& us, const char* cdebris,
           LocalPath* clocaldebris, Node* remotenode, bool cinshare)
: localroot(new LocalNode)
, mUnifiedSync(us)
, syncscanbt(us.mClient.rng)
{
    isnetwork = false;
    client = &mUnifiedSync.mClient;
    inshare = cinshare;
    tmpfa = NULL;
    syncname = client->clientname; // can be updated to be more specific in logs
    //initializing = true;

    localnodes[FILENODE] = 0;
    localnodes[FOLDERNODE] = 0;

    state = SYNC_INITIALSCAN;
    statecachetable = NULL;

    //fullscan = true;
    //scanseqno = 0;

    mLocalPath = mUnifiedSync.mConfig.getLocalPath();

    if (mUnifiedSync.mConfig.isBackup())
    {
        mUnifiedSync.mConfig.setBackupState(SYNC_BACKUP_MIRROR);
    }

    mFilesystemType = client->fsaccess->getlocalfstype(mLocalPath);

    localroot->init(this, FOLDERNODE, NULL, mLocalPath, nullptr);  // the root node must have the absolute path.  We don't store shortname, to avoid accidentally using relative paths.
    localroot->setSyncedNodeHandle(remotenode->nodeHandle(), remotenode->displayname());
    localroot->setScanAgain(false, true, true, 0);
    localroot->setCheckMovesAgain(false, true, true);
    localroot->setSyncAgain(false, true, true);

    if (cdebris)
    {
        debris = cdebris;
<<<<<<< HEAD
        localdebrisname = LocalPath::fromPath(debris, *client->fsaccess);

        dirnotify.reset(client->fsaccess->newdirnotify(*localroot, mLocalPath, client->waiter));

        localdebris = localdebrisname;
=======
        localdebris = LocalPath::fromPath(debris, *client->fsaccess);
>>>>>>> 1b79aa44
        localdebris.prependWithSeparator(mLocalPath);
    }
    else
    {
        localdebrisname = clocaldebris->leafName();
        localdebris = *clocaldebris;
<<<<<<< HEAD

        // FIXME: pass last segment of localdebris
        dirnotify.reset(client->fsaccess->newdirnotify(*localroot, mLocalPath, client->waiter));
    }
=======
    }

    mFilesystemType = client->fsaccess->getlocalfstype(mLocalPath);

    localroot->init(this, FOLDERNODE, NULL, mLocalPath, nullptr);  // the root node must have the absolute path.  We don't store shortname, to avoid accidentally using relative paths.
    localroot->setnode(remotenode);

    // notifications may be queueing from this moment
    dirnotify.reset(client->fsaccess->newdirnotify(mLocalPath, localdebris.leafName(), client->waiter, localroot.get()));
    assert(dirnotify->sync == this);

    // order issue - localroot->init() couldn't do this until dirnotify is created but that needs
    dirnotify->addnotify(localroot.get(), mLocalPath);
>>>>>>> 1b79aa44

    // set specified fsfp or get from fs if none
    const auto cfsfp = mUnifiedSync.mConfig.getLocalFingerprint();
    if (cfsfp)
    {
        fsfp = cfsfp;
    }
    else
    {
        fsfp = dirnotify->fsfingerprint();
    }

    fsstableids = dirnotify->fsstableids();
    LOG_info << "Filesystem IDs are stable: " << fsstableids;

<<<<<<< HEAD
    // Always create a watch for the root node.
    localroot->watch(mLocalPath, UNDEF);
=======
>>>>>>> 1b79aa44

#ifdef __APPLE__
    // Assume FS events are relative to the sync root.
    mFsEventsPath = mLocalPath.platformEncoded();

    // Are we running on Catalina or newer?
    if (macOSmajorVersion() >= 19)
    {
        auto root = "/System/Volumes/Data" + mFsEventsPath;

        LOG_debug << "MacOS 10.15+ filesystem detected.";
        LOG_debug << "Checking FSEvents path: " << root;

        // Check for presence of volume metadata.
        if (auto fd = open(root.c_str(), O_RDONLY); fd >= 0)
        {
            // Make sure it's actually about the root.
            if (char buf[MAXPATHLEN]; fcntl(fd, F_GETPATH, buf) >= 0)
            {
                // Awesome, let's use the FSEvents path.
                mFsEventsPath = root;
            }

            close(fd);
        }
        else
        {
            LOG_debug << "Unable to open FSEvents path.";
        }

        // Safe as root is strictly larger.
        auto usingEvents = mFsEventsPath.size() == root.size();

        LOG_debug << "Using "
                  << (usingEvents ? "FSEvents" : "standard")
                  << " paths for detecting filesystem notifications: "
                  << mFsEventsPath;
    }
#endif

    // load LocalNodes from cache (only for internal syncs)
    if (client->dbaccess && !us.mConfig.isExternal())
    {
        // open state cache table
        handle tableid[3];
        string dbname;

        auto fas = client->fsaccess->newfileaccess(false);

        if (fas->fopen(mLocalPath, true, false))
        {
            tableid[0] = fas->fsid;
            tableid[1] = remotenode->nodehandle;
            tableid[2] = client->me;

            dbname.resize(sizeof tableid * 4 / 3 + 3);
            dbname.resize(Base64::btoa((byte*)tableid, sizeof tableid, (char*)dbname.c_str()));

            statecachetable = client->dbaccess->open(client->rng, *client->fsaccess, dbname);

            localroot->fsid_lastSynced = fas->fsid;
            readstatecache();
        }
    }
    else
    {
        // we still need the fsid of the synced folder
        auto fas = client->fsaccess->newfileaccess(false);

        if (fas->fopen(mLocalPath, true, false))
        {
            localroot->fsid_lastSynced = fas->fsid;
        }
    }
}

Sync::~Sync()
{
    // must be set to prevent remote mass deletion while rootlocal destructor runs
    mDestructorRunning = true;

    // unlock tmp lock
    tmpfa.reset();


    // The database is closed; deleting localnodes will not remove them
    delete statecachetable;

    client->syncactivity = true;

    {
        // Create a committer and recursively delete all the associated LocalNodes, and their associated transfer and file objects.
        // If any have transactions in progress, the committer will ensure we update the transfer database in an efficient single commit.
        DBTableTransactionCommitter committer(client->tctable);
        localroot.reset();
    }
}

bool Sync::backupModified()
{
    changestate(SYNC_DISABLED, BACKUP_MODIFIED, false, true);
    return false;
}

bool Sync::isBackup() const
{
    return getConfig().isBackup();
}

bool Sync::isBackupAndMirroring() const
{
    return isBackup() &&
           getConfig().getBackupState() == SYNC_BACKUP_MIRROR;
}

bool Sync::isBackupMonitoring() const
{
    return getConfig().getBackupState() == SYNC_BACKUP_MONITOR;
}

void Sync::setBackupMonitoring()
{
    auto& config = getConfig();

    assert(config.getBackupState() == SYNC_BACKUP_MIRROR);

    config.setBackupState(SYNC_BACKUP_MONITOR);

    assert(client);

    client->syncs.saveSyncConfig(config);
}

bool Sync::active() const
{
    switch (state)
    {
    case SYNC_ACTIVE:
    case SYNC_INITIALSCAN:
        return true;
    default:
        break;
    }

    return false;
}

Node* Sync::cloudRoot()
{
    return client->nodeByHandle(localroot->syncedCloudNodeHandle);
}

void Sync::addstatecachechildren(uint32_t parent_dbid, idlocalnode_map* tmap, LocalPath& localpath, LocalNode *p, int maxdepth)
{
    auto range = tmap->equal_range(parent_dbid);

    for (auto it = range.first; it != range.second; it++)
    {
        ScopedLengthRestore restoreLen(localpath);

        localpath.appendWithSeparator(it->second->localname, true);

        LocalNode* l = it->second;
        handle fsid = l->fsid_lastSynced;
        m_off_t size = l->syncedFingerprint.size;

        // clear localname to force newnode = true in setnameparent
        l->localname.clear();

        // if we already have the shortname from database, use that, otherwise (db is from old code) look it up
        std::unique_ptr<LocalPath> shortname;
        if (l->slocalname_in_db)
        {
            // null if there is no shortname, or the shortname matches the localname.
            shortname.reset(l->slocalname.release());
        }
        else
        {
            shortname = client->fsaccess->fsShortname(localpath);
        }

        l->init(this, l->type, p, localpath, std::move(shortname));

#ifdef DEBUG
        if (fsid != UNDEF)
        {
            auto fa = client->fsaccess->newfileaccess(false);
            if (fa->fopen(localpath))  // exists, is file
            {
                auto sn = client->fsaccess->fsShortname(localpath);
                if (!(!l->localname.empty() &&
                    ((!l->slocalname && (!sn || l->localname == *sn)) ||
                    (l->slocalname && sn && !l->slocalname->empty() && *l->slocalname != l->localname && *l->slocalname == *sn))))
                {
                    // This can happen if a file was moved elsewhere and moved back before the sync restarts.
                    // We'll refresh slocalname while scanning.
                    LOG_warn << "Shortname mismatch on LocalNode load!" <<
                        " Was: " << (l->slocalname ? l->slocalname->toPath(*client->fsaccess) : "(null") <<
                        " Now: " << (sn ? sn->toPath(*client->fsaccess) : "(null") <<
                        " at " << localpath.toPath(*client->fsaccess);
                }
            }
        }
#endif

        l->parent_dbid = parent_dbid;
        l->syncedFingerprint.size = size;
        l->setSyncedFsid(fsid, client->localnodeBySyncedFsid, l->localname);
        l->setSyncedNodeHandle(l->syncedCloudNodeHandle, l->name);

        if (!l->slocalname_in_db)
        {
            statecacheadd(l);
            if (insertq.size() > 50000)
            {
                cachenodes();  // periodically output updated nodes with shortname updates, so people who restart megasync still make progress towards a fast startup
            }
        }

        if (maxdepth)
        {
            addstatecachechildren(l->dbid, tmap, localpath, l, maxdepth - 1);
        }

        assert(l->localname.empty() || l->name.empty() || parent_dbid == UNDEF ||
            0 == compareUtf(l->localname, true, l->name, false, true));
    }
}

bool Sync::readstatecache()
{
    if (statecachetable && state == SYNC_INITIALSCAN)
    {
        string cachedata;
        idlocalnode_map tmap;
        uint32_t cid;
        LocalNode* l;

        statecachetable->rewind();

        // bulk-load cached nodes into tmap
        while (statecachetable->next(&cid, &cachedata, &client->key))
        {
            if ((l = LocalNode::unserialize(this, &cachedata)))
            {
                l->dbid = cid;
                tmap.insert(pair<int32_t,LocalNode*>(l->parent_dbid,l));
            }
        }

        // recursively build LocalNode tree, set scanseqnos to sync's current scanseqno
        addstatecachechildren(0, &tmap, localroot->localname, localroot.get(), 100);
        cachenodes();

        //// trigger a single-pass full scan to identify deleted nodes
        //fullscan = true;
        //scanseqno++;

        localroot->setScanAgain(false, true, true, 0);

        return true;
    }

    return false;
}

SyncConfig& Sync::getConfig()
{
    return mUnifiedSync.mConfig;
}

const SyncConfig& Sync::getConfig() const
{
    return mUnifiedSync.mConfig;
}

// remove LocalNode from DB cache
void Sync::statecachedel(LocalNode* l)
{
    if (state == SYNC_CANCELED)
    {
        return;
    }

    // Always queue the update even if we don't have a state cache.
    //
    // The reasoning here is that our integration tests regularly check the
    // size of these queues to determine whether a sync is or is not idle.
    //
    // The same reasoning applies to statecacheadd(...) below.
    insertq.erase(l);

    if (l->dbid)
    {
        deleteq.insert(l->dbid);
    }
}

// insert LocalNode into DB cache
void Sync::statecacheadd(LocalNode* l)
{
    if (state == SYNC_CANCELED)
    {
        return;
    }

    if (l->dbid)
    {
        deleteq.erase(l->dbid);
    }

    insertq.insert(l);
}

void Sync::cachenodes()
{
    // Purge the queues if we have no state cache.
    if (!statecachetable)
    {
        deleteq.clear();
        insertq.clear();
    }

    if ((state == SYNC_ACTIVE || (state == SYNC_INITIALSCAN /*&& insertq.size() > 100*/)) && (deleteq.size() || insertq.size()))
    {
        LOG_debug << syncname << "Saving LocalNode database with " << insertq.size() << " additions and " << deleteq.size() << " deletions";
        statecachetable->begin();

        // deletions
        for (set<uint32_t>::iterator it = deleteq.begin(); it != deleteq.end(); it++)
        {
            statecachetable->del(*it);
        }

        deleteq.clear();

        // additions - we iterate until completion or until we get stuck
        bool added;

        do {
            added = false;

            for (set<LocalNode*>::iterator it = insertq.begin(); it != insertq.end(); )
            {
                if ((*it)->type == TYPE_UNKNOWN)
                {
                    insertq.erase(it++);
                }
                else if ((*it)->parent->dbid || (*it)->parent == localroot.get())
                {
                    statecachetable->put(MegaClient::CACHEDLOCALNODE, *it, &client->key);
                    insertq.erase(it++);
                    added = true;
                }
                else it++;
            }
        } while (added);

        statecachetable->commit();

        if (insertq.size())
        {
            LOG_err << "LocalNode caching did not complete";
        }
    }
}

void Sync::changestate(syncstate_t newstate, SyncError newSyncError, bool newEnableFlag, bool notifyApp)
{
    auto& config = getConfig();

    // See explanation in disableSelectedSyncs(...).
    newEnableFlag &= !(config.isBackup() && newstate < SYNC_INITIALSCAN);

    config.setError(newSyncError);
    config.setEnabled(newEnableFlag);

    if (newstate != state)
    {
        auto oldstate = state;
        state = newstate;

        if (notifyApp)
        {
            bool wasActive = oldstate == SYNC_ACTIVE || oldstate == SYNC_INITIALSCAN;
            bool nowActive = newstate == SYNC_ACTIVE;
            if (wasActive != nowActive)
            {
                mUnifiedSync.mClient.app->syncupdate_active(config.getBackupId(), nowActive);
            }
        }
    }

    if (newstate != SYNC_CANCELED)
    {
        mUnifiedSync.changedConfigState(notifyApp);
    }
}

// walk localpath and return corresponding LocalNode and its parent
// localpath must be relative to l or start with the root prefix if l == NULL
// localpath must be a full sync path, i.e. start with localroot->localname
// NULL: no match, optionally returns residual path
LocalNode* Sync::localnodebypath(LocalNode* l, const LocalPath& localpath, LocalNode** parent, LocalPath* outpath)
{
    assert(!outpath || outpath->empty());

    size_t subpathIndex = 0;

    if (!l)
    {
        // verify matching localroot prefix - this should always succeed for
        // internal use
        if (!localroot->localname.isContainingPathOf(localpath, &subpathIndex))
        {
            if (parent)
            {
                *parent = NULL;
            }

            return NULL;
        }

        l = localroot.get();
    }

    if (localpath.empty())
    {
        if (outpath) outpath->clear();
        *parent = l->parent;
        return l;
    }

    LocalPath component;

    while (localpath.nextPathComponent(subpathIndex, component))
    {
        if (parent)
        {
            *parent = l;
        }

        localnode_map::iterator it;
        if ((it = l->children.find(&component)) == l->children.end()
            && (it = l->schildren.find(&component)) == l->schildren.end())
        {
            // no full match: store residual path, return NULL with the
            // matching component LocalNode in parent
            if (outpath)
            {
                *outpath = std::move(component);
                auto remainder = localpath.subpathFrom(subpathIndex);
                if (!remainder.empty())
                {
                    outpath->appendWithSeparator(remainder, false);
                }
            }

            return NULL;
        }

        l = it->second;
    }

    // full match: no residual path, return corresponding LocalNode
    if (outpath)
    {
        outpath->clear();
    }
    return l;
}



/// todo:   things to figure out where to put them in new system:
///
// no fsid change detected or overwrite with unknown file:
//if (fa->mtime != l->mtime || fa->size != l->size)
//{
//    if (fa->fsidvalid && l->fsid != fa->fsid)
//    {
//        l->setfsid(fa->fsid, client->fsidnode);
//    }
//
//    m_off_t dsize = l->size > 0 ? l->size : 0;
//
//    l->genfingerprint(fa.get());
//
//    client->app->syncupdate_local_file_change(this, l, path.c_str());
//
//    DBTableTransactionCommitter committer(client->tctable);
//    client->stopxfer(l, &committer); // TODO:  can we use one committer for all the files in the folder?  Or for the whole recursion?
//    l->bumpnagleds();
//    l->deleted = false;
//
//    client->syncactivity = true;
//
//    statecacheadd(l);
//
//    fa.reset();
//
//    if (isnetwork && l->type == FILENODE)
//    {
//        LOG_debug << "Queueing extra fs notification for modified file";
//        dirnotify->notify(DirNotify::EXTRA, NULL, LocalPath(*localpathNew));
//    }
//    return l;
//}
//    }
//    else
//    {
//    // (we tolerate overwritten folders, because we do a
//    // content scan anyway)
//    if (fa->fsidvalid && fa->fsid != l->fsid)
//    {
//        l->setfsid(fa->fsid, client->fsidnode);
//        newnode = true;
//    }
//    }

//client->app->syncupdate_local_folder_addition(this, l, path.c_str());
//                else
//                {
//                if (fa->fsidvalid && l->fsid != fa->fsid)
//                {
//                    l->setfsid(fa->fsid, client->fsidnode);
//                }
//
//                if (l->genfingerprint(fa.get()))
//                {
//                    changed = true;
//                    l->bumpnagleds();
//                    l->deleted = false;
//                }
//
//                if (newnode)
//                {
//                    client->app->syncupdate_local_file_addition(this, l, path.c_str());
//                }
//                else if (changed)
//                {
//                    client->app->syncupdate_local_file_change(this, l, path.c_str());
//                    DBTableTransactionCommitter committer(client->tctable); // TODO:  can we use one committer for all the files in the folder?  Or for the whole recursion?
//                    client->stopxfer(l, &committer);
//                }
//
//                if (newnode || changed)
//                {
//                    statecacheadd(l);
//                }
//                }
//            }
//        }
//
//        if (changed || newnode)
//        {
//            if (isnetwork && l->type == FILENODE)
//            {
//                LOG_debug << "Queueing extra fs notification for new file";
//                dirnotify->notify(DirNotify::EXTRA, NULL, LocalPath(*localpathNew));
//            }
//
//            client->syncactivity = true;
//        }
//    }
//    else
//    {
//    LOG_warn << "Error opening file";
//    if (fa->retry)
//    {
//        // fopen() signals that the failure is potentially transient - do
//        // nothing and request a recheck
//        LOG_warn << "File blocked. Adding notification to the retry queue: " << path;
//        dirnotify->notify(DirNotify::RETRY, ll, LocalPath(*localpathNew));
//        client->syncfslockretry = true;
//        client->syncfslockretrybt.backoff(SCANNING_DELAY_DS);
//        client->blockedfile = *localpathNew;
//    }
//    else if (l)
//    {
//        // immediately stop outgoing transfer, if any
//        if (l->transfer)
//        {
//            DBTableTransactionCommitter committer(client->tctable); // TODO:  can we use one committer for all the files in the folder?  Or for the whole recursion?
//            client->stopxfer(l, &committer);
//        }
//
//        client->syncactivity = true;
//
//        // in fullscan mode, missing files are handled in bulk in deletemissing()
//        // rather than through setnotseen()
//        if (!fullscan)
//        {
//            l->setnotseen(1);
//        }
//    }

struct ProgressingMonitor
{
    bool resolved = false;
    MegaClient* client;
    SyncFlags& sf;
    ProgressingMonitor(MegaClient* c) : client(c), sf(*client->mSyncFlags) {}

    bool isContainingNodePath(const string& a, const string& b)
    {
        return a.size() <= b.size() &&
            !memcmp(a.c_str(), b.c_str(), a.size()) &&
            (a.size() == b.size() || b[a.size()] == '/');
    }

    void waitingCloud(const string& cloudPath, const string& cloudPath2, SyncWaitReason r)
    {
        // the caller has a path in the cloud that an operation is in progress for, or can't be dealt with yet.
        // update our list of subtree roots containing such paths
        resolved = true;

        if (sf.reachableNodesAllScannedLastPass &&
            sf.reachableNodesAllScannedThisPass &&
            sf.noProgressCount > 10)
        {
            for (auto i = sf.stalledNodePaths.begin(); i != sf.stalledNodePaths.end(); )
            {
                if (IsContainingCloudPathOf(i->first, cloudPath))
                {
                    // we already have a parent or ancestor listed
                    return;
                }
                else if (IsContainingCloudPathOf(cloudPath, i->first))
                {
                    // this new path is the parent or ancestor
                    i = sf.stalledNodePaths.erase(i);
                }
                else ++i;
            }
            sf.stalledNodePaths[cloudPath].reason = r;
            sf.stalledNodePaths[cloudPath].involvedPath = cloudPath2;
        }
    }
<<<<<<< HEAD
=======
    else return false;
}

// check local path - if !localname, localpath is relative to l, with l == NULL
// being the root of the sync
// if localname is set, localpath is absolute and localname its last component
// path references a new FOLDERNODE: returns created node
// path references a existing FILENODE: returns node
// otherwise, returns NULL
// empty input_localpath means to process l rather than a named subitem of l (for scan propagation purposes with folderNeedsRescan flag)
LocalNode* Sync::checkpath(LocalNode* l, LocalPath* input_localpath, string* const localname, dstime *backoffds, bool wejustcreatedthisfolder, DirAccess* iteratingDir)
{
    LocalNode* ll = l;
    bool newnode = false, changed = false;
    bool isroot;

    LocalNode* parent = nullptr;
    string path;           // UTF-8 representation of tmppath
    LocalPath tmppath;     // full path represented by l + localpath

    if (localname)
    {
        // shortcut case (from within syncdown())
        isroot = false;
        parent = l;
        l = NULL;
>>>>>>> 1b79aa44

    void waitingLocal(const LocalPath& localPath, const LocalPath& localPath2, SyncWaitReason r)
    {
        // the caller has a local path that an operation is in progress for, or can't be dealt with yet.
        // update our list of subtree roots containing such paths
        resolved = true;

        if (sf.reachableNodesAllScannedLastPass &&
            sf.reachableNodesAllScannedThisPass &&
            sf.noProgressCount > 10)
        {
<<<<<<< HEAD
            for (auto i = sf.stalledLocalPaths.begin(); i != sf.stalledLocalPaths.end(); )
            {
                if (i->first.isContainingPathOf(localPath))
                {
                    // we already have a parent or ancestor listed
                    return;
                }
                else if (localPath.isContainingPathOf(i->first))
                {
                    // this new path is the parent or ancestor
                    i = sf.stalledLocalPaths.erase(i);
                }
                else ++i;
            }
            sf.stalledLocalPaths[localPath].reason = r;
            sf.stalledLocalPaths[localPath].involvedPath = localPath2;
=======
            LOG_debug << "Excluded: " << path;
            return NULL;
        }

        // look up deepest existing LocalNode by path, store remainder (if any) in newname

        LocalPath newname;     // portion of tmppath not covered by the existing
                               // LocalNode structure (always the last path component
                               // that does not have a corresponding LocalNode yet)

        LocalNode *tmp = localnodebypath(l, *input_localpath, &parent, &newname);
        size_t index = 0;

        if (newname.findNextSeparator(index))
        {
            LOG_warn << "Parent not detected yet. Remainder: " << newname.toPath(*client->fsaccess);
            // when (if) the parent is created, we'll rescan the folder
            return NULL;
>>>>>>> 1b79aa44
        }
    }

    void noResult()
    {
        resolved = true;
    }

    // For brevity in programming, if none of the above occurred,
    // the destructor records that we are progressing (ie, not stalled).
    ~ProgressingMonitor()
    {
        if (!resolved)
        {
            sf.noProgress = false;
            sf.noProgressCount = 0;
        }
    }
};


bool Sync::checkLocalPathForMovesRenames(syncRow& row, syncRow& parentRow, SyncPath& fullPath, bool& rowResult, bool localScanForNewOnly)
{
    // no cloudNode at this row.  Check if this node is where a filesystem item moved to.

    if (row.fsNode->isSymlink)
    {
        LOG_debug << syncname << "checked path is a symlink, blocked: " << fullPath.localPath_utf8();
        row.syncNode->setUseBlocked();    // todo:   move earlier?  no syncnode here
        rowResult = false;
        return true;
    }
    else if (row.syncNode && row.syncNode->type != row.fsNode->type)
    {
        LOG_debug << syncname << "checked path does not have the same type, blocked: " << fullPath.localPath_utf8();
        row.syncNode->setUseBlocked();
        rowResult = false;
        return true;
    }
    else
    {
        //// mark as present
        //row.syncNode->setnotseen(0); // todo: do we need this - prob not always right now

        // we already checked fsid differs before calling


        SYNC_verbose << "Is this a local move destination, by fsid " << toHandle(row.fsNode->fsid) << " at " << logTriplet(row, fullPath);

        // was the file overwritten by moving an existing file over it?
        if (LocalNode* sourceLocalNode = client->findLocalNodeBySyncedFsid(row.fsNode->fsid, row.fsNode->type, row.fsNode->fingerprint, *this, nullptr))
        {
            assert(parentRow.syncNode);
            ProgressingMonitor monitor(client);

            if (!row.syncNode)
            {
                resolve_makeSyncNode_fromFS(row, parentRow, fullPath, false);
                assert(row.syncNode);
            }

<<<<<<< HEAD
            row.syncNode->setCheckMovesAgain(true, false, false);
=======
                    if (l->type == FOLDERNODE)
                    {
                        scan(localpathNew, fa.get());
                        l->folderNeedsRescan = false;
                    }
                    else
                    {
                        localbytes += l->size;
                    }
>>>>>>> 1b79aa44

            // logic to detect files being updated in the local computer moving the original file
            // to another location as a temporary backup
            if (sourceLocalNode->type == FILENODE &&
                client->checkIfFileIsChanging(*row.fsNode, sourceLocalNode->getLocalPath()))
            {
                // if we revist here and the file is still the same after enough time, we'll move it
                rowResult = false;
                return true;
            }

            if (!sourceLocalNode->moveSourceApplyingToCloud && !localScanForNewOnly)
            {
                assert(!sourceLocalNode->moveTargetApplyingToCloud);

                LOG_debug << syncname << "Move detected by fsid. Type: " << sourceLocalNode->type
                    << " new path: " << fullPath.localPath_utf8()
                    << " old localnode: " << sourceLocalNode->localnodedisplaypath(*client->fsaccess)
                    << logTriplet(row, fullPath);
                sourceLocalNode->moveSourceApplyingToCloud = true;
                row.syncNode->moveTargetApplyingToCloud = true;
                //sourceLocalNode->setScanAgain(true, false, false);
            }
            row.suppressRecursion = true;   // wait until we have moved the other LocalNodes below this one

            // is it a move within the same folder?  (ie, purely a rename?)
            syncRow* sourceRow = nullptr;
            if (sourceLocalNode->parent == row.syncNode->parent
                && row.rowSiblings
                && !sourceLocalNode->moveSourceAppliedToCloud)
            {
                // then prevent any other action on this node for now
                // if there is a new matching fs name, we'll need this node to be renamed, then a new one will be created
                for (syncRow& r : *row.rowSiblings)
                {
                    // skip the syncItem() call for this one this time (so no upload until move is resolved)
                    if (r.syncNode == sourceLocalNode) sourceRow = &r;
                }
            }

            // we don't want the source LocalNode to be visited until the move completes
            // because it might see a new file with the same name, and start an
            // upload attached to that LocalNode (which would create a wrong version chain in the account)
            // TODO: consider alternative of preventing version on upload completion - probably resulting in much more complicated name matching though
            if (sourceRow) sourceRow->itemProcessed = true;

            // Although we have detected a move locally, there's no guarantee the cloud side
            // is complete, the corresponding parent folders in the cloud may not match yet.
            // ie, either of sourceCloudNode or targetCloudNode could be null here.
            // So, we have a heirarchy of statuses:
            //    If any scan flags anywhere are set then we can't be sure a missing fs node isn't a move
            //    After all scanning is done, we need one clean tree traversal with no moves detected
            //    before we can be sure we can remove nodes or upload/download.
            Node* sourceCloudNode = client->nodeByHandle(sourceLocalNode->syncedCloudNodeHandle);
            Node* targetCloudNode = client->nodeByHandle(parentRow.syncNode->syncedCloudNodeHandle);

            if (sourceCloudNode && !sourceCloudNode->mPendingChanges.empty())
            {
                // come back again later when there isn't already a command in progress
                SYNC_verbose << syncname << "Actions are already in progress for " << sourceCloudNode->displaypath() << logTriplet(row, fullPath);
                row.syncNode->setSyncAgain(true, false, false);
                rowResult = false;
                return true;
            }

            if (sourceCloudNode && targetCloudNode)
            {
                string newName = row.fsNode->localname.toName(*client->fsaccess);
                if (newName == sourceCloudNode->displayname() ||
                    sourceLocalNode->localname == row.fsNode->localname)
                {
<<<<<<< HEAD
                    // if it wasn't renamed locally, or matches the target anyway
                    // then don't change the name
                    newName.clear();
                }
=======
                    // mark as present
                    l->setnotseen(0);

                    if (fa->type == FILENODE)
                    {
                        // has the file been overwritten or changed since the last scan?
                        // or did the size or mtime change?
                        if (fa->fsidvalid)
                        {
                            // if fsid has changed, the file was overwritten
                            // (FIXME: handle type changes)
                            if (l->fsid != fa->fsid)
                            {
                                handlelocalnode_map::iterator it;
#ifdef _WIN32
                                const char *colon;
#endif
                                fsfp_t fp1, fp2;

                                // was the file overwritten by moving an existing file over it?
                                if ((it = client->fsidnode.find(fa->fsid)) != client->fsidnode.end()
                                        && (l->sync == it->second->sync
                                            || ((fp1 = l->sync->dirnotify->fsfingerprint())
                                                && (fp2 = it->second->sync->dirnotify->fsfingerprint())
                                                && (fp1 == fp2)
                                            #ifdef _WIN32
                                                // only consider fsid matches between different syncs for local drives with the
                                                // same drive letter, to prevent problems with cloned Volume IDs
                                                && (colon = strstr(parent->sync->localroot->name.c_str(), ":"))
                                                && !memcmp(parent->sync->localroot->name.c_str(),
                                                       it->second->sync->localroot->name.c_str(),
                                                       colon - parent->sync->localroot->name.c_str())
                                            #endif
                                                )
                                            )
                                    )
                                {
                                    // catch the not so unlikely case of a false fsid match due to
                                    // e.g. a file deletion/creation cycle that reuses the same inode
                                    if (it->second->mtime != fa->mtime || it->second->size != fa->size)
                                    {
                                        l->mtime = -1;  // trigger change detection
                                        delete it->second;   // delete old LocalNode
                                    }
                                    else
                                    {
                                        LOG_debug << "File move/overwrite detected";

                                        if (parent && !parent->node)
                                        {
                                            // we can't handle such a move yet, the target cloud node doesn't exist.
                                            // when it does, we'll rescan that node's local node (ie, this folder)
                                            LOG_debug << "File move/overwrite detected BUT can't be processed yet - waiting on parent's cloud node creation:" << parent->getLocalPath().toPath();
                                            return NULL;
                                        }
                                        else
                                        {
                                            // delete existing LocalNode...
                                            delete l;

                                            // ...move remote node out of the way...
                                            client->execsyncdeletions();

                                            // ...and atomically replace with moved one
                                            client->app->syncupdate_local_move(this, it->second->getLocalPath(), LocalPath::fromPath(path, *client->fsaccess));

                                            // (in case of a move, this synchronously updates l->parent and l->node->parent)
                                            it->second->setnameparent(parent, localpathNew, client->fsaccess->fsShortname(*localpathNew));

                                            // mark as seen / undo possible deletion
                                            it->second->setnotseen(0);

                                            statecacheadd(it->second);

                                            return it->second;
                                        }
                                    }
                                }
                                else
                                {
                                    l->mtime = -1;  // trigger change detection
                                }
                            }
                        }

                        // no fsid change detected or overwrite with unknown file:
                        if (fa->mtime != l->mtime || fa->size != l->size)
                        {
                            if (fa->fsidvalid && l->fsid != fa->fsid)
                            {
                                l->setfsid(fa->fsid, client->fsidnode);
                            }
>>>>>>> 1b79aa44

                if (sourceCloudNode->parent == targetCloudNode && newName.empty())
                {
                    LOG_debug << syncname << "Move/rename has completed: " << sourceCloudNode->displaypath() << logTriplet(row, fullPath);

                    // Now that the move has completed, it's ok (and necessary) to resume visiting the source node
                    if (sourceRow) sourceRow->itemProcessed = true;

                    // remove fsid (and handle) from source node, so we don't detect
                    // that as a move source anymore
                    sourceLocalNode->setSyncedFsid(UNDEF, client->localnodeBySyncedFsid, sourceLocalNode->localname);
                    sourceLocalNode->setSyncedNodeHandle(NodeHandle(), sourceLocalNode->name);

                    // Move all the LocalNodes under the source node to the new location
                    // We can't move the source node itself as the recursive callers may be using it

                    sourceLocalNode->moveContentTo(row.syncNode, fullPath.localPath, true);

                    // Mark the source node as moved from, it can be removed when visited
                    sourceLocalNode->moveSourceAppliedToCloud = true;
                    sourceLocalNode->moveSourceApplyingToCloud = false;
                    row.syncNode->moveTargetApplyingToCloud = false;

                    row.syncNode->setScanAgain(true, true, true, 0);
                    sourceLocalNode->setScanAgain(true, false, false, 0);

                    // Check for filename anomalies.
                    if (row.syncNode->fsid_lastSynced == UNDEF)
                    {
                        auto type = isFilenameAnomaly(fullPath.localPath, sourceCloudNode);

                        if (type != FILENAME_ANOMALY_NONE)
                        {
                            auto local  = fullPath.localPath_utf8();
                            auto remote = sourceCloudNode->displaypath();

                            client->filenameAnomalyDetected(type, local, remote);
                        }
                    }

                    rowResult = false; // one more future visit to double check everything
                    return true; // job done for this node for now
                }

                if (localScanForNewOnly)
                {
                    LOG_debug << syncname << "Move destination detected for fsid " << toHandle(row.fsNode->fsid) << " but we are in localScanForNewOnly, must wait for resolution at: " << row.cloudNode->displaypath() << logTriplet(row, fullPath);;
                    monitor.waitingLocal(fullPath.localPath, sourceLocalNode->getLocalPath(), SyncWaitReason::ApplyMoveNeedsOtherSideParentFolderToExist);
                    row.syncNode->setSyncAgain(true, false, false);
                }
                else
                {

                    if (row.cloudNode && row.cloudNode != sourceCloudNode)
                    {
                        LOG_debug << syncname << "Moving node to debris for replacement: " << row.cloudNode->displaypath() << logTriplet(row, fullPath);;
                        client->movetosyncdebris(row.cloudNode, false);
                        client->execsyncdeletions();
                    }

                    if (sourceCloudNode->parent == targetCloudNode && !newName.empty())
                    {
                        LOG_debug << syncname
                                  << "Renaming node: " << sourceCloudNode->displaypath()
                                  << " to " << newName  << logTriplet(row, fullPath);
                        client->setattr(sourceCloudNode, attr_map('n', newName), 0);
                        client->app->syncupdate_local_move(this, sourceLocalNode->getLocalPath(), fullPath.localPath);
                        rowResult = false;
                        return true;
                    }
                    else
                    {
                        LOG_debug << syncname << "Moving node: " << sourceCloudNode->displaypath()
                                  << " to " << targetCloudNode->displaypath()
                                  << (newName.empty() ? "" : (" as " + newName).c_str()) << logTriplet(row, fullPath);
                        auto err = client->rename(sourceCloudNode, targetCloudNode,
                                                SYNCDEL_NONE,
                                                sourceCloudNode->parent ? sourceCloudNode->parent->nodehandle : UNDEF,
                                                newName.empty() ? nullptr : newName.c_str());

                        if (err)
                        {
                            // todo: or should we mark this one as blocked and otherwise continue.

                            // err could be EACCESS or ECIRCULAR for example
                            LOG_warn << syncname << "Rename not permitted due to err " << err << ": " << sourceCloudNode->displaypath()
                                << " to " << targetCloudNode->displaypath()
                                << (newName.empty() ? "" : (" as " + newName).c_str()) << logTriplet(row, fullPath);

                            // todo: figure out if the problem could be overcome by copying and later deleting the source
                            // but for now, mark the sync as disabled
                            // todo: work out the right sync error code
                            changestate(SYNC_FAILED, COULD_NOT_MOVE_CLOUD_NODES, false, true);
                        }
                        else
                        {
                            // command sent, now we wait for the actinpacket updates, later we will recognise
                            // the row as synced from fsNode, cloudNode and update the syncNode from those
                            client->app->syncupdate_local_move(this, sourceLocalNode->getLocalPath(), fullPath.localPath);

                            assert(sourceLocalNode->moveSourceApplyingToCloud);
                            assert(row.syncNode->moveTargetApplyingToCloud);

                            row.suppressRecursion = true;

                            row.syncNode->setSyncAgain(true, true, false); // keep visiting this node

                            rowResult = false;
                            return true;
                        }
                    }
                }
            }
            else
            {
                // eg. cloud parent folder not synced yet (maybe Localnode is created, but not handle matched yet)
                if (!sourceCloudNode) SYNC_verbose << syncname << "Source parent cloud node doesn't exist yet" << logTriplet(row, fullPath);
                if (!targetCloudNode) SYNC_verbose << syncname << "Target parent cloud node doesn't exist yet" << logTriplet(row, fullPath);

                monitor.waitingLocal(fullPath.localPath, sourceLocalNode->getLocalPath(), SyncWaitReason::ApplyMoveNeedsOtherSideParentFolderToExist);

<<<<<<< HEAD
                row.suppressRecursion = true;
                rowResult = false;
                return true;
            }


            // todo: adjust source sourceLocalNode so that it is treated as a deletion


            //LOG_debug << "File move/overwrite detected";

            //// delete existing LocalNode...
            //delete row.syncNode;      // todo:  CAUTION:  this will queue commands to remove the cloud node
            //row.syncNode = nullptr;

            //// ...move remote node out of the way...
            //client->execsyncdeletions();   // todo:  CAUTION:  this will send commands to remove the cloud node

            //// ...and atomically replace with moved one
            //client->app->syncupdate_local_move(this, sourceLocalNode, fullPath.toPath(*client->fsaccess).c_str());
=======
                    if (parent && !parent->node)
                    {
                        // we can't handle such a move yet, the target cloud node doesn't exist.
                        // when it does, we'll rescan that node's local node (ie, this folder)
                        LOG_debug << "Move or rename of existing node detected BUT can't be processed yet - waiting on parent's cloud node creation: " << parent->getLocalPath().toPath();
                        return NULL;
                    }
                    else
                    {
                        // (in case of a move, this synchronously updates l->parent
                        // and l->node->parent)
                        it->second->setnameparent(parent, localpathNew, client->fsaccess->fsShortname(*localpathNew));
                    }
>>>>>>> 1b79aa44

            //// (in case of a move, this synchronously updates l->parent and l->node->parent)
            //sourceLocalNode->setnameparent(parentRow.syncNode, &fullPath, client->fsaccess->fsShortname(fullPath), true);

            //// mark as seen / undo possible deletion
            //sourceLocalNode->setnotseen(0);  // todo: do we still need this?

            //statecacheadd(sourceLocalNode);

            //rowResult = false;
            //return true;
        }
    }
    //else
    //{
    //    // !row.syncNode

    //    // rename or move of existing node?
    //    if (row.fsNode->isSymlink)
    //    {
    //        LOG_debug << "checked path is a symlink, blocked: " << fullPath.toPath(*client->fsaccess);
    //        row.syncNode->setUseBlocked();    // todo:   move earlier?  no syncnode here
    //        rowResult = false;
    //        return true;
    //    }
    //    else if (LocalNode* sourceLocalNode = client->findLocalNodeByFsid(*row.fsNode, *this))
    //    {
    //        LOG_debug << syncname << "Move detected by fsid. Type: " << sourceLocalNode->type << " new path: " << fullPath.toPath(*client->fsaccess) << " old localnode: " << sourceLocalNode->localnodedisplaypath(*client->fsaccess);

    //        // logic to detect files being updated in the local computer moving the original file
    //        // to another location as a temporary backup
    //        if (sourceLocalNode->type == FILENODE &&
    //            client->checkIfFileIsChanging(*row.fsNode, sourceLocalNode->getLocalPath(true)))
    //        {
    //            // if we revist here and the file is still the same after enough time, we'll move it
    //            rowResult = false;
    //            return true;
    //        }

    //        client->app->syncupdate_local_move(this, sourceLocalNode, fullPath.toPath(*client->fsaccess).c_str());

    //        // (in case of a move, this synchronously updates l->parent
    //        // and l->node->parent)
    //        sourceLocalNode->setnameparent(parentRow.syncNode, &fullPath, client->fsaccess->fsShortname(fullPath), false);

              /*      // Has the move (rename) resulted in a filename anomaly?
                    if (Node* node = it->second->node)
                    {
                        auto type = isFilenameAnomaly(*localpathNew, node);

                        if (type != FILENAME_ANOMALY_NONE)
                        {
                            auto localPath = localpathNew->toPath();
                            auto remotePath = node->displaypath();

                            client->filenameAnomalyDetected(type, localPath, remotePath);
                        }
                    }*/

    //        // make sure that active PUTs receive their updated filenames
    //        client->updateputs();

    //        statecacheadd(sourceLocalNode);

    //        // unmark possible deletion
    //        sourceLocalNode->setnotseen(0);    // todo: do we still need this?

<<<<<<< HEAD
    //        // immediately scan folder to detect deviations from cached state
    //        if (fullscan && sourceLocalNode->type == FOLDERNODE)
    //        {
    //            sourceLocalNode->setFutureScan(true, true);
    //        }
    //    }
    //}
    return false;
 }
=======
                    if (fa->type == FOLDERNODE)
                    {
                        if (fullscan)
                        {
                            // immediately scan folder to detect deviations from cached state
                            scan(localpathNew, fa.get());
                            it->second->folderNeedsRescan = false;
                        }
                        else
                        {
                            // mark this and folders below to be rescanned
                            it->second->setSubtreeNeedsRescan();

                            // queue this one to be scanned, recursion is by notify of subdirs
                            dirnotify->notify(DirNotify::DIREVENTS, it->second, LocalPath(), true);
                        }
                    }
                }
                else if (fa->mIsSymLink)
                {
                    LOG_debug << "checked path is a symlink.  Parent: " << (parent ? parent->name : "NO");
                    //doing nothing for the moment
                }
                else
                {
                    // this is a new node: add
                    LOG_debug << "New localnode.  Parent: " << (parent ? parent->name : "NO") << " fsid " << (fa->fsidvalid ? toHandle(fa->fsid) : "NO");
                    l = new LocalNode;
                    l->init(this, fa->type, parent, *localpathNew, client->fsaccess->fsShortname(*localpathNew));
>>>>>>> 1b79aa44


 #ifdef DEBUG
 handle debug_getfsid(const LocalPath& p, FileSystemAccess* fsa)
 {
    auto fa = fsa->newfileaccess();
    LocalPath lp = p;
    if (fa->fopen(lp, true, false, nullptr, false)) return fa->fsid;
    else return UNDEF;
 }
 #endif

bool Sync::checkCloudPathForMovesRenames(syncRow& row, syncRow& parentRow, SyncPath& fullPath, bool& rowResult)
{
    if (row.syncNode && row.syncNode->type != row.cloudNode->type)
    {
        LOG_debug << syncname << "checked node does not have the same type, blocked: " << fullPath.cloudPath;
        row.syncNode->setUseBlocked();
        row.suppressRecursion = true;
        rowResult = false;
        return true;
    }
    else if (LocalNode* sourceLocalNode = client->findLocalNodeByNodeHandle(row.cloudNode->nodeHandle()))
    {
        if (sourceLocalNode == row.syncNode) return false;

        // It's a move or rename

        if (isBackup())
        {
<<<<<<< HEAD
            // Backups must not change the local
            changestate(SYNC_FAILED, BACKUP_MODIFIED, false, true);
            rowResult = false;
            return true;
        }

        ProgressingMonitor monitor(client);
=======
            // detect file changes or recurse into new subfolders
            if (l->type == FOLDERNODE)
            {
                if (newnode || l->folderNeedsRescan)
                {
                    scan(localpathNew, fa.get());
                    l->folderNeedsRescan = false;

                    if (newnode)
                    {
                        client->app->syncupdate_local_folder_addition(this, LocalPath::fromPath(path, *client->fsaccess));

                        if (!isroot)
                        {
                            statecacheadd(l);
                        }
                    }
                }
                else
                {
                    l = NULL;
                }
            }
            else
            {
                if (isroot)
                {
                    // root node cannot be a file
                    LOG_err << "The local root node is a file";
                    changestate(SYNC_FAILED, INVALID_LOCAL_TYPE, false, true);
                }
                else
                {
                    if (fa->fsidvalid && l->fsid != fa->fsid)
                    {
                        l->setfsid(fa->fsid, client->fsidnode);
                    }
>>>>>>> 1b79aa44

        assert(parentRow.syncNode);
        if (parentRow.syncNode) parentRow.syncNode->setCheckMovesAgain(false, true, false);
        if (row.syncNode) row.syncNode->setCheckMovesAgain(true, false, false);

        sourceLocalNode->treestate(TREESTATE_SYNCING);
        if (row.syncNode) row.syncNode->treestate(TREESTATE_SYNCING);

        LocalPath sourcePath = sourceLocalNode->getLocalPath();
        Node* oldCloudParent = sourceLocalNode->parent ?
                               client->nodeByHandle(sourceLocalNode->parent->syncedCloudNodeHandle) :
                               nullptr;

        if (!sourceLocalNode->moveApplyingToLocal)
        {
            LOG_debug << syncname << "Move detected by nodehandle. Type: " << sourceLocalNode->type
                << " moved node: " << row.cloudNode->displaypath()
                << " old parent: " << oldCloudParent->displaypath()
                << logTriplet(row, fullPath);

            client->app->syncupdate_remote_move(this, row.cloudNode, oldCloudParent);
            sourceLocalNode->moveApplyingToLocal = true;
        }

        assert(!isBackup());

        // Check for filename anomalies.
        {
            auto type = isFilenameAnomaly(fullPath.localPath, row.cloudNode);

            if (type != FILENAME_ANOMALY_NONE)
            {
                auto remotePath = row.cloudNode->displaypath();
                client->filenameAnomalyDetected(type, fullPath.localPath_utf8(), remotePath);
            }
        }

        // is it a move within the same folder?  (ie, purely a rename?)
        syncRow* sourceRow = nullptr;
        if (sourceLocalNode->parent == parentRow.syncNode
            && row.rowSiblings
            && !sourceLocalNode->moveAppliedToLocal)
        {
            // then prevent any other action on this node for now
            // if there is a new matching fs name, we'll need this node to be renamed, then a new one will be created
            for (syncRow& r : *row.rowSiblings)
            {
                // skip the syncItem() call for this one this time (so no upload until move is resolved)
                if (r.syncNode == sourceLocalNode) sourceRow = &r;
            }
        }

        // we don't want the source LocalNode to be visited until after the move completes, and we revisit with rescanned folder data
        // because it might see a new file with the same name, and start a download, keeping the row instead of removing it
        if (sourceRow)
        {
            sourceRow->itemProcessed = true;
            sourceRow->syncNode->setScanAgain(true, false, false, 0);
        }

        // check filesystem is not changing fsids as a result of rename
        assert(sourceLocalNode->fsid_lastSynced == debug_getfsid(sourcePath, client->fsaccess));

        if (client->fsaccess->renamelocal(sourcePath, fullPath.localPath))
        {
            // todo: move anything at this path to sync debris first?  Old algo didn't though

            // check filesystem is not changing fsids as a result of rename
            assert(sourceLocalNode->fsid_lastSynced == debug_getfsid(fullPath.localPath, client->fsaccess));

            client->app->syncupdate_local_move(this, sourceLocalNode->getLocalPath(), fullPath.localPath);

            if (!row.syncNode)
            {
                resolve_makeSyncNode_fromCloud(row, parentRow, fullPath, false);
                assert(row.syncNode);
            }

            // remove fsid (and handle) from source node, so we don't detect
            // that as a move source anymore
            sourceLocalNode->setSyncedFsid(UNDEF, client->localnodeBySyncedFsid, sourceLocalNode->localname);
            sourceLocalNode->setSyncedNodeHandle(NodeHandle(), sourceLocalNode->name);

            sourceLocalNode->moveContentTo(row.syncNode, fullPath.localPath, true);
            sourceLocalNode->moveAppliedToLocal = true;

            sourceLocalNode->setScanAgain(true, false, false, 0);
            row.syncNode->setScanAgain(true, false, false, 0);

            rowResult = false;
            return true;
        }
        else if (client->fsaccess->transient_error)
        {
            LOG_warn << "transient error moving folder: " << sourcePath.toPath(*client->fsaccess) << logTriplet(row, fullPath);
            row.syncNode->setUseBlocked();   // todo: any interaction with checkMovesAgain ? might we stall if the transient error never resovles?
            row.suppressRecursion = true;
            sourceLocalNode->moveApplyingToLocal = false;
            rowResult = false;
            return true;
        }
<<<<<<< HEAD
        else
=======

        attr_map::iterator ait;
        auto fa = client->fsaccess->newfileaccess(false);
        bool success = fa->fopen(tmppath, false, false);
        LocalNode *ll = localnodebypath(notification.localnode, notification.path);
        auto deleted = !ll && !success && !fa->retry;

        if (deleted
            || (ll && success && ll->node && ll->node->localnode == ll
                && !ll->folderNeedsRescan
                && (ll->type != FILENODE || (*(FileFingerprint *)ll) == (*(FileFingerprint *)ll->node))
                && (ait = ll->node->attrs.map.find('n')) != ll->node->attrs.map.end()
                && ait->second == ll->name
                && fa->fsidvalid && fa->fsid == ll->fsid && fa->type == ll->type
                && (ll->type != FILENODE || (ll->mtime == fa->mtime && ll->size == fa->size))))
>>>>>>> 1b79aa44
        {
            SYNC_verbose << "Move to here delayed since local parent doesn't exist yet: " << sourcePath.toPath(*client->fsaccess) << logTriplet(row, fullPath);
            monitor.waitingCloud(row.cloudNode->displaypath(), sourceLocalNode->getCloudPath(), SyncWaitReason::ApplyMoveNeedsOtherSideParentFolderToExist);
            rowResult = false;
            return true;
        }
    }
    return false;
}



//bool Sync::checkValidNotification(int q, Notification& notification)
//{
//    // This code moved from filtering before going on notifyq, to filtering after when it's thread-safe to do so
//
//    if (q == DirNotify::DIREVENTS || q == DirNotify::EXTRA)
//    {
//        Notification next;
//        while (dirnotify->notifyq[q].peekFront(next)
//            && next.localnode == notification.localnode && next.path == notification.path)
//        {
//            dirnotify->notifyq[q].popFront(next);  // this is the only thread removing from the queue so it will be the same item
//            if (!notification.timestamp || !next.timestamp)
//            {
//                notification.timestamp = 0;  // immediate
//            }
//            else
//            {
//                notification.timestamp = std::max(notification.timestamp, next.timestamp);
//            }
//            LOG_debug << "Next notification repeats, skipping duplicate";
//        }
//    }
//
//    if (notification.timestamp && /*!initializing &&*/ q == DirNotify::DIREVENTS)
//    {
//        LocalPath tmppath;

//        if (notification.localnode)
//        {
//            if (node == (LocalNode*)~0) return false;
//
//            tmppath = notification.localnode->getLocalPath();
//        }
//
//        if (!notification.path.empty())
//        {
//            tmppath.appendWithSeparator(notification.path, false, client->fsaccess->localseparator);
//        }
//
//        attr_map::iterator ait;
//        auto fa = client->fsaccess->newfileaccess(false);
//        bool success = fa->fopen(tmppath, false, false);
//        LocalNode *ll = localnodebypath(notification.localnode, notification.path);
//        if ((!ll && !success && !fa->retry) // deleted file
//            || (ll && success && ll->node && ll->node->localnode == ll
//                && (ll->type != FILENODE || (*(FileFingerprint *)ll) == (*(FileFingerprint *)ll->node))
//                && (ait = ll->node->attrs.map.find('n')) != ll->node->attrs.map.end()
//                && ait->second == ll->name
//                && fa->fsidvalid && fa->fsid == ll->fsid && fa->type == ll->type
//                && (ll->type != FILENODE || (ll->mtime == fa->mtime && ll->size == fa->size))))
//        {
//            LOG_debug << "Self filesystem notification skipped";
//            return false;
//        }
//    }
//    return true;
//}

dstime Sync::procextraq()
{
    Notification notification;
    NotificationDeque& queue = dirnotify->fsDelayedNetworkEventq;
    dstime delay = NEVER;

    while (queue.popFront(notification))
    {
        LocalNode* node = notification.localnode;

        // Ignore notifications for nodes that no longer exist.
        if (node == (LocalNode*)~0)
        {
            LOG_debug << syncname << "Notification skipped: "
                      << notification.path.toPath(*client->fsaccess);
            continue;
        }

        // How long has it been since the notification was queued?
        auto elapsed = Waiter::ds - notification.timestamp;

        // Is it ready to be processed?
        if (elapsed < EXTRA_SCANNING_DELAY_DS)
        {
            // We'll process the notification later.
            queue.unpopFront(notification);

            return delay;
        }

        LOG_verbose << "Processing extra fs notification: "
                    << notification.path.toPath(*client->fsaccess);

        LocalPath remainder;
        LocalNode* match;
        LocalNode* nearest;

        match = localnodebypath(node, notification.path, &nearest, &remainder);

        // If the node is reachable, notify its parent.
        if (match && match->parent)
        {
            nearest = match->parent;
        }

        // Make sure some parent in the chain actually exists.
        if (!nearest)
        {
            // Should this notification be rescheduled?
            continue;
        }

        // Let the parent know it needs a scan.
#ifdef DEBUG
        if (nearest->scanAgain < TREE_ACTION_HERE)
        {
            SYNC_verbose << "Trigger scan flag by delayed notification on " << nearest->localnodedisplaypath(*client->fsaccess);
        }
#endif
        nearest->setScanAgain(false, true, !remainder.empty(), SCANNING_DELAY_DS);

        // How long the caller should wait before syncing.
        delay = SCANNING_DELAY_DS;
    }

    return delay;
}

//  Just mark the relative LocalNodes as needing to be rescanned.
dstime Sync::procscanq()
{
    NotificationDeque& queue = dirnotify->fsEventq;

    if (queue.empty())
    {
        return NEVER;
    }

    LOG_verbose << "Marking sync tree with filesystem notifications: "
                << queue.size();

    Notification notification;
    dstime delay = NEVER;

    while (queue.popFront(notification))
    {
        // Skip invalidated notifications.
        if (notification.invalidated())
        {
            LOG_debug << syncname << "Notification skipped: "
                      << notification.path.toPath(*client->fsaccess);
            continue;
        }

        // Skip notifications from this sync's debris folder.
        if (notification.fromDebris(*this))
        {
            LOG_debug << syncname
                      << "Debris notification skipped: "
                      << notification.path.toPath();
            continue;
        }

        LocalPath remainder;
        LocalNode* match;
        LocalNode* nearest;
        LocalNode* node = notification.localnode;

        match = localnodebypath(node, notification.path, &nearest, &remainder);

        // Notify the parent of reachable nodes.
        if (match && match->parent)
        {
            nearest = match->parent;
        }

        // Make sure we actually have someone to notify.
        if (!nearest)
        {
            // Should we reschedule this notification?
            continue;
        }

        // Let the parent know it needs to perform a scan.
#ifdef DEBUG
        //if (nearest->scanAgain < TREE_ACTION_HERE)
        {
            SYNC_verbose << "Trigger scan flag by fs notification on " << nearest->localnodedisplaypath(*client->fsaccess);
        }
#endif

        nearest->setScanAgain(false, true, !remainder.empty(), SCANNING_DELAY_DS);

        // Queue an extra notification if we're a network sync.
        if (isnetwork)
        {
            LOG_verbose << "Queuing extra notification for: "
                        << notification.path.toPath(*client->fsaccess);

            dirnotify->notify(dirnotify->fsDelayedNetworkEventq,
                              node,
                              std::move(notification.path));
        }

        // How long the caller should wait before syncing.
        delay = SCANNING_DELAY_DS;
    }

    return delay;
}

//// todo: do we still need this?
//// delete all child LocalNodes that have been missing for two consecutive scans (*l must still exist)
//void Sync::deletemissing(LocalNode* l)
//{
//    LocalPath path;
//    std::unique_ptr<FileAccess> fa;
//    for (localnode_map::iterator it = l->children.begin(); it != l->children.end(); )
//    {
//        if (scanseqno-it->second->scanseqno > 1)
//        {
//            if (!fa)
//            {
//                fa = client->fsaccess->newfileaccess();
//            }
//            client->unlinkifexists(it->second, fa.get(), path);
//            delete it++->second;
//        }
//        else
//        {
//            deletemissing(it->second);
//            it++;
//        }
//    }
//}

bool Sync::updateSyncRemoteLocation(Node* n, bool forceCallback)
{
    return mUnifiedSync.updateSyncRemoteLocation(n, forceCallback);
}

bool Sync::movetolocaldebris(LocalPath& localpath)
{
    assert(!isBackup());

    char buf[32];
    struct tm tms;
    string day, localday;
    bool havedir = false;
    struct tm* ptm = m_localtime(m_time(), &tms);

    for (int i = -3; i < 100; i++)
    {
        ScopedLengthRestore restoreLen(localdebris);

        if (i == -2 || i > 95)
        {
            LOG_verbose << syncname << "Creating local debris folder";
            client->fsaccess->mkdirlocal(localdebris, true);
        }

        sprintf(buf, "%04d-%02d-%02d", ptm->tm_year + 1900, ptm->tm_mon + 1, ptm->tm_mday);

        if (i >= 0)
        {
            sprintf(strchr(buf, 0), " %02d.%02d.%02d.%02d", ptm->tm_hour,  ptm->tm_min, ptm->tm_sec, i);
        }

        day = buf;
        localdebris.appendWithSeparator(LocalPath::fromPath(day, *client->fsaccess), true);

        if (i > -3)
        {
            LOG_verbose << syncname << "Creating daily local debris folder";
            havedir = client->fsaccess->mkdirlocal(localdebris, false) || client->fsaccess->target_exists;
        }

        localdebris.appendWithSeparator(localpath.subpathFrom(localpath.getLeafnameByteIndex(*client->fsaccess)), true);

        client->fsaccess->skip_errorreport = i == -3;  // we expect a problem on the first one when the debris folders or debris day folders don't exist yet
        if (client->fsaccess->renamelocal(localpath, localdebris, false))
        {
            client->fsaccess->skip_errorreport = false;
            return true;
        }
        client->fsaccess->skip_errorreport = false;

        if (client->fsaccess->transient_error)
        {
            return false;
        }

        if (havedir && !client->fsaccess->target_exists)
        {
            return false;
        }
    }

    return false;
}

m_off_t Sync::getInflightProgress()
{
    m_off_t progressSum = 0;

    for (auto tslot : client->tslots)
    {
        for (auto file : tslot->transfer->files)
        {
            if (auto ln = dynamic_cast<LocalNode*>(file))
            {
                if (ln->sync == this)
                {
                    progressSum += tslot->progressreported;
                }
            }
            else if (auto sfg = dynamic_cast<SyncFileGet*>(file))
            {
                if (sfg->localNode.sync == this)
                {
                    progressSum += tslot->progressreported;
                }
            }
        }
    }

    return progressSum;
}


UnifiedSync::UnifiedSync(MegaClient& mc, const SyncConfig& c)
    : mClient(mc), mConfig(c)
{
    mNextHeartbeat.reset(new HeartBeatSyncInfo());
}


error UnifiedSync::enableSync(bool resetFingerprint, bool notifyApp)
{
    assert(!mSync);
    mConfig.mError = NO_SYNC_ERROR;

    if (resetFingerprint)
    {
        mConfig.setLocalFingerprint(0); //This will cause the local filesystem fingerprint to be recalculated
    }

    LocalPath rootpath;
    std::unique_ptr<FileAccess> openedLocalFolder;
    Node* remotenode;
    bool inshare, isnetwork;
    error e = mClient.checkSyncConfig(mConfig, rootpath, openedLocalFolder, remotenode, inshare, isnetwork);

    if (e)
    {
        // error and enable flag were already changed
        changedConfigState(notifyApp);
        return e;
    }

    e = startSync(&mClient, DEBRISFOLDER, nullptr, remotenode, inshare, isnetwork, rootpath, openedLocalFolder);
    mClient.syncactivity = true;
    changedConfigState(notifyApp);

    mClient.syncs.mHeartBeatMonitor->updateOrRegisterSync(*this);

    return e;
}

bool UnifiedSync::updateSyncRemoteLocation(Node* n, bool forceCallback)
{
    bool changed = false;
    if (n)
    {
        auto newpath = n->displaypath();
        if (newpath != mConfig.mOriginalPathOfRemoteRootNode)
        {
            mConfig.mOriginalPathOfRemoteRootNode = newpath;
            changed = true;
        }

        if (mConfig.getRemoteNode() != n->nodehandle)
        {
            mConfig.setRemoteNode(NodeHandle().set6byte(n->nodehandle));
            changed = true;
        }
    }
    else //unset remote node: failed!
    {
        if (!mConfig.getRemoteNode().isUndef())
        {
            mConfig.setRemoteNode(NodeHandle());
            changed = true;
        }
    }

    if (changed || forceCallback)
    {
        mClient.app->syncupdate_remote_root_changed(mConfig);
    }

    //persist
    mClient.syncs.saveSyncConfig(mConfig);

    return changed;
}



error UnifiedSync::startSync(MegaClient* client, const char* debris, LocalPath* localdebris, Node* remotenode, bool inshare,
                             bool isNetwork, LocalPath& rootpath, std::unique_ptr<FileAccess>& openedLocalFolder)
{
    //check we are not in any blocking situation
    using CType = CacheableStatus::Type;
    bool overStorage = client->mCachedStatus.lookup(CType::STATUS_STORAGE, STORAGE_UNKNOWN) >= STORAGE_RED;
    bool businessExpired = client->mCachedStatus.lookup(CType::STATUS_BUSINESS, BIZ_STATUS_UNKNOWN) == BIZ_STATUS_EXPIRED;
    bool blocked = client->mCachedStatus.lookup(CType::STATUS_BLOCKED, 0) == 1;

    mConfig.mError = NO_SYNC_ERROR;
    mConfig.mEnabled = true;

    // the order is important here: a user needs to resolve blocked in order to resolve storage
    if (overStorage)
    {
        mConfig.mError = STORAGE_OVERQUOTA;
        mConfig.mEnabled = false;
    }
    else if (businessExpired)
    {
        mConfig.mError = BUSINESS_EXPIRED;
        mConfig.mEnabled = false;
    }
    else if (blocked)
    {
        mConfig.mError = ACCOUNT_BLOCKED;
        mConfig.mEnabled = false;
    }

    if (mConfig.mError)
    {
        // save configuration but avoid creating active sync:
        mClient.syncs.saveSyncConfig(mConfig);
        return API_EFAILED;
    }

    auto prevFingerprint = mConfig.getLocalFingerprint();

    assert(!mSync);
    mSync.reset(new Sync(*this, debris, localdebris, remotenode, inshare));
    mConfig.setLocalFingerprint(mSync->fsfp);

    if (prevFingerprint && prevFingerprint != mConfig.getLocalFingerprint())
    {
        LOG_err << "New sync local fingerprint mismatch. Previous: " << prevFingerprint
            << "  Current: " << mConfig.getLocalFingerprint();
        mSync->changestate(SYNC_FAILED, LOCAL_FINGERPRINT_MISMATCH, false, true);
        mConfig.mError = LOCAL_FINGERPRINT_MISMATCH;
        mConfig.mEnabled = false;
        mSync.reset();
        return API_EFAILED;
    }

    mSync->isnetwork = isNetwork;

    client->syncs.saveSyncConfig(mConfig);
    return API_OK;
}

void UnifiedSync::changedConfigState(bool notifyApp)
{
    if (mConfig.errorOrEnabledChanged())
    {
        LOG_debug << "Sync " << toHandle(mConfig.mBackupId) << " enabled/error changed to " << mConfig.mEnabled << "/" << mConfig.mError;

        mClient.syncs.saveSyncConfig(mConfig);
        if (notifyApp)
        {
            mClient.app->syncupdate_stateconfig(mConfig.getBackupId());
        }
        mClient.abortbackoff(false);
    }
}

Syncs::Syncs(MegaClient& mc)
  : mClient(mc)
{
    mHeartBeatMonitor.reset(new BackupMonitor(&mClient));
}

SyncConfigVector Syncs::configsForDrive(const LocalPath& drive) const
{
    SyncConfigVector v;
    for (auto& s : mSyncVec)
    {
        if (s->mConfig.mExternalDrivePath == drive)
        {
            v.push_back(s->mConfig);
        }
    }
    return v;
}

SyncConfigVector Syncs::allConfigs() const
{
    SyncConfigVector v;
    for (auto& s : mSyncVec)
    {
        v.push_back(s->mConfig);
    }
    return v;
}

error Syncs::backupCloseDrive(LocalPath drivePath)
{
    // Is the path valid?
    if (drivePath.empty())
    {
        return API_EARGS;
    }

    auto* store = syncConfigStore();

    // Does the store exist?
    if (!store)
    {
        // Nope and we need it.
        return API_EINTERNAL;
    }

    // Ensure the drive path is in normalized form.
    drivePath = NormalizeAbsolute(drivePath);

    // Is this drive actually loaded?
    if (!store->driveKnown(drivePath))
    {
        return API_ENOENT;
    }

    auto result = store->write(drivePath, configsForDrive(drivePath));
    store->removeDrive(drivePath);

    unloadSelectedSyncs(
      [&](SyncConfig& config, Sync*)
      {
          return config.mExternalDrivePath == drivePath;
      });

    return result;
}

error Syncs::backupOpenDrive(LocalPath drivePath)
{
    // Is the drive path valid?
    if (drivePath.empty())
    {
        return API_EARGS;
    }

    // Convenience.
    auto& fsAccess = *mClient.fsaccess;

    // Can we get our hands on the config store?
    auto* store = syncConfigStore();

    if (!store)
    {
        LOG_err << "Couldn't restore "
                << drivePath.toPath(fsAccess)
                << " as there is no config store.";

        // Nope and we can't do anything without it.
        return API_EINTERNAL;
    }

    // Ensure the drive path is in normalized form.
    drivePath = NormalizeAbsolute(drivePath);

    // Has this drive already been opened?
    if (store->driveKnown(drivePath))
    {
        LOG_debug << "Skipped restore of "
                  << drivePath.toPath(fsAccess)
                  << " as it has already been opened.";

        // Then we don't have to do anything.
        return API_EEXIST;
    }

    SyncConfigVector configs;

    // Try and open the database on the drive.
    auto result = store->read(drivePath, configs);

    // Try and restore the backups in the database.
    if (result == API_OK)
    {
        LOG_debug << "Attempting to restore backup syncs from "
                  << drivePath.toPath(fsAccess);

        size_t numRestored = 0;

        // Create a unified sync for each backup config.
        for (const auto& config : configs)
        {
            // Make sure there aren't any syncs with this backup id.
            if (syncConfigByBackupId(config.mBackupId))
            {
                LOG_err << "Skipping restore of backup "
                        << config.mLocalPath.toPath(fsAccess)
                        << " on "
                        << drivePath.toPath(fsAccess)
                        << " as a sync already exists with the backup id "
                        << toHandle(config.mBackupId);

                continue;
            }

            // Create the unified sync.
            mSyncVec.emplace_back(new UnifiedSync(mClient, config));

            // Track how many configs we've restored.
            ++numRestored;
        }

        // Log how many backups we could restore.
        LOG_debug << "Restored "
                  << numRestored
                  << " out of "
                  << configs.size()
                  << " backup(s) from "
                  << drivePath.toPath(fsAccess);

        return API_OK;
    }

    // Couldn't open the database.
    LOG_warn << "Failed to restore "
             << drivePath.toPath(fsAccess)
             << " as we couldn't open its config database.";

    return result;
}

SyncConfigStore* Syncs::syncConfigStore()
{
    // Have we already created the database?
    if (mSyncConfigStore)
    {
        // Yep, return a reference to the caller.
        return mSyncConfigStore.get();
    }

    // Is the client using a database?
    if (!mClient.dbaccess)
    {
        // Nope and we need it for the configuration path.
        return nullptr;
    }

    // Can we get our hands on an IO context?
    if (!syncConfigIOContext())
    {
        // We need it if we want to write the DB to disk.
        return nullptr;
    }

    // Where the database will be stored.
    auto dbPath = mClient.dbaccess->rootPath();

    // Create the database.
    mSyncConfigStore.reset(
      new SyncConfigStore(dbPath, *mSyncConfigIOContext));

    return mSyncConfigStore.get();
}

error Syncs::syncConfigStoreAdd(const SyncConfig& config)
{
    // Convenience.
    static auto equal =
      [](const LocalPath& lhs, const LocalPath& rhs)
      {
          return !platformCompareUtf(lhs, false, rhs, false);
      };

    auto* store = syncConfigStore();

    // Could we get our hands on the store?
    if (!store)
    {
        // Nope and we can't proceed without it.
        return API_EINTERNAL;
    }

    SyncConfigVector configs;
    bool known = store->driveKnown(LocalPath());

    // Load current configs from disk.
    auto result = store->read(LocalPath(), configs);

    if (result == API_ENOENT || result == API_OK)
    {
        SyncConfigVector::iterator i = configs.begin();

        // Are there any syncs already present for this root?
        for ( ; i != configs.end(); ++i)
        {
            if (equal(i->mLocalPath, config.mLocalPath))
            {
                break;
            }
        }

        // Did we find any existing config?
        if (i != configs.end())
        {
            // Yep, replace it.
            LOG_debug << "Replacing existing sync config for: "
                      << i->mLocalPath.toPath();

            *i = config;
        }
        else
        {
            // Nope, add it.
            configs.emplace_back(config);
        }

        // Write the configs to disk.
        result = store->write(LocalPath(), configs);
    }

    // Remove the drive if it wasn't already known.
    if (!known)
    {
        store->removeDrive(LocalPath());
    }

    return result;
}

bool Syncs::syncConfigStoreDirty()
{
    return mSyncConfigStore && mSyncConfigStore->dirty();
}

bool Syncs::syncConfigStoreFlush()
{
    // No need to flush if the store's not dirty.
    if (!syncConfigStoreDirty()) return true;

    // Try and flush changes to disk.
    LOG_debug << "Attempting to flush config store changes.";

    auto failed = mSyncConfigStore->writeDirtyDrives(allConfigs());

    if (failed.empty()) return true;

    LOG_err << "Failed to flush "
             << failed.size()
             << " drive(s).";

    // Disable syncs present on drives that we couldn't write.
    size_t disabled = 0;

    disableSelectedSyncs(
      [&](SyncConfig& config, Sync*)
      {
          // But only if they're not already disabled.
          if (!config.getEnabled()) return false;

          auto matched = failed.count(config.mExternalDrivePath);

          disabled += matched;

          return matched > 0;
      },
      SYNC_CONFIG_WRITE_FAILURE,
      false);

    LOG_warn << "Disabled "
             << disabled
             << " sync(s) on "
             << failed.size()
             << " drive(s).";

    return false;
}

error Syncs::syncConfigStoreLoad(SyncConfigVector& configs)
{
    LOG_debug << "Attempting to load internal sync configs from disk.";

    auto result = API_EAGAIN;

    // Can we get our hands on the internal sync config database?
    if (auto* store = syncConfigStore())
    {
        // Try and read the internal database from disk.
        result = store->read(LocalPath(), configs);

        if (result == API_ENOENT || result == API_OK)
        {
            LOG_debug << "Loaded "
                      << configs.size()
                      << " internal sync config(s) from disk.";

            return API_OK;
        }
    }

    LOG_err << "Couldn't load internal sync configs from disk: "
            << result;

    return result;
}

string Syncs::exportSyncConfigs(const SyncConfigVector configs) const
{
    JSONWriter writer;

    writer.beginobject();
    writer.beginarray("configs");

    for (const auto& config : configs)
    {
        exportSyncConfig(writer, config);
    }

    writer.endarray();
    writer.endobject();

    return writer.getstring();
}

string Syncs::exportSyncConfigs() const
{
    return exportSyncConfigs(configsForDrive(LocalPath()));
}

void Syncs::importSyncConfigs(const char* data, std::function<void(error)> completion)
{
    // Convenience.
    struct Context;

    using CompletionFunction = std::function<void(error)>;
    using ContextPtr = std::shared_ptr<Context>;

    // Bundles state we need to create backup IDs.
    struct Context
    {
        static void put(ContextPtr context)
        {
            using std::bind;
            using std::move;
            using std::placeholders::_1;
            using std::placeholders::_2;

            // Convenience.
            auto& client = *context->mClient;
            auto& config = *context->mConfig;
            auto& deviceHash = context->mDeviceHash;

            // Backup Info.
            auto state = BackupInfoSync::getSyncState(config, &client);
            auto info  = BackupInfoSync(config, deviceHash, UNDEF, state);

            LOG_debug << "Generating backup ID for config "
                      << context->signature()
                      << "...";

            // Completion chain.
            auto completion = bind(&putComplete, move(context), _1, _2);

            // Create and initiate request.
            auto* request = new CommandBackupPut(&client, info, move(completion));
            client.reqs.add(request);
        }

        static void putComplete(ContextPtr context, Error result, handle backupID)
        {
            // No backup ID even though the request succeeded?
            if (!result && ISUNDEF(result))
            {
                // Then we've encountered an internal error.
                result = API_EINTERNAL;
            }

            // Convenience;
            auto& client = *context->mClient;

            // Were we able to create a backup ID?
            if (result)
            {
                LOG_err << "Unable to generate backup ID for config "
                        << context->signature();

                auto i = context->mConfigs.begin();
                auto j = context->mConfig;

                // Remove the IDs we've created so far.
                LOG_debug << "Releasing backup IDs generated so far...";

                for ( ; i != j; ++i)
                {
                    auto* request = new CommandBackupRemove(&client, i->mBackupId);
                    client.reqs.add(request);
                }

                // Let the client know the import has failed.
                context->mCompletion(result);
                return;
            }

            // Assign the newly generated backup ID.
            context->mConfig->mBackupId = backupID;

            // Have we assigned IDs for all the syncs?
            if (++context->mConfig == context->mConfigs.end())
            {
                auto& syncs = *context->mSyncs;

                LOG_debug << context->mConfigs.size()
                          << " backup ID(s) have been generated.";

                LOG_debug << "Importing "
                          << context->mConfigs.size()
                          << " configs(s)...";

                // Yep, add them to the sync.
                for (const auto& config : context->mConfigs)
                {
                    syncs.appendNewSync(config, client);
                }

                LOG_debug << context->mConfigs.size()
                          << " sync(s) imported successfully.";

                // Let the client know the import has completed.
                context->mCompletion(API_OK);
                return;
            }

            // Generate an ID for the next config.
            put(std::move(context));
        }

        string signature() const
        {
            ostringstream ostream;

            ostream << mConfig - mConfigs.begin() + 1
                    << "/"
                    << mConfigs.size();

            return ostream.str();
        }

        // Client.
        MegaClient* mClient;

        // Who to call back when we're done.
        CompletionFunction mCompletion;

        // Next config requiring a backup ID.
        SyncConfigVector::iterator mConfig;

        // Configs requiring a backup ID.
        SyncConfigVector mConfigs;

        // Identifies the device we're adding configs to.
        string mDeviceHash;

        // Who we're adding the configs to.
        Syncs* mSyncs;
    }; // Context

    // Sanity.
    if (!data || !*data)
    {
        completion(API_EARGS);
        return;
    }

    // Try and translate JSON back into sync configs.
    SyncConfigVector configs;

    if (!importSyncConfigs(data, configs))
    {
        // No love. Inform the client.
        completion(API_EREAD);
        return;
    }

    // Create and initialize context.
    ContextPtr context = make_unique<Context>();

    context->mClient = &mClient;
    context->mCompletion = std::move(completion);
    context->mConfigs = std::move(configs);
    context->mConfig = context->mConfigs.begin();
    context->mDeviceHash = mClient.getDeviceidHash();
    context->mSyncs = this;

    LOG_debug << "Attempting to generate backup IDs for "
              << context->mConfigs.size()
              << " imported config(s)...";

    // Generate backup IDs.
    Context::put(std::move(context));
}

void Syncs::exportSyncConfig(JSONWriter& writer, const SyncConfig& config) const
{
    // Internal configs only for the time being.
    if (!config.mExternalDrivePath.empty())
    {
        LOG_warn << "Skipping export of external backup: "
                 << config.mLocalPath.toPath();
        return;
    }

    const auto& fsAccess = *mClient.fsaccess;

    string localPath = config.mLocalPath.toPath(fsAccess);
    string remotePath;
    const string& name = config.mName;
    const char* type = SyncConfig::synctypename(config.mSyncType);

    if (const auto* node = mClient.nodeByHandle(config.mRemoteNode))
    {
        // Get an accurate remote path, if possible.
        remotePath = node->displaypath();
    }
    else
    {
        // Otherwise settle for what we had stored.
        remotePath = config.mOriginalPathOfRemoteRootNode;
    }

#ifdef _WIN32
    // Skip namespace prefix.
    if (!localPath.compare("\\\\?\\"))
    {
        localPath.erase(0, 4);
    }
#endif // _WIN32

    writer.beginobject();
    writer.arg_stringWithEscapes("localPath", localPath);
    writer.arg_stringWithEscapes("name", name);
    writer.arg_stringWithEscapes("remotePath", remotePath);
    writer.arg_stringWithEscapes("type", type);
    writer.endobject();
}

bool Syncs::importSyncConfig(JSON& reader, SyncConfig& config)
{
    static const string TYPE_LOCAL_PATH  = "localPath";
    static const string TYPE_NAME        = "name";
    static const string TYPE_REMOTE_PATH = "remotePath";
    static const string TYPE_TYPE        = "type";

    LOG_debug << "Attempting to parse config object: "
              << reader.pos;

    string localPath;
    string name;
    string remotePath;
    string type;

    // Parse config properties.
    for (string key; ; )
    {
        // What property are we parsing?
        key = reader.getname();

        // Have we processed all the properties?
        if (key.empty()) break;

        string value;

        // Extract property value if we can.
        if (!reader.storeobject(&value))
        {
            LOG_err << "Parse error extracting property: "
                    << key
                    << ": "
                    << reader.pos;

            return false;
        }

        if (key == TYPE_LOCAL_PATH)
        {
            localPath = std::move(value);
        }
        else if (key == TYPE_NAME)
        {
            name = std::move(value);
        }
        else if (key == TYPE_REMOTE_PATH)
        {
            remotePath = std::move(value);
        }
        else if (key == TYPE_TYPE)
        {
            type = std::move(value);
        }
        else
        {
            LOG_debug << "Skipping unknown property: "
                      << key
                      << ": "
                      << value;
        }
    }

    // Basic validation on properties.
    if (localPath.empty())
    {
        LOG_err << "Invalid config: no local path defined.";
        return false;
    }

    if (name.empty())
    {
        LOG_err << "Invalid config: no name defined.";
        return false;
    }

    if (remotePath.empty())
    {
        LOG_err << "Invalid config: no remote path defined.";
        return false;
    }

    reader.unescape(&localPath);
    reader.unescape(&name);
    reader.unescape(&remotePath);
    reader.unescape(&type);

    // Populate config object.
    config.mBackupId = UNDEF;
    config.mBackupState = SYNC_BACKUP_NONE;
    config.mEnabled = false;
    config.mError = NO_SYNC_ERROR;
    config.mLocalFingerprint = 0;
    config.mLocalPath = LocalPath::fromPath(localPath, *mClient.fsaccess);
    config.mName = std::move(name);
    config.mOriginalPathOfRemoteRootNode = remotePath;
    config.mWarning = NO_SYNC_WARNING;

    // Set node handle if possible.
    if (const auto* root = mClient.nodeByPath(remotePath.c_str()))
    {
        config.mRemoteNode = root->nodeHandle();
    }
    else
    {
        LOG_err << "Invalid config: "
                << "unable to find node for remote path: "
                << remotePath;

        return false;
    }

    // Set type.
    if (!config.synctypefromname(type, config.mSyncType))
    {
        LOG_err << "Invalid config: "
                << "unknown sync type name: "
                << type;

        return false;
    }

    // Config's been parsed.
    LOG_debug << "Config successfully parsed.";

    return true;
}

bool Syncs::importSyncConfigs(const char* data, SyncConfigVector& configs)
{
    static const string TYPE_CONFIGS = "configs";

    JSON reader(data);

    LOG_debug << "Attempting to import configs from: "
              << data;

    // Enter configs object.
    if (!reader.enterobject())
    {
        LOG_err << "Parse error entering root object: "
                << reader.pos;

        return false;
    }

    // Parse sync configs.
    for (string key; ; )
    {
        // What property are we parsing?
        key = reader.getname();

        // Is it a property we know about?
        if (key != TYPE_CONFIGS)
        {
            // Have we hit the end of the configs object?
            if (key.empty()) break;

            // Skip unknown properties.
            string object;

            if (!reader.storeobject(&object))
            {
                LOG_err << "Parse error skipping unknown property: "
                        << key
                        << ": "
                        << reader.pos;

                return false;
            }

            LOG_debug << "Skipping unknown property: "
                      << key
                      << ": "
                      << object;

            // Parse the next property.
            continue;
        }

        LOG_debug << "Found configs property: "
                  << reader.pos;

        // Enter array of sync configs.
        if (!reader.enterarray())
        {
            LOG_err << "Parse error entering configs array: "
                    << reader.pos;

            return false;
        }

        // Parse each sync config object.
        while (reader.enterobject())
        {
            SyncConfig config;

            // Try and parse this sync config object.
            if (!importSyncConfig(reader, config)) return false;

            if (!reader.leaveobject())
            {
                LOG_err << "Parse error leaving config object: "
                        << reader.pos;
                return false;
            }

            configs.emplace_back(std::move(config));
        }

        if (!reader.leavearray())
        {
            LOG_err << "Parse error leaving configs array: "
                    << reader.pos;

            return false;
        }

        LOG_debug << configs.size()
                  << " config(s) successfully parsed.";
    }

    // Leave configs object.
    if (!reader.leaveobject())
    {
        LOG_err << "Parse error leaving root object: "
                << reader.pos;

        return false;
    }

    return true;
}

SyncConfigIOContext* Syncs::syncConfigIOContext()
{
    // Has a suitable IO context already been created?
    if (mSyncConfigIOContext)
    {
        // Yep, return a reference to it.
        return mSyncConfigIOContext.get();
    }

    // Which user are we?
    User* self = mClient.ownuser();
    if (!self)
    {
        LOG_warn << "syncConfigIOContext: own user not available";
        return nullptr;
    }

    // Try and retrieve this user's config data attribute.
    auto* payload = self->getattr(ATTR_JSON_SYNC_CONFIG_DATA);
    if (!payload)
    {
        // Attribute hasn't been created yet.
        LOG_warn << "syncConfigIOContext: JSON config data is not available";
        return nullptr;
    }

    // Try and decrypt the payload.
    unique_ptr<TLVstore> store(
      TLVstore::containerToTLVrecords(payload, &mClient.key));

    if (!store)
    {
        // Attribute is malformed.
        LOG_err << "syncConfigIOContext: JSON config data is malformed";
        return nullptr;
    }

    // Convenience.
    constexpr size_t KEYLENGTH = SymmCipher::KEYLENGTH;

    // Verify payload contents.
    string authKey;
    string cipherKey;
    string name;

    if (!store->get("ak", authKey) || authKey.size() != KEYLENGTH ||
        !store->get("ck", cipherKey) || cipherKey.size() != KEYLENGTH ||
        !store->get("fn", name) || name.size() != KEYLENGTH)
    {
        // Payload is malformed.
        LOG_err << "syncConfigIOContext: JSON config data is incomplete";
        return nullptr;
    }

    // Create the IO context.
    mSyncConfigIOContext.reset(
      new SyncConfigIOContext(*mClient.fsaccess,
                                  std::move(authKey),
                                  std::move(cipherKey),
                                  Base64::btoa(name),
                                  mClient.rng));

    // Return a reference to the new IO context.
    return mSyncConfigIOContext.get();
}

void Syncs::clear()
{
    syncConfigStoreFlush();

    mSyncConfigStore.reset();
    mSyncConfigIOContext.reset();
    mSyncVec.clear();
    isEmpty = true;
}

void Syncs::resetSyncConfigStore()
{
    mSyncConfigStore.reset();
    static_cast<void>(syncConfigStore());
}

auto Syncs::appendNewSync(const SyncConfig& c, MegaClient& mc) -> UnifiedSync*
{
    isEmpty = false;
    mSyncVec.push_back(unique_ptr<UnifiedSync>(new UnifiedSync(mc, c)));

    saveSyncConfig(c);

    return mSyncVec.back().get();
}

Sync* Syncs::runningSyncByBackupId(handle backupId) const
{
    for (auto& s : mSyncVec)
    {
        if (s->mSync && s->mConfig.getBackupId() == backupId)
        {
            return s->mSync.get();
        }
    }
    return nullptr;
}

SyncConfig* Syncs::syncConfigByBackupId(handle backupId) const
{
    for (auto& s : mSyncVec)
    {
        if (s->mConfig.getBackupId() == backupId)
        {
            return &s->mConfig;
        }
    }

    return nullptr;
}

void Syncs::forEachUnifiedSync(std::function<void(UnifiedSync&)> f)
{
    for (auto& s : mSyncVec)
    {
        f(*s);
    }
}

void Syncs::forEachRunningSync(bool includePaused, std::function<void(Sync* s)> f) const
{
    for (auto& s : mSyncVec)
    {
        if (s->mSync && (includePaused || !s->mSync->syncPaused))
        {
            f(s->mSync.get());
        }
    }
}

void Syncs::forEachRunningSyncContainingNode(Node* node, bool includePaused, std::function<void(Sync* s)> f)
{
    for (auto& s : mSyncVec)
    {
        if (s->mSync && (includePaused || !s->mSync->syncPaused))
        {
            if (s->mSync->cloudRoot() &&
                node->isbelow(s->mSync->cloudRoot()))
            {
                f(s->mSync.get());
            }
        }
    }
}

bool Syncs::forEachRunningSync_shortcircuit(bool includePaused, std::function<bool(Sync* s)> f)
{
    for (auto& s : mSyncVec)
    {
        if (s->mSync && (includePaused || !s->mSync->syncPaused))
        {
            if (!f(s->mSync.get()))
            {
                return false;
            }
        }
    }
    return true;
}

bool Syncs::hasRunningSyncs()
{
    for (auto& s : mSyncVec)
    {
        if (s->mSync) return true;
    }
    return false;
}

size_t Syncs::numRunningSyncs()
{
    size_t n = 0;
    for (auto& s : mSyncVec)
    {
        if (s->mSync) ++n;
    }
    return n;
}

unsigned Syncs::numSyncs()
{
    return unsigned(mSyncVec.size());
}

Sync* Syncs::firstRunningSync()
{
    for (auto& s : mSyncVec)
    {
        if (s->mSync) return s->mSync.get();
    }
    return nullptr;
}

void Syncs::stopCancelledFailedDisabled()
{
    for (auto& unifiedSync : mSyncVec)
    {
        if (unifiedSync->mSync && (
            unifiedSync->mSync->state == SYNC_CANCELED ||
            unifiedSync->mSync->state == SYNC_FAILED ||
            unifiedSync->mSync->state == SYNC_DISABLED))
        {
            unifiedSync->mSync.reset();
        }
    }
}

void Syncs::purgeRunningSyncs()
{
    // Called from locallogout (which always happens on ~MegaClient as well as on request)
    // Any syncs that are running should be resumed on next start.
    // We stop the syncs here, but don't call the client to say they are stopped.
    // And localnode databases are preserved.
    for (auto& s : mSyncVec)
    {
        if (s->mSync)
        {
            // Deleting the sync will close/save the sync's localnode database file in its current state.
            // And then delete objects in RAM.
            s->mSync.reset();
        }
    }
}

void Syncs::disableSyncs(SyncError syncError, bool newEnabledFlag)
{
    bool anySyncDisabled = false;
    disableSelectedSyncs([&](SyncConfig& config, Sync*){

        if (config.getEnabled())
        {
            anySyncDisabled = true;
            return true;
        }
        return false;
    }, syncError, newEnabledFlag);

    if (anySyncDisabled)
    {
        LOG_info << "Disabled syncs. error = " << syncError;
        mClient.app->syncs_disabled(syncError);
    }
}

void Syncs::disableSelectedSyncs(std::function<bool(SyncConfig&, Sync*)> selector, SyncError syncError, bool newEnabledFlag)
{
    for (auto i = mSyncVec.size(); i--; )
    {
        if (selector(mSyncVec[i]->mConfig, mSyncVec[i]->mSync.get()))
        {
            if (auto sync = mSyncVec[i]->mSync.get())
            {
                sync->changestate(SYNC_DISABLED, syncError, newEnabledFlag, true); //This will cause the later deletion of Sync (not MegaSyncPrivate) object
                mClient.syncactivity = true;
            }
            else
            {
                // Backups should not be automatically resumed unless we can be sure
                // that mirror phase completed, and no cloud changes occurred since.
                //
                // If the backup was mirroring, the mirror may be incomplete. In that
                // case, the cloud may still contain files/folders that should not be
                // in the backup, and so we would need to restore in mirror phase, but
                // we must have the user's permission and instruction to do that.
                //
                // If the backup was monitoring when it was disabled, it's possible that
                // the cloud has changed in the meantime. If it was resumed, there may
                // be cloud changes that cause it to immediately fail.  Again we should
                // have the user's instruction to start again with mirroring phase.
                //
                // For initial implementation we are keeping things simple and reliable,
                // the user must resume the sync manually, and confirm that starting
                // with mirroring phase is appropriate.
                auto enabled = newEnabledFlag & !mSyncVec[i]->mConfig.isBackup();

                mSyncVec[i]->mConfig.setError(syncError);
                mSyncVec[i]->mConfig.setEnabled(enabled);
                mSyncVec[i]->changedConfigState(true);
            }

            mHeartBeatMonitor->updateOrRegisterSync(*mSyncVec[i]);
        }
    }
}

void Syncs::removeSelectedSyncs(std::function<bool(SyncConfig&, Sync*)> selector)
{
    for (auto i = mSyncVec.size(); i--; )
    {
        if (selector(mSyncVec[i]->mConfig, mSyncVec[i]->mSync.get()))
        {
            removeSyncByIndex(i);
        }
    }
}

void Syncs::unloadSelectedSyncs(std::function<bool(SyncConfig&, Sync*)> selector)
{
    for (auto i = mSyncVec.size(); i--; )
    {
        if (selector(mSyncVec[i]->mConfig, mSyncVec[i]->mSync.get()))
        {
            unloadSyncByIndex(i);
        }
    }
}

void Syncs::purgeSyncs()
{
    if (!mSyncConfigStore) return;

    // Remove all syncs.
    removeSelectedSyncs([](SyncConfig&, Sync*) { return true; });

    // Truncate internal sync config database.
    mSyncConfigStore->write(LocalPath(), SyncConfigVector());

    // Remove all drives.
    for (auto& drive : mSyncConfigStore->knownDrives())
    {
        // Never remove internal drive.
        if (!drive.empty())
        {
            // This does not flush.
            mSyncConfigStore->removeDrive(drive);
        }
    }
}

void Syncs::removeSyncByIndex(size_t index)
{
    if (index < mSyncVec.size())
    {
        if (auto& syncPtr = mSyncVec[index]->mSync)
        {
            syncPtr->changestate(SYNC_CANCELED, UNKNOWN_ERROR, false, false);

            if (syncPtr->statecachetable)
            {
                syncPtr->statecachetable->remove();
                delete syncPtr->statecachetable;
                syncPtr->statecachetable = NULL;
            }
            syncPtr.reset(); // deletes sync
        }

        mSyncConfigStore->markDriveDirty(mSyncVec[index]->mConfig.mExternalDrivePath);

        // call back before actual removal (intermediate layer may need to make a temp copy to call client app)
        auto backupId = mSyncVec[index]->mConfig.getBackupId();
        mClient.app->sync_removed(backupId);

        // unregister this sync/backup from API (backup center)
        mClient.reqs.add(new CommandBackupRemove(&mClient, backupId));

        mClient.syncactivity = true;
        mSyncVec.erase(mSyncVec.begin() + index);

        isEmpty = mSyncVec.empty();
    }
}

void Syncs::unloadSyncByIndex(size_t index)
{
    if (index < mSyncVec.size())
    {
        if (auto& syncPtr = mSyncVec[index]->mSync)
        {
            // if it was running, the app gets a callback saying it's no longer active
            // SYNC_CANCELED is a special value that means we are shutting it down without changing config
            syncPtr->changestate(SYNC_CANCELED, UNKNOWN_ERROR, false, false);

            if (syncPtr->statecachetable)
            {
                // sync LocalNode database (if any) will be closed
                // deletion of the sync object won't affect the database
                delete syncPtr->statecachetable;
                syncPtr->statecachetable = NULL;
            }
            syncPtr.reset(); // deletes sync
        }

        // the sync config is not affected by this operation; it should already be up to date on disk (or be pending)
        // we don't call sync_removed back since the sync is not deleted
        // we don't unregister from the backup/sync heartbeats as the sync can be resumed later

        mClient.syncactivity = true;
        mSyncVec.erase(mSyncVec.begin() + index);
        isEmpty = mSyncVec.empty();
    }
}

error Syncs::enableSyncByBackupId(handle backupId, bool resetFingerprint, UnifiedSync*& syncPtrRef)
{
    for (auto& s : mSyncVec)
    {
        if (s->mConfig.getBackupId() == backupId)
        {
            syncPtrRef = s.get();
            if (!s->mSync)
            {
                return s->enableSync(resetFingerprint, true);
            }
            return API_EEXIST;
        }
    }
    return API_ENOENT;
}

void Syncs::saveSyncConfig(const SyncConfig& config)
{
    if (auto* store = syncConfigStore())
    {
        store->markDriveDirty(config.mExternalDrivePath);
    }
}

// restore all configured syncs that were in a temporary error state (not manually disabled)
void Syncs::enableResumeableSyncs()
{
    bool anySyncRestored = false;

    for (auto& unifiedSync : mSyncVec)
    {
        if (!unifiedSync->mSync)
        {
            if (unifiedSync->mConfig.getEnabled())
            {
                SyncError syncError = unifiedSync->mConfig.getError();
                LOG_debug << "Restoring sync: " << toHandle(unifiedSync->mConfig.getBackupId()) << " " << unifiedSync->mConfig.getLocalPath().toPath(*mClient.fsaccess) << " fsfp= " << unifiedSync->mConfig.getLocalFingerprint() << " old error = " << syncError;

                // We should never try to resume a backup sync.
                assert(!unifiedSync->mConfig.isBackup());

                anySyncRestored |= unifiedSync->enableSync(false, true) == API_OK;
            }
            else
            {
                LOG_verbose << "Skipping restoring sync: " << unifiedSync->mConfig.getLocalPath().toPath(*mClient.fsaccess)
                    << " enabled=" << unifiedSync->mConfig.getEnabled() << " error=" << unifiedSync->mConfig.getError();
            }
        }
    }

    if (anySyncRestored)
    {
        mClient.app->syncs_restored();
    }
}

void Syncs::resumeResumableSyncsOnStartup()
{
    if (mClient.loggedin() != FULLACCOUNT) return;

    SyncConfigVector configs;

    if (syncConfigStoreLoad(configs) != API_OK)
    {
        return;
    }

    // There should be no syncs yet.
    assert(mSyncVec.empty());

    for (auto& config : configs)
    {
        mSyncVec.push_back(unique_ptr<UnifiedSync>(new UnifiedSync(mClient, config)));
        isEmpty = false;
    }

    for (auto& unifiedSync : mSyncVec)
    {
        if (!unifiedSync->mSync)
        {
            if (unifiedSync->mConfig.mOriginalPathOfRemoteRootNode.empty()) //should only happen if coming from old cache
            {
                auto node = mClient.nodeByHandle(unifiedSync->mConfig.getRemoteNode());
                unifiedSync->updateSyncRemoteLocation(node, false); //updates cache & notice app of this change
                if (node)
                {
                    auto newpath = node->displaypath();
                    unifiedSync->mConfig.mOriginalPathOfRemoteRootNode = newpath;//update loaded config
                }
            }

            if (unifiedSync->mConfig.getBackupState() == SYNC_BACKUP_MIRROR)
            {
                // Should only be possible for a backup sync.
                assert(unifiedSync->mConfig.isBackup());

                // Disable only if necessary.
                if (unifiedSync->mConfig.getEnabled())
                {
                    unifiedSync->mConfig.setEnabled(false);
                    saveSyncConfig(unifiedSync->mConfig);
                }
            }

            bool hadAnError = unifiedSync->mConfig.getError() != NO_SYNC_ERROR;

            if (unifiedSync->mConfig.getEnabled())
            {
                // Right now, syncs are disabled upon all errors but, after sync-rework, syncs
                // could be kept as enabled but failed due to a temporary/recoverable error and
                // the SDK may auto-resume them if the error condition vanishes
                // (ie. an expired business account automatically disable syncs, but once
                // the user has paid, we may auto-resume).
                // TODO: remove assertion if it no longer applies:
                assert(!hadAnError);

#ifdef __APPLE__
                unifiedSync->mConfig.setLocalFingerprint(0); //for certain MacOS, fsfp seems to vary when restarting. we set it to 0, so that it gets recalculated
#endif
                LOG_debug << "Resuming cached sync: " << toHandle(unifiedSync->mConfig.getBackupId()) << " " << unifiedSync->mConfig.getLocalPath().toPath(*mClient.fsaccess) << " fsfp= " << unifiedSync->mConfig.getLocalFingerprint() << " error = " << unifiedSync->mConfig.getError();

                unifiedSync->enableSync(false, false);
                LOG_debug << "Sync autoresumed: " << toHandle(unifiedSync->mConfig.getBackupId()) << " " << unifiedSync->mConfig.getLocalPath().toPath(*mClient.fsaccess) << " fsfp= " << unifiedSync->mConfig.getLocalFingerprint() << " error = " << unifiedSync->mConfig.getError();

                mClient.app->sync_auto_resume_result(*unifiedSync, true, hadAnError);
            }
            else
            {
                LOG_debug << "Sync loaded (but not resumed): " << toHandle(unifiedSync->mConfig.getBackupId()) << " " << unifiedSync->mConfig.getLocalPath().toPath(*mClient.fsaccess) << " fsfp= " << unifiedSync->mConfig.getLocalFingerprint() << " error = " << unifiedSync->mConfig.getError();
                mClient.app->sync_auto_resume_result(*unifiedSync, false, hadAnError);
            }
        }
    }
}

bool Sync::recursiveCollectNameConflicts(list<NameConflict>& conflicts)
{
    FSNode rootFsNode(localroot->getLastSyncedFSDetails());
    syncRow row{ cloudRoot(), localroot.get(), &rootFsNode };
    recursiveCollectNameConflicts(row, conflicts);
    return !conflicts.empty();
}

void Sync::recursiveCollectNameConflicts(syncRow& row, list<NameConflict>& ncs)
{
    assert(row.syncNode);
    if (!row.syncNode->conflictsDetected())
    {
        return;
    }

    vector<FSNode>* effectiveFsChildren;
    vector<FSNode> fsChildren;
    {
        // Effective children are from the last scan, if present.
        effectiveFsChildren = row.syncNode->lastFolderScan.get();

        // Otherwise, we can reconstruct the filesystem entries from the LocalNodes
        if (!effectiveFsChildren)
        {
            fsChildren.reserve(row.syncNode->children.size());

            for (auto &childIt : row.syncNode->children)
            {
                if (childIt.second->fsid_lastSynced != UNDEF)
                {
                    fsChildren.emplace_back(childIt.second->getLastSyncedFSDetails());
                }
            }

            effectiveFsChildren = &fsChildren;
        }
    }

    // Get sync triplets.
    auto childRows = computeSyncTriplets(row.cloudNode, *row.syncNode, *effectiveFsChildren);


    for (auto& childRow : childRows)
    {
        if (!childRow.cloudClashingNames.empty() ||
            !childRow.fsClashingNames.empty())
        {
            NameConflict nc;
            if (!childRow.cloudClashingNames.empty())
            {
                nc.cloudPath = row.cloudNode ? row.cloudNode->displaypath() : "";
                for (Node* n : childRow.cloudClashingNames)
                {
                    nc.clashingCloudNames.push_back(n->displayname());
                }
            }
            if (!childRow.fsClashingNames.empty())
            {
                nc.localPath = row.syncNode ? row.syncNode->getLocalPath() : LocalPath();
                for (FSNode* n : childRow.fsClashingNames)
                {
                    nc.clashingLocalNames.push_back(n->localname);
                }
            }
            ncs.push_back(std::move(nc));
        }

        // recurse after dealing with all items, so any renames within the folder have been completed
        if (childRow.syncNode && childRow.syncNode->type == FOLDERNODE)
        {
            recursiveCollectNameConflicts(childRow, ncs);
        }
    }
}

const LocalPath& syncRow::comparisonLocalname() const
{
    if (syncNode)
    {
        return syncNode->localname;
    }
    else if (fsNode)
    {
        return fsNode->localname;
    }
    else if (!fsClashingNames.empty())
    {
        return fsClashingNames[0]->localname;
    }
    else
    {
        assert(false);
        static LocalPath nullResult;
        return nullResult;
    }
}


auto Sync::computeSyncTriplets(Node* cloudParent, const LocalNode& syncParent, vector<FSNode>& fsNodes) const -> vector<syncRow>
{
    CodeCounter::ScopeTimer rst(client->performanceStats.computeSyncTripletsTime);
    //Comparator comparator(*this);
    vector<LocalNode*> localNodes;
    vector<Node*> remoteNodes;
    vector<syncRow> triplets;

    localNodes.reserve(syncParent.children.size());
    remoteNodes.reserve(cloudParent ? cloudParent->children.size() : 0);

    for (auto& child : syncParent.children)
    {
        localNodes.emplace_back(child.second);
    }

    if (cloudParent)
    {
        for (auto* child : cloudParent->children)
        {
            remoteNodes.emplace_back(child);
        }
    }

    bool caseInsensitive = false; // comparing to go to the cloud, differing case really is a different name

    auto fsCompareLess = [=](const FSNode& lhs, const FSNode& rhs) -> bool {
        return compareUtf(
            lhs.localname, true,
            rhs.localname, true, caseInsensitive) < 0;
    };

    auto lnCompareLess = [=](const LocalNode* lhs, const LocalNode* rhs) -> bool {
        return compareUtf(
            lhs->localname, true,
            rhs->localname, true, caseInsensitive) < 0;
    };

    auto fslnCompareSpaceship = [=](const FSNode& lhs, const LocalNode& rhs) -> int {
        return compareUtf(
            lhs.localname, true,
            rhs.localname, true, caseInsensitive);
    };

    std::sort(fsNodes.begin(), fsNodes.end(), fsCompareLess);
    std::sort(localNodes.begin(), localNodes.end(), lnCompareLess);

//#ifdef DEBUG
//    string fss, lns;
//    for (auto& i : fsNodes) fss += i.localname.toPath(*client->fsaccess) + " ";
//    for (auto i : localNodes) lns += i->localname.toPath(*client->fsaccess) + " ";
//    LOG_debug << "fs names sorted: " << fss;
//    LOG_debug << "ln names sorted: " << lns;
//#endif

    // Pair filesystem nodes with local nodes.
    {
        auto fCurr = fsNodes.begin();
        auto fEnd  = fsNodes.end();
        auto lCurr = localNodes.begin();
        auto lEnd  = localNodes.end();

        for ( ; ; )
        {
            // Determine the next filesystem node.
            auto fNext = std::upper_bound(fCurr, fEnd, *fCurr, fsCompareLess);

            // Determine the next local node.
            auto lNext = lCurr;

            if (lNext != lEnd)
            {
                lNext = std::upper_bound(lCurr, lEnd, *lCurr, lnCompareLess);
            }

            // By design, we should never have any conflicting local nodes.
            if (!(std::distance(lCurr, lNext) < 2))
            {
                assert(std::distance(lCurr, lNext) < 2);
            }

            auto *fsNode = fCurr != fEnd ? &*fCurr : nullptr;
            auto *localNode = lCurr != lEnd ? *lCurr : nullptr;

            // Bail, there's nothing left to pair.
            if (!(fsNode || localNode)) break;

            if (fsNode && localNode)
            {
                const auto relationship =
                    fslnCompareSpaceship(*fsNode, *localNode);

                // Non-null entries are considered equivalent.
                if (relationship < 0)
                {
                    // Process the filesystem node first.
                    localNode = nullptr;
                }
                else if (relationship > 0)
                {
                    // Process the local node first.
                    fsNode = nullptr;
                }
            }

            // Add the pair.
            triplets.emplace_back(nullptr, localNode, fsNode);

            // Mark conflicts.
            if (fsNode && std::distance(fCurr, fNext) > 1)
            {
                triplets.back().fsNode = nullptr;

                for (auto i = fCurr; i != fNext; ++i)
                {
                    LOG_debug << syncname << "Conflicting filesystem name: "
                        << i->localname.toPath(*client->fsaccess);

                    triplets.back().fsClashingNames.push_back(&*i);

                    if (localNode && i->fsid != UNDEF && i->fsid == localNode->fsid_lastSynced)
                    {
                        // In case of a name clash, it might be new.
                        // Do sync the subtree we were already syncing.
                        // But also complain about the clash
                        triplets.back().fsNode = &*i;
                    }
                }
            }

            fCurr = fsNode ? fNext : fCurr;
            lCurr = localNode ? lNext : lCurr;
        }
    }

    // node names going to the local FS, might clash if they only differ by case
    caseInsensitive = isCaseInsensitive(mFilesystemType);

    auto cloudCompareLess = [this, caseInsensitive](const Node* lhs, const Node* rhs) -> bool {
        return compareUtf(
            lhs->displayname(), false,
            rhs->displayname(), false, caseInsensitive) < 0;
    };

    auto rowCompareLess = [=](const syncRow& lhs, const syncRow& rhs) -> bool {
        return compareUtf(
            lhs.comparisonLocalname(), true,
            rhs.comparisonLocalname(), true, caseInsensitive) < 0;
    };

    auto cloudrowCompareSpaceship = [=](const Node* lhs, const syncRow& rhs) -> int {
        // todo:  add an escape-as-we-compare option?
        // consider: local d%  upload to cloud as d%, now we need to match those up for a single syncrow.
        // consider: alternamtely d% in the cloud and local d%25 should also be considered a match.
        //auto a = LocalPath::fromName(lhs->displayname(), *client->fsaccess, mFilesystemType);

        return compareUtf(
            lhs->displayname(), false,
            rhs.comparisonLocalname(), true, caseInsensitive);
    };

    std::sort(remoteNodes.begin(), remoteNodes.end(), cloudCompareLess);
    std::sort(triplets.begin(), triplets.end(), rowCompareLess);

//#ifdef DEBUG
//    string rns, trs;
//    for (auto i : remoteNodes) rns += i->displayname() + string(" ");
//    for (auto i : triplets) trs += i.comparisonLocalname().toPath(*client->fsaccess) + " ";
//    LOG_debug << "remote names sorted: " << rns;
//    LOG_debug << "row names sorted: " << trs;
//#endif

    // Link cloud nodes with triplets.
    {
        auto rCurr = remoteNodes.begin();
        auto rEnd = remoteNodes.end();
        size_t tCurr = 0;
        size_t tEnd = triplets.size();

        for ( ; ; )
        {
            auto rNext = rCurr;

            if (rNext != rEnd)
            {
                rNext = std::upper_bound(rCurr, rEnd, *rCurr, cloudCompareLess);
            }

            auto tNext = tCurr;

            // Compute upper bound manually.
            for ( ; tNext != tEnd; ++tNext)
            {
                if (rowCompareLess(triplets[tCurr], triplets[tNext]))
                {
                    break;
                }
            }

            // There should never be any conflicting triplets.
            if (tNext - tCurr >= 2)
            {
                assert(tNext - tCurr < 2);
            }

            auto* remoteNode = rCurr != rEnd ? *rCurr : nullptr;
            auto* triplet = tCurr != tEnd ? &triplets[tCurr] : nullptr;

//#ifdef DEBUG
//            auto rn = remoteNode ? remoteNode->displayname() : "";
//#endif

            // Bail as there's nothing to pair.
            if (!(remoteNode || triplet)) break;

            if (remoteNode && triplet)
            {
                const auto relationship =
                    cloudrowCompareSpaceship(remoteNode, *triplet);

                // Non-null entries are considered equivalent.
                if (relationship < 0)
                {
                    // Process remote node first.
                    triplet = nullptr;
                }
                else if (relationship > 0)
                {
                    // Process triplet first.
                    remoteNode = nullptr;
                }
            }

            // Have we detected a remote name conflict?
            if (remoteNode && std::distance(rCurr, rNext) > 1)
            {
                for (auto i = rCurr; i != rNext; ++i)
                {
                    LOG_debug << syncname << "Conflicting cloud name: "
                        << (*i)->displaypath();

                    if (triplet)
                    {
                        triplet->cloudClashingNames.push_back(*i);

                        if ((*i)->nodehandle != UNDEF &&
                            triplet->syncNode &&
                            triplet->syncNode->syncedCloudNodeHandle == (*i)->nodehandle)
                        {
                            // In case of a name clash, it might be new.
                            // Do sync the subtree we were already syncing.
                            // But also complain about the clash
                            triplet->cloudNode = *i;
                        }
                    }
                }
            }
            else if (triplet)
            {
                triplet->cloudNode = remoteNode;
            }
            else
            {
                triplets.emplace_back(remoteNode, nullptr, nullptr);
            }

            if (triplet)    tCurr = tNext;
            if (remoteNode) rCurr = rNext;
        }
    }

    return triplets;
}

bool Sync::inferAlreadySyncedTriplets(Node* cloudParent, const LocalNode& syncParent, vector<FSNode>& inferredFsNodes, vector<syncRow>& inferredRows) const
{
    CodeCounter::ScopeTimer rst(client->performanceStats.inferSyncTripletsTime);

    inferredFsNodes.reserve(syncParent.children.size());

    for (auto& child : syncParent.children)
    {
        Node* node = client->nodeByHandle(child.second->syncedCloudNodeHandle, true);
        if (!node ||
            node->nodehandle != child.second->syncedCloudNodeHandle.as8byte() ||
            node->parent != cloudParent)
        {
            // the node tree has actually changed so we need to run the full algorithm
            return false;
        }

        if (node->parent && node->parent->type == FILENODE)
        {
            LOG_err << "Looked up a file version node during infer: " << node->displaypath();
			assert(false);
            return false;
        }

        if (child.second->fsid_lastSynced == UNDEF || child.second->fsid_lastSynced != child.second->fsid_asScanned)
        {
            // on-disk is different to our LocalNode list
            return false;
        }

        inferredFsNodes.push_back(child.second->getLastSyncedFSDetails());
        inferredRows.emplace_back(node, child.second, &inferredFsNodes.back());
    }
    return true;
}

bool Sync::recursiveSync(syncRow& row, SyncPath& fullPath, DBTableTransactionCommitter& committer)
{
    // in case of sync failing while we recurse
    if (state < 0) return false;

    assert(row.syncNode);
    assert(row.syncNode->type != FILENODE);
    assert(row.syncNode->getLocalPath() == fullPath.localPath);

    // nothing to do for this subtree? Skip traversal
    if (!(row.syncNode->scanRequired() || row.syncNode->mightHaveMoves() || row.syncNode->syncRequired()))
    {
        //SYNC_verbose << syncname << "No scanning/moving/syncing needed at " << logTriplet(row, fullPath);
        return true;
    }

    SYNC_verbose << syncname << "Entering folder with "
        << row.syncNode->scanAgain  << "-"
        << row.syncNode->checkMovesAgain << "-"
        << row.syncNode->syncAgain << " ("
        << row.syncNode->conflicts << ") at "
        << fullPath.syncPath;

    row.syncNode->propagateAnySubtreeFlags();

    // Whether we should perform sync actions at this level.
    bool wasSynced = row.syncNode->scanAgain < TREE_ACTION_HERE
                  && row.syncNode->syncAgain < TREE_ACTION_HERE
                  && row.syncNode->checkMovesAgain < TREE_ACTION_HERE;
    bool syncHere = !wasSynced;
    bool recurseHere = true;

    //SYNC_verbose << syncname << "sync/recurse here: " << syncHere << recurseHere;

    // reset this node's sync flag. It will be set again below or while recursing if anything remains to be done.
    row.syncNode->syncAgain = TREE_RESOLVED;

    if (!row.fsNode)
    {
        row.syncNode->scanAgain = TREE_RESOLVED;
        row.syncNode->fsid_asScanned = UNDEF;
        syncHere = row.syncNode->parent ? row.syncNode->parent->scanAgain < TREE_ACTION_HERE : true;
        recurseHere = false;  // If we need to scan, we need the folder to exist first - revisit later
    }
    else
    {
        if (row.syncNode->fsid_asScanned == UNDEF ||
            row.syncNode->fsid_asScanned != row.fsNode->fsid)
        {
            row.syncNode->scanAgain = TREE_ACTION_HERE;
            row.syncNode->setScannedFsid(row.fsNode->fsid, client->localnodeByScannedFsid, row.fsNode->localname);
        }
    }

    // Do we need to scan this node?
    if (row.syncNode->scanAgain >= TREE_ACTION_HERE)
    {
        client->mSyncFlags->reachableNodesAllScannedThisPass = false;
        syncHere = row.syncNode->processBackgroundFolderScan(row, fullPath);
    }
    else
    {
        // this will be restored at the end of the function if any nodes below in the tree need it
        row.syncNode->scanAgain = TREE_RESOLVED;
    }
    //SYNC_verbose << syncname << "sync/recurse here after scan logic: " << syncHere << recurseHere;

    if (row.syncNode->scanAgain >= TREE_ACTION_HERE)
    {
        // we must return later when we do have the scan data.
        // restore sync flag
        row.syncNode->setSyncAgain(false, true, false);
        SYNC_verbose << syncname << "Early exit from recursiveSync due to no scan data. " << logTriplet(row, fullPath);
        return false;
    }

    // Have we encountered the scan target?
    //client->mSyncFlags->scanTargetReachable |= mScanRequest && mScanRequest->matches(*row.syncNode);

    if (row.cloudNode && !row.cloudNode->mPendingChanges.empty())
    {
        syncHere = false;
        SYNC_verbose << syncname << "Skipping synchere due to pending cloudNode commands.  recurse flag: " << recurseHere;
    }

#ifdef DEBUG
    static char clientOfInterest[100] = "clientA2";
    static char folderOfInterest[100] = "f_2";
    if (string(clientOfInterest) == client->clientname)
    if (string(folderOfInterest) == fullPath.localPath.leafName().toPath(*client->fsaccess))
    {
        clientOfInterest[99] = 0;  // breakpoint opporunity here
    }
#endif

    // Reset these flags before we evaluate each subnode.
    // They could be set again during that processing,
    // And additionally we double check with each child node after, in case we had reason to skip it.
    row.syncNode->checkMovesAgain = TREE_RESOLVED;
    row.syncNode->conflicts = TREE_RESOLVED;
    bool folderSynced = syncHere;
    bool subfoldersSynced = true;

    // Get sync triplets.
    vector<syncRow> childRows;
    vector<FSNode> fsInferredChildren;
    vector<FSNode> fsChildren;

    // Effective children are from the last scan, if present.
    vector<FSNode>* effectiveFsChildren = row.syncNode->lastFolderScan.get();

    if (wasSynced && inferAlreadySyncedTriplets(row.cloudNode, *row.syncNode, fsInferredChildren, childRows))
    {
        effectiveFsChildren = &fsInferredChildren;
    }
    else
    {
        // Otherwise, we can reconstruct the filesystem entries from the LocalNodes
        if (!effectiveFsChildren)
        {
            fsChildren.reserve(row.syncNode->children.size() + 50);  // leave some room for others to be added in syncItem()

            for (auto &childIt : row.syncNode->children)
            {
                if (childIt.second->fsid_lastSynced != UNDEF)
                {
                    fsChildren.emplace_back(childIt.second->getLastSyncedFSDetails());
                }
            }

            effectiveFsChildren = &fsChildren;
        }

        childRows = computeSyncTriplets(row.cloudNode, *row.syncNode, *effectiveFsChildren);
    }

    bool anyNameConflicts = false;
    for (unsigned step = 0; step < 3; ++step)
    {
        for (auto& childRow : childRows)
        {
            // in case of sync failing while we recurse
            if (state < 0) return false;

            if (!childRow.cloudClashingNames.empty() ||
                !childRow.fsClashingNames.empty())
            {
                anyNameConflicts = true;
                row.syncNode->setContainsConflicts(false, true, false); // in case we don't call setItem due to !syncHere
            }
            childRow.rowSiblings = &childRows;

            assert(!row.syncNode || row.syncNode->localname.empty() || row.syncNode->name.empty() || !row.syncNode->parent ||
                   0 == compareUtf(row.syncNode->localname, true, row.syncNode->name, false, true));

            if (childRow.fsNode && childRow.syncNode &&
                childRow.syncNode->fsid_asScanned != childRow.fsNode->fsid)
            {
                childRow.syncNode->setScannedFsid(childRow.fsNode->fsid, client->localnodeByScannedFsid, childRow.fsNode->localname);
            }

            ScopedSyncPathRestore syncPathRestore(fullPath);

            if (!fullPath.appendRowNames(childRow, mFilesystemType) ||
                localdebris.isContainingPathOf(fullPath.localPath))
            {
                // This is a legitimate case; eg. we only had a syncNode and it is removed in resolve_delSyncNode
                // Or if this is the debris folder, ignore it
                continue;
            }

            if (childRow.syncNode)
            {
                if (childRow.syncNode->getLocalPath() != fullPath.localPath)
                {
                    auto s = childRow.syncNode->getLocalPath();
                    assert(0 == compareUtf(childRow.syncNode->getLocalPath(), true, fullPath.localPath, true, false));
                }

                childRow.syncNode->reassignUnstableFsidsOnceOnly(childRow.fsNode);
            }

            switch (step)
            {
            case 0:
                // first pass: check for any renames within the folder (or other move activity)
                // these must be processed first, otherwise if another file
                // was added with a now-renamed name, an upload would be
                // attached to the wrong node, resulting in node versions
                if (syncHere)
                {
                    if (!syncItem_checkMoves(childRow, row, fullPath, committer, false))
                    {
                        if (childRow.itemProcessed)
                        {
                            folderSynced = false;
                            row.syncNode->setSyncAgain(false, true, false);
                        }
                    }
                }
                break;

            case 1:
                // second pass: full syncItem processing for each node that wasn't part of a move
                if (syncHere && !childRow.itemProcessed)
                {
                    if (!syncItem(childRow, row, fullPath, committer))
                    {
                        folderSynced = false;
                        row.syncNode->setSyncAgain(false, true, false);
                    }
                }
                break;

            case 2:
                // third and final pass: recurse into the folders
                if (recurseHere &&
                    childRow.syncNode &&
                    childRow.syncNode->type != FILENODE &&
                    !childRow.suppressRecursion &&
                    !childRow.syncNode->moveSourceApplyingToCloud &&  // we may not have visited syncItem if !syncHere, but skip these if we determine they are being moved from or deleted already
                    !childRow.syncNode->moveTargetApplyingToCloud &&
                    //!childRow.syncNode->deletedFS &&   we should not check this one, or we won't remove the LocalNode
                    !childRow.syncNode->deletingCloud)
                {
                    // Add watches as necessary.
                    if (childRow.fsNode)
                    {
                        childRow.syncNode->watch(fullPath.localPath, childRow.fsNode->fsid);
                    }

                    if (!recursiveSync(childRow, fullPath, committer))
                    {
                        subfoldersSynced = false;
                    }
                }
                else if (childRow.recurseToScanforNewLocalNodesOnly &&
                         childRow.syncNode  &&
                         childRow.syncNode->scanRequired() &&
                         childRow.syncNode->type != FILENODE)
                {
                    // Add watches as necessary.
                    if (childRow.fsNode)
                    {
                        childRow.syncNode->watch(fullPath.localPath, childRow.fsNode->fsid);
                    }

                    recursiveSync_localScanForNewOnly(childRow, fullPath, committer);
                    subfoldersSynced = false;
                }
                break;

            }
        }
    }

    if (syncHere && folderSynced &&
        !anyNameConflicts &&
        row.syncNode->lastFolderScan &&
        row.syncNode->lastFolderScan->size() == row.syncNode->children.size())
    {
#ifdef DEBUG
        // Double check we really can recreate the filesystem entries correctly
        vector<FSNode> generated;
        for (auto &childIt : row.syncNode->children)
        {
            if (childIt.second->fsid_lastSynced != UNDEF)
            {
                generated.emplace_back(childIt.second->getLastSyncedFSDetails());
            }
        }
        assert(generated.size() == row.syncNode->lastFolderScan->size());
        sort(generated.begin(), generated.end(), [](FSNode& a, FSNode& b){ return a.localname < b.localname; });
        sort(row.syncNode->lastFolderScan->begin(), row.syncNode->lastFolderScan->end(), [](FSNode& a, FSNode& b){ return a.localname < b.localname; });
        for (size_t i = generated.size(); i--; )
        {
            assert(generated[i].type == (*row.syncNode->lastFolderScan)[i].type);
            if (generated[i].type == FILENODE)
            {
                if (!(generated[i].equivalentTo((*row.syncNode->lastFolderScan)[i])))
                {
                    assert(generated[i].equivalentTo((*row.syncNode->lastFolderScan)[i]));
                }
            }
        }
#endif

        // LocalNodes are now consistent with the last scan.
        LOG_debug << syncname << "Clearing folder scan records at " << fullPath.localPath_utf8();
        row.syncNode->lastFolderScan.reset();
    }

    // Recompute our LocalNode flags from children
    // Flags for this row could have been set during calls to the node
    // If we skipped a child node this time (or if not), the set-parent
    // flags let us know if future actions are needed at this level
    for (auto& child : row.syncNode->children)
    {
        if (child.second->type != FILENODE)
        {
            row.syncNode->scanAgain = updateTreestateFromChild(row.syncNode->scanAgain, child.second->scanAgain);
            row.syncNode->syncAgain = updateTreestateFromChild(row.syncNode->syncAgain, child.second->syncAgain);
        }
        row.syncNode->checkMovesAgain = updateTreestateFromChild(row.syncNode->checkMovesAgain, child.second->checkMovesAgain);
        row.syncNode->conflicts = updateTreestateFromChild(row.syncNode->conflicts, child.second->conflicts);
        row.syncNode->scanBlocked = updateTreestateFromChild(row.syncNode->scanBlocked, child.second->scanBlocked);

        if (child.second->parentSetScanAgain) row.syncNode->setScanAgain(false, true, false, 0);
        if (child.second->parentSetCheckMovesAgain) row.syncNode->setCheckMovesAgain(false, true, false);
        if (child.second->parentSetSyncAgain) row.syncNode->setSyncAgain(false, true, false);
        if (child.second->parentSetContainsConflicts) row.syncNode->setContainsConflicts(false, true, false);

        child.second->parentSetScanAgain = false;  // we should only use this one once
    }

    SYNC_verbose << syncname
                << "Exiting folder with "
                << row.syncNode->scanAgain  << "-"
                << row.syncNode->checkMovesAgain << "-"
                << row.syncNode->syncAgain << " ("
                << row.syncNode->conflicts << ") at "
                << fullPath.syncPath;

    return folderSynced && subfoldersSynced;
}


bool Sync::recursiveSync_localScanForNewOnly(syncRow& row, SyncPath& fullPath, DBTableTransactionCommitter& committer)
{
    // in case of sync failing while we recurse
    if (state < 0) return false;

    assert(row.syncNode);
    assert(row.syncNode->type != FILENODE);
    assert(row.syncNode->getLocalPath() == fullPath.localPath);

    // nothing to do for this subtree? Skip traversal
    if (!(row.syncNode->scanRequired()))
    {
        SYNC_verbose << syncname << "No scanning needed at " << logTriplet(row, fullPath);
        return true;
    }

    SYNC_verbose << syncname << "localScanForNewOnly Entering folder with "
        << row.syncNode->scanAgain  << "-"
        << row.syncNode->checkMovesAgain << "-"
        << row.syncNode->syncAgain << " ("
        << row.syncNode->conflicts << ") at "
        << fullPath.syncPath;

    row.syncNode->propagateAnySubtreeFlags();

    // Whether we should perform sync actions at this level.
    bool wasSynced = row.syncNode->scanAgain < TREE_ACTION_HERE
        && row.syncNode->syncAgain < TREE_ACTION_HERE
        && row.syncNode->checkMovesAgain < TREE_ACTION_HERE;
    bool syncHere = !wasSynced;
    bool recurseHere = true;

    SYNC_verbose << syncname << "sync/recurse here: " << syncHere << recurseHere;

    // reset this node's sync flag. It will be set again if anything remains to be done.
    row.syncNode->syncAgain = TREE_RESOLVED;

    if (!row.fsNode)
    {
        row.syncNode->scanAgain = TREE_RESOLVED;
        row.syncNode->fsid_asScanned = UNDEF;
        syncHere = false;
        recurseHere = false;  // If we need to scan, we need the folder to exist first - revisit later
    }
    else
    {
        if (row.syncNode->fsid_asScanned == UNDEF ||
            row.syncNode->fsid_asScanned != row.fsNode->fsid)
        {
            row.syncNode->scanAgain = TREE_ACTION_HERE;
            row.syncNode->setScannedFsid(row.fsNode->fsid, client->localnodeByScannedFsid, row.fsNode->localname);
        }
    }

    // Do we need to scan this node?
    if (row.syncNode->scanAgain >= TREE_ACTION_HERE)
    {
        if (row.fsNode)
        {
            client->mSyncFlags->reachableNodesAllScannedThisPass = false;
            syncHere = row.syncNode->processBackgroundFolderScan(row, fullPath);
        }
        else
        {
            syncHere = false;
            recurseHere = false;  // If we need to scan, we need the folder to exist first - revisit later
        }
    }
    else
    {
        // this will be restored at the end of the function if any nodes below in the tree need it
        row.syncNode->scanAgain = TREE_RESOLVED;
    }

    if (row.syncNode->scanAgain >= TREE_ACTION_HERE)
    {
        // we must return later when we do have the scan data.
        // restore sync flag
        row.syncNode->setSyncAgain(false, true, false);
        SYNC_verbose << syncname << "Early exit from recursiveSync_localScanForNewOnly due to no scan data. " << logTriplet(row, fullPath);

        syncHere = false;
        recurseHere = false;
    }

    if (syncHere || recurseHere)
    {

        // Get sync triplets.
        vector<syncRow> childRows;
        vector<FSNode> fsInferredChildren;
        vector<FSNode> fsChildren;

        // Effective children are from the last scan, if present.
        vector<FSNode>* effectiveFsChildren = row.syncNode->lastFolderScan.get();

        if (wasSynced && inferAlreadySyncedTriplets(row.cloudNode, *row.syncNode, fsInferredChildren, childRows))
        {
            effectiveFsChildren = &fsInferredChildren;
        }
        else
        {
            // Otherwise, we can reconstruct the filesystem entries from the LocalNodes
            if (!effectiveFsChildren)
            {
                fsChildren.reserve(row.syncNode->children.size() + 50);  // leave some room for others to be added in syncItem()

                for (auto &childIt : row.syncNode->children)
                {
                    if (childIt.second->fsid_lastSynced != UNDEF)
                    {
                        fsChildren.emplace_back(childIt.second->getLastSyncedFSDetails());
                    }
                }

                effectiveFsChildren = &fsChildren;
            }

            childRows = computeSyncTriplets(row.cloudNode, *row.syncNode, *effectiveFsChildren);
        }

        for (unsigned step = 0; step < 3; ++step)
        {
            for (auto& childRow : childRows)
            {
                // in case of sync failing while we recurse
                if (state < 0) return false;

                if (!childRow.cloudClashingNames.empty() ||
                    !childRow.fsClashingNames.empty())
                {
                    // no tricky cases for localScanForNewOnly
                    continue;
                }
                childRow.rowSiblings = &childRows;

                assert(!row.syncNode || row.syncNode->localname.empty() || row.syncNode->name.empty() || !row.syncNode->parent ||
                    0 == compareUtf(row.syncNode->localname, true, row.syncNode->name, false, true));

                if (childRow.fsNode && childRow.syncNode &&
                    childRow.syncNode->fsid_asScanned != childRow.fsNode->fsid)
                {
                    childRow.syncNode->setScannedFsid(childRow.fsNode->fsid, client->localnodeByScannedFsid, childRow.fsNode->localname);
                }

                ScopedSyncPathRestore syncPathRestore(fullPath);

                if (!fullPath.appendRowNames(childRow, mFilesystemType) ||
                    localdebris.isContainingPathOf(fullPath.localPath))
                {
                    // This is a legitimate case; eg. we only had a syncNode and it is removed in resolve_delSyncNode
                    // Or if this is the debris folder, ignore it
                    continue;
                }

                if (childRow.syncNode)
                {
                    if (childRow.syncNode->getLocalPath() != fullPath.localPath)
                    {
                        auto s = childRow.syncNode->getLocalPath();
                        assert(0 == compareUtf(childRow.syncNode->getLocalPath(), true, fullPath.localPath, true, false));
                    }

                    childRow.syncNode->reassignUnstableFsidsOnceOnly(childRow.fsNode);
                }

                switch (step)
                {
                case 0:
                    // first pass: (localScanForNewOnly)
                    // we don't consider moves in localScanForNewOnly
                    if (syncHere)
                    {
                        // we still have to check for moves or we won't detect where the maybe-deleted fsid moved to
                        if (!syncItem_checkMoves(childRow, row, fullPath, committer, true))
                        {
                            if (childRow.itemProcessed)
                            {
                                //folderSynced = false;
                                row.syncNode->setSyncAgain(false, true, false);
                            }
                        }
                    }
                    break;

                case 1:
                    // second pass:
                    // we don't do full syncItem processing, only look for new fsNodes.
                    if (syncHere && !childRow.itemProcessed)
                    {
                        if (!childRow.cloudNode && !childRow.syncNode && childRow.fsNode)
                        {
                            resolve_makeSyncNode_fromFS(childRow, row, fullPath, false);
                        }
                    }
                    break;

                case 2:
                    // third and final pass: recurse into the folders  (localScanForNewOnly)
                    //
                    if (recurseHere &&
                        childRow.syncNode &&
                        childRow.syncNode->type != FILENODE &&
                        !childRow.suppressRecursion &&
                        !childRow.syncNode->moveSourceApplyingToCloud &&  // we may not have visited syncItem if !syncHere, but skip these if we determine they are being moved from or deleted already
                        !childRow.syncNode->moveTargetApplyingToCloud &&
                        //!childRow.syncNode->deletedFS &&   we should not check this one, or we won't remove the LocalNode
                        !childRow.syncNode->deletingCloud)
                    {
                        // Add watches as necessary.
                        if (childRow.fsNode)
                        {
                            childRow.syncNode->watch(fullPath.localPath, childRow.fsNode->fsid);
                        }

                        recursiveSync_localScanForNewOnly(childRow, fullPath, committer);
                    }
                    break;

                }
            }
        }
    }

    // Recompute our LocalNode flags from children
    // Flags for this row could have been set during calls to the node
    // If we skipped a child node this time (or if not), the set-parent
    // flags let us know if future actions are needed at this level
    for (auto& child : row.syncNode->children)
    {
        if (child.second->type != FILENODE)
        {
            row.syncNode->scanAgain = updateTreestateFromChild(row.syncNode->scanAgain, child.second->scanAgain);
            row.syncNode->syncAgain = updateTreestateFromChild(row.syncNode->syncAgain, child.second->syncAgain);
        }
        row.syncNode->checkMovesAgain = updateTreestateFromChild(row.syncNode->checkMovesAgain, child.second->checkMovesAgain);
        row.syncNode->conflicts = updateTreestateFromChild(row.syncNode->conflicts, child.second->conflicts);
        row.syncNode->scanBlocked = updateTreestateFromChild(row.syncNode->scanBlocked, child.second->scanBlocked);

        if (child.second->parentSetScanAgain) row.syncNode->setScanAgain(false, true, false, 0);
        if (child.second->parentSetCheckMovesAgain) row.syncNode->setCheckMovesAgain(false, true, false);
        if (child.second->parentSetSyncAgain) row.syncNode->setSyncAgain(false, true, false);
        if (child.second->parentSetContainsConflicts) row.syncNode->setContainsConflicts(false, true, false);

        child.second->parentSetScanAgain = false;  // we should only use this one once
    }

    SYNC_verbose << syncname
        << "localScanForNewOnly Exiting folder with "
        << row.syncNode->scanAgain  << "-"
        << row.syncNode->checkMovesAgain << "-"
        << row.syncNode->syncAgain << " ("
        << row.syncNode->conflicts << ") at "
        << fullPath.syncPath;

    return false;
}


string Sync::logTriplet(syncRow& row, SyncPath& fullPath)
{
    ostringstream s;
    s << " triplet:" <<
        " " << (row.cloudNode ? fullPath.cloudPath : "(null)") <<
        " " << (row.syncNode ? fullPath.syncPath : "(null)") <<
        " " << (row.fsNode ? fullPath.localPath_utf8() : "(null)");
    return s.str();
}

bool Sync::syncItem_checkMoves(syncRow& row, syncRow& parentRow, SyncPath& fullPath, DBTableTransactionCommitter& committer, bool localScanForNewOnly)
{
    CodeCounter::ScopeTimer rst(client->performanceStats.syncItemTime1);

    // Since we are visiting this node this time, reset its flags-for-parent
    // They should only stay set when the conditions require it
    if (row.syncNode)
    {
        row.syncNode->parentSetScanAgain = false;
        row.syncNode->parentSetCheckMovesAgain = false;
        row.syncNode->parentSetSyncAgain = false;
        row.syncNode->parentSetContainsConflicts = false;
    }
    //

    // todo:  check             if (child->syncable(root))


//todo: this used to be in scan().  But now we create LocalNodes for all - shall we check it in this function
    //// check if this record is to be ignored
    //if (client->app->sync_syncable(this, name.c_str(), localPath))
    //{
    //}
    //else
    //{
    //    LOG_debug << "Excluded: " << name;
    //}

    // Under some circumstances on sync startup, our shortname records can be out of date.
    // If so, we adjust for that here, as the diretories are scanned
    if (row.syncNode && row.fsNode && row.fsNode->shortname)
    {
        if ((!row.syncNode->slocalname ||
            *row.syncNode->slocalname != *row.fsNode->shortname) &&
            row.syncNode->localname != *row.fsNode->shortname)
        {
            LOG_warn << syncname
                     << "Updating slocalname: " << row.fsNode->shortname->toPath(*client->fsaccess)
                     << " at " << fullPath.localPath_utf8()
                     << " was " << (row.syncNode->slocalname ? row.syncNode->slocalname->toPath(*client->fsaccess) : "(null)")
                     << logTriplet(row, fullPath);
            row.syncNode->setnameparent(row.syncNode->parent, nullptr, row.fsNode->cloneShortname(), false);
        }
    }

    // Check blocked status.  Todo:  figure out use blocked flag clearing
    if (!row.syncNode && row.fsNode && (
        row.fsNode->isBlocked || row.fsNode->type == TYPE_UNKNOWN))
    {
        resolve_makeSyncNode_fromFS(row, parentRow, fullPath, false);
        if (row.syncNode->checkForScanBlocked(row.fsNode))
        {
            row.suppressRecursion = true;
            row.itemProcessed = true;
            return false;
        }
    }
    else if (row.syncNode &&
             row.syncNode->checkForScanBlocked(row.fsNode))
    {
        row.suppressRecursion = true;
        row.itemProcessed = true;
        return false;
    }


    // First deal with detecting local moves/renames and propagating correspondingly
    // Independent of the 8 combos below so we don't have duplicate checks in those.

    if (row.fsNode && (!row.syncNode || row.syncNode->fsid_lastSynced == UNDEF ||
                                        row.syncNode->fsid_lastSynced != row.fsNode->fsid))
    {
        bool rowResult;
        if (checkLocalPathForMovesRenames(row, parentRow, fullPath, rowResult, localScanForNewOnly))
        {
            row.itemProcessed = true;
            return rowResult;
        }
    }

    if (row.cloudNode && (!row.syncNode || row.syncNode->syncedCloudNodeHandle.isUndef() ||
        row.syncNode->syncedCloudNodeHandle.as8byte() != row.cloudNode->nodehandle))
    {
        LOG_verbose << syncname << "checking localnodes for synced handle " << row.cloudNode->nodeHandle();

        bool rowResult;
        if (checkCloudPathForMovesRenames(row, parentRow, fullPath, rowResult))
        {
            row.itemProcessed = true;
            return rowResult;
        }
    }

    // Avoid syncing nodes that have multiple clashing names
    // Except if we previously had a folder (just itself) synced, allow recursing into that one.
    if (!row.fsClashingNames.empty() || !row.cloudClashingNames.empty())
    {
        if (row.syncNode) row.syncNode->setContainsConflicts(true, false, false);
        else parentRow.syncNode->setContainsConflicts(false, true, false);

        if (row.cloudNode && row.syncNode && row.fsNode &&
            row.syncNode->type == FOLDERNODE &&
            row.cloudNode->nodeHandle() == row.syncNode->syncedCloudNodeHandle &&
            row.fsNode->fsid != UNDEF && row.fsNode->fsid == row.syncNode->fsid_lastSynced)
        {
            SYNC_verbose << "Name clashes at this already-synced folder.  We will sync below though." << logTriplet(row, fullPath);
        }
        else
        {
            LOG_debug << "Multple names clash here.  Excluding this node from sync for now." << logTriplet(row, fullPath);
            row.suppressRecursion = true;
            if (row.syncNode)
            {
                row.syncNode->scanAgain = TREE_RESOLVED;
                row.syncNode->checkMovesAgain = TREE_RESOLVED;
                row.syncNode->syncAgain = TREE_RESOLVED;
            }
            row.itemProcessed = true;
            return true;
        }
    }
    return false;
}


bool Sync::syncItem(syncRow& row, syncRow& parentRow, SyncPath& fullPath, DBTableTransactionCommitter& committer)
{
    CodeCounter::ScopeTimer rst(client->performanceStats.syncItemTime2);
    bool rowSynced = false;

    // each of the 8 possible cases of present/absent for this row
    if (row.syncNode)
    {
        if (row.fsNode)
        {
            if (row.cloudNode)
            {
                // all three exist; compare
                bool fsCloudEqual = syncEqual(*row.cloudNode, *row.fsNode);
                bool cloudEqual = syncEqual(*row.cloudNode, *row.syncNode);
                bool fsEqual = syncEqual(*row.fsNode, *row.syncNode);
                if (fsCloudEqual)
                {
                    // success! this row is synced

                    if (!cloudEqual || !fsEqual)
                    {
                        row.syncNode->syncedFingerprint = row.fsNode->fingerprint;
                        assert(row.syncNode->syncedFingerprint == row.cloudNode->fingerprint());
                    }

                    // these comparisons may need to be adjusted for UTF, escapes
                    assert(row.syncNode->fsid_lastSynced != row.fsNode->fsid || row.syncNode->localname == row.fsNode->localname);
                    assert(row.syncNode->fsid_lastSynced == row.fsNode->fsid || 0 == compareUtf(row.syncNode->localname, true, row.fsNode->localname, true, isCaseInsensitive(mFilesystemType)));
                    assert(row.syncNode->syncedCloudNodeHandle != row.cloudNode->nodeHandle() || row.syncNode->name == row.cloudNode->displayname());
                    assert(row.syncNode->syncedCloudNodeHandle == row.cloudNode->nodeHandle() || 0 == compareUtf(row.syncNode->name, true, row.cloudNode->displayname(), true, isCaseInsensitive(mFilesystemType)));

                    assert((!!row.syncNode->slocalname == !!row.fsNode->shortname) &&
                           (!row.syncNode->slocalname ||
                           (*row.syncNode->slocalname == *row.fsNode->shortname)));

                    if (row.syncNode->fsid_lastSynced != row.fsNode->fsid ||
                        row.syncNode->syncedCloudNodeHandle != row.cloudNode->nodehandle ||
                        row.syncNode->localname != row.fsNode->localname ||
                        row.syncNode->name != row.cloudNode->displayname())
                    {
                        LOG_verbose << syncname << "Row is synced, setting fsid and nodehandle" << logTriplet(row, fullPath);

                        if (row.syncNode->type == FOLDERNODE && row.syncNode->fsid_lastSynced != row.fsNode->fsid)
                        {
                            // a folder disappeared and was replaced by a different one - scan it all
                            row.syncNode->setScanAgain(false, true, true, 0);
                        }

                        row.syncNode->setSyncedFsid(row.fsNode->fsid, client->localnodeBySyncedFsid, row.fsNode->localname);
                        row.syncNode->setSyncedNodeHandle(row.cloudNode->nodeHandle(), row.cloudNode->displayname());

                        row.syncNode->treestate(TREESTATE_SYNCED);

                        statecacheadd(row.syncNode);
                        ProgressingMonitor monitor(client); // not stalling
                    }
                    else
                    {
                        SYNC_verbose << syncname << "Row was already synced" << logTriplet(row, fullPath);
                    }
                    rowSynced = true;
                }
                else if (cloudEqual || isBackupAndMirroring())
                {
                    // filesystem changed, put the change
                    rowSynced = resolve_upsync(row, parentRow, fullPath, committer);
                }
                else if (fsEqual)
                {
                    // cloud has changed, get the change
                    rowSynced = resolve_downsync(row, parentRow, fullPath, committer, true);
                }
                else
                {
                    // both changed, so we can't decide without the user's help
                    rowSynced = resolve_userIntervention(row, parentRow, fullPath);
                }
            }
            else
            {
                // cloud item absent
                if (row.syncNode->syncedCloudNodeHandle.isUndef() || isBackupAndMirroring())
                {
                    // cloud item did not exist before; upsync
                    rowSynced = resolve_upsync(row, parentRow, fullPath, committer);
                }
                else
                {
                    // cloud item disappeared - remove locally (or figure out if it was a move, etc)
                    rowSynced = resolve_cloudNodeGone(row, parentRow, fullPath);
                }
            }
        }
        else
        {
            if (row.cloudNode)
            {
                // local item not present
                if (row.syncNode->fsid_lastSynced != UNDEF)
                {
                    // used to be synced - remove in the cloud (or detect move)
                    rowSynced = resolve_fsNodeGone(row, parentRow, fullPath);
                }
                else
                {
                    // fs item did not exist before; downsync
                    rowSynced = resolve_downsync(row, parentRow, fullPath, committer, false);
                }
            }
            else
            {
                // local and cloud disappeared; remove sync item also
                rowSynced = resolve_delSyncNode(row, parentRow, fullPath);
            }
        }
    }

    else
    {
        if (row.fsNode)
        {
            if (row.cloudNode)
            {
                // Item exists locally and remotely but we haven't synced them previously
                // If they are equal then join them with a Localnode. Othewise report or choose greater mtime.
                if (row.fsNode->type != row.cloudNode->type)
                {
                    rowSynced = resolve_userIntervention(row, parentRow, fullPath);
                }
                else if (row.fsNode->type != FILENODE ||
                         row.fsNode->fingerprint == *static_cast<FileFingerprint*>(row.cloudNode))
                {
                    rowSynced = resolve_makeSyncNode_fromFS(row, parentRow, fullPath, false);
                }
                else
                {
                    rowSynced = resolve_pickWinner(row, parentRow, fullPath);
                }
            }
            else
            {
                // Item exists locally only. Check if it was moved/renamed here, or Create
                // If creating, next run through will upload it
                rowSynced = resolve_makeSyncNode_fromFS(row, parentRow, fullPath, false);
            }
        }
        else
        {
            if (row.cloudNode)
            {
                // item exists remotely only
                rowSynced = resolve_makeSyncNode_fromCloud(row, parentRow, fullPath, false);
            }
            else
            {
                // no entries - can occur when names clash, but should be caught above
                assert(false);
            }
        }
    }
    return rowSynced;
}


bool Sync::resolve_makeSyncNode_fromFS(syncRow& row, syncRow& parentRow, SyncPath& fullPath, bool considerSynced)
{
    ProgressingMonitor monitor(client);

    // this really is a new node: add
    LOG_debug << syncname << "Creating LocalNode from FS with fsid " << toHandle(row.fsNode->fsid) << " at: " << fullPath.localPath_utf8() << logTriplet(row, fullPath);

    assert(row.syncNode == nullptr);
    row.syncNode = new LocalNode;

    if (row.fsNode->type == FILENODE)
    {
        assert(row.fsNode->fingerprint.isvalid);
        row.syncNode->syncedFingerprint = row.fsNode->fingerprint;
    }

    row.syncNode->init(this, row.fsNode->type, parentRow.syncNode, fullPath.localPath, row.fsNode->cloneShortname());

    if (considerSynced)
    {
        row.syncNode->setSyncedFsid(row.fsNode->fsid, client->localnodeBySyncedFsid, row.fsNode->localname);  // todo: not sure we need this one at this stage
        row.syncNode->setScannedFsid(row.fsNode->fsid, client->localnodeByScannedFsid, row.fsNode->localname);
        row.syncNode->treestate(TREESTATE_SYNCED);
    }
    else
    {
        row.syncNode->treestate(TREESTATE_PENDING);
    }

    if (row.syncNode->type != FILENODE)
    {
        row.syncNode->setScanAgain(false, true, true, 0);
    }

    statecacheadd(row.syncNode);

    //row.syncNode->setSyncAgain(true, false, false);

    return false;
}

bool Sync::resolve_makeSyncNode_fromCloud(syncRow& row, syncRow& parentRow, SyncPath& fullPath, bool considerSynced)
{
    ProgressingMonitor monitor(client);
    LOG_debug << syncname << "Creating LocalNode from Cloud at: " << fullPath.cloudPath << logTriplet(row, fullPath);

    assert(row.syncNode == nullptr);
    row.syncNode = new LocalNode;

    if (row.cloudNode->type == FILENODE)
    {
        assert(row.cloudNode->fingerprint().isvalid);
        row.syncNode->syncedFingerprint = row.cloudNode->fingerprint();
    }
    row.syncNode->init(this, row.cloudNode->type, parentRow.syncNode, fullPath.localPath, nullptr);
    if (considerSynced)
    {
        row.syncNode->setSyncedNodeHandle(row.cloudNode->nodeHandle(), row.cloudNode->displayname());
        row.syncNode->treestate(TREESTATE_SYNCED);
    }
    else
    {
        row.syncNode->treestate(TREESTATE_PENDING);
    }
    if (row.syncNode->type != FILENODE)
    {
        row.syncNode->setSyncAgain(false, true, true);
    }
    statecacheadd(row.syncNode);
    row.syncNode->setSyncAgain(true, false, false);

    return false;
}

bool Sync::resolve_delSyncNode(syncRow& row, syncRow& parentRow, SyncPath& fullPath)
{
    ProgressingMonitor monitor(client);

    if (!row.fsNode && row.syncNode->scanAgain != TREESTATE_NONE)
    {
        SYNC_verbose << syncname << "Clearing scan flag for no-fsNode resolve_delSyncNode. " << logTriplet(row, fullPath);
        row.syncNode->scanAgain = TREESTATE_NONE;
    }

    if (client->mSyncFlags->movesWereComplete ||
        row.syncNode->moveSourceAppliedToCloud ||
        row.syncNode->moveAppliedToLocal ||
        row.syncNode->deletedFS ||
        row.syncNode->deletingCloud) // once the cloud delete finishes, the fs node is gone and so we visit here on the next run
    {

        // local and cloud disappeared; remove sync item also
        if (row.syncNode->moveSourceAppliedToCloud)
        {
            SYNC_verbose << syncname << "Deleting Localnode (moveSourceAppliedToCloud)" << logTriplet(row, fullPath);
        }
        else if (row.syncNode->moveAppliedToLocal)
        {
            SYNC_verbose << syncname << "Deleting Localnode (moveAppliedToLocal)" << logTriplet(row, fullPath);
        }
        else if (row.syncNode->deletedFS)
        {
            SYNC_verbose << syncname << "Deleting Localnode (deletedFS)" << logTriplet(row, fullPath);
        }
        else if (row.syncNode->deletingCloud)
        {
            SYNC_verbose << syncname << "Deleting Localnode (deletingCloud)" << logTriplet(row, fullPath);
        }
        else if (client->mSyncFlags->movesWereComplete)
        {
            SYNC_verbose << syncname << "Deleting Localnode (movesWereComplete)" << logTriplet(row, fullPath);
        }
        else
        {
            assert(false);
        }

        if (row.syncNode->deletedFS)
        {
            if (row.syncNode->type == FOLDERNODE)
            {
                client->app->syncupdate_local_folder_deletion(this, fullPath.localPath);
            }
            else
            {
                client->app->syncupdate_local_file_deletion(this, fullPath.localPath);
            }
        }

        // deletes itself and subtree, queues db record removal
        delete row.syncNode;
        row.syncNode = nullptr; // todo: maybe could return true here?
    }
    else if (row.syncNode->moveSourceApplyingToCloud)
    {
        // The logic for a move can detect when it's finished, and sets moveAppliedToCloud
        LOG_verbose << syncname << "Cloud move still in progress" << logTriplet(row, fullPath);
        row.syncNode->setSyncAgain(true, false, false); // visit again
        row.suppressRecursion = true;
    }
    else
    {
        // this case can occur, eg. when the user deletes some nodes that were an unresolved/stalled move, to resolve it.
        LOG_debug << syncname << "resolve_delSyncNode not resolved yet, waiting for movesWereComplete flag: " << logTriplet(row, fullPath);
        monitor.noResult();
    }
    return false;
}

bool Sync::resolve_upsync(syncRow& row, syncRow& parentRow, SyncPath& fullPath, DBTableTransactionCommitter& committer)
{
    ProgressingMonitor monitor(client);

    if (row.fsNode->type == FILENODE)
    {
        // upload the file if we're not already uploading

        if (row.syncNode->upload &&
          !(row.syncNode->upload->fingerprint() == row.fsNode->fingerprint))
        {
            LOG_debug << syncname << "An older version of this file was already uploading, cancelling." << fullPath.localPath_utf8() << logTriplet(row, fullPath);
            row.syncNode->upload.reset();
        }

        if (!row.syncNode->upload && !row.syncNode->newnode)
        {
            // Sanity.
            assert(row.syncNode->parent);
            assert(row.syncNode->parent == parentRow.syncNode);

            if (parentRow.cloudNode && parentRow.cloudNode->nodeHandle() == parentRow.syncNode->syncedCloudNodeHandle)
            {
                client->app->syncupdate_local_file_addition(this, fullPath.localPath);

                LOG_debug << syncname << "Uploading file " << fullPath.localPath_utf8() << logTriplet(row, fullPath);
                assert(row.syncNode->syncedFingerprint.isvalid); // LocalNodes for files always have a valid fingerprint
                client->nextreqtag();
                row.syncNode->upload.reset(new LocalNode::Upload(*row.syncNode, *row.fsNode, parentRow.cloudNode->nodeHandle(), fullPath.localPath));
                client->startxfer(PUT, row.syncNode->upload.get(), committer);  // full path will be calculated in the prepare() callback
                client->app->syncupdate_put(this, fullPath.localPath_utf8().c_str());
            }
            else
            {
                SYNC_verbose << syncname << "Parent cloud folder to upload to doesn't exist yet" << logTriplet(row, fullPath);
                row.syncNode->setSyncAgain(true, false, false);
                monitor.waitingLocal(fullPath.localPath, LocalPath(), SyncWaitReason::UpsyncNeedsTargetFolder);
            }
        }
        else if (row.syncNode->newnode)
        {
            SYNC_verbose << syncname << "Upload complete but putnodes in progress" << logTriplet(row, fullPath);
        }
        else
        {
            SYNC_verbose << syncname << "Upload already in progress" << logTriplet(row, fullPath);
        }
    }
    else
    {
        if (parentRow.cloudNode)
        {
            // Check for filename anomalies.
            {
                auto type = isFilenameAnomaly(*row.syncNode);

                if (type != FILENAME_ANOMALY_NONE)
                {
                    ostringstream remotePath;

                    // Generate remote path for reporting.
                    remotePath << parentRow.cloudNode->displaypath()
                               << "/"
                               << row.syncNode->name;

                    client->filenameAnomalyDetected(type, fullPath.localPath_utf8(), remotePath.str());
                }
            }

            LOG_verbose << "Creating cloud node for: " << fullPath.localPath_utf8() << logTriplet(row, fullPath);
            // while the operation is in progress sync() will skip over the parent folder
            vector<NewNode> nn(1);
            client->putnodes_prepareOneFolder(&nn[0], row.syncNode->name);
            client->putnodes(parentRow.cloudNode->nodehandle, move(nn), nullptr, 0);
        }
        else
        {
            SYNC_verbose << "Delay creating cloud node until parent cloud node exists: " << fullPath.localPath_utf8() << logTriplet(row, fullPath);
            row.syncNode->setSyncAgain(true, false, false);
            monitor.waitingLocal(fullPath.localPath, LocalPath(), SyncWaitReason::UpsyncNeedsTargetFolder);
        }

        // we may not see some moves/renames until the entire folder structure is created.
        row.syncNode->setCheckMovesAgain(true, false, false);     // todo: double check - might not be needed for the wait case? might cause a stall?
    }
    return false;
}

bool Sync::resolve_downsync(syncRow& row, syncRow& parentRow, SyncPath& fullPath, DBTableTransactionCommitter& committer, bool alreadyExists)
{
    ProgressingMonitor monitor(client);

    if (row.cloudNode->type == FILENODE)
    {
        if (isBackup())
        {
            // Backups must not change the local
            changestate(SYNC_FAILED, BACKUP_MODIFIED, false, true);
            return false;
        }

        // download the file if we're not already downloading
        // if (alreadyExists), we will move the target to the trash when/if download completes //todo: check

        if (row.syncNode->download &&
            !(row.syncNode->download->fingerprint() == row.cloudNode->fingerprint()))
        {
            LOG_debug << syncname << "An older version of this file was already downloading, cancelling." << fullPath.cloudPath << logTriplet(row, fullPath);
            row.syncNode->download.reset();
        }

        if (parentRow.fsNode)
        {
            if (!row.syncNode->download)
            {
                client->app->syncupdate_remote_file_addition(this, row.cloudNode);

                // FIXME: to cover renames that occur during the
                // download, reconstruct localname in complete()
                LOG_debug << syncname << "Start sync download: " << row.syncNode << logTriplet(row, fullPath);
                client->app->syncupdate_get(this, row.cloudNode, fullPath.cloudPath.c_str());

                row.syncNode->download.reset(new SyncFileGet(*row.syncNode, *row.cloudNode, fullPath.localPath));
                client->nextreqtag();
                client->startxfer(GET, row.syncNode->download.get(), committer);

                if (row.syncNode) row.syncNode->treestate(TREESTATE_SYNCING);
                else if (parentRow.syncNode) parentRow.syncNode->treestate(TREESTATE_SYNCING);
            }
            else
            {
                SYNC_verbose << syncname << "Download already in progress" << logTriplet(row, fullPath);
            }
        }
        else
        {
            SYNC_verbose << "Delay starting download until parent local folder exists: " << fullPath.cloudPath << logTriplet(row, fullPath);
            row.syncNode->setSyncAgain(true, false, false);
            monitor.waitingCloud(row.cloudNode->displaypath(), "", SyncWaitReason::DownsyncNeedsTargetFolder);
        }
    }
    else
    {
        assert(!alreadyExists); // if it did we would have matched it

        if (parentRow.fsNode)
        {
            if (isBackup())
            {
                // Backups must not change the local
                changestate(SYNC_FAILED, BACKUP_MODIFIED, false, true);
                return false;
            }

            // Check for filename anomalies.
            {
                auto type = isFilenameAnomaly(fullPath.localPath, row.cloudNode);

                if (type != FILENAME_ANOMALY_NONE)
                {
                    auto remotePath = row.cloudNode->displaypath();
                    client->filenameAnomalyDetected(type, fullPath.localPath_utf8(), remotePath);
                }
            }

            LOG_verbose << "Creating local folder at: " << fullPath.localPath_utf8() << logTriplet(row, fullPath);

            assert(!isBackup());
            if (client->fsaccess->mkdirlocal(fullPath.localPath))
            {
                assert(row.syncNode);
                assert(row.syncNode->localname == fullPath.localPath.leafName());

                // Update our records of what we know is on disk for this (parent) LocalNode.
                // This allows the next level of folders to be created too

                auto fa = client->fsaccess->newfileaccess(false);
                if (fa->fopen(fullPath.localPath, true, false))
                {
                    auto fsnode = FSNode::fromFOpened(*fa, fullPath.localPath, *client->fsaccess);

                    row.syncNode->localname = fsnode->localname;
                    row.syncNode->slocalname = fsnode->cloneShortname();

					// todo:  synced too, or is just scanned enough?
					// was removed before stash-merge-back
					//row.syncNode->setSyncedFsid(fsnode->fsid, client->localnodeBySyncedFsid, fsnode->localname);   // todo:  synced too, or is just scanned enough?

					row.syncNode->setScannedFsid(fsnode->fsid, client->localnodeByScannedFsid, fsnode->localname);
                    statecacheadd(row.syncNode);

                    // Mark other nodes with this FSID as having their FSID reused.
                    client->setSyncedFsidReused(fsnode->fsid, row.syncNode);
                    client->setScannedFsidReused(fsnode->fsid, row.syncNode);   // todo: could put these lines first then we don't need excluded parameter?

                    // So that we can recurse into the new directory immediately.
                    parentRow.fsPendingSiblings.emplace_back(std::move(*fsnode));
                    row.fsNode = &parentRow.fsPendingSiblings.back();

                    row.syncNode->setScanAgain(false, true, true, 0);
                    row.syncNode->setSyncAgain(false, true, false);
                }
                else
                {
                    LOG_warn << syncname << "Failed to fopen folder straight after creation - revisit in 5s. " << fullPath.localPath_utf8() << logTriplet(row, fullPath);
                    row.syncNode->setScanAgain(true, false, false, 50);
                }
            }
            else if (client->fsaccess->transient_error)
            {
                LOG_warn << syncname << "Transient error creating folder, marking as blocked " << fullPath.localPath_utf8() << logTriplet(row, fullPath);
                assert(row.syncNode);
                row.syncNode->setUseBlocked();
            }
            else // !transient_error
            {
                // let's consider this case as blocked too, alert the user
                LOG_warn << syncname << "Non transient error creating folder, marking as blocked " << fullPath.localPath_utf8() << logTriplet(row, fullPath);
                assert(row.syncNode);
                row.syncNode->setUseBlocked();
            }
        }
        else
        {
            SYNC_verbose << "Delay creating local folder until parent local folder exists: " << fullPath.localPath_utf8() << logTriplet(row, fullPath);
            row.syncNode->setSyncAgain(true, false, false);
            monitor.waitingCloud(row.cloudNode->displaypath(), "", SyncWaitReason::DownsyncNeedsTargetFolder);
        }

        // we may not see some moves/renames until the entire folder structure is created.
        row.syncNode->setCheckMovesAgain(true, false, false);  // todo: is this still right for the watiing case
    }
    return false;
}


bool Sync::resolve_userIntervention(syncRow& row, syncRow& parentRow, SyncPath& fullPath)
{
    ProgressingMonitor monitor(client);
    LOG_debug << syncname << "write me" << logTriplet(row, fullPath);
    assert(false);
    return false;
}

bool Sync::resolve_pickWinner(syncRow& row, syncRow& parentRow, SyncPath& fullPath)
{
    ProgressingMonitor monitor(client);

    const FileFingerprint& cloud = *row.cloudNode;
    const FileFingerprint& fs = row.fsNode->fingerprint;

    auto fromFS = fs.mtime > cloud.mtime
                  || (fs.mtime == cloud.mtime
                      && (fs.size > cloud.size
                          || (fs.size == cloud.size && fs.crc > cloud.crc)));

    return fromFS ? resolve_makeSyncNode_fromFS(row, parentRow, fullPath, false)
                  : resolve_makeSyncNode_fromCloud(row, parentRow, fullPath, false);
}

bool Sync::resolve_cloudNodeGone(syncRow& row, syncRow& parentRow, SyncPath& fullPath)
{
    ProgressingMonitor monitor(client);

    Node* prevSyncedNode = client->nodeByHandle(row.syncNode->syncedCloudNodeHandle);

    if (prevSyncedNode && client->nodeIsInActiveSync(prevSyncedNode, false))   // false because paused syncs do not particpate in move detection
    {
        row.syncNode->setCheckMovesAgain(true, false, false);

        if (row.syncNode->moveSourceAppliedToCloud)
        {
            SYNC_verbose << syncname << "Node was a cloud move source, it will be removed next pass: " << logTriplet(row, fullPath);
        }
        else if (row.syncNode->moveSourceApplyingToCloud)
        {
            SYNC_verbose << syncname << "Node was a cloud move source, move is propagating: " << logTriplet(row, fullPath);
        }
        else
        {
            SYNC_verbose << syncname << "Letting move destination node process this first (cloud node is at "
			             << prevSyncedNode->displaypath() << "): " << logTriplet(row, fullPath);

        }
        row.suppressRecursion = true;
        row.recurseToScanforNewLocalNodesOnly = true;
        monitor.waitingCloud(fullPath.cloudPath, prevSyncedNode->displaypath(), SyncWaitReason::MoveNeedsDestinationNodeProcessing);
    }
    else if (row.syncNode->deletedFS)
    {
        SYNC_verbose << syncname << "FS item already removed: " << logTriplet(row, fullPath);
        row.suppressRecursion = true;
        monitor.noResult();
    }
    else if (client->mSyncFlags->movesWereComplete)
    {
        if (isBackup())
        {
            // Backups must not change the local
            changestate(SYNC_FAILED, BACKUP_MODIFIED, false, true);
            return false;
        }

        LOG_debug << syncname << "Moving local item to local sync debris: " << fullPath.localPath_utf8() << logTriplet(row, fullPath);
        if (movetolocaldebris(fullPath.localPath))
        {
            row.syncNode->setScanAgain(true, false, false, 0);
            row.syncNode->scanAgain = TREE_RESOLVED;

            // don't let revisits do anything until the tree is cleaned up
            row.syncNode->deletedFS = true;
            row.suppressRecursion = true;
        }
        else
        {
            LOG_err << syncname << "Failed to move to local debris:  " << fullPath.localPath_utf8();
            // todo: try again on a delay?
        }
    }
    else
    {
        // todo: but, nodes are always current before we call recursiveSync - shortcut this case for nodes?
        SYNC_verbose << syncname << "Wait for scanning+moving to finish before removing local node: " << logTriplet(row, fullPath);
        row.syncNode->setSyncAgain(true, false, false); // make sure we revisit (but don't keep checkMoves set)
        if (parentRow.cloudNode)
        {
            monitor.waitingCloud(parentRow.cloudNode->displaypath() + "/" + row.syncNode->name, "", SyncWaitReason::DeleteWaitingOnMoves);
        }
        else
        {
            monitor.noResult();
        }
    }
    return false;
}

LocalNode* MegaClient::findLocalNodeBySyncedFsid(mega::handle fsid, nodetype_t type, const FileFingerprint& fingerprint, Sync& filesystemSync, std::function<bool(LocalNode* ln)> extraCheck)
{
    if (fsid == UNDEF) return nullptr;

    auto range = localnodeBySyncedFsid.equal_range(fsid);

    for (auto it = range.first; it != range.second; ++it)
    {
        if (it->second->type != type) continue;
        if (it->second->fsidSyncedReused)   continue;

        //todo: actually we do want to support moving files/folders between syncs
        // in the same filesystem so, commented this

        // make sure we are in the same filesystem (fsid comparison is not valid in other filesystems)
        //if (it->second->sync != &filesystemSync)
        //{
        //    continue;
        //}

        auto fp1 = it->second->sync->dirnotify->fsfingerprint();
        auto fp2 = filesystemSync.dirnotify->fsfingerprint();
        if (!fp1 || !fp2 || fp1 != fp2)
        {
            continue;
        }

#ifdef _WIN32
        // (from original sync code) Additionally for windows, check drive letter
        // only consider fsid matches between different syncs for local drives with the
        // same drive letter, to prevent problems with cloned Volume IDs
        if (it->second->sync->localroot->localname.driveLetter() !=
            filesystemSync.localroot->localname.driveLetter())
        {
            continue;
        }
#endif
        if (type == FILENODE &&
            (fingerprint.mtime != it->second->syncedFingerprint.mtime ||
                fingerprint.size != it->second->syncedFingerprint.size))
        {
            // fsid match, but size or mtime mismatch
            // treat as different
            continue;
        }

        // If we got this far, it's a good enough match to use
        // todo: come back for other matches?
        if (!extraCheck || extraCheck(it->second))
        {
            LOG_verbose << clientname << "findLocalNodeBySyncedFsid - found " << toHandle(fsid) << " at: " << it->second->getLocalPath().toPath(*fsaccess);
            return it->second;
        }
    }
    return nullptr;
}

LocalNode* MegaClient::findLocalNodeByScannedFsid(mega::handle fsid, nodetype_t type, const FileFingerprint& fingerprint, Sync& filesystemSync, std::function<bool(LocalNode* ln)> extraCheck)
{
    if (fsid == UNDEF) return nullptr;

    auto range = localnodeByScannedFsid.equal_range(fsid);

    for (auto it = range.first; it != range.second; ++it)
    {
        if (it->second->type != type) continue;
        if (it->second->fsidScannedReused)   continue;

        //todo: actually we do want to support moving files/folders between syncs
        // in the same filesystem so, commented this

        // make sure we are in the same filesystem (fsid comparison is not valid in other filesystems)
        //if (it->second->sync != &filesystemSync)
        //{
        //    continue;
        //}

        auto fp1 = it->second->sync->dirnotify->fsfingerprint();
        auto fp2 = filesystemSync.dirnotify->fsfingerprint();
        if (!fp1 || !fp2 || fp1 != fp2)
        {
            continue;
        }

#ifdef _WIN32
        // (from original sync code) Additionally for windows, check drive letter
        // only consider fsid matches between different syncs for local drives with the
        // same drive letter, to prevent problems with cloned Volume IDs
        if (it->second->sync->localroot->localname.driveLetter() !=
            filesystemSync.localroot->localname.driveLetter())
        {
            continue;
        }
#endif
        if (type == FILENODE &&
            (fingerprint.mtime != it->second->syncedFingerprint.mtime ||
                fingerprint.size != it->second->syncedFingerprint.size))
        {
            // fsid match, but size or mtime mismatch
            // treat as different
            continue;
        }

        // If we got this far, it's a good enough match to use
        // todo: come back for other matches?
        if (!extraCheck || extraCheck(it->second))
        {
            LOG_verbose << clientname << "findLocalNodeByScannedFsid - found at: " << it->second->getLocalPath().toPath(*fsaccess);
            return it->second;
        }
    }
    return nullptr;
}

void MegaClient::setSyncedFsidReused(mega::handle fsid, const LocalNode* exclude)
{
    for (auto range = localnodeBySyncedFsid.equal_range(fsid);
        range.first != range.second;
        ++range.first)
    {
        if (range.first->second == exclude) continue;
        range.first->second->fsidSyncedReused = true;
    }
}

void MegaClient::setScannedFsidReused(mega::handle fsid, const LocalNode* exclude)
{
    for (auto range = localnodeByScannedFsid.equal_range(fsid);
        range.first != range.second;
        ++range.first)
    {
        if (range.first->second == exclude) continue;
        range.first->second->fsidScannedReused = true;
    }
}

LocalNode* MegaClient::findLocalNodeByNodeHandle(NodeHandle h)
{
    if (h.isUndef()) return nullptr;

    auto range = localnodeByNodeHandle.equal_range(h);

    for (auto it = range.first; it != range.second; ++it)
    {
        // check the file/folder actually exists on disk for this LocalNode
        LocalPath lp = it->second->getLocalPath();

        auto prevfa = fsaccess->newfileaccess(false);
        bool exists = prevfa->fopen(lp);
        if (exists || prevfa->type == FOLDERNODE)
        {
            return it->second;
        }
    }
    return nullptr;
}



bool MegaClient::checkIfFileIsChanging(FSNode& fsNode, const LocalPath& fullPath)
{
    // logic to prevent moving files that may still be being updated

    // (original sync code comment:)
    // detect files being updated in the local computer moving the original file
    // to another location as a temporary backup

    assert(fsNode.type == FILENODE);

    bool waitforupdate = false;
    FileChangingState& state = mFileChangingCheckState[fullPath];

    m_time_t currentsecs = m_time();
    if (!state.updatedfileinitialts)
    {
        state.updatedfileinitialts = currentsecs;
    }

    if (currentsecs >= state.updatedfileinitialts)
    {
        if (currentsecs - state.updatedfileinitialts <= Sync::FILE_UPDATE_MAX_DELAY_SECS)
        {
            auto prevfa = fsaccess->newfileaccess(false);

            bool exists = prevfa->fopen(fullPath);
            if (exists)
            {
                LOG_debug << clientname << "File detected in the origin of a move";

                if (currentsecs >= state.updatedfilets)
                {
                    if ((currentsecs - state.updatedfilets) < (Sync::FILE_UPDATE_DELAY_DS / 10))
                    {
                        LOG_verbose << clientname << "currentsecs = " << currentsecs << "  lastcheck = " << state.updatedfilets
                            << "  currentsize = " << prevfa->size << "  lastsize = " << state.updatedfilesize;
                        LOG_debug << "The file size changed too recently. Waiting " << currentsecs - state.updatedfilets << " ds for " << fsNode.localname.toPath();
                        waitforupdate = true;
                    }
                    else if (state.updatedfilesize != prevfa->size)
                    {
                        LOG_verbose << clientname << "currentsecs = " << currentsecs << "  lastcheck = " << state.updatedfilets
                            << "  currentsize = " << prevfa->size << "  lastsize = " << state.updatedfilesize;
                        LOG_debug << "The file size has changed since the last check. Waiting...";
                        state.updatedfilesize = prevfa->size;
                        state.updatedfilets = currentsecs;
                        waitforupdate = true;
                    }
                    else
                    {
                        LOG_debug << clientname << "The file size seems stable";
                    }
                }
                else
                {
                    LOG_warn << clientname << "File checked in the future";
                }

                if (!waitforupdate)
                {
                    if (currentsecs >= prevfa->mtime)
                    {
                        if (currentsecs - prevfa->mtime < (Sync::FILE_UPDATE_DELAY_DS / 10))
                        {
                            LOG_verbose << clientname << "currentsecs = " << currentsecs << "  mtime = " << prevfa->mtime;
                            LOG_debug << clientname << "File modified too recently. Waiting...";
                            waitforupdate = true;
                        }
                        else
                        {
                            LOG_debug << clientname << "The modification time seems stable.";
                        }
                    }
                    else
                    {
                        LOG_warn << clientname << "File modified in the future";
                    }
                }
            }
            else
            {
                if (prevfa->retry)
                {
                    LOG_debug << clientname << "The file in the origin is temporarily blocked. Waiting...";
                    waitforupdate = true;
                }
                else
                {
                    LOG_debug << clientname << "There isn't anything in the origin path";
                }
            }

            if (waitforupdate)
            {
                LOG_debug << clientname << "Possible file update detected.";
                return NULL;
            }
        }
        else
        {
            sendevent(99438, "Timeout waiting for file update", 0);
        }
    }
    else
    {
        LOG_warn << clientname << "File check started in the future";
    }

    if (!waitforupdate)
    {
        mFileChangingCheckState.erase(fullPath);
    }
    return waitforupdate;
}

bool Sync::resolve_fsNodeGone(syncRow& row, syncRow& parentRow, SyncPath& fullPath)
{
    ProgressingMonitor monitor(client);

    LocalNode* movedLocalNode = nullptr;

    if (!row.syncNode->fsidSyncedReused)
    {
        auto predicate = [&row](LocalNode* n) {
            return n != row.syncNode;
        };

        movedLocalNode =
            client->findLocalNodeByScannedFsid(row.syncNode->fsid_lastSynced,
                row.syncNode->type,
                row.syncNode->syncedFingerprint,
                *this,
                std::move(predicate));
    }

    if (movedLocalNode)
    {
        // if we can find the place it moved to, we don't need to wait for scanning be complete
        row.syncNode->setCheckMovesAgain(true, false, false);

        if (row.syncNode->moveAppliedToLocal)
        {
            SYNC_verbose << syncname << "This file/folder was moved, it will be removed next pass: " << logTriplet(row, fullPath);
        }
        else if (row.syncNode->moveApplyingToLocal)
        {
            SYNC_verbose << syncname << "Node was a cloud move source, move is propagating: " << logTriplet(row, fullPath);
        }
        else
        {
            SYNC_verbose << syncname << "This file/folder was moved, letting destination node at "
                         << movedLocalNode->localnodedisplaypath(*client->fsaccess) << " process this first: " << logTriplet(row, fullPath);
        }
        // todo: do we need an equivalent to row.recurseToScanforNewLocalNodesOnly = true;  (in resolve_cloudNodeGone)
        monitor.waitingLocal(fullPath.localPath, movedLocalNode->getLocalPath(), SyncWaitReason::MoveNeedsDestinationNodeProcessing);

        row.suppressRecursion = true;
        row.syncNode->setSyncAgain(true, false, false); // make sure we revisit

    }
    else if (client->mSyncFlags->movesWereComplete)
    {
        if (!row.syncNode->deletingCloud)
        {
            LOG_debug << syncname << "Moving cloud item to cloud sync debris: " << row.cloudNode->displaypath() << logTriplet(row, fullPath);
            client->movetosyncdebris(row.cloudNode, inshare);
            row.syncNode->deletingCloud = true;
        }
        else
        {
            SYNC_verbose << syncname << "Already moving cloud item to cloud sync debris: " << row.cloudNode->displaypath() << logTriplet(row, fullPath);
        }

        row.suppressRecursion = true;
        row.syncNode->setSyncAgain(true, false, false); // make sure we revisit

    }
    else
    {
        // in case it's actually a move and we just haven't seen the fsid yet
        SYNC_verbose << syncname << "Wait for scanning/moving to finish before confirming fsid " << toHandle(row.syncNode->fsid_lastSynced) << " deleted: " << logTriplet(row, fullPath);
        row.syncNode->setSyncAgain(true, false, false); // make sure we revisit

        monitor.waitingLocal(fullPath.localPath, LocalPath(), SyncWaitReason::DeleteWaitingOnMoves);
    }

    // there's no folder so clear the flag so we don't stall
    row.syncNode->scanAgain = TREE_RESOLVED;
    row.syncNode->checkMovesAgain = TREE_RESOLVED;

    //bool inProgress = row.syncNode->deletingCloud || row.syncNode->moveApplyingToLocal || row.syncNode->moveSourceApplyingToCloud;

    //if (inProgress)
    //{
    //    if (row.syncNode->deletingCloud)        SYNC_verbose << syncname << "Waiting for cloud delete to complete " << logTriplet(row, fullPath);
    //    if (row.syncNode->moveApplyingToLocal)  SYNC_verbose << syncname << "Waiting for corresponding local move to complete " << logTriplet(row, fullPath);
    //    if (row.syncNode->moveSourceApplyingToCloud)  SYNC_verbose << syncname << "Waiting for cloud move to complete " << logTriplet(row, fullPath);
    //}

    return false;
}

bool Sync::syncEqual(const Node& n, const FSNode& fs)
{
    // Assuming names already match
    if (n.type != fs.type) return false;
    if (n.type != FILENODE) return true;
    assert(n.fingerprint().isvalid && fs.fingerprint.isvalid);
    return n.fingerprint() == fs.fingerprint;  // size, mtime, crc
}

bool Sync::syncEqual(const Node& n, const LocalNode& ln)
{
    // Assuming names already match
    // Not comparing nodehandle here.  If they all match we set syncedCloudNodeHandle
    if (n.type != ln.type) return false;
    if (n.type != FILENODE) return true;
    assert(n.fingerprint().isvalid && ln.syncedFingerprint.isvalid);
    return n.fingerprint() == ln.syncedFingerprint;  // size, mtime, crc
}

bool Sync::syncEqual(const FSNode& fsn, const LocalNode& ln)
{
    // Assuming names already match
    // Not comparing fsid here. If they all match then we set LocalNode's fsid
    if (fsn.type != ln.type) return false;
    if (fsn.type != FILENODE) return true;
    assert(fsn.fingerprint.isvalid && ln.syncedFingerprint.isvalid);
    return fsn.fingerprint == ln.syncedFingerprint;  // size, mtime, crc
}

void MegaClient::triggerSync(NodeHandle h, bool recurse)
{
    if (fetchingnodes) return;  // on start everything needs scan+sync anyway

#ifdef ENABLE_SYNC
#ifdef DEBUG
    // this was only needed for the fetchingnodes case anyway?
    //for (auto* n = nodeByHandle(h); n; n = n->parent)
    //{
    //    n->applykey();
    //}

    //if (Node* n = nodeByHandle(h))
    //{
    //    SYNC_verbose << clientname << "Received sync trigger notification for sync trigger of " << n->displaypath();
    //}
#endif

    auto range = localnodeByNodeHandle.equal_range(h);

    if (range.first == range.second)
    {
        // corresponding sync node not found.
        // this could be a move target though, to a syncNode we have not created yet
        // go back up the (cloud) node tree to find an ancestor we can mark as needing sync checks
        if (Node* n = nodeByHandle(h, true))
        {
            // if the parent is a file, then it's just old versions being mentioned in the actionpackets, ignore
            if (n->type != FILENODE)
            {
                MegaClient* client = this;
                SYNC_verbose << clientname << "Trigger syncNode not fournd for " << n->displaypath() << ", will trigger parent";
                if (n->parent) triggerSync(n->parent->nodeHandle(), true);
            }
        }
    }
    else
    {
        // we are already being called with the handle of the parent of the thing that changed
        for (auto it = range.first; it != range.second; ++it)
        {
            MegaClient* client = this;
            SYNC_verbose << clientname << "Triggering sync flag for " << it->second->localnodedisplaypath(*fsaccess) << (recurse ? " recursive" : "");
            it->second->setSyncAgain(false, true, recurse);
        }
    }
#endif
}

#ifdef _WIN32
#define PATHSTRING(s) L ## s
#else // _WIN32
#define PATHSTRING(s) s
#endif // ! _WIN32

const LocalPath BACKUP_CONFIG_DIR =
LocalPath::fromPlatformEncoded(PATHSTRING(".megabackup"));

#undef PATHSTRING

const unsigned int NUM_CONFIG_SLOTS = 2;

SyncConfigStore::SyncConfigStore(const LocalPath& dbPath, SyncConfigIOContext& ioContext)
    : mInternalSyncStorePath(dbPath)
    , mIOContext(ioContext)
{
}

SyncConfigStore::~SyncConfigStore()
{
    assert(!dirty());
}

void SyncConfigStore::markDriveDirty(const LocalPath& drivePath)
{
    // Drive should be known.
    assert(mKnownDrives.count(drivePath));

    mKnownDrives[drivePath].dirty = true;
}

bool SyncConfigStore::equal(const LocalPath& lhs, const LocalPath& rhs) const
{
    return platformCompareUtf(lhs, false, rhs, false) == 0;
}

bool SyncConfigStore::dirty() const
{
    for (auto& d : mKnownDrives)
    {
        if (d.second.dirty) return true;
    }
    return false;
}

LocalPath SyncConfigStore::dbPath(const LocalPath& drivePath) const
{
    if (drivePath.empty())
    {
        return mInternalSyncStorePath;
    }

    LocalPath dbPath = drivePath;

    dbPath.appendWithSeparator(BACKUP_CONFIG_DIR, false);

    return dbPath;
}

bool SyncConfigStore::driveKnown(const LocalPath& drivePath) const
{
    return mKnownDrives.count(drivePath) > 0;
}

vector<LocalPath> SyncConfigStore::knownDrives() const
{
    vector<LocalPath> result;

    for (auto& i : mKnownDrives)
    {
        result.emplace_back(i.first);
    }

    return result;
}

bool SyncConfigStore::removeDrive(const LocalPath& drivePath)
{
    return mKnownDrives.erase(drivePath) > 0;
}

error SyncConfigStore::read(const LocalPath& drivePath, SyncConfigVector& configs)
{
    DriveInfo driveInfo;
    driveInfo.dbPath = dbPath(drivePath);
    driveInfo.drivePath = drivePath;

    vector<unsigned int> confSlots;

    auto result = mIOContext.getSlotsInOrder(driveInfo.dbPath, confSlots);

    if (result == API_OK)
    {
        for (const auto& slot : confSlots)
        {
            result = read(driveInfo, configs, slot);

            if (result == API_OK)
            {
                driveInfo.slot = (slot + 1) % NUM_CONFIG_SLOTS;
                break;
            }
        }
    }

    if (result != API_EREAD)
    {
        mKnownDrives[drivePath] = driveInfo;
    }

    return result;
}


error SyncConfigStore::write(const LocalPath& drivePath, const SyncConfigVector& configs)
{
    for (const auto& config : configs)
    {
        assert(equal(config.mExternalDrivePath, drivePath));
    }

    // Drive should already be known.
    assert(mKnownDrives.count(drivePath));

    auto& drive = mKnownDrives[drivePath];

    // Always mark drives as clean.
    // This is to avoid us attempting to flush a failing drive forever.
    drive.dirty = false;

    if (configs.empty())
    {
        error e = mIOContext.remove(drive.dbPath);
        if (e)
        {
            LOG_warn << "Unable to remove sync configs at: "
                     << drivePath.toPath() << " error " << e;
        }
        return e;
    }
    else
    {
        JSONWriter writer;
        mIOContext.serialize(configs, writer);

        error e = mIOContext.write(drive.dbPath,
            writer.getstring(),
            drive.slot);

        if (e)
        {
            LOG_warn << "Unable to write sync configs at: "
                     << drivePath.toPath() << " error " << e;

            return API_EWRITE;
        }

        // start using a different slot (a different file)
        drive.slot = (drive.slot + 1) % NUM_CONFIG_SLOTS;

        // remove the existing slot (if any), since it is obsolete now
        mIOContext.remove(drive.dbPath, drive.slot);

        return API_OK;
    }
}


error SyncConfigStore::read(DriveInfo& driveInfo, SyncConfigVector& configs,
                             unsigned int slot)
{
    const auto& dbPath = driveInfo.dbPath;
    string data;

    if (mIOContext.read(dbPath, data, slot) != API_OK)
    {
        return API_EREAD;
    }

    JSON reader(data);

    if (!mIOContext.deserialize(dbPath, configs, reader, slot))
    {
        return API_EREAD;
    }

    const auto& drivePath = driveInfo.drivePath;

    for (auto& config : configs)
    {
        config.mExternalDrivePath = drivePath;

        if (!drivePath.empty())
        {
            config.mLocalPath.prependWithSeparator(drivePath);
        }
    }

    return API_OK;
}

auto SyncConfigStore::writeDirtyDrives(const SyncConfigVector& configs) -> DriveSet
{
    DriveSet failed;

    for (auto& d : mKnownDrives)
    {
        if (!d.second.dirty) continue;

        const auto& drivePath = d.second.drivePath;

        SyncConfigVector v;

        for (auto& c : configs)
        {
            if (c.mExternalDrivePath == drivePath)
            {
                v.push_back(c);
            }
        }

        error e = write(drivePath, v);
        if (e)
        {
            LOG_err << "Could not write sync configs at "
                    << drivePath.toPath()
                    << " error "
                    << e;

            failed.emplace(drivePath);
        }
    }

    return failed;
}


const string SyncConfigIOContext::NAME_PREFIX = "megaclient_syncconfig_";

SyncConfigIOContext::SyncConfigIOContext(FileSystemAccess& fsAccess,
                                         const string& authKey,
                                         const string& cipherKey,
                                         const string& name,
                                         PrnGen& rng)
  : mCipher()
  , mFsAccess(fsAccess)
  , mName(LocalPath::fromPath(NAME_PREFIX + name, mFsAccess))
  , mRNG(rng)
  , mSigner()
{
    // Convenience.
    constexpr size_t KEYLENGTH = SymmCipher::KEYLENGTH;

    // These attributes *must* be sane.
    assert(authKey.size() == KEYLENGTH);
    assert(cipherKey.size() == KEYLENGTH);
    assert(name.size() == Base64Str<KEYLENGTH>::STRLEN);

    // Load the authentication key into our internal signer.
    mSigner.setkey(reinterpret_cast<const byte*>(authKey.data()), KEYLENGTH);

    // Load the encryption key into our internal cipher.
    mCipher.setkey(reinterpret_cast<const byte*>(cipherKey.data()));
}

SyncConfigIOContext::~SyncConfigIOContext()
{
}

bool SyncConfigIOContext::deserialize(const LocalPath& dbPath,
                                      SyncConfigVector& configs,
                                      JSON& reader,
                                      unsigned int slot) const
{
    auto path = dbFilePath(dbPath, slot).toPath(mFsAccess);

    LOG_debug << "Attempting to deserialize config DB: "
              << path;

    if (deserialize(configs, reader))
    {
        LOG_debug << "Successfully deserialized config DB: "
                  << path;

        return true;
    }

    LOG_debug << "Unable to deserialize config DB: "
              << path;

    return false;
}

bool SyncConfigIOContext::deserialize(SyncConfigVector& configs,
                                      JSON& reader) const
{
    const auto TYPE_SYNCS = MAKENAMEID2('s', 'y');

    if (!reader.enterobject())
    {
        return false;
    }

    for ( ; ; )
    {
        switch (reader.getnameid())
        {
        case EOO:
            return reader.leaveobject();

        case TYPE_SYNCS:
        {
            if (!reader.enterarray())
            {
                return false;
            }

            while (reader.enterobject())
            {
                SyncConfig config;

                if (deserialize(config, reader))
                {
                    configs.emplace_back(std::move(config));
                }
                else
                {
                    LOG_err << "Failed to deserialize a sync config";
                    assert(false);
                }

                reader.leaveobject();
            }

            if (!reader.leavearray())
            {
                return false;
            }

            break;
        }

        default:
            if (!reader.storeobject())
            {
                return false;
            }
            break;
        }
    }
}

FileSystemAccess& SyncConfigIOContext::fsAccess() const
{
    return mFsAccess;
}

error SyncConfigIOContext::getSlotsInOrder(const LocalPath& dbPath,
                                           vector<unsigned int>& confSlots)
{
    using std::isdigit;
    using std::sort;

    using SlotTimePair = pair<unsigned int, m_time_t>;

    // Glob for configuration directory.
    LocalPath globPath = dbPath;

    globPath.appendWithSeparator(mName, false);
    globPath.append(LocalPath::fromPath(".?", mFsAccess));

    // Open directory for iteration.
    unique_ptr<DirAccess> dirAccess(mFsAccess.newdiraccess());

    if (!dirAccess->dopen(&globPath, nullptr, true))
    {
        // Couldn't open directory for iteration.
        return API_ENOENT;
    }

    auto fileAccess = mFsAccess.newfileaccess(false);
    LocalPath filePath;
    vector<SlotTimePair> slotTimes;
    nodetype_t type;

    // Iterate directory.
    while (dirAccess->dnext(globPath, filePath, false, &type))
    {
        // Skip directories.
        if (type != FILENODE)
        {
            continue;
        }

        // Determine slot suffix.
        const char suffix = filePath.toPath(mFsAccess).back();

        // Skip invalid suffixes.
        if (!isdigit(suffix))
        {
            continue;
        }

        // Determine file's modification time.
        if (!fileAccess->fopen(filePath))
        {
            // Couldn't stat file.
            continue;
        }

        // Record this slot-time pair.
        unsigned int slot = suffix - 0x30; // convert char to int
        slotTimes.emplace_back(slot, fileAccess->mtime);
    }

    // Sort the list of slot-time pairs.
    sort(slotTimes.begin(),
         slotTimes.end(),
         [](const SlotTimePair& lhs, const SlotTimePair& rhs)
         {
             // Order by descending modification time.
             if (lhs.second != rhs.second)
             {
                 return lhs.second > rhs.second;
             }

             // Otherwise by descending slot.
             return lhs.first > rhs.first;
         });

    // Transmit sorted list of slots to the caller.
    for (const auto& slotTime : slotTimes)
    {
        confSlots.emplace_back(slotTime.first);
    }

    return API_OK;
}

error SyncConfigIOContext::read(const LocalPath& dbPath,
                                string& data,
                                unsigned int slot)
{
    // Generate path to the configuration file.
    LocalPath path = dbFilePath(dbPath, slot);

    LOG_debug << "Attempting to read config DB: "
              << path.toPath(mFsAccess);

    // Try and open the file for reading.
    auto fileAccess = mFsAccess.newfileaccess(false);

    if (!fileAccess->fopen(path, true, false))
    {
        // Couldn't open the file for reading.
        LOG_err << "Unable to open config DB for reading: "
                << path.toPath(mFsAccess);

        return API_EREAD;
    }

    // Try and read the data from the file.
    string d;

    if (!fileAccess->fread(&d, static_cast<unsigned>(fileAccess->size), 0, 0x0))
    {
        // Couldn't read the file.
        LOG_err << "Unable to read config DB: "
                << path.toPath(mFsAccess);

        return API_EREAD;
    }

    // Try and decrypt the data.
    if (!decrypt(d, data))
    {
        // Couldn't decrypt the data.
        LOG_err << "Unable to decrypt config DB: "
                << path.toPath(mFsAccess);

        return API_EREAD;
    }

    LOG_debug << "Config DB successfully read from disk: "
              << path.toPath(mFsAccess)
              << ": "
              << data;

    return API_OK;
}

error SyncConfigIOContext::remove(const LocalPath& dbPath,
                                  unsigned int slot)
{
    LocalPath path = dbFilePath(dbPath, slot);

    if (!mFsAccess.unlinklocal(path))
    {
        LOG_warn << "Unable to remove config DB: "
                 << path.toPath(mFsAccess);

        return API_EWRITE;
    }

    return API_OK;
}

error SyncConfigIOContext::remove(const LocalPath& dbPath)
{
    vector<unsigned int> confSlots;

    // What slots are present on disk?
    if (getSlotsInOrder(dbPath, confSlots) == API_ENOENT)
    {
        // None so nothing to do.
        return API_ENOENT;
    }

    bool result = true;

    // Remove the slots from disk.
    for (auto confSlot : confSlots)
    {
        result &= remove(dbPath, confSlot) == API_OK;
    }

    // Signal success only if all slots could be removed.
    return result ? API_OK : API_EWRITE;
}

void SyncConfigIOContext::serialize(const SyncConfigVector& configs,
                                    JSONWriter& writer) const
{
    writer.beginobject();
    writer.beginarray("sy");

    for (const auto& config : configs)
    {
        serialize(config, writer);
    }

    writer.endarray();
    writer.endobject();
}

error SyncConfigIOContext::write(const LocalPath& dbPath,
                                 const string& data,
                                 unsigned int slot)
{
    LocalPath path = dbPath;

    LOG_debug << "Attempting to write config DB: "
              << dbPath.toPath(mFsAccess)
              << " / "
              << slot;

    // Try and create the backup configuration directory.
    if (!(mFsAccess.mkdirlocal(path) || mFsAccess.target_exists))
    {
        LOG_err << "Unable to create config DB directory: "
                << dbPath.toPath(mFsAccess);

        // Couldn't create the directory and it doesn't exist.
        return API_EWRITE;
    }

    // Generate the rest of the path.
    path = dbFilePath(dbPath, slot);

    // Open the file for writing.
    auto fileAccess = mFsAccess.newfileaccess(false);

    if (!fileAccess->fopen(path, false, true))
    {
        // Couldn't open the file for writing.
        LOG_err << "Unable to open config DB for writing: "
                << path.toPath(mFsAccess);

        return API_EWRITE;
    }

    // Ensure the file is empty.
    if (!fileAccess->ftruncate())
    {
        // Couldn't truncate the file.
        LOG_err << "Unable to truncate config DB: "
                << path.toPath(mFsAccess);

        return API_EWRITE;
    }

    // Encrypt the configuration data.
    const string d = encrypt(data);

    // Write the encrypted configuration data.
    auto* bytes = reinterpret_cast<const byte*>(&d[0]);

    if (!fileAccess->fwrite(bytes, static_cast<unsigned>(d.size()), 0x0))
    {
        // Couldn't write out the data.
        LOG_err << "Unable to write config DB: "
                << path.toPath(mFsAccess);

        return API_EWRITE;
    }

    LOG_debug << "Config DB successfully written to disk: "
              << path.toPath(mFsAccess)
              << ": "
              << data;

    return API_OK;
}

LocalPath SyncConfigIOContext::dbFilePath(const LocalPath& dbPath,
                                          unsigned int slot) const
{
    using std::to_string;

    LocalPath path = dbPath;

    path.appendWithSeparator(mName, false);
    path.append(LocalPath::fromPath("." + to_string(slot), mFsAccess));

    return path;
}

bool SyncConfigIOContext::decrypt(const string& in, string& out)
{
    // Handy constants.
    const size_t IV_LENGTH       = SymmCipher::KEYLENGTH;
    const size_t MAC_LENGTH      = 32;
    const size_t METADATA_LENGTH = IV_LENGTH + MAC_LENGTH;

    // Is the file too short to be valid?
    if (in.size() <= METADATA_LENGTH)
    {
        return false;
    }

    // For convenience (format: <data><iv><hmac>)
    const byte* data = reinterpret_cast<const byte*>(&in[0]);
    const byte* iv   = &data[in.size() - METADATA_LENGTH];
    const byte* mac  = &data[in.size() - MAC_LENGTH];

    byte cmac[MAC_LENGTH];

    // Compute HMAC on file.
    mSigner.add(data, in.size() - MAC_LENGTH);
    mSigner.get(cmac);

    // Is the file corrupt?
    if (memcmp(cmac, mac, MAC_LENGTH))
    {
        return false;
    }

    // Try and decrypt the file.
    return mCipher.cbc_decrypt_pkcs_padding(data,
                                            in.size() - METADATA_LENGTH,
                                            iv,
                                            &out);
}

bool SyncConfigIOContext::deserialize(SyncConfig& config, JSON& reader) const
{
    const auto TYPE_BACKUP_ID       = MAKENAMEID2('i', 'd');
    const auto TYPE_BACKUP_STATE    = MAKENAMEID2('b', 's');
    const auto TYPE_ENABLED         = MAKENAMEID2('e', 'n');
    const auto TYPE_FINGERPRINT     = MAKENAMEID2('f', 'p');
    const auto TYPE_LAST_ERROR      = MAKENAMEID2('l', 'e');
    const auto TYPE_LAST_WARNING    = MAKENAMEID2('l', 'w');
    const auto TYPE_NAME            = MAKENAMEID1('n');
    const auto TYPE_SOURCE_PATH     = MAKENAMEID2('s', 'p');
    const auto TYPE_SYNC_TYPE       = MAKENAMEID2('s', 't');
    const auto TYPE_TARGET_HANDLE   = MAKENAMEID2('t', 'h');
    const auto TYPE_TARGET_PATH     = MAKENAMEID2('t', 'p');
    const auto TYPE_EXCLUSION_RULES = MAKENAMEID2('e', 'r');

    for ( ; ; )
    {
        switch (reader.getnameid())
        {
        case EOO:
            // success if we reached the end of the object
            return *reader.pos == '}';

        case TYPE_ENABLED:
            config.mEnabled = reader.getbool();
            break;

        case TYPE_FINGERPRINT:
            config.mLocalFingerprint = reader.getfp();
            break;

        case TYPE_LAST_ERROR:
            config.mError =
              static_cast<SyncError>(reader.getint32());
            break;

        case TYPE_LAST_WARNING:
            config.mWarning =
              static_cast<SyncWarning>(reader.getint32());
            break;

        case TYPE_NAME:
            reader.storebinary(&config.mName);
            break;

        case TYPE_SOURCE_PATH:
        {
            string sourcePath;

            reader.storebinary(&sourcePath);

            config.mLocalPath =
              LocalPath::fromPath(sourcePath, mFsAccess);

            break;
        }

        case TYPE_SYNC_TYPE:
            config.mSyncType =
              static_cast<SyncConfig::Type>(reader.getint32());
            break;

        case TYPE_BACKUP_ID:
            config.mBackupId = reader.gethandle(sizeof(handle));
            break;

        case TYPE_BACKUP_STATE:
            config.mBackupState =
              static_cast<SyncBackupState>(reader.getint32());
            break;

        case TYPE_TARGET_HANDLE:
            config.mRemoteNode = reader.getNodeHandle();
            break;

        case TYPE_TARGET_PATH:
            reader.storebinary(&config.mOriginalPathOfRemoteRootNode);
            break;

        default:
            if (!reader.storeobject())
            {
                return false;
            }
            break;
        }
    }
}

string SyncConfigIOContext::encrypt(const string& data)
{
    byte iv[SymmCipher::KEYLENGTH];

    // Generate initialization vector.
    mRNG.genblock(iv, sizeof(iv));

    string d;

    // Encrypt file using IV.
    mCipher.cbc_encrypt_pkcs_padding(&data, iv, &d);

    // Add IV to file.
    d.append(std::begin(iv), std::end(iv));

    byte mac[32];

    // Compute HMAC on file (including IV).
    mSigner.add(reinterpret_cast<const byte*>(&d[0]), d.size());
    mSigner.get(mac);

    // Add HMAC to file.
    d.append(std::begin(mac), std::end(mac));

    // We're done.
    return d;
}

void SyncConfigIOContext::serialize(const SyncConfig& config,
                                    JSONWriter& writer) const
{
    auto sourcePath = config.mLocalPath.toPath(mFsAccess);

    // Strip drive path from source.
    if (config.isExternal())
    {
        auto drivePath = config.mExternalDrivePath.toPath(mFsAccess);
        sourcePath.erase(0, drivePath.size());
    }

    writer.beginobject();
    writer.arg("id", config.getBackupId(), sizeof(handle));
    writer.arg_B64("sp", sourcePath);
    writer.arg_B64("n", config.mName);
    writer.arg_B64("tp", config.mOriginalPathOfRemoteRootNode);
    writer.arg_fsfp("fp", config.mLocalFingerprint);
    writer.arg("th", config.mRemoteNode);
    writer.arg("le", config.mError);
    writer.arg("lw", config.mWarning);
    writer.arg("st", config.mSyncType);
    writer.arg("en", config.mEnabled);
    writer.arg("bs", config.mBackupState);
    writer.endobject();
}


} // namespace

#endif<|MERGE_RESOLUTION|>--- conflicted
+++ resolved
@@ -777,41 +777,23 @@
     if (cdebris)
     {
         debris = cdebris;
-<<<<<<< HEAD
         localdebrisname = LocalPath::fromPath(debris, *client->fsaccess);
 
         dirnotify.reset(client->fsaccess->newdirnotify(*localroot, mLocalPath, client->waiter));
 
         localdebris = localdebrisname;
-=======
-        localdebris = LocalPath::fromPath(debris, *client->fsaccess);
->>>>>>> 1b79aa44
         localdebris.prependWithSeparator(mLocalPath);
     }
     else
     {
         localdebrisname = clocaldebris->leafName();
         localdebris = *clocaldebris;
-<<<<<<< HEAD
 
         // FIXME: pass last segment of localdebris
         dirnotify.reset(client->fsaccess->newdirnotify(*localroot, mLocalPath, client->waiter));
     }
-=======
-    }
-
-    mFilesystemType = client->fsaccess->getlocalfstype(mLocalPath);
-
-    localroot->init(this, FOLDERNODE, NULL, mLocalPath, nullptr);  // the root node must have the absolute path.  We don't store shortname, to avoid accidentally using relative paths.
-    localroot->setnode(remotenode);
-
     // notifications may be queueing from this moment
-    dirnotify.reset(client->fsaccess->newdirnotify(mLocalPath, localdebris.leafName(), client->waiter, localroot.get()));
-    assert(dirnotify->sync == this);
-
-    // order issue - localroot->init() couldn't do this until dirnotify is created but that needs
-    dirnotify->addnotify(localroot.get(), mLocalPath);
->>>>>>> 1b79aa44
+    dirnotify.reset(client->fsaccess->newdirnotify(*localroot, mLocalPath, client->waiter));
 
     // set specified fsfp or get from fs if none
     const auto cfsfp = mUnifiedSync.mConfig.getLocalFingerprint();
@@ -827,11 +809,8 @@
     fsstableids = dirnotify->fsstableids();
     LOG_info << "Filesystem IDs are stable: " << fsstableids;
 
-<<<<<<< HEAD
     // Always create a watch for the root node.
     localroot->watch(mLocalPath, UNDEF);
-=======
->>>>>>> 1b79aa44
 
 #ifdef __APPLE__
     // Assume FS events are relative to the sync root.
@@ -1457,7 +1436,8 @@
             {
                 if (IsContainingCloudPathOf(i->first, cloudPath))
                 {
-                    // we already have a parent or ancestor listed
+                // Passing immediate == false, so that if we are being called from DIREVENTS,
+                // we will break the loop rather than always being called back for the item we just pushed
                     return;
                 }
                 else if (IsContainingCloudPathOf(cloudPath, i->first))
@@ -1471,35 +1451,6 @@
             sf.stalledNodePaths[cloudPath].involvedPath = cloudPath2;
         }
     }
-<<<<<<< HEAD
-=======
-    else return false;
-}
-
-// check local path - if !localname, localpath is relative to l, with l == NULL
-// being the root of the sync
-// if localname is set, localpath is absolute and localname its last component
-// path references a new FOLDERNODE: returns created node
-// path references a existing FILENODE: returns node
-// otherwise, returns NULL
-// empty input_localpath means to process l rather than a named subitem of l (for scan propagation purposes with folderNeedsRescan flag)
-LocalNode* Sync::checkpath(LocalNode* l, LocalPath* input_localpath, string* const localname, dstime *backoffds, bool wejustcreatedthisfolder, DirAccess* iteratingDir)
-{
-    LocalNode* ll = l;
-    bool newnode = false, changed = false;
-    bool isroot;
-
-    LocalNode* parent = nullptr;
-    string path;           // UTF-8 representation of tmppath
-    LocalPath tmppath;     // full path represented by l + localpath
-
-    if (localname)
-    {
-        // shortcut case (from within syncdown())
-        isroot = false;
-        parent = l;
-        l = NULL;
->>>>>>> 1b79aa44
 
     void waitingLocal(const LocalPath& localPath, const LocalPath& localPath2, SyncWaitReason r)
     {
@@ -1511,7 +1462,6 @@
             sf.reachableNodesAllScannedThisPass &&
             sf.noProgressCount > 10)
         {
-<<<<<<< HEAD
             for (auto i = sf.stalledLocalPaths.begin(); i != sf.stalledLocalPaths.end(); )
             {
                 if (i->first.isContainingPathOf(localPath))
@@ -1528,26 +1478,6 @@
             }
             sf.stalledLocalPaths[localPath].reason = r;
             sf.stalledLocalPaths[localPath].involvedPath = localPath2;
-=======
-            LOG_debug << "Excluded: " << path;
-            return NULL;
-        }
-
-        // look up deepest existing LocalNode by path, store remainder (if any) in newname
-
-        LocalPath newname;     // portion of tmppath not covered by the existing
-                               // LocalNode structure (always the last path component
-                               // that does not have a corresponding LocalNode yet)
-
-        LocalNode *tmp = localnodebypath(l, *input_localpath, &parent, &newname);
-        size_t index = 0;
-
-        if (newname.findNextSeparator(index))
-        {
-            LOG_warn << "Parent not detected yet. Remainder: " << newname.toPath(*client->fsaccess);
-            // when (if) the parent is created, we'll rescan the folder
-            return NULL;
->>>>>>> 1b79aa44
         }
     }
 
@@ -1609,19 +1539,7 @@
                 assert(row.syncNode);
             }
 
-<<<<<<< HEAD
             row.syncNode->setCheckMovesAgain(true, false, false);
-=======
-                    if (l->type == FOLDERNODE)
-                    {
-                        scan(localpathNew, fa.get());
-                        l->folderNeedsRescan = false;
-                    }
-                    else
-                    {
-                        localbytes += l->size;
-                    }
->>>>>>> 1b79aa44
 
             // logic to detect files being updated in the local computer moving the original file
             // to another location as a temporary backup
@@ -1693,105 +1611,10 @@
                 if (newName == sourceCloudNode->displayname() ||
                     sourceLocalNode->localname == row.fsNode->localname)
                 {
-<<<<<<< HEAD
                     // if it wasn't renamed locally, or matches the target anyway
                     // then don't change the name
                     newName.clear();
                 }
-=======
-                    // mark as present
-                    l->setnotseen(0);
-
-                    if (fa->type == FILENODE)
-                    {
-                        // has the file been overwritten or changed since the last scan?
-                        // or did the size or mtime change?
-                        if (fa->fsidvalid)
-                        {
-                            // if fsid has changed, the file was overwritten
-                            // (FIXME: handle type changes)
-                            if (l->fsid != fa->fsid)
-                            {
-                                handlelocalnode_map::iterator it;
-#ifdef _WIN32
-                                const char *colon;
-#endif
-                                fsfp_t fp1, fp2;
-
-                                // was the file overwritten by moving an existing file over it?
-                                if ((it = client->fsidnode.find(fa->fsid)) != client->fsidnode.end()
-                                        && (l->sync == it->second->sync
-                                            || ((fp1 = l->sync->dirnotify->fsfingerprint())
-                                                && (fp2 = it->second->sync->dirnotify->fsfingerprint())
-                                                && (fp1 == fp2)
-                                            #ifdef _WIN32
-                                                // only consider fsid matches between different syncs for local drives with the
-                                                // same drive letter, to prevent problems with cloned Volume IDs
-                                                && (colon = strstr(parent->sync->localroot->name.c_str(), ":"))
-                                                && !memcmp(parent->sync->localroot->name.c_str(),
-                                                       it->second->sync->localroot->name.c_str(),
-                                                       colon - parent->sync->localroot->name.c_str())
-                                            #endif
-                                                )
-                                            )
-                                    )
-                                {
-                                    // catch the not so unlikely case of a false fsid match due to
-                                    // e.g. a file deletion/creation cycle that reuses the same inode
-                                    if (it->second->mtime != fa->mtime || it->second->size != fa->size)
-                                    {
-                                        l->mtime = -1;  // trigger change detection
-                                        delete it->second;   // delete old LocalNode
-                                    }
-                                    else
-                                    {
-                                        LOG_debug << "File move/overwrite detected";
-
-                                        if (parent && !parent->node)
-                                        {
-                                            // we can't handle such a move yet, the target cloud node doesn't exist.
-                                            // when it does, we'll rescan that node's local node (ie, this folder)
-                                            LOG_debug << "File move/overwrite detected BUT can't be processed yet - waiting on parent's cloud node creation:" << parent->getLocalPath().toPath();
-                                            return NULL;
-                                        }
-                                        else
-                                        {
-                                            // delete existing LocalNode...
-                                            delete l;
-
-                                            // ...move remote node out of the way...
-                                            client->execsyncdeletions();
-
-                                            // ...and atomically replace with moved one
-                                            client->app->syncupdate_local_move(this, it->second->getLocalPath(), LocalPath::fromPath(path, *client->fsaccess));
-
-                                            // (in case of a move, this synchronously updates l->parent and l->node->parent)
-                                            it->second->setnameparent(parent, localpathNew, client->fsaccess->fsShortname(*localpathNew));
-
-                                            // mark as seen / undo possible deletion
-                                            it->second->setnotseen(0);
-
-                                            statecacheadd(it->second);
-
-                                            return it->second;
-                                        }
-                                    }
-                                }
-                                else
-                                {
-                                    l->mtime = -1;  // trigger change detection
-                                }
-                            }
-                        }
-
-                        // no fsid change detected or overwrite with unknown file:
-                        if (fa->mtime != l->mtime || fa->size != l->size)
-                        {
-                            if (fa->fsidvalid && l->fsid != fa->fsid)
-                            {
-                                l->setfsid(fa->fsid, client->fsidnode);
-                            }
->>>>>>> 1b79aa44
 
                 if (sourceCloudNode->parent == targetCloudNode && newName.empty())
                 {
@@ -1913,7 +1736,6 @@
 
                 monitor.waitingLocal(fullPath.localPath, sourceLocalNode->getLocalPath(), SyncWaitReason::ApplyMoveNeedsOtherSideParentFolderToExist);
 
-<<<<<<< HEAD
                 row.suppressRecursion = true;
                 rowResult = false;
                 return true;
@@ -1934,21 +1756,6 @@
 
             //// ...and atomically replace with moved one
             //client->app->syncupdate_local_move(this, sourceLocalNode, fullPath.toPath(*client->fsaccess).c_str());
-=======
-                    if (parent && !parent->node)
-                    {
-                        // we can't handle such a move yet, the target cloud node doesn't exist.
-                        // when it does, we'll rescan that node's local node (ie, this folder)
-                        LOG_debug << "Move or rename of existing node detected BUT can't be processed yet - waiting on parent's cloud node creation: " << parent->getLocalPath().toPath();
-                        return NULL;
-                    }
-                    else
-                    {
-                        // (in case of a move, this synchronously updates l->parent
-                        // and l->node->parent)
-                        it->second->setnameparent(parent, localpathNew, client->fsaccess->fsShortname(*localpathNew));
-                    }
->>>>>>> 1b79aa44
 
             //// (in case of a move, this synchronously updates l->parent and l->node->parent)
             //sourceLocalNode->setnameparent(parentRow.syncNode, &fullPath, client->fsaccess->fsShortname(fullPath), true);
@@ -2016,7 +1823,6 @@
     //        // unmark possible deletion
     //        sourceLocalNode->setnotseen(0);    // todo: do we still need this?
 
-<<<<<<< HEAD
     //        // immediately scan folder to detect deviations from cached state
     //        if (fullscan && sourceLocalNode->type == FOLDERNODE)
     //        {
@@ -2026,37 +1832,6 @@
     //}
     return false;
  }
-=======
-                    if (fa->type == FOLDERNODE)
-                    {
-                        if (fullscan)
-                        {
-                            // immediately scan folder to detect deviations from cached state
-                            scan(localpathNew, fa.get());
-                            it->second->folderNeedsRescan = false;
-                        }
-                        else
-                        {
-                            // mark this and folders below to be rescanned
-                            it->second->setSubtreeNeedsRescan();
-
-                            // queue this one to be scanned, recursion is by notify of subdirs
-                            dirnotify->notify(DirNotify::DIREVENTS, it->second, LocalPath(), true);
-                        }
-                    }
-                }
-                else if (fa->mIsSymLink)
-                {
-                    LOG_debug << "checked path is a symlink.  Parent: " << (parent ? parent->name : "NO");
-                    //doing nothing for the moment
-                }
-                else
-                {
-                    // this is a new node: add
-                    LOG_debug << "New localnode.  Parent: " << (parent ? parent->name : "NO") << " fsid " << (fa->fsidvalid ? toHandle(fa->fsid) : "NO");
-                    l = new LocalNode;
-                    l->init(this, fa->type, parent, *localpathNew, client->fsaccess->fsShortname(*localpathNew));
->>>>>>> 1b79aa44
 
 
  #ifdef DEBUG
@@ -2087,7 +1862,6 @@
 
         if (isBackup())
         {
-<<<<<<< HEAD
             // Backups must not change the local
             changestate(SYNC_FAILED, BACKUP_MODIFIED, false, true);
             rowResult = false;
@@ -2095,45 +1869,6 @@
         }
 
         ProgressingMonitor monitor(client);
-=======
-            // detect file changes or recurse into new subfolders
-            if (l->type == FOLDERNODE)
-            {
-                if (newnode || l->folderNeedsRescan)
-                {
-                    scan(localpathNew, fa.get());
-                    l->folderNeedsRescan = false;
-
-                    if (newnode)
-                    {
-                        client->app->syncupdate_local_folder_addition(this, LocalPath::fromPath(path, *client->fsaccess));
-
-                        if (!isroot)
-                        {
-                            statecacheadd(l);
-                        }
-                    }
-                }
-                else
-                {
-                    l = NULL;
-                }
-            }
-            else
-            {
-                if (isroot)
-                {
-                    // root node cannot be a file
-                    LOG_err << "The local root node is a file";
-                    changestate(SYNC_FAILED, INVALID_LOCAL_TYPE, false, true);
-                }
-                else
-                {
-                    if (fa->fsidvalid && l->fsid != fa->fsid)
-                    {
-                        l->setfsid(fa->fsid, client->fsidnode);
-                    }
->>>>>>> 1b79aa44
 
         assert(parentRow.syncNode);
         if (parentRow.syncNode) parentRow.syncNode->setCheckMovesAgain(false, true, false);
@@ -2235,25 +1970,7 @@
             rowResult = false;
             return true;
         }
-<<<<<<< HEAD
         else
-=======
-
-        attr_map::iterator ait;
-        auto fa = client->fsaccess->newfileaccess(false);
-        bool success = fa->fopen(tmppath, false, false);
-        LocalNode *ll = localnodebypath(notification.localnode, notification.path);
-        auto deleted = !ll && !success && !fa->retry;
-
-        if (deleted
-            || (ll && success && ll->node && ll->node->localnode == ll
-                && !ll->folderNeedsRescan
-                && (ll->type != FILENODE || (*(FileFingerprint *)ll) == (*(FileFingerprint *)ll->node))
-                && (ait = ll->node->attrs.map.find('n')) != ll->node->attrs.map.end()
-                && ait->second == ll->name
-                && fa->fsidvalid && fa->fsid == ll->fsid && fa->type == ll->type
-                && (ll->type != FILENODE || (ll->mtime == fa->mtime && ll->size == fa->size))))
->>>>>>> 1b79aa44
         {
             SYNC_verbose << "Move to here delayed since local parent doesn't exist yet: " << sourcePath.toPath(*client->fsaccess) << logTriplet(row, fullPath);
             monitor.waitingCloud(row.cloudNode->displaypath(), sourceLocalNode->getCloudPath(), SyncWaitReason::ApplyMoveNeedsOtherSideParentFolderToExist);
