/**
 * @file sync.cpp
 * @brief Class for synchronizing local and remote trees
 *
 * (c) 2013-2014 by Mega Limited, Auckland, New Zealand
 *
 * This file is part of the MEGA SDK - Client Access Engine.
 *
 * Applications using the MEGA API must present a valid application key
 * and comply with the the rules set forth in the Terms of Service.
 *
 * The MEGA SDK is distributed in the hope that it will be useful,
 * but WITHOUT ANY WARRANTY; without even the implied warranty of
 * MERCHANTABILITY or FITNESS FOR A PARTICULAR PURPOSE.
 *
 * @copyright Simplified (2-clause) BSD License.
 *
 * You should have received a copy of the license along with this
 * program.
 */
#include <cctype>
#include <type_traits>
#include <unordered_set>

#include "mega.h"

#ifdef ENABLE_SYNC
#include "mega/sync.h"
#include "mega/megaapp.h"
#include "mega/transfer.h"
#include "mega/megaclient.h"
#include "mega/base64.h"
#include "mega/heartbeats.h"

namespace mega {

const int Sync::SCANNING_DELAY_DS = 5;
const int Sync::EXTRA_SCANNING_DELAY_DS = 150;
const int Sync::FILE_UPDATE_DELAY_DS = 30;
const int Sync::FILE_UPDATE_MAX_DELAY_SECS = 60;
const dstime Sync::RECENT_VERSION_INTERVAL_SECS = 10800;

// set gLogsync true for very, very detailed sync logging
bool gLogsync = true;
//bool gLogsync = false;
#define SYNC_verbose if (gLogsync) LOG_verbose

std::atomic<size_t> ScanService::mNumServices(0);
std::unique_ptr<ScanService::Worker> ScanService::mWorker;
std::mutex ScanService::mWorkerLock;

ScanService::ScanService(Waiter& waiter)
  : mCookie(std::make_shared<Cookie>(waiter))
{
    // Locking here, rather than in the if statement, ensures that the
    // worker is fully constructed when control leaves the constructor.
    std::lock_guard<std::mutex> lock(mWorkerLock);

    if (++mNumServices == 1)
    {
        mWorker.reset(new Worker());
    }
}

ScanService::~ScanService()
{
    if (--mNumServices == 0)
    {
        std::lock_guard<std::mutex> lock(mWorkerLock);
        mWorker.reset();
    }
}

auto ScanService::scan(const LocalNode& target, LocalPath targetPath) -> RequestPtr
{
    // For convenience.
    const auto& debris = target.sync->localdebris;

    // Create a request to represent the scan.
    auto request = std::make_shared<ScanRequest>(mCookie, target, targetPath);

    // Have we been asked to scan the debris?
    request->mComplete = debris.isContainingPathOf(targetPath);

    // Don't bother scanning the debris.
    if (!request->mComplete)
    {
        LOG_debug << "Queuing scan for: "
                  << targetPath.toPath(*target.sync->client->fsaccess);

        // Queue request for processing.
        mWorker->queue(request);
    }

    return request;
}

auto ScanService::scan(const LocalNode& target) -> RequestPtr
{
    return scan(target, target.getLocalPath());
}

ScanService::ScanRequest::ScanRequest(const std::shared_ptr<Cookie>& cookie,
                                      const LocalNode& target,
                                      LocalPath targetPath)
  : mCookie(cookie)
  , mComplete(false)
  , mDebrisPath(target.sync->localdebris)
  , mFollowSymLinks(target.sync->client->followsymlinks)
  , mKnown()
  , mResults()
  , mTarget(target)
  , mTargetPath(std::move(targetPath))
{
    // Track details about mTarget's current children.
    for (auto& childIt : mTarget.children)
    {
        LocalNode& child = *childIt.second;

        if (child.fsid != UNDEF)
        {
            mKnown.emplace(child.localname, child.getKnownFSDetails());
        }
    }
}

ScanService::Worker::Worker(size_t numThreads)
  : mFsAccess(new FSACCESS_CLASS())
  , mPending()
  , mPendingLock()
  , mPendingNotifier()
  , mThreads()
{
    // Always at least one thread.
    assert(numThreads > 0);

    LOG_debug << "Starting ScanService worker...";

    // Start the threads.
    while (numThreads--)
    {
        try
        {
            mThreads.emplace_back([this]() { loop(); });
        }
        catch (std::system_error& e)
        {
            LOG_err << "Failed to start worker thread: " << e.what();
        }
    }

    LOG_debug << mThreads.size() << " worker thread(s) started.";
    LOG_debug << "ScanService worker started.";
}

ScanService::Worker::~Worker()
{
    LOG_debug << "Stopping ScanService worker...";

    // Queue the 'terminate' sentinel.
    {
        std::unique_lock<std::mutex> lock(mPendingLock);
        mPending.emplace_back();
    }

    // Wake any sleeping threads.
    mPendingNotifier.notify_all();

    LOG_debug << "Waiting for worker thread(s) to terminate...";

    // Wait for the threads to terminate.
    for (auto& thread : mThreads)
    {
        thread.join();
    }

    LOG_debug << "ScanService worker stopped.";
}

void ScanService::Worker::queue(ScanRequestPtr request)
{
    // Queue the request.
    {
        std::unique_lock<std::mutex> lock(mPendingLock);
        mPending.emplace_back(std::move(request));
    }

    // Tell the lucky thread it has something to do.
    mPendingNotifier.notify_one();
}

void ScanService::Worker::loop()
{
    // We're ready when we have some work to do.
    auto ready = [this]() { return mPending.size(); };

    for ( ; ; )
    {
        ScanRequestPtr request;

        {
            // Wait for something to do.
            std::unique_lock<std::mutex> lock(mPendingLock);
            mPendingNotifier.wait(lock, ready);

            // Are we being told to terminate?
            if (!mPending.front())
            {
                // Bail, don't deque the sentinel.
                return;
            }

            request = std::move(mPending.front());
            mPending.pop_front();
        }

        const auto targetPath =
          request->mTargetPath.toPath(*mFsAccess);

        LOG_debug << "Scanning directory: " << targetPath;

        // Process the request.
        scan(request);

        // Mark the request as complete.
        request->mComplete = true;

        LOG_debug << "Scan complete for: " << targetPath;

        // Do we still have someone to notify?
        auto cookie = request->mCookie.lock();

        if (cookie)
        {
            LOG_debug << "Letting the waiter know it has "
                      << request->mResults.size()
                      << " scan result(s).";

            // Yep, let them know the request is complete.
            cookie->completed();
        }
        else
        {
            LOG_debug << "No waiter, discarding "
                      << request->mResults.size()
                      << " scan result(s).";
        }
    }
}

FSNode ScanService::Worker::interrogate(DirAccess& iterator,
                                        const LocalPath& name,
                                        LocalPath& path,
                                        ScanRequest& request)
{
    auto reuseFingerprint =
      [](const FSNode& lhs, const FSNode& rhs)
      {
          return lhs.type == rhs.type
                 && lhs.fsid == rhs.fsid
                 && lhs.fingerprint.mtime == rhs.fingerprint.mtime
                 && rhs.fingerprint.size == rhs.fingerprint.size;
      };

    FSNode result;
    auto& known = request.mKnown;

    // Always record the name.
    result.localname = name;
    result.name = name.toName(*mFsAccess);

    // Can we open the file?
    auto fileAccess = mFsAccess->newfileaccess(false);

    if (fileAccess->fopen(path, true, false, &iterator))
    {
        // Populate result.
        result.fsid = fileAccess->fsidvalid ? fileAccess->fsid : UNDEF;
        result.isSymlink = fileAccess->mIsSymLink;
        result.fingerprint.mtime = fileAccess->mtime;
        result.fingerprint.size = fileAccess->size;
        result.shortname = mFsAccess->fsShortname(path);
        result.type = fileAccess->type;

        if (result.shortname &&
           *result.shortname == result.localname)
        {
            result.shortname.reset();
        }

        // Warn about symlinks.
        if (result.isSymlink)
        {
            LOG_debug << "Interrogated path is a symlink: "
                      << path.toPath(*mFsAccess);
        }

        // No need to fingerprint directories.
        if (result.type == FOLDERNODE)
        {
            return result;
        }

        // Do we already know about this child?
        auto it = known.find(name);

        // Can we reuse an existing fingerprint?
        if (it != known.end() && reuseFingerprint(it->second, result))
        {
            // Yep as fsid/mtime/size/type match.
            result.fingerprint = std::move(it->second.fingerprint);
        }
        else
        {
            // Child has changed, need a new fingerprint.
            result.fingerprint.genfingerprint(fileAccess.get());
        }

        return result;
    }

    // Couldn't open the file.
    LOG_warn << "Error opening file: " << path.toPath(*mFsAccess);

    // File's blocked if the error is transient.
    result.isBlocked = fileAccess->retry;

    // Warn about the blocked file.
    if (result.isBlocked)
    {
        LOG_warn << "File blocked: " << path.toPath(*mFsAccess);
    }

    return result;
}

void ScanService::Worker::scan(ScanRequestPtr request)
{
    // For convenience.
    const auto& debris = request->mDebrisPath;

    // Don't bother processing the debris directory.
    if (debris.isContainingPathOf(request->mTargetPath))
    {
        LOG_debug << "Skipping scan of debris directory.";
        return;
    }

    // Have we been passed a valid target path?
    auto fileAccess = mFsAccess->newfileaccess();
    auto path = request->mTargetPath;

    if (!fileAccess->fopen(path, true, false))
    {
        LOG_debug << "Scan target does not exist: "
                  << path.toPath(*mFsAccess);
        return;
    }

    // Does the path denote a directory?
    if (fileAccess->type != FOLDERNODE)
    {
        LOG_debug << "Scan target is not a directory: "
                  << path.toPath(*mFsAccess);
        return;
    }

    std::unique_ptr<DirAccess> dirAccess(mFsAccess->newdiraccess());
    LocalPath name;

    // Can we open the directory?
    if (!dirAccess->dopen(&path, fileAccess.get(), false))
    {
        LOG_debug << "Unable to iterate scan target: "
                  << path.toPath(*mFsAccess);
        return;
    }

    // Process each file in the target.
    std::vector<FSNode> results;

    while (dirAccess->dnext(path, name, request->mFollowSymLinks))
    {
        ScopedLengthRestore restorer(path);
        path.appendWithSeparator(name, false);

        // Except the debris...
        if (debris.isContainingPathOf(path))
        {
            continue;
        }

        // Learn everything we can about the file.
        auto info = interrogate(*dirAccess, name, path, *request);
        results.emplace_back(std::move(info));
    }

    // No need to keep this data around anymore.
    request->mKnown.clear();

    // Publish the results.
    request->mResults = std::move(results);
}



SyncConfig::SyncConfig(LocalPath localPath,
                       std::string name,
                       NodeHandle remoteNode,
                       const std::string &remotePath,
                       const fsfp_t localFingerprint,
                       const LocalPath& externalDrivePath,
                       const bool enabled,
                       const SyncConfig::Type syncType,
                       const SyncError error,
                       const SyncWarning warning,
                       mega::handle hearBeatID)
    : mEnabled(enabled)
    , mLocalPath(std::move(localPath))
    , mName(std::move(name))
    , mRemoteNode(remoteNode)
    , mOriginalPathOfRemoteRootNode(remotePath)
    , mLocalFingerprint(localFingerprint)
    , mSyncType(syncType)
    , mError(error)
    , mWarning(warning)
    , mBackupId(hearBeatID)
    , mExternalDrivePath(externalDrivePath)
    , mBackupState(SYNC_BACKUP_NONE)
{}

bool SyncConfig::operator==(const SyncConfig& rhs) const
{
    return mEnabled == rhs.mEnabled
           && mExternalDrivePath == rhs.mExternalDrivePath
           && mLocalPath == rhs.mLocalPath
           && mName == rhs.mName
           && mRemoteNode == rhs.mRemoteNode
           && mOriginalPathOfRemoteRootNode == rhs.mOriginalPathOfRemoteRootNode
           && mLocalFingerprint == rhs.mLocalFingerprint
           && mSyncType == rhs.mSyncType
           && mError == rhs.mError
           && mBackupId == rhs.mBackupId
           && mWarning == rhs.mWarning
           && mBackupState == rhs.mBackupState;
}

bool SyncConfig::operator!=(const SyncConfig& rhs) const
{
    return !(*this == rhs);
}

bool SyncConfig::getEnabled() const
{
    return mEnabled;
}

void SyncConfig::setEnabled(bool enabled)
{
    mEnabled = enabled;
}

const LocalPath& SyncConfig::getLocalPath() const
{
    return mLocalPath;
}

NodeHandle SyncConfig::getRemoteNode() const
{
    return mRemoteNode;
}

void SyncConfig::setRemoteNode(NodeHandle remoteNode)
{
    mRemoteNode = remoteNode;
}

handle SyncConfig::getLocalFingerprint() const
{
    return mLocalFingerprint;
}

void SyncConfig::setLocalFingerprint(fsfp_t fingerprint)
{
    mLocalFingerprint = fingerprint;
}

SyncConfig::Type SyncConfig::getType() const
{
    return mSyncType;
}


SyncError SyncConfig::getError() const
{
    return mError;
}

void SyncConfig::setError(SyncError value)
{
    mError = value;
}

handle SyncConfig::getBackupId() const
{
    return mBackupId;
}

void SyncConfig::setBackupId(const handle &backupId)
{
    mBackupId = backupId;
}

bool SyncConfig::isBackup() const
{
    return mSyncType == TYPE_BACKUP;
}

bool SyncConfig::isExternal() const
{
    return !mExternalDrivePath.empty();
}

bool SyncConfig::errorOrEnabledChanged()
{
    bool changed = mError != mKnownError ||
                   mEnabled != mKnownEnabled;

    if (changed)
    {
        mKnownError = mError;
        mKnownEnabled = mEnabled;
    }
    return changed;
}

std::string SyncConfig::syncErrorToStr()
{
    return syncErrorToStr(mError);
}

std::string SyncConfig::syncErrorToStr(SyncError errorCode)
{
    switch(errorCode)
    {
    case NO_SYNC_ERROR:
        return "No error";
    case UNKNOWN_ERROR:
        return "Unknown error";
    case UNSUPPORTED_FILE_SYSTEM:
        return "File system not supported";
    case INVALID_REMOTE_TYPE:
        return "Remote node is not valid";
    case INVALID_LOCAL_TYPE:
        return "Local path is not valid";
    case INITIAL_SCAN_FAILED:
        return "Initial scan failed";
    case LOCAL_PATH_TEMPORARY_UNAVAILABLE:
        return "Local path temporarily unavailable";
    case LOCAL_PATH_UNAVAILABLE:
        return "Local path not available";
    case REMOTE_NODE_NOT_FOUND:
        return "Remote node not found";
    case STORAGE_OVERQUOTA:
        return "Reached storage quota limit";
    case BUSINESS_EXPIRED:
        return "Business account expired";
    case FOREIGN_TARGET_OVERSTORAGE:
        return "Foreign target storage quota reached";
    case REMOTE_PATH_HAS_CHANGED:
        return "Remote path has changed";
    case REMOTE_NODE_MOVED_TO_RUBBISH:
        return "Remote node moved to Rubbish Bin";
    case SHARE_NON_FULL_ACCESS:
        return "Share without full access";
    case LOCAL_FINGERPRINT_MISMATCH:
        return "Local fingerprint mismatch";
    case PUT_NODES_ERROR:
        return "Put nodes error";
    case ACTIVE_SYNC_BELOW_PATH:
        return "Active sync below path";
    case ACTIVE_SYNC_ABOVE_PATH:
        return "Active sync above path";
    case REMOTE_PATH_DELETED:
        assert(false);  // obsolete, should not happen
        return "Remote node has been deleted";
    case REMOTE_NODE_INSIDE_RUBBISH:
        return "Remote node is inside Rubbish Bin";
    case VBOXSHAREDFOLDER_UNSUPPORTED:
        return "Unsupported VBoxSharedFolderFS filesystem";
    case LOCAL_PATH_SYNC_COLLISION:
        return "Local path collides with an existing sync";
    case ACCOUNT_BLOCKED:
        return "Your account is blocked";
    case UNKNOWN_TEMPORARY_ERROR:
        return "Unknown temporary error";
    case TOO_MANY_ACTION_PACKETS:
        return "Too many changes in account, local state invalid";
    case LOGGED_OUT:
        return "Session closed";
    case WHOLE_ACCOUNT_REFETCHED:
        return "The whole account was reloaded, missed updates could not have been applied in an orderly fashion";
    case MISSING_PARENT_NODE:
        return "Unable to figure out some node correspondence";
    case BACKUP_MODIFIED:
        return "Backup externally modified";
    case BACKUP_SOURCE_NOT_BELOW_DRIVE:
        return "Backup source path not below drive path.";
    case SYNC_CONFIG_WRITE_FAILURE:
        return "Unable to write sync config to disk.";
    default:
        return "Undefined error";
    }
}

void SyncConfig::setBackupState(SyncBackupState state)
{
    assert(isBackup());

    mBackupState = state;
}

SyncBackupState SyncConfig::getBackupState() const
{
    return mBackupState;
}

const char* SyncConfig::syncstatename(const syncstate_t state)
{
    switch (state)
    {
    case SYNC_DISABLED:
        return "DISABLED";
    case SYNC_FAILED:
        return "FAILED";
    case SYNC_CANCELED:
        return "CANCELED";
    case SYNC_INITIALSCAN:
        return "INITIALSCAN";
    case SYNC_ACTIVE:
        return "ACTIVE";
    default:
        return "UNKNOWN";
    }
}

const char* SyncConfig::synctypename(const SyncConfig::Type type)
{
    switch (type)
    {
    case SyncConfig::TYPE_BACKUP:
        return "BACKUP";
    case SyncConfig::TYPE_DOWN:
        return "DOWN";
    case SyncConfig::TYPE_UP:
        return "UP";
    case SyncConfig::TYPE_TWOWAY:
        return "TWOWAY";
    default:
        return "UNKNOWN";
    }
}

bool SyncConfig::synctypefromname(const string& name, Type& type)
{
    if (name == "BACKUP")
    {
        return type = TYPE_BACKUP, true;
    }
    if (name == "DOWN")
    {
        return type = TYPE_DOWN, true;
    }
    else if (name == "UP")
    {
        return type = TYPE_UP, true;
    }
    else if (name == "TWOWAY")
    {
        return type = TYPE_TWOWAY, true;
    }

    assert(!"Unknown sync type name.");

    return false;
}

// new Syncs are automatically inserted into the session's syncs list
// and a full read of the subtree is initiated
Sync::Sync(UnifiedSync& us, const char* cdebris,
           LocalPath* clocaldebris, Node* remotenode, bool cinshare)
: localroot(new LocalNode)
, mUnifiedSync(us)
{
    isnetwork = false;
    client = &mUnifiedSync.mClient;
    inshare = cinshare;
    tmpfa = NULL;
    syncname = client->clientname; // can be updated to be more specific in logs
    //initializing = true;

    localnodes[FILENODE] = 0;
    localnodes[FOLDERNODE] = 0;

    state = SYNC_INITIALSCAN;
    statecachetable = NULL;

    //fullscan = true;
    //scanseqno = 0;

    mLocalPath = mUnifiedSync.mConfig.getLocalPath();

    if (mUnifiedSync.mConfig.isBackup())
    {
        mUnifiedSync.mConfig.setBackupState(SYNC_BACKUP_MIRROR);
    }

    if (cdebris)
    {
        debris = cdebris;
        localdebris = LocalPath::fromPath(debris, *client->fsaccess);

        dirnotify.reset(client->fsaccess->newdirnotify(mLocalPath, localdebris, client->waiter));

        localdebris.prependWithSeparator(mLocalPath);
    }
    else
    {
        localdebris = *clocaldebris;

        // FIXME: pass last segment of localdebris
        dirnotify.reset(client->fsaccess->newdirnotify(mLocalPath, localdebris, client->waiter));
    }
    dirnotify->sync = this;

    // set specified fsfp or get from fs if none
    const auto cfsfp = mUnifiedSync.mConfig.getLocalFingerprint();
    if (cfsfp)
    {
        fsfp = cfsfp;
    }
    else
    {
        fsfp = dirnotify->fsfingerprint();
    }

    fsstableids = dirnotify->fsstableids();
    LOG_info << "Filesystem IDs are stable: " << fsstableids;

    mFilesystemType = client->fsaccess->getlocalfstype(mLocalPath);

    localroot->init(this, FOLDERNODE, NULL, mLocalPath, nullptr);  // the root node must have the absolute path.  We don't store shortname, to avoid accidentally using relative paths.
    localroot->setSyncedNodeHandle(remotenode->nodeHandle());
    localroot->setScanAgain(false, true, true, 0);
    localroot->setCheckMovesAgain(false, true, true);
    localroot->setSyncAgain(false, true, true);

#ifdef __APPLE__
    if (macOSmajorVersion() >= 19) //macOS catalina+
    {
        LOG_debug << "macOS 10.15+ filesystem detected. Checking fseventspath.";
        string supercrootpath = "/System/Volumes/Data" + mLocalPath.platformEncoded();

        int fd = open(supercrootpath.c_str(), O_RDONLY);
        if (fd == -1)
        {
            LOG_debug << "Unable to open path using fseventspath.";
            mFsEventsPath = mLocalPath.platformEncoded();
        }
        else
        {
            char buf[MAXPATHLEN];
            if (fcntl(fd, F_GETPATH, buf) < 0)
            {
                LOG_debug << "Using standard paths to detect filesystem notifications.";
                mFsEventsPath = mLocalPath.platformEncoded();
            }
            else
            {
                LOG_debug << "Using fsevents paths to detect filesystem notifications.";
                mFsEventsPath = supercrootpath;
            }
            close(fd);
        }
    }
#endif

    // load LocalNodes from cache (only for internal syncs)
    if (client->dbaccess && !us.mConfig.isExternal())
    {
        // open state cache table
        handle tableid[3];
        string dbname;

        auto fas = client->fsaccess->newfileaccess(false);

        if (fas->fopen(mLocalPath, true, false))
        {
            tableid[0] = fas->fsid;
            tableid[1] = remotenode->nodehandle;
            tableid[2] = client->me;

            dbname.resize(sizeof tableid * 4 / 3 + 3);
            dbname.resize(Base64::btoa((byte*)tableid, sizeof tableid, (char*)dbname.c_str()));

            statecachetable = client->dbaccess->open(client->rng, *client->fsaccess, dbname);

            readstatecache();
        }
    }
}

Sync::~Sync()
{
    // must be set to prevent remote mass deletion while rootlocal destructor runs
    mDestructorRunning = true;

    // unlock tmp lock
    tmpfa.reset();


    // The database is closed; deleting localnodes will not remove them
    delete statecachetable;

    client->syncactivity = true;

    {
        // Create a committer and recursively delete all the associated LocalNodes, and their associated transfer and file objects.
        // If any have transactions in progress, the committer will ensure we update the transfer database in an efficient single commit.
        DBTableTransactionCommitter committer(client->tctable);
        localroot.reset();
    }
}

bool Sync::backupModified()
{
    changestate(SYNC_DISABLED, BACKUP_MODIFIED, false, true);
    return false;
}

bool Sync::isBackup() const
{
    return getConfig().isBackup();
}

bool Sync::isBackupAndMirroring() const
{
    return isBackup() &&
           getConfig().getBackupState() == SYNC_BACKUP_MIRROR;
}

bool Sync::isBackupMonitoring() const
{
    return getConfig().getBackupState() == SYNC_BACKUP_MONITOR;
}

void Sync::setBackupMonitoring()
{
    auto& config = getConfig();

    assert(config.getBackupState() == SYNC_BACKUP_MIRROR);

    config.setBackupState(SYNC_BACKUP_MONITOR);

    assert(client);

    client->syncs.saveSyncConfig(config);
}

bool Sync::active() const
{
    switch (state)
    {
    case SYNC_ACTIVE:
    case SYNC_INITIALSCAN:
        return true;
    default:
        break;
    }

    return false;
}

bool Sync::paused() const
{
    return state == SYNC_DISABLED && getConfig().getError() == NO_SYNC_ERROR && !getConfig().getEnabled();
}

bool Sync::purgeable() const
{
    switch (state)
    {
    case SYNC_CANCELED:
    case SYNC_FAILED:
        return true;
    case SYNC_DISABLED:
        return !paused();
    default:
        break;
    }

    return false;
}

Node* Sync::cloudRoot()
{
    return client->nodeByHandle(localroot->syncedCloudNodeHandle);
}

void Sync::addstatecachechildren(uint32_t parent_dbid, idlocalnode_map* tmap, LocalPath& localpath, LocalNode *p, int maxdepth)
{
    auto range = tmap->equal_range(parent_dbid);

    for (auto it = range.first; it != range.second; it++)
    {
        ScopedLengthRestore restoreLen(localpath);

        localpath.appendWithSeparator(it->second->localname, true);

        LocalNode* l = it->second;
        handle fsid = l->fsid;
        m_off_t size = l->syncedFingerprint.size;

        // clear localname to force newnode = true in setnameparent
        l->localname.clear();

        // if we already have the shortname from database, use that, otherwise (db is from old code) look it up
        std::unique_ptr<LocalPath> shortname;
        if (l->slocalname_in_db)
        {
            // null if there is no shortname, or the shortname matches the localname.
            shortname.reset(l->slocalname.release());
        }
        else
        {
            shortname = client->fsaccess->fsShortname(localpath);
        }

        l->init(this, l->type, p, localpath, std::move(shortname));

#ifdef DEBUG
        if (fsid != UNDEF)
        {
            auto fa = client->fsaccess->newfileaccess(false);
            if (fa->fopen(localpath))  // exists, is file
            {
                auto sn = client->fsaccess->fsShortname(localpath);
                if (!(!l->localname.empty() &&
                    ((!l->slocalname && (!sn || l->localname == *sn)) ||
                    (l->slocalname && sn && !l->slocalname->empty() && *l->slocalname != l->localname && *l->slocalname == *sn))))
                {
                    // This can happen if a file was moved elsewhere and moved back before the sync restarts.
                    // We'll refresh slocalname while scanning.
                    LOG_warn << "Shortname mismatch on LocalNode load!" <<
                        " Was: " << (l->slocalname ? l->slocalname->toPath(*client->fsaccess) : "(null") <<
                        " Now: " << (sn ? sn->toPath(*client->fsaccess) : "(null") <<
                        " at " << localpath.toPath(*client->fsaccess);
                }
            }
        }
#endif

        l->parent_dbid = parent_dbid;
        l->syncedFingerprint.size = size;
        l->setfsid(fsid, client->localnodeByFsid);
        l->setSyncedNodeHandle(l->syncedCloudNodeHandle);

        if (!l->slocalname_in_db)
        {
            statecacheadd(l);
            if (insertq.size() > 50000)
            {
                cachenodes();  // periodically output updated nodes with shortname updates, so people who restart megasync still make progress towards a fast startup
            }
        }

        if (maxdepth)
        {
            addstatecachechildren(l->dbid, tmap, localpath, l, maxdepth - 1);
        }
    }
}

bool Sync::readstatecache()
{
    if (statecachetable && state == SYNC_INITIALSCAN)
    {
        string cachedata;
        idlocalnode_map tmap;
        uint32_t cid;
        LocalNode* l;

        statecachetable->rewind();

        // bulk-load cached nodes into tmap
        while (statecachetable->next(&cid, &cachedata, &client->key))
        {
            if ((l = LocalNode::unserialize(this, &cachedata)))
            {
                l->dbid = cid;
                tmap.insert(pair<int32_t,LocalNode*>(l->parent_dbid,l));
            }
        }

        // recursively build LocalNode tree, set scanseqnos to sync's current scanseqno
        addstatecachechildren(0, &tmap, localroot->localname, localroot.get(), 100);
        cachenodes();

        //// trigger a single-pass full scan to identify deleted nodes
        //fullscan = true;
        //scanseqno++;

        localroot->setScanAgain(false, true, true, 0);

        return true;
    }

    return false;
}

SyncConfig& Sync::getConfig()
{
    return mUnifiedSync.mConfig;
}

const SyncConfig& Sync::getConfig() const
{
    return mUnifiedSync.mConfig;
}

// remove LocalNode from DB cache
void Sync::statecachedel(LocalNode* l)
{
    if (state == SYNC_CANCELED)
    {
        return;
    }

    // Always queue the update even if we don't have a state cache.
    //
    // The reasoning here is that our integration tests regularly check the
    // size of these queues to determine whether a sync is or is not idle.
    //
    // The same reasoning applies to statecacheadd(...) below.
    insertq.erase(l);

    if (l->dbid)
    {
        deleteq.insert(l->dbid);
    }
}

// insert LocalNode into DB cache
void Sync::statecacheadd(LocalNode* l)
{
    if (state == SYNC_CANCELED)
    {
        return;
    }

    if (l->dbid)
    {
        deleteq.erase(l->dbid);
    }

    insertq.insert(l);
}

void Sync::cachenodes()
{
    // Purge the queues if we have no state cache.
    if (!statecachetable)
    {
        deleteq.clear();
        insertq.clear();
    }

    if ((state == SYNC_ACTIVE || (state == SYNC_INITIALSCAN /*&& insertq.size() > 100*/)) && (deleteq.size() || insertq.size()))
    {
        LOG_debug << syncname << "Saving LocalNode database with " << insertq.size() << " additions and " << deleteq.size() << " deletions";
        statecachetable->begin();

        // deletions
        for (set<uint32_t>::iterator it = deleteq.begin(); it != deleteq.end(); it++)
        {
            statecachetable->del(*it);
        }

        deleteq.clear();

        // additions - we iterate until completion or until we get stuck
        bool added;

        do {
            added = false;

            for (set<LocalNode*>::iterator it = insertq.begin(); it != insertq.end(); )
            {
                if ((*it)->type == TYPE_UNKNOWN)
                {
                    insertq.erase(it++);
                }
                else if ((*it)->parent->dbid || (*it)->parent == localroot.get())
                {
                    statecachetable->put(MegaClient::CACHEDLOCALNODE, *it, &client->key);
                    insertq.erase(it++);
                    added = true;
                }
                else it++;
            }
        } while (added);

        statecachetable->commit();

        if (insertq.size())
        {
            LOG_err << "LocalNode caching did not complete";
        }
    }
}

void Sync::changestate(syncstate_t newstate, SyncError newSyncError, bool newEnableFlag, bool notifyApp)
{
    auto& config = getConfig();

    // See explanation in disableSelectedSyncs(...).
    newEnableFlag &= !(config.isBackup() && newstate < SYNC_INITIALSCAN);

    config.setError(newSyncError);
    config.setEnabled(newEnableFlag);

    if (newstate != state)
    {
        auto oldstate = state;
        state = newstate;

        if (notifyApp)
        {
            bool wasActive = oldstate == SYNC_ACTIVE || oldstate == SYNC_INITIALSCAN;
            bool nowActive = newstate == SYNC_ACTIVE;
            if (wasActive != nowActive)
            {
                mUnifiedSync.mClient.app->syncupdate_active(config.getBackupId(), nowActive);
            }
        }
    }

    if (newstate != SYNC_CANCELED)
    {
        mUnifiedSync.changedConfigState(notifyApp);
    }
}

// walk localpath and return corresponding LocalNode and its parent
// localpath must be relative to l or start with the root prefix if l == NULL
// localpath must be a full sync path, i.e. start with localroot->localname
// NULL: no match, optionally returns residual path
LocalNode* Sync::localnodebypath(LocalNode* l, const LocalPath& localpath, LocalNode** parent, LocalPath* outpath)
{
    assert(!outpath || outpath->empty());

    size_t subpathIndex = 0;

    if (!l)
    {
        // verify matching localroot prefix - this should always succeed for
        // internal use
        if (!localroot->localname.isContainingPathOf(localpath, &subpathIndex))
        {
            if (parent)
            {
                *parent = NULL;
            }

            return NULL;
        }

        l = localroot.get();
    }


    LocalPath component;

    while (localpath.nextPathComponent(subpathIndex, component))
    {
        if (parent)
        {
            *parent = l;
        }

        localnode_map::iterator it;
        if ((it = l->children.find(&component)) == l->children.end()
            && (it = l->schildren.find(&component)) == l->schildren.end())
        {
            // no full match: store residual path, return NULL with the
            // matching component LocalNode in parent
            if (outpath)
            {
                *outpath = std::move(component);
                auto remainder = localpath.subpathFrom(subpathIndex);
                if (!remainder.empty())
                {
                    outpath->appendWithSeparator(remainder, false);
                }
            }

            return NULL;
        }

        l = it->second;
    }

    // full match: no residual path, return corresponding LocalNode
    if (outpath)
    {
        outpath->clear();
    }
    return l;
}



/// todo:   things to figure out where to put them in new system:
///
// no fsid change detected or overwrite with unknown file:
//if (fa->mtime != l->mtime || fa->size != l->size)
//{
//    if (fa->fsidvalid && l->fsid != fa->fsid)
//    {
//        l->setfsid(fa->fsid, client->fsidnode);
//    }
//
//    m_off_t dsize = l->size > 0 ? l->size : 0;
//
//    l->genfingerprint(fa.get());
//
//    client->app->syncupdate_local_file_change(this, l, path.c_str());
//
//    DBTableTransactionCommitter committer(client->tctable);
//    client->stopxfer(l, &committer); // TODO:  can we use one committer for all the files in the folder?  Or for the whole recursion?
//    l->bumpnagleds();
//    l->deleted = false;
//
//    client->syncactivity = true;
//
//    statecacheadd(l);
//
//    fa.reset();
//
//    if (isnetwork && l->type == FILENODE)
//    {
//        LOG_debug << "Queueing extra fs notification for modified file";
//        dirnotify->notify(DirNotify::EXTRA, NULL, LocalPath(*localpathNew));
//    }
//    return l;
//}
//    }
//    else
//    {
//    // (we tolerate overwritten folders, because we do a
//    // content scan anyway)
//    if (fa->fsidvalid && fa->fsid != l->fsid)
//    {
//        l->setfsid(fa->fsid, client->fsidnode);
//        newnode = true;
//    }
//    }

//client->app->syncupdate_local_folder_addition(this, l, path.c_str());
//                else
//                {
//                if (fa->fsidvalid && l->fsid != fa->fsid)
//                {
//                    l->setfsid(fa->fsid, client->fsidnode);
//                }
//
//                if (l->genfingerprint(fa.get()))
//                {
//                    changed = true;
//                    l->bumpnagleds();
//                    l->deleted = false;
//                }
//
//                if (newnode)
//                {
//                    client->app->syncupdate_local_file_addition(this, l, path.c_str());
//                }
//                else if (changed)
//                {
//                    client->app->syncupdate_local_file_change(this, l, path.c_str());
//                    DBTableTransactionCommitter committer(client->tctable); // TODO:  can we use one committer for all the files in the folder?  Or for the whole recursion?
//                    client->stopxfer(l, &committer);
//                }
//
//                if (newnode || changed)
//                {
//                    statecacheadd(l);
//                }
//                }
//            }
//        }
//
//        if (changed || newnode)
//        {
//            if (isnetwork && l->type == FILENODE)
//            {
//                LOG_debug << "Queueing extra fs notification for new file";
//                dirnotify->notify(DirNotify::EXTRA, NULL, LocalPath(*localpathNew));
//            }
//
//            client->syncactivity = true;
//        }
//    }
//    else
//    {
//    LOG_warn << "Error opening file";
//    if (fa->retry)
//    {
//        // fopen() signals that the failure is potentially transient - do
//        // nothing and request a recheck
//        LOG_warn << "File blocked. Adding notification to the retry queue: " << path;
//        dirnotify->notify(DirNotify::RETRY, ll, LocalPath(*localpathNew));
//        client->syncfslockretry = true;
//        client->syncfslockretrybt.backoff(SCANNING_DELAY_DS);
//        client->blockedfile = *localpathNew;
//    }
//    else if (l)
//    {
//        // immediately stop outgoing transfer, if any
//        if (l->transfer)
//        {
//            DBTableTransactionCommitter committer(client->tctable); // TODO:  can we use one committer for all the files in the folder?  Or for the whole recursion?
//            client->stopxfer(l, &committer);
//        }
//
//        client->syncactivity = true;
//
//        // in fullscan mode, missing files are handled in bulk in deletemissing()
//        // rather than through setnotseen()
//        if (!fullscan)
//        {
//            l->setnotseen(1);
//        }
//    }

struct ProgressingMonitor
{
    bool resolved = false;
    MegaClient* client;
    SyncFlags& sf;
    ProgressingMonitor(MegaClient* c) : client(c), sf(*client->mSyncFlags) {}

    bool isContainingNodePath(const string& a, const string& b)
    {
        return a.size() <= b.size() &&
            !memcmp(a.c_str(), b.c_str(), a.size()) &&
            (a.size() == b.size() || b[a.size()] == '/');
    }

    void waitingCloud(const string& cloudPath, SyncWaitReason r)
    {
        resolved = true;

        if (sf.scanningWasComplete && sf.noProgressCount > 10)
        {
            auto i = sf.stalledNodePaths.lower_bound(cloudPath);
            if (i != sf.stalledNodePaths.end()) --i;
            if (i == sf.stalledNodePaths.end() && !sf.stalledNodePaths.empty()) i = --sf.stalledNodePaths.end();
            if (i == sf.stalledNodePaths.end() ||
                !isContainingNodePath(i->first, cloudPath))
            {
                sf.stalledNodePaths[cloudPath] = r;
            }

            sf.stalledNodePaths[cloudPath] = r;
        }
    }

    void waitingLocal(const LocalPath& p, SyncWaitReason r)
    {
        resolved = true;

        if (sf.scanningWasComplete && sf.noProgressCount > 10)
        {
            auto i = sf.stalledLocalPaths.lower_bound(p);
            if (i != sf.stalledLocalPaths.end()) --i;
            if (i == sf.stalledLocalPaths.end() && !sf.stalledLocalPaths.empty()) i = --sf.stalledLocalPaths.end();
            if (i == sf.stalledLocalPaths.end() ||
                !i->first.isContainingPathOf(p))
            {
                sf.stalledLocalPaths[p] = r;
            }
        }
    }

    void noResult()
    {
        resolved = true;
    }

    // For brevity in programming, if none of the above occurred,
    // the destructor records that we are progressing (ie, not stalled).
    ~ProgressingMonitor()
    {
        if (!resolved)
        {
            sf.noProgress = false;
            sf.noProgressCount = 0;
        }
    }
};


bool Sync::checkLocalPathForMovesRenames(syncRow& row, syncRow& parentRow, LocalPath& fullPath, bool& rowResult)
{
    // rename or move of existing node?
    if (row.fsNode->isSymlink)
    {
        LOG_debug << syncname << "checked path is a symlink, blocked: " << fullPath.toPath(*client->fsaccess);
        row.syncNode->setUseBlocked();    // todo:   move earlier?  no syncnode here
        rowResult = false;
        return true;
    }
    else if (row.syncNode && row.syncNode->type != row.fsNode->type)
    {
        LOG_debug << syncname << "checked path does not have the same type, blocked: " << fullPath.toPath(*client->fsaccess);
        row.syncNode->setUseBlocked();
        rowResult = false;
        return true;
    }
    else
    {
        //// mark as present
        //row.syncNode->setnotseen(0); // todo: do we need this - prob not always right now

        // we already checked fsid differs before calling

        // was the file overwritten by moving an existing file over it?
        if (LocalNode* sourceLocalNode = client->findLocalNodeByFsid(row.fsNode->fsid, row.fsNode->type, row.fsNode->fingerprint, *this, nullptr))
        {
            assert(parentRow.syncNode);
            ProgressingMonitor monitor(client);

            if (!row.syncNode)
            {
                resolve_makeSyncNode_fromFS(row, parentRow, fullPath, false);
                assert(row.syncNode);
            }

            row.syncNode->setCheckMovesAgain(true, false, false);

            // logic to detect files being updated in the local computer moving the original file
            // to another location as a temporary backup
            if (sourceLocalNode->type == FILENODE &&
                client->checkIfFileIsChanging(*row.fsNode, sourceLocalNode->getLocalPath()))
            {
                // if we revist here and the file is still the same after enough time, we'll move it
                rowResult = false;
                return true;
            }

            // catch the not so unlikely case of a false fsid match due to
            // e.g. a file deletion/creation cycle that reuses the same inode
            if (sourceLocalNode->type == FILENODE &&
                (sourceLocalNode->syncedFingerprint.mtime != row.fsNode->fingerprint.mtime ||
                 sourceLocalNode->syncedFingerprint.size != row.fsNode->fingerprint.size))
            {
                // This location's file can't be using that fsid then.
                // Clear our fsid, and let normal comparison run
                LOG_verbose << "Detaching fsid at: " << fullPath.toPath(*client->fsaccess);
                row.fsNode->fsid = UNDEF;
                return false;
            }
            else
            {
                if (!sourceLocalNode->moveSourceApplyingToCloud)
                {
                    assert(!sourceLocalNode->moveTargetApplyingToCloud);

                    LOG_debug << syncname << "Move detected by fsid. Type: " << sourceLocalNode->type
                        << " new path: " << fullPath.toPath(*client->fsaccess)
                        << " old localnode: " << sourceLocalNode->localnodedisplaypath(*client->fsaccess)
                        << logTriplet(row, fullPath);
                    sourceLocalNode->moveSourceApplyingToCloud = true;
                    row.syncNode->moveTargetApplyingToCloud = true;
                    //sourceLocalNode->setScanAgain(true, false, false);
                }
                row.suppressRecursion = true;   // wait until we have moved the other LocalNodes below this one

                // Although we have detected a move locally, there's no guarantee the cloud side
                // is complete, the corresponding parent folders in the cloud may not match yet.
                // ie, either of sourceCloudNode or targetCloudNode could be null here.
                // So, we have a heirarchy of statuses:
                //    If any scan flags anywhere are set then we can't be sure a missing fs node isn't a move
                //    After all scanning is done, we need one clean tree traversal with no moves detected
                //    before we can be sure we can remove nodes or upload/download.
                Node* sourceCloudNode = client->nodeByHandle(sourceLocalNode->syncedCloudNodeHandle);
                Node* targetCloudNode = client->nodeByHandle(parentRow.syncNode->syncedCloudNodeHandle);

                if (sourceCloudNode && !sourceCloudNode->mPendingChanges.empty())
                {
                    // come back again later when there isn't already a command in progress
                    SYNC_verbose << syncname << "Actions are already in progress for " << sourceCloudNode->displaypath() << logTriplet(row, fullPath);
                    row.syncNode->setSyncAgain(true, false, false);
                    rowResult = false;
                    return true;
                }

                if (sourceCloudNode && targetCloudNode)
                {
                    string newName = row.fsNode->localname.toName(*client->fsaccess);
                    if (newName == sourceCloudNode->displayname() ||
                        sourceLocalNode->localname == row.fsNode->localname)
                    {
                        // if it wasn't renamed locally, or matches the target anyway
                        // then don't change the name
                        newName.clear();
                    }

                    if (sourceCloudNode->parent == targetCloudNode && newName.empty())
                    {
                        LOG_debug << syncname << "Move/rename has completed: " << sourceCloudNode->displaypath() << logTriplet(row, fullPath);

                        // Move all the LocalNodes under the source node to the new location
                        // We can't move the source node itself as the recursive callers may be using it

                        sourceLocalNode->moveContentTo(row.syncNode, fullPath, true);

                        // Mark the source node as moved from, it can be removed when visited
                        sourceLocalNode->moveSourceAppliedToCloud = true;
                        sourceLocalNode->moveSourceApplyingToCloud = false;
                        row.syncNode->moveTargetApplyingToCloud = false;

                        row.syncNode->setScanAgain(true, true, true, 0);
                        sourceLocalNode->setScanAgain(true, false, false, 0);

                        return false;
                    }

                    if (row.cloudNode && row.cloudNode != sourceCloudNode)
                    {
                        LOG_debug << syncname << "Moving node to debris for replacement: " << row.cloudNode->displaypath() << logTriplet(row, fullPath);;
                        client->movetosyncdebris(row.cloudNode, false);
                        client->execsyncdeletions();
                    }

                    if (sourceCloudNode->parent == targetCloudNode && !newName.empty())
                    {
                        LOG_debug << syncname
                                  << "Renaming node: " << sourceCloudNode->displaypath()
                                  << " to " << newName  << logTriplet(row, fullPath);
                        client->setattr(sourceCloudNode, attr_map('n', newName), 0);
                        client->app->syncupdate_local_move(this, sourceLocalNode->getLocalPath(), fullPath);
                        rowResult = false;
                        return true;
                    }
                    else
                    {
                        LOG_debug << syncname << "Moving node: " << sourceCloudNode->displaypath()
                                  << " to " << targetCloudNode->displaypath()
                                  << (newName.empty() ? "" : (" as " + newName).c_str()) << logTriplet(row, fullPath);
                        auto err = client->rename(sourceCloudNode, targetCloudNode,
                                                SYNCDEL_NONE,
                                                sourceCloudNode->parent ? sourceCloudNode->parent->nodehandle : UNDEF,
                                                newName.empty() ? nullptr : newName.c_str());

                        if (err == API_EACCESS)
                        {
                            LOG_warn << syncname << "Rename not permitted: " << sourceCloudNode->displaypath()
                                << " to " << targetCloudNode->displaypath()
                                << (newName.empty() ? "" : (" as " + newName).c_str()) << logTriplet(row, fullPath);

                            // todo: figure out if the problem could be overcome by copying and later deleting the source
                            // but for now, mark the sync as disabled
                            // todo: work out the right sync error code
                            changestate(SYNC_FAILED, COULD_NOT_MOVE_CLOUD_NODES, false, true);
                        }
                        else
                        {
                            // command sent, now we wait for the actinpacket updates, later we will recognise
                            // the row as synced from fsNode, cloudNode and update the syncNode from those
                            client->app->syncupdate_local_move(this, sourceLocalNode->getLocalPath(), fullPath);

                            assert(sourceLocalNode->moveSourceApplyingToCloud);
                            assert(row.syncNode->moveTargetApplyingToCloud);

                            row.suppressRecursion = true;

                            row.syncNode->setSyncAgain(true, true, false); // keep visiting this node

                            rowResult = false;
                            return true;
                        }
                    }
                }
                else
                {
                    // eg. cloud parent folder not synced yet (maybe Localnode is created, but not handle matched yet)
                    if (!sourceCloudNode) SYNC_verbose << syncname << "Source parent cloud node doesn't exist yet" << logTriplet(row, fullPath);
                    if (!targetCloudNode) SYNC_verbose << syncname << "Target parent cloud node doesn't exist yet" << logTriplet(row, fullPath);

                    monitor.waitingLocal(sourceLocalNode->getLocalPath(), SyncWaitReason::MoveNeedsTargetFolder);
                    monitor.waitingLocal(fullPath, SyncWaitReason::MoveNeedsTargetFolder);

                    row.suppressRecursion = true;
                    rowResult = false;
                    return true;
                }


                // todo: adjust source sourceLocalNode so that it is treated as a deletion


                //LOG_debug << "File move/overwrite detected";

<<<<<<< HEAD
                //// delete existing LocalNode...
                //delete row.syncNode;      // todo:  CAUTION:  this will queue commands to remove the cloud node
                //row.syncNode = nullptr;
=======
                    // Has the move (rename) resulted in a filename anomaly?
                    if (Node* node = it->second->node)
                    {
                        auto type = isFilenameAnomaly(*localpathNew, node);

                        if (type != FILENAME_ANOMALY_NONE)
                        {
                            auto localPath = localpathNew->toPath();
                            auto remotePath = node->displaypath();

                            client->filenameAnomalyDetected(type, localPath, remotePath);
                        }
                    }

                    // make sure that active PUTs receive their updated filenames
                    client->updateputs();
>>>>>>> 5690971a

                //// ...move remote node out of the way...
                //client->execsyncdeletions();   // todo:  CAUTION:  this will send commands to remove the cloud node

                //// ...and atomically replace with moved one
                //client->app->syncupdate_local_move(this, sourceLocalNode, fullPath.toPath(*client->fsaccess).c_str());

                //// (in case of a move, this synchronously updates l->parent and l->node->parent)
                //sourceLocalNode->setnameparent(parentRow.syncNode, &fullPath, client->fsaccess->fsShortname(fullPath), true);

                //// mark as seen / undo possible deletion
                //sourceLocalNode->setnotseen(0);  // todo: do we still need this?

                //statecacheadd(sourceLocalNode);

                //rowResult = false;
                //return true;
            }
        }
    }
    //else
    //{
    //    // !row.syncNode

    //    // rename or move of existing node?
    //    if (row.fsNode->isSymlink)
    //    {
    //        LOG_debug << "checked path is a symlink, blocked: " << fullPath.toPath(*client->fsaccess);
    //        row.syncNode->setUseBlocked();    // todo:   move earlier?  no syncnode here
    //        rowResult = false;
    //        return true;
    //    }
    //    else if (LocalNode* sourceLocalNode = client->findLocalNodeByFsid(*row.fsNode, *this))
    //    {
    //        LOG_debug << syncname << "Move detected by fsid. Type: " << sourceLocalNode->type << " new path: " << fullPath.toPath(*client->fsaccess) << " old localnode: " << sourceLocalNode->localnodedisplaypath(*client->fsaccess);

    //        // logic to detect files being updated in the local computer moving the original file
    //        // to another location as a temporary backup
    //        if (sourceLocalNode->type == FILENODE &&
    //            client->checkIfFileIsChanging(*row.fsNode, sourceLocalNode->getLocalPath(true)))
    //        {
    //            // if we revist here and the file is still the same after enough time, we'll move it
    //            rowResult = false;
    //            return true;
    //        }

    //        client->app->syncupdate_local_move(this, sourceLocalNode, fullPath.toPath(*client->fsaccess).c_str());

    //        // (in case of a move, this synchronously updates l->parent
    //        // and l->node->parent)
    //        sourceLocalNode->setnameparent(parentRow.syncNode, &fullPath, client->fsaccess->fsShortname(fullPath), false);

    //        // make sure that active PUTs receive their updated filenames
    //        client->updateputs();

    //        statecacheadd(sourceLocalNode);

    //        // unmark possible deletion
    //        sourceLocalNode->setnotseen(0);    // todo: do we still need this?

    //        // immediately scan folder to detect deviations from cached state
    //        if (fullscan && sourceLocalNode->type == FOLDERNODE)
    //        {
    //            sourceLocalNode->setFutureScan(true, true);
    //        }
    //    }
    //}
    return false;
 }

bool Sync::checkCloudPathForMovesRenames(syncRow& row, syncRow& parentRow, LocalPath& fullPath, bool& rowResult)
{
    if (row.syncNode && row.syncNode->type != row.cloudNode->type)
    {
        LOG_debug << syncname << "checked node does not have the same type, blocked: " << fullPath.toPath(*client->fsaccess);
        row.syncNode->setUseBlocked();
        row.suppressRecursion = true;
        rowResult = false;
        return true;
    }
    else if (LocalNode* sourceLocalNode = client->findLocalNodeByNodeHandle(row.cloudNode->nodeHandle()))
    {
        if (sourceLocalNode == row.syncNode) return false;

        // It's a move or rename

        if (isBackup())
        {
            // Backups must not change the local
            changestate(SYNC_FAILED, BACKUP_MODIFIED, false, true);
            rowResult = false;
            return true;
        }

        ProgressingMonitor monitor(client);

        assert(parentRow.syncNode);
        if (parentRow.syncNode) parentRow.syncNode->setCheckMovesAgain(false, true, false);
        if (row.syncNode) row.syncNode->setCheckMovesAgain(true, false, false);

        sourceLocalNode->treestate(TREESTATE_SYNCING);
        if (row.syncNode) row.syncNode->treestate(TREESTATE_SYNCING);

        LocalPath sourcePath = sourceLocalNode->getLocalPath();
        Node* oldCloudParent = sourceLocalNode->parent ?
                               client->nodeByHandle(sourceLocalNode->parent->syncedCloudNodeHandle) :
                               nullptr;

        if (!sourceLocalNode->moveApplyingToLocal)
        {
            LOG_debug << syncname << "Move detected by nodehandle. Type: " << sourceLocalNode->type
                << " moved node: " << row.cloudNode->displaypath()
                << " old parent: " << oldCloudParent->displaypath()
                << logTriplet(row, fullPath);

            client->app->syncupdate_remote_move(this, row.cloudNode, oldCloudParent);
            sourceLocalNode->moveApplyingToLocal = true;
        }

        assert(!isBackup());
        if (client->fsaccess->renamelocal(sourcePath, fullPath))
        {
            // todo: move anything at this path to sync debris first?  Old algo didn't though

            client->app->syncupdate_local_move(this, sourceLocalNode->getLocalPath(), fullPath);

            if (!row.syncNode)
            {
                resolve_makeSyncNode_fromCloud(row, parentRow, fullPath, false);
                assert(row.syncNode);
            }

            sourceLocalNode->moveContentTo(row.syncNode, fullPath, true);
            sourceLocalNode->moveAppliedToLocal = true;

            sourceLocalNode->setScanAgain(true, false, false, 0);
            row.syncNode->setScanAgain(true, false, false, 0);

            rowResult = false;
            return true;
        }
        else if (client->fsaccess->transient_error)
        {
            LOG_warn << "transient error moving folder: " << sourcePath.toPath(*client->fsaccess) << logTriplet(row, fullPath);
            row.syncNode->setUseBlocked();   // todo: any interaction with checkMovesAgain ? might we stall if the transient error never resovles?
            row.suppressRecursion = true;
            sourceLocalNode->moveApplyingToLocal = false;
            rowResult = false;
            return true;
        }
        else
        {
            SYNC_verbose << "Move to here delayed since local parent doesn't exist yet: " << sourcePath.toPath(*client->fsaccess) << logTriplet(row, fullPath);
            monitor.waitingCloud(row.cloudNode->displaypath(), SyncWaitReason::MoveNeedsTargetFolder);
            rowResult = false;
            return true;
        }
    }
    return false;
}



//bool Sync::checkValidNotification(int q, Notification& notification)
//{
//    // This code moved from filtering before going on notifyq, to filtering after when it's thread-safe to do so
//
//    if (q == DirNotify::DIREVENTS || q == DirNotify::EXTRA)
//    {
//        Notification next;
//        while (dirnotify->notifyq[q].peekFront(next)
//            && next.localnode == notification.localnode && next.path == notification.path)
//        {
//            dirnotify->notifyq[q].popFront(next);  // this is the only thread removing from the queue so it will be the same item
//            if (!notification.timestamp || !next.timestamp)
//            {
//                notification.timestamp = 0;  // immediate
//            }
//            else
//            {
//                notification.timestamp = std::max(notification.timestamp, next.timestamp);
//            }
//            LOG_debug << "Next notification repeats, skipping duplicate";
//        }
//    }
//
//    if (notification.timestamp && /*!initializing &&*/ q == DirNotify::DIREVENTS)
//    {
//        LocalPath tmppath;
//        if (notification.localnode)
//        {
//            tmppath = notification.localnode->getLocalPath(true);
//        }
//
//        if (!notification.path.empty())
//        {
//            tmppath.appendWithSeparator(notification.path, false, client->fsaccess->localseparator);
//        }
//
//        attr_map::iterator ait;
//        auto fa = client->fsaccess->newfileaccess(false);
//        bool success = fa->fopen(tmppath, false, false);
//        LocalNode *ll = localnodebypath(notification.localnode, notification.path);
//        if ((!ll && !success && !fa->retry) // deleted file
//            || (ll && success && ll->node && ll->node->localnode == ll
//                && (ll->type != FILENODE || (*(FileFingerprint *)ll) == (*(FileFingerprint *)ll->node))
//                && (ait = ll->node->attrs.map.find('n')) != ll->node->attrs.map.end()
//                && ait->second == ll->name
//                && fa->fsidvalid && fa->fsid == ll->fsid && fa->type == ll->type
//                && (ll->type != FILENODE || (ll->mtime == fa->mtime && ll->size == fa->size))))
//        {
//            LOG_debug << "Self filesystem notification skipped";
//            return false;
//        }
//    }
//    return true;
//}

dstime Sync::procextraq()
{
    Notification notification;
    NotificationDeque& queue = dirnotify->fsDelayedNetworkEventq;
    dstime delay = NEVER;

    while (queue.popFront(notification))
    {
        LocalNode* node = notification.localnode;

        // Ignore notifications for nodes that no longer exist.
        if (node == (LocalNode*)~0)
        {
            LOG_debug << syncname << "Notification skipped: "
                      << notification.path.toPath(*client->fsaccess);
            continue;
        }

<<<<<<< HEAD
        // How long has it been since the notification was queued?
        auto elapsed = Waiter::ds - notification.timestamp;

        // Is it ready to be processed?
        if (elapsed < EXTRA_SCANNING_DELAY_DS)
        {
            // We'll process the notification later.
            queue.unpopFront(notification);

            return delay;
=======
    if (notification.timestamp && !initializing && q == DirNotify::DIREVENTS)
    {
        LocalPath tmppath;

        if (auto* node = notification.localnode)
        {
            if (node == (LocalNode*)~0) return false;

            tmppath = node->getLocalPath();
>>>>>>> 5690971a
        }

        LOG_verbose << "Processing extra fs notification: "
                    << notification.path.toPath(*client->fsaccess);

        LocalPath remainder;
        LocalNode* match;
        LocalNode* nearest;

        match = localnodebypath(node, notification.path, &nearest, &remainder);

        // If the node is reachable, notify its parent.
        if (match && match->parent)
        {
            nearest = match->parent;
        }

        // Make sure some parent in the chain actually exists.
        if (!nearest)
        {
            // Should this notification be rescheduled?
            continue;
        }

        // Let the parent know it needs a scan.
#ifdef DEBUG
        if (nearest->scanAgain < TREE_ACTION_HERE)
        {
            SYNC_verbose << "Setting scan flag by delayed notification on " << nearest->localnodedisplaypath(*client->fsaccess);
        }
#endif
        nearest->setScanAgain(false, true, !remainder.empty(), SCANNING_DELAY_DS);

        // How long the caller should wait before syncing.
        delay = SCANNING_DELAY_DS;
    }

    return delay;
}

//  Just mark the relative LocalNodes as needing to be rescanned.
dstime Sync::procscanq()
{
    NotificationDeque& queue = dirnotify->fsEventq;

    if (queue.empty())
    {
        return NEVER;
    }

    LOG_verbose << "Marking sync tree with filesystem notifications: "
                << queue.size();

    Notification notification;
    dstime delay = NEVER;

    while (queue.popFront(notification))
    {
        LocalNode* node = notification.localnode;

        // Skip canceled notifications.
        if (node == (LocalNode*)~0)
        {
            LOG_debug << syncname << "Notification skipped: "
                      << notification.path.toPath(*client->fsaccess);
            continue;
        }

        LocalPath remainder;
        LocalNode* match;
        LocalNode* nearest;

        match = localnodebypath(node, notification.path, &nearest, &remainder);

        // Notify the parent of reachable nodes.
        if (match && match->parent)
        {
            nearest = match->parent;
        }

        // Make sure we actually have someone to notify.
        if (!nearest)
        {
            // Should we reschedule this notification?
            continue;
        }

        // Let the parent know it needs to perform a scan.
#ifdef DEBUG
        if (nearest->scanAgain < TREE_ACTION_HERE)
        {
            SYNC_verbose << "Setting scan flag by delayed notification on " << nearest->localnodedisplaypath(*client->fsaccess);
        }
#endif

        nearest->setScanAgain(false, true, !remainder.empty(), SCANNING_DELAY_DS);

        // Queue an extra notification if we're a network sync.
        if (isnetwork)
        {
            LOG_verbose << "Queuing extra notification for: "
                        << notification.path.toPath(*client->fsaccess);

            dirnotify->notify(dirnotify->fsDelayedNetworkEventq,
                              node,
                              std::move(notification.path));
        }

        // How long the caller should wait before syncing.
        delay = SCANNING_DELAY_DS;
    }

    return delay;
}

//// todo: do we still need this?
//// delete all child LocalNodes that have been missing for two consecutive scans (*l must still exist)
//void Sync::deletemissing(LocalNode* l)
//{
//    LocalPath path;
//    std::unique_ptr<FileAccess> fa;
//    for (localnode_map::iterator it = l->children.begin(); it != l->children.end(); )
//    {
//        if (scanseqno-it->second->scanseqno > 1)
//        {
//            if (!fa)
//            {
//                fa = client->fsaccess->newfileaccess();
//            }
//            client->unlinkifexists(it->second, fa.get(), path);
//            delete it++->second;
//        }
//        else
//        {
//            deletemissing(it->second);
//            it++;
//        }
//    }
//}

bool Sync::updateSyncRemoteLocation(Node* n, bool forceCallback)
{
    return mUnifiedSync.updateSyncRemoteLocation(n, forceCallback);
}

bool Sync::movetolocaldebris(LocalPath& localpath)
{
    assert(!isBackup());

    char buf[32];
    struct tm tms;
    string day, localday;
    bool havedir = false;
    struct tm* ptm = m_localtime(m_time(), &tms);

    for (int i = -3; i < 100; i++)
    {
        ScopedLengthRestore restoreLen(localdebris);

        if (i == -2 || i > 95)
        {
            LOG_verbose << syncname << "Creating local debris folder";
            client->fsaccess->mkdirlocal(localdebris, true);
        }

        sprintf(buf, "%04d-%02d-%02d", ptm->tm_year + 1900, ptm->tm_mon + 1, ptm->tm_mday);

        if (i >= 0)
        {
            sprintf(strchr(buf, 0), " %02d.%02d.%02d.%02d", ptm->tm_hour,  ptm->tm_min, ptm->tm_sec, i);
        }

        day = buf;
        localdebris.appendWithSeparator(LocalPath::fromPath(day, *client->fsaccess), true);

        if (i > -3)
        {
            LOG_verbose << syncname << "Creating daily local debris folder";
            havedir = client->fsaccess->mkdirlocal(localdebris, false) || client->fsaccess->target_exists;
        }

        localdebris.appendWithSeparator(localpath.subpathFrom(localpath.getLeafnameByteIndex(*client->fsaccess)), true);

        client->fsaccess->skip_errorreport = i == -3;  // we expect a problem on the first one when the debris folders or debris day folders don't exist yet
        if (client->fsaccess->renamelocal(localpath, localdebris, false))
        {
            client->fsaccess->skip_errorreport = false;
            return true;
        }
        client->fsaccess->skip_errorreport = false;

        if (client->fsaccess->transient_error)
        {
            return false;
        }

        if (havedir && !client->fsaccess->target_exists)
        {
            return false;
        }
    }

    return false;
}

m_off_t Sync::getInflightProgress()
{
    m_off_t progressSum = 0;

    for (auto tslot : client->tslots)
    {
        for (auto file : tslot->transfer->files)
        {
            if (auto ln = dynamic_cast<LocalNode*>(file))
            {
                if (ln->sync == this)
                {
                    progressSum += tslot->progressreported;
                }
            }
            else if (auto sfg = dynamic_cast<SyncFileGet*>(file))
            {
                if (sfg->localNode.sync == this)
                {
                    progressSum += tslot->progressreported;
                }
            }
        }
    }

    return progressSum;
}


UnifiedSync::UnifiedSync(MegaClient& mc, const SyncConfig& c)
    : mClient(mc), mConfig(c)
{
    mNextHeartbeat.reset(new HeartBeatSyncInfo());
}


error UnifiedSync::enableSync(bool resetFingerprint, bool notifyApp)
{
    assert(!mSync);
    mConfig.mError = NO_SYNC_ERROR;

    if (resetFingerprint)
    {
        mConfig.setLocalFingerprint(0); //This will cause the local filesystem fingerprint to be recalculated
    }

    LocalPath rootpath;
    std::unique_ptr<FileAccess> openedLocalFolder;
    Node* remotenode;
    bool inshare, isnetwork;
    error e = mClient.checkSyncConfig(mConfig, rootpath, openedLocalFolder, remotenode, inshare, isnetwork);

    if (e)
    {
        // error and enable flag were already changed
        changedConfigState(notifyApp);
        return e;
    }

    e = startSync(&mClient, DEBRISFOLDER, nullptr, remotenode, inshare, isnetwork, rootpath, openedLocalFolder);
    mClient.syncactivity = true;
    changedConfigState(notifyApp);

    mClient.syncs.mHeartBeatMonitor->updateOrRegisterSync(*this);

    return e;
}

bool UnifiedSync::updateSyncRemoteLocation(Node* n, bool forceCallback)
{
    bool changed = false;
    if (n)
    {
        auto newpath = n->displaypath();
        if (newpath != mConfig.mOriginalPathOfRemoteRootNode)
        {
            mConfig.mOriginalPathOfRemoteRootNode = newpath;
            changed = true;
        }

        if (mConfig.getRemoteNode() != n->nodehandle)
        {
            mConfig.setRemoteNode(NodeHandle().set6byte(n->nodehandle));
            changed = true;
        }
    }
    else //unset remote node: failed!
    {
        if (!mConfig.getRemoteNode().isUndef())
        {
            mConfig.setRemoteNode(NodeHandle());
            changed = true;
        }
    }

    if (changed || forceCallback)
    {
        mClient.app->syncupdate_remote_root_changed(mConfig);
    }

    //persist
    mClient.syncs.saveSyncConfig(mConfig);

    return changed;
}



error UnifiedSync::startSync(MegaClient* client, const char* debris, LocalPath* localdebris, Node* remotenode, bool inshare,
                             bool isNetwork, LocalPath& rootpath, std::unique_ptr<FileAccess>& openedLocalFolder)
{
    //check we are not in any blocking situation
    using CType = CacheableStatus::Type;
    bool overStorage = client->mCachedStatus.lookup(CType::STATUS_STORAGE, STORAGE_UNKNOWN) >= STORAGE_RED;
    bool businessExpired = client->mCachedStatus.lookup(CType::STATUS_BUSINESS, BIZ_STATUS_UNKNOWN) == BIZ_STATUS_EXPIRED;
    bool blocked = client->mCachedStatus.lookup(CType::STATUS_BLOCKED, 0) == 1;

    mConfig.mError = NO_SYNC_ERROR;
    mConfig.mEnabled = true;

    // the order is important here: a user needs to resolve blocked in order to resolve storage
    if (overStorage)
    {
        mConfig.mError = STORAGE_OVERQUOTA;
        mConfig.mEnabled = false;
    }
    else if (businessExpired)
    {
        mConfig.mError = BUSINESS_EXPIRED;
        mConfig.mEnabled = false;
    }
    else if (blocked)
    {
        mConfig.mError = ACCOUNT_BLOCKED;
        mConfig.mEnabled = false;
    }

    if (mConfig.mError)
    {
        // save configuration but avoid creating active sync:
        mClient.syncs.saveSyncConfig(mConfig);
        return API_EFAILED;
    }

    auto prevFingerprint = mConfig.getLocalFingerprint();

    assert(!mSync);
    mSync.reset(new Sync(*this, debris, localdebris, remotenode, inshare));
    mConfig.setLocalFingerprint(mSync->fsfp);

    if (prevFingerprint && prevFingerprint != mConfig.getLocalFingerprint())
    {
        LOG_err << "New sync local fingerprint mismatch. Previous: " << prevFingerprint
            << "  Current: " << mConfig.getLocalFingerprint();
        mSync->changestate(SYNC_FAILED, LOCAL_FINGERPRINT_MISMATCH, false, true);
        mConfig.mError = LOCAL_FINGERPRINT_MISMATCH;
        mConfig.mEnabled = false;
        mSync.reset();
        return API_EFAILED;
    }

    mSync->isnetwork = isNetwork;

    client->syncs.saveSyncConfig(mConfig);
    return API_OK;
}

void UnifiedSync::changedConfigState(bool notifyApp)
{
    if (mConfig.errorOrEnabledChanged())
    {
        LOG_debug << "Sync " << toHandle(mConfig.mBackupId) << " enabled/error changed to " << mConfig.mEnabled << "/" << mConfig.mError;

        mClient.syncs.saveSyncConfig(mConfig);
        if (notifyApp)
        {
            mClient.app->syncupdate_stateconfig(mConfig.getBackupId());
        }
        mClient.abortbackoff(false);
    }
}

Syncs::Syncs(MegaClient& mc)
  : mClient(mc)
{
    mHeartBeatMonitor.reset(new BackupMonitor(&mClient));
}

SyncConfigVector Syncs::configsForDrive(const LocalPath& drive) const
{
    SyncConfigVector v;
    for (auto& s : mSyncVec)
    {
        if (s->mConfig.mExternalDrivePath == drive)
        {
            v.push_back(s->mConfig);
        }
    }
    return v;
}

SyncConfigVector Syncs::allConfigs() const
{
    SyncConfigVector v;
    for (auto& s : mSyncVec)
    {
        v.push_back(s->mConfig);
    }
    return v;
}

error Syncs::backupCloseDrive(LocalPath drivePath)
{
    // Is the path valid?
    if (drivePath.empty())
    {
        return API_EARGS;
    }

    auto* store = syncConfigStore();

    // Does the store exist?
    if (!store)
    {
        // Nope and we need it.
        return API_EINTERNAL;
    }

    // Ensure the drive path is in normalized form.
    drivePath = NormalizeAbsolute(drivePath);

    // Is this drive actually loaded?
    if (!store->driveKnown(drivePath))
    {
        return API_ENOENT;
    }

    auto result = store->write(drivePath, configsForDrive(drivePath));
    store->removeDrive(drivePath);

    unloadSelectedSyncs(
      [&](SyncConfig& config, Sync*)
      {
          return config.mExternalDrivePath == drivePath;
      });

    return result;
}

error Syncs::backupOpenDrive(LocalPath drivePath)
{
    // Is the drive path valid?
    if (drivePath.empty())
    {
        return API_EARGS;
    }

    // Convenience.
    auto& fsAccess = *mClient.fsaccess;

    // Can we get our hands on the config store?
    auto* store = syncConfigStore();

    if (!store)
    {
        LOG_err << "Couldn't restore "
                << drivePath.toPath(fsAccess)
                << " as there is no config store.";

        // Nope and we can't do anything without it.
        return API_EINTERNAL;
    }

    // Ensure the drive path is in normalized form.
    drivePath = NormalizeAbsolute(drivePath);

    // Has this drive already been opened?
    if (store->driveKnown(drivePath))
    {
        LOG_debug << "Skipped restore of "
                  << drivePath.toPath(fsAccess)
                  << " as it has already been opened.";

        // Then we don't have to do anything.
        return API_EEXIST;
    }

    SyncConfigVector configs;

    // Try and open the database on the drive.
    auto result = store->read(drivePath, configs);

    // Try and restore the backups in the database.
    if (result == API_OK)
    {
        LOG_debug << "Attempting to restore backup syncs from "
                  << drivePath.toPath(fsAccess);

        size_t numRestored = 0;

        // Create a unified sync for each backup config.
        for (const auto& config : configs)
        {
            // Make sure there aren't any syncs with this backup id.
            if (syncConfigByBackupId(config.mBackupId))
            {
                LOG_err << "Skipping restore of backup "
                        << config.mLocalPath.toPath(fsAccess)
                        << " on "
                        << drivePath.toPath(fsAccess)
                        << " as a sync already exists with the backup id "
                        << toHandle(config.mBackupId);

                continue;
            }

            // Create the unified sync.
            mSyncVec.emplace_back(new UnifiedSync(mClient, config));

            // Track how many configs we've restored.
            ++numRestored;
        }

        // Log how many backups we could restore.
        LOG_debug << "Restored "
                  << numRestored
                  << " out of "
                  << configs.size()
                  << " backup(s) from "
                  << drivePath.toPath(fsAccess);

        return API_OK;
    }

    // Couldn't open the database.
    LOG_warn << "Failed to restore "
             << drivePath.toPath(fsAccess)
             << " as we couldn't open its config database.";

    return result;
}

SyncConfigStore* Syncs::syncConfigStore()
{
    // Have we already created the database?
    if (mSyncConfigStore)
    {
        // Yep, return a reference to the caller.
        return mSyncConfigStore.get();
    }

    // Is the client using a database?
    if (!mClient.dbaccess)
    {
        // Nope and we need it for the configuration path.
        return nullptr;
    }

    // Can we get our hands on an IO context?
    if (!syncConfigIOContext())
    {
        // We need it if we want to write the DB to disk.
        return nullptr;
    }

    // Where the database will be stored.
    auto dbPath = mClient.dbaccess->rootPath();

    // Create the database.
    mSyncConfigStore.reset(
      new SyncConfigStore(dbPath, *mSyncConfigIOContext));

    return mSyncConfigStore.get();
}

error Syncs::syncConfigStoreAdd(const SyncConfig& config)
{
    // Convenience.
    static auto equal =
      [](const LocalPath& lhs, const LocalPath& rhs)
      {
          return !platformCompareUtf(lhs, false, rhs, false);
      };

    auto* store = syncConfigStore();

    // Could we get our hands on the store?
    if (!store)
    {
        // Nope and we can't proceed without it.
        return API_EINTERNAL;
    }

    SyncConfigVector configs;
    bool known = store->driveKnown(LocalPath());

    // Load current configs from disk.
    auto result = store->read(LocalPath(), configs);

    if (result == API_ENOENT || result == API_OK)
    {
        SyncConfigVector::iterator i = configs.begin();

        // Are there any syncs already present for this root?
        for ( ; i != configs.end(); ++i)
        {
            if (equal(i->mLocalPath, config.mLocalPath))
            {
                break;
            }
        }

        // Did we find any existing config?
        if (i != configs.end())
        {
            // Yep, replace it.
            LOG_debug << "Replacing existing sync config for: "
                      << i->mLocalPath.toPath();

            *i = config;
        }
        else
        {
            // Nope, add it.
            configs.emplace_back(config);
        }

        // Write the configs to disk.
        result = store->write(LocalPath(), configs);
    }

    // Remove the drive if it wasn't already known.
    if (!known)
    {
        store->removeDrive(LocalPath());
    }

    return result;
}

bool Syncs::syncConfigStoreDirty()
{
    return mSyncConfigStore && mSyncConfigStore->dirty();
}

bool Syncs::syncConfigStoreFlush()
{
    // No need to flush if the store's not dirty.
    if (!syncConfigStoreDirty()) return true;

    // Try and flush changes to disk.
    LOG_debug << "Attempting to flush config store changes.";

    auto failed = mSyncConfigStore->writeDirtyDrives(allConfigs());

    if (failed.empty()) return true;

    LOG_err << "Failed to flush "
             << failed.size()
             << " drive(s).";

    // Disable syncs present on drives that we couldn't write.
    size_t disabled = 0;

    disableSelectedSyncs(
      [&](SyncConfig& config, Sync*)
      {
          // But only if they're not already disabled.
          if (!config.getEnabled()) return false;

          auto matched = failed.count(config.mExternalDrivePath);

          disabled += matched;

          return matched > 0;
      },
      SYNC_CONFIG_WRITE_FAILURE,
      false);

    LOG_warn << "Disabled "
             << disabled
             << " sync(s) on "
             << failed.size()
             << " drive(s).";

    return false;
}

error Syncs::syncConfigStoreLoad(SyncConfigVector& configs)
{
    LOG_debug << "Attempting to load internal sync configs from disk.";

    auto result = API_EAGAIN;

    // Can we get our hands on the internal sync config database?
    if (auto* store = syncConfigStore())
    {
        // Try and read the internal database from disk.
        result = store->read(LocalPath(), configs);

        if (result == API_ENOENT || result == API_OK)
        {
            LOG_debug << "Loaded "
                      << configs.size()
                      << " internal sync config(s) from disk.";

            return API_OK;
        }
    }

    LOG_err << "Couldn't load internal sync configs from disk: "
            << result;

    return result;
}

string Syncs::exportSyncConfigs(const SyncConfigVector configs) const
{
    JSONWriter writer;

    writer.beginobject();
    writer.beginarray("configs");

    for (const auto& config : configs)
    {
        exportSyncConfig(writer, config);
    }

    writer.endarray();
    writer.endobject();

    return writer.getstring();
}

string Syncs::exportSyncConfigs() const
{
    return exportSyncConfigs(configsForDrive(LocalPath()));
}

void Syncs::importSyncConfigs(const char* data, std::function<void(error)> completion)
{
    // Convenience.
    struct Context;

    using CompletionFunction = std::function<void(error)>;
    using ContextPtr = std::shared_ptr<Context>;

    // Bundles state we need to create backup IDs.
    struct Context
    {
        static void put(ContextPtr context)
        {
            using std::bind;
            using std::move;
            using std::placeholders::_1;
            using std::placeholders::_2;

            // Convenience.
            auto& client = *context->mClient;
            auto& config = *context->mConfig;
            auto& deviceHash = context->mDeviceHash;

            // Backup Info.
            auto state = BackupInfoSync::getSyncState(config, &client);
            auto info  = BackupInfoSync(config, deviceHash, UNDEF, state);

            LOG_debug << "Generating backup ID for config "
                      << context->signature()
                      << "...";

            // Completion chain.
            auto completion = bind(&putComplete, move(context), _1, _2);

            // Create and initiate request.
            auto* request = new CommandBackupPut(&client, info, move(completion));
            client.reqs.add(request);
        }

        static void putComplete(ContextPtr context, Error result, handle backupID)
        {
            // No backup ID even though the request succeeded?
            if (!result && ISUNDEF(result))
            {
                // Then we've encountered an internal error.
                result = API_EINTERNAL;
            }

            // Convenience;
            auto& client = *context->mClient;

            // Were we able to create a backup ID?
            if (result)
            {
                LOG_err << "Unable to generate backup ID for config "
                        << context->signature();

                auto i = context->mConfigs.begin();
                auto j = context->mConfig;

                // Remove the IDs we've created so far.
                LOG_debug << "Releasing backup IDs generated so far...";

                for ( ; i != j; ++i)
                {
                    auto* request = new CommandBackupRemove(&client, i->mBackupId);
                    client.reqs.add(request);
                }

                // Let the client know the import has failed.
                context->mCompletion(result);
                return;
            }

            // Assign the newly generated backup ID.
            context->mConfig->mBackupId = backupID;

            // Have we assigned IDs for all the syncs?
            if (++context->mConfig == context->mConfigs.end())
            {
                auto& syncs = *context->mSyncs;

                LOG_debug << context->mConfigs.size()
                          << " backup ID(s) have been generated.";

                LOG_debug << "Importing "
                          << context->mConfigs.size()
                          << " configs(s)...";

                // Yep, add them to the sync.
                for (const auto& config : context->mConfigs)
                {
                    syncs.appendNewSync(config, client);
                }
                
                LOG_debug << context->mConfigs.size()
                          << " sync(s) imported successfully.";

                // Let the client know the import has completed.
                context->mCompletion(API_OK);
                return;
            }

            // Generate an ID for the next config.
            put(std::move(context));
        }

        string signature() const
        {
            ostringstream ostream;

            ostream << mConfig - mConfigs.begin() + 1
                    << "/"
                    << mConfigs.size();

            return ostream.str();
        }

        // Client.
        MegaClient* mClient;

        // Who to call back when we're done.
        CompletionFunction mCompletion;

        // Next config requiring a backup ID.
        SyncConfigVector::iterator mConfig;

        // Configs requiring a backup ID.
        SyncConfigVector mConfigs;

        // Identifies the device we're adding configs to.
        string mDeviceHash;

        // Who we're adding the configs to.
        Syncs* mSyncs;
    }; // Context

    // Sanity.
    if (!data || !*data)
    {
        completion(API_EARGS);
        return;
    }

    // Try and translate JSON back into sync configs.
    SyncConfigVector configs;

    if (!importSyncConfigs(data, configs))
    {
        // No love. Inform the client.
        completion(API_EREAD);
        return;
    }

    // Create and initialize context.
    ContextPtr context = make_unique<Context>();

    context->mClient = &mClient;
    context->mCompletion = std::move(completion);
    context->mConfigs = std::move(configs);
    context->mConfig = context->mConfigs.begin();
    context->mDeviceHash = mClient.getDeviceidHash();
    context->mSyncs = this;

    LOG_debug << "Attempting to generate backup IDs for "
              << context->mConfigs.size()
              << " imported config(s)...";

    // Generate backup IDs.
    Context::put(std::move(context));
}

void Syncs::exportSyncConfig(JSONWriter& writer, const SyncConfig& config) const
{
    // Internal configs only for the time being.
    if (!config.mExternalDrivePath.empty())
    {
        LOG_warn << "Skipping export of external backup: "
                 << config.mLocalPath.toPath();
        return;
    }

    const auto& fsAccess = *mClient.fsaccess;

    string localPath = config.mLocalPath.toPath(fsAccess);
    string remotePath;
    const string& name = config.mName;
    const char* type = SyncConfig::synctypename(config.mSyncType);

    if (const auto* node = mClient.nodeByHandle(config.mRemoteNode))
    {
        // Get an accurate remote path, if possible.
        remotePath = node->displaypath();
    }
    else
    {
        // Otherwise settle for what we had stored.
        remotePath = config.mOriginalPathOfRemoteRootNode;
    }

#ifdef _WIN32
    // Skip namespace prefix.
    if (!localPath.compare("\\\\?\\"))
    {
        localPath.erase(0, 4);
    }
#endif // _WIN32

    writer.beginobject();
    writer.arg_stringWithEscapes("localPath", localPath);
    writer.arg_stringWithEscapes("name", name);
    writer.arg_stringWithEscapes("remotePath", remotePath);
    writer.arg_stringWithEscapes("type", type);
    writer.endobject();
}

bool Syncs::importSyncConfig(JSON& reader, SyncConfig& config)
{
    static const string TYPE_LOCAL_PATH  = "localPath";
    static const string TYPE_NAME        = "name";
    static const string TYPE_REMOTE_PATH = "remotePath";
    static const string TYPE_TYPE        = "type";

    LOG_debug << "Attempting to parse config object: "
              << reader.pos;

    string localPath;
    string name;
    string remotePath;
    string type;

    // Parse config properties.
    for (string key; ; )
    {
        // What property are we parsing?
        key = reader.getname();

        // Have we processed all the properties?
        if (key.empty()) break;

        string value;

        // Extract property value if we can.
        if (!reader.storeobject(&value))
        {
            LOG_err << "Parse error extracting property: "
                    << key
                    << ": "
                    << reader.pos;

            return false;
        }

        if (key == TYPE_LOCAL_PATH)
        {
            localPath = std::move(value);
        }
        else if (key == TYPE_NAME)
        {
            name = std::move(value);
        }
        else if (key == TYPE_REMOTE_PATH)
        {
            remotePath = std::move(value);
        }
        else if (key == TYPE_TYPE)
        {
            type = std::move(value);
        }
        else
        {
            LOG_debug << "Skipping unknown property: "
                      << key
                      << ": "
                      << value;
        }
    }

    // Basic validation on properties.
    if (localPath.empty())
    {
        LOG_err << "Invalid config: no local path defined.";
        return false;
    }

    if (name.empty())
    {
        LOG_err << "Invalid config: no name defined.";
        return false;
    }

    if (remotePath.empty())
    {
        LOG_err << "Invalid config: no remote path defined.";
        return false;
    }

    reader.unescape(&localPath);
    reader.unescape(&name);
    reader.unescape(&remotePath);
    reader.unescape(&type);

    // Populate config object.
    config.mBackupId = UNDEF;
    config.mBackupState = SYNC_BACKUP_NONE;
    config.mEnabled = false;
    config.mError = NO_SYNC_ERROR;
    config.mLocalFingerprint = 0;
    config.mLocalPath = LocalPath::fromPath(localPath, *mClient.fsaccess);
    config.mName = std::move(name);
    config.mOriginalPathOfRemoteRootNode = remotePath;
    config.mWarning = NO_SYNC_WARNING;

    // Set node handle if possible.
    if (const auto* root = mClient.nodeByPath(remotePath.c_str()))
    {
        config.mRemoteNode = root->nodeHandle();
    }
    else
    {
        LOG_err << "Invalid config: "
                << "unable to find node for remote path: "
                << remotePath;

        return false;
    }

    // Set type.
    if (!config.synctypefromname(type, config.mSyncType))
    {
        LOG_err << "Invalid config: "
                << "unknown sync type name: "
                << type;

        return false;
    }

    // Config's been parsed.
    LOG_debug << "Config successfully parsed.";

    return true;
}

bool Syncs::importSyncConfigs(const char* data, SyncConfigVector& configs)
{
    static const string TYPE_CONFIGS = "configs";

    JSON reader(data);

    LOG_debug << "Attempting to import configs from: "
              << data;

    // Enter configs object.
    if (!reader.enterobject())
    {
        LOG_err << "Parse error entering root object: "
                << reader.pos;

        return false;
    }

    // Parse sync configs.
    for (string key; ; )
    {
        // What property are we parsing?
        key = reader.getname();

        // Is it a property we know about?
        if (key != TYPE_CONFIGS)
        {
            // Have we hit the end of the configs object?
            if (key.empty()) break;

            // Skip unknown properties.
            string object;

            if (!reader.storeobject(&object))
            {
                LOG_err << "Parse error skipping unknown property: "
                        << key
                        << ": "
                        << reader.pos;

                return false;
            }

            LOG_debug << "Skipping unknown property: "
                      << key
                      << ": "
                      << object;

            // Parse the next property.
            continue;
        }

        LOG_debug << "Found configs property: "
                  << reader.pos;

        // Enter array of sync configs.
        if (!reader.enterarray())
        {
            LOG_err << "Parse error entering configs array: "
                    << reader.pos;

            return false;
        }

        // Parse each sync config object.
        while (reader.enterobject())
        {
            SyncConfig config;

            // Try and parse this sync config object.
            if (!importSyncConfig(reader, config)) return false;

            if (!reader.leaveobject())
            {
                LOG_err << "Parse error leaving config object: "
                        << reader.pos;
                return false;
            }

            configs.emplace_back(std::move(config));
        }

        if (!reader.leavearray())
        {
            LOG_err << "Parse error leaving configs array: "
                    << reader.pos;

            return false;
        }

        LOG_debug << configs.size()
                  << " config(s) successfully parsed.";
    }

    // Leave configs object.
    if (!reader.leaveobject())
    {
        LOG_err << "Parse error leaving root object: "
                << reader.pos;

        return false;
    }

    return true;
}

SyncConfigIOContext* Syncs::syncConfigIOContext()
{
    // Has a suitable IO context already been created?
    if (mSyncConfigIOContext)
    {
        // Yep, return a reference to it.
        return mSyncConfigIOContext.get();
    }

    // Which user are we?
    User* self = mClient.ownuser();
    if (!self)
    {
        LOG_warn << "syncConfigIOContext: own user not available";
        return nullptr;
    }

    // Try and retrieve this user's config data attribute.
    auto* payload = self->getattr(ATTR_JSON_SYNC_CONFIG_DATA);
    if (!payload)
    {
        // Attribute hasn't been created yet.
        LOG_warn << "syncConfigIOContext: JSON config data is not available";
        return nullptr;
    }

    // Try and decrypt the payload.
    unique_ptr<TLVstore> store(
      TLVstore::containerToTLVrecords(payload, &mClient.key));

    if (!store)
    {
        // Attribute is malformed.
        LOG_err << "syncConfigIOContext: JSON config data is malformed";
        return nullptr;
    }

    // Convenience.
    constexpr size_t KEYLENGTH = SymmCipher::KEYLENGTH;

    // Verify payload contents.
    auto authKey = store->get("ak");
    auto cipherKey = store->get("ck");
    auto name = store->get("fn");

    if (authKey.size() != KEYLENGTH
        || cipherKey.size() != KEYLENGTH
        || name.size() != KEYLENGTH)
    {
        // Payload is malformed.
        LOG_err << "syncConfigIOContext: JSON config data is incomplete";
        return nullptr;
    }

    // Create the IO context.
    mSyncConfigIOContext.reset(
      new SyncConfigIOContext(*mClient.fsaccess,
                                  std::move(authKey),
                                  std::move(cipherKey),
                                  Base64::btoa(name),
                                  mClient.rng));

    // Return a reference to the new IO context.
    return mSyncConfigIOContext.get();
}

void Syncs::clear()
{
    syncConfigStoreFlush();

    mSyncConfigStore.reset();
    mSyncConfigIOContext.reset();
    mSyncVec.clear();
    isEmpty = true;
}

void Syncs::resetSyncConfigStore()
{
    mSyncConfigStore.reset();
    static_cast<void>(syncConfigStore());
}

auto Syncs::appendNewSync(const SyncConfig& c, MegaClient& mc) -> UnifiedSync*
{
    isEmpty = false;
    mSyncVec.push_back(unique_ptr<UnifiedSync>(new UnifiedSync(mc, c)));

    saveSyncConfig(c);

    return mSyncVec.back().get();
}

Sync* Syncs::runningSyncByBackupId(handle backupId) const
{
    for (auto& s : mSyncVec)
    {
        if (s->mSync && s->mConfig.getBackupId() == backupId)
        {
            return s->mSync.get();
        }
    }
    return nullptr;
}

SyncConfig* Syncs::syncConfigByBackupId(handle backupId) const
{
    for (auto& s : mSyncVec)
    {
        if (s->mConfig.getBackupId() == backupId)
        {
            return &s->mConfig;
        }
    }

    return nullptr;
}

void Syncs::forEachUnifiedSync(std::function<void(UnifiedSync&)> f)
{
    for (auto& s : mSyncVec)
    {
        f(*s);
    }
}

void Syncs::forEachRunningSync(std::function<void(Sync* s)> f) const
{
    for (auto& s : mSyncVec)
    {
        if (s->mSync)
        {
            f(s->mSync.get());
        }
    }
}

void Syncs::forEachRunningSyncContainingNode(Node* node, std::function<void(Sync* s)> f)
{
    for (auto& s : mSyncVec)
    {
        if (s->mSync)
        {
            if (s->mSync->cloudRoot() &&
                node->isbelow(s->mSync->cloudRoot()))
            {
                f(s->mSync.get());
            }
        }
    }
}

bool Syncs::forEachRunningSync_shortcircuit(std::function<bool(Sync* s)> f)
{
    for (auto& s : mSyncVec)
    {
        if (s->mSync)
        {
            if (!f(s->mSync.get()))
            {
                return false;
            }
        }
    }
    return true;
}

void Syncs::forEachSyncConfig(std::function<void(const SyncConfig&)> f)
{
    for (auto& s : mSyncVec)
    {
        f(s->mConfig);
    }
}

bool Syncs::hasRunningSyncs()
{
    for (auto& s : mSyncVec)
    {
        if (s->mSync) return true;
    }
    return false;
}

size_t Syncs::numRunningSyncs()
{
    size_t n = 0;
    for (auto& s : mSyncVec)
    {
        if (s->mSync) ++n;
    }
    return n;
}

unsigned Syncs::numSyncs()
{
    return unsigned(mSyncVec.size());
}

Sync* Syncs::firstRunningSync()
{
    for (auto& s : mSyncVec)
    {
        if (s->mSync) return s->mSync.get();
    }
    return nullptr;
}

void Syncs::stopCancelledFailedDisabled()
{
    for (auto& unifiedSync : mSyncVec)
    {
        if (unifiedSync->mSync && (
            unifiedSync->mSync->state == SYNC_CANCELED ||
            unifiedSync->mSync->state == SYNC_FAILED ||
            unifiedSync->mSync->state == SYNC_DISABLED))
        {
            unifiedSync->mSync.reset();
        }
    }
}

void Syncs::purgeRunningSyncs()
{
    // Called from locallogout (which always happens on ~MegaClient as well as on request)
    // Any syncs that are running should be resumed on next start.
    // We stop the syncs here, but don't call the client to say they are stopped.
    // And localnode databases are preserved.
    for (auto& s : mSyncVec)
    {
        if (s->mSync)
        {
            // Deleting the sync will close/save the sync's localnode database file in its current state.
            // And then delete objects in RAM.
            s->mSync.reset();
        }
    }
}

void Syncs::disableSyncs(SyncError syncError, bool newEnabledFlag)
{
    bool anySyncDisabled = false;
    disableSelectedSyncs([&](SyncConfig& config, Sync*){

        if (config.getEnabled())
        {
            anySyncDisabled = true;
            return true;
        }
        return false;
    }, syncError, newEnabledFlag);

    if (anySyncDisabled)
    {
        LOG_info << "Disabled syncs. error = " << syncError;
        mClient.app->syncs_disabled(syncError);
    }
}

void Syncs::disableSelectedSyncs(std::function<bool(SyncConfig&, Sync*)> selector, SyncError syncError, bool newEnabledFlag)
{
    for (auto i = mSyncVec.size(); i--; )
    {
        if (selector(mSyncVec[i]->mConfig, mSyncVec[i]->mSync.get()))
        {
            if (auto sync = mSyncVec[i]->mSync.get())
            {
                sync->changestate(SYNC_DISABLED, syncError, newEnabledFlag, true); //This will cause the later deletion of Sync (not MegaSyncPrivate) object
                mClient.syncactivity = true;
            }
            else
            {
                // Backups should not be automatically resumed unless we can be sure
                // that mirror phase completed, and no cloud changes occurred since.
                //
                // If the backup was mirroring, the mirror may be incomplete. In that
                // case, the cloud may still contain files/folders that should not be
                // in the backup, and so we would need to restore in mirror phase, but
                // we must have the user's permission and instruction to do that.
                //
                // If the backup was monitoring when it was disabled, it's possible that
                // the cloud has changed in the meantime. If it was resumed, there may
                // be cloud changes that cause it to immediately fail.  Again we should
                // have the user's instruction to start again with mirroring phase.
                //
                // For initial implementation we are keeping things simple and reliable,
                // the user must resume the sync manually, and confirm that starting
                // with mirroring phase is appropriate.
                auto enabled = newEnabledFlag & !mSyncVec[i]->mConfig.isBackup();

                mSyncVec[i]->mConfig.setError(syncError);
                mSyncVec[i]->mConfig.setEnabled(enabled);
                mSyncVec[i]->changedConfigState(true);
            }

            mHeartBeatMonitor->updateOrRegisterSync(*mSyncVec[i]);
        }
    }
}

void Syncs::removeSelectedSyncs(std::function<bool(SyncConfig&, Sync*)> selector)
{
    for (auto i = mSyncVec.size(); i--; )
    {
        if (selector(mSyncVec[i]->mConfig, mSyncVec[i]->mSync.get()))
        {
            removeSyncByIndex(i);
        }
    }
}

void Syncs::unloadSelectedSyncs(std::function<bool(SyncConfig&, Sync*)> selector)
{
    for (auto i = mSyncVec.size(); i--; )
    {
        if (selector(mSyncVec[i]->mConfig, mSyncVec[i]->mSync.get()))
        {
            unloadSyncByIndex(i);
        }
    }
}

void Syncs::purgeSyncs()
{
    if (!mSyncConfigStore) return;

    // Remove all syncs.
    removeSelectedSyncs([](SyncConfig&, Sync*) { return true; });

    // Truncate internal sync config database.
    mSyncConfigStore->write(LocalPath(), SyncConfigVector());

    // Remove all drives.
    for (auto& drive : mSyncConfigStore->knownDrives())
    {
        // Never remove internal drive.
        if (!drive.empty())
        {
            // This does not flush.
            mSyncConfigStore->removeDrive(drive);
        }
    }
}

void Syncs::removeSyncByIndex(size_t index)
{
    if (index < mSyncVec.size())
    {
        if (auto& syncPtr = mSyncVec[index]->mSync)
        {
            syncPtr->changestate(SYNC_CANCELED, UNKNOWN_ERROR, false, false);

            if (syncPtr->statecachetable)
            {
                syncPtr->statecachetable->remove();
                delete syncPtr->statecachetable;
                syncPtr->statecachetable = NULL;
            }
            syncPtr.reset(); // deletes sync
        }

        mSyncConfigStore->markDriveDirty(mSyncVec[index]->mConfig.mExternalDrivePath);

        // call back before actual removal (intermediate layer may need to make a temp copy to call client app)
        auto backupId = mSyncVec[index]->mConfig.getBackupId();
        mClient.app->sync_removed(backupId);

        // unregister this sync/backup from API (backup center)
        mClient.reqs.add(new CommandBackupRemove(&mClient, backupId));

        mClient.syncactivity = true;
        mSyncVec.erase(mSyncVec.begin() + index);

        isEmpty = mSyncVec.empty();
    }
}

void Syncs::unloadSyncByIndex(size_t index)
{
    if (index < mSyncVec.size())
    {
        if (auto& syncPtr = mSyncVec[index]->mSync)
        {
            // if it was running, the app gets a callback saying it's no longer active
            // SYNC_CANCELED is a special value that means we are shutting it down without changing config
            syncPtr->changestate(SYNC_CANCELED, UNKNOWN_ERROR, false, false);

            if (syncPtr->statecachetable)
            {
                // sync LocalNode database (if any) will be closed
                // deletion of the sync object won't affect the database
                delete syncPtr->statecachetable;
                syncPtr->statecachetable = NULL;
            }
            syncPtr.reset(); // deletes sync
        }

        // the sync config is not affected by this operation; it should already be up to date on disk (or be pending)
        // we don't call sync_removed back since the sync is not deleted
        // we don't unregister from the backup/sync heartbeats as the sync can be resumed later

        mClient.syncactivity = true;
        mSyncVec.erase(mSyncVec.begin() + index);
        isEmpty = mSyncVec.empty();
    }
}

error Syncs::enableSyncByBackupId(handle backupId, bool resetFingerprint, UnifiedSync*& syncPtrRef)
{
    for (auto& s : mSyncVec)
    {
        if (s->mConfig.getBackupId() == backupId)
        {
            syncPtrRef = s.get();
            if (!s->mSync)
            {
                return s->enableSync(resetFingerprint, true);
            }
            return API_EEXIST;
        }
    }
    return API_ENOENT;
}

void Syncs::saveSyncConfig(const SyncConfig& config)
{
    if (auto* store = syncConfigStore())
    {
        store->markDriveDirty(config.mExternalDrivePath);
    }
}

// restore all configured syncs that were in a temporary error state (not manually disabled)
void Syncs::enableResumeableSyncs()
{
    bool anySyncRestored = false;

    for (auto& unifiedSync : mSyncVec)
    {
        if (!unifiedSync->mSync)
        {
            if (unifiedSync->mConfig.getEnabled())
            {
                SyncError syncError = unifiedSync->mConfig.getError();
                LOG_debug << "Restoring sync: " << toHandle(unifiedSync->mConfig.getBackupId()) << " " << unifiedSync->mConfig.getLocalPath().toPath(*mClient.fsaccess) << " fsfp= " << unifiedSync->mConfig.getLocalFingerprint() << " old error = " << syncError;

                // We should never try to resume a backup sync.
                assert(!unifiedSync->mConfig.isBackup());

                anySyncRestored |= unifiedSync->enableSync(false, true) == API_OK;
            }
            else
            {
                LOG_verbose << "Skipping restoring sync: " << unifiedSync->mConfig.getLocalPath().toPath(*mClient.fsaccess)
                    << " enabled=" << unifiedSync->mConfig.getEnabled() << " error=" << unifiedSync->mConfig.getError();
            }
        }
    }

    if (anySyncRestored)
    {
        mClient.app->syncs_restored();
    }
}

void Syncs::resumeResumableSyncsOnStartup()
{
    if (mClient.loggedin() != FULLACCOUNT) return;

    SyncConfigVector configs;

    if (syncConfigStoreLoad(configs) != API_OK)
    {
        return;
    }

    // There should be no syncs yet.
    assert(mSyncVec.empty());

    for (auto& config : configs)
    {
        mSyncVec.push_back(unique_ptr<UnifiedSync>(new UnifiedSync(mClient, config)));
        isEmpty = false;
    }

    for (auto& unifiedSync : mSyncVec)
    {
        if (!unifiedSync->mSync)
        {
            if (unifiedSync->mConfig.mOriginalPathOfRemoteRootNode.empty()) //should only happen if coming from old cache
            {
                auto node = mClient.nodeByHandle(unifiedSync->mConfig.getRemoteNode());
                unifiedSync->updateSyncRemoteLocation(node, false); //updates cache & notice app of this change
                if (node)
                {
                    auto newpath = node->displaypath();
                    unifiedSync->mConfig.mOriginalPathOfRemoteRootNode = newpath;//update loaded config
                }
            }

            if (unifiedSync->mConfig.getBackupState() == SYNC_BACKUP_MIRROR)
            {
                // Should only be possible for a backup sync.
                assert(unifiedSync->mConfig.isBackup());

                // Disable only if necessary.
                if (unifiedSync->mConfig.getEnabled())
                {
                    unifiedSync->mConfig.setEnabled(false);
                    saveSyncConfig(unifiedSync->mConfig);
                }
            }

            bool hadAnError = unifiedSync->mConfig.getError() != NO_SYNC_ERROR;

            if (unifiedSync->mConfig.getEnabled())
            {
                // Right now, syncs are disabled upon all errors but, after sync-rework, syncs
                // could be kept as enabled but failed due to a temporary/recoverable error and
                // the SDK may auto-resume them if the error condition vanishes
                // (ie. an expired business account automatically disable syncs, but once
                // the user has paid, we may auto-resume).
                // TODO: remove assertion if it no longer applies:
                assert(!hadAnError);

#ifdef __APPLE__
                unifiedSync->mConfig.setLocalFingerprint(0); //for certain MacOS, fsfp seems to vary when restarting. we set it to 0, so that it gets recalculated
#endif
                LOG_debug << "Resuming cached sync: " << toHandle(unifiedSync->mConfig.getBackupId()) << " " << unifiedSync->mConfig.getLocalPath().toPath(*mClient.fsaccess) << " fsfp= " << unifiedSync->mConfig.getLocalFingerprint() << " error = " << unifiedSync->mConfig.getError();

                unifiedSync->enableSync(false, false);
                LOG_debug << "Sync autoresumed: " << toHandle(unifiedSync->mConfig.getBackupId()) << " " << unifiedSync->mConfig.getLocalPath().toPath(*mClient.fsaccess) << " fsfp= " << unifiedSync->mConfig.getLocalFingerprint() << " error = " << unifiedSync->mConfig.getError();

                mClient.app->sync_auto_resume_result(*unifiedSync, true, hadAnError);
            }
            else
            {
                LOG_debug << "Sync loaded (but not resumed): " << toHandle(unifiedSync->mConfig.getBackupId()) << " " << unifiedSync->mConfig.getLocalPath().toPath(*mClient.fsaccess) << " fsfp= " << unifiedSync->mConfig.getLocalFingerprint() << " error = " << unifiedSync->mConfig.getError();
                mClient.app->sync_auto_resume_result(*unifiedSync, false, hadAnError);
            }
        }
    }
}

bool Sync::recursiveCollectNameConflicts(list<NameConflict>& conflicts)
{
    FSNode rootFsNode(localroot->getKnownFSDetails());
    Sync::syncRow row{ cloudRoot(), localroot.get(), &rootFsNode };
    recursiveCollectNameConflicts(row, conflicts);
    return !conflicts.empty();
}

void Sync::recursiveCollectNameConflicts(syncRow& row, list<NameConflict>& ncs)
{
    assert(row.syncNode);
    if (!row.syncNode->conflictsDetected())
    {
        return;
    }

    vector<FSNode>* effectiveFsChildren;
    vector<FSNode> fsChildren;
    {
        // Effective children are from the last scan, if present.
        effectiveFsChildren = row.syncNode->lastFolderScan.get();

        // Otherwise, we can reconstruct the filesystem entries from the LocalNodes
        if (!effectiveFsChildren)
        {
            fsChildren.reserve(row.syncNode->children.size());

            for (auto &childIt : row.syncNode->children)
            {
                if (childIt.second->fsid != UNDEF)
                {
                    fsChildren.emplace_back(childIt.second->getKnownFSDetails());
                }
            }

            effectiveFsChildren = &fsChildren;
        }
    }

    // Get sync triplets.
    auto childRows = computeSyncTriplets(row.cloudNode, *row.syncNode, *effectiveFsChildren);


    for (auto& childRow : childRows)
    {
        if (!childRow.cloudClashingNames.empty() ||
            !childRow.fsClashingNames.empty())
        {
            NameConflict nc;
            if (!childRow.cloudClashingNames.empty())
            {
                nc.cloudPath = row.cloudNode ? row.cloudNode->displaypath() : "";
                for (Node* n : childRow.cloudClashingNames)
                {
                    nc.clashingCloudNames.push_back(n->displayname());
                }
            }
            if (!childRow.fsClashingNames.empty())
            {
                nc.localPath = row.syncNode ? row.syncNode->getLocalPath() : LocalPath();
                for (FSNode* n : childRow.fsClashingNames)
                {
                    nc.clashingLocalNames.push_back(n->localname);
                }
            }
            ncs.push_back(std::move(nc));
        }

        // recurse after dealing with all items, so any renames within the folder have been completed
        if (childRow.syncNode && childRow.syncNode->type == FOLDERNODE)
        {
            recursiveCollectNameConflicts(childRow, ncs);
        }
    }
}

const LocalPath& Sync::syncRow::comparisonLocalname() const
{
    if (syncNode)
    {
        return syncNode->localname;
    }
    else if (fsNode)
    {
        return fsNode->localname;
    }
    else if (!fsClashingNames.empty())
    {
        return fsClashingNames[0]->localname;
    }
    else
    {
        assert(false);
        static LocalPath nullResult;
        return nullResult;
    }
}


auto Sync::computeSyncTriplets(Node* cloudParent, const LocalNode& syncParent, vector<FSNode>& fsNodes) const -> vector<syncRow>
{
    /* // One comparator to sort them all.
    class Comparator
    {
    public:
        explicit Comparator(const Sync& sync)
          : mFsAccess(*sync.client->fsaccess)
          , mFsType(sync.mFilesystemType)
        {
        }

        int compare(const FSNode& lhs, const LocalNode& rhs) const
        {
            // Cloud name, case sensitive.
            return lhs.localname.compare(rhs.name, true, true);
        }

        int compare(const Node& lhs, const syncRow& rhs) const
        {
            // Local name, filesystem-dependent sensitivity.
            auto a = LocalPath::fromName(lhs.displayname(), mFsAccess, mFsType);

            return a.fsCompare(name(rhs), true, true, mFsType);
        }

        bool operator()(const FSNode& lhs, const FSNode& rhs) const
        {
            // Cloud name, case sensitive.
            return lhs.localname.compare(rhs.localname, true, true) < 0;
        }

        bool operator()(const LocalNode* lhs, const LocalNode* rhs) const
        {
            assert(lhs && rhs);

            // Cloud name, case sensitive.
            return lhs->name < rhs->name;
        }

        bool operator()(const Node* lhs, const Node* rhs) const
        {
            assert(lhs && rhs);

            // Local name, filesystem-dependent sensitivity.
            auto a = LocalPath::fromName(lhs->displayname(), mFsAccess, mFsType);

            return a.fsCompare(rhs->displayname(), mFsType) < 0;
        }

        bool operator()(const syncRow& lhs, const syncRow& rhs) const
        {
            // Local name, filesystem-dependent sensitivity.
            return name(lhs).fsCompare(name(rhs), mFsType) < 0;
        }

    private:
        const LocalPath& name(const syncRow& row) const
        {
            if (row.syncNode)
            {
                return row.syncNode->localname;
            }
            else if (row.fsNode)
            {
                return row.fsNode->localname;
            }
            else if (!row.fsClashingNames.empty())
            {
                return row.fsClashingNames[0]->localname;
            }
            else
            {
                assert(false);
                static LocalPath nullResult;
                return nullResult;
            }
        }

        FileSystemAccess& mFsAccess;
        FileSystemType mFsType;
    }; // Comparator
    */

    //Comparator comparator(*this);
    vector<LocalNode*> localNodes;
    vector<Node*> remoteNodes;
    vector<syncRow> triplets;

    localNodes.reserve(syncParent.children.size());
    remoteNodes.reserve(cloudParent ? cloudParent->children.size() : 0);

    for (auto& child : syncParent.children)
    {
        localNodes.emplace_back(child.second);
    }

    if (cloudParent)
    {
        for (auto* child : cloudParent->children)
        {
            remoteNodes.emplace_back(child);
        }
    }

    bool caseInsensitive = false; // comparing to go to the cloud, differing case really is a different name

    auto fsCompareLess = [=](const FSNode& lhs, const FSNode& rhs) -> bool {
        return compareUtf(
            lhs.localname, true,
            rhs.localname, true, caseInsensitive) < 0;
    };

    auto lnCompareLess = [=](const LocalNode* lhs, const LocalNode* rhs) -> bool {
        return compareUtf(
            lhs->localname, true,
            rhs->localname, true, caseInsensitive) < 0;
    };

    auto fslnCompareSpaceship = [=](const FSNode& lhs, const LocalNode& rhs) -> int {
        return compareUtf(
            lhs.localname, true,
            rhs.localname, true, caseInsensitive);
    };

    std::sort(fsNodes.begin(), fsNodes.end(), fsCompareLess);
    std::sort(localNodes.begin(), localNodes.end(), lnCompareLess);

//#ifdef DEBUG
//    string fss, lns;
//    for (auto& i : fsNodes) fss += i.localname.toPath(*client->fsaccess) + " ";
//    for (auto i : localNodes) lns += i->localname.toPath(*client->fsaccess) + " ";
//    LOG_debug << "fs names sorted: " << fss;
//    LOG_debug << "ln names sorted: " << lns;
//#endif

    // Pair filesystem nodes with local nodes.
    {
        auto fCurr = fsNodes.begin();
        auto fEnd  = fsNodes.end();
        auto lCurr = localNodes.begin();
        auto lEnd  = localNodes.end();

        for ( ; ; )
        {
            // Determine the next filesystem node.
            auto fNext = std::upper_bound(fCurr, fEnd, *fCurr, fsCompareLess);

            // Determine the next local node.
            auto lNext = std::upper_bound(lCurr, lEnd, *lCurr, lnCompareLess);

            // By design, we should never have any conflicting local nodes.
            if (!(std::distance(lCurr, lNext) < 2))
            {
                assert(std::distance(lCurr, lNext) < 2);
            }

            auto *fsNode = fCurr != fEnd ? &*fCurr : nullptr;
            auto *localNode = lCurr != lEnd ? *lCurr : nullptr;

            // Bail, there's nothing left to pair.
            if (!(fsNode || localNode)) break;

            if (fsNode && localNode)
            {
                const auto relationship =
                    fslnCompareSpaceship(*fsNode, *localNode);

                // Non-null entries are considered equivalent.
                if (relationship < 0)
                {
                    // Process the filesystem node first.
                    localNode = nullptr;
                }
                else if (relationship > 0)
                {
                    // Process the local node first.
                    fsNode = nullptr;
                }
            }

            // Add the pair.
            triplets.emplace_back(nullptr, localNode, fsNode);

            // Mark conflicts.
            if (fsNode && std::distance(fCurr, fNext) > 1)
            {
                triplets.back().fsNode = nullptr;

                for (auto i = fCurr; i != fNext; ++i)
                {
                    LOG_debug << syncname << "Conflicting filesystem name: "
                        << i->localname.toPath(*client->fsaccess);

                    triplets.back().fsClashingNames.push_back(&*i);

                    if (localNode && i->fsid != UNDEF && i->fsid == localNode->fsid)
                    {
                        // In case of a name clash, it might be new.
                        // Do sync the subtree we were already syncing.
                        // But also complain about the clash
                        triplets.back().fsNode = &*i;
                    }
                }
            }

            fCurr = fsNode ? fNext : fCurr;
            lCurr = localNode ? lNext : lCurr;
        }
    }

    // node names going to the local FS, might clash if they only differ by case
    caseInsensitive = isCaseInsensitive(mFilesystemType);

    auto cloudCompareLess = [this, caseInsensitive](const Node* lhs, const Node* rhs) -> bool {
        return compareUtf(
            lhs->displayname(), false,
            rhs->displayname(), false, caseInsensitive) < 0;
    };

    auto rowCompareLess = [=](const syncRow& lhs, const syncRow& rhs) -> bool {
        return compareUtf(
            lhs.comparisonLocalname(), true,
            rhs.comparisonLocalname(), true, caseInsensitive) < 0;
    };

    auto cloudrowCompareSpaceship = [=](const Node* lhs, const syncRow& rhs) -> int {
        // todo:  add an escape-as-we-compare option?
        // consider: local d%  upload to cloud as d%, now we need to match those up for a single syncrow.
        // consider: alternamtely d% in the cloud and local d%25 should also be considered a match.
        //auto a = LocalPath::fromName(lhs->displayname(), *client->fsaccess, mFilesystemType);

        return compareUtf(
            lhs->displayname(), false,
            rhs.comparisonLocalname(), true, caseInsensitive);
    };

    std::sort(remoteNodes.begin(), remoteNodes.end(), cloudCompareLess);
    std::sort(triplets.begin(), triplets.end(), rowCompareLess);

//#ifdef DEBUG
//    string rns, trs;
//    for (auto i : remoteNodes) rns += i->displayname() + string(" ");
//    for (auto i : triplets) trs += i.comparisonLocalname().toPath(*client->fsaccess) + " ";
//    LOG_debug << "remote names sorted: " << rns;
//    LOG_debug << "row names sorted: " << trs;
//#endif

    // Link cloud nodes with triplets.
    {
        auto rCurr = remoteNodes.begin();
        auto rEnd = remoteNodes.end();
        size_t tCurr = 0;
        size_t tEnd = triplets.size();

        for ( ; ; )
        {
            auto rNext = std::upper_bound(rCurr, rEnd, *rCurr, cloudCompareLess);
            auto tNext = tCurr;

            // Compute upper bound manually.
            for ( ; tNext != tEnd; ++tNext)
            {
                if (rowCompareLess(triplets[tCurr], triplets[tNext]))
                {
                    break;
                }
            }

            // There should never be any conflicting triplets.
            if (tNext - tCurr >= 2)
            {
                assert(tNext - tCurr < 2);
            }

            auto* remoteNode = rCurr != rEnd ? *rCurr : nullptr;
            auto* triplet = tCurr != tEnd ? &triplets[tCurr] : nullptr;

//#ifdef DEBUG
//            auto rn = remoteNode ? remoteNode->displayname() : "";
//#endif

            // Bail as there's nothing to pair.
            if (!(remoteNode || triplet)) break;

            if (remoteNode && triplet)
            {
                const auto relationship =
                    cloudrowCompareSpaceship(remoteNode, *triplet);

                // Non-null entries are considered equivalent.
                if (relationship < 0)
                {
                    // Process remote node first.
                    triplet = nullptr;
                }
                else if (relationship > 0)
                {
                    // Process triplet first.
                    remoteNode = nullptr;
                }
            }

            // Have we detected a remote name conflict?
            if (remoteNode && std::distance(rCurr, rNext) > 1)
            {
                for (auto i = rCurr; i != rNext; ++i)
                {
                    LOG_debug << syncname << "Conflicting cloud name: "
                        << (*i)->displaypath();

                    if (triplet)
                    {
                        triplet->cloudClashingNames.push_back(*i);

                        if ((*i)->nodehandle != UNDEF &&
                            triplet->syncNode->syncedCloudNodeHandle == (*i)->nodehandle)
                        {
                            // In case of a name clash, it might be new.
                            // Do sync the subtree we were already syncing.
                            // But also complain about the clash
                            triplet->cloudNode = *i;
                        }
                    }
                }
            }
            else if (triplet)
            {
                triplet->cloudNode = remoteNode;
            }
            else
            {
                triplets.emplace_back(remoteNode, nullptr, nullptr);
            }

            if (triplet)    tCurr = tNext;
            if (remoteNode) rCurr = rNext;
        }
    }

    return triplets;
}

bool Sync::recursiveSync(syncRow& row, LocalPath& fullPath, DBTableTransactionCommitter& committer)
{
    // in case of sync failing while we recurse
    if (state < 0) return false;

    assert(row.syncNode);
    assert(row.syncNode->type != FILENODE);

    // nothing to do for this subtree? Skip traversal
    if (!(row.syncNode->scanRequired() || row.syncNode->mightHaveMoves() || row.syncNode->syncRequired()))
    {
        SYNC_verbose << syncname << "No scanning/moving/syncing needed at " << logTriplet(row, fullPath);
        return true;
    }

    SYNC_verbose << syncname << "Entering folder with "
        << row.syncNode->scanAgain  << "-"
        << row.syncNode->checkMovesAgain << "-"
        << row.syncNode->syncAgain << " ("
        << row.syncNode->conflicts << ") at "
        << fullPath.toPath(*client->fsaccess);

    // make sure any subtree flags are passed to child nodes, so we can clear the flag at this level
    for (auto& child : row.syncNode->children)
    {
        if (child.second->type != FILENODE)
        {
            child.second->scanAgain = propagateSubtreeFlag(row.syncNode->scanAgain, child.second->scanAgain);
            child.second->checkMovesAgain = propagateSubtreeFlag(row.syncNode->checkMovesAgain, child.second->checkMovesAgain);
            child.second->syncAgain = propagateSubtreeFlag(row.syncNode->syncAgain, child.second->syncAgain);
        }
    }
    if (row.syncNode->scanAgain == TREE_ACTION_SUBTREE) row.syncNode->scanAgain = TREE_ACTION_HERE;
    if (row.syncNode->checkMovesAgain == TREE_ACTION_SUBTREE) row.syncNode->checkMovesAgain = TREE_ACTION_HERE;
    if (row.syncNode->syncAgain == TREE_ACTION_SUBTREE) row.syncNode->syncAgain = TREE_ACTION_HERE;

    // Whether we should perform sync actions at this level.
    bool wasSynced = row.syncNode->syncAgain < TREE_ACTION_HERE
                  && row.syncNode->checkMovesAgain < TREE_ACTION_HERE;
    bool syncHere = !wasSynced;
    bool recurseHere = true;

    SYNC_verbose << syncname << "sync/recurse here: " << syncHere << recurseHere;

    // reset this node's sync flag. It will be set again if anything remains to be done.
    row.syncNode->syncAgain = TREE_RESOLVED;

    vector<FSNode>* effectiveFsChildren;
    vector<FSNode> fsChildren;

    {
        // For convenience.
        LocalNode& node = *row.syncNode;

        // Do we need to scan this node?
        if (node.scanAgain >= TREE_ACTION_HERE)
        {
            if (row.fsNode)
            {
                if (!mScanRequest)
                {
                    if (node.scanDelayUntil != 0 && Waiter::ds < node.scanDelayUntil)
                    {
                        SYNC_verbose << "Too soon to scan this folder, needs more ds: " << node.scanDelayUntil - Waiter::ds;
                        syncHere = false;
                    }
                    else
                    {
                        LOG_verbose << "Requesting scan for: " << fullPath.toPath(*client->fsaccess);
                        node.scanObsolete = false;
                        node.scanInProgress = true;
                        mScanRequest = client->mScanService->scan(node, fullPath);
                        syncHere = false;
                    }
                }
                else if (mScanRequest &&
                         mScanRequest->matches(node) &&
                         mScanRequest->completed())
                {
                    LOG_verbose << "Received scan results for: " << fullPath.toPath(*client->fsaccess);
                    node.scanInProgress = false;
                    if (node.scanObsolete)
                    {
                        LOG_verbose << "Scan outdated for : " << fullPath.toPath(*client->fsaccess);
                        node.scanObsolete = false;
                        node.scanInProgress = false;
                        mScanRequest.reset();
                        syncHere = false;
                        node.scanDelayUntil = Waiter::ds + 10; // don't scan too frequently
                    }
                    else
                    {
                        node.lastFolderScan.reset(
                            new vector<FSNode>(mScanRequest->results()));

                        node.scanDelayUntil = Waiter::ds + 20; // don't scan too frequently
                        mScanRequest.reset();
                        row.syncNode->scanAgain = TREE_RESOLVED;
                        row.syncNode->setCheckMovesAgain(false, true, false);
                        row.syncNode->setSyncAgain(false, true, false);
                        syncHere = true;
                    }
                }
                else
                {
                    syncHere = false;
                }
            }
            else
            {
                syncHere = false;
                recurseHere = false;  // If we need to scan, we need the folder to exist first - revisit later
            }
        }
        else
        {
            // this will be restored at the end of the function if any nodes below in the tree need it
            row.syncNode->scanAgain = TREE_RESOLVED;
        }

        // Effective children are from the last scan, if present.
        effectiveFsChildren = node.lastFolderScan.get();

        // Otherwise, we can reconstruct the filesystem entries from the LocalNodes
        if (!effectiveFsChildren)
        {
            fsChildren.reserve(node.children.size() + 50);  // leave some room for others to be added in syncItem()

            for (auto &childIt : node.children)
            {
                if (childIt.second->fsid != UNDEF)
                {
                    fsChildren.emplace_back(childIt.second->getKnownFSDetails());
                }
            }

            effectiveFsChildren = &fsChildren;
        }
    }
    SYNC_verbose << syncname << "sync/recurse here after scan logic: " << syncHere << recurseHere;

    // Have we encountered the scan target?
    client->mSyncFlags->scanTargetReachable |= mScanRequest && mScanRequest->matches(*row.syncNode);

    syncHere &= !row.cloudNode || row.cloudNode->mPendingChanges.empty();
    SYNC_verbose << syncname << "sync/recurse here after pending changes logic: " << syncHere << recurseHere << !!row.cloudNode << (row.cloudNode ? (row.cloudNode->mPendingChanges.empty()?"1":"0") : "-");

#ifdef DEBUG
    static char clientOfInterest[100] = "clientA2";
    static char folderOfInterest[100] = "f_2";
    if (string(clientOfInterest) == client->clientname)
    if (string(folderOfInterest) == fullPath.leafName().toPath(*client->fsaccess))
    {
        clientOfInterest[99] = 0;  // breakpoint opporunity here
    }
#endif

    // Reset these flags before we evaluate each subnode.
    // They could be set again during that processing,
    // And additionally we double check with each child node after, in case we had reason to skip it.
    row.syncNode->checkMovesAgain = TREE_RESOLVED;
    row.syncNode->conflicts = TREE_RESOLVED;
    bool folderSynced = syncHere;
    bool subfoldersSynced = true;

    // Get sync triplets.
    auto childRows = computeSyncTriplets(row.cloudNode, *row.syncNode, *effectiveFsChildren);

    bool anyNameConflicts = false;
    for (unsigned firstPass = 2; firstPass--; )
    {
        for (auto& childRow : childRows)
        {
            if (!childRow.cloudClashingNames.empty() ||
                !childRow.fsClashingNames.empty())
            {
                anyNameConflicts = true;
                row.syncNode->setContainsConflicts(false, true, false); // in case we don't call setItem due to !syncHere
            }
            childRow.fsSiblings = effectiveFsChildren;

            ScopedLengthRestore restoreLen(fullPath);
            if (childRow.fsNode)
            {
                fullPath.appendWithSeparator(childRow.fsNode->localname, true);
            }
            else if (childRow.syncNode)
            {
                fullPath.appendWithSeparator(childRow.syncNode->localname, true);
            }
            else if (childRow.cloudNode)
            {
                fullPath.appendWithSeparator(LocalPath::fromName(childRow.cloudNode->displayname(), *client->fsaccess, mFilesystemType), true);
            }
            else if (!childRow.cloudClashingNames.empty() || !childRow.fsClashingNames.empty())
            {
                // so as not to mislead in logs etc
                fullPath.appendWithSeparator(LocalPath::fromName("<<<clashing>>>", *client->fsaccess, mFilesystemType), true);
            }
            else
            {
                // this is a legitimate case; eg. we only had a syncNode and it is removed in resolve_delSyncNode
                continue;
            }

            if (!(!childRow.syncNode || childRow.syncNode->getLocalPath() == fullPath))
            {
                auto s = childRow.syncNode->getLocalPath();
                assert(!childRow.syncNode || 0 == compareUtf(childRow.syncNode->getLocalPath(), true, fullPath, true, false));
            }

            if (!fsstableids && !row.syncNode->unstableFsidAssigned)
            {
                // for FAT and other filesystems where we can't rely on fsid
                // being the same after remount, so update our previously synced nodes
                // with the actual fsids now attached to them (usually generated by FUSE driver)
                FSNode* fsnode = childRow.fsNode;
                LocalNode* localnode = childRow.syncNode;

                if (localnode && localnode->fsid != UNDEF)
                {
                    if (fsnode && syncEqual(*fsnode, *localnode))
                    {
                        localnode->setfsid(fsnode->fsid, client->localnodeByFsid);
                        statecacheadd(localnode);
                    }
                }
                row.syncNode->unstableFsidAssigned = true;
            }

            if (firstPass)
            {
                if (syncHere)
                {

#ifdef DEBUG
                    if (string(folderOfInterest) == fullPath.leafName().toPath(*client->fsaccess))
                    if (string(clientOfInterest) == client->clientname)
                    {
                        clientOfInterest[99] = 0;  // breakpoint opporunity here
                    }
#endif

                    if (!syncItem(childRow, row, fullPath, committer))
                    {
                        folderSynced = false;
                        row.syncNode->setSyncAgain(false, true, false);
                    }
                }
            }
            else
            {
                // recurse after dealing with all items, so any renames within the folder have been completed
                if (recurseHere &&
                    childRow.syncNode &&
                    childRow.syncNode->type == FOLDERNODE &&
                    !childRow.suppressRecursion &&
                    !childRow.syncNode->moveSourceApplyingToCloud &&  // we may not have visited syncItem if !syncHere, but skip these if we determine they are being moved from or deleted already
                    !childRow.syncNode->moveTargetApplyingToCloud &&
                    //!childRow.syncNode->deletedFS &&   we should not check this one, or we won't remove the LocalNode
                    !childRow.syncNode->deletingCloud)
                {

#ifdef DEBUG
                    if (string(clientOfInterest) == client->clientname &&
                        string(folderOfInterest) == fullPath.leafName().toPath(*client->fsaccess))
                    {
                        clientOfInterest[99] = 0;  // breakpoint opporunity here
                    }
#endif

                    if (!recursiveSync(childRow, fullPath, committer))
                    {
                        subfoldersSynced = false;
                    }
                }
            }
        }
    }

    if (syncHere && folderSynced &&
        row.syncNode->lastFolderScan &&
        !anyNameConflicts)
    {
#ifdef DEBUG
        // Double check we really can recreate the filesystem entries correctly
        vector<FSNode> generated;
        for (auto &childIt : row.syncNode->children)
        {
            if (childIt.second->fsid != UNDEF)
            {
                generated.emplace_back(childIt.second->getKnownFSDetails());
            }
        }
        assert(generated.size() == row.syncNode->lastFolderScan->size());
        sort(generated.begin(), generated.end(), [](FSNode& a, FSNode& b){ return a.localname < b.localname; });
        sort(row.syncNode->lastFolderScan->begin(), row.syncNode->lastFolderScan->end(), [](FSNode& a, FSNode& b){ return a.localname < b.localname; });
        for (size_t i = generated.size(); i--; )
        {
            assert(generated[i].type == (*row.syncNode->lastFolderScan)[i].type);
            if (generated[i].type == FILENODE)
            {
                if (!(generated[i].equivalentTo((*row.syncNode->lastFolderScan)[i])))
                {
                    assert(generated[i].equivalentTo((*row.syncNode->lastFolderScan)[i]));
                }
            }
        }
#endif


        // LocalNodes are now consistent with the last scan.
        LOG_debug << syncname << "Clearing folder scan records at " << fullPath.toPath(*client->fsaccess);
        row.syncNode->lastFolderScan.reset();
    }

    // Recompute our LocalNode flags from children
    // Flags for this row could have been set during calls to the node
    // If we skipped a child node this time (or if not), the set-parent
    // flags let us know if future actions are needed at this level
    for (auto& child : row.syncNode->children)
    {
        if (child.second->type != FILENODE)
        {
            row.syncNode->scanAgain = updateTreestateFromChild(row.syncNode->scanAgain, child.second->scanAgain);
            row.syncNode->syncAgain = updateTreestateFromChild(row.syncNode->syncAgain, child.second->syncAgain);
        }
        row.syncNode->checkMovesAgain = updateTreestateFromChild(row.syncNode->checkMovesAgain, child.second->checkMovesAgain);
        row.syncNode->conflicts = updateTreestateFromChild(row.syncNode->conflicts, child.second->conflicts);
        row.syncNode->scanBlocked = updateTreestateFromChild(row.syncNode->scanBlocked, child.second->scanBlocked);

        if (child.second->parentSetScanAgain) row.syncNode->setScanAgain(false, true, false, 0);
        if (child.second->parentSetCheckMovesAgain) row.syncNode->setCheckMovesAgain(false, true, false);
        if (child.second->parentSetSyncAgain) row.syncNode->setSyncAgain(false, true, false);
        if (child.second->parentSetContainsConflicts) row.syncNode->setContainsConflicts(false, true, false);

        child.second->parentSetScanAgain = false;  // we should only use this one once
    }

    SYNC_verbose << syncname
                << "Exiting folder with "
                << row.syncNode->scanAgain  << "-"
                << row.syncNode->checkMovesAgain << "-"
                << row.syncNode->syncAgain << " ("
                << row.syncNode->conflicts << ") at "
                << fullPath.toPath(*client->fsaccess);

    return folderSynced && subfoldersSynced;
}

string Sync::logTriplet(syncRow& row, LocalPath& fullPath)
{
    ostringstream s;
    s << " triplet:" <<
        " " << (row.cloudNode ? row.cloudNode->displaypath() : "(null)") <<
        " " << (row.syncNode ? row.syncNode->getLocalPath().toPath(*client->fsaccess) : "(null)") <<
        " " << (row.fsNode ? fullPath.toPath(*client->fsaccess) : "(null)");
    return s.str();
}

bool Sync::syncItem(syncRow& row, syncRow& parentRow, LocalPath& fullPath, DBTableTransactionCommitter& committer)
{
    // in case of sync failing while we recurse
    if (state < 0) return false;

    // Since we are visiting this node this time, reset its flags-for-parent
    // They should only stay set when the conditions require it
    if (row.syncNode)
    {
        row.syncNode->parentSetScanAgain = false;
        row.syncNode->parentSetCheckMovesAgain = false;
        row.syncNode->parentSetSyncAgain = false;
        row.syncNode->parentSetContainsConflicts = false;
    }


    //

    // todo:  check             if (child->syncable(root))


//todo: this used to be in scan().  But now we create LocalNodes for all - shall we check it in this function
    //// check if this record is to be ignored
    //if (client->app->sync_syncable(this, name.c_str(), localPath))
    //{
    //}
    //else
    //{
    //    LOG_debug << "Excluded: " << name;
    //}

    // Under some circumstances on sync startup, our shortname records can be out of date.
    // If so, we adjust for that here, as the diretories are scanned
    if (row.syncNode && row.fsNode && row.fsNode->shortname)
    {
        if ((!row.syncNode->slocalname ||
            *row.syncNode->slocalname != *row.fsNode->shortname) &&
            row.syncNode->localname != *row.fsNode->shortname)
        {
            LOG_warn << syncname
                     << "Updating slocalname: " << row.fsNode->shortname->toPath(*client->fsaccess)
                     << " at " << fullPath.toPath(*client->fsaccess)
                     << " was " << (row.syncNode->slocalname ? row.syncNode->slocalname->toPath(*client->fsaccess) : "(null)")
                     << logTriplet(row, fullPath);
            row.syncNode->setnameparent(row.syncNode->parent, nullptr, row.fsNode->cloneShortname(), false);
        }
    }

    // Check blocked status.  Todo:  figure out use blocked flag clearing
    if (!row.syncNode && row.fsNode && (
        row.fsNode->isBlocked || row.fsNode->type == TYPE_UNKNOWN))
    {
        resolve_makeSyncNode_fromFS(row, parentRow, fullPath, false);
        if (row.syncNode->checkForScanBlocked(row.fsNode))
        {
            row.suppressRecursion = true;
            return false;
        }
    }
    else if (row.syncNode &&
             row.syncNode->checkForScanBlocked(row.fsNode))
    {
        row.suppressRecursion = true;
        return false;
    }


    // First deal with detecting local moves/renames and propagating correspondingly
    // Independent of the 8 combos below so we don't have duplicate checks in those.

    if (row.fsNode && (!row.syncNode || row.syncNode->fsid == UNDEF ||
                                        row.syncNode->fsid != row.fsNode->fsid))
    {
        bool rowResult;
        if (checkLocalPathForMovesRenames(row, parentRow, fullPath, rowResult))
        {
            return rowResult;
        }
    }

    if (row.cloudNode && (!row.syncNode || row.syncNode->syncedCloudNodeHandle.isUndef() ||
        row.syncNode->syncedCloudNodeHandle.as8byte() != row.cloudNode->nodehandle))
    {
        LOG_verbose << syncname << "checking localnodes for syned handle " << row.cloudNode->nodeHandle();

        bool rowResult;
        if (checkCloudPathForMovesRenames(row, parentRow, fullPath, rowResult))
        {
            return rowResult;
        }
    }

    // Avoid syncing nodes that have multiple clashing names
    // Except if we previously had a folder (just itself) synced, allow recursing into that one.
    if (!row.fsClashingNames.empty() || !row.cloudClashingNames.empty())
    {
        if (row.syncNode) row.syncNode->setContainsConflicts(true, false, false);
        else parentRow.syncNode->setContainsConflicts(false, true, false);

        if (row.cloudNode && row.syncNode && row.fsNode &&
            row.syncNode->type == FOLDERNODE &&
            row.cloudNode->nodeHandle() == row.syncNode->syncedCloudNodeHandle &&
            row.fsNode->fsid != UNDEF && row.fsNode->fsid == row.syncNode->fsid)
        {
            SYNC_verbose << "Name clashes at this already-synced folder.  We will sync below though." << logTriplet(row, fullPath);
        }
        else
        {
            LOG_debug << "Multple names clash here.  Excluding this node from sync for now." << logTriplet(row, fullPath);
            row.suppressRecursion = true;
            if (row.syncNode)
            {
                row.syncNode->scanAgain = TREE_RESOLVED;
                row.syncNode->checkMovesAgain = TREE_RESOLVED;
                row.syncNode->syncAgain = TREE_RESOLVED;
            }
            return true;
        }
    }

    bool rowSynced = false;

    // each of the 8 possible cases of present/absent for this row
    if (row.syncNode)
    {
        if (row.fsNode)
        {
            if (row.cloudNode)
            {
                // all three exist; compare
                bool fsCloudEqual = syncEqual(*row.cloudNode, *row.fsNode);
                bool cloudEqual = syncEqual(*row.cloudNode, *row.syncNode);
                bool fsEqual = syncEqual(*row.fsNode, *row.syncNode);
                if (fsCloudEqual)
                {
                    // success! this row is synced

                    if (!cloudEqual || !fsEqual)
                    {
                        row.syncNode->syncedFingerprint = row.fsNode->fingerprint;
                        assert(row.syncNode->syncedFingerprint == row.cloudNode->fingerprint());
                    }

                    // these comparisons may need to be adjusted for UTF, escapes
                    if (!(row.syncNode->localname == row.fsNode->localname))
                    {
                        assert(row.syncNode->localname == row.fsNode->localname);
                    }
                    if (!(row.syncNode->name == row.cloudNode->displayname()))
                    {
                        assert(row.syncNode->name == row.cloudNode->displayname());
                    }

                    assert((!!row.syncNode->slocalname == !!row.fsNode->shortname) &&
                           (!row.syncNode->slocalname ||
                           (*row.syncNode->slocalname == *row.fsNode->shortname)));

                    if (row.syncNode->fsid != row.fsNode->fsid ||
                        row.syncNode->syncedCloudNodeHandle != row.cloudNode->nodehandle)
                    {
                        LOG_verbose << syncname << "Row is synced, setting fsid and nodehandle" << logTriplet(row, fullPath);

                        row.syncNode->setfsid(row.fsNode->fsid, client->localnodeByFsid);
                        row.syncNode->setSyncedNodeHandle(row.cloudNode->nodeHandle());

                        statecacheadd(row.syncNode);
                        ProgressingMonitor monitor(client); // not stalling
                    }
                    else
                    {
                        SYNC_verbose << syncname << "Row was already synced" << logTriplet(row, fullPath);
                    }
                    rowSynced = true;
                }
                else if (cloudEqual || isBackupAndMirroring())
                {
                    // filesystem changed, put the change
                    rowSynced = resolve_upsync(row, parentRow, fullPath, committer);
                }
                else if (fsEqual)
                {
                    // cloud has changed, get the change
                    rowSynced = resolve_downsync(row, parentRow, fullPath, committer, true);
                }
                else
                {
                    // both changed, so we can't decide without the user's help
                    rowSynced = resolve_userIntervention(row, parentRow, fullPath);
                }
            }
            else
            {
                // cloud item absent
                if (row.syncNode->syncedCloudNodeHandle.isUndef() || isBackupAndMirroring())
                {
                    // cloud item did not exist before; upsync
                    rowSynced = resolve_upsync(row, parentRow, fullPath, committer);
                }
                else
                {
                    // cloud item disappeared - remove locally (or figure out if it was a move, etc)
                    rowSynced = resolve_cloudNodeGone(row, parentRow, fullPath);
                }
            }
        }
        else
        {
            if (row.cloudNode)
            {
                // local item not present
                if (row.syncNode->fsid != UNDEF)
                {
                    // used to be synced - remove in the cloud (or detect move)
                    rowSynced = resolve_fsNodeGone(row, parentRow, fullPath);
                }
                else
                {
                    // fs item did not exist before; downsync
                    rowSynced = resolve_downsync(row, parentRow, fullPath, committer, false);
                }
            }
            else
            {
                // local and cloud disappeared; remove sync item also
                rowSynced = resolve_delSyncNode(row, parentRow, fullPath);
            }
        }
    }

    else
    {
        if (row.fsNode)
        {
            if (row.cloudNode)
            {
                // Item exists locally and remotely but we haven't synced them previously
                // If they are equal then join them with a Localnode. Othewise report or choose greater mtime.
                if (row.fsNode->type != row.cloudNode->type)
                {
                    rowSynced = resolve_userIntervention(row, parentRow, fullPath);
                }
                else if (row.fsNode->type != FILENODE ||
                         row.fsNode->fingerprint == *static_cast<FileFingerprint*>(row.cloudNode))
                {
                    rowSynced = resolve_makeSyncNode_fromFS(row, parentRow, fullPath, false);
                }
                else
                {
                    rowSynced = resolve_pickWinner(row, parentRow, fullPath);
                }
            }
            else
            {
                // Item exists locally only. Check if it was moved/renamed here, or Create
                // If creating, next run through will upload it
                rowSynced = resolve_makeSyncNode_fromFS(row, parentRow, fullPath, false);
            }
        }
        else
        {
            if (row.cloudNode)
            {
                // item exists remotely only
                rowSynced = resolve_makeSyncNode_fromCloud(row, parentRow, fullPath, false);
            }
            else
            {
                // no entries - can occur when names clash, but should be caught above
                assert(false);
            }
        }
    }
    return rowSynced;
}


bool Sync::resolve_makeSyncNode_fromFS(syncRow& row, syncRow& parentRow, LocalPath& fullPath, bool considerSynced)
{
    ProgressingMonitor monitor(client);

    // this really is a new node: add
    LOG_debug << syncname << "Creating LocalNode from FS at: " << fullPath.toPath(*client->fsaccess) << logTriplet(row, fullPath);

    assert(row.syncNode == nullptr);
    row.syncNode = new LocalNode;

    if (row.fsNode->type == FILENODE)
    {
        assert(row.fsNode->fingerprint.isvalid);
        row.syncNode->syncedFingerprint = row.fsNode->fingerprint;
    }

    row.syncNode->init(this, row.fsNode->type, parentRow.syncNode, fullPath, row.fsNode->cloneShortname());
    if (considerSynced) row.syncNode->setfsid(row.fsNode->fsid, client->localnodeByFsid);

    if (row.syncNode->type != FILENODE)
    {
        row.syncNode->setScanAgain(false, true, true, 0);
    }

    row.syncNode->treestate(TREESTATE_PENDING);
    statecacheadd(row.syncNode);

    //row.syncNode->setSyncAgain(true, false, false);

    return false;
}

bool Sync::resolve_makeSyncNode_fromCloud(syncRow& row, syncRow& parentRow, LocalPath& fullPath, bool considerSynced)
{
    ProgressingMonitor monitor(client);
    LOG_debug << syncname << "Creating LocalNode from Cloud at: " << fullPath.toPath(*client->fsaccess) << logTriplet(row, fullPath);

    assert(row.syncNode == nullptr);
    row.syncNode = new LocalNode;

    if (row.cloudNode->type == FILENODE)
    {
        assert(row.cloudNode->fingerprint().isvalid);
        row.syncNode->syncedFingerprint = row.cloudNode->fingerprint();
    }
    row.syncNode->init(this, row.cloudNode->type, parentRow.syncNode, fullPath, nullptr);
    if (considerSynced) row.syncNode->setSyncedNodeHandle(row.cloudNode->nodeHandle());
    row.syncNode->treestate(TREESTATE_PENDING);
    if (row.syncNode->type != FILENODE)
    {
        row.syncNode->setSyncAgain(false, true, true);
    }
    statecacheadd(row.syncNode);
    row.syncNode->setSyncAgain(true, false, false);

    return false;
}

bool Sync::resolve_delSyncNode(syncRow& row, syncRow& parentRow, LocalPath& fullPath)
{
    ProgressingMonitor monitor(client);

    if (client->mSyncFlags->movesWereComplete ||
        row.syncNode->moveSourceAppliedToCloud ||
        row.syncNode->moveAppliedToLocal ||
        row.syncNode->deletedFS ||
        row.syncNode->deletingCloud) // once the cloud delete finishes, the fs node is gone and so we visit here on the next run
    {
        // local and cloud disappeared; remove sync item also
        LOG_verbose << syncname << "Marking Localnode for deletion" << logTriplet(row, fullPath);

        if (row.syncNode->deletedFS)
        {
            if (row.syncNode->type == FOLDERNODE)
            {
                client->app->syncupdate_local_folder_deletion(this, fullPath);
            }
            else
            {
                client->app->syncupdate_local_file_deletion(this, fullPath);
            }
        }

        // deletes itself and subtree, queues db record removal
        delete row.syncNode;
        row.syncNode = nullptr; // todo: maybe could return true here?
    }
    else if (row.syncNode->moveSourceApplyingToCloud)
    {
        // The logic for a move can detect when it's finished, and sets moveAppliedToCloud
        LOG_verbose << syncname << "Cloud move still in progress" << logTriplet(row, fullPath);
        row.syncNode->setSyncAgain(true, false, false); // visit again
        row.suppressRecursion = true;
    }
    else
    {
        LOG_debug << syncname << "resolve_delSyncNode not resolved at: " << logTriplet(row, fullPath);
        assert(false);
        row.syncNode->setScanAgain(true, true, true, 2);
        monitor.noResult();
    }
    return false;
}

bool Sync::resolve_upsync(syncRow& row, syncRow& parentRow, LocalPath& fullPath, DBTableTransactionCommitter& committer)
{
    ProgressingMonitor monitor(client);

    if (row.fsNode->type == FILENODE)
    {
        // upload the file if we're not already uploading

        if (row.syncNode->upload &&
          !(row.syncNode->upload->fingerprint() == row.fsNode->fingerprint))
        {
            LOG_debug << syncname << "An older version of this file was already uploading, cancelling." << fullPath.toPath(*client->fsaccess) << logTriplet(row, fullPath);
            row.syncNode->upload.reset();
        }

        if (!row.syncNode->upload && !row.syncNode->newnode)
        {
            if (parentRow.cloudNode)
            {
                client->app->syncupdate_local_file_addition(this, fullPath);

                LOG_debug << syncname << "Uploading file " << fullPath.toPath(*client->fsaccess) << logTriplet(row, fullPath);
                assert(row.syncNode->syncedFingerprint.isvalid); // LocalNodes for files always have a valid fingerprint
                client->nextreqtag();
                row.syncNode->upload.reset(new LocalNode::Upload(*row.syncNode, *row.fsNode, parentRow.cloudNode->nodeHandle(), fullPath));
                client->startxfer(PUT, row.syncNode->upload.get(), committer);  // full path will be calculated in the prepare() callback
                client->app->syncupdate_put(this, fullPath.toPath(*client->fsaccess).c_str());
            }
            else
            {
                SYNC_verbose << syncname << "Parent cloud folder to upload to doesn't exist yet" << logTriplet(row, fullPath);
                row.syncNode->setSyncAgain(true, false, false);
                monitor.waitingLocal(fullPath, SyncWaitReason::UpsyncNeedsTargetFolder);
            }
        }
        else if (row.syncNode->newnode)
        {
            SYNC_verbose << syncname << "Upload complete but putnodes in progress" << logTriplet(row, fullPath);
        }
        else
        {
            SYNC_verbose << syncname << "Upload already in progress" << logTriplet(row, fullPath);
        }
    }
    else
    {
        if (parentRow.cloudNode)
        {
            LOG_verbose << "Creating cloud node for: " << fullPath.toPath(*client->fsaccess) << logTriplet(row, fullPath);
            // while the operation is in progress sync() will skip over the parent folder
            vector<NewNode> nn(1);
            client->putnodes_prepareOneFolder(&nn[0], row.syncNode->name);
            client->putnodes(parentRow.cloudNode->nodehandle, move(nn), nullptr, 0);
        }
        else
        {
            SYNC_verbose << "Delay creating cloud node until parent cloud node exists: " << fullPath.toPath(*client->fsaccess) << logTriplet(row, fullPath);
            row.syncNode->setSyncAgain(true, false, false);
            monitor.waitingLocal(fullPath, SyncWaitReason::UpsyncNeedsTargetFolder);
        }

        // we may not see some moves/renames until the entire folder structure is created.
        row.syncNode->setCheckMovesAgain(true, false, false);     // todo: double check - might not be needed for the wait case? might cause a stall?
    }
    return false;
}

bool Sync::resolve_downsync(syncRow& row, syncRow& parentRow, LocalPath& fullPath, DBTableTransactionCommitter& committer, bool alreadyExists)
{
    ProgressingMonitor monitor(client);

    if (row.cloudNode->type == FILENODE)
    {
        if (isBackup())
        {
            // Backups must not change the local
            changestate(SYNC_FAILED, BACKUP_MODIFIED, false, true);
            return false;
        }

        // download the file if we're not already downloading
        // if (alreadyExists), we will move the target to the trash when/if download completes //todo: check

        if (row.syncNode->download &&
            !(row.syncNode->download->fingerprint() == row.cloudNode->fingerprint()))
        {
            LOG_debug << syncname << "An older version of this file was already downloading, cancelling." << fullPath.toPath(*client->fsaccess) << logTriplet(row, fullPath);
            row.syncNode->download.reset();
        }

        if (parentRow.fsNode)
        {
            if (!row.syncNode->download)
            {
                client->app->syncupdate_remote_file_addition(this, row.cloudNode);

                // FIXME: to cover renames that occur during the
                // download, reconstruct localname in complete()
                LOG_debug << syncname << "Start sync download: " << row.syncNode << logTriplet(row, fullPath);
                client->app->syncupdate_get(this, row.cloudNode, fullPath.toPath(*client->fsaccess).c_str());

                row.syncNode->download.reset(new SyncFileGet(*row.syncNode, *row.cloudNode, fullPath));
                client->nextreqtag();
                client->startxfer(GET, row.syncNode->download.get(), committer);

                if (row.syncNode) row.syncNode->treestate(TREESTATE_SYNCING);
                else if (parentRow.syncNode) parentRow.syncNode->treestate(TREESTATE_SYNCING);
            }
            else
            {
                SYNC_verbose << syncname << "Download already in progress" << logTriplet(row, fullPath);
            }
        }
        else
        {
            SYNC_verbose << "Delay starting download until parent local folder exists: " << fullPath.toPath(*client->fsaccess) << logTriplet(row, fullPath);
            row.syncNode->setSyncAgain(true, false, false);
            monitor.waitingCloud(row.cloudNode->displaypath(), SyncWaitReason::DownsyncNeedsTargetFolder);
        }
    }
    else
    {
        assert(!alreadyExists); // if it did we would have matched it

        if (parentRow.fsNode)
        {
            if (isBackup())
            {
                // Backups must not change the local
                changestate(SYNC_FAILED, BACKUP_MODIFIED, false, true);
                return false;
            }

            LOG_verbose << "Creating local folder at: " << fullPath.toPath(*client->fsaccess) << logTriplet(row, fullPath);

            assert(!isBackup());
            if (client->fsaccess->mkdirlocal(fullPath))
            {
                assert(row.syncNode);
                assert(row.syncNode->localname == fullPath.leafName());

                // Update our records of what we know is on disk for this (parent) LocalNode.
                // This allows the next level of folders to be created too

                auto fa = client->fsaccess->newfileaccess(false);
                if (fa->fopen(fullPath, true, false))
                {
                    auto fsnode = FSNode::fromFOpened(*fa, fullPath, *client->fsaccess);

                    row.syncNode->localname = fsnode->localname;
                    row.syncNode->slocalname = fsnode->cloneShortname();
                    row.syncNode->fsid = fsnode->fsid;
                    statecacheadd(row.syncNode);

                    if (row.fsSiblings->empty() && row.fsSiblings->capacity() < 50)
                    {
                        row.fsSiblings->reserve(50);
                    }
                    if (row.fsSiblings->capacity() > row.fsSiblings->size())
                    {
                        // However much room we left in the vector, is how many directories we can
                        // drill into, recursively creating as we go.
                        // Since we can't invalidate the pointers taken to these elements already
                        row.fsSiblings->emplace_back(std::move(*fsnode));
                        row.fsNode = &row.fsSiblings->back();
                    }
                }
                else
                {
                    LOG_warn << syncname << "Failed to fopen folder straight after creation - revisit in 5s. " << fullPath.toPath(*client->fsaccess) << logTriplet(row, fullPath);
                    row.syncNode->setScanAgain(true, false, false, 50);
                }
            }
            else if (client->fsaccess->transient_error)
            {
                LOG_warn << syncname << "Transient error creating folder, marking as blocked " << fullPath.toPath(*client->fsaccess) << logTriplet(row, fullPath);
                assert(row.syncNode);
                row.syncNode->setUseBlocked();
            }
            else // !transient_error
            {
                // let's consider this case as blocked too, alert the user
                LOG_warn << syncname << "Non transient error creating folder, marking as blocked " << fullPath.toPath(*client->fsaccess) << logTriplet(row, fullPath);
                assert(row.syncNode);
                row.syncNode->setUseBlocked();
            }
        }
        else
        {
            SYNC_verbose << "Delay creating local folder until parent local folder exists: " << fullPath.toPath(*client->fsaccess) << logTriplet(row, fullPath);
            row.syncNode->setSyncAgain(true, false, false);
            monitor.waitingCloud(row.cloudNode->displaypath(), SyncWaitReason::DownsyncNeedsTargetFolder);
        }

        // we may not see some moves/renames until the entire folder structure is created.
        row.syncNode->setCheckMovesAgain(true, false, false);  // todo: is this still right for the watiing case
    }
    return false;
}


bool Sync::resolve_userIntervention(syncRow& row, syncRow& parentRow, LocalPath& fullPath)
{
    ProgressingMonitor monitor(client);
    LOG_debug << syncname << "write me" << logTriplet(row, fullPath);
    assert(false);
    return false;
}

bool Sync::resolve_pickWinner(syncRow& row, syncRow& parentRow, LocalPath& fullPath)
{
    ProgressingMonitor monitor(client);

    const FileFingerprint& cloud = *row.cloudNode;
    const FileFingerprint& fs = row.fsNode->fingerprint;

    auto fromFS = fs.mtime > cloud.mtime
                  || (fs.mtime == cloud.mtime
                      && (fs.size > cloud.size
                          || (fs.size == cloud.size && fs.crc > cloud.crc)));

    return fromFS ? resolve_makeSyncNode_fromFS(row, parentRow, fullPath, false)
                  : resolve_makeSyncNode_fromCloud(row, parentRow, fullPath, false);
}

bool Sync::resolve_cloudNodeGone(syncRow& row, syncRow& parentRow, LocalPath& fullPath)
{
    ProgressingMonitor monitor(client);

    if (!row.syncNode->syncedCloudNodeHandle.isUndef() &&
        client->nodeIsInActiveSync(client->nodeByHandle(row.syncNode->syncedCloudNodeHandle)))
    {
        row.syncNode->setCheckMovesAgain(true, false, false);

        if (row.syncNode->moveSourceAppliedToCloud)
        {
            SYNC_verbose << syncname << "Node was a cloud move source, it will be removed next pass: " << logTriplet(row, fullPath);
        }
        else if (row.syncNode->moveSourceApplyingToCloud)
        {
            SYNC_verbose << syncname << "Node was a cloud move source, move is propagating: " << logTriplet(row, fullPath);
        }
        else
        {
            SYNC_verbose << syncname << "Letting move destination node process this first: " << logTriplet(row, fullPath);
        }
        row.suppressRecursion = true;
        monitor.noResult();
    }
    else if (row.syncNode->deletedFS)
    {
        SYNC_verbose << syncname << "FS item already removed: " << logTriplet(row, fullPath);
        row.suppressRecursion = true;
        monitor.noResult();
    }
    else if (client->mSyncFlags->movesWereComplete)
    {
        if (isBackup())
        {
            // Backups must not change the local
            changestate(SYNC_FAILED, BACKUP_MODIFIED, false, true);
            return false;
        }

        LOG_debug << syncname << "Moving local item to local sync debris: " << fullPath.toPath(*client->fsaccess) << logTriplet(row, fullPath);
        if (movetolocaldebris(fullPath))
        {
            row.syncNode->setScanAgain(true, false, false, 0);
            row.syncNode->scanAgain = TREE_RESOLVED;

            // don't let revisits do anything until the tree is cleaned up
            row.syncNode->deletedFS = true;
            row.suppressRecursion = true;
        }
        else
        {
            LOG_err << syncname << "Failed to move to local debris:  " << fullPath.toPath(*client->fsaccess);
            // todo: try again on a delay?
        }
    }
    else
    {
        // todo: but, nodes are always current before we call recursiveSync - shortcut this case for nodes?
        SYNC_verbose << syncname << "Wait for scanning+moving to finish before removing local node: " << logTriplet(row, fullPath);
        row.syncNode->setSyncAgain(true, false, false); // make sure we revisit (but don't keep checkMoves set)
        if (parentRow.cloudNode)
        {
            monitor.waitingCloud(parentRow.cloudNode->displaypath() + "/" + row.syncNode->name, SyncWaitReason::DeleteWaitingOnMoves);
        }
        else
        {
            monitor.noResult();
        }
    }
    return false;
}

LocalNode* MegaClient::findLocalNodeByFsid(mega::handle fsid, nodetype_t type, const FileFingerprint& fingerprint, Sync& filesystemSync, std::function<bool(LocalNode* ln)> extraCheck)
{
    if (fsid == UNDEF) return nullptr;

    auto range = localnodeByFsid.equal_range(fsid);

    for (auto it = range.first; it != range.second; ++it)
    {
        if (it->second->type != type) continue;

        //todo: actually we do want to support moving files/folders between syncs
        // in the same filesystem so, commented this

        // make sure we are in the same filesystem (fsid comparison is not valid in other filesystems)
        //if (it->second->sync != &filesystemSync)
        //{
        //    continue;
        //}

        auto fp1 = it->second->sync->dirnotify->fsfingerprint();
        auto fp2 = filesystemSync.dirnotify->fsfingerprint();
        if (!fp1 || !fp2 || fp1 != fp2)
        {
            continue;
        }

#ifdef _WIN32
        // (from original sync code) Additionally for windows, check drive letter
        // only consider fsid matches between different syncs for local drives with the
        // same drive letter, to prevent problems with cloned Volume IDs
        if (it->second->sync->localroot->localname.driveLetter() !=
            filesystemSync.localroot->localname.driveLetter())
        {
            continue;
        }
#endif
        if (type == FILENODE &&
            (fingerprint.mtime != it->second->syncedFingerprint.mtime ||
                fingerprint.size != it->second->syncedFingerprint.size))
        {
            // fsid match, but size or mtime mismatch
            // treat as different
            continue;
        }

        // If we got this far, it's a good enough match to use
        // todo: come back for other matches?
        if (!extraCheck || extraCheck(it->second))
        {
            LOG_verbose << clientname << "findLocalNodeByFsid - found at: " << it->second->getLocalPath().toPath(*fsaccess);
            return it->second;
        }
    }
    return nullptr;
}

LocalNode* MegaClient::findLocalNodeByNodeHandle(NodeHandle h)
{
    if (h.isUndef()) return nullptr;

    auto range = localnodeByNodeHandle.equal_range(h);

    for (auto it = range.first; it != range.second; ++it)
    {
        // check the file/folder actually exists on disk for this LocalNode
        LocalPath lp = it->second->getLocalPath();

        auto prevfa = fsaccess->newfileaccess(false);
        bool exists = prevfa->fopen(lp);
        if (exists || prevfa->type == FOLDERNODE)
        {
            return it->second;
        }
    }
    return nullptr;
}



bool MegaClient::checkIfFileIsChanging(FSNode& fsNode, const LocalPath& fullPath)
{
    // logic to prevent moving files that may still be being updated

    // (original sync code comment:)
    // detect files being updated in the local computer moving the original file
    // to another location as a temporary backup

    assert(fsNode.type == FILENODE);

    bool waitforupdate = false;
    FileChangingState& state = mFileChangingCheckState[fullPath];

    m_time_t currentsecs = m_time();
    if (!state.updatedfileinitialts)
    {
        state.updatedfileinitialts = currentsecs;
    }

    if (currentsecs >= state.updatedfileinitialts)
    {
        if (currentsecs - state.updatedfileinitialts <= Sync::FILE_UPDATE_MAX_DELAY_SECS)
        {
            auto prevfa = fsaccess->newfileaccess(false);

            bool exists = prevfa->fopen(fullPath);
            if (exists)
            {
                LOG_debug << clientname << "File detected in the origin of a move";

                if (currentsecs >= state.updatedfilets)
                {
                    if ((currentsecs - state.updatedfilets) < (Sync::FILE_UPDATE_DELAY_DS / 10))
                    {
                        LOG_verbose << clientname << "currentsecs = " << currentsecs << "  lastcheck = " << state.updatedfilets
                            << "  currentsize = " << prevfa->size << "  lastsize = " << state.updatedfilesize;
                        LOG_debug << "The file was checked too recently. Waiting...";
                        waitforupdate = true;
                    }
                    else if (state.updatedfilesize != prevfa->size)
                    {
                        LOG_verbose << clientname << "currentsecs = " << currentsecs << "  lastcheck = " << state.updatedfilets
                            << "  currentsize = " << prevfa->size << "  lastsize = " << state.updatedfilesize;
                        LOG_debug << "The file size has changed since the last check. Waiting...";
                        state.updatedfilesize = prevfa->size;
                        state.updatedfilets = currentsecs;
                        waitforupdate = true;
                    }
                    else
                    {
                        LOG_debug << clientname << "The file size seems stable";
                    }
                }
                else
                {
                    LOG_warn << clientname << "File checked in the future";
                }

                if (!waitforupdate)
                {
                    if (currentsecs >= prevfa->mtime)
                    {
                        if (currentsecs - prevfa->mtime < (Sync::FILE_UPDATE_DELAY_DS / 10))
                        {
                            LOG_verbose << clientname << "currentsecs = " << currentsecs << "  mtime = " << prevfa->mtime;
                            LOG_debug << clientname << "File modified too recently. Waiting...";
                            waitforupdate = true;
                        }
                        else
                        {
                            LOG_debug << clientname << "The modification time seems stable.";
                        }
                    }
                    else
                    {
                        LOG_warn << clientname << "File modified in the future";
                    }
                }
            }
            else
            {
                if (prevfa->retry)
                {
                    LOG_debug << clientname << "The file in the origin is temporarily blocked. Waiting...";
                    waitforupdate = true;
                }
                else
                {
                    LOG_debug << clientname << "There isn't anything in the origin path";
                }
            }

            if (waitforupdate)
            {
                LOG_debug << clientname << "Possible file update detected.";
                return NULL;
            }
        }
        else
        {
            sendevent(99438, "Timeout waiting for file update", 0);
        }
    }
    else
    {
        LOG_warn << clientname << "File check started in the future";
    }

    if (!waitforupdate)
    {
        mFileChangingCheckState.erase(fullPath);
    }
    return waitforupdate;
}

bool Sync::resolve_fsNodeGone(syncRow& row, syncRow& parentRow, LocalPath& fullPath)
{
    ProgressingMonitor monitor(client);
    bool inProgress = row.syncNode->deletingCloud || row.syncNode->moveApplyingToLocal || row.syncNode->moveSourceApplyingToCloud;

    if (inProgress)
    {
        if (row.syncNode->deletingCloud)        SYNC_verbose << syncname << "Waiting for cloud delete to complete " << logTriplet(row, fullPath);
        if (row.syncNode->moveApplyingToLocal)  SYNC_verbose << syncname << "Waiting for corresponding local move to complete " << logTriplet(row, fullPath);
        if (row.syncNode->moveSourceApplyingToCloud)  SYNC_verbose << syncname << "Waiting for cloud move to complete " << logTriplet(row, fullPath);
    }

    if (!inProgress)
    {
        if (LocalNode* movedLocalNode = client->findLocalNodeByFsid(row.syncNode->fsid, row.syncNode->type, row.syncNode->syncedFingerprint, *this, [&row](LocalNode* ln){ return ln != row.syncNode; }))
        {
            // if we can find the place it moved to, we don't need to wait for scanning be complete
            row.syncNode->setCheckMovesAgain(true, false, false);

            if (row.syncNode->moveAppliedToLocal)
            {
                SYNC_verbose << syncname << "This file/folder was moved, it will be removed next pass: " << logTriplet(row, fullPath);
            }
            else if (row.syncNode->moveApplyingToLocal)
            {
                SYNC_verbose << syncname << "Node was a cloud move source, move is propagating: " << logTriplet(row, fullPath);
            }
            else
            {
                SYNC_verbose << syncname << "This file/folder was moved, letting destination node process this first: " << logTriplet(row, fullPath);
            }
            inProgress = true;
        }
        else if (client->mSyncFlags->movesWereComplete)
        {
            if (!row.syncNode->deletingCloud)
            {
                LOG_debug << syncname << "Moving cloud item to cloud sync debris: " << row.cloudNode->displaypath() << logTriplet(row, fullPath);
                client->movetosyncdebris(row.cloudNode, inshare);
                row.syncNode->deletingCloud = true;
            }
            else
            {
                SYNC_verbose << syncname << "Already moving cloud item to cloud sync debris: " << row.cloudNode->displaypath() << logTriplet(row, fullPath);
            }
            inProgress = true;
        }
        else
        {
            // in case it's actually a move and we just haven't seen the fsid yet
            SYNC_verbose << syncname << "Wait for scanning/moving to finish before moving to local debris: " << logTriplet(row, fullPath);
            row.syncNode->setSyncAgain(true, false, false); // make sure we revisit

            monitor.waitingLocal(fullPath, SyncWaitReason::DeleteWaitingOnMoves);
        }
    }

    // there's no folder so clear the flag so we don't stall
    row.syncNode->scanAgain = TREE_RESOLVED;
    row.syncNode->checkMovesAgain = TREE_RESOLVED;

    if (inProgress)
    {
        row.suppressRecursion = true;
        row.syncNode->setSyncAgain(true, false, false); // make sure we revisit
    }

    return false;
}

bool Sync::syncEqual(const Node& n, const FSNode& fs)
{
    // Assuming names already match
    if (n.type != fs.type) return false;
    if (n.type != FILENODE) return true;
    assert(n.fingerprint().isvalid && fs.fingerprint.isvalid);
    return n.fingerprint() == fs.fingerprint;  // size, mtime, crc
}

bool Sync::syncEqual(const Node& n, const LocalNode& ln)
{
    // Assuming names already match
    // Not comparing nodehandle here.  If they all match we set syncedCloudNodeHandle
    if (n.type != ln.type) return false;
    if (n.type != FILENODE) return true;
    assert(n.fingerprint().isvalid && ln.syncedFingerprint.isvalid);
    return n.fingerprint() == ln.syncedFingerprint;  // size, mtime, crc
}

bool Sync::syncEqual(const FSNode& fsn, const LocalNode& ln)
{
    // Assuming names already match
    // Not comparing fsid here. If they all match then we set LocalNode's fsid
    if (fsn.type != ln.type) return false;
    if (fsn.type != FILENODE) return true;
    assert(fsn.fingerprint.isvalid && ln.syncedFingerprint.isvalid);
    return fsn.fingerprint == ln.syncedFingerprint;  // size, mtime, crc
}

void MegaClient::triggerSync(NodeHandle h, bool recurse)
{
#ifdef ENABLE_SYNC

#ifdef DEBUG
    if (Node* n = nodeByHandle(h))
    {
        SYNC_verbose << clientname << "Received sync trigger notification for sync trigger of " << n->displaypath();
    }
#endif

    auto range = localnodeByNodeHandle.equal_range(h);

    if (range.first == range.second)
    {
        if (Node* n = nodeByHandle(h))
        {
            // if we had to go up the tree, recheck everything under
            if (n->parent) triggerSync(n->parent->nodeHandle(), true);
        }
    }
    else
    {
        for (auto it = range.first; it != range.second; ++it)
        {
            SYNC_verbose << clientname << "Triggering sync flag for " << it->second->localnodedisplaypath(*fsaccess) << (recurse ? " recursing" : "");
            it->second->setSyncAgain(false, true, recurse);
        }
    }
#endif
}

#ifdef _WIN32
#define PATHSTRING(s) L ## s
#else // _WIN32
#define PATHSTRING(s) s
#endif // ! _WIN32

const LocalPath BACKUP_CONFIG_DIR =
LocalPath::fromPlatformEncoded(PATHSTRING(".megabackup"));

#undef PATHSTRING

const unsigned int NUM_CONFIG_SLOTS = 2;

SyncConfigStore::SyncConfigStore(const LocalPath& dbPath, SyncConfigIOContext& ioContext)
    : mInternalSyncStorePath(dbPath)
    , mIOContext(ioContext)
{
}

SyncConfigStore::~SyncConfigStore()
{
    assert(!dirty());
}

void SyncConfigStore::markDriveDirty(const LocalPath& drivePath)
{
    // Drive should be known.
    assert(mKnownDrives.count(drivePath));

    mKnownDrives[drivePath].dirty = true;
}

bool SyncConfigStore::equal(const LocalPath& lhs, const LocalPath& rhs) const
{
    return platformCompareUtf(lhs, false, rhs, false) == 0;
}

bool SyncConfigStore::dirty() const
{
    for (auto& d : mKnownDrives)
    {
        if (d.second.dirty) return true;
    }
    return false;
}

LocalPath SyncConfigStore::dbPath(const LocalPath& drivePath) const
{
    if (drivePath.empty())
    {
        return mInternalSyncStorePath;
    }

    LocalPath dbPath = drivePath;

    dbPath.appendWithSeparator(BACKUP_CONFIG_DIR, false);

    return dbPath;
}

bool SyncConfigStore::driveKnown(const LocalPath& drivePath) const
{
    return mKnownDrives.count(drivePath) > 0;
}

vector<LocalPath> SyncConfigStore::knownDrives() const
{
    vector<LocalPath> result;

    for (auto& i : mKnownDrives)
    {
        result.emplace_back(i.first);
    }

    return result;
}

bool SyncConfigStore::removeDrive(const LocalPath& drivePath)
{
    return mKnownDrives.erase(drivePath) > 0;
}

error SyncConfigStore::read(const LocalPath& drivePath, SyncConfigVector& configs)
{
    DriveInfo driveInfo;
    driveInfo.dbPath = dbPath(drivePath);
    driveInfo.drivePath = drivePath;

    vector<unsigned int> confSlots;

    auto result = mIOContext.getSlotsInOrder(driveInfo.dbPath, confSlots);

    if (result == API_OK)
    {
        for (const auto& slot : confSlots)
        {
            result = read(driveInfo, configs, slot);

            if (result == API_OK)
            {
                driveInfo.slot = (slot + 1) % NUM_CONFIG_SLOTS;
                break;
            }
        }
    }

    if (result != API_EREAD)
    {
        mKnownDrives[drivePath] = driveInfo;
    }

    return result;
}


error SyncConfigStore::write(const LocalPath& drivePath, const SyncConfigVector& configs)
{
    for (const auto& config : configs)
    {
        assert(equal(config.mExternalDrivePath, drivePath));
    }

    // Drive should already be known.
    assert(mKnownDrives.count(drivePath));

    auto& drive = mKnownDrives[drivePath];

    // Always mark drives as clean.
    // This is to avoid us attempting to flush a failing drive forever.
    drive.dirty = false;

    if (configs.empty())
    {
        error e = mIOContext.remove(drive.dbPath);
        if (e)
        {
            LOG_warn << "Unable to remove sync configs at: "
                     << drivePath.toPath() << " error " << e;
        }
        return e;
    }
    else
    {
        JSONWriter writer;
        mIOContext.serialize(configs, writer);

        error e = mIOContext.write(drive.dbPath,
            writer.getstring(),
            drive.slot);

        if (e)
        {
            LOG_warn << "Unable to write sync configs at: "
                     << drivePath.toPath() << " error " << e;

            return API_EWRITE;
        }

        // start using a different slot (a different file)
        drive.slot = (drive.slot + 1) % NUM_CONFIG_SLOTS;

        // remove the existing slot (if any), since it is obsolete now
        mIOContext.remove(drive.dbPath, drive.slot);

        return API_OK;
    }
}


error SyncConfigStore::read(DriveInfo& driveInfo, SyncConfigVector& configs,
                             unsigned int slot)
{
    const auto& dbPath = driveInfo.dbPath;
    string data;

    if (mIOContext.read(dbPath, data, slot) != API_OK)
    {
        return API_EREAD;
    }

    JSON reader(data);

    if (!mIOContext.deserialize(dbPath, configs, reader, slot))
    {
        return API_EREAD;
    }

    const auto& drivePath = driveInfo.drivePath;

    for (auto& config : configs)
    {
        config.mExternalDrivePath = drivePath;

        if (!drivePath.empty())
        {
            config.mLocalPath.prependWithSeparator(drivePath);
        }
    }

    return API_OK;
}

auto SyncConfigStore::writeDirtyDrives(const SyncConfigVector& configs) -> DriveSet
{
    DriveSet failed;

    for (auto& d : mKnownDrives)
    {
        if (!d.second.dirty) continue;

        const auto& drivePath = d.second.drivePath;

        SyncConfigVector v;

        for (auto& c : configs)
        {
            if (c.mExternalDrivePath == drivePath)
            {
                v.push_back(c);
            }
        }

        error e = write(drivePath, v);
        if (e)
        {
            LOG_err << "Could not write sync configs at "
                    << drivePath.toPath()
                    << " error "
                    << e;

            failed.emplace(drivePath);
        }
    }

    return failed;
}


const string SyncConfigIOContext::NAME_PREFIX = "megaclient_syncconfig_";

SyncConfigIOContext::SyncConfigIOContext(FileSystemAccess& fsAccess,
                                         const string& authKey,
                                         const string& cipherKey,
                                         const string& name,
                                         PrnGen& rng)
  : mCipher()
  , mFsAccess(fsAccess)
  , mName(LocalPath::fromPath(NAME_PREFIX + name, mFsAccess))
  , mRNG(rng)
  , mSigner()
{
    // Convenience.
    constexpr size_t KEYLENGTH = SymmCipher::KEYLENGTH;

    // These attributes *must* be sane.
    assert(authKey.size() == KEYLENGTH);
    assert(cipherKey.size() == KEYLENGTH);
    assert(name.size() == Base64Str<KEYLENGTH>::STRLEN);

    // Load the authentication key into our internal signer.
    mSigner.setkey(reinterpret_cast<const byte*>(authKey.data()), KEYLENGTH);

    // Load the encryption key into our internal cipher.
    mCipher.setkey(reinterpret_cast<const byte*>(cipherKey.data()));
}

SyncConfigIOContext::~SyncConfigIOContext()
{
}

bool SyncConfigIOContext::deserialize(const LocalPath& dbPath,
                                      SyncConfigVector& configs,
                                      JSON& reader,
                                      unsigned int slot) const
{
    auto path = dbFilePath(dbPath, slot).toPath(mFsAccess);

    LOG_debug << "Attempting to deserialize config DB: "
              << path;

    if (deserialize(configs, reader))
    {
        LOG_debug << "Successfully deserialized config DB: "
                  << path;

        return true;
    }

    LOG_debug << "Unable to deserialize config DB: "
              << path;

    return false;
}

bool SyncConfigIOContext::deserialize(SyncConfigVector& configs,
                                      JSON& reader) const
{
    const auto TYPE_SYNCS = MAKENAMEID2('s', 'y');

    if (!reader.enterobject())
    {
        return false;
    }

    for ( ; ; )
    {
        switch (reader.getnameid())
        {
        case EOO:
            return reader.leaveobject();

        case TYPE_SYNCS:
        {
            if (!reader.enterarray())
            {
                return false;
            }

            while (reader.enterobject())
            {
                SyncConfig config;

                if (deserialize(config, reader))
                {
                    configs.emplace_back(std::move(config));
                }
                else
                {
                    LOG_err << "Failed to deserialize a sync config";
                    assert(false);
                }

                reader.leaveobject();
            }

            if (!reader.leavearray())
            {
                return false;
            }

            break;
        }

        default:
            if (!reader.storeobject())
            {
                return false;
            }
            break;
        }
    }
}

FileSystemAccess& SyncConfigIOContext::fsAccess() const
{
    return mFsAccess;
}

error SyncConfigIOContext::getSlotsInOrder(const LocalPath& dbPath,
                                           vector<unsigned int>& confSlots)
{
    using std::isdigit;
    using std::sort;

    using SlotTimePair = pair<unsigned int, m_time_t>;

    // Glob for configuration directory.
    LocalPath globPath = dbPath;

    globPath.appendWithSeparator(mName, false);
    globPath.append(LocalPath::fromPath(".?", mFsAccess));

    // Open directory for iteration.
    unique_ptr<DirAccess> dirAccess(mFsAccess.newdiraccess());

    if (!dirAccess->dopen(&globPath, nullptr, true))
    {
        // Couldn't open directory for iteration.
        return API_ENOENT;
    }

    auto fileAccess = mFsAccess.newfileaccess(false);
    LocalPath filePath;
    vector<SlotTimePair> slotTimes;
    nodetype_t type;

    // Iterate directory.
    while (dirAccess->dnext(globPath, filePath, false, &type))
    {
        // Skip directories.
        if (type != FILENODE)
        {
            continue;
        }

        // Determine slot suffix.
        const char suffix = filePath.toPath(mFsAccess).back();

        // Skip invalid suffixes.
        if (!isdigit(suffix))
        {
            continue;
        }

        // Determine file's modification time.
        if (!fileAccess->fopen(filePath))
        {
            // Couldn't stat file.
            continue;
        }

        // Record this slot-time pair.
        unsigned int slot = suffix - 0x30; // convert char to int
        slotTimes.emplace_back(slot, fileAccess->mtime);
    }

    // Sort the list of slot-time pairs.
    sort(slotTimes.begin(),
         slotTimes.end(),
         [](const SlotTimePair& lhs, const SlotTimePair& rhs)
         {
             // Order by descending modification time.
             if (lhs.second != rhs.second)
             {
                 return lhs.second > rhs.second;
             }

             // Otherwise by descending slot.
             return lhs.first > rhs.first;
         });

    // Transmit sorted list of slots to the caller.
    for (const auto& slotTime : slotTimes)
    {
        confSlots.emplace_back(slotTime.first);
    }

    return API_OK;
}

error SyncConfigIOContext::read(const LocalPath& dbPath,
                                string& data,
                                unsigned int slot)
{
    // Generate path to the configuration file.
    LocalPath path = dbFilePath(dbPath, slot);

    LOG_debug << "Attempting to read config DB: "
              << path.toPath(mFsAccess);

    // Try and open the file for reading.
    auto fileAccess = mFsAccess.newfileaccess(false);

    if (!fileAccess->fopen(path, true, false))
    {
        // Couldn't open the file for reading.
        LOG_err << "Unable to open config DB for reading: "
                << path.toPath(mFsAccess);

        return API_EREAD;
    }

    // Try and read the data from the file.
    string d;

    if (!fileAccess->fread(&d, static_cast<unsigned>(fileAccess->size), 0, 0x0))
    {
        // Couldn't read the file.
        LOG_err << "Unable to read config DB: "
                << path.toPath(mFsAccess);

        return API_EREAD;
    }

    // Try and decrypt the data.
    if (!decrypt(d, data))
    {
        // Couldn't decrypt the data.
        LOG_err << "Unable to decrypt config DB: "
                << path.toPath(mFsAccess);

        return API_EREAD;
    }

    LOG_debug << "Config DB successfully read from disk: "
              << path.toPath(mFsAccess)
              << ": "
              << data;

    return API_OK;
}

error SyncConfigIOContext::remove(const LocalPath& dbPath,
                                  unsigned int slot)
{
    LocalPath path = dbFilePath(dbPath, slot);

    if (!mFsAccess.unlinklocal(path))
    {
        LOG_warn << "Unable to remove config DB: "
                 << path.toPath(mFsAccess);

        return API_EWRITE;
    }

    return API_OK;
}

error SyncConfigIOContext::remove(const LocalPath& dbPath)
{
    vector<unsigned int> confSlots;

    // What slots are present on disk?
    if (getSlotsInOrder(dbPath, confSlots) == API_ENOENT)
    {
        // None so nothing to do.
        return API_ENOENT;
    }

    bool result = true;

    // Remove the slots from disk.
    for (auto confSlot : confSlots)
    {
        result &= remove(dbPath, confSlot) == API_OK;
    }

    // Signal success only if all slots could be removed.
    return result ? API_OK : API_EWRITE;
}

void SyncConfigIOContext::serialize(const SyncConfigVector& configs,
                                    JSONWriter& writer) const
{
    writer.beginobject();
    writer.beginarray("sy");

    for (const auto& config : configs)
    {
        serialize(config, writer);
    }

    writer.endarray();
    writer.endobject();
}

error SyncConfigIOContext::write(const LocalPath& dbPath,
                                 const string& data,
                                 unsigned int slot)
{
    LocalPath path = dbPath;

    LOG_debug << "Attempting to write config DB: "
              << dbPath.toPath(mFsAccess)
              << " / "
              << slot;

    // Try and create the backup configuration directory.
    if (!(mFsAccess.mkdirlocal(path) || mFsAccess.target_exists))
    {
        LOG_err << "Unable to create config DB directory: "
                << dbPath.toPath(mFsAccess);

        // Couldn't create the directory and it doesn't exist.
        return API_EWRITE;
    }

    // Generate the rest of the path.
    path = dbFilePath(dbPath, slot);

    // Open the file for writing.
    auto fileAccess = mFsAccess.newfileaccess(false);

    if (!fileAccess->fopen(path, false, true))
    {
        // Couldn't open the file for writing.
        LOG_err << "Unable to open config DB for writing: "
                << path.toPath(mFsAccess);

        return API_EWRITE;
    }

    // Ensure the file is empty.
    if (!fileAccess->ftruncate())
    {
        // Couldn't truncate the file.
        LOG_err << "Unable to truncate config DB: "
                << path.toPath(mFsAccess);

        return API_EWRITE;
    }

    // Encrypt the configuration data.
    const string d = encrypt(data);

    // Write the encrypted configuration data.
    auto* bytes = reinterpret_cast<const byte*>(&d[0]);

    if (!fileAccess->fwrite(bytes, static_cast<unsigned>(d.size()), 0x0))
    {
        // Couldn't write out the data.
        LOG_err << "Unable to write config DB: "
                << path.toPath(mFsAccess);

        return API_EWRITE;
    }

    LOG_debug << "Config DB successfully written to disk: "
              << path.toPath(mFsAccess)
              << ": "
              << data;

    return API_OK;
}

LocalPath SyncConfigIOContext::dbFilePath(const LocalPath& dbPath,
                                          unsigned int slot) const
{
    using std::to_string;

    LocalPath path = dbPath;

    path.appendWithSeparator(mName, false);
    path.append(LocalPath::fromPath("." + to_string(slot), mFsAccess));

    return path;
}

bool SyncConfigIOContext::decrypt(const string& in, string& out)
{
    // Handy constants.
    const size_t IV_LENGTH       = SymmCipher::KEYLENGTH;
    const size_t MAC_LENGTH      = 32;
    const size_t METADATA_LENGTH = IV_LENGTH + MAC_LENGTH;

    // Is the file too short to be valid?
    if (in.size() <= METADATA_LENGTH)
    {
        return false;
    }

    // For convenience (format: <data><iv><hmac>)
    const byte* data = reinterpret_cast<const byte*>(&in[0]);
    const byte* iv   = &data[in.size() - METADATA_LENGTH];
    const byte* mac  = &data[in.size() - MAC_LENGTH];

    byte cmac[MAC_LENGTH];

    // Compute HMAC on file.
    mSigner.add(data, in.size() - MAC_LENGTH);
    mSigner.get(cmac);

    // Is the file corrupt?
    if (memcmp(cmac, mac, MAC_LENGTH))
    {
        return false;
    }

    // Try and decrypt the file.
    return mCipher.cbc_decrypt_pkcs_padding(data,
                                            in.size() - METADATA_LENGTH,
                                            iv,
                                            &out);
}

bool SyncConfigIOContext::deserialize(SyncConfig& config, JSON& reader) const
{
    const auto TYPE_BACKUP_ID       = MAKENAMEID2('i', 'd');
    const auto TYPE_BACKUP_STATE    = MAKENAMEID2('b', 's');
    const auto TYPE_ENABLED         = MAKENAMEID2('e', 'n');
    const auto TYPE_FINGERPRINT     = MAKENAMEID2('f', 'p');
    const auto TYPE_LAST_ERROR      = MAKENAMEID2('l', 'e');
    const auto TYPE_LAST_WARNING    = MAKENAMEID2('l', 'w');
    const auto TYPE_NAME            = MAKENAMEID1('n');
    const auto TYPE_SOURCE_PATH     = MAKENAMEID2('s', 'p');
    const auto TYPE_SYNC_TYPE       = MAKENAMEID2('s', 't');
    const auto TYPE_TARGET_HANDLE   = MAKENAMEID2('t', 'h');
    const auto TYPE_TARGET_PATH     = MAKENAMEID2('t', 'p');
    const auto TYPE_EXCLUSION_RULES = MAKENAMEID2('e', 'r');

    for ( ; ; )
    {
        switch (reader.getnameid())
        {
        case EOO:
            // success if we reached the end of the object
            return *reader.pos == '}';

        case TYPE_ENABLED:
            config.mEnabled = reader.getbool();
            break;

        case TYPE_FINGERPRINT:
            config.mLocalFingerprint = reader.getfp();
            break;

        case TYPE_LAST_ERROR:
            config.mError =
              static_cast<SyncError>(reader.getint32());
            break;

        case TYPE_LAST_WARNING:
            config.mWarning =
              static_cast<SyncWarning>(reader.getint32());
            break;

        case TYPE_NAME:
            reader.storebinary(&config.mName);
            break;

        case TYPE_SOURCE_PATH:
        {
            string sourcePath;

            reader.storebinary(&sourcePath);

            config.mLocalPath =
              LocalPath::fromPath(sourcePath, mFsAccess);

            break;
        }

        case TYPE_SYNC_TYPE:
            config.mSyncType =
              static_cast<SyncConfig::Type>(reader.getint32());
            break;

        case TYPE_BACKUP_ID:
            config.mBackupId = reader.gethandle(sizeof(handle));
            break;

        case TYPE_BACKUP_STATE:
            config.mBackupState =
              static_cast<SyncBackupState>(reader.getint32());
            break;

        case TYPE_TARGET_HANDLE:
            config.mRemoteNode = reader.getNodeHandle();
            break;

        case TYPE_TARGET_PATH:
            reader.storebinary(&config.mOriginalPathOfRemoteRootNode);
            break;

        default:
            if (!reader.storeobject())
            {
                return false;
            }
            break;
        }
    }
}

string SyncConfigIOContext::encrypt(const string& data)
{
    byte iv[SymmCipher::KEYLENGTH];

    // Generate initialization vector.
    mRNG.genblock(iv, sizeof(iv));

    string d;

    // Encrypt file using IV.
    mCipher.cbc_encrypt_pkcs_padding(&data, iv, &d);

    // Add IV to file.
    d.append(std::begin(iv), std::end(iv));

    byte mac[32];

    // Compute HMAC on file (including IV).
    mSigner.add(reinterpret_cast<const byte*>(&d[0]), d.size());
    mSigner.get(mac);

    // Add HMAC to file.
    d.append(std::begin(mac), std::end(mac));

    // We're done.
    return d;
}

void SyncConfigIOContext::serialize(const SyncConfig& config,
                                    JSONWriter& writer) const
{
    auto sourcePath = config.mLocalPath.toPath(mFsAccess);

    // Strip drive path from source.
    if (config.isExternal())
    {
        auto drivePath = config.mExternalDrivePath.toPath(mFsAccess);
        sourcePath.erase(0, drivePath.size());
    }

    writer.beginobject();
    writer.arg("id", config.getBackupId(), sizeof(handle));
    writer.arg_B64("sp", sourcePath);
    writer.arg_B64("n", config.mName);
    writer.arg_B64("tp", config.mOriginalPathOfRemoteRootNode);
    writer.arg_fsfp("fp", config.mLocalFingerprint);
    writer.arg("th", config.mRemoteNode);
    writer.arg("le", config.mError);
    writer.arg("lw", config.mWarning);
    writer.arg("st", config.mSyncType);
    writer.arg("en", config.mEnabled);
    writer.arg("bs", config.mBackupState);
    writer.endobject();
}


} // namespace

#endif<|MERGE_RESOLUTION|>--- conflicted
+++ resolved
@@ -1613,28 +1613,9 @@
 
                 //LOG_debug << "File move/overwrite detected";
 
-<<<<<<< HEAD
                 //// delete existing LocalNode...
                 //delete row.syncNode;      // todo:  CAUTION:  this will queue commands to remove the cloud node
                 //row.syncNode = nullptr;
-=======
-                    // Has the move (rename) resulted in a filename anomaly?
-                    if (Node* node = it->second->node)
-                    {
-                        auto type = isFilenameAnomaly(*localpathNew, node);
-
-                        if (type != FILENAME_ANOMALY_NONE)
-                        {
-                            auto localPath = localpathNew->toPath();
-                            auto remotePath = node->displaypath();
-
-                            client->filenameAnomalyDetected(type, localPath, remotePath);
-                        }
-                    }
-
-                    // make sure that active PUTs receive their updated filenames
-                    client->updateputs();
->>>>>>> 5690971a
 
                 //// ...move remote node out of the way...
                 //client->execsyncdeletions();   // todo:  CAUTION:  this will send commands to remove the cloud node
@@ -1686,6 +1667,20 @@
     //        // (in case of a move, this synchronously updates l->parent
     //        // and l->node->parent)
     //        sourceLocalNode->setnameparent(parentRow.syncNode, &fullPath, client->fsaccess->fsShortname(fullPath), false);
+
+              /*      // Has the move (rename) resulted in a filename anomaly?
+                    if (Node* node = it->second->node)
+                    {
+                        auto type = isFilenameAnomaly(*localpathNew, node);
+
+                        if (type != FILENAME_ANOMALY_NONE)
+                        {
+                            auto localPath = localpathNew->toPath();
+                            auto remotePath = node->displaypath();
+
+                            client->filenameAnomalyDetected(type, localPath, remotePath);
+                        }
+                    }*/
 
     //        // make sure that active PUTs receive their updated filenames
     //        client->updateputs();
@@ -1824,9 +1819,12 @@
 //    if (notification.timestamp && /*!initializing &&*/ q == DirNotify::DIREVENTS)
 //    {
 //        LocalPath tmppath;
+
 //        if (notification.localnode)
 //        {
-//            tmppath = notification.localnode->getLocalPath(true);
+//            if (node == (LocalNode*)~0) return false;
+//
+//            tmppath = notification.localnode->getLocalPath();
 //        }
 //
 //        if (!notification.path.empty())
@@ -1871,7 +1869,6 @@
             continue;
         }
 
-<<<<<<< HEAD
         // How long has it been since the notification was queued?
         auto elapsed = Waiter::ds - notification.timestamp;
 
@@ -1882,17 +1879,6 @@
             queue.unpopFront(notification);
 
             return delay;
-=======
-    if (notification.timestamp && !initializing && q == DirNotify::DIREVENTS)
-    {
-        LocalPath tmppath;
-
-        if (auto* node = notification.localnode)
-        {
-            if (node == (LocalNode*)~0) return false;
-
-            tmppath = node->getLocalPath();
->>>>>>> 5690971a
         }
 
         LOG_verbose << "Processing extra fs notification: "
