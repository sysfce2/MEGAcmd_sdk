--- conflicted
+++ resolved
@@ -897,62 +897,9 @@
                 {
                     it = mWatches.find(in->wd);
 
-<<<<<<< HEAD
                     if (it != mWatches.end())
                     {
                         notifyAll(it->first, in->name);
-=======
-                        if (it != wdnodes.end())
-                        {
-                            if (lastcookie && lastcookie != in->cookie)
-                            {
-                                ignore = &lastlocalnode->sync->dirnotify->ignore.localpath;
-                                if (lastname.size() < ignore->size()
-                                 || memcmp(lastname.c_str(), ignore->data(), ignore->size())
-                                 || (lastname.size() > ignore->size()
-                                  && lastname[ignore->size()] != LocalPath::localPathSeparator))
-                                {
-                                    // previous IN_MOVED_FROM is not followed by the
-                                    // corresponding IN_MOVED_TO, so was actually a deletion
-                                    LOG_debug << "Filesystem notification (deletion). Root: " << lastlocalnode->name << "   Path: " << lastname;
-                                    lastlocalnode->sync->dirnotify->notify(DirNotify::DIREVENTS,
-                                                                           lastlocalnode,
-                                                                           LocalPath::fromPlatformEncoded(lastname));
-
-                                    r |= Waiter::NEEDEXEC;
-                                }
-                            }
-
-                            if (in->mask & IN_MOVED_FROM)
-                            {
-                                // could be followed by the corresponding IN_MOVE_TO or not..
-                                // retain in case it's not (in which case it's a deletion)
-                                lastcookie = in->cookie;
-                                lastlocalnode = it->second;
-                                lastname = in->name;
-                            }
-                            else
-                            {
-                                lastcookie = 0;
-
-                                ignore = &it->second->sync->dirnotify->ignore.localpath;
-                                size_t insize = strlen(in->name);
-
-                                if (insize < ignore->size()
-                                 || memcmp(in->name, ignore->data(), ignore->size())
-                                 || (insize > ignore->size()
-                                  && in->name[ignore->size()] != LocalPath::localPathSeparator))
-                                {
-                                    LOG_debug << "Filesystem notification. Root: " << it->second->name << "   Path: " << in->name;
-                                    it->second->sync->dirnotify->notify(DirNotify::DIREVENTS,
-                                                                        it->second,
-                                                                        LocalPath::fromPlatformEncoded(std::string(in->name, insize)));
-
-                                    r |= Waiter::NEEDEXEC;
-                                }
-                            }
-                        }
->>>>>>> 5aeefe7e
                     }
                 }
             }
