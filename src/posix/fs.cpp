--- conflicted
+++ resolved
@@ -1219,15 +1219,9 @@
                  || (d->d_name[1] && (d->d_name[1] != '.' || d->d_name[2])))
                 {
                     ScopedLengthRestore restore(name);
-<<<<<<< HEAD
 
                     name.appendWithSeparator(LocalPath::fromLocalname(d->d_name), true, pfsa.localseparator);
 
-=======
-
-                    name.appendWithSeparator(LocalPath::fromLocalname(d->d_name), true, pfsa.localseparator);
-
->>>>>>> 9acb6655
 #ifdef USE_IOS
                     const string nameStr = adjustBasePath(name);
 #else
@@ -1847,10 +1841,6 @@
     return dirnotify;
 }
 
-<<<<<<< HEAD
-bool PosixDirAccess::dopen(LocalPath* path, FileAccess* f, bool doglob)
-{
-=======
 bool PosixFileSystemAccess::getlocalfstype(const LocalPath& path, FileSystemType& type) const
 {
 #if defined(__linux__) || defined(__ANDROID__)
@@ -1924,7 +1914,6 @@
 
 bool PosixDirAccess::dopen(LocalPath* path, FileAccess* f, bool doglob)
 {
->>>>>>> 9acb6655
     if (doglob)
     {
         if (glob(adjustBasePath(*path).c_str(), GLOB_NOSORT, NULL, &globbuf))
