/**
 * @file user.cpp
 * @brief Class for manipulating user / contact data
 *
 * (c) 2013-2014 by Mega Limited, Auckland, New Zealand
 *
 * This file is part of the MEGA SDK - Client Access Engine.
 *
 * Applications using the MEGA API must present a valid application key
 * and comply with the the rules set forth in the Terms of Service.
 *
 * The MEGA SDK is distributed in the hope that it will be useful,
 * but WITHOUT ANY WARRANTY; without even the implied warranty of
 * MERCHANTABILITY or FITNESS FOR A PARTICULAR PURPOSE.
 *
 * @copyright Simplified (2-clause) BSD License.
 *
 * You should have received a copy of the license along with this
 * program.
 */

#include "mega/user.h"
#include "mega/megaclient.h"
#include "mega/logging.h"
#include "mega/base64.h"

namespace mega {
User::User(const char* cemail)
{
    userhandle = UNDEF;
    show = VISIBILITY_UNKNOWN;
    ctime = 0;
    pubkrequested = false;
    isTemporary = false;
    resetTag();

    if (cemail)
    {
        email = cemail;
    }

    memset(&changed, 0, sizeof(changed));
}

bool User::mergeUserAttribute(attr_t type, const string_map &newValuesMap, TLVstore &tlv)
{
    bool modified = false;

    for (const auto &it : newValuesMap)
    {
        const char *key = it.first.c_str();
        string newValue = it.second;
        string currentValue;
        if (tlv.find(key))  // the key may not exist in the current user attribute
        {
            Base64::btoa(tlv.get(key), currentValue);
        }
        if (newValue != currentValue)
        {
            if ((type == ATTR_ALIAS || type == ATTR_BACKUP_NAMES) && newValue[0] == '\0')
            {
                // alias/backupName being removed
                tlv.reset(key);
            }
            else
            {
                tlv.set(key, Base64::atob(newValue));
            }
            modified = true;
        }
    }

    return modified;
}

bool User::serialize(string* d)
{
    unsigned char l;
    unsigned short ll;
    time_t ts;
    AttrMap attrmap;
    char attrVersion = '1';

    d->reserve(d->size() + 100 + attrmap.storagesize(10));

    d->append((char*)&userhandle, sizeof userhandle);

    // FIXME: use m_time_t & Serialize64 instead
    ts = ctime;
    d->append((char*)&ts, sizeof ts);
    d->append((char*)&show, sizeof show);

    l = (unsigned char)email.size();
    d->append((char*)&l, sizeof l);
    d->append(email.c_str(), l);

    d->append((char*)&attrVersion, 1);

    char bizMode = 0;
    if (mBizMode != BIZ_MODE_UNKNOWN) // convert number to ascii
    {
        bizMode = static_cast<char>('0' + mBizMode);
    }

    d->append((char*)&bizMode, 1);
    d->append("\0\0\0\0\0", 6);

    // serialization of attributes
    l = (unsigned char)attrs.size();
    d->append((char*)&l, sizeof l);
    for (userattr_map::iterator it = attrs.begin(); it != attrs.end(); it++)
    {
        d->append((char*)&it->first, sizeof it->first);

        ll = (unsigned short)it->second.size();
        d->append((char*)&ll, sizeof ll);
        d->append(it->second.data(), ll);

        if (attrsv.find(it->first) != attrsv.end())
        {
            ll = (unsigned short)attrsv[it->first].size();
            d->append((char*)&ll, sizeof ll);
            d->append(attrsv[it->first].data(), ll);
        }
        else
        {
            ll = 0;
            d->append((char*)&ll, sizeof ll);
        }
    }

    if (pubk.isvalid())
    {
        pubk.serializekey(d, AsymmCipher::PUBKEY);
    }

    return true;
}

User* User::unserialize(MegaClient* client, string* d)
{
    handle uh;
    time_t ts;
    visibility_t v;
    unsigned char l;
    unsigned short ll;
    string m;
    User* u;
    const char* ptr = d->data();
    const char* end = ptr + d->size();
    int i;
    char attrVersion;

    if (ptr + sizeof(handle) + sizeof(time_t) + sizeof(visibility_t) + 2 > end)
    {
        return NULL;
    }

    uh = MemAccess::get<handle>(ptr);
    ptr += sizeof uh;

    // FIXME: use m_time_t & Serialize64
    ts = MemAccess::get<time_t>(ptr);
    ptr += sizeof ts;

    v = MemAccess::get<visibility_t>(ptr);
    ptr += sizeof v;

    l = *ptr++;
    if (l)
    {
        if (ptr + l > end)
        {
            return NULL;
        }
        m.assign(ptr, l);
    }
    ptr += l;

    if (ptr + sizeof(char) + sizeof(char) > end)
    {
        return NULL;
    }

    attrVersion = MemAccess::get<char>(ptr);
    ptr += sizeof(attrVersion);

    char bizModeValue = MemAccess::get<char>(ptr);
    ptr += sizeof(bizModeValue);
    BizMode bizMode;
    switch (bizModeValue)
    {
        case '0':
            bizMode = BIZ_MODE_SUBUSER;
            break;
        case '1':
            bizMode = BIZ_MODE_MASTER;
            break;
        default:
            bizMode = BIZ_MODE_UNKNOWN;
            break;
    }

    for (i = 6; i--;)
    {
        if (ptr + MemAccess::get<unsigned char>(ptr) < end)
        {
            ptr += MemAccess::get<unsigned char>(ptr) + 1;
        }
    }

    if ((i >= 0) || !(u = client->finduser(uh, 1)))
    {
        return NULL;
    }

    client->mapuser(uh, m.c_str());
    u->set(v, ts);
    u->resetTag();
    u->mBizMode = bizMode;

    if (attrVersion == '\0')
    {
        AttrMap attrmap;
        if ((ptr < end) && !(ptr = attrmap.unserialize(ptr, end)))
        {
            client->discarduser(uh);
            return NULL;
        }
    }
    else if (attrVersion == '1')
    {
        attr_t key;

        if (ptr + sizeof(char) > end)
        {
            client->discarduser(uh);
            return NULL;
        }

        l = *ptr++;
        for (int i = 0; i < l; i++)
        {
            if (ptr + sizeof key + sizeof(ll) > end)
            {
                client->discarduser(uh);
                return NULL;
            }

            key = MemAccess::get<attr_t>(ptr);
            ptr += sizeof key;

            ll = MemAccess::get<short>(ptr);
            ptr += sizeof ll;

            if (ptr + ll + sizeof(ll) > end)
            {
                client->discarduser(uh);
                return NULL;
            }

            if (!u->isattrvalid(key))
            {
                u->attrs[key].assign(ptr, ll);
            }

            ptr += ll;

            ll = MemAccess::get<short>(ptr);
            ptr += sizeof ll;

            if (ll)
            {
                if (ptr + ll > end)
                {
                    client->discarduser(uh);
                    return NULL;
                }

                if (!u->isattrvalid(key))
                {
                    u->attrsv[key].assign(ptr,ll);
                }

                ptr += ll;
            }
        }
    }

    const string *av = (u->isattrvalid(ATTR_KEYRING)) ? u->getattr(ATTR_KEYRING) : NULL;
    if (av)
    {
        TLVstore *tlvRecords = TLVstore::containerToTLVrecords(av, &client->key);
        if (tlvRecords)
        {
            if (tlvRecords->find(EdDSA::TLV_KEY))
            {
                client->signkey = new EdDSA(client->rng, (unsigned char *) tlvRecords->get(EdDSA::TLV_KEY).data());
                if (!client->signkey->initializationOK)
                {
                    delete client->signkey;
                    client->signkey = NULL;
                    LOG_warn << "Failed to load chat key from local cache.";
                }
                else
                {
                    LOG_info << "Signing key loaded from local cache.";
                }
            }

            if (tlvRecords->find(ECDH::TLV_KEY))
            {
                client->chatkey = new ECDH((unsigned char *) tlvRecords->get(ECDH::TLV_KEY).data());
                if (!client->chatkey->initializationOK)
                {
                    delete client->chatkey;
                    client->chatkey = NULL;
                    LOG_warn << "Failed to load chat key from local cache.";
                }
                else
                {
                    LOG_info << "Chat key successfully loaded from local cache.";
                }
            }

            delete tlvRecords;
        }
        else
        {
            LOG_warn << "Failed to decrypt keyring from cache";
        }
    }

    if ((ptr < end) && !u->pubk.setkey(AsymmCipher::PUBKEY, (byte*)ptr, int(end - ptr)))
    {
        client->discarduser(uh);
        return NULL;
    }

    return u;
}

void User::setattr(attr_t at, string *av, string *v)
{
    setChanged(at);

    if (at != ATTR_AVATAR)  // avatar is saved to disc
    {
        attrs[at] = *av;
    }

    attrsv[at] = v ? *v : "N";
}

void User::invalidateattr(attr_t at)
{
    setChanged(at);
    attrsv.erase(at);
}

void User::removeattr(attr_t at, const string *version)
{
    if (isattrvalid(at))
    {
        setChanged(at);
    }

    attrs.erase(at);
    if (version)
    {
        attrsv[at] = *version;
    }
    else
    {
        attrsv.erase(at);
    }
}

// updates the user attribute value+version only if different
int User::updateattr(attr_t at, std::string *av, std::string *v)
{
    if (attrsv[at] == *v)
    {
        return 0;
    }

    setattr(at, av, v);
    return 1;
}

// returns the value if there is value (even if it's invalid by now)
const string * User::getattr(attr_t at)
{
    userattr_map::const_iterator it = attrs.find(at);
    if (it != attrs.end())
    {
        return &(it->second);
    }

    return NULL;
}

bool User::isattrvalid(attr_t at)
{
    return attrs.count(at) && attrsv.count(at);
}

string User::attr2string(attr_t type)
{
    string attrname;

    // Special first character (required, except for the oldest attributes):
    // `+` is public and unencrypted
    // `#` is 'protected' and unencrypted, the API will allow contacts to fetch it but not give it out to non-contacts
    // `^` is private but unencrypted, i.e.the API won't give it out to anybody except you, but the API can read the value as well
    // `*` is private and encrypted, API only gives it to you and the API doesn't have a way to know the true value
    // `%` business usage

    // Special second character (optional)
    // ! only store a single copy and do not keep a history of changes
    // ~ only store one time (ignore subsequent updates, and no history of course)

    switch(type)
    {
        case ATTR_AVATAR:
            attrname = "+a";
            break;

        case ATTR_FIRSTNAME:
            attrname = "firstname";
            break;

        case ATTR_LASTNAME:
            attrname = "lastname";
            break;

        case ATTR_AUTHRING:
            attrname = "*!authring";
            break;

        case ATTR_AUTHRSA:
            attrname = "*!authRSA";
            break;

        case ATTR_AUTHCU255:
            attrname = "*!authCu255";
            break;

        case ATTR_LAST_INT:
            attrname = "*!lstint";
            break;

        case ATTR_ED25519_PUBK:
            attrname = "+puEd255";
            break;

        case ATTR_CU25519_PUBK:
            attrname = "+puCu255";
            break;

        case ATTR_SIG_RSA_PUBK:
            attrname = "+sigPubk";
            break;

        case ATTR_SIG_CU255_PUBK:
            attrname = "+sigCu255";
            break;

        case ATTR_KEYRING:
            attrname = "*keyring";
            break;

        case ATTR_COUNTRY:
            attrname = "country";
            break;

        case ATTR_BIRTHDAY:
            attrname = "birthday";
            break;

        case ATTR_BIRTHMONTH:
            attrname = "birthmonth";
            break;

        case ATTR_BIRTHYEAR:
            attrname = "birthyear";
            break;

        case ATTR_LANGUAGE:
            attrname = "^!lang";
            break;

        case ATTR_PWD_REMINDER:
            attrname = "^!prd";
            break;

        case ATTR_DISABLE_VERSIONS:
            attrname = "^!dv";
            break;

        case ATTR_CONTACT_LINK_VERIFICATION:
            attrname = "^clv";
            break;

        case ATTR_RICH_PREVIEWS:
            attrname = "*!rp";
            break;

        case ATTR_LAST_PSA:
            attrname = "^!lastPsa";
            break;

        case ATTR_RUBBISH_TIME:
            attrname = "^!rubbishtime";
            break;

        case ATTR_STORAGE_STATE:
            attrname = "^!usl";
            break;

        case ATTR_GEOLOCATION:
            attrname = "*!geo";
            break;

        case ATTR_CAMERA_UPLOADS_FOLDER:
            attrname = "*!cam";
            break;

        case ATTR_MY_CHAT_FILES_FOLDER:
            attrname = "*!cf";
            break;

        case ATTR_PUSH_SETTINGS:
            attrname = "^!ps";
            break;

        case ATTR_UNSHAREABLE_KEY:
            attrname = "*~usk";  // unshareable key (for encrypting attributes that should not be shared)
            break;

        case ATTR_ALIAS:
            attrname =  "*!>alias";
            break;

        case ATTR_DEVICE_NAMES:
            attrname =  "*!dn";
            break;

        case ATTR_MY_BACKUPS_FOLDER:
            attrname = "*!bak";
            break;

        case ATTR_BACKUP_NAMES:
            attrname = "*!bn";
            break;
            
        case ATTR_UNKNOWN:  // empty string
            break;
    }

    return attrname;
}

string User::attr2longname(attr_t type)
{
    string longname;

    switch(type)
    {
    case ATTR_AVATAR:
        longname = "AVATAR";
        break;

    case ATTR_FIRSTNAME:
        longname = "FIRSTNAME";
        break;

    case ATTR_LASTNAME:
        longname = "LASTNAME";
        break;

    case ATTR_AUTHRING:
        longname = "AUTHRING";
        break;

    case ATTR_AUTHRSA:
        longname = "AUTHRSA";
        break;

    case ATTR_AUTHCU255:
        longname = "AUTHCU255";
        break;

    case ATTR_LAST_INT:
        longname = "LAST_INT";
        break;

    case ATTR_ED25519_PUBK:
        longname = "ED25519_PUBK";
        break;

    case ATTR_CU25519_PUBK:
        longname = "CU25519_PUBK";
        break;

    case ATTR_SIG_RSA_PUBK:
        longname = "SIG_RSA_PUBK";
        break;

    case ATTR_SIG_CU255_PUBK:
        longname = "SIG_CU255_PUBK";
        break;

    case ATTR_KEYRING:
        longname = "KEYRING";
        break;

    case ATTR_COUNTRY:
        longname = "COUNTRY";
        break;

    case ATTR_BIRTHDAY:
        longname = "BIRTHDAY";
        break;

    case ATTR_BIRTHMONTH:
        longname = "BIRTHMONTH";
        break;

    case ATTR_BIRTHYEAR:
        longname = "BIRTHYEAR";
        break;

    case ATTR_LANGUAGE:
        longname = "LANGUAGE";
        break;

    case ATTR_PWD_REMINDER:
        longname = "PWD_REMINDER";
        break;

    case ATTR_DISABLE_VERSIONS:
        longname = "DISABLE_VERSIONS";
        break;

    case ATTR_CONTACT_LINK_VERIFICATION:
        longname = "CONTACT_LINK_VERIFICATION";
        break;

    case ATTR_RICH_PREVIEWS:
        longname = "RICH_PREVIEWS";
        break;

    case ATTR_LAST_PSA:
        longname = "LAST_PSA";
        break;

    case ATTR_RUBBISH_TIME:
        longname = "RUBBISH_TIME";
        break;

    case ATTR_STORAGE_STATE:
        longname = "STORAGE_STATE";
        break;

    case ATTR_GEOLOCATION:
        longname = "GEOLOCATION";
        break;

    case ATTR_UNSHAREABLE_KEY:
        longname = "UNSHAREABLE_KEY";
        break;

    case ATTR_CAMERA_UPLOADS_FOLDER:
        longname = "CAMERA_UPLOADS_FOLDER";
        break;

    case ATTR_MY_CHAT_FILES_FOLDER:
        longname = "MY_CHAT_FILES_FOLDER";
        break;

    case ATTR_UNKNOWN:
        longname = "";  // empty string
        break;

    case ATTR_PUSH_SETTINGS:
        longname = "PUSH_SETTINGS";
        break;

    case ATTR_ALIAS:
        longname = "ALIAS";
        break;

    case ATTR_DEVICE_NAMES:
        longname = "DEVICE_NAMES";
        break;

    case ATTR_MY_BACKUPS_FOLDER:
        longname = "ATTR_MY_BACKUPS_FOLDER";
        break;

    case ATTR_BACKUP_NAMES:
        longname = "ATTR_BACKUP_NAMES";
        break;
    }

    return longname;
}


attr_t User::string2attr(const char* name)
{
    if (!strcmp(name, "*keyring"))
    {
        return ATTR_KEYRING;
    }
    else if (!strcmp(name, "*!authring"))
    {
        return ATTR_AUTHRING;
    }
    else if (!strcmp(name, "*!authRSA"))
    {
        return ATTR_AUTHRSA;
    }
    else if (!strcmp(name, "*!authCu255"))
    {
        return ATTR_AUTHCU255;
    }
    else if (!strcmp(name, "*!lstint"))
    {
        return ATTR_LAST_INT;
    }
    else if (!strcmp(name, "+puCu255"))
    {
        return ATTR_CU25519_PUBK;
    }
    else if (!strcmp(name, "+puEd255"))
    {
        return ATTR_ED25519_PUBK;
    }
    else if (!strcmp(name, "+sigPubk"))
    {
        return ATTR_SIG_RSA_PUBK;
    }
    else if (!strcmp(name, "+sigCu255"))
    {
        return ATTR_SIG_CU255_PUBK;
    }
    else if (!strcmp(name, "+a"))
    {
        return ATTR_AVATAR;
    }
    else if (!strcmp(name, "firstname"))
    {
        return ATTR_FIRSTNAME;
    }
    else if (!strcmp(name, "lastname"))
    {
        return ATTR_LASTNAME;
    }
    else if (!strcmp(name, "country"))
    {
        return ATTR_COUNTRY;
    }
    else if (!strcmp(name, "birthday"))
    {
        return ATTR_BIRTHDAY;
    }
    else if(!strcmp(name, "birthmonth"))
    {
        return ATTR_BIRTHMONTH;
    }
    else if(!strcmp(name, "birthyear"))
    {
        return ATTR_BIRTHYEAR;
    }
    else if(!strcmp(name, "^!lang"))
    {
        return ATTR_LANGUAGE;
    }
    else if(!strcmp(name, "^!prd"))
    {
        return ATTR_PWD_REMINDER;
    }
    else if(!strcmp(name, "^!dv"))
    {
        return ATTR_DISABLE_VERSIONS;
    }
    else if(!strcmp(name, "^clv"))
    {
        return ATTR_CONTACT_LINK_VERIFICATION;
    }
    else if(!strcmp(name, "*!rp"))
    {
        return ATTR_RICH_PREVIEWS;
    }
    else if(!strcmp(name, "^!lastPsa"))
    {
        return ATTR_LAST_PSA;
    }
    else if(!strcmp(name, "^!rubbishtime"))
    {
        return ATTR_RUBBISH_TIME;
    }
    else if(!strcmp(name, "^!usl"))
    {
        return ATTR_STORAGE_STATE;
    }
    else if(!strcmp(name, "*!geo"))
    {
        return ATTR_GEOLOCATION;
    }
    else if (!strcmp(name, "*!cam"))
    {
        return ATTR_CAMERA_UPLOADS_FOLDER;
    }
    else if(!strcmp(name, "*!cf"))
    {
        return ATTR_MY_CHAT_FILES_FOLDER;
    }
    else if(!strcmp(name, "^!ps"))
    {
        return ATTR_PUSH_SETTINGS;
    }
    else if (!strcmp(name, "*~usk"))
    {
        return ATTR_UNSHAREABLE_KEY;
    }
    else if (!strcmp(name, "*!>alias"))
    {
        return ATTR_ALIAS;
    }
    else if (!strcmp(name, "*!dn"))
    {
        return ATTR_DEVICE_NAMES;
    }
    else if (!strcmp(name, "*!bak"))
    {
        return ATTR_MY_BACKUPS_FOLDER;
    }
    else if (!strcmp(name, "*!bn"))
    {
        return ATTR_BACKUP_NAMES;
    }
    else
    {
        return ATTR_UNKNOWN;   // attribute not recognized
    }
}

int User::needversioning(attr_t at)
{
    switch(at)
    {
        case ATTR_AVATAR:
        case ATTR_FIRSTNAME:
        case ATTR_LASTNAME:
        case ATTR_COUNTRY:
        case ATTR_BIRTHDAY:
        case ATTR_BIRTHMONTH:
        case ATTR_BIRTHYEAR:
        case ATTR_LANGUAGE:
        case ATTR_PWD_REMINDER:
        case ATTR_DISABLE_VERSIONS:
        case ATTR_RICH_PREVIEWS:
        case ATTR_LAST_PSA:
        case ATTR_RUBBISH_TIME:
        case ATTR_GEOLOCATION:
        case ATTR_MY_CHAT_FILES_FOLDER:
        case ATTR_PUSH_SETTINGS:
        case ATTR_MY_BACKUPS_FOLDER:
            return 0;

        case ATTR_LAST_INT:
        case ATTR_ED25519_PUBK:
        case ATTR_CU25519_PUBK:
        case ATTR_SIG_RSA_PUBK:
        case ATTR_SIG_CU255_PUBK:
        case ATTR_KEYRING:
        case ATTR_AUTHRING:
        case ATTR_AUTHRSA:
        case ATTR_AUTHCU255:
        case ATTR_CONTACT_LINK_VERIFICATION:
        case ATTR_ALIAS:
        case ATTR_CAMERA_UPLOADS_FOLDER:
        case ATTR_UNSHAREABLE_KEY:
        case ATTR_DEVICE_NAMES:
<<<<<<< HEAD
=======
        case ATTR_MY_BACKUPS_FOLDER:
        case ATTR_BACKUP_NAMES:
>>>>>>> 5fb2e3fa
            return 1;

        case ATTR_STORAGE_STATE: //putua is forbidden for this attribute
        default:
            return -1;
    }
}

char User::scope(attr_t at)
{
    switch(at)
    {
        case ATTR_KEYRING:
        case ATTR_AUTHRING:
        case ATTR_AUTHRSA:
        case ATTR_AUTHCU255:
        case ATTR_LAST_INT:
        case ATTR_RICH_PREVIEWS:
        case ATTR_GEOLOCATION:
        case ATTR_CAMERA_UPLOADS_FOLDER:
        case ATTR_MY_CHAT_FILES_FOLDER:
        case ATTR_UNSHAREABLE_KEY:
        case ATTR_ALIAS:
        case ATTR_DEVICE_NAMES:
        case ATTR_MY_BACKUPS_FOLDER:
        case ATTR_BACKUP_NAMES:
            return '*';

        case ATTR_AVATAR:
        case ATTR_ED25519_PUBK:
        case ATTR_CU25519_PUBK:
        case ATTR_SIG_RSA_PUBK:
        case ATTR_SIG_CU255_PUBK:
            return '+';

        case ATTR_LANGUAGE:
        case ATTR_PWD_REMINDER:
        case ATTR_DISABLE_VERSIONS:
        case ATTR_CONTACT_LINK_VERIFICATION:
        case ATTR_LAST_PSA:
        case ATTR_RUBBISH_TIME:
        case ATTR_STORAGE_STATE:
        case ATTR_PUSH_SETTINGS:
            return '^';

        default:
            return '0';
    }
}

bool User::isAuthring(attr_t at)
{
    return (at == ATTR_AUTHRING || at == ATTR_AUTHCU255 || at == ATTR_AUTHRSA);
}

bool User::mergePwdReminderData(int numDetails, const char *data, unsigned int size, string *newValue)
{
    if (numDetails == 0)
    {
        return false;
    }

    // format: <lastSuccess>:<lastSkipped>:<mkExported>:<dontShowAgain>:<lastLogin>
    string oldValue;
    if (data && size)
    {
        oldValue.assign(data, size);

        // ensure the old value has a valid format
        if (std::count(oldValue.begin(), oldValue.end(), ':') != 4
                || oldValue.length() < 9)
        {
            oldValue = "0:0:0:0:0";
        }
    }
    else    // no existing value, set with default values and update it consequently
    {
        oldValue = "0:0:0:0:0";
    }

    bool lastSuccess = (numDetails & PWD_LAST_SUCCESS) != 0;
    bool lastSkipped = (numDetails & PWD_LAST_SKIPPED) != 0;
    bool mkExported = (numDetails & PWD_MK_EXPORTED) != 0;
    bool dontShowAgain = (numDetails & PWD_DONT_SHOW) != 0;
    bool lastLogin = (numDetails & PWD_LAST_LOGIN) != 0;

    bool changed = false;

    // Timestamp for last successful validation of password in PRD
    m_time_t tsLastSuccess;
    size_t len = oldValue.find(":");
    string buf = oldValue.substr(0, len) + "#"; // add character control '#' for conversion
    oldValue = oldValue.substr(len + 1);    // skip ':'
    if (lastSuccess)
    {
        changed = true;
        tsLastSuccess = m_time();
    }
    else
    {
        char *pEnd = NULL;
        tsLastSuccess = strtoll(buf.data(), &pEnd, 10);
        if (*pEnd != '#' || tsLastSuccess == LLONG_MAX || tsLastSuccess == LLONG_MIN)
        {
            tsLastSuccess = 0;
            changed = true;
        }
    }

    // Timestamp for last time the PRD was skipped
    m_time_t tsLastSkipped;
    len = oldValue.find(":");
    buf = oldValue.substr(0, len) + "#";
    oldValue = oldValue.substr(len + 1);
    if (lastSkipped)
    {
        tsLastSkipped = m_time();
        changed = true;
    }
    else
    {
        char *pEnd = NULL;
        tsLastSkipped = strtoll(buf.data(), &pEnd, 10);
        if (*pEnd != '#' || tsLastSkipped == LLONG_MAX || tsLastSkipped == LLONG_MIN)
        {
            tsLastSkipped = 0;
            changed = true;
        }
    }

    // Flag for Recovery Key exported
    bool flagMkExported;
    len = oldValue.find(":");
    if (len != 1)
    {
        return false;
    }
    buf = oldValue.substr(0, len) + "#";
    oldValue = oldValue.substr(len + 1);
    if (mkExported && !(buf.at(0) == '1'))
    {
        flagMkExported = true;
        changed = true;
    }
    else
    {
        char *pEnd = NULL;
        long tmp = strtol(buf.data(), &pEnd, 10);
        if (*pEnd != '#' || (tmp != 0 && tmp != 1))
        {
            flagMkExported = false;
            changed = true;
        }
        else
        {
            flagMkExported = tmp;
        }
    }

    // Flag for "Don't show again" the PRD
    bool flagDontShowAgain;
    len = oldValue.find(":");
    if (len != 1 || len + 1 == oldValue.length())
    {
        return false;
    }
    buf = oldValue.substr(0, len) + "#";
    oldValue = oldValue.substr(len + 1);
    if (dontShowAgain && !(buf.at(0) == '1'))
    {
        flagDontShowAgain = true;
        changed = true;
    }
    else
    {
        char *pEnd = NULL;
        long tmp = strtol(buf.data(), &pEnd, 10);
        if (*pEnd != '#' || (tmp != 0 && tmp != 1))
        {
            flagDontShowAgain = false;
            changed = true;
        }
        else
        {
            flagDontShowAgain = tmp;
        }
    }

    // Timestamp for last time user logged in
    m_time_t tsLastLogin = 0;
    len = oldValue.length();
    if (lastLogin)
    {
        tsLastLogin = m_time();
        changed = true;
    }
    else
    {
        buf = oldValue.substr(0, len) + "#";

        char *pEnd = NULL;
        tsLastLogin = strtoll(buf.data(), &pEnd, 10);
        if (*pEnd != '#' || tsLastLogin == LLONG_MAX || tsLastLogin == LLONG_MIN)
        {
            tsLastLogin = 0;
            changed = true;
        }
    }

    std::stringstream value;
    value << tsLastSuccess << ":" << tsLastSkipped << ":" << flagMkExported
        << ":" << flagDontShowAgain << ":" << tsLastLogin;

    *newValue = value.str();

    return changed;
}

m_time_t User::getPwdReminderData(int numDetail, const char *data, unsigned int size)
{
    if (!numDetail || !data || !size)
    {
        return 0;
    }

    // format: <lastSuccess>:<lastSkipped>:<mkExported>:<dontShowAgain>:<lastLogin>
    string value;
    value.assign(data, size);

    // ensure the value has a valid format
    if (std::count(value.begin(), value.end(), ':') != 4
            || value.length() < 9)
    {
        return 0;
    }

    bool lastSuccess = (numDetail & PWD_LAST_SUCCESS) != 0;
    bool lastSkipped = (numDetail & PWD_LAST_SKIPPED) != 0;
    bool mkExported = (numDetail & PWD_MK_EXPORTED) != 0;
    bool dontShowAgain = (numDetail & PWD_DONT_SHOW) != 0;
    bool lastLogin = (numDetail & PWD_LAST_LOGIN) != 0;

    // Timestamp for last successful validation of password in PRD
    m_time_t tsLastSuccess;
    size_t len = value.find(":");
    string buf = value.substr(0, len) + "#"; // add character control '#' for conversion
    value = value.substr(len + 1);    // skip ':'
    if (lastSuccess)
    {
        char *pEnd = NULL;
        tsLastSuccess = strtoll(buf.data(), &pEnd, 10);
        if (*pEnd != '#' || tsLastSuccess == LLONG_MAX || tsLastSuccess == LLONG_MIN)
        {
            tsLastSuccess = 0;
        }
        return tsLastSuccess;
    }

    // Timestamp for last time the PRD was skipped
    m_time_t tsLastSkipped;
    len = value.find(":");
    buf = value.substr(0, len) + "#";
    value = value.substr(len + 1);
    if (lastSkipped)
    {
        char *pEnd = NULL;
        tsLastSkipped = strtoll(buf.data(), &pEnd, 10);
        if (*pEnd != '#' || tsLastSkipped == LLONG_MAX || tsLastSkipped == LLONG_MIN)
        {
            tsLastSkipped = 0;
        }
        return tsLastSkipped;
    }

    // Flag for Recovery Key exported
    len = value.find(":");
    buf = value.substr(0, len) + "#";
    value = value.substr(len + 1);
    if (mkExported)
    {
        char *pEnd = NULL;
        m_time_t flagMkExported = strtoll(buf.data(), &pEnd, 10);
        if (*pEnd != '#' || (flagMkExported != 0 && flagMkExported != 1))
        {
            flagMkExported = 0;
        }
        return flagMkExported;
    }

    // Flag for "Don't show again" the PRD
    len = value.find(":");
    buf = value.substr(0, len) + "#";
    value = value.substr(len + 1);
    if (dontShowAgain)
    {
        char *pEnd = NULL;
        m_time_t flagDontShowAgain = strtoll(buf.data(), &pEnd, 10);
        if (*pEnd != '#' || (flagDontShowAgain != 0 && flagDontShowAgain != 1))
        {
            flagDontShowAgain = 0;
        }
        return flagDontShowAgain;
    }

    // Timestamp for last time user logged in
    m_time_t tsLastLogin = 0;
    len = value.length();
    if (lastLogin)
    {
        buf = value.substr(0, len) + "#";

        char *pEnd = NULL;
        tsLastLogin = strtoll(buf.data(), &pEnd, 10);
        if (*pEnd != '#' || tsLastLogin == LLONG_MAX || tsLastLogin == LLONG_MIN)
        {
            tsLastLogin = 0;
        }
        return tsLastLogin;
    }

    return 0;
}

const string *User::getattrversion(attr_t at)
{
    userattr_map::iterator it = attrsv.find(at);
    if (it != attrsv.end())
    {
        return &(it->second);
    }

    return NULL;
}

bool User::setChanged(attr_t at)
{
    switch(at)
    {
        case ATTR_AVATAR:
            changed.avatar = true;
            break;

        case ATTR_FIRSTNAME:
            changed.firstname = true;
            break;

        case ATTR_LASTNAME:
            changed.lastname = true;
            break;

        case ATTR_AUTHRING:
            changed.authring = true;
            break;

        case ATTR_AUTHRSA:
            changed.authrsa = true;
            break;

        case ATTR_AUTHCU255:
            changed.authcu255 = true;
            break;

        case ATTR_LAST_INT:
            changed.lstint = true;
            break;

        case ATTR_ED25519_PUBK:
            changed.puEd255 = true;
            break;

        case ATTR_CU25519_PUBK:
            changed.puCu255 = true;
            break;

        case ATTR_SIG_RSA_PUBK:
            changed.sigPubk = true;
            break;

        case ATTR_SIG_CU255_PUBK:
            changed.sigCu255 = true;
            break;

        case ATTR_KEYRING:
            changed.keyring = true;
            break;

        case ATTR_COUNTRY:
            changed.country = true;
            break;

        case ATTR_BIRTHDAY:
        case ATTR_BIRTHMONTH:
        case ATTR_BIRTHYEAR:
            changed.birthday = true;
            break;

        case ATTR_LANGUAGE:
            changed.language = true;
            break;

        case ATTR_PWD_REMINDER:
            changed.pwdReminder = true;
            break;

        case ATTR_DISABLE_VERSIONS:
            changed.disableVersions = true;
            break;

        case ATTR_CONTACT_LINK_VERIFICATION:
            changed.contactLinkVerification = true;
            break;

        case ATTR_RICH_PREVIEWS:
            changed.richPreviews = true;
            break;

        case ATTR_LAST_PSA:
            changed.lastPsa = true;
            break;

        case ATTR_RUBBISH_TIME:
            changed.rubbishTime = true;
            break;

        case ATTR_STORAGE_STATE:
            changed.storageState = true;
            break;

        case ATTR_GEOLOCATION:
            changed.geolocation = true;
            break;

        case ATTR_CAMERA_UPLOADS_FOLDER:
            changed.cameraUploadsFolder = true;
            break;

        case ATTR_MY_CHAT_FILES_FOLDER:
            changed.myChatFilesFolder = true;
            break;

        case ATTR_PUSH_SETTINGS:
            changed.pushSettings = true;
            break;

        case ATTR_ALIAS:
            changed.alias = true;
            break;

        case ATTR_UNSHAREABLE_KEY:
            changed.unshareablekey = true;
            break;

        case ATTR_DEVICE_NAMES:
            changed.devicenames = true;
            break;

        case ATTR_MY_BACKUPS_FOLDER:
            changed.myBackupsFolder = true;
            break;

        case ATTR_BACKUP_NAMES:
            changed.backupNames = true;
            break;

        default:
            return false;
    }

    return true;
}

void User::setTag(int tag)
{
    if (this->tag != 0)    // external changes prevail
    {
        this->tag = tag;
    }
}

int User::getTag()
{
    return tag;
}

void User::resetTag()
{
    tag = -1;
}

// update user attributes
void User::set(visibility_t v, m_time_t ct)
{
    show = v;
    ctime = ct;
}

AuthRing::AuthRing(attr_t type, const TLVstore &authring)
    : mType(type)
{
    string authType = "";
    string authValue;
    if (authring.find(authType))  // key is an empty string, but may not be there if authring was reset
    {
        authValue = authring.get(authType);

        handle userhandle;
        byte authFingerprint[20];
        signed char authMethod = AUTH_METHOD_UNKNOWN;

        const char *ptr = authValue.data();
        const char *end = ptr + authValue.size();
        unsigned recordSize = 29;   // <handle.8> <fingerprint.20> <authLevel.1>
        while (ptr + recordSize <= end)
        {
            memcpy(&userhandle, ptr, sizeof(userhandle));
            ptr += sizeof(userhandle);

            memcpy(authFingerprint, ptr, sizeof(authFingerprint));
            ptr += sizeof(authFingerprint);

            memcpy(&authMethod, ptr, sizeof(authMethod));
            ptr += sizeof(authMethod);

            mFingerprint[userhandle] = string((const char*) authFingerprint, sizeof(authFingerprint));
            mAuthMethod[userhandle] = static_cast<AuthMethod>(authMethod);
        }
    }
}

std::string* AuthRing::serialize(PrnGen &rng, SymmCipher &key) const
{
    string buf;

    map<handle, string>::const_iterator itFingerprint;
    map<handle, AuthMethod>::const_iterator itAuthMethod;
    for (itFingerprint = mFingerprint.begin(), itAuthMethod = mAuthMethod.begin();
         itFingerprint != mFingerprint.end() && itAuthMethod != mAuthMethod.end();
         itFingerprint++, itAuthMethod++)
    {
        buf.append((const char *)&itFingerprint->first, sizeof(handle));
        buf.append(itFingerprint->second);
        buf.append((const char *)&itAuthMethod->second, 1);
    }

    TLVstore tlv;
    tlv.set("", buf);

    return tlv.tlvRecordsToContainer(rng, &key);
}

bool AuthRing::isTracked(handle uh) const
{
    return mAuthMethod.find(uh) != mAuthMethod.end();
}

AuthMethod AuthRing::getAuthMethod(handle uh) const
{
    AuthMethod authMethod = AUTH_METHOD_UNKNOWN;
    auto it = mAuthMethod.find(uh);
    if (it != mAuthMethod.end())
    {
        authMethod = it->second;
    }
    return authMethod;
}

std::string AuthRing::getFingerprint(handle uh) const
{
    string fingerprint;
    auto it = mFingerprint.find(uh);
    if (it != mFingerprint.end())
    {
        fingerprint = it->second;
    }
    return fingerprint;
}

vector<handle> AuthRing::getTrackedUsers() const
{
    vector<handle> users;
    for (auto &it : mFingerprint)
    {
        users.push_back(it.first);
    }
    return users;
}

void AuthRing::add(handle uh, const std::string &fingerprint, AuthMethod authMethod)
{
    assert(mFingerprint.find(uh) == mFingerprint.end());
    assert(mAuthMethod.find(uh) == mAuthMethod.end());
    mFingerprint[uh] = fingerprint;
    mAuthMethod[uh] = authMethod;
}

void AuthRing::update(handle uh, AuthMethod authMethod)
{
    mAuthMethod.at(uh) = authMethod;
}

bool AuthRing::remove(handle uh)
{
    return mFingerprint.erase(uh) + mAuthMethod.erase(uh);
}

attr_t AuthRing::keyTypeToAuthringType(attr_t at)
{
    if (at == ATTR_ED25519_PUBK)
    {
        return ATTR_AUTHRING;
    }
    else if (at == ATTR_CU25519_PUBK)
    {
        return ATTR_AUTHCU255;
    }
    else if (at == ATTR_UNKNOWN)   // ATTR_UNKNOWN -> pubk is not a user attribute
    {
        return ATTR_AUTHRSA;
    }

    assert(false);
    return ATTR_UNKNOWN;
}

attr_t AuthRing::signatureTypeToAuthringType(attr_t at)
{
    if (at == ATTR_SIG_CU255_PUBK)
    {
        return ATTR_AUTHCU255;
    }
    else if (at == ATTR_SIG_RSA_PUBK)
    {
        return ATTR_AUTHRSA;
    }

    assert(false);
    return ATTR_UNKNOWN;
}

attr_t AuthRing::authringTypeToSignatureType(attr_t at)
{
    if (at == ATTR_AUTHCU255)
    {
        return ATTR_SIG_CU255_PUBK;
    }
    else if (at == ATTR_AUTHRSA)
    {
        return ATTR_SIG_RSA_PUBK;
    }

    assert(false);
    return ATTR_UNKNOWN;
}

std::string AuthRing::authMethodToStr(AuthMethod authMethod)
{
    if (authMethod == AUTH_METHOD_SEEN)
    {
        return "seen";
    }
    else if (authMethod == AUTH_METHOD_FINGERPRINT)
    {
        return "fingerprint comparison";
    }
    else if (authMethod == AUTH_METHOD_SIGNATURE)
    {
        return "signature verified";
    }

    return "unknown";
}

std::string AuthRing::fingerprint(const std::string &pubKey, bool hexadecimal)
{
    HashSHA256 hash;
    hash.add((const byte *)pubKey.data(), static_cast<unsigned>(pubKey.size()));

    string result;
    hash.get(&result);
    result.erase(20);   // keep only the most significant 160 bits

    if (hexadecimal)
    {
        return Utils::stringToHex(result);
    }

    return result;
}

bool AuthRing::isSignedKey() const
{
    return mType != ATTR_AUTHRING;
}

bool AuthRing::areCredentialsVerified(handle uh) const
{
    if (isSignedKey())
    {
        return getAuthMethod(uh) == AUTH_METHOD_SIGNATURE;
    }
    else
    {
        return getAuthMethod(uh) == AUTH_METHOD_FINGERPRINT;
    }
}

} // namespace<|MERGE_RESOLUTION|>--- conflicted
+++ resolved
@@ -885,11 +885,7 @@
         case ATTR_CAMERA_UPLOADS_FOLDER:
         case ATTR_UNSHAREABLE_KEY:
         case ATTR_DEVICE_NAMES:
-<<<<<<< HEAD
-=======
-        case ATTR_MY_BACKUPS_FOLDER:
         case ATTR_BACKUP_NAMES:
->>>>>>> 5fb2e3fa
             return 1;
 
         case ATTR_STORAGE_STATE: //putua is forbidden for this attribute
