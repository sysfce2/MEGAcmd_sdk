--- conflicted
+++ resolved
@@ -467,11 +467,7 @@
 #ifdef ENABLE_SYNC
             if (f->syncxfer)
             {
-<<<<<<< HEAD
-                client->disableSyncContainingNode(f->h.as8byte(), FOREIGN_TARGET_OVERSTORAGE);
-=======
-                client->disableSyncContainingNode(f->h, FOREIGN_TARGET_OVERSTORAGE, true);  // still try to resume at startup
->>>>>>> e27ba13e
+                client->disableSyncContainingNode(f->h.as8byte(), FOREIGN_TARGET_OVERSTORAGE, true);  // still try to resume at startup
             }
 #endif
             removeTransferFile(API_EOVERQUOTA, f, &committer);
@@ -776,20 +772,13 @@
         #ifdef ENABLE_SYNC
                         if((*it)->syncxfer)
                         {
-<<<<<<< HEAD
-                            bool foundSync = false;
-                            for (Sync* sync : client->syncs)
-                            {
-                                if (sync->localroot->localname.isContainingPathOf(localname))
-=======
                             bool foundOne = false;
                             client->syncs.forEachRunningSync([&](Sync* sync){
 
                                 LocalNode *localNode = sync->localnodebypath(NULL, localname);
                                 if (localNode && !foundOne)
->>>>>>> e27ba13e
                                 {
-                                    LOG_debug << "Overwriting a local synced file. Moving the previous one to debris: " << localname.toPath(*client->fsaccess);
+                                    LOG_debug << "Overwriting a local synced file. Moving the previous one to debris";
 
                                     // try to move to local debris
                                     if(!sync->movetolocaldebris(localname))
@@ -797,22 +786,13 @@
                                         transient_error = client->fsaccess->transient_error;
                                     }
 
-<<<<<<< HEAD
-                                    foundSync = true;
-                                    break;
-=======
                                     foundOne = true;
->>>>>>> e27ba13e
                                 }
                             });
 
-<<<<<<< HEAD
-                            if (!foundSync)
-=======
                             if (!foundOne)
->>>>>>> e27ba13e
                             {
-                                LOG_err << "Sync for destination file not found: " << localname.toPath(*client->fsaccess);
+                                LOG_err << "LocalNode for destination file not found";
 
                                 if(client->syncs.hasRunningSyncs())
                                 {
