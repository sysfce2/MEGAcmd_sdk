--- conflicted
+++ resolved
@@ -836,12 +836,9 @@
   , mExecutor(mountDB.executorFlags())
 {
     mDispatcher.start(info.mPath);
-<<<<<<< HEAD
-=======
 
     // Let observers know the mount's functional.
     enabled();
->>>>>>> f60237a8
 
     FUSEDebugF("Mount constructed: %s",
                path().toPath(false).c_str());
