--- conflicted
+++ resolved
@@ -3372,12 +3372,8 @@
             mCompletion(API_EINTERNAL);
             return false;
         }
-<<<<<<< HEAD
-        attr_t attributeType = User::string2attr(string(ptr, (end - ptr)).c_str());
-=======
         attr_t attributeType =
             User::string2attr(string(ptr, static_cast<size_t>(end - ptr)).c_str());
->>>>>>> c00c6746
 
         if (!(ptr = json.getvalue()) || !(end = strchr(ptr, '"')))
         {
@@ -3482,12 +3478,8 @@
             mCompletion(API_EINTERNAL);
             return false;
         }
-<<<<<<< HEAD
-        attr_t attributeType = User::string2attr(string(ptr, (end - ptr)).c_str());
-=======
         attr_t attributeType =
             User::string2attr(string(ptr, static_cast<size_t>(end - ptr)).c_str());
->>>>>>> c00c6746
 
         if (!(ptr = json.getvalue()) || !(end = strchr(ptr, '"')))
         {
@@ -10016,17 +10008,10 @@
                                                &attr,
                                                &key,
                                                currentSize,
-<<<<<<< HEAD
-                                               numFiles,
-                                               numFolders,
-                                               versionsSize,
-                                               numVersions);
-=======
                                                static_cast<uint32_t>(numFiles),
                                                static_cast<uint32_t>(numFolders),
                                                versionsSize,
                                                static_cast<uint32_t>(numVersions));
->>>>>>> c00c6746
             return true;
 
         default:
@@ -11645,7 +11630,6 @@
                     break;
             }
         }
-<<<<<<< HEAD
 
         // Leave region object
         if (!json.leaveobject())
@@ -11665,27 +11649,6 @@
     string buffer;
     string* pBuffer = vpnRegion ? &buffer : nullptr;
 
-=======
-
-        // Leave region object
-        if (!json.leaveobject())
-            return false;
-
-        if (region)
-        {
-            vpnRegions->emplace_back(std::move(region.value()));
-        }
-    }
-
-    return true;
-}
-
-bool CommandGetVpnRegions::parseClusters(JSON& json, VpnRegion* vpnRegion)
-{
-    string buffer;
-    string* pBuffer = vpnRegion ? &buffer : nullptr;
-
->>>>>>> c00c6746
     for (; json.storeobject(pBuffer);) // cluster ID
     {
         int clusterID{};
