--- conflicted
+++ resolved
@@ -10228,11 +10228,7 @@
                              std::function<void(Error, const Set*)> completion)
     : mSet(new Set(std::move(s))), mCompletion(completion)
 {
-<<<<<<< HEAD
-    mV3 = false;
-=======
     mSeqtagArray = true;
->>>>>>> 7f14d30a
     cmd("asp");
 
     if (mSet->id() == UNDEF) // create new
@@ -10301,7 +10297,6 @@
 CommandRemoveSet::CommandRemoveSet(MegaClient* cl, handle id, std::function<void(Error)> completion)
     : mSetId(id), mCompletion(completion)
 {
-    mV3 = false;
     cmd("asr");
     arg("id", (byte*)&id, MegaClient::SETHANDLE);
 
@@ -10334,7 +10329,6 @@
     std::function<void(Error, Set*, elementsmap_t*)> completion)
     : mCompletion(completion)
 {
-    mV3 = false;
     cmd("aft");
     arg("v", 2);  // version 2: server can supply node metadata
     if(!cl->inPublicSetPreview())
@@ -10396,11 +10390,7 @@
                                                std::function<void(Error, const vector<const SetElement*>*, const vector<int64_t>*)> completion)
     : mElements(new vector<SetElement>(std::move(els))), mCompletion(completion)
 {
-<<<<<<< HEAD
-    mV3 = false;
-=======
     mSeqtagArray = true;
->>>>>>> 7f14d30a
     cmd("aepb");
 
     const byte* setHandleBytes = reinterpret_cast<const byte*>(&mElements->front().set());
@@ -10518,11 +10508,7 @@
                                                std::function<void(Error, const SetElement*)> completion)
     : mElement(new SetElement(std::move(el))), mCompletion(completion)
 {
-<<<<<<< HEAD
-    mV3 = false;
-=======
     mSeqtagArray = true;
->>>>>>> 7f14d30a
     cmd("aep");
 
     bool createNew = mElement->id() == UNDEF;
@@ -10590,7 +10576,6 @@
                                                    std::function<void(Error, const vector<int64_t>*)> completion)
     : mSetId(sid), mElemIds(std::move(eids)), mCompletion(completion)
 {
-    mV3 = false;
     cmd("aerb");
 
     arg("s", reinterpret_cast<const byte*>(&sid), MegaClient::SETHANDLE);
@@ -10680,11 +10665,7 @@
 CommandRemoveSetElement::CommandRemoveSetElement(MegaClient* cl, handle sid, handle eid, std::function<void(Error)> completion)
     : mSetId(sid), mElementId(eid), mCompletion(completion)
 {
-<<<<<<< HEAD
-    mV3 = false;
-=======
     mSeqtagArray = true;
->>>>>>> 7f14d30a
     cmd("aer");
     arg("id", (byte*)&eid, MegaClient::SETELEMENTHANDLE);
 
@@ -10718,11 +10699,7 @@
 CommandExportSet::CommandExportSet(MegaClient* cl, Set&& s, bool makePublic, std::function<void(Error)> completion)
     : mSet(new Set(std::move(s))), mCompletion(completion)
 {
-<<<<<<< HEAD
-    mV3 = false;
-=======
     mSeqtagArray = true;
->>>>>>> 7f14d30a
     cmd("ass");
     arg("id", (byte*)&mSet->id(), MegaClient::SETHANDLE);
     if (!makePublic) arg("d", 1);
