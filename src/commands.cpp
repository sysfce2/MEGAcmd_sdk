/**
 * @file commands.cpp
 * @brief Implementation of various commands
 *
 * (c) 2013-2014 by Mega Limited, Auckland, New Zealand
 *
 * This file is part of the MEGA SDK - Client Access Engine.
 *
 * Applications using the MEGA API must present a valid application key
 * and comply with the the rules set forth in the Terms of Service.
 *
 * The MEGA SDK is distributed in the hope that it will be useful,
 * but WITHOUT ANY WARRANTY; without even the implied warranty of
 * MERCHANTABILITY or FITNESS FOR A PARTICULAR PURPOSE.
 *
 * @copyright Simplified (2-clause) BSD License.
 *
 * You should have received a copy of the license along with this
 * program.
 */

#include "mega/types.h"
#include "mega/command.h"
#include "mega/megaapp.h"
#include "mega/fileattributefetch.h"
#include "mega/base64.h"
#include "mega/transferslot.h"
#include "mega/transfer.h"
#include "mega/utils.h"
#include "mega/user.h"
#include "mega.h"
#include "mega/mediafileattribute.h"
#include "mega/heartbeats.h"

namespace mega {

CommandPutFA::CommandPutFA(NodeOrUploadHandle cth, fatype ctype, bool usehttps, int ctag, size_t size, bool getIP, CommandPutFA::Cb &&completion)
    : mCompletion(std::move(completion))
{
    cmd("ufa");
    arg("s", size);

    if (cth.isNodeHandle())
    {
        arg("h", cth.nodeHandle());
    }

    if (usehttps)
    {
        arg("ssl", 2);
    }

    if (getIP)
    {
        arg("v", 3);
    }

    tag = ctag;
}

HttpReqFA::HttpReqFA(NodeOrUploadHandle cth, fatype ctype, bool usehttps, int ctag, std::unique_ptr<string> cdata, bool getIP, MegaClient* client)
    : data(std::move(cdata))
{
    tag = ctag;
    progressreported = 0;

    th = cth;
    type = ctype;

    binary = true;

    getURLForFACmd = [this, cth, ctype, usehttps, ctag, getIP, client](){

        std::weak_ptr<HttpReqFA> weakSelf(shared_from_this());

        return new CommandPutFA(cth, ctype, usehttps, ctag, data->size(), getIP,
            [weakSelf, client](Error e, const std::string & url, const vector<std::string> & /*ips*/)
            {
                auto self = weakSelf.lock();
                if (!self) return;

                if (!self->data || self->data->empty())
                {
                    e = API_EARGS;
                    LOG_err << "Data object is " << (!self->data ? "nullptr" : "empty");
                }

                if (e == API_OK)
                {
                    LOG_debug << "Sending file attribute data";
                    self->progressreported = 0;
                    self->HttpReq::type = REQ_BINARY;
                    self->posturl = url;

                    // post sets the status for http processing state machine
                    self->post(client, self->data->data(), static_cast<unsigned>(self->data->size()));
                }
                else
                {
                    // jumping to REQ_SUCCESS, but with no handle in `in`, means we failed overall (and don't retry)
                    self->status = REQ_SUCCESS;
                    client->app->putfa_result(self->th.nodeHandle().as8byte(), self->type, e);
                }
            });
    };
}

bool CommandPutFA::procresult(Result r, JSON& json)
{
    if (r.wasErrorOrOK())
    {
        assert(!r.wasError(API_EAGAIN)); // these would not occur here, we would retry after backoff
        assert(!r.wasError(API_ERATELIMIT));

        if (r.wasError(API_EACCESS))
        {
            // create a custom attribute indicating thumbnail can't be restored from this account
            shared_ptr<Node> n = client->nodeByHandle(th.nodeHandle());

            char me64[12];
            Base64::btoa((const byte*)&client->me, MegaClient::USERHANDLE, me64);

            if (n && client->checkaccess(n.get(), FULL) &&
                    (n->attrs.map.find('f') == n->attrs.map.end() || n->attrs.map['f'] != me64) )
            {
                LOG_debug << "Restoration of file attributes is not allowed for current user (" << me64 << ").";

                // 'canChangeVault' is false here because restoration of file attributes is triggered by
                // downloads, so it cannot be triggered by a Backup operation
                bool canChangeVault = false;
                client->setattr(n, attr_map('f', me64), nullptr, canChangeVault);
            }
        }

        mCompletion(r.errorOrOK(), {}, {});
        return true;
    }
    else
    {
        const char* p = NULL;
        std::vector<string> ips;

        for (;;)
        {
            switch (json.getnameid())
            {
                case 'p':
                    p = json.getvalue();
                    break;

                case MAKENAMEID2('i', 'p'):
                    loadIpsFromJson(ips, json);
                    break;

                case EOO:
                    if (!p)
                    {
                        mCompletion(API_EINTERNAL, {}, {});
                    }
                    else
                    {
                        string posturl;
                        JSON::copystring(&posturl, p);

                        // cache resolved URLs if received
                        std::vector<string> urls(1, posturl);
                        std::vector<string> ipsCopy = ips;

                        if(!cacheresolvedurls(urls, std::move(ips)))
                        {
                            LOG_err << "Unpaired IPs received for URLs in `ufa` command. URLs: " << urls.size() << " IPs: " << ips.size();
                        }

                        mCompletion(API_OK, posturl, ipsCopy);
                    }
                    return true;

                default:
                    if (!json.storeobject())
                    {
                        mCompletion(API_EINTERNAL, {}, {});
                        return false;
                    }
            }
        }
    }
}

m_off_t HttpReqFA::transferred(MegaClient *client)
{
    if (httpiohandle)
    {
        client->httpio->postpos(httpiohandle);
        return true;
    }

    return 0;
}

CommandGetFA::CommandGetFA(MegaClient *client, int p, handle fahref)
{
    part = p;

    cmd("ufa");
    arg("fah", (byte*)&fahref, sizeof fahref);

    if (client->usehttps)
    {
        arg("ssl", 2);
    }

    arg("r", 1);
}

bool CommandGetFA::procresult(Result r, JSON& json)
{
    fafc_map::iterator it = client->fafcs.find(part);

    if (r.wasErrorOrOK())
    {
        if (it != client->fafcs.end())
        {
            faf_map::iterator fafsit;
            for (fafsit = it->second->fafs[0].begin(); fafsit != it->second->fafs[0].end(); )
            {
                // move from fresh to pending
                it->second->fafs[1][fafsit->first] = fafsit->second;
                it->second->fafs[0].erase(fafsit++);
            }

            it->second->e = r.errorOrOK();
            it->second->req.status = REQ_FAILURE;
        }

        return true;
    }

    const char* p = NULL;

    for (;;)
    {
        switch (json.getnameid())
        {
            case 'p':
                p = json.getvalue();
                break;

            case EOO:
                if (it != client->fafcs.end())
                {
                    if (p)
                    {
                        JSON::copystring(&it->second->posturl, p);
                        it->second->urltime = Waiter::ds;
                        it->second->dispatch();
                    }
                    else
                    {
                        faf_map::iterator fafsit;
                        for (fafsit = it->second->fafs[0].begin(); fafsit != it->second->fafs[0].end(); )
                        {
                            // move from fresh to pending
                            it->second->fafs[1][fafsit->first] = fafsit->second;
                            it->second->fafs[0].erase(fafsit++);
                        }

                        it->second->e = API_EINTERNAL;
                        it->second->req.status = REQ_FAILURE;
                    }
                }

                return true;

            default:
                if (!json.storeobject())
                {
                    faf_map::iterator fafsit;
                    for (fafsit = it->second->fafs[0].begin(); fafsit != it->second->fafs[0].end(); )
                    {
                        // move from fresh to pending
                        it->second->fafs[1][fafsit->first] = fafsit->second;
                        it->second->fafs[0].erase(fafsit++);
                    }

                    it->second->e = API_EINTERNAL;
                    it->second->req.status = REQ_FAILURE;
                    return false;
                }
        }
    }
}

CommandAttachFA::CommandAttachFA(MegaClient *client, handle nh, fatype t, handle ah, int ctag)
{
    mSeqtagArray = true;
    cmd("pfa");

    arg("n", (byte*)&nh, MegaClient::NODEHANDLE);

    char buf[64];

    snprintf(buf, sizeof(buf), "%u*", t);
    Base64::btoa((byte*)&ah, sizeof(ah), strchr(buf + 2, 0));
    arg("fa", buf);

    h = nh;
    type = t;
    tag = ctag;
}

CommandAttachFA::CommandAttachFA(MegaClient *client, handle nh, fatype t, const std::string& encryptedAttributes, int ctag)
{
    mSeqtagArray = true;
    cmd("pfa");

    arg("n", (byte*)&nh, MegaClient::NODEHANDLE);

    arg("fa", encryptedAttributes.c_str());

    h = nh;
    type = t;
    tag = ctag;
}

bool CommandAttachFA::procresult(Result r, JSON& json)
{
    if (r.wasErrorOrOK())
    {
        client->app->putfa_result(h, type, r.errorOrOK());
        return true;
    }
    else
    {
        string fa;
        if (json.storeobject(&fa))
        {
#ifdef DEBUG
            shared_ptr<Node> n = client->nodebyhandle(h);
            assert(!n || n->fileattrstring == fa);
#endif
            client->app->putfa_result(h, type, API_OK);
            return true;
        }
    }
    client->app->putfa_result(h, type, API_EINTERNAL);
    return false;
}

// request upload target URL
CommandPutFile::CommandPutFile(MegaClient* client, TransferSlot* ctslot, int ms)
{
    tslot = ctslot;

    cmd("u");

    if (client->usehttps)
    {
        arg("ssl", 2);
    }

    arg("v", 3);
    arg("s", tslot->fa->size);
    arg("ms", ms);

    // send minimum set of different tree's roots for API to check overquota
    set<handle> targetRoots;
    bool begun = false;
    for (auto &file : tslot->transfer->files)
    {
        if (!file->h.isUndef())
        {
            shared_ptr<Node> node = client->nodeByHandle(file->h);
            if (node)
            {
                assert(node->type != FILENODE);
                assert(!node->parent || node->parent->type != FILENODE);

                handle rootnode = client->getrootnode(node)->nodehandle;
                if (targetRoots.find(rootnode) != targetRoots.end())
                {
                    continue;
                }

                targetRoots.insert(rootnode);
            }
            if (!begun)
            {
                beginarray("t");
                begun = true;
            }

            element((byte*)&file->h, MegaClient::NODEHANDLE);
        }
    }

    if (begun)
    {
        endarray();
    }
    else
    {
        // Target user goes alone, not inside an array. Note: we are skipping this if a)more than two b)the array had been created for node handles
        for (auto &file : tslot->transfer->files)
        {
            if (file->h.isUndef() && file->targetuser.size())
            {
                arg("t", file->targetuser.c_str());
                break;
            }
        }
    }
}

void CommandPutFile::cancel()
{
    Command::cancel();
    tslot = NULL;
}

// set up file transfer with returned target URL
bool CommandPutFile::procresult(Result r, JSON& json)
{
    if (tslot)
    {
        tslot->pendingcmd = NULL;
    }
    else
    {
        canceled = true;
    }

    if (r.wasErrorOrOK())
    {
        if (!canceled)
        {
            tslot->transfer->failed(r.errorOrOK(), *client->mTctableRequestCommitter);
        }

        return true;
    }

    std::vector<std::string> tempurls;
    std::vector<std::string> tempips;
    for (;;)
    {
        switch (json.getnameid())
        {
            case 'p':
                tempurls.push_back("");
                json.storeobject(canceled ? NULL : &tempurls.back());
                break;

            case MAKENAMEID2('i', 'p'):
                loadIpsFromJson(tempips, json);
                break;
            case EOO:
                if (canceled) return true;

                if (tempurls.size() == 1)
                {
                    if(!cacheresolvedurls(tempurls, std::move(tempips)))
                    {
                        LOG_err << "Unpaired IPs received for URLs in `u` command. URLs: " << tempurls.size() << " IPs: " << tempips.size();
                    }

                    tslot->transfer->tempurls = tempurls;
                    tslot->transferbuf.setIsRaid(tslot->transfer, tempurls, tslot->transfer->pos, tslot->maxRequestSize);
                    tslot->starttime = tslot->lastdata = client->waiter->ds;
                    tslot->progress();
                }
                else
                {
                    tslot->transfer->failed(API_EINTERNAL, *client->mTctableRequestCommitter);
                }
                return true;

            default:
                if (!json.storeobject())
                {
                    if (!canceled)
                    {
                        tslot->transfer->failed(API_EINTERNAL, *client->mTctableRequestCommitter);
                    }

                    return false;
                }
        }
    }
}

// request upload target URL
CommandGetPutUrl::CommandGetPutUrl(m_off_t size, int putmbpscap, bool forceSSL, bool getIP, CommandGetPutUrl::Cb completion)
    : mCompletion(completion)
{
    cmd("u");
    if (forceSSL)
    {
        arg("ssl", 2);
    }
    if (getIP)
    {
        arg("v", 3);
    }
    else
    {
        arg("v", 2);
    }
    arg("s", size);
    arg("ms", putmbpscap);
}


// set up file transfer with returned target URL
bool CommandGetPutUrl::procresult(Result r, JSON& json)
{
    string url;
    std::vector<string> ips;

    if (r.wasErrorOrOK())
    {
        if (!canceled)
        {
            mCompletion(r.errorOrOK(), url, ips);
        }
        return true;
    }

    for (;;)
    {
        switch (json.getnameid())
        {
            case 'p':
                json.storeobject(canceled ? nullptr : &url);
                break;
            case MAKENAMEID2('i', 'p'):
                loadIpsFromJson(ips, json);
                break;
            case EOO:
                if (canceled) return true;
                mCompletion(API_OK, url, ips);
                return true;

            default:
                if (!json.storeobject())
                {
                    if (!canceled)
                    {
                        mCompletion(API_EINTERNAL, string(), {});
                    }
                    return false;
                }
        }
    }
}

// request temporary source URL for DirectRead
CommandDirectRead::CommandDirectRead(MegaClient *client, DirectReadNode* cdrn)
{
    drn = cdrn;

    cmd("g");
    arg(drn->p ? "n" : "p", (byte*)&drn->h, MegaClient::NODEHANDLE);
    arg("g", 1); // server will provide download URL(s)/token(s) (if skipped, only information about the file)
    arg("v", 2);  // version 2: server can supply details for cloudraid files

    if (drn->privateauth.size())
    {
        arg("esid", drn->privateauth.c_str());
    }

    if (drn->publicauth.size())
    {
        arg("en", drn->publicauth.c_str());
    }

    if (drn->chatauth.size())
    {
        arg("cauth", drn->chatauth.c_str());
    }

    if (client->usehttps)
    {
        arg("ssl", 2);
    }
}

void CommandDirectRead::cancel()
{
    Command::cancel();
    drn = NULL;
}

bool CommandDirectRead::procresult(Result r, JSON& json)
{
    if (drn)
    {
        drn->pendingcmd = NULL;
    }

    if (r.wasErrorOrOK())
    {
        if (!canceled && drn)
        {
            drn->cmdresult(r.errorOrOK());
        }
        return true;
    }
    else
    {
        Error e(API_EINTERNAL);
        dstime tl = 0;
        std::vector<std::string> tempurls;

        for (;;)
        {
            switch (json.getnameid())
            {
                case 'g':
                    if (json.enterarray())   // now that we are requesting v2, the reply will be an array of 6 URLs for a raid download, or a single URL for the original direct download
                    {
                        for (;;)
                        {
                            std::string tu;
                            if (!json.storeobject(&tu))
                            {
                                break;
                            }
                            tempurls.push_back(tu);
                        }
                        json.leavearray();
                    }
                    else
                    {
                        std::string tu;
                        if (json.storeobject(&tu))
                        {
                            tempurls.push_back(tu);
                        }
                    }
                    if (tempurls.size() == 1 || tempurls.size() == RAIDPARTS)
                    {
                        if (drn)
                        {
                            drn->tempurls.swap(tempurls);
                            e.setErrorCode(API_OK);
                        }
                    }
                    else
                    {
                        e.setErrorCode(API_EINCOMPLETE);
                    }
                    break;

                case 's':
                    if (drn)
                    {
                        drn->size = json.getint();
                    }
                    break;

                case 'd':
                    e = API_EBLOCKED;
                    break;

                case 'e':
                    e = (error)json.getint();
                    break;

                case MAKENAMEID2('t', 'l'):
                    tl = dstime(json.getint());
                    break;

                case EOO:
                    if (!canceled && drn)
                    {
                        if (e == API_EOVERQUOTA && !tl)
                        {
                            // default retry interval
                            tl = MegaClient::DEFAULT_BW_OVERQUOTA_BACKOFF_SECS;
                        }

                        drn->cmdresult(e, e == API_EOVERQUOTA ? tl * 10 : 0);
                    }

                    return true;

                default:
                    if (!json.storeobject())
                    {
                        if (!canceled && drn)
                        {
                            drn->cmdresult(e);
                        }

                        return false;
                    }
            }
        }
    }
}

// request temporary source URL for full-file access (p == private node)
CommandGetFile::CommandGetFile(MegaClient *client, const byte* key, size_t keySize, bool undelete,
                               handle h, bool p, const char *privateauth,
                               const char *publicauth, const char *chatauth,
                               bool singleUrl, Cb &&completion)
{
    cmd(undelete ? "gd" : "g");
    arg(p ? "n" : "p", (byte*)&h, MegaClient::NODEHANDLE);
    arg("g", 1); // server will provide download URL(s)/token(s) (if skipped, only information about the file)
    if (!singleUrl)
    {
        arg("v", 2);  // version 2: server can supply details for cloudraid files
    }

    if (client->usehttps)
    {
        arg("ssl", 2);
    }

    if (privateauth)
    {
        arg("esid", privateauth);
    }

    if (publicauth)
    {
        arg("en", publicauth);
    }

    if (chatauth)
    {
        arg("cauth", chatauth);
    }

    assert(key && "no key provided!");
    if (key && keySize != SymmCipher::KEYLENGTH)
    {
        assert (keySize <= FILENODEKEYLENGTH);
        memcpy(filekey, key, keySize);
        mFileKeyType = FILENODE;
    }
    else if (key && keySize == SymmCipher::KEYLENGTH)
    {
        memcpy(filekey, key, SymmCipher::KEYLENGTH);
        mFileKeyType = 1;
    }

    mCompletion = std::move(completion);
}

void CommandGetFile::cancel()
{
    Command::cancel();
}


void CommandGetFile::callFailedCompletion(const Error &e)
{
    assert(mCompletion);
    if (mCompletion)
    {
        mCompletion(e, -1, 0, nullptr, nullptr, nullptr, {}, {});
    }
}

// process file credentials
bool CommandGetFile::procresult(Result r, JSON& json)
{
    if (r.wasErrorOrOK())
    {
        if (!canceled)
        {
            callFailedCompletion(r.errorOrOK());
        }
        return true;
    }

    const char* at = nullptr;
    Error e(API_EINTERNAL);
    m_off_t s = -1;
    dstime tl = 0;
    std::unique_ptr<byte[]> buf;

    // credentials relevant to a non-TransferSlot scenario (node query)
    string fileattrstring;
    string filenamestring;
    string filefingerprint;
    vector<string> tempurls;
    vector<string> tempips;

    for (;;)
    {
        switch (json.getnameid())
        {
            case 'g':
                if (json.enterarray())   // now that we are requesting v2, the reply will be an array of 6 URLs for a raid download, or a single URL for the original direct download
                {
                    for (;;)
                    {
                        std::string tu;
                        if (!json.storeobject(&tu))
                        {
                            break;
                        }
                        tempurls.push_back(tu);
                    }
                    json.leavearray();
                }
                else
                {
                    std::string tu;
                    if (json.storeobject(&tu))
                    {
                        tempurls.push_back(tu);
                    }
                }
                e.setErrorCode(API_OK);
                break;

            case MAKENAMEID2('i', 'p'):
                loadIpsFromJson(tempips, json);
                break;

            case 's':
                s = json.getint();
                break;

            case MAKENAMEID2('a', 't'):
                at = json.getvalue();
                break;

            case MAKENAMEID2('f', 'a'):
                json.storeobject(&fileattrstring);
                break;

            case 'e':
                e = (error)json.getint();
                break;

            case MAKENAMEID2('t', 'l'):
                tl = dstime(json.getint());
                break;

            case EOO:
            {
                // defer code that steals the ips <move(tempips)> and stores them in the cache
                // thus we can use them before going out of scope
                std::shared_ptr<void> deferThis(nullptr, [this, &tempurls, &tempips](...)
                {
                    if(!cacheresolvedurls(tempurls, std::move(tempips)))
                    {
                        LOG_err << "Unpaired IPs received for URLs in `g` command. URLs: " << tempurls.size() << " IPs: " << tempips.size();
                    }
                });

                if (canceled) //do not proceed: SymmCipher may no longer exist
                {
                    return true;
                }

                if (!at)
                {
                    callFailedCompletion(API_EINTERNAL);
                    return true;
                }

                // decrypt at and set filename
                SymmCipher * cipherer = client->getRecycledTemporaryTransferCipher(filekey, mFileKeyType);
                const char* eos = strchr(at, '"');
                buf.reset(Node::decryptattr(cipherer, at, eos ? eos - at : strlen(at)));
                if (!buf)
                {
                    callFailedCompletion(API_EKEY);
                    return true;
                }

                // all good, lets parse the attribute string
                JSON attrJson;
                attrJson.begin((char*)buf.get() + 5);

                for (;;)
                {
                    switch (attrJson.getnameid())
                    {
                        case 'c':
                            if (!attrJson.storeobject(&filefingerprint))
                            {
                                callFailedCompletion(API_EINTERNAL);
                                return true;
                            }
                            break;

                        case 'n':
                            if (!attrJson.storeobject(&filenamestring))
                            {
                                callFailedCompletion(API_EINTERNAL);
                                return true;
                            }
                            break;

                        case EOO:
                            { //succeded, call completion function!
                                return mCompletion ? mCompletion(e, s, tl,
                                            &filenamestring, &filefingerprint, &fileattrstring,
                                            tempurls, tempips) : false;
                            }

                        default:
                            if (!attrJson.storeobject())
                            {
                                callFailedCompletion(API_EINTERNAL);
                                return false;
                            }
                    }
                }
            }
            default:
                if (!json.storeobject())
                {
                    if (!canceled)
                    {
                        callFailedCompletion(API_EINTERNAL);
                    }
                    return false;
                }
        }
    }
}

CommandSetAttr::CommandSetAttr(MegaClient* client, std::shared_ptr<Node> n, attr_map&& attrMapUpdates, Completion&& c, bool canChangeVault)
    : mAttrMapUpdates(attrMapUpdates)
    , mCanChangeVault(canChangeVault)
{
    h = n->nodeHandle();
    mNode = n;
    generationError = API_OK;
    completion = c;

    addToNodePendingCommands(n.get());
}

const char* CommandSetAttr::getJSON(MegaClient* client)
{
    // We generate the command just before sending, so it's up to date for any external changes that occured in the meantime
    // And we can also take into account any changes we have sent for this node that have not yet been applied by actionpackets
    jsonWriter.clear();
    generationError = API_OK;

    cmd("a");

    string at;
    if (shared_ptr<Node> n = client->nodeByHandle(h))
    {
        assert(n == mNode);
        AttrMap m = n->attrs;

        // apply these changes for sending, but also any earlier changes that are ahead in the queue
        assert(!n->mPendingChanges.empty());
        n->mPendingChanges.forEachCommand([&m, this](Command* cmd)
        {
            if (cmd == this) return;
            if (auto cmdSetAttr = dynamic_cast<CommandSetAttr*>(cmd))
            {
                cmdSetAttr->applyUpdatesTo(m);
            }
        });

        m.applyUpdates(mAttrMapUpdates);

        if (SymmCipher* cipher = n->nodecipher())
        {
            m.getjson(&at);
            client->makeattr(cipher, &at, at.c_str(), int(at.size()));
        }
        else
        {
            h.setUndef();  // dummy command to generate an error, with no effect
            mNode.reset();
            generationError = API_EKEY;
        }
    }
    else
    {
        h.setUndef();  // dummy command to generate an error, with no effect
        mNode.reset();
        generationError = API_ENOENT;
    }

    arg("n", (byte*)&h, MegaClient::NODEHANDLE);
    arg("at", (byte*)at.c_str(), int(at.size()));

    if (mCanChangeVault)
    {
        arg("vw", 1);
    }

    return jsonWriter.getstring().c_str();
}


bool CommandSetAttr::procresult(Result r, JSON& json)
{
    removeFromNodePendingCommands(h, client);
    if (completion) completion(h, generationError ? Error(generationError) : r.errorOrOK());
    return r.wasErrorOrOK();
}

void CommandSetAttr::applyUpdatesTo(AttrMap& attrMap) const
{
    attrMap.applyUpdates(mAttrMapUpdates);
}

// (the result is not processed directly - we rely on the server-client
// response)
CommandPutNodes::CommandPutNodes(MegaClient* client, NodeHandle th,
                                 const char* userhandle, VersioningOption vo,
                                 vector<NewNode>&& newnodes, int ctag, putsource_t csource, const char *cauth,
                                 Completion&& resultFunction, bool canChangeVault)
  : mResultFunction(resultFunction)
{
    byte key[FILENODEKEYLENGTH];

#ifndef NDEBUG
    assert(newnodes.size() > 0);
    for (auto& n : newnodes) assert(n.canChangeVault == canChangeVault);
#endif

    nn = std::move(newnodes);
    type = userhandle ? USER_HANDLE : NODE_HANDLE;
    source = csource;
    mSeqtagArray = true;
    cmd("p");

    if (userhandle)
    {
        arg("t", userhandle);
        targethandle.setUndef();
    }
    else
    {
        arg("t", (byte*)&th, MegaClient::NODEHANDLE);
        targethandle = th;
    }

    arg("sm",1);

    if (cauth)
    {
        arg("cauth", cauth);
    }

    if (canChangeVault)
    {
        arg("vw", 1);
    }

    // "vb": when provided, it force to override the account-wide versioning behavior by the value indicated by client
    //     vb:1 to force it on
    //     vb:0 to force it off
    // Dont provide it at all to rely on the account-wide setting (as of the moment the command is processed).

    if (vo == UseLocalVersioningFlag && client->loggedIntoWritableFolder())
    {   // do not rely on local versioning flag when logged into writable folders
        //  as the owner's ATTR_DISABLE_VERSIONS attribute is not received/updated in that case
        // and MegaClient::versions_disabled will alwas be false.
        // Instead, let the API server act according to user's settings
        vo =  UseServerVersioningFlag;
    }

    switch (vo)
    {
        case NoVersioning:
            break;

        case ClaimOldVersion:
            arg("vb", 1);
            break;

        case ReplaceOldVersion:
            arg("vb", m_off_t(0));
            break;

        case UseLocalVersioningFlag:
            arg("vb", !client->versions_disabled);
            vo = !client->versions_disabled ? ClaimOldVersion : ReplaceOldVersion;
            break;

        case UseServerVersioningFlag:
            break;
    }

    beginarray("n");

    for (unsigned i = 0; i < nn.size(); i++)
    {
        beginobject();

        NewNode* nni = &nn[i];
        switch (nni->source)
        {
            case NEW_NODE:
                arg("h", (byte*)&nni->nodehandle, MegaClient::NODEHANDLE);
                break;

            case NEW_PUBLIC:
                arg("ph", (byte*)&nni->nodehandle, MegaClient::NODEHANDLE);
                break;

            case NEW_UPLOAD:
                arg("h", nni->uploadtoken.data(), sizeof nn[0].uploadtoken);

                // include pending file attributes for this upload
                string s;

                if (nni->fileattributes)
                {
                    // if attributes are set on the newnode then the app is not using the pendingattr mechanism
                    s.swap(*nni->fileattributes);
                    nni->fileattributes.reset();
                }
                else
                {
                    client->pendingattrstring(nn[i].uploadhandle, &s);

#ifdef USE_MEDIAINFO
                    client->mediaFileInfo.addUploadMediaFileAttributes(nn[i].uploadhandle, &s);
#endif
                }

                if (s.size())
                {
                    arg("fa", s.c_str(), 1);
                }
        }

        if (!ISUNDEF(nn[i].parenthandle))
        {
            arg("p", (byte*)&nn[i].parenthandle, MegaClient::NODEHANDLE);
        }

        if (vo != NoVersioning &&
            nn[i].type == FILENODE && !nn[i].ovhandle.isUndef())
        {
            arg("ov", (byte*)&nn[i].ovhandle, MegaClient::NODEHANDLE);
        }
        nn[i].mVersioningOption = vo;

        arg("t", nn[i].type);
        arg("a", (byte*)nn[i].attrstring->data(), int(nn[i].attrstring->size()));

        if (!client->loggedIntoWritableFolder())
        {
            if (nn[i].nodekey.size() <= sizeof key)
            {
                client->key.ecb_encrypt((byte*)nn[i].nodekey.data(), key, nn[i].nodekey.size());
                arg("k", key, int(nn[i].nodekey.size()));
            }
            else
            {
                arg("k", (const byte*)nn[i].nodekey.data(), int(nn[i].nodekey.size()));
            }
        }
        endobject();
    }

    endarray();

    // add cr element for new nodes, if applicable
    if (type == NODE_HANDLE)
    {
        shared_ptr<Node> tn;
        if ((tn = client->nodeByHandle(th)))
        {
            assert(tn->type != FILENODE);

            ShareNodeKeys snk;

            for (unsigned i = 0; i < nn.size(); i++)
            {
                switch (nn[i].source)
                {
                    case NEW_PUBLIC:
                    case NEW_NODE:
                        snk.add(nn[i].nodekey, nn[i].nodehandle, tn, true);
                        break;

                    case NEW_UPLOAD:
                        snk.add(nn[i].nodekey, nn[i].nodehandle, tn, true, nn[i].uploadtoken.data(), (int)sizeof nn[i].uploadtoken);
                        break;
                }
            }

            snk.get(this, true);
        }
    }

    tag = ctag;
}

// add new nodes and handle->node handle mapping
void CommandPutNodes::removePendingDBRecordsAndTempFiles()
{
    pendingdbid_map::iterator it = client->pendingtcids.find(tag);
    if (it != client->pendingtcids.end())
    {
        if (client->tctable)
        {
            client->mTctableRequestCommitter->beginOnce();
            vector<uint32_t> &ids = it->second;
            for (unsigned int i = 0; i < ids.size(); i++)
            {
                if (ids[i])
                {
                    client->tctable->del(ids[i]);
                }
            }
        }
        client->pendingtcids.erase(it);
    }
    pendingfiles_map::iterator pit = client->pendingfiles.find(tag);
    if (pit != client->pendingfiles.end())
    {
        vector<LocalPath> &pfs = pit->second;
        for (unsigned int i = 0; i < pfs.size(); i++)
        {
            client->fsaccess->unlinklocal(pfs[i]);
        }
        client->pendingfiles.erase(pit);
    }
}

void CommandPutNodes::performAppCallback(Error e, vector<NewNode>& newnodes, bool targetOverride)
{
    if (mResultFunction) mResultFunction(e, type, newnodes, targetOverride, tag);
	else client->app->putnodes_result(e, type, newnodes, targetOverride, tag);
}

bool CommandPutNodes::procresult(Result r, JSON& json)
{
    removePendingDBRecordsAndTempFiles();

    if (r.hasJsonArray() || r.hasJsonObject())
    {
        // The response is a sparse array indicating the nodes that failed, and the corresponding error code.
        // If the first three nodes failed, the response would be e.g. [-9,-9,-9].  Success is []
        // If the second and third node failed, the response would change to {"1":-9,"2":-9}.

        unsigned arrayIndex = 0;
        for (;;)
        {
            if (r.hasJsonArray())
            {
                if (*json.pos == ']')
                {
                    break;
                }

                if (!json.isnumeric())
                {
                    performAppCallback(API_EINTERNAL, nn, false);
                    return false;
                }

                assert(arrayIndex < nn.size());
                if (arrayIndex < nn.size())
                {
                    nn[arrayIndex++].mError = error(json.getint());
                }
            }
            else
            {
                string index, errorCode;
                if (json.storeobject(&index) && *json.pos == ':')
                {
                    ++json.pos;
                    if (json.storeobject(&errorCode))
                    {
                        arrayIndex = unsigned(atoi(index.c_str()));
                        if (arrayIndex < nn.size())
                        {
                            nn[arrayIndex].mError = error(atoi(errorCode.c_str()));
                            continue;
                        }
                    }
                }
                if (*json.pos != '}')
                {
                    performAppCallback(API_EINTERNAL, nn, false);
                    return false;
                }
                break;
            }
        }

#ifdef DEBUG
        if (type != USER_HANDLE)
        {
            for (auto& n : nn)
            {
                // double check we got a node, or know the error why it didn't get created
                if (!((n.added && n.mAddedHandle != UNDEF && !n.mError) ||
                     (!n.added && n.mAddedHandle == UNDEF && n.mError)))
                {
                    assert(false);
                }
            }
        }
#endif

	    // when the target has been removed, the API automatically adds the new node/s
        // into the rubbish bin
        shared_ptr<Node> tempNode = !nn.empty() ? client->nodebyhandle(nn.front().mAddedHandle) : nullptr;
        bool targetOverride = (tempNode.get() && NodeHandle().set6byte(tempNode->parenthandle) != targethandle);

        performAppCallback(emptyResponse ? API_ENOENT : API_OK, nn, targetOverride);
        return true;
    }
    else
    {
        LOG_debug << "Putnodes error " << r.errorOrOK();
        if (r.wasError(API_EOVERQUOTA))
        {
            if (client->isPrivateNode(targethandle))
            {
                client->activateoverquota(0, false);
            }
        }

        performAppCallback(r.errorOrOK(), nn, false);
        return r.wasErrorOrOK();
    }
}


CommandMoveNode::CommandMoveNode(MegaClient* client, std::shared_ptr<Node> n, std::shared_ptr<Node> t, syncdel_t csyncdel, NodeHandle prevparent, Completion&& c, bool canChangeVault)
{
    h = n->nodeHandle();
    syncdel = csyncdel;
    np = t->nodeHandle();
    pp = prevparent;
    syncop = !pp.isUndef();
    mCanChangeVault = canChangeVault;

    cmd("m");

    // Special case for Move, we do set the 'i' field.
    // This is needed for backward compatibility, old versions used memcmp to detect if a 'd' actionpacket was followed by a 't'  actionpacket with the same 'i' (ie, a move)
    // Additionally the servers can't deliver `st` in that packet for the same reason.  And of course we will not ignore this `t` packet, despite setting 'i'.
    notself(client);

    if (mCanChangeVault)
    {
        arg("vw", 1);
    }

    arg("n", h);
    arg("t", t->nodeHandle());
    assert(t->type != FILENODE);

    TreeProcShareKeys tpsk(t, true);
    client->proctree(n, &tpsk);
    tpsk.get(this);

    tag = client->reqtag;
    completion = move(c);
}

bool CommandMoveNode::procresult(Result r, JSON& json)
{
    if (r.wasErrorOrOK())
    {
        if (r.wasError(API_EOVERQUOTA))
        {
            client->activateoverquota(0, false);
        }

        // Movement of shares and pending shares into Rubbish should remove them
        if (r.wasStrictlyError() && syncdel == SYNCDEL_NONE)
        {
            client->sendevent(99439, "Unexpected move error", 0);
        }
    }

    if (completion) completion(h, r.errorOrOK());
    return r.wasErrorOrOK();
}

CommandDelNode::CommandDelNode(MegaClient* client, NodeHandle th, bool keepversions, int cmdtag, std::function<void(NodeHandle, Error)>&& f, bool canChangeVault)
    : mResultFunction(std::move(f))
{
    cmd("d");

    arg("n", (byte*)&th, MegaClient::NODEHANDLE);

    if (keepversions)
    {
        arg("v", 1);
    }

    if (canChangeVault)
    {
        arg("vw", 1);
    }

    h = th;
    tag = cmdtag;
}

bool CommandDelNode::procresult(Result r, JSON& json)
{
    if (r.wasErrorOrOK())
    {
        if (mResultFunction)    mResultFunction(h, r.errorOrOK());
        else         client->app->unlink_result(h.as8byte(), r.errorOrOK());
        return true;
    }
    else
    {
        error e = API_OK;

        for (;;)
        {
            switch (json.getnameid())
            {
                case 'r':
                    if (json.enterarray())
                    {
                        if(json.isnumeric())
                        {
                            e = (error)json.getint();
                        }

                        json.leavearray();
                    }
                    break;

                case EOO:
                    if (mResultFunction)    mResultFunction(h, e);
                    else         client->app->unlink_result(h.as8byte(), e);
                    return true;

                default:
                    if (!json.storeobject())
                    {
                        if (mResultFunction)    mResultFunction(h, API_EINTERNAL);
                        else         client->app->unlink_result(h.as8byte(), API_EINTERNAL);
                        return false;
                    }
            }
        }
    }
}


CommandDelVersions::CommandDelVersions(MegaClient* client)
{
    cmd("dv");
    tag = client->reqtag;
}

bool CommandDelVersions::procresult(Result r, JSON& json)
{
    client->app->unlinkversions_result(r.errorOrOK());
    return r.wasErrorOrOK();
}

CommandKillSessions::CommandKillSessions(MegaClient* client)
{
    cmd("usr");
    arg("ko", 1); // Request to kill all sessions except the current one

    h = UNDEF;
    tag = client->reqtag;
}

CommandKillSessions::CommandKillSessions(MegaClient* client, handle sessionid)
{
    cmd("usr");
    beginarray("s");
    element(sessionid, MegaClient::USERHANDLE);
    endarray();

    h = sessionid;
    tag = client->reqtag;
}

bool CommandKillSessions::procresult(Result r, JSON& json)
{
    client->app->sessions_killed(h, r.errorOrOK());
    return r.wasErrorOrOK();
}

CommandLogout::CommandLogout(MegaClient *client, Completion completion, bool keepSyncConfigsFile)
  : mCompletion(std::move(completion))
  , mKeepSyncConfigsFile(keepSyncConfigsFile)
{
    cmd("sml");

    batchSeparately = true;

    tag = client->reqtag;
}

const char* CommandLogout::getJSON(MegaClient* client)
{
    if (!incrementedCount)
    {
        // only set this once we are about to send the command, in case there are others ahead of it in the queue
        client->loggingout++;
        // only set it once in case of retries due to -3.
        incrementedCount = true;
    }
    return jsonWriter.getstring().c_str();
}

bool CommandLogout::procresult(Result r, JSON& json)
{
    assert(r.wasErrorOrOK());
    if (client->loggingout > 0)
    {
        client->loggingout--;
    }
    if(r.wasError(API_OK))
    {
        // We are logged out, but we mustn't call locallogout until we exit this call
        // stack for processing CS batches, as it deletes data currently in use.
        Completion completion = std::move(mCompletion);
        bool keepSyncConfigsFile = mKeepSyncConfigsFile;
        LOG_debug << "setting mOnCSCompletion for final logout processing";  // track possible lack of logout callbacks
        client->mOnCSCompletion = [=](MegaClient* client){
            client->locallogout(true, keepSyncConfigsFile);
            completion(API_OK);
        };
    }
    else
    {
        mCompletion(r.errorOrOK());
    }
    return true;
}

CommandPrelogin::CommandPrelogin(MegaClient* client, const char* email)
{
    cmd("us0");
    arg("user", email);
    batchSeparately = true;  // in case the account is blocked (we need to get a sid so we can issue whyamiblocked)

    this->email = email;
    tag = client->reqtag;
}

bool CommandPrelogin::procresult(Result r, JSON& json)
{
    if (r.wasErrorOrOK())
    {
        client->app->prelogin_result(0, NULL, NULL, r.errorOrOK());
        return true;
    }

    assert(r.hasJsonObject());
    int v = 0;
    string salt;
    for (;;)
    {
        switch (json.getnameid())
        {
            case 'v':
                v = int(json.getint());
                break;
            case 's':
                json.storeobject(&salt);
                break;
            case EOO:
                if (v == 0)
                {
                    LOG_err << "No version returned";
                    client->app->prelogin_result(0, NULL, NULL, API_EINTERNAL);
                }
                else if (v > 2)
                {
                    LOG_err << "Version of account not supported";
                    client->app->prelogin_result(0, NULL, NULL, API_EINTERNAL);
                }
                else if (v == 2 && !salt.size())
                {
                    LOG_err << "No salt returned";
                    client->app->prelogin_result(0, NULL, NULL, API_EINTERNAL);
                }
                else
                {
                    client->accountversion = v;
                    Base64::atob(salt, client->accountsalt);
                    client->app->prelogin_result(v, &email, &salt, API_OK);
                }
                return true;
            default:
                if (!json.storeobject())
                {
                    client->app->prelogin_result(0, NULL, NULL, API_EINTERNAL);
                    return false;
                }
        }
    }
}

// login request with user e-mail address and user hash
CommandLogin::CommandLogin(MegaClient* client, const char* email, const byte *emailhash, int emailhashsize, const byte *sessionkey, int csessionversion, const char *pin)
{
    cmd("us");
    batchSeparately = true;  // in case the account is blocked (we need to get a sid so we can issue whyamiblocked)

    // are we just performing a session validation?
    checksession = !email;
    sessionversion = csessionversion;

    if (!checksession)
    {
        arg("user", email);
        arg("uh", emailhash, emailhashsize);
        if (pin)
        {
            arg("mfa", pin);
        }
    }
    else
    {
        if (client->sctable && client->dbaccess->currentDbVersion == DbAccess::LEGACY_DB_VERSION)
        {
            LOG_debug << "Requesting a local cache upgrade";
            arg("fa", 1);
        }
    }

    if (sessionkey)
    {
        arg("sek", sessionkey, SymmCipher::KEYLENGTH);
    }

    if (client->cachedscsn != UNDEF)
    {
        arg("sn", (byte*)&client->cachedscsn, sizeof client->cachedscsn);
    }

    string deviceIdHash = client->getDeviceidHash();
    if (!deviceIdHash.empty())
    {
        arg("si", deviceIdHash.c_str());
    }
    else
    {
        client->sendevent(99454, "Device-id not available at login");
    }

    tag = client->reqtag;
}

// process login result
bool CommandLogin::procresult(Result r, JSON& json)
{
    if (r.wasErrorOrOK())
    {
        client->loginResult(r.errorOrOK());
        return true;
    }

    assert(r.hasJsonObject());
    byte hash[SymmCipher::KEYLENGTH];
    byte sidbuf[AsymmCipher::MAXKEYLENGTH];
    byte privkbuf[AsymmCipher::MAXKEYLENGTH * 2];
    byte sek[SymmCipher::KEYLENGTH];
    int len_k = 0, len_privk = 0, len_csid = 0, len_tsid = 0, len_sek = 0;
    handle me = UNDEF;
    bool fa = false;
    bool ach = false;

    for (;;)
    {
        switch (json.getnameid())
        {
            case 'k':
                len_k = json.storebinary(hash, sizeof hash);
                break;

            case 'u':
                me = json.gethandle(MegaClient::USERHANDLE);
                break;

            case MAKENAMEID3('s', 'e', 'k'):
                len_sek = json.storebinary(sek, sizeof sek);
                break;

            case MAKENAMEID4('t', 's', 'i', 'd'):
                len_tsid = json.storebinary(sidbuf, sizeof sidbuf);
                break;

            case MAKENAMEID4('c', 's', 'i', 'd'):
                len_csid = json.storebinary(sidbuf, sizeof sidbuf);
                break;

            case MAKENAMEID5('p', 'r', 'i', 'v', 'k'):
                len_privk = json.storebinary(privkbuf, sizeof privkbuf);
                break;

            case MAKENAMEID2('f', 'a'):
                fa = json.getint();
                break;

            case MAKENAMEID3('a', 'c', 'h'):
                ach = json.getint();
                break;

            case MAKENAMEID2('s', 'n'):
                if (!json.getint())
                {
                    // local state cache continuity rejected: read state from
                    // server instead
                    client->cachedscsn = UNDEF;
                }
                break;

            case EOO:
                if (!checksession)
                {
                    if (ISUNDEF(me) || len_k != sizeof hash)
                    {
                        client->loginResult(API_EINTERNAL);
                        return true;
                    }

                    // decrypt and set master key
                    client->key.ecb_decrypt(hash);
                    client->key.setkey(hash);
                }
                else
                {
                    if (fa && client->sctable)
                    {
                        client->sctable->remove();
                        client->sctable.reset();
                        client->mNodeManager.reset();
                        client->pendingsccommit = false;
                        client->cachedscsn = UNDEF;
                        client->dbaccess->currentDbVersion = DbAccess::DB_VERSION;

                        client->sendevent(99404, "Local DB upgrade granted", 0);
                    }
                }

                if (len_sek)
                {
                    if (len_sek != SymmCipher::KEYLENGTH)
                    {
                        client->loginResult(API_EINTERNAL);
                        return true;
                    }

                    if (checksession && sessionversion)
                    {
                        byte k[SymmCipher::KEYLENGTH];
                        memcpy(k, client->key.key, sizeof(k));

                        client->key.setkey(sek);
                        client->key.ecb_decrypt(k);
                        client->key.setkey(k);
                    }
                }

                if (len_tsid)
                {
                    client->sid.assign((const char *)sidbuf, MegaClient::SIDLEN);

                    // account does not have an RSA keypair set: verify
                    // password using symmetric challenge
                    if (!client->checktsid(sidbuf, len_tsid))
                    {
                        LOG_warn << "Error checking tsid";
                        client->loginResult(API_ENOENT);
                        return true;
                    }

                    // add missing RSA keypair
                    LOG_info << "Generating and adding missing RSA keypair";
                    client->setkeypair();
                }
                else
                {
                    // account has RSA keypair: decrypt server-provided session ID
                    if (len_privk < 256)
                    {
                        if (!checksession)
                        {
                            client->loginResult(API_EINTERNAL);
                            return true;
                        }
                        else if (!client->ephemeralSessionPlusPlus && !client->ephemeralSession)
                        {
                            // logging in with tsid to an account without a RSA keypair
                            LOG_info << "Generating and adding missing RSA keypair";
                            client->setkeypair();
                        }
                    }
                    else
                    {
                        // decrypt and set private key
                        client->key.ecb_decrypt(privkbuf, len_privk);
                        client->mPrivKey.resize(AsymmCipher::MAXKEYLENGTH * 2);
                        client->mPrivKey.resize(Base64::btoa(privkbuf, len_privk, (char *)client->mPrivKey.data()));

                        if (!client->asymkey.setkey(AsymmCipher::PRIVKEY, privkbuf, len_privk))
                        {
                            LOG_warn << "Error checking private key";
                            client->loginResult(API_ENOENT);
                            return true;
                        }
                    }

                    if (!checksession)
                    {
                        if (len_csid < 32)
                        {
                            client->loginResult(API_EINTERNAL);
                            return true;
                        }

                        byte buf[sizeof me];

                        // decrypt and set session ID for subsequent API communication
                        if (!client->asymkey.decrypt(sidbuf, len_csid, sidbuf, MegaClient::SIDLEN)
                                // additionally, check that the user's handle included in the session matches the own user's handle (me)
                                || (Base64::atob((char*)sidbuf + SymmCipher::KEYLENGTH, buf, sizeof buf) != sizeof buf)
                                || (me != MemAccess::get<handle>((const char*)buf)))
                        {
                            client->loginResult(API_EINTERNAL);
                            return true;
                        }

                        client->sid.assign((const char *)sidbuf, MegaClient::SIDLEN);
                    }
                }

                client->me = me;
                client->uid = Base64Str<MegaClient::USERHANDLE>(client->me);
                client->achievements_enabled = ach;
                // Force to create own user
                client->finduser(me, 1);

                if (len_sek)
                {
                    client->sessionkey.assign((const char *)sek, sizeof(sek));
                }

                client->openStatusTable(true);
                client->loadJourneyIdCacheValues();

                { // scope for local variable
                    MegaClient* cl = client; // make a copy, because 'this' will be gone by the time lambda will execute
                    client->loginResult(API_OK, [cl]()
                        {
                            cl->getaccountdetails(std::make_shared<AccountDetails>(), false, false, true, false, false, false);
                        }
                    );
                }

                return true;

            default:
                if (!json.storeobject())
                {
                    client->loginResult(API_EINTERNAL);
                    return false;
                }
        }
    }
}

CommandShareKeyUpdate::CommandShareKeyUpdate(MegaClient*, handle sh, const char* uid, const byte* key, int len)
{
    cmd("k");
    beginarray("sr");

    element(sh, MegaClient::NODEHANDLE);
    element(uid);
    element(key, len);

    endarray();
}

CommandShareKeyUpdate::CommandShareKeyUpdate(MegaClient* client, handle_vector* v)
{
    shared_ptr<Node> n;
    byte sharekey[SymmCipher::KEYLENGTH];

    cmd("k");
    beginarray("sr");

    for (size_t i = v->size(); i--;)
    {
        handle h = (*v)[i];

        if ((n = client->nodebyhandle(h)) && n->sharekey)
        {
            client->key.ecb_encrypt(n->sharekey->key, sharekey, SymmCipher::KEYLENGTH);

            element(h, MegaClient::NODEHANDLE);
            element(client->me, MegaClient::USERHANDLE);
            element(sharekey, SymmCipher::KEYLENGTH);
        }
    }

    endarray();
}

// add/remove share; include node share keys if new share
CommandSetShare::CommandSetShare(MegaClient* client, std::shared_ptr<Node> n, User* u, accesslevel_t a, bool newshare, const char* msg, bool writable, const char* personal_representation, int ctag, std::function<void(Error, bool writable)> f)
{
    byte auth[SymmCipher::BLOCKSIZE];
    byte key[SymmCipher::KEYLENGTH];
    byte asymmkey[AsymmCipher::MAXKEYLENGTH];
    int t = 0;

    tag = ctag;

    sh = n->nodehandle;
    access = a;
    mWritable = writable;

    completion = std::move(f);
    assert(completion);

    mSeqtagArray = true;
    cmd("s2");
    arg("n", (byte*)&sh, MegaClient::NODEHANDLE);

    // Only for inviting non-contacts
    if (personal_representation && personal_representation[0])
    {
        this->personal_representation = personal_representation;
        arg("e", personal_representation);
    }

    if (msg && msg[0])
    {
        this->msg = msg;
        arg("msg", msg);
    }

    if (a != ACCESS_UNKNOWN)
    {
        if (!client->mKeyManager.isSecure() && !client->mKeyManager.isShareKeyTrusted(n->nodehandle))
        {
            // securely store/transmit share key
            // by creating a symmetrically (for the sharer) and an asymmetrically
            // (for the sharee) encrypted version
            memcpy(key, n->sharekey->key, sizeof key);
            memcpy(asymmkey, key, sizeof key);

            client->key.ecb_encrypt(key);
            arg("ok", key, sizeof key);

            if (u && u->pubk.isvalid())
            {
                t = u->pubk.encrypt(client->rng, asymmkey, SymmCipher::KEYLENGTH, asymmkey, sizeof asymmkey);
            }

            // outgoing handle authentication
            client->handleauth(sh, auth);
            arg("ha", auth, sizeof auth);
        }
        else
        {
            // TODO: dummy key/handleauth - FIXME: remove when the server allows it
            memset(key, 0, sizeof key);
            memset(auth, 0, sizeof auth);
            arg("ok", key, sizeof key);
            arg("ha", auth, sizeof auth);
        }
    }

    beginarray("s");
    beginobject();

    arg("u", u ? ((u->show == VISIBLE) ? u->uid.c_str() : u->email.c_str()) : MegaClient::EXPORTEDLINK);
    // if the email is registered, the pubk request has returned the userhandle -->
    // sending the userhandle instead of the email makes the API to assume the user is already a contact

    if (a != ACCESS_UNKNOWN)
    {
        arg("r", a);

        if (!client->mKeyManager.isSecure() && u && u->pubk.isvalid() && t)
        {
            arg("k", asymmkey, t);
        }
    }

    endobject();
    endarray();

    // only for a fresh share: add cr element with all node keys encrypted to
    // the share key
    if (newshare)
    {
        // the new share's nodekeys for this user: generate node list
        TreeProcShareKeys tpsk(n, false);
        client->proctree(n, &tpsk);
        tpsk.get(this);
    }
}

// process user element (email/handle pairs)
bool CommandSetShare::procuserresult(MegaClient* client, JSON& json)
{
    while (json.enterobject())
    {
        handle uh = UNDEF;
        const char* m = NULL;

        for (;;)
        {
            switch (json.getnameid())
            {
                case 'u':
                    uh = json.gethandle(MegaClient::USERHANDLE);
                    break;

                case 'm':
                    m = json.getvalue();
                    break;

                case EOO:
                    if (!ISUNDEF(uh) && m)
                    {
                        client->mapuser(uh, m);
                    }
                    return true;

                default:
                    if (!json.storeobject())
                    {
                        return false;
                    }
            }
        }
    }

    return false;
}

// process result of share addition/modification
bool CommandSetShare::procresult(Result r, JSON& json)
{
    if (r.wasErrorOrOK())
    {
        completion(r.errorOrOK(), mWritable);
        return true;
    }

    for (;;)
    {
        switch (json.getnameid())
        {
            case MAKENAMEID2('o', 'k'):  // an owner key response will only
                                         // occur if the same share was created
                                         // with a different key
            {
                // if the API has a different key, the only legit scenario is that
                // such owner key is invalid (ie. "AAAAA..."), set by a client with
                // secure=true
                completion(API_EKEY, mWritable);
                return true;
            }

            case 'u':   // user/handle confirmation
                if (json.enterarray())
                {
                    while (procuserresult(client, json))
                    {}
                    json.leavearray();
                }
                break;

            case 'r':
                if (json.enterarray())
                {
                    while (json.isnumeric())
                    {
                        // intermediate result updates, not final completion
                        // we used to call share_result but it wasn't used
                        json.getint();
                    }

                    json.leavearray();
                }
                break;

            case MAKENAMEID3('s', 'n', 'k'):
                client->procsnk(&json);
                break;

            case MAKENAMEID3('s', 'u', 'k'):
                client->procsuk(&json);
                break;

            case MAKENAMEID2('c', 'r'):
                client->proccr(&json);
                break;

            case EOO:
                completion(API_OK, mWritable);
                return true;

            default:
                if (!json.storeobject())
                {
                    completion(API_EINTERNAL, mWritable);
                    return false;
                }
        }
    }
}

CommandPendingKeys::CommandPendingKeys(MegaClient *client, CommandPendingKeysReadCompletion completion)
{
    // Assume we've been passed a completion function.
    mReadCompletion = std::move(completion);

    cmd("pk");

    tag = client->reqtag;
}

CommandPendingKeys::CommandPendingKeys(MegaClient *client, std::string lastcompleted, std::function<void (Error)> completion)
{
    // Assume we've been passed a completion function.
    mCompletion = std::move(completion);

    cmd("pk");
    arg("d", lastcompleted.c_str());

    tag = client->reqtag;
}

CommandPendingKeys::CommandPendingKeys(MegaClient *client, handle user, handle share, byte *key, std::function<void (Error)> completion)
{
    // Assume we've been passed a completion function.
    mCompletion = std::move(completion);

    cmd("pk");
    arg("u", (byte*)&user, MegaClient::USERHANDLE);
    arg("h", (byte*)&share, MegaClient::NODEHANDLE);
    arg("k", key, SymmCipher::KEYLENGTH);

    tag = client->reqtag;
}

bool CommandPendingKeys::procresult(Result r, JSON& json)
{
    if (r.wasErrorOrOK())
    {
        if (mReadCompletion)
        {
            mReadCompletion(r.errorOrOK(), std::string(), nullptr);
            return true;
        }

        mCompletion(r.errorOrOK());
        return true;
    }

    if (mCompletion)
    {
        mCompletion(API_EINTERNAL);
        return false;
    }

    // Response format:
    // {"peeruserhandle1":{"sharehandle1":"key1","sharehandle2":"key2"},
    //  "peeruserhandle2":{"sharehandle3":"key3"},...
    //  "d":"lastcompleted"} (lastcompleted is a base64 string like oMl7nfj67Jw)

    // maps user's handles to a map of share's handles : share's keys
    std::shared_ptr<map<handle, map<handle, string>>> keys = std::make_shared<map<handle, map<handle, string>>>();
    std::string lastcompleted;

    std::string name;
    name = json.getname();
    while (name.size())
    {
        if (name == "d")
        {
            json.storeobject(&lastcompleted);
            name = json.getname();
            continue;
        }

        handle userhandle = 0;
        Base64::atob(name.c_str(), (byte*)&userhandle, MegaClient::USERHANDLE);
        if (!json.enterobject())
        {
            mReadCompletion(API_EINTERNAL, std::string(), nullptr);
            return false;
        }

        handle sharehandle;
        while (!ISUNDEF(sharehandle = json.gethandle()))
        {
            string sharekey;
            JSON::copystring(&sharekey, json.getvalue());
            (*keys)[userhandle][sharehandle] = Base64::atob(sharekey);
        }

        json.leaveobject();
        name = json.getname();
    }

    mReadCompletion(API_OK, lastcompleted, keys);
    return true;
}

CommandSetPendingContact::CommandSetPendingContact(MegaClient* client, const char* temail, opcactions_t action, const char* msg, const char* oemail, handle contactLink, Completion completion)
{
    mSeqtagArray = true;
    
    cmd("upc");

    if (oemail != NULL)
    {
        arg("e", oemail);
    }

    arg("u", temail);
    switch (action)
    {
        case OPCA_DELETE:
            arg("aa", "d");
            break;
        case OPCA_REMIND:
            arg("aa", "r");
            break;
        case OPCA_ADD:
            arg("aa", "a");
            if (!ISUNDEF(contactLink))
            {
                arg("cl", (byte*)&contactLink, MegaClient::CONTACTLINKHANDLE);
            }
            break;
    }

    if (msg != NULL)
    {
        arg("msg", msg);
    }

    if (action != OPCA_REMIND)  // for reminders, need the actionpacket to update `uts`
    {
        notself(client);
    }

    tag = client->reqtag;
    this->action = action;
    this->temail = temail;

    // Assume we've been passed a completion function.
    mCompletion = std::move(completion);
}

bool CommandSetPendingContact::procresult(Result r, JSON& json)
{
    if (r.wasErrorOrOK())
    {
        handle pcrhandle = UNDEF;
        if (r.wasError(API_OK)) // response for delete & remind actions is always numeric
        {
            // find the PCR by email
            PendingContactRequest *pcr = NULL;
            for (handlepcr_map::iterator it = client->pcrindex.begin();
                 it != client->pcrindex.end(); it++)
            {
                if (it->second->targetemail == temail)
                {
                    pcr = it->second.get();
                    pcrhandle = pcr->id;
                    break;
                }
            }

            if (!pcr)
            {
                LOG_err << "Reminded/deleted PCR not found";
            }
            else if (action == OPCA_DELETE)
            {
                pcr->changed.deleted = true;
                client->notifypcr(pcr);

                // remove pending shares related to the deleted PCR
                sharedNode_vector nodes = client->mNodeManager.getNodesWithPendingOutShares();
                for (auto& n : nodes)
                {
                    if (n->pendingshares && n->pendingshares->find(pcr->id) != n->pendingshares->end())
                    {
                        client->newshares.push_back(
                                    new NewShare(n->nodehandle, 1, n->owner, ACCESS_UNKNOWN,
                                                 0, NULL, NULL, pcr->id, false));
                    }
                }

                client->mergenewshares(1);
            }
        }

        doComplete(pcrhandle, r.errorOrOK(), this->action);
        return true;
    }

    // if the PCR has been added, the response contains full details
    handle p = UNDEF;
    m_time_t ts = 0;
    m_time_t uts = 0;
    const char *eValue = NULL;
    const char *m = NULL;
    const char *msg = NULL;
    PendingContactRequest *pcr = NULL;
    for (;;)
    {
        switch (json.getnameid())
        {
            case 'p':
                p = json.gethandle(MegaClient::PCRHANDLE);
                break;
            case 'm':
                m = json.getvalue();
                break;
            case 'e':
                eValue = json.getvalue();
                break;
            case MAKENAMEID3('m', 's', 'g'):
                msg = json.getvalue();
                break;
            case MAKENAMEID2('t', 's'):
                ts = json.getint();
                break;
            case MAKENAMEID3('u', 't', 's'):
                uts = json.getint();
                break;
            case EOO:
                if (ISUNDEF(p))
                {
                    LOG_err << "Error in CommandSetPendingContact. Undefined handle";
                    doComplete(UNDEF, API_EINTERNAL, this->action);
                    return true;
                }

                if (action != OPCA_ADD || !eValue || !m || ts == 0 || uts == 0)
                {
                    LOG_err << "Error in CommandSetPendingContact. Wrong parameters";
                    doComplete(UNDEF, API_EINTERNAL, this->action);
                    return true;
                }

                pcr = new PendingContactRequest(p, eValue, m, ts, uts, msg, true);
                client->mappcr(p, unique_ptr<PendingContactRequest>(pcr));

                client->notifypcr(pcr);
                doComplete(p, API_OK, this->action);
                return true;

            default:
                if (!json.storeobject())
                {
                    LOG_err << "Error in CommandSetPendingContact. Parse error";
                    doComplete(UNDEF, API_EINTERNAL, this->action);
                    return false;
                }
        }
    }
}

void CommandSetPendingContact::doComplete(handle handle, error result, opcactions_t actions)
{
    if (!mCompletion)
        return client->app->setpcr_result(handle, result, actions);

    mCompletion(handle, result, actions);
}

CommandUpdatePendingContact::CommandUpdatePendingContact(MegaClient* client, handle p, ipcactions_t action, Completion completion)
{
    cmd("upca");

    arg("p", (byte*)&p, MegaClient::PCRHANDLE);
    switch (action)
    {
        case IPCA_ACCEPT:
            arg("aa", "a");
            break;
        case IPCA_DENY:
            arg("aa", "d");
            break;
        case IPCA_IGNORE:
        default:
            arg("aa", "i");
            break;
    }

    tag = client->reqtag;
    this->action = action;

    // Assume we've been provided a completion function.
    mCompletion = std::move(completion);
}

bool CommandUpdatePendingContact::procresult(Result r, JSON& json)
{
    doComplete(r.errorOrOK(), this->action);

    return r.wasErrorOrOK();
}


void CommandUpdatePendingContact::doComplete(error result, ipcactions_t actions)
{
    if (!mCompletion)
        return client->app->updatepcr_result(result, actions);

    mCompletion(result, actions);
}

CommandEnumerateQuotaItems::CommandEnumerateQuotaItems(MegaClient* client)
{
    cmd("utqa");
    arg("nf", 3);
    arg("b", 1);    // support for Business accounts
    arg("p", 1);    // support for Pro Flexi
    tag = client->reqtag;
}

bool CommandEnumerateQuotaItems::procresult(Result r, JSON& json)
{
    if (r.wasErrorOrOK())
    {
        client->app->enumeratequotaitems_result(r.errorOrOK());
        return true;
    }

    string currency; // common for all plans, populated from `l` object

    while (json.enterobject())
    {
        handle product = UNDEF;
        int prolevel = -1, gbstorage = -1, gbtransfer = -1, months = -1, type = -1;
        unsigned amount = 0, amountMonth = 0, localPrice = 0;
        string description;
        string ios_id;
        string android_id;

        unique_ptr<BusinessPlan> bizPlan;
        unique_ptr<CurrencyData> currencyData;

        bool finished = false;
        bool readingL = false;
        const char* buf = nullptr;
        while (!finished)
        {
            buf = nullptr;

            switch (json.getnameid())
            {
                case MAKENAMEID1('l'):  // currency localization
                {
                    if (!json.enterobject())
                    {
                        LOG_err << "Failed to parse Enumerate-quota-items response, `l` object";
                        client->app->enumeratequotaitems_result(API_EINTERNAL);
                        return false;
                    }

                    currencyData = mega::make_unique<CurrencyData>();
                    readingL = true;

                    while (!finished)
                    {
                        buf = nullptr;

                        switch(json.getnameid())
                        {
                            case MAKENAMEID1('c'):  // currency, ie. EUR
                                buf = json.getvalue();
                                JSON::copystring(&currencyData->currencyName, buf);
                                currency = currencyData->currencyName;
                                break;
                            case MAKENAMEID2('c', 's'): // currency symbol, ie. €
                                buf = json.getvalue();
                                JSON::copystring(&currencyData->currencySymbol, buf);
                                break;
                            case MAKENAMEID2('l', 'c'):  // local currency, ie. NZD
                                buf = json.getvalue();
                                JSON::copystring(&currencyData->localCurrencyName, buf);
                                break;
                            case MAKENAMEID3('l', 'c', 's'):    // local currency symbol, ie. $
                                buf = json.getvalue();
                                JSON::copystring(&currencyData->localCurrencySymbol, buf);
                                break;
                            case EOO:
                                // sanity checks for received data
                                if (currencyData->currencyName.empty() || currencyData->currencySymbol.empty())
                                {
                                    LOG_err << "Failed to parse Enumerate-quota-items response, `l` data";
                                    client->app->enumeratequotaitems_result(API_EINTERNAL);
                                    return true;
                                }

                                finished = true;    // exits from the outer loop too
                                json.leaveobject(); // 'l' object
                                break;
                            default:
                                if (!json.storeobject())
                                {
                                    LOG_err << "Failed to parse Enumerate-quota-items response, store `l` data";
                                    client->app->enumeratequotaitems_result(API_EINTERNAL);
                                    return false;
                                }
                                break;
                        }
                    }
                    break;
                }
                case MAKENAMEID2('i', 't'): // 0 -> for all Pro level plans; 1 -> for Business plan
                    type = static_cast<int>(json.getint());
                    break;
//                case MAKENAMEID2('i', 'b'): // for "it":1 (business plans), 0 -> Pro Flexi; 1 -> Business plan
//                    {
//                        bool isProFlexi = json.getbool();
//                    }
//                    break;
                case MAKENAMEID2('i', 'd'):
                    product = json.gethandle(8);
                    break;
                case MAKENAMEID2('a', 'l'):
                    prolevel = static_cast<int>(json.getint());
                    break;
                case 's':
                    gbstorage = static_cast<int>(json.getint());
                    break;
                case 't':
                    gbtransfer = static_cast<int>(json.getint());
                    break;
                case 'm':
                    months = static_cast<int>(json.getint());
                    break;
                case 'p':   // price (in cents)
                    amount = static_cast<unsigned>(json.getint());
                    break;
                case 'd':
                    buf = json.getvalue();
                    JSON::copystring(&description, buf);
                    break;
                case MAKENAMEID3('i', 'o', 's'):
                    buf = json.getvalue();
                    JSON::copystring(&ios_id, buf);
                    break;
                case MAKENAMEID6('g', 'o', 'o', 'g', 'l', 'e'):
                    buf = json.getvalue();
                    JSON::copystring(&android_id, buf);
                    break;
                case MAKENAMEID3('m', 'b', 'p'):    // monthly price (in cents)
                    amountMonth = static_cast<unsigned>(json.getint());
                    break;
                case MAKENAMEID2('l', 'p'): // local price (in cents)
                    localPrice = static_cast<unsigned>(json.getint());
                    break;
                case MAKENAMEID2('b', 'd'): // BusinessPlan
                {
                    if (!json.enterobject())
                    {
                        LOG_err << "Failed to parse Enumerate-quota-items response, `bd` object";
                        client->app->enumeratequotaitems_result(API_EINTERNAL);
                        return false;
                    }

                    bizPlan = mega::make_unique<BusinessPlan>();

                    bool readingBd = true;
                    while (readingBd)
                    {
                        switch (json.getnameid())
                        {
                            case MAKENAMEID2('b', 'a'): // base (-1 means unlimited storage or transfer)
                            {
                                if (!json.enterobject())
                                {
                                    LOG_err << "Failed to parse Enumerate-quota-items response, `ba` object";
                                    client->app->enumeratequotaitems_result(API_EINTERNAL);
                                    return false;
                                }

                                bool readingBa = true;
                                while (readingBa)
                                {
                                    switch (json.getnameid())
                                    {
                                        case 's':
                                            bizPlan->gbStoragePerUser = static_cast<int>(json.getint());
                                            break;
                                        case 't':
                                            bizPlan->gbTransferPerUser = static_cast<int>(json.getint());
                                            break;
                                        case EOO:
                                            readingBa = false;
                                            break;
                                        default:
                                            if (!json.storeobject())
                                            {
                                                LOG_err << "Failed to parse Enumerate-quota-items response, `ba` data";
                                                client->app->enumeratequotaitems_result(API_EINTERNAL);
                                                return false;
                                            }
                                            break;
                                    }
                                }
                                json.leaveobject();
                                break;
                            }
                            case MAKENAMEID2('u', 's'):   // price per user
                            {
                                if (!json.enterobject())
                                {
                                    LOG_err << "Failed to parse Enumerate-quota-items response, `us` object";
                                    client->app->enumeratequotaitems_result(API_EINTERNAL);
                                    return false;
                                }

                                bool readingUs = true;
                                while (readingUs)
                                {
                                    switch (json.getnameid())
                                    {
                                        case 'p':
                                            bizPlan->pricePerUser = static_cast<unsigned>(json.getint());
                                            break;
                                        case MAKENAMEID2('l', 'p'):
                                            bizPlan->localPricePerUser = static_cast<unsigned>(json.getint());
                                            break;
                                        case EOO:
                                            readingUs = false;
                                            break;
                                        default:
                                            if (!json.storeobject())
                                            {
                                                LOG_err << "Failed to parse Enumerate-quota-items response, `us` data";
                                                client->app->enumeratequotaitems_result(API_EINTERNAL);
                                                return false;
                                            }
                                            break;
                                    }
                                }
                                json.leaveobject();
                                break;
                            }
                            case MAKENAMEID3('s', 't', 'o'):   // storage block
                            {
                                if (!json.enterobject())
                                {
                                    LOG_err << "Failed to parse Enumerate-quota-items response, `sto` object";
                                    client->app->enumeratequotaitems_result(API_EINTERNAL);
                                    return false;
                                }

                                bool readingSto = true;
                                while (readingSto)
                                {
                                    switch (json.getnameid())
                                    {
                                        case 's':
                                            bizPlan->gbPerStorage = static_cast<int>(json.getint());
                                            break;
                                        case 'p':
                                            bizPlan->pricePerStorage = static_cast<unsigned>(json.getint());
                                            break;
                                        case MAKENAMEID2('l', 'p'):
                                            bizPlan->localPricePerStorage = static_cast<unsigned>(json.getint());
                                            break;
                                        case EOO:
                                            readingSto = false;
                                            break;
                                        default:
                                            if (!json.storeobject())
                                            {
                                                LOG_err << "Failed to parse Enumerate-quota-items response, `sto` data";
                                                client->app->enumeratequotaitems_result(API_EINTERNAL);
                                                return false;
                                            }
                                            break;
                                    }
                                }
                                json.leaveobject();
                                break;
                            }
                            case MAKENAMEID4('t', 'r', 'n', 's'):   // transfer block
                            {
                                if (!json.enterobject())
                                {
                                    LOG_err << "Failed to parse Enumerate-quota-items response, `trns` object";
                                    client->app->enumeratequotaitems_result(API_EINTERNAL);
                                    return false;
                                }

                                bool readingTrns = true;
                                while (readingTrns)
                                {
                                    switch (json.getnameid())
                                    {
                                        case 't':
                                            bizPlan->gbPerTransfer = static_cast<int>(json.getint());
                                            break;
                                        case 'p':
                                            bizPlan->pricePerTransfer = static_cast<unsigned>(json.getint());
                                            break;
                                        case MAKENAMEID2('l', 'p'):
                                            bizPlan->localPricePerTransfer = static_cast<unsigned>(json.getint());
                                            break;
                                        case EOO:
                                            readingTrns = false;
                                            break;
                                        default:
                                            if (!json.storeobject())
                                            {
                                                LOG_err << "Failed to parse Enumerate-quota-items response, `sto` data";
                                                client->app->enumeratequotaitems_result(API_EINTERNAL);
                                                return false;
                                            }
                                            break;
                                    }
                                }
                                json.leaveobject();
                                break;
                            }
                            case MAKENAMEID4('m', 'i', 'n', 'u'):   // minimum number of user required to purchase
                                bizPlan->minUsers = static_cast<int>(json.getint());
                                break;
                            case EOO:
                                readingBd = false;
                                break;
                            default:
                                if (!json.storeobject())
                                {
                                    LOG_err << "Failed to parse Enumerate-quota-items response, `bd` object";
                                    client->app->enumeratequotaitems_result(API_EINTERNAL);
                                    return false;
                                }
                                break;
                        }
                    }
                    json.leaveobject();
                    break;
                }
                case EOO:
                    if (type < 0
                            || ISUNDEF(product)
                            || (prolevel < 0)
                            || (months < 0)
                            || currency.empty()
                            || description.empty()
                            // only available for Pro plans, not for Business
                            || (!type && gbstorage < 0)
                            || (!type && gbtransfer < 0)
                            || (!type && !amount)
                            || (!type && !amountMonth)
                            || (!type && ios_id.empty())
                            || (!type && android_id.empty())
                            // only available for Business plan(s)
                            || (type == 1 && !bizPlan))
                    {
                        client->app->enumeratequotaitems_result(API_EINTERNAL);
                        return true;
                    }

                    finished = true;
                    break;
                default:
                    if (!json.storeobject())
                    {
                        LOG_err << "Failed to parse Enumerate-quota-items response";
                        client->app->enumeratequotaitems_result(API_EINTERNAL);
                        return false;
                    }
                    break;
            }
        }   // end while(!finished)

        json.leaveobject();

        if (readingL)
        {
            // just read currency data, keep reading objects for each pro/business plan
            readingL = false;
            client->app->enumeratequotaitems_result(std::move(currencyData));
            continue;
        }
        else
        {
            client->app->enumeratequotaitems_result(type, product, prolevel, gbstorage,
                                                    gbtransfer, months, amount, amountMonth, localPrice,
                                                    description.c_str(), ios_id.c_str(), android_id.c_str(),
                                                    std::move(bizPlan));
        }
    }

    client->app->enumeratequotaitems_result(API_OK);
    return true;
}

CommandPurchaseAddItem::CommandPurchaseAddItem(MegaClient* client, int itemclass,
                                               handle item, unsigned price,
                                               const char* currency, unsigned /*tax*/,
                                               const char* /*country*/, handle lph,
                                               int phtype, int64_t ts)
{
    string sprice;
    sprice.resize(128);
    snprintf(const_cast<char*>(sprice.data()), sprice.length(), "%.2f", price/100.0);
    replace( sprice.begin(), sprice.end(), ',', '.');
    cmd("uts");
    arg("it", itemclass);
    arg("si", (byte*)&item, 8);
    arg("p", sprice.c_str());
    arg("c", currency);
    if (!ISUNDEF(lph))
    {
        if (phtype == 0) // legacy mode
        {
            arg("aff", (byte*)&lph, MegaClient::NODEHANDLE);
        }
        else
        {
            beginobject("aff");
            arg("id", (byte*)&lph, MegaClient::NODEHANDLE);
            arg("ts", ts);
            arg("t", phtype);   // 1=affiliate id, 2=file/folder link, 3=chat link, 4=contact link
            endobject();
        }
    }

    tag = client->reqtag;

    //TODO: Complete this (tax? country?)
}

bool CommandPurchaseAddItem::procresult(Result r, JSON& json)
{
    if (r.wasErrorOrOK())
    {
        client->app->additem_result(r.errorOrOK());
        return true;
    }

    handle item = json.gethandle(8);
    if (item != UNDEF)
    {
        client->purchase_basket.push_back(item);
        client->app->additem_result(API_OK);
        return true;
    }
    else
    {
        json.storeobject();
        client->app->additem_result(API_EINTERNAL);
        return false;
    }
}

CommandPurchaseCheckout::CommandPurchaseCheckout(MegaClient* client, int gateway)
{
    cmd("utc");

    beginarray("s");
    for (handle_vector::iterator it = client->purchase_basket.begin(); it != client->purchase_basket.end(); it++)
    {
        element((byte*)&*it, sizeof(handle));
    }

    endarray();

    arg("m", gateway);

    // empty basket
    client->purchase_begin();

    tag = client->reqtag;
}

bool CommandPurchaseCheckout::procresult(Result r, JSON& json)
{
    if (r.wasErrorOrOK())
    {
        client->app->checkout_result(NULL, r.errorOrOK());
        return true;
    }

    //Expected response: "EUR":{"res":X,"code":Y}}
    json.getnameid();
    if (!json.enterobject())
    {
        LOG_err << "Parse error (CommandPurchaseCheckout)";
        client->app->checkout_result(NULL, API_EINTERNAL);
        return false;
    }

    string errortype;
    Error e;
    for (;;)
    {
        switch (json.getnameid())
        {
            case MAKENAMEID3('r', 'e', 's'):
                if (json.isnumeric())
                {
                    e = (error)json.getint();
                }
                else
                {
                    json.storeobject(&errortype);
                    if (errortype == "S")
                    {
                        errortype.clear();
                        e = API_OK;
                    }
                }
                break;

            case MAKENAMEID4('c', 'o', 'd', 'e'):
                if (json.isnumeric())
                {
                    e = (error)json.getint();
                }
                else
                {
                    LOG_err << "Parse error in CommandPurchaseCheckout (code)";
                }
                break;
            case EOO:
                json.leaveobject();
                if (!errortype.size() || errortype == "FI" || e == API_OK)
                {
                    client->app->checkout_result(NULL, e);
                }
                else
                {
                    client->app->checkout_result(errortype.c_str(), e);
                }
                return true;
            default:
                if (!json.storeobject())
                {
                    client->app->checkout_result(NULL, API_EINTERNAL);
                    return false;
                }
        }
    }
}

CommandRemoveContact::CommandRemoveContact(MegaClient* client, const char* m, visibility_t show, Completion completion)
{
    mSeqtagArray = true;
    
    this->email = m ? m : "";
    this->v = show;

    cmd("ur2");
    arg("u", m);
    arg("l", (int)show);

    tag = client->reqtag;

    // Assume we've been given a completion function.
    mCompletion = std::move(completion);
}

bool CommandRemoveContact::procresult(Result r, JSON& json)
{
    assert(r.hasJsonObject() || r.wasStrictlyError());

    if (r.hasJsonObject())
    {
        // the object contains (userhandle + email string) - caller will leaveobject() automatically

        if (User *u = client->finduser(email.c_str()))
        {
            u->show = v;
        }

        doComplete(API_OK);
        return true;
    }

    doComplete(r.errorOrOK());
    return r.wasErrorOrOK();
}

void CommandRemoveContact::doComplete(error result)
{
    if (!mCompletion)
        return client->app->removecontact_result(result);

    mCompletion(result);
}

CommandPutMultipleUAVer::CommandPutMultipleUAVer(MegaClient *client, const userattr_map *attrs, int ctag, std::function<void (Error)> completion)
{
    mV3 = false;

    this->attrs = *attrs;

    mCompletion = completion ? std::move(completion) :
        [this](Error e) {
            this->client->app->putua_result(e);
        };

    cmd("upv");

    for (userattr_map::const_iterator it = attrs->begin(); it != attrs->end(); it++)
    {
        attr_t type = it->first;

        beginarray(User::attr2string(type).c_str());

        element((const byte *) it->second.data(), int(it->second.size()));

        const string *attrv = client->ownuser()->getattrversion(type);
        if (attrv)
        {
            element(attrv->c_str());
        }

        endarray();
    }

    tag = ctag;
}

bool CommandPutMultipleUAVer::procresult(Result r, JSON& json)
{
    if (r.hasJsonObject())
    {
        User *u = client->ownuser();
        for(;;)   // while there are more attrs to read...
        {

            if (*json.pos == '}')
            {
                client->notifyuser(u);
                mCompletion(API_OK);
                return true;
            }

            string key, value;
            if (!json.storeKeyValueFromObject(key, value))
            {
                break;
            }

            attr_t type = User::string2attr(key.c_str());
            userattr_map::iterator it = this->attrs.find(type);
            if (type == ATTR_UNKNOWN || value.empty() || (it == this->attrs.end()))
            {
                LOG_err << "Error in CommandPutMultipleUAVer. Undefined attribute or version: " << key;
                for (auto a : this->attrs) { LOG_err << " expected one of: " << User::attr2string(a.first); }
                break;
            }
            else
            {
                u->setattr(type, &it->second, &value);
                u->setTag(tag ? tag : -1);

                if (type == ATTR_KEYRING)
                {
                    TLVstore *tlvRecords = TLVstore::containerToTLVrecords(&attrs[type], &client->key);
                    if (tlvRecords)
                    {
                        string prEd255;
                        if (tlvRecords->get(EdDSA::TLV_KEY, prEd255) && prEd255.size() == EdDSA::SEED_KEY_LENGTH)
                        {
                            client->signkey = new EdDSA(client->rng, (unsigned char *) prEd255.data());
                        }

                        string prCu255;
                        if (tlvRecords->get(ECDH::TLV_KEY, prCu255) && prCu255.size() == ECDH::PRIVATE_KEY_LENGTH)
                        {
                            client->chatkey = new ECDH(prCu255);
                        }

                        if (!client->chatkey || !client->chatkey->initializationOK ||
                                !client->signkey || !client->signkey->initializationOK)
                        {
                            client->resetKeyring();
                            client->sendevent(99418, "Failed to load attached keys", 0);
                        }
                        else
                        {
                            client->sendevent(99420, "Signing and chat keys attached OK", 0);
                        }

                        delete tlvRecords;
                    }
                    else
                    {
                        LOG_warn << "Failed to decrypt keyring after putua";
                    }
                }
                else if (type == ATTR_KEYS)
                {
                    if (!client->mKeyManager.fromKeysContainer(it->second))
                    {
                        LOG_err << "Error processing new established value for the Key Manager (CommandPutMultipleUAVer)";
                        // We can't use a previous value here because CommandPutMultipleUAVer is only used to update ^!keys
                        // during initialization
                    }
                }
            }
        }
    }
    else if (r.wasErrorOrOK())
    {
        mCompletion(r.errorOrOK());
        return true;
    }

    mCompletion(API_EINTERNAL);
    return false;
}

CommandPutUAVer::CommandPutUAVer(MegaClient* client, attr_t at, const byte* av, unsigned avl, int ctag,
                                 std::function<void(Error)> completion)
{
    mV3 = false;

    this->at = at;
    this->av.assign((const char*)av, avl);

    mCompletion = completion ? std::move(completion) :
        [this](Error e) {
            this->client->app->putua_result(e);
        };

    cmd("upv");

    beginarray(User::attr2string(at).c_str());

    // if removing avatar, do not Base64 encode the attribute value
    if (at == ATTR_AVATAR && !strcmp((const char *)av, "none"))
    {
        element((const char*)av);
    }
    else
    {
        element(av, avl);
    }

    const string *attrv = client->ownuser()->getattrversion(at);
    if (client->ownuser()->isattrvalid(at) && attrv)
    {
        element(attrv->c_str());
    }

    endarray();

    tag = ctag;
}

bool CommandPutUAVer::procresult(Result r, JSON& json)
{
    if (r.wasErrorOrOK())
    {
        if (r.wasError(API_EEXPIRED))
        {
            User *u = client->ownuser();
            u->invalidateattr(at);
        }

        mCompletion(r.errorOrOK());
    }
    else
    {
        const char* ptr;
        const char* end;

        if (!(ptr = json.getvalue()) || !(end = strchr(ptr, '"')))
        {
            mCompletion(API_EINTERNAL);
            return false;
        }
        attr_t at = User::string2attr(string(ptr, (end-ptr)).c_str());

        if (!(ptr = json.getvalue()) || !(end = strchr(ptr, '"')))
        {
            mCompletion(API_EINTERNAL);
            return false;
        }
        string v = string(ptr, (end-ptr));

        if (at == ATTR_UNKNOWN || v.empty() || (this->at != at))
        {
            LOG_err << "Error in CommandPutUAVer. Undefined attribute or version";
            mCompletion(API_EINTERNAL);
            return false;
        }
        else
        {
            User *u = client->ownuser();

            if (at == ATTR_KEYS && !client->mKeyManager.fromKeysContainer(av))
            {
                LOG_err << "Error processing new established value for the Key Manager";

                // if there's a previous version, better to keep that one in cache
                const string* oldVersion = u->getattrversion(ATTR_KEYS);
                if (oldVersion)
                {
                    LOG_warn << "Replacing ^!keys value by previous version " << *oldVersion << ", current: " << v;
                    const string* oldValue = u->getattr(ATTR_KEYS);
                    assert(oldValue);
                    av = *oldValue;
                }
            }

            u->setattr(at, &av, &v);
            u->setTag(tag ? tag : -1);

            if (at == ATTR_UNSHAREABLE_KEY)
            {
                LOG_info << "Unshareable key successfully created";
                client->unshareablekey.swap(av);
            }
            else if (at == ATTR_JSON_SYNC_CONFIG_DATA)
            {
                LOG_info << "JSON config data successfully created.";
            }

            client->notifyuser(u);
            mCompletion(API_OK);
        }
    }
    return true;
}

CommandPutUA::CommandPutUA(MegaClient* /*client*/, attr_t at, const byte* av, unsigned avl, int ctag, handle lph, int phtype, int64_t ts,
                           std::function<void(Error)> completion)
{
    mV3 = false;

    this->at = at;
    this->av.assign((const char*)av, avl);

    mCompletion = completion ? std::move(completion) :
                  [this](Error e){
                        client->app->putua_result(e);
                  };

    cmd("up2");

    string an = User::attr2string(at);

    // if removing avatar, do not Base64 encode the attribute value
    if (at == ATTR_AVATAR && !strcmp((const char *)av, "none"))
    {
        arg(an.c_str(),(const char *)av, avl);
    }
    else
    {
        arg(an.c_str(), av, avl);
    }

    if (!ISUNDEF(lph))
    {
        beginobject("aff");
        arg("id", (byte*)&lph, MegaClient::NODEHANDLE);
        arg("ts", ts);
        arg("t", phtype);   // 1=affiliate id, 2=file/folder link, 3=chat link, 4=contact link
        endobject();
    }

    tag = ctag;
}

bool CommandPutUA::procresult(Result r, JSON& json)
{
    if (r.wasErrorOrOK())
    {
        mCompletion(r.errorOrOK());
    }
    else
    {
        const char* ptr;
        const char* end;

        if (!(ptr = json.getvalue()) || !(end = strchr(ptr, '"')))
        {
            mCompletion(API_EINTERNAL);
            return false;
        }
        attr_t at = User::string2attr(string(ptr, (end - ptr)).c_str());

        if (!(ptr = json.getvalue()) || !(end = strchr(ptr, '"')))
        {
            mCompletion(API_EINTERNAL);
            return false;
        }
        string v = string(ptr, (end - ptr));

        if (at == ATTR_UNKNOWN || v.empty() || (this->at != at))
        {
            LOG_err << "Error in CommandPutUA. Undefined attribute or version";
            mCompletion(API_EINTERNAL);
            return false;
        }

        User *u = client->ownuser();
        assert(u);
        if (!u)
        {
            LOG_err << "Own user not found when attempting to set user attributes";
            mCompletion(API_EACCESS);
            return true;
        }
        u->setattr(at, &av, &v);
        u->setTag(tag ? tag : -1);
        client->notifyuser(u);

        if (at == ATTR_DISABLE_VERSIONS)
        {
            client->versions_disabled = (av == "1");
            if (client->versions_disabled)
            {
                LOG_info << "File versioning is disabled";
            }
            else
            {
                LOG_info << "File versioning is enabled";
            }
        }
        else if (at == ATTR_NO_CALLKIT)
        {
            LOG_info << "CallKit is " << ((av == "1") ? "disabled" : "enabled");
        }

        mCompletion(API_OK);
    }

    return true;
}

CommandGetUA::CommandGetUA(MegaClient* /*client*/, const char* uid, attr_t at, const char* ph, int ctag,
                           CompletionErr completionErr, CompletionBytes completionBytes, CompletionTLV compltionTLV)
{
    mV3 = true;

    this->uid = uid;
    this->at = at;
    this->ph = ph ? string(ph) : "";

    mCompletionErr = completionErr ? std::move(completionErr) :
        [this](error e) {
            client->app->getua_result(e);
        };

    mCompletionBytes = completionBytes ? std::move(completionBytes) :
        [this](byte* b, unsigned l, attr_t e) {
            client->app->getua_result(b, l, e);
        };

    mCompletionTLV = compltionTLV ? std::move(compltionTLV) :
        [this](TLVstore* t, attr_t e) {
            client->app->getua_result(t, e);
        };

    if (ph && ph[0])
    {
        cmd("mcuga");
        arg("ph", ph);
    }
    else
    {
        cmd("uga");
    }

    arg("u", uid);
    arg("ua", User::attr2string(at).c_str());
    arg("v", 1);
    tag = ctag;
}

bool CommandGetUA::procresult(Result r, JSON& json)
{
    User *u = client->finduser(uid.c_str());

    if (r.wasErrorOrOK())
    {
        if (r.wasError(API_ENOENT) && u)
        {
            u->removeattr(at);
            if (u->userhandle == client->me)
            {
                u->setNonExistingAttribute(at);
            }
        }

        mCompletionErr(r.errorOrOK());

        if (isFromChatPreview())    // if `mcuga` was sent, no need to do anything else
        {
            return true;
        }

        if (u && !u->isTemporary && u->userhandle != client->me && r.wasError(API_ENOENT))
        {
            if (at == ATTR_ED25519_PUBK || at == ATTR_CU25519_PUBK)
            {
                LOG_warn << "Missing public key " << User::attr2string(at) << " for user " << u->uid;
                attr_t authringType = AuthRing::keyTypeToAuthringType(at);
                auto it = client->mAuthRingsTemp.find(authringType);
                bool temporalAuthring = it != client->mAuthRingsTemp.end();
                if (temporalAuthring)
                {
                    client->updateAuthring(&it->second, authringType, true, u->userhandle);
                }
            }
            else if (at == ATTR_SIG_CU255_PUBK)
            {
                LOG_warn << "Missing signature " << User::attr2string(at) << " for user " << u->uid;
                attr_t authringType = AuthRing::signatureTypeToAuthringType(at);
                auto it = client->mAuthRingsTemp.find(authringType);
                bool temporalAuthring = it != client->mAuthRingsTemp.end();
                if (temporalAuthring)
                {
                    client->updateAuthring(&it->second, authringType, true, u->userhandle);
                }
            }
        }

        // if the attr does not exist, initialize it
        if (at == ATTR_DISABLE_VERSIONS && r.wasError(API_ENOENT))
        {
            LOG_info << "File versioning is enabled";
            client->versions_disabled = false;
        }
        else if (at == ATTR_NO_CALLKIT && r.wasError(API_ENOENT))
        {
            LOG_info << "CallKit is enabled";
        }

        return true;
    }
    else
    {
        const char* ptr;
        const char* end;
        string value, version, buf;

        for (;;)
        {
            switch (json.getnameid())
            {
                case MAKENAMEID2('a','v'):
                {
                    if (!(ptr = json.getvalue()) || !(end = strchr(ptr, '"')))
                    {
                        mCompletionErr(API_EINTERNAL);
                        return false;
                    }
                    buf.assign(ptr, (end-ptr));
                    break;
                }
                case 'v':
                {
                    if (!(ptr = json.getvalue()) || !(end = strchr(ptr, '"')))
                    {
                        mCompletionErr(API_EINTERNAL);
                        return false;
                    }
                    version.assign(ptr, (end-ptr));
                    break;
                }
                case EOO:
                {
                    // if there's no avatar, the value is "none" (not Base64 encoded)
                    if (u && at == ATTR_AVATAR && buf == "none")
                    {
                        u->setattr(at, NULL, &version);
                        u->setTag(tag ? tag : -1);
                        mCompletionErr(API_ENOENT);
                        client->notifyuser(u);
                        return true;
                    }

                    // convert from ASCII to binary the received data
                    value.resize(buf.size() / 4 * 3 + 3);
                    value.resize(Base64::atob(buf.data(), (byte *)value.data(), int(value.size())));

                    // Some attributes don't keep historic records, ie. *!authring or *!lstint
                    // (none of those attributes are used by the SDK yet)
                    // bool nonHistoric = (attributename.at(1) == '!');

                    // handle the attribute data depending on the scope
                    char scope = User::scope(at);

                    if (!u) // retrieval of attributes without contact-relationship
                    {
                        if (at == ATTR_AVATAR && buf == "none")
                        {
                            mCompletionErr(API_ENOENT);
                        }
                        else
                        {
                            mCompletionBytes((byte*) value.data(), unsigned(value.size()), at);
                        }
                        return true;
                    }

                    switch (scope)
                    {
                        case '*':   // private, encrypted
                        {
                            // decrypt the data and build the TLV records
                            std::unique_ptr<TLVstore> tlvRecords { TLVstore::containerToTLVrecords(&value, &client->key) };
                            if (!tlvRecords)
                            {
                                LOG_err << "Cannot extract TLV records for private attribute " << User::attr2string(at);
                                mCompletionErr(API_EINTERNAL);
                                return false;
                            }

                            // store the value for private user attributes (re-encrypted version of serialized TLV)
                            u->setattr(at, &value, &version);
                            mCompletionTLV(tlvRecords.get(), at);

                            break;
                        }
                        case '+':   // public
                        {
                            u->setattr(at, &value, &version);
                            mCompletionBytes((byte*) value.data(), unsigned(value.size()), at);

                            if (!u->isTemporary && u->userhandle != client->me)
                            {
                                if (at == ATTR_ED25519_PUBK || at == ATTR_CU25519_PUBK)
                                {
                                    client->trackKey(at, u->userhandle, value);
                                }
                                else if (at == ATTR_SIG_CU255_PUBK)
                                {
                                    client->trackSignature(at, u->userhandle, value);
                                }
                            }
                            break;
                        }
                        case '#':   // protected
                        {
                            u->setattr(at, &value, &version);
                            mCompletionBytes((byte*) value.data(), unsigned(value.size()), at);
                            break;
                        }
                        case '^': // private, non-encrypted
                        {
                            if (at == ATTR_KEYS && !client->mKeyManager.fromKeysContainer(value))
                            {
                                LOG_err << "Error processing new established value for the Key Manager upon init";

                                // if there's a previous version, better to keep that one in cache
                                const string* oldValue = u->getattr(ATTR_KEYS);
                                const string* oldVersion = u->getattrversion(ATTR_KEYS);
                                if (oldValue)
                                {
                                    LOG_warn << "Replacing ^!keys value by previous version " << *oldVersion << " current: " << version;
                                    const string* oldValue = u->getattr(ATTR_KEYS);
                                    assert(oldValue);
                                    value = *oldValue;
                                }
                            }

                            // store the value in cache in binary format
                            u->setattr(at, &value, &version);

                            mCompletionBytes((byte*) value.data(), unsigned(value.size()), at);

                            if (at == ATTR_DISABLE_VERSIONS)
                            {
                                client->versions_disabled = !strcmp(value.data(), "1");
                                if (client->versions_disabled)
                                {
                                    LOG_info << "File versioning is disabled";
                                }
                                else
                                {
                                    LOG_info << "File versioning is enabled";
                                }
                            }
                            else if (at == ATTR_NO_CALLKIT)
                            {
                                LOG_info << "CallKit is " << ((!strcmp(value.data(), "1")) ? "disabled" : "enabled");
                            }
                            break;
                        }
                        default:    // legacy attributes or unknown attribute
                        {
                            if (at != ATTR_FIRSTNAME &&           // protected
                                    at != ATTR_LASTNAME &&        // protected
                                    at != ATTR_COUNTRY  &&        // private
                                    at != ATTR_BIRTHDAY &&        // private
                                    at != ATTR_BIRTHMONTH &&      // private
                                    at != ATTR_BIRTHYEAR)     // private
                            {
                                LOG_err << "Unknown received attribute: " << User::attr2string(at);
                                mCompletionErr(API_EINTERNAL);
                                return false;
                            }

                            u->setattr(at, &value, &version);
                            mCompletionBytes((byte*) value.data(), unsigned(value.size()), at);
                            break;
                        }

                    }   // switch (scope)

                    u->setTag(tag ? tag : -1);
                    client->notifyuser(u);
                    return true;
                }
                default:
                {
                    if (!json.storeobject())
                    {
                        LOG_err << "Error in CommandGetUA. Parse error";
                        mCompletionErr(API_EINTERNAL);
                        return false;
                    }
                }

            }   // switch (nameid)
        }
    }
#ifndef WIN32
    return false;  // unreachable code
#endif
}

#ifdef DEBUG
CommandDelUA::CommandDelUA(MegaClient *client, const char *an)
{
    this->an = an;

    cmd("upr");
    arg("ua", an);

    arg("v", 1);    // returns the new version for the (removed) null value

    tag = client->reqtag;
}

bool CommandDelUA::procresult(Result r, JSON& json)
{
    if (r.wasErrorOrOK())
    {
        client->app->delua_result(r.errorOrOK());
    }
    else
    {
        const char* ptr;
        const char* end;
        if (!(ptr = json.getvalue()) || !(end = strchr(ptr, '"')))
        {
            client->app->delua_result(API_EINTERNAL);
            return false;
        }

        User *u = client->ownuser();
        attr_t at = User::string2attr(an.c_str());
        string version(ptr, (end-ptr));

        u->removeattr(at, &version); // store version to filter corresponding AP in order to avoid double onUsersUpdate()

        if (at == ATTR_KEYRING)
        {
            client->resetKeyring();
        }

        client->notifyuser(u);
        client->app->delua_result(API_OK);
    }
    return true;
}

CommandSendDevCommand::CommandSendDevCommand(MegaClient *client, const char *command, const char *email, long long q, int bs, int us)
{
    cmd("dev");

    arg("aa", command);
    if (email)
    {
        arg("t", email);
    }

    if ((strcmp(command, "tq") == 0))
    {
        arg("q", q);
    }
    else if ((strcmp(command, "bs") == 0))
    {
        arg("s", bs);
    }
    else if ((strcmp(command, "us") == 0))
    {
        arg("s", us);
    }
    tag = client->reqtag;
}

bool CommandSendDevCommand::procresult(Result r, JSON& json)
{
    client->app->senddevcommand_result(r.errorOrOK());
    return r.wasErrorOrOK();
}

#endif  // #ifdef DEBUG

CommandGetUserEmail::CommandGetUserEmail(MegaClient *client, const char *uid)
{
    mSeqtagArray = true;

    cmd("uge");
    arg("u", uid);

    tag = client->reqtag;
}

bool CommandGetUserEmail::procresult(Result r, JSON& json)
{
    if (r.hasJsonItem())
    {
        string email;
        if (json.storeobject(&email))
        {
            client->app->getuseremail_result(&email, API_OK);
            return true;
        }
    }
    else if (r.wasErrorOrOK())
    {
        assert(r.wasStrictlyError());
        client->app->getuseremail_result(NULL, r.errorOrOK());
        return true;
    }

    client->app->getuseremail_result(NULL, API_EINTERNAL);
    return false;
}

// set node keys (e.g. to convert asymmetric keys to symmetric ones)
CommandNodeKeyUpdate::CommandNodeKeyUpdate(MegaClient* client, handle_vector* v)
{
    byte nodekey[FILENODEKEYLENGTH];

    cmd("k");
    beginarray("nk");

    for (size_t i = v->size(); i--;)
    {
        handle h = (*v)[i];

        shared_ptr<Node> n;

        if ((n = client->nodebyhandle(h)))
        {
            client->key.ecb_encrypt((byte*)n->nodekey().data(), nodekey, n->nodekey().size());

            element(h, MegaClient::NODEHANDLE);
            element(nodekey, int(n->nodekey().size()));
        }
    }

    endarray();
}

CommandSingleKeyCR::CommandSingleKeyCR(handle sh, handle nh, const byte* key, size_t keylen)
{
    cmd("k");
    beginarray("cr");

    beginarray();
    element(sh, MegaClient::NODEHANDLE);
    endarray();

    beginarray();
    element(nh, MegaClient::NODEHANDLE);
    endarray();

    beginarray();
    element(0);
    element(0);
    element(key, static_cast<int>(keylen));
    endarray();

    endarray();
}

CommandKeyCR::CommandKeyCR(MegaClient* /*client*/, sharedNode_vector* rshares, sharedNode_vector* rnodes, const char* keys)
{
    cmd("k");
    beginarray("cr");

    beginarray();
    for (int i = 0; i < (int)rshares->size(); i++)
    {
        element((*rshares)[i]->nodehandle, MegaClient::NODEHANDLE);
    }

    endarray();

    beginarray();
    for (int i = 0; i < (int)rnodes->size(); i++)
    {
        element((*rnodes)[i]->nodehandle, MegaClient::NODEHANDLE);
    }

    endarray();

    beginarray();
    appendraw(keys);
    endarray();

    endarray();
}

// a == ACCESS_UNKNOWN: request public key for user handle and respond with
// share key for sn
// otherwise: request public key for user handle and continue share creation
// for node sn to user u with access a
CommandPubKeyRequest::CommandPubKeyRequest(MegaClient* client, User* user)
{
    cmd("uk");
    arg("u", user->uid.c_str());

    u = user;
    tag = client->reqtag;
}

bool CommandPubKeyRequest::procresult(Result r, JSON& json)
{
    byte pubkbuf[AsymmCipher::MAXKEYLENGTH];
    int len_pubk = 0;
    handle uh = UNDEF;

    unique_ptr<User> cleanup(u && u->isTemporary ? u : nullptr);

    if (r.wasErrorOrOK())
    {
        if (!r.wasError(API_ENOENT)) //API_ENOENT = unregistered users or accounts without a public key yet
        {
            LOG_err << "Unexpected error in CommandPubKeyRequest: " << error(r.errorOrOK());
        }
    }
    else
    {
        bool finished = false;
        while (!finished)
        {
            switch (json.getnameid())
            {
                case 'u':
                    uh = json.gethandle(MegaClient::USERHANDLE);
                    break;

                case MAKENAMEID4('p', 'u', 'b', 'k'):
                    len_pubk = json.storebinary(pubkbuf, sizeof pubkbuf);
                    break;

                case EOO:
                    if (!u) // user has cancelled the account
                    {
                        return true;
                    }

                    if (!ISUNDEF(uh))
                    {
                        client->mapuser(uh, u->email.c_str());
                        if (u->isTemporary && u->uid == u->email) //update uid with the received USERHANDLE (will be used as target for putnodes)
                        {
                            u->uid = Base64Str<MegaClient::USERHANDLE>(uh);
                        }
                    }

                    if (len_pubk && !u->pubk.setkey(AsymmCipher::PUBKEY, pubkbuf, len_pubk))
                    {
                        len_pubk = 0;
                    }

                    finished = true;
                    break;

                default:
                    if (json.storeobject())
                    {
                        continue;
                    }
                    len_pubk = 0;
                    finished = true;
                    break;
            }
        }
    }

    if (!u) // user has cancelled the account, or HIDDEN user was removed
    {
        return true;
    }

    // satisfy all pending PubKeyAction requests for this user
    while (u->pkrs.size())
    {
        client->restag = tag;
        u->pkrs[0]->proc(client, u);
        u->pkrs.pop_front();
    }

    if (len_pubk && !u->isTemporary)
    {
        client->notifyuser(u);
    }

    return true;
}

void CommandPubKeyRequest::invalidateUser()
{
    u = NULL;
}

CommandGetUserData::CommandGetUserData(MegaClient *client, int tag, std::function<void(string*, string*, string*, error)> completion)
{
    cmd("ug");
    arg("v", 1);

    this->tag = tag;

    mCompletion = completion ? std::move(completion) :
        [this](string* name, string* pubk, string* privk, error e) {
            this->client->app->userdata_result(name, pubk, privk, e);
        };

}

bool CommandGetUserData::procresult(Result r, JSON& json)
{
    string name;
    string pubk;
    string privk;
    string k;
    byte privkbuf[AsymmCipher::MAXKEYLENGTH * 2];
    int len_privk = 0;
    byte pubkbuf[AsymmCipher::MAXKEYLENGTH];
    int len_pubk = 0;
    m_time_t since = 0;
    int v = 0;
    string salt;
    string smsv;
    string lastname;
    string versionLastname;
    string firstname;
    string versionFirstname;
    string language;
    string versionLanguage;
    string pwdReminderDialog;
    string versionPwdReminderDialog;
    string pushSetting;
    string versionPushSetting;
    string contactLinkVerification;
    string versionContactLinkVerification;
#ifndef NDEBUG
    handle me = UNDEF;
#endif
    string chatFolder;
    string versionChatFolder;
    string cameraUploadFolder;
    string versionCameraUploadFolder;
    string aliases;
    string versionAliases;
    string disableVersions;
    string versionDisableVersions;
    string noCallKit;
    string versionNoCallKit;
    string country;
    string versionCountry;
    string birthday;
    string versionBirthday;
    string birthmonth;
    string versionBirthmonth;
    string birthyear;
    string versionBirthyear;
    string email;
    string unshareableKey;
    string versionUnshareableKey;
    string deviceNames;
    string versionDeviceNames;
    string versionDriveNames;
    string myBackupsFolder;
    string versionMyBackupsFolder;
    string versionBackupNames;
    string cookieSettings;
    string versionCookieSettings;
    string appPrefs;
    string versionAppPrefs;
    string ccPrefs;
    string versionCcPrefs;
#ifdef ENABLE_SYNC
    string jsonSyncConfigData;
    string jsonSyncConfigDataVersion;
#endif
    string keys, keysVersion;
    string keyring, versionKeyring;
    string pubEd255, versionPubEd255;
    string pubCu255, versionPubCu255;
    string sigPubk, versionSigPubk;
    string sigCu255, versionSigCu255;
    string authringEd255, versionAuthringEd255;
    string authringCu255, versionAuthringCu255;
    string visibleWelcomeDialog;
    string versionVisibleWelcomeDialog;
<<<<<<< HEAD
    string pwmh, pwmhVersion;
=======
    string visibleTermsOfService;
    string versionVisibleTermsOfService;
>>>>>>> cb72dc1d

    bool uspw = false;
    vector<m_time_t> warningTs;
    m_time_t deadlineTs = -1;

    bool b = false;
    BizMode m = BIZ_MODE_UNKNOWN;
    BizStatus s = BIZ_STATUS_UNKNOWN;
    std::set<handle> masters;
    std::vector<std::pair<BizStatus, m_time_t>> sts;

    if (r.wasErrorOrOK())
    {
        mCompletion(NULL, NULL, NULL, r.wasError(API_OK) ? Error(API_ENOENT) : r.errorOrOK());
        return true;
    }

    for (;;)
    {
        string attributeName = json.getnameWithoutAdvance();
        switch (json.getnameid())
        {
        case MAKENAMEID3('a', 'a', 'v'):    // account authentication version
            v = (int)json.getint();
            break;

        case MAKENAMEID3('a', 'a', 's'):    // account authentication salt
            json.storeobject(&salt);
            break;

        case MAKENAMEID4('n', 'a', 'm', 'e'):
            json.storeobject(&name);
            break;

        case 'k':   // master key
            k.resize(SymmCipher::KEYLENGTH);
            json.storebinary((byte *)k.data(), int(k.size()));
            break;

        case MAKENAMEID5('s', 'i', 'n', 'c', 'e'):
            since = json.getint();
            break;

        case MAKENAMEID4('p', 'u', 'b', 'k'):   // RSA public key
            json.storeobject(&pubk);
            len_pubk = Base64::atob(pubk.c_str(), pubkbuf, sizeof pubkbuf);
            break;

        case MAKENAMEID5('p', 'r', 'i', 'v', 'k'):  // RSA private key (encrypted to MK)
            len_privk = json.storebinary(privkbuf, sizeof privkbuf);
            break;

        case MAKENAMEID5('f', 'l', 'a', 'g', 's'):
            if (json.enterobject())
            {
                if (client->readmiscflags(&json) != API_OK)
                {
                    mCompletion(NULL, NULL, NULL, API_EINTERNAL);
                    return false;
                }
                json.leaveobject();
            }
            break;

        case MAKENAMEID2('n', 'a'):
            client->accountIsNew = bool(json.getint());
            break;

        case 'u':
#ifndef NDEBUG
            me =
#endif
                 json.gethandle(MegaClient::USERHANDLE);
            break;

        case MAKENAMEID8('l', 'a', 's', 't', 'n', 'a', 'm', 'e'):
            parseUserAttribute(json, lastname, versionLastname);
            break;

        case MAKENAMEID6('^', '!', 'l', 'a', 'n', 'g'):
            parseUserAttribute(json, language, versionLanguage);
            break;

        case MAKENAMEID8('b', 'i', 'r', 't', 'h', 'd', 'a', 'y'):
            parseUserAttribute(json, birthday, versionBirthday);
            break;

        case MAKENAMEID7('c', 'o', 'u', 'n', 't', 'r', 'y'):
            parseUserAttribute(json, country, versionCountry);
            break;

        case MAKENAMEID4('^', '!', 'p', 's'):
            parseUserAttribute(json, pushSetting, versionPushSetting);
            break;

        case MAKENAMEID5('^', '!', 'p', 'r', 'd'):
            parseUserAttribute(json, pwdReminderDialog, versionPwdReminderDialog);
            break;

        case MAKENAMEID4('^', 'c', 'l', 'v'):
            parseUserAttribute(json, contactLinkVerification, versionContactLinkVerification);
            break;

        case MAKENAMEID4('^', '!', 'd', 'v'):
            parseUserAttribute(json, disableVersions, versionDisableVersions);
            break;

        case MAKENAMEID7('^', '!', 'n', 'o', 'k', 'i', 't'):
            parseUserAttribute(json, noCallKit, versionNoCallKit);
            break;

        case MAKENAMEID4('*', '!', 'c', 'f'):
            parseUserAttribute(json, chatFolder, versionChatFolder);
            break;

        case MAKENAMEID5('*', '!', 'c', 'a', 'm'):
            parseUserAttribute(json, cameraUploadFolder, versionCameraUploadFolder);
            break;

        case MAKENAMEID8('*', '!', '>', 'a', 'l', 'i', 'a', 's'):
            parseUserAttribute(json, aliases, versionAliases);
            break;

        case MAKENAMEID5('e', 'm', 'a', 'i', 'l'):
            json.storeobject(&email);
            break;

        case MAKENAMEID5('*', '~', 'u', 's', 'k'):
            parseUserAttribute(json, unshareableKey, versionUnshareableKey, false);
            break;

        case MAKENAMEID4('*', '!', 'd', 'n'):
            parseUserAttribute(json, deviceNames, versionDeviceNames);
            break;

        case MAKENAMEID5('^', '!', 'b', 'a', 'k'):
            parseUserAttribute(json, myBackupsFolder, versionMyBackupsFolder);
            break;

        case MAKENAMEID8('*', '!', 'a', 'P', 'r', 'e', 'f', 's'):
            parseUserAttribute(json, appPrefs, versionAppPrefs);
            break;

        case MAKENAMEID8('*', '!', 'c', 'c', 'P', 'r', 'e', 'f'):
            parseUserAttribute(json, ccPrefs, versionCcPrefs);
            break;

#ifdef ENABLE_SYNC
        case MAKENAMEID6('*', '~', 'j', 's', 'c', 'd'):
            parseUserAttribute(json, jsonSyncConfigData, jsonSyncConfigDataVersion);
            break;
#endif
        case MAKENAMEID6('^', '!', 'k', 'e', 'y', 's'):
            parseUserAttribute(json, keys, keysVersion);
            break;
        case MAKENAMEID8('*', 'k', 'e', 'y', 'r', 'i', 'n', 'g'):
            parseUserAttribute(json, keyring, versionKeyring);
            break;
        case MAKENAMEID8('+', 'p', 'u', 'E', 'd', '2', '5', '5'):
            parseUserAttribute(json, pubEd255, versionPubEd255);
            break;
        case MAKENAMEID8('+', 'p', 'u', 'C', 'u', '2', '5', '5'):
            parseUserAttribute(json, pubCu255, versionPubCu255);
            break;
        case MAKENAMEID8('+', 's', 'i', 'g', 'P', 'u', 'b', 'k'):
            parseUserAttribute(json, sigPubk, versionSigPubk);
            break;

        case MAKENAMEID2('p', 'f'):  // Pro Flexi plan (similar to business)
            client->setProFlexi(true);
            [[fallthrough]];
        case 'b':   // business account's info
            assert(!b);
            b = true;
            if (json.enterobject())
            {
                bool endobject = false;
                while (!endobject)
                {
                    switch (json.getnameid())
                    {
                        case 's':   // status
                            // -1: expired, 1: active, 2: grace-period
                            s = BizStatus(json.getint32());
                            break;

                        case 'm':   // mode
                            m = BizMode(json.getint32());
                            break;

                        case MAKENAMEID2('m', 'u'):
                            if (json.enterarray())
                            {
                                for (;;)
                                {
                                    handle uh = json.gethandle(MegaClient::USERHANDLE);
                                    if (!ISUNDEF(uh))
                                    {
                                        masters.emplace(uh);
                                    }
                                    else
                                    {
                                        break;
                                    }
                                }
                                json.leavearray();
                            }
                            break;

                        case MAKENAMEID3('s', 't', 's'):    // status timestamps
                            // ie. "sts":[{"s":-1,"ts":1566182227},{"s":1,"ts":1563590227}]
                            json.enterarray();
                            while (json.enterobject())
                            {
                                BizStatus status = BIZ_STATUS_UNKNOWN;
                                m_time_t ts = 0;

                                bool exit = false;
                                while (!exit)
                                {
                                    switch (json.getnameid())
                                    {
                                        case 's':
                                           status = BizStatus(json.getint());
                                           break;

                                        case MAKENAMEID2('t', 's'):
                                           ts = json.getint();
                                           break;

                                        case EOO:
                                            if (status != BIZ_STATUS_UNKNOWN && isValidTimeStamp(ts))
                                            {
                                                sts.push_back(std::make_pair(status, ts));
                                            }
                                            else
                                            {
                                                LOG_warn << "Unpaired/missing business status-ts in b.sts";
                                            }
                                            exit = true;
                                            break;

                                        default:
                                            if (!json.storeobject())
                                            {
                                                mCompletion(NULL, NULL, NULL, API_EINTERNAL);
                                                return false;
                                            }
                                    }
                                }
                                json.leaveobject();
                            }
                            json.leavearray();
                            break;

                        case EOO:
                            endobject = true;
                            break;

                        default:
                            if (!json.storeobject())
                            {
                                mCompletion(NULL, NULL, NULL, API_EINTERNAL);
                                return false;
                            }
                    }
                }
                json.leaveobject();
            }
            break;

        case MAKENAMEID4('s', 'm', 's', 'v'):   // SMS verified phone number
            if (!json.storeobject(&smsv))
            {
                LOG_err << "Invalid verified phone number (smsv)";
                assert(false);
            }
            break;

        case MAKENAMEID4('u', 's', 'p', 'w'):   // user paywall data
        {
            uspw = true;

            if (json.enterobject())
            {
                bool endobject = false;
                while (!endobject)
                {
                    switch (json.getnameid())
                    {
                        case MAKENAMEID2('d', 'l'): // deadline timestamp
                            deadlineTs = json.getint();
                            break;

                        case MAKENAMEID3('w', 't', 's'):    // warning timestamps
                            // ie. "wts":[1591803600,1591813600,1591823600

                            if (json.enterarray())
                            {
                                m_time_t ts;
                                while (json.isnumeric() && (ts = json.getint()) != -1)
                                {
                                    warningTs.push_back(ts);
                                }

                                json.leavearray();
                            }
                            break;

                        case EOO:
                            endobject = true;
                            break;

                        default:
                            if (!json.storeobject())
                            {
                                mCompletion(NULL, NULL, NULL, API_EINTERNAL);
                                return false;
                            }
                    }
                }
                json.leaveobject();
            }
            break;
        }

        case MAKENAMEID5('^', '!', 'c', 's', 'p'):
            parseUserAttribute(json, cookieSettings, versionCookieSettings);
            break;

//        case MAKENAMEID1('p'):  // plan: 101 for Pro Flexi
//            {
//                int proPlan = json.getint32();
//            }
//            break;
        case MAKENAMEID8('^', '!', 'w', 'e', 'l', 'd', 'l', 'g'):
        {
            parseUserAttribute(json, visibleWelcomeDialog, versionVisibleWelcomeDialog);
            break;
        }
<<<<<<< HEAD
        case MAKENAMEID4('p', 'w', 'm', 'h'):
            parseUserAttribute(json, pwmh, pwmhVersion);
            break;
=======

        case MAKENAMEID5('^', '!', 't', 'o', 's'):
        {
            parseUserAttribute(json, visibleTermsOfService, versionVisibleTermsOfService);
            break;
        }

>>>>>>> cb72dc1d
        case EOO:
        {
            assert(me == client->me);

            if (len_privk)
            {
                client->key.ecb_decrypt(privkbuf, len_privk);
                privk.resize(AsymmCipher::MAXKEYLENGTH * 2);
                privk.resize(Base64::btoa(privkbuf, len_privk, (char *)privk.data()));

                // RSA private key should be already assigned at login
                assert(privk == client->mPrivKey);
                if (client->mPrivKey.empty())
                {
                    client->mPrivKey = privk;
                    LOG_warn << "Private key not set by login, setting at `ug` response...";
                    if (!client->asymkey.setkey(AsymmCipher::PRIVKEY, privkbuf, len_privk))
                    {
                        LOG_warn << "Error checking private key at `ug` response";
                    }
                }
            }

            if (len_pubk)
            {
                client->pubk.setkey(AsymmCipher::PUBKEY, pubkbuf, len_pubk);
            }

            if (v)
            {
                client->accountversion = v;
            }

            if (salt.size())
            {
                Base64::atob(salt, client->accountsalt);
            }

            client->accountsince = since;
            client->mSmsVerifiedPhone = smsv;

            client->k = k;

            client->btugexpiration.backoff(MegaClient::USER_DATA_EXPIRATION_BACKOFF_SECS * 10);
            client->cachedug = true;

            // pre-load received user attributes into cache
            User* u = client->ownuser();
            if (u)
            {
                int changes = 0;
                if (email.size())
                {
                    client->setEmail(u, email);
                }

                if (firstname.size())
                {
                    changes += u->updateattr(ATTR_FIRSTNAME, &firstname, &versionFirstname);
                }

                if (lastname.size())
                {
                    changes += u->updateattr(ATTR_LASTNAME, &lastname, &versionLastname);
                }

                if (language.size())
                {
                    changes += u->updateattr(ATTR_LANGUAGE, &language, &versionLanguage);
                }
                else
                {
                    u->setNonExistingAttribute(ATTR_LANGUAGE);
                }

                if (birthday.size())
                {
                    changes += u->updateattr(ATTR_BIRTHDAY, &birthday, &versionBirthday);
                }
                else
                {
                    u->setNonExistingAttribute(ATTR_BIRTHDAY);
                }

                if (birthmonth.size())
                {
                    changes += u->updateattr(ATTR_BIRTHMONTH, &birthmonth, &versionBirthmonth);
                }
                else
                {
                    u->setNonExistingAttribute(ATTR_BIRTHMONTH);
                }

                if (birthyear.size())
                {
                    changes += u->updateattr(ATTR_BIRTHYEAR, &birthyear, &versionBirthyear);
                }
                else
                {
                    u->setNonExistingAttribute(ATTR_BIRTHYEAR);
                }

                if (country.size())
                {
                    changes += u->updateattr(ATTR_COUNTRY, &country, &versionCountry);
                }
                else
                {
                    u->setNonExistingAttribute(ATTR_COUNTRY);
                }

                if (pwdReminderDialog.size())
                {
                    changes += u->updateattr(ATTR_PWD_REMINDER, &pwdReminderDialog, &versionPwdReminderDialog);
                }
                else
                {
                    u->setNonExistingAttribute(ATTR_PWD_REMINDER);
                }

                if (pushSetting.size())
                {
                    changes += u->updateattr(ATTR_PUSH_SETTINGS, &pushSetting, &versionPushSetting);
                }
                else
                {
                    u->setNonExistingAttribute(ATTR_PUSH_SETTINGS);
                }

                if (contactLinkVerification.size())
                {
                    changes += u->updateattr(ATTR_CONTACT_LINK_VERIFICATION, &contactLinkVerification, &versionContactLinkVerification);
                }
                else
                {
                    u->setNonExistingAttribute(ATTR_CONTACT_LINK_VERIFICATION);
                }

                if (disableVersions.size())
                {
                    changes += u->updateattr(ATTR_DISABLE_VERSIONS, &disableVersions, &versionDisableVersions);

                    // initialize the status of file-versioning for the client
                    client->versions_disabled = (disableVersions == "1");
                    if (client->versions_disabled)
                    {
                        LOG_info << "File versioning is disabled";
                    }
                    else
                    {
                        LOG_info << "File versioning is enabled";
                    }
                }
                else    // attribute does not exists
                {
                    LOG_info << "File versioning is enabled";
                    client->versions_disabled = false;
                    u->setNonExistingAttribute(ATTR_DISABLE_VERSIONS);
                }

                if (noCallKit.size())
                {
                    changes += u->updateattr(ATTR_NO_CALLKIT, &noCallKit, &versionNoCallKit);
                    LOG_info << "CallKit is " << ((noCallKit == "1") ? "disabled" : "enabled");
                }
                else
                {
                    LOG_info << "CallKit is enabled [noCallKit.size() == 0]";
                    u->setNonExistingAttribute(ATTR_NO_CALLKIT);
                }

                if (chatFolder.size())
                {
                    unique_ptr<TLVstore> tlvRecords(TLVstore::containerToTLVrecords(&chatFolder, &client->key));
                    if (tlvRecords)
                    {
                        // store the value for private user attributes (decrypted version of serialized TLV)
                        unique_ptr<string> tlvString(tlvRecords->tlvRecordsToContainer(client->rng, &client->key));
                        changes += u->updateattr(ATTR_MY_CHAT_FILES_FOLDER, tlvString.get(), &versionChatFolder);
                    }
                    else
                    {
                        LOG_err << "Cannot extract TLV records for ATTR_MY_CHAT_FILES_FOLDER";
                    }
                }
                else
                {
                    u->setNonExistingAttribute(ATTR_MY_CHAT_FILES_FOLDER);
                }

                if (cameraUploadFolder.size())
                {
                    unique_ptr<TLVstore> tlvRecords(TLVstore::containerToTLVrecords(&cameraUploadFolder, &client->key));
                    if (tlvRecords)
                    {
                        // store the value for private user attributes (decrypted version of serialized TLV)
                        unique_ptr<string> tlvString(tlvRecords->tlvRecordsToContainer(client->rng, &client->key));
                        changes += u->updateattr(ATTR_CAMERA_UPLOADS_FOLDER, tlvString.get(), &versionCameraUploadFolder);
                    }
                    else
                    {
                        LOG_err << "Cannot extract TLV records for ATTR_CAMERA_UPLOADS_FOLDER";
                    }
                }
                else
                {
                    u->setNonExistingAttribute(ATTR_CAMERA_UPLOADS_FOLDER);
                }

                if (!myBackupsFolder.empty())
                {
                    changes += u->updateattr(ATTR_MY_BACKUPS_FOLDER, &myBackupsFolder, &versionMyBackupsFolder);
                }
                else
                {
                    u->setNonExistingAttribute(ATTR_MY_BACKUPS_FOLDER);
                }

                if (!appPrefs.empty())
                {
                    changes += u->updateattr(ATTR_APPS_PREFS, &appPrefs, &versionAppPrefs);
                }
                else
                {
                    u->setNonExistingAttribute(ATTR_APPS_PREFS);
                }

                if (!ccPrefs.empty())
                {
                    changes += u->updateattr(ATTR_CC_PREFS, &ccPrefs, &versionCcPrefs);
                }
                else
                {
                    u->setNonExistingAttribute(ATTR_CC_PREFS);
                }

                if (aliases.size())
                {
                    unique_ptr<TLVstore> tlvRecords(TLVstore::containerToTLVrecords(&aliases, &client->key));
                    if (tlvRecords)
                    {
                        // store the value for private user attributes (decrypted version of serialized TLV)
                        unique_ptr<string> tlvString(tlvRecords->tlvRecordsToContainer(client->rng, &client->key));
                        changes += u->updateattr(ATTR_ALIAS, tlvString.get(), &versionAliases);
                    }
                    else
                    {
                        LOG_err << "Cannot extract TLV records for ATTR_ALIAS";
                    }
                }
                else
                {
                    u->setNonExistingAttribute(ATTR_ALIAS);
                }

                if (unshareableKey.size() == Base64Str<SymmCipher::BLOCKSIZE>::STRLEN)
                {
                    changes += u->updateattr(ATTR_UNSHAREABLE_KEY, &unshareableKey, &versionUnshareableKey);
                    client->unshareablekey.swap(unshareableKey);
                }
                else if (client->loggedin() == EPHEMERALACCOUNTPLUSPLUS)
                {
                    // cannot configure CameraUploads, so it's not needed at this stage.
                    // It will be created when the account gets confirmed.
                    // (motivation: speed up the E++ account's setup)
                    LOG_info << "Skip creation of unshareable key for E++ account";
                }
                else if (unshareableKey.empty())    // it has not been created yet
                {
                    LOG_info << "Creating unshareable key...";
                    byte newunshareablekey[SymmCipher::BLOCKSIZE];
                    client->rng.genblock(newunshareablekey, sizeof(newunshareablekey));
                    client->putua(ATTR_UNSHAREABLE_KEY, newunshareablekey, sizeof(newunshareablekey), 0);
                }
                else
                {
                    LOG_err << "Unshareable key wrong length";
                }

                if (deviceNames.size())
                {
                    unique_ptr<TLVstore> tlvRecords(TLVstore::containerToTLVrecords(&deviceNames, &client->key));
                    if (tlvRecords)
                    {
                        // store the value for private user attributes (decrypted version of serialized TLV)
                        unique_ptr<string> tlvString(tlvRecords->tlvRecordsToContainer(client->rng, &client->key));
                        changes += u->updateattr(ATTR_DEVICE_NAMES, tlvString.get(), &versionDeviceNames);
                    }
                    else
                    {
                        LOG_err << "Cannot extract TLV records for ATTR_DEVICE_NAMES";
                    }
                }
                else
                {
                    u->setNonExistingAttribute(ATTR_DEVICE_NAMES);
                }

                if (!cookieSettings.empty())
                {
                    changes += u->updateattr(ATTR_COOKIE_SETTINGS, &cookieSettings, &versionCookieSettings);
                }
                else
                {
                    u->setNonExistingAttribute(ATTR_COOKIE_SETTINGS);
                }

#ifdef ENABLE_SYNC
                if (!jsonSyncConfigData.empty())
                {
                    // Tell the rest of the SDK that the attribute's changed.
                    changes += u->updateattr(ATTR_JSON_SYNC_CONFIG_DATA,
                                             &jsonSyncConfigData,
                                             &jsonSyncConfigDataVersion);
                }
                else
                {
                    // This attribute is set only once. If not received from API,
                    // it should not exist locally either
                    assert(u->getattr(ATTR_JSON_SYNC_CONFIG_DATA) == nullptr);
                    u->setNonExistingAttribute(ATTR_JSON_SYNC_CONFIG_DATA);

                    if (client->loggedin() == EPHEMERALACCOUNTPLUSPLUS)
                    {
                        // cannot configure any sync/backupp yet, so it's not needed at this stage.
                        // It will be created when the account gets confirmed.
                        // (motivation: speed up the E++ account's setup)
                        LOG_info << "Skip creation of *~jscd key for E++ account";
                    }
                    else
                    {
                        client->ensureSyncUserAttributes([](Error e){
                            if (e != API_OK)
                            {
                                LOG_err << "Couldn't create *~jscd user's attribute";
                            }
                        });
                    }

                }
#endif
                if (keys.size())
                {
                    client->mKeyManager.setKey(client->key);
                    if (!client->mKeyManager.fromKeysContainer(keys))
                    {
                        LOG_err << "Error processing new received values for the Key Manager (ug command)";

                        // if there's a previous version, better to keep that one in cache
                        const string* oldVersion = u->getattrversion(ATTR_KEYS);
                        if (oldVersion)
                        {
                            LOG_warn << "Replacing ^!keys value by previous version " << *oldVersion << " current: " << keysVersion;
                            const string* oldValue = u->getattr(ATTR_KEYS);
                            assert(oldValue);
                            keys = *oldValue;
                        }
                    }

                    changes += u->updateattr(ATTR_KEYS, &keys, &keysVersion);
                }
                else if (client->mKeyManager.generation())
                {
                    // once the KeyManager is initialized, a future `ug` should always
                    // include the user's attribute
                    client->sendevent(99465, "KeyMgr / Setup failure");
                }
                else
                {
                    // Process the following ones only when there is no ^!keys yet in the account.
                    // If ^!keys exists, they are all already in it.
                    if (keyring.size()) // priv Ed255 and Cu255 keys
                    {
                        changes += u->updateattr(ATTR_KEYRING, &keyring, &versionKeyring);
                    }

                    if (authringEd255.size())
                    {
                        changes += u->updateattr(ATTR_AUTHRING, &authringEd255, &versionAuthringEd255);
                    }

                    if (authringCu255.size())
                    {
                        changes += u->updateattr(ATTR_AUTHCU255, &authringCu255, &versionAuthringCu255);
                    }
                }

                if (pubEd255.size())
                {
                    changes += u->updateattr(ATTR_ED25519_PUBK, &pubEd255, &versionPubEd255);
                }

                if (pubCu255.size())
                {
                    changes += u->updateattr(ATTR_CU25519_PUBK, &pubCu255, &versionPubCu255);
                }

                if (sigPubk.size())
                {
                    changes += u->updateattr(ATTR_SIG_RSA_PUBK, &sigPubk, &versionSigPubk);
                }

                if (sigCu255.size())
                {
                    changes += u->updateattr(ATTR_SIG_CU255_PUBK, &sigCu255, &versionSigCu255);
                }

                if (!pwmh.empty())
                {
                    changes += u->updateattr(ATTR_PWM_BASE, &pwmh, &pwmhVersion);
                }
                else
                {
                    u->setNonExistingAttribute(ATTR_PWM_BASE);
                }

                if (changes > 0)
                {
                    u->setTag(tag ? tag : -1);
                    client->notifyuser(u);
                }
            }

            if (b)  // business account
            {
                // integrity checks
                if ((s < BIZ_STATUS_EXPIRED || s > BIZ_STATUS_GRACE_PERIOD)  // status not received or invalid
                        || (m == BIZ_MODE_UNKNOWN && !client->isProFlexi()))  // master flag not received or invalid (or Pro Flexi, not business)
                {
                    std::string err = "GetUserData: invalid business status / account mode";
                    LOG_err << err;
                    client->sendevent(99450, err.c_str(), 0);
                    client->mBizMode = BIZ_MODE_SUBUSER;
                    client->mBizExpirationTs = client->mBizGracePeriodTs = 0;
                    client->setBusinessStatus(BIZ_STATUS_EXPIRED);
                }
                else
                {
                    for (auto it : sts)
                    {
                        BizStatus status = it.first;
                        m_time_t ts = it.second;
                        if (status == BIZ_STATUS_EXPIRED)
                        {
                            client->mBizExpirationTs = ts;
                        }
                        else if (status == BIZ_STATUS_GRACE_PERIOD)
                        {
                            client->mBizGracePeriodTs = ts;
                        }
                        else
                        {
                            LOG_warn << "Unexpected status in b.sts. Status: " << status << "ts: " << ts;
                        }
                    }

                    client->mBizMode = m;
                    // subusers must receive the list of master users
                    assert(m != BIZ_MODE_SUBUSER || !masters.empty());
                    client->mBizMasters = masters;

                    client->setBusinessStatus(s);

                    // if current business status will expire sooner than the scheduled `ug`, update the
                    // backoff to a shorter one in order to refresh the business status asap
                    m_time_t auxts = 0;
                    m_time_t now = m_time(nullptr);
                    if (client->mBizGracePeriodTs && client->mBizGracePeriodTs > now)
                    {
                        auxts = client->mBizGracePeriodTs;
                    }
                    else if (client->mBizExpirationTs && client->mBizExpirationTs > now)
                    {
                        auxts = client->mBizExpirationTs;
                    }
                    if (auxts)
                    {
                        dstime diff = static_cast<dstime>((now - auxts) * 10);
                        dstime current = client->btugexpiration.backoffdelta();
                        if (current > diff)
                        {
                            client->btugexpiration.backoff(diff);
                        }
                    }
                    // TODO: check if type of account has changed and notify with new event (not yet supported by API)
                }
            }
            else
            {
                client->mBizMode = BIZ_MODE_UNKNOWN;
                client->mBizMasters.clear();
                client->mBizExpirationTs = client->mBizGracePeriodTs = 0;
                client->setBusinessStatus(BIZ_STATUS_INACTIVE);
            }

            if (uspw)
            {
                if (deadlineTs == -1 || warningTs.empty())
                {
                    LOG_err << "uspw received with missing timestamps";
                }
                else
                {
                    client->mOverquotaWarningTs = std::move(warningTs);
                    client->mOverquotaDeadlineTs = deadlineTs;
                    client->activateoverquota(0, true);
                }

            }

            mCompletion(&name, &pubk, &privk, API_OK);
            return true;
        }
        default:
            switch (User::string2attr(attributeName.c_str()))
            {
                case ATTR_FIRSTNAME:
                    parseUserAttribute(json, firstname, versionFirstname);
                    break;

                case ATTR_BIRTHMONTH:
                    parseUserAttribute(json, birthmonth, versionBirthmonth);
                    break;

                case ATTR_BIRTHYEAR:
                    parseUserAttribute(json, birthyear, versionBirthyear);
                    break;

                case ATTR_SIG_CU255_PUBK:
                    parseUserAttribute(json, sigCu255, versionSigCu255);
                    break;

                case ATTR_AUTHRING:
                    parseUserAttribute(json, authringEd255, versionAuthringEd255);
                    break;

                case ATTR_AUTHCU255:
                    parseUserAttribute(json, authringCu255, versionAuthringCu255);
                    break;

                default:
                    if (!json.storeobject())
                    {
                        mCompletion(NULL, NULL, NULL, API_EINTERNAL);
                        return false;
                    }
                    break;
            }

            break;
        }
    }
}

void CommandGetUserData::parseUserAttribute(JSON& json, std::string &value, std::string &version, bool asciiToBinary)
{
    string info;
    if (!json.storeobject(&info))
    {
        LOG_err << "Failed to parse user attribute from the array";
        return;
    }

    string buf;
    JSON infoJson;
    infoJson.pos = info.c_str() + 1;
    for (;;)
    {
        switch (infoJson.getnameid())
        {
            case MAKENAMEID2('a','v'):  // value
            {
                infoJson.storeobject(&buf);
                break;
            }
            case 'v':   // version
            {
                infoJson.storeobject(&version);
                break;
            }
            case EOO:
            {
                value = asciiToBinary ? Base64::atob(buf) : buf;
                return;
            }
            default:
            {
                if (!infoJson.storeobject())
                {
                    version.clear();
                    LOG_err << "Failed to parse user attribute inside the array";
                    return;
                }
            }
        }
    }
}

CommandGetMiscFlags::CommandGetMiscFlags(MegaClient *client)
{
    cmd("gmf");

    // this one can get the smsve flag when the account is blocked (if it's in a batch by itself)
    batchSeparately = true;
    suppressSID = true;

    tag = client->reqtag;
}

bool CommandGetMiscFlags::procresult(Result r, JSON& json)
{
    Error e;
    if (r.wasErrorOrOK())
    {
        e = r.errorOrOK();
        if (!e)
        {
            LOG_err << "Unexpected response for gmf: no flags, but no error";
            e = API_ENOENT;
        }
        LOG_err << "gmf failed: " << e;
    }
    else
    {
        e = client->readmiscflags(&json);
    }

    client->app->getmiscflags_result(e);
    return error(e) != API_EINTERNAL;
}

CommandABTestActive::CommandABTestActive(MegaClient *client, const string& flag, Completion completion)
    : mCompletion(completion)
{
    cmd("abta");
    arg("c", flag.c_str());

    tag = client->reqtag;
}

bool CommandABTestActive::procresult(Result r, JSON&)
{
    assert(r.wasErrorOrOK());
    if (mCompletion)
    {
        mCompletion(r.errorOrOK());
    }

    return r.wasErrorOrOK();
}

CommandGetUserQuota::CommandGetUserQuota(MegaClient* client, std::shared_ptr<AccountDetails> ad, bool storage, bool transfer, bool pro, int source)
{
    details = ad;
    mStorage = storage;
    mTransfer = transfer;
    mPro = pro;

    cmd("uq");
    if (storage)
    {
        arg("strg", "1", 0);
    }
    if (transfer)
    {
        arg("xfer", "1", 0);
    }
    if (pro)
    {
        arg("pro", "1", 0);
    }

    arg("src", source);

    arg("v", 1);

    tag = client->reqtag;
}

bool CommandGetUserQuota::procresult(Result r, JSON& json)
{
    m_off_t td;
#ifndef NDEBUG
    bool got_storage = false;
    bool got_storage_used = false;
#endif
    int uslw = -1;

    if (r.wasErrorOrOK())
    {
        client->app->account_details(details.get(), r.errorOrOK());
        return true;
    }

    details->pro_level = 0;
    details->subscription_type = 'O';
    details->subscription_renew = 0;
    details->subscription_method.clear();
    details->subscription_method_id = 0;
    memset(details->subscription_cycle, 0, sizeof(details->subscription_cycle));

    details->pro_until = 0;

    details->storage_used = 0;
    details->storage_max = 0;

    details->transfer_max = 0;
    details->transfer_own_used = 0;
    details->transfer_srv_used = 0;
    details->srv_ratio = 0;

    details->transfer_hist_starttime = 0;
    details->transfer_hist_interval = 3600;
    details->transfer_hist.clear();
    details->transfer_hist_valid = true;

    details->transfer_reserved = 0;
    details->transfer_own_reserved = 0;
    details->transfer_srv_reserved = 0;

    for (;;)
    {
        switch (json.getnameid())
        {
            case MAKENAMEID2('b', 't'):
            // "Base time age", this is number of seconds since the start of the current quota buckets
                // age of transfer
                // window start
                td = json.getint();
                if (td != -1)
                {
                    details->transfer_hist_starttime = m_time() - td;
                }
                break;

            case MAKENAMEID3('t', 'a', 'h'):
            // The free IP-based quota buckets, 6 entries for 6 hours
                if (json.enterarray())
                {
                    m_off_t t;

                    while (json.isnumeric() && (t = json.getint()) != -1)
                    {
                        details->transfer_hist.push_back(t);
                    }

                    json.leavearray();
                }
                break;

            case MAKENAMEID3('t', 'a', 'r'):
            // IP transfer reserved
                details->transfer_reserved = json.getint();
                break;

            case MAKENAMEID3('r', 'u', 'a'):
            // Actor reserved quota
                details->transfer_own_reserved += json.getint();
                break;

            case MAKENAMEID3('r', 'u', 'o'):
            // Owner reserved quota
                details->transfer_srv_reserved += json.getint();
                break;

            case MAKENAMEID5('c', 's', 't', 'r', 'g'):
            // Your total account storage usage
                details->storage_used = json.getint();
#ifndef NDEBUG
                got_storage_used = true;
#endif
                break;

            case MAKENAMEID6('c', 's', 't', 'r', 'g', 'n'):
            // Storage breakdown of root nodes and shares for your account
            // [bytes, numFiles, numFolders, versionedBytes, numVersionedFiles]
                if (json.enterobject())
                {
                    handle h;
                    NodeStorage* ns;

                    while (!ISUNDEF(h = json.gethandle()) && json.enterarray())
                    {
                        ns = &details->storage[h];

                        ns->bytes = json.getint();
                        ns->files = uint32_t(json.getint());
                        ns->folders = uint32_t(json.getint());
                        ns->version_bytes = json.getint();
                        ns->version_files = json.getint32();

#ifdef _DEBUG
                        // TODO: remove this debugging block once local count is confirmed to work correctly 100%
                        // verify the new local storage counters per root match server side (could fail if actionpackets are pending)
                        shared_ptr<Node> node = client->nodebyhandle(h);
                        if (node)
                        {
                            NodeCounter counter = node->getCounter();
                            LOG_debug << node->displaypath() << " " << counter.storage << " " << ns->bytes << " " << counter.files << " " << ns->files << " " << counter.folders << " " << ns->folders << " "
                                      << counter.versionStorage << " " << ns->version_bytes << " " << counter.versions << " " << ns->version_files
                                      << (counter.storage == ns->bytes && counter.files == ns->files && counter.folders == ns->folders && counter.versionStorage == ns->version_bytes && counter.versions == ns->version_files
                                          ? "" : " ******************************************* mismatch *******************************************");
                        }
#endif

                        while(json.storeobject());
                        json.leavearray();
                    }

                    json.leaveobject();
                }
                break;

            case MAKENAMEID5('m', 's', 't', 'r', 'g'):
            // maximum storage allowance
                details->storage_max = json.getint();
#ifndef NDEBUG
                got_storage = true;
#endif
                break;

            case MAKENAMEID6('c', 'a', 'x', 'f', 'e', 'r'):
            // PRO transfer quota consumed by yourself
                details->transfer_own_used += json.getint();
                break;

            case MAKENAMEID3('t', 'u', 'o'):
            // Transfer usage by the owner on quotad which hasn't yet been committed back to the API DB. Supplements caxfer
                details->transfer_own_used += json.getint();
                break;

            case MAKENAMEID6('c', 's', 'x', 'f', 'e', 'r'):
            // PRO transfer quota served to others
                details->transfer_srv_used += json.getint();
                break;

            case MAKENAMEID3('t', 'u', 'a'):
            // Transfer usage served to other users which hasn't yet been committed back to the API DB. Supplements csxfer
                details->transfer_srv_used += json.getint();
                break;

            case MAKENAMEID5('m', 'x', 'f', 'e', 'r'):
            // maximum transfer allowance
                details->transfer_max = json.getint();
                break;

            case MAKENAMEID8('s', 'r', 'v', 'r', 'a', 't', 'i', 'o'):
            // The ratio of your PRO transfer quota that is able to be served to others
                details->srv_ratio = json.getfloat();
                break;

            case MAKENAMEID5('u', 't', 'y', 'p', 'e'):
            // PRO type. 0 means Free; 4 is Pro Lite as it was added late; 100 indicates a business.
                details->pro_level = (int)json.getint();
                client->mMyAccount.setProLevel(static_cast<AccountType>(details->pro_level));
                break;

            case MAKENAMEID5('s', 't', 'y', 'p', 'e'):
            // Flag indicating if this is a recurring subscription or one-off. "O" is one off, "R" is recurring.
                const char* ptr;
                if ((ptr = json.getvalue()))
                {
                    details->subscription_type = *ptr;
                }
                break;

            case MAKENAMEID6('s', 'c', 'y', 'c', 'l', 'e'):
                const char* scycle;
                if ((scycle = json.getvalue()))
                {
                    memcpy(details->subscription_cycle, scycle, 3);
                    details->subscription_cycle[3] = 0;
                }
                break;

            case MAKENAMEID6('s', 'r', 'e', 'n', 'e', 'w'):
            // Only provided for recurring subscriptions to indicate the best estimate of when the subscription will renew
                if (json.enterarray())
                {
                    details->subscription_renew = json.getint();
                    while(!json.leavearray())
                    {
                        json.storeobject();
                    }
                }
                break;

            case MAKENAMEID3('s', 'g', 'w'):
                if (json.enterarray())
                {
                    json.storeobject(&details->subscription_method);
                    while(!json.leavearray())
                    {
                        json.storeobject();
                    }
                }
                break;

            case MAKENAMEID6('s', 'g', 'w', 'i', 'd', 's'):
                if (json.enterarray())
                {
                    details->subscription_method_id = static_cast<int>(json.getint());
                    while (!json.leavearray())
                    {
                        json.storeobject();
                    }
                }
                break;

            case MAKENAMEID3('r', 't', 't'):
                details->transfer_hist_valid = !json.getint();
                break;

            case MAKENAMEID6('s', 'u', 'n', 't', 'i', 'l'):
            // Time the last active PRO plan will expire (may be different from current one)
                details->pro_until = json.getint();
                client->mMyAccount.setProUntil(static_cast<m_time_t>(details->pro_until));
                break;

            case MAKENAMEID7('b', 'a', 'l', 'a', 'n', 'c', 'e'):
            // Balance of your account
                if (json.enterarray())
                {
                    const char* cur;
                    const char* amount;

                    while (json.enterarray())
                    {
                        if ((amount = json.getvalue()) && (cur = json.getvalue()))
                        {
                            size_t t = details->balances.size();
                            details->balances.resize(t + 1);
                            details->balances[t].amount = atof(amount);
                            memcpy(details->balances[t].currency, cur, 3);
                            details->balances[t].currency[3] = 0;
                        }

                        json.leavearray();
                    }

                    json.leavearray();
                }
                break;

            case MAKENAMEID4('u', 's', 'l', 'w'):
            // The percentage (in 1000s) indicating the limit at which you are 'nearly' over. Currently 98% for PRO, 90% for free.
                uslw = int(json.getint());
                break;

            case EOO:
                assert(!mStorage || (got_storage && got_storage_used) || client->loggedIntoFolder());

                if (mStorage)
                {
                    if (uslw <= 0)
                    {
                        uslw = 9000;
                        LOG_warn << "Using default almost overstorage threshold";
                    }

                    if (details->storage_used >= details->storage_max)
                    {
                        LOG_debug << "Account full";
                        bool isPaywall = (client->ststatus == STORAGE_PAYWALL);
                        client->activateoverquota(0, isPaywall);
                    }
                    else if (details->storage_used >= (details->storage_max / 10000 * uslw))
                    {
                        LOG_debug << "Few storage space available";
                        client->setstoragestatus(STORAGE_ORANGE);
                    }
                    else
                    {
                        LOG_debug << "There are no storage problems";
                        client->setstoragestatus(STORAGE_GREEN);
                    }
                }

                if (mPro)
                {
                    // Pro level can change without a payment (ie. with coupons or by helpdesk)
                    // and in those cases, the `psts` packet is not triggered. However, the SDK
                    // should notify the app and resume transfers, etc.
                    bool changed = client->mCachedStatus.addOrUpdate(CacheableStatus::STATUS_PRO_LEVEL, details->pro_level);
                    if (changed)
                    {
                        client->app->account_updated();
                        client->abortbackoff(true);
                    }
                }

                client->app->account_details(details.get(), mStorage, mTransfer, mPro, false, false, false);
                return true;

            default:
                if (!json.storeobject())
                {
                    client->app->account_details(details.get(), API_EINTERNAL);
                    return false;
                }
        }
    }
}

CommandQueryTransferQuota::CommandQueryTransferQuota(MegaClient* client, m_off_t size)
{
    cmd("qbq");
    arg("s", size);

    tag = client->reqtag;
}

bool CommandQueryTransferQuota::procresult(Result r, JSON& json)
{
    if (!r.wasErrorOrOK())
    {
        LOG_err << "Unexpected response: " << json.pos;
        json.storeobject();

        // Returns 0 to not alarm apps and don't show overquota pre-warnings
        // if something unexpected is received, following the same approach as
        // in the webclient
        client->app->querytransferquota_result(0);
        return false;
    }

    client->app->querytransferquota_result(r.errorOrOK());
    return true;
}

CommandGetUserTransactions::CommandGetUserTransactions(MegaClient* client, std::shared_ptr<AccountDetails> ad)
{
    cmd("utt");

    details = ad;
    tag = client->reqtag;
}

bool CommandGetUserTransactions::procresult(Result r, JSON& json)
{
    details->transactions.clear();

    while (json.enterarray())
    {
        const char* handle = json.getvalue();
        m_time_t ts = json.getint();
        const char* delta = json.getvalue();
        const char* cur = json.getvalue();

        if (handle && (ts > 0) && delta && cur)
        {
            size_t t = details->transactions.size();
            details->transactions.resize(t + 1);
            memcpy(details->transactions[t].handle, handle, 11);
            details->transactions[t].handle[11] = 0;
            details->transactions[t].timestamp = ts;
            details->transactions[t].delta = atof(delta);
            memcpy(details->transactions[t].currency, cur, 3);
            details->transactions[t].currency[3] = 0;
        }

        if (!json.leavearray())
        {
            client->app->account_details(details.get(), API_EINTERNAL);
            return false;
        }
    }

    client->app->account_details(details.get(), false, false, false, false, true, false);
    return true;
}

CommandGetUserPurchases::CommandGetUserPurchases(MegaClient* client, std::shared_ptr<AccountDetails> ad)
{
    cmd("utp");

    details = ad;
    tag = client->reqtag;
}

bool CommandGetUserPurchases::procresult(Result r, JSON& json)
{
    client->restag = tag;

    details->purchases.clear();

    while (json.enterarray())
    {
        const char* handle = json.getvalue();
        const m_time_t ts = json.getint();
        const char* amount = json.getvalue();
        const char* cur = json.getvalue();
        int method = (int)json.getint();

        if (handle && (ts > 0) && amount && cur && (method >= 0))
        {
            size_t t = details->purchases.size();
            details->purchases.resize(t + 1);
            memcpy(details->purchases[t].handle, handle, 11);
            details->purchases[t].handle[11] = 0;
            details->purchases[t].timestamp = ts;
            details->purchases[t].amount = atof(amount);
            memcpy(details->purchases[t].currency, cur, 3);
            details->purchases[t].currency[3] = 0;
            details->purchases[t].method = method;
        }

        if (!json.leavearray())
        {
            client->app->account_details(details.get(), API_EINTERNAL);
            return false;
        }
    }

    client->app->account_details(details.get(), false, false, false, true, false, false);
    return true;
}

CommandGetUserSessions::CommandGetUserSessions(MegaClient* client, std::shared_ptr<AccountDetails> ad)
{
    cmd("usl");
    arg("x", 1); // Request the additional id and alive information
    arg("d", 1); // Request the additional device-id

    details = ad;
    tag = client->reqtag;
}

bool CommandGetUserSessions::procresult(Result r, JSON& json)
{
    details->sessions.clear();

    while (json.enterarray())
    {
        size_t t = details->sessions.size();
        details->sessions.resize(t + 1);

        details->sessions[t].timestamp = json.getint();
        details->sessions[t].mru = json.getint();
        json.storeobject(&details->sessions[t].useragent);
        json.storeobject(&details->sessions[t].ip);

        const char* country = json.getvalue();
        memcpy(details->sessions[t].country, country ? country : "\0\0", 2);
        details->sessions[t].country[2] = 0;

        details->sessions[t].current = (int)json.getint();

        details->sessions[t].id = json.gethandle(8);
        details->sessions[t].alive = (int)json.getint();
        json.storeobject(&details->sessions[t].deviceid);

        if (!json.leavearray())
        {
            client->app->account_details(details.get(), API_EINTERNAL);
            return false;
        }
    }

    client->app->account_details(details.get(), false, false, false, false, false, true);
    return true;
}

CommandSetPH::CommandSetPH(MegaClient* client, Node* n, int del, m_time_t cets, bool writable, bool megaHosted,
    int ctag, std::function<void(Error, handle, handle)> f)
{
    mSeqtagArray = true;

    h = n->nodehandle;
    ets = cets;
    tag = ctag;
    completion = std::move(f);
    assert(completion);

    cmd("l");
    arg("n", (byte*)&n->nodehandle, MegaClient::NODEHANDLE);

    if (del)
    {
        mDeleting = true;
        arg("d", 1);
    }

    if (ets)
    {
        arg("ets", ets);
    }

    if (writable)
    {
        mWritable = true;
        arg("w", "1");
    }

    if (megaHosted)
    {
        assert(n->sharekey && "attempting to share a key that is not set");
        arg("sk", n->sharekey->key, SymmCipher::KEYLENGTH);
    }
}

bool CommandSetPH::procresult(Result r, JSON& json)
{
    // depending on 'w', the response can be [{"ph":"XXXXXXXX","w":"YYYYYYYYYYYYYYYYYYYYYY"}] or simply [XXXXXXXX]
    if (r.hasJsonObject())
    {
        assert(mWritable);
        assert(!mDeleting);
        handle ph = UNDEF;
        std::string authKey;

        bool exit = false;
        while (!exit)
        {
            switch (json.getnameid())
            {
            case 'w':
                json.storeobject(&authKey);
                break;

            case MAKENAMEID2('p', 'h'):
                ph = json.gethandle();
                break;

            case EOO:
            {
                if (!authKey.empty() && !ISUNDEF(ph))
                {
                    completion(API_OK, h, ph);
                    return true;
                }
                exit = true;
                break;
            }
            default:
                if (!json.storeobject())
                {
                    exit = true;
                    break;
                }
            }
        }
    }
    else if (r.hasJsonItem())   // format: [XXXXXXXX]
    {
        assert(!mWritable);
        assert(!mDeleting);
        handle ph = json.gethandle();
        if (!ISUNDEF(ph))
        {
            completion(API_OK, h, ph);
            return true;
        }
    }
    else if (r.wasError(API_OK))
    {
        assert(mDeleting);
        // link removal is done by actionpacket in this case
        completion(r.errorOrOK(), h, UNDEF);
        return true;
    }
    else if (r.wasStrictlyError())
    {
        completion(r.errorOrOK(), h, UNDEF);
        return true;
    }

    completion(API_EINTERNAL, UNDEF, UNDEF);
    return false;
}

CommandGetPH::CommandGetPH(MegaClient* client, handle cph, const byte* ckey, int cop)
{
    cmd("g");
    arg("p", (byte*)&cph, MegaClient::NODEHANDLE);

    ph = cph;
    havekey = ckey ? true : false;
    if (havekey)
    {
        memcpy(key, ckey, sizeof key);
    }
    tag = client->reqtag;
    op = cop;
}

bool CommandGetPH::procresult(Result r, JSON& json)
{
    if (r.wasErrorOrOK())
    {
        client->app->openfilelink_result(r.errorOrOK());
        return true;
    }

    m_off_t s = -1;
    string a, fa;

    for (;;)
    {
        switch (json.getnameid())
        {
            case 's':
                s = json.getint();
                break;

            case MAKENAMEID2('a', 't'):
                json.storeobject(&a);
                break;

            case MAKENAMEID2('f', 'a'):
                json.storeobject(&fa);
                break;

            case EOO:
                // we want at least the attributes
                if (s >= 0)
                {
                    a.resize(Base64::atob(a.c_str(), (byte*)a.data(), int(a.size())));

                    if (op == 2)    // importing WelcomePDF for new account
                    {
                        assert(havekey);

                        vector<NewNode> newnodes(1);
                        auto newnode = &newnodes[0];

                        // set up new node
                        newnode->source = NEW_PUBLIC;
                        newnode->type = FILENODE;
                        newnode->nodehandle = ph;
                        newnode->parenthandle = UNDEF;
                        newnode->nodekey.assign((char*)key, FILENODEKEYLENGTH);
                        newnode->attrstring.reset(new string(a));

                        client->putnodes(client->mNodeManager.getRootNodeFiles(), NoVersioning, std::move(newnodes), nullptr, 0, false);
                    }
                    else if (havekey)
                    {
                        client->app->openfilelink_result(ph, key, s, &a, &fa, op);
                    }
                    else
                    {
                        client->app->openfilelink_result(ph, NULL, s, &a, &fa, op);
                    }
                }
                else
                {
                    client->app->openfilelink_result(API_EINTERNAL);
                }
                return true;

            default:
                if (!json.storeobject())
                {
                    client->app->openfilelink_result(API_EINTERNAL);
                    return false;
                }
        }
    }
}

CommandSetMasterKey::CommandSetMasterKey(MegaClient* client, const byte* newkey, const byte *hash, int hashsize, const byte *clientrandomvalue, const char *pin, string *salt)
{
    mSeqtagArray = true;

    memcpy(this->newkey, newkey, SymmCipher::KEYLENGTH);

    cmd("up");
    arg("k", newkey, SymmCipher::KEYLENGTH);
    if (clientrandomvalue)
    {
        arg("crv", clientrandomvalue, SymmCipher::KEYLENGTH);
    }
    arg("uh", hash, hashsize);
    if (pin)
    {
        arg("mfa", pin);
    }

    if (salt)
    {
        this->salt = *salt;
    }

    tag = client->reqtag;
}

bool CommandSetMasterKey::procresult(Result r, JSON& json)
{
    if (r.hasJsonItem())
    {
        // update encrypted MK and salt for further checkups
        client->k.assign((const char *) newkey, SymmCipher::KEYLENGTH);
        client->accountsalt = salt;

        json.storeobject();
        client->app->changepw_result(API_OK);
        return true;
    }
    else if (r.wasErrorOrOK())
    {
        client->app->changepw_result(r.errorOrOK());
        return true;
    }

    client->app->changepw_result(API_EINTERNAL);
    return false;
}

CommandAccountVersionUpgrade::CommandAccountVersionUpgrade(vector<byte>&& clRandValue, vector<byte>&& encMKey, string&& hashedAuthKey, string&& salt, int ctag,
    std::function<void(error e)> completion)
    : mEncryptedMasterKey(std::move(encMKey)), mSalt(std::move(salt)), mCompletion(completion)
{
    cmd("avu");

    arg("emk", mEncryptedMasterKey.data(), static_cast<int>(mEncryptedMasterKey.size()));
    arg("hak", reinterpret_cast<const byte*>(hashedAuthKey.c_str()), static_cast<int>(hashedAuthKey.size()));
    arg("crv", clRandValue.data(), static_cast<int>(clRandValue.size()));

    tag = ctag;
}

bool CommandAccountVersionUpgrade::procresult(Result r, JSON&)
{
    bool goodJson = r.wasErrorOrOK();
    error e = goodJson ? error(r.errorOrOK()) : API_EINTERNAL;

    if (goodJson)
    {
        if (r.errorOrOK() == API_OK)
        {
            client->accountversion = 2;
            client->k.assign(reinterpret_cast<const char*>(mEncryptedMasterKey.data()), mEncryptedMasterKey.size());
            client->accountsalt = std::move(mSalt);
        }
    }

    if (e == API_OK)
    {
        client->sendevent(99473, "Account successfully upgraded to v2");
    }
    else
    {
        const string& msg = "Account upgrade to v2 has failed (" + std::to_string(e) + ')';
        client->sendevent(99474, msg.c_str());
    }

    if (mCompletion)
    {
        mCompletion(e);
    }

    return goodJson;
}

CommandCreateEphemeralSession::CommandCreateEphemeralSession(MegaClient* client,
                                                             const byte* key,
                                                             const byte* cpw,
                                                             const byte* ssc)
{
    mSeqtagArray = true;

    memcpy(pw, cpw, sizeof pw);

    cmd("up");
    arg("k", key, SymmCipher::KEYLENGTH);
    arg("ts", ssc, 2 * SymmCipher::KEYLENGTH);

    tag = client->reqtag;
}

bool CommandCreateEphemeralSession::procresult(Result r, JSON& json)
{
    if (r.hasJsonItem())
    {
        client->me = json.gethandle(MegaClient::USERHANDLE);
        client->uid = Base64Str<MegaClient::USERHANDLE>(client->me);
        client->resumeephemeral(client->me, pw, tag);
        return true;
    }
    else if (r.wasErrorOrOK())
    {
        client->ephemeralSession = false;
        client->ephemeralSessionPlusPlus = false;
        client->app->ephemeral_result(r.errorOrOK());
        return true;
    }

    client->app->ephemeral_result(API_EINTERNAL);
    return false;
}

CommandResumeEphemeralSession::CommandResumeEphemeralSession(MegaClient*, handle cuh, const byte* cpw, int ctag)
{
    memcpy(pw, cpw, sizeof pw);

    uh = cuh;

    cmd("us");
    arg("user", (byte*)&uh, MegaClient::USERHANDLE);

    tag = ctag;
}

bool CommandResumeEphemeralSession::procresult(Result r, JSON& json)
{
    byte keybuf[SymmCipher::KEYLENGTH];
    byte sidbuf[MegaClient::SIDLEN];
    int havek = 0, havecsid = 0;

    if (r.wasErrorOrOK())
    {
        client->app->ephemeral_result(r.errorOrOK());
        return true;
    }

    for (;;)
    {
        switch (json.getnameid())
        {
            case 'k':
                havek = json.storebinary(keybuf, sizeof keybuf) == sizeof keybuf;
                break;

            case MAKENAMEID4('t', 's', 'i', 'd'):
                havecsid = json.storebinary(sidbuf, sizeof sidbuf) == sizeof sidbuf;
                break;

            case EOO:
                if (!havek || !havecsid)
                {
                    client->app->ephemeral_result(API_EINTERNAL);
                    return false;
                }

                client->sid.assign((const char *)sidbuf, sizeof sidbuf);

                client->key.setkey(pw);
                client->key.ecb_decrypt(keybuf);

                client->key.setkey(keybuf);

                if (!client->checktsid(sidbuf, sizeof sidbuf))
                {
                    client->app->ephemeral_result(API_EKEY);
                    return true;
                }

                client->me = uh;
                client->uid = Base64Str<MegaClient::USERHANDLE>(client->me);

                client->openStatusTable(true);
                client->loadJourneyIdCacheValues();
                client->app->ephemeral_result(uh, pw);
                return true;

            default:
                if (!json.storeobject())
                {
                    client->app->ephemeral_result(API_EINTERNAL);
                    return false;
                }
        }
    }
}

CommandCancelSignup::CommandCancelSignup(MegaClient *client)
{
    cmd("ucr");

    tag = client->reqtag;
}

bool CommandCancelSignup::procresult(Result r, JSON& json)
{
    client->app->cancelsignup_result(r.errorOrOK());
    return r.wasErrorOrOK();
}

CommandWhyAmIblocked::CommandWhyAmIblocked(MegaClient *client)
{
    cmd("whyamiblocked");
    batchSeparately = true;  // don't let any other commands that might get batched with it cause the whole batch to fail

    tag = client->reqtag;
}

bool CommandWhyAmIblocked::procresult(Result r, JSON& json)
{
    if (r.wasErrorOrOK())
    {
        if (r.wasError(API_OK)) //unblocked
        {
            client->unblock();
        }

        client->app->whyamiblocked_result(r.errorOrOK());
        return true;
    }
    else if (json.isnumeric())
    {
         int response = int(json.getint());
         client->app->whyamiblocked_result(response);
         return true;
    }

    json.storeobject();
    client->app->whyamiblocked_result(API_EINTERNAL);
	return false;
}

CommandSendSignupLink2::CommandSendSignupLink2(MegaClient* client, const char* email, const char* name)
{
    cmd("uc2");
    arg("n", (byte*)name, int(strlen(name)));
    arg("m", (byte*)email, int(strlen(email)));
    arg("v", 2);
    tag = client->reqtag;
}

CommandSendSignupLink2::CommandSendSignupLink2(MegaClient* client, const char* email, const char* name, byte *clientrandomvalue, byte *encmasterkey, byte *hashedauthkey, int ctag)
{
    cmd("uc2");
    arg("n", (byte*)name, int(strlen(name)));
    arg("m", (byte*)email, int(strlen(email)));
    arg("crv", clientrandomvalue, SymmCipher::KEYLENGTH);
    arg("hak", hashedauthkey, SymmCipher::KEYLENGTH);
    arg("k", encmasterkey, SymmCipher::KEYLENGTH);
    arg("v", 2);

    tag = ctag;
}

bool CommandSendSignupLink2::procresult(Result r, JSON& json)
{
    client->app->sendsignuplink_result(r.errorOrOK());
    return r.wasErrorOrOK();
}

CommandConfirmSignupLink2::CommandConfirmSignupLink2(MegaClient* client,
                                                   const byte* code,
                                                   unsigned len)
{
    mSeqtagArray = true;

    cmd("ud2");
    arg("c", code, len);

    tag = client->reqtag;
}

bool CommandConfirmSignupLink2::procresult(Result r, JSON& json)
{
    string name;
    string email;
    handle uh = UNDEF;
    int version = 0;

    if (r.wasErrorOrOK())
    {
        client->app->confirmsignuplink2_result(UNDEF, NULL, NULL, r.errorOrOK());
        return true;
    }

    assert(r.hasJsonArray());
    if (json.storebinary(&email) && json.storebinary(&name))
    {
        uh = json.gethandle(MegaClient::USERHANDLE);
        version = int(json.getint());
    }
    while (json.storeobject());

    if (!ISUNDEF(uh) && version == 2)
    {
        client->ephemeralSession = false;
        client->app->confirmsignuplink2_result(uh, name.c_str(), email.c_str(), API_OK);
        return true;
    }
    else
    {
        client->app->confirmsignuplink2_result(UNDEF, NULL, NULL, API_EINTERNAL);
        return false;
    }
}

CommandSetKeyPair::CommandSetKeyPair(MegaClient* client, const byte* privk,
                                     unsigned privklen, const byte* pubk,
                                     unsigned pubklen)
{
    mSeqtagArray = true;

    cmd("up");
    arg("privk", privk, privklen);
    arg("pubk", pubk, pubklen);

    tag = client->reqtag;

    len = privklen;
    privkBuffer.reset(new byte[privklen]);
    memcpy(privkBuffer.get(), privk, len);
}

bool CommandSetKeyPair::procresult(Result r, JSON& json)
{
    if (r.hasJsonItem())
    {
        json.storeobject();

        client->key.ecb_decrypt(privkBuffer.get(), len);
        client->mPrivKey.resize(AsymmCipher::MAXKEYLENGTH * 2);
        client->mPrivKey.resize(Base64::btoa(privkBuffer.get(), len, (char *)client->mPrivKey.data()));

        client->app->setkeypair_result(API_OK);
        return true;

    }
    else if (r.wasErrorOrOK())
    {
        client->asymkey.resetkey(); // clear local value, since it failed to set
        client->app->setkeypair_result(r.errorOrOK());
        return true;
    }

    client->app->setkeypair_result(API_EINTERNAL);
    return false;
}

// fetch full node tree
CommandFetchNodes::CommandFetchNodes(MegaClient* client, int tag, bool nocache, bool loadSyncs)
{
    cmd("f");
    arg("c", 1);
    arg("r", 1);

    if (!nocache)
    {
        arg("ca", 1);
    }

    // The servers are more efficient with this command when it's the only one in the batch
    batchSeparately = true;

    // Whether we should (re)load the sync config database on request completion.
    mLoadSyncs = loadSyncs;

    this->tag = tag;

    ///////////////////////////////////
    // Filters for parsing in streaming

    // Parsing of chunk started
    mFilters.emplace("<", [this, client](JSON *)
    {
        if (!mFirstChunkProcessed)
        {
            mScsn = 0;
            mSt.clear();
            mPreviousHandleForAlert = UNDEF;
            mMissingParentNodes.clear();

            // make sure the syncs don't see Nodes disappearing
            // they should only look at the nodes again once
            // everything is reloaded and caught up
            // (in case we are reloading mid-session)
            client->statecurrent = false;
            client->actionpacketsCurrent = false;
#ifdef ENABLE_SYNC
            // this just makes sure syncs exit any current tree iteration
            client->syncs.syncRun([]{}, "fetchnodes ready");
#endif

            assert(!mNodeTreeIsChanging.owns_lock());
            mNodeTreeIsChanging = std::unique_lock<mutex>(client->nodeTreeMutex);
            client->purgenodesusersabortsc(true);

            if (client->sctable)
            {
                // reset sc database for brand new node tree (note that we may be reloading mid-session)
                LOG_debug << "Resetting sc database";
                client->sctable->truncate();
                client->sctable->commit();
                assert(!client->sctable->inTransaction());
                client->sctable->begin();
                client->pendingsccommit = false;
            }

            mFirstChunkProcessed = true;
        }
        else
        {
            assert(!mNodeTreeIsChanging.owns_lock());
            mNodeTreeIsChanging = std::unique_lock<mutex>(client->nodeTreeMutex);
        }
        return true;
    });

    // Parsing of chunk finished
    mFilters.emplace(">", [this, client](JSON *)
    {
        assert(mNodeTreeIsChanging.owns_lock());
        mNodeTreeIsChanging.unlock();
        return true;
    });

    // Node objects (one by one)
    auto f = mFilters.emplace("{[f{", [this, client](JSON *json)
    {
        if (client->readnode(json, 0, PUTNODES_APP, nullptr, false, true,
                             mMissingParentNodes, mPreviousHandleForAlert,
                             nullptr, // allParents disabled because Syncs::triggerSync
                             // does nothing when MegaClient::fetchingnodes is true
                             nullptr, nullptr) != 1)
        {
            return false;
        }
        return json->leaveobject();
    });

    // Node versions (one by one)
    mFilters.emplace("{[f2{", f.first->second);

    // End of node array
    f = mFilters.emplace("{[f", [this, client](JSON *json)
    {
        client->mergenewshares(0);
        client->mNodeManager.checkOrphanNodes(mMissingParentNodes);

        // No need to call Syncs::triggerSync here like in MegaClient::readnodes
        // because it does nothing when MegaClient::fetchingnodes is true

        mPreviousHandleForAlert = UNDEF;
        mMissingParentNodes.clear();

        // This is intended to consume the '[' character if the array
        // was empty and an empty array arrives here "[]".
        // If the array was not empty, we receive here only the remaining
        // character ']' and this call doesn't have any effect.
        json->enterarray();

        return json->leavearray();
    });

    // End of node versions array
    mFilters.emplace("{[f2", f.first->second);

    // Legacy keys (one by one)
    mFilters.emplace("{[ok0{", [client](JSON *json)
    {
        if (!json->enterobject())
        {
            return false;
        }

        client->readokelement(json);
        return json->leaveobject();
    });

    // Outgoing shares (one by one)
    f = mFilters.emplace("{[s{", [client](JSON *json)
    {
        if (!json->enterobject())
        {
            return false;
        }

        client->readoutshareelement(json);
        return json->leaveobject();
    });

    // Pending shares (one by one)
    mFilters.emplace("{[ps{", f.first->second);

    // End of outgoing shares array
    f = mFilters.emplace("{[s", [client](JSON *json)
    {
        client->mergenewshares(0);

        json->enterarray();
        return json->leavearray();
    });

    // End of pending shares array
    mFilters.emplace("{[ps", f.first->second);

    // Users (one by one)
    mFilters.emplace("{[u{", [client](JSON *json)
    {
        if (client->readuser(json, false) != 1)
        {
            return false;
        }
        return json->leaveobject();
    });

    // Legacy node key requests (array)
    f = mFilters.emplace("{[cr", [client](JSON *json)
    {
        client->proccr(json);
        return true;
    });

    // Legacy node key requests (object)
    mFilters.emplace("{{cr", f.first->second);

    // Legacy share key requests
    mFilters.emplace("{[sr", [client](JSON *json)
    {
        client->procsr(json);
        return true;
    });

    // sn tag
    mFilters.emplace("{\"sn", [this, client](JSON *json)
    {
        // Not applying the scsn until the end of the parsing
        // because it could arrive before nodes
        // (despite at the moment it is arriving at the end)
        return json->storebinary((byte*)&mScsn, sizeof mScsn) == sizeof mScsn;
    });

    // st tag
    mFilters.emplace("{\"st", [this, client](JSON *json)
    {
        return json->storeobject(&mSt);
    });

    // Incoming contact requests
    mFilters.emplace("{[ipc", [client](JSON *json)
    {
        client->readipc(json);
        return true;
    });

    // Outgoing contact requests
    mFilters.emplace("{[opc", [client](JSON *json)
    {
        client->readopc(json);
        return true;
    });

    // Public links (one by one)
    mFilters.emplace("{[ph{", [client](JSON *json)
    {
        if (client->procphelement(json) == 1)
        {
            json->leaveobject();
        }
        return true;
    });

    // Sets and Elements
    mFilters.emplace("{{aesp", [client](JSON *json)
    {
        client->procaesp(*json); // continue even if it failed, it's not critical
        return true;
    });

    // Parsing finished
    mFilters.emplace("{", [this, client](JSON *)
    {
        WAIT_CLASS::bumpds();
        client->fnstats.timeToLastByte = Waiter::ds - client->fnstats.startTime;

        assert(mScsn && "scsn must be received in response to `f` command always");
        if (mScsn)
        {
            client->scsn.setScsn(mScsn);
        }

        if (!mSt.empty())
        {
            client->app->sequencetag_update(mSt);
            client->mScDbStateRecord.seqTag = mSt;
        }

        return parsingFinished();
    });

    // Numeric error, either a number or an error object {"err":XXX}
    mFilters.emplace("#", [this, client](JSON *json)
    {
        // like CommandFetchNodes::procresult when r.wasErrorOrOK() is true but
        // parsing the specific error code here instead of directly receiving it
        WAIT_CLASS::bumpds();
        client->fnstats.timeToLastByte = Waiter::ds - client->fnstats.startTime;

        Error e;
        checkError(e, *json);
        client->fetchingnodes = false;
        client->app->fetchnodes_result(e);
        return true;
    });

    // Parsing error
    mFilters.emplace("E", [this, client](JSON *)
    {
        WAIT_CLASS::bumpds();
        client->fnstats.timeToLastByte = Waiter::ds - client->fnstats.startTime;
        client->purgenodesusersabortsc(true);

        client->fetchingnodes = false;
        client->mNodeManager.cleanNodes();
        client->app->fetchnodes_result(API_EINTERNAL);
        return true;
    });

#ifdef ENABLE_CHAT
    // Chat-related callbacks
    mFilters.emplace("{{mcf", [client](JSON *json)
    {
        // List of chatrooms
        client->procmcf(json);
        return true;
    });

    f = mFilters.emplace("{[mcpna", [client](JSON *json)
    {
        // nodes shared in chatrooms
        client->procmcna(json);
        return true;
    });
    mFilters.emplace("{[mcna", f.first->second);

    mFilters.emplace("{[mcsm", [client](JSON *json)
    {
        // scheduled meetings
        client->procmcsm(json);
        return true;
    });
#endif
}

CommandFetchNodes::~CommandFetchNodes()
{
    assert(!mNodeTreeIsChanging.owns_lock());
}

const char* CommandFetchNodes::getJSON(MegaClient* client)
{
    // reset all the sc channel state, prevent sending sc requests while fetchnodes is sent
    // we wait until this moment, because when `f` is queued, there may be
    // other commands queued ahead of it, and those may need sc responses in order
    // to fully complete, and so we can't reset these members at that time.
    client->resetScForFetchnodes();

    return Command::getJSON(client);
}

// purge and rebuild node/user tree
bool CommandFetchNodes::procresult(Result r, JSON& json)
{
    WAIT_CLASS::bumpds();
    client->fnstats.timeToLastByte = Waiter::ds - client->fnstats.startTime;

    if (r.wasErrorOrOK())
    {
        client->fetchingnodes = false;
        client->app->fetchnodes_result(r.errorOrOK());
        return true;
    }

    // make sure the syncs don't see Nodes disappearing
    // they should only look at the nodes again once
    // everything is reloaded and caught up
    // (in case we are reloading mid-session)
    client->statecurrent = false;
    client->actionpacketsCurrent = false;
#ifdef ENABLE_SYNC
    // this just makes sure syncs exit any current tree iteration
    client->syncs.syncRun([&](){}, "fetchnodes ready");
#endif
    std::unique_lock<mutex> nodeTreeIsChanging(client->nodeTreeMutex);
    client->purgenodesusersabortsc(true);

    if (client->sctable)
    {
        // reset sc database for brand new node tree (note that we may be reloading mid-session)
        LOG_debug << "Resetting sc database";
        client->sctable->truncate();
        client->sctable->commit();
        assert(!client->sctable->inTransaction());
        client->sctable->begin();
        client->pendingsccommit = false;
    }

    for (;;)
    {
        switch (json.getnameid())
        {
            case 'f':
                // nodes
                if (!client->readnodes(&json, 0, PUTNODES_APP, nullptr, false, true, nullptr, nullptr))
                {
                    client->fetchingnodes = false;
                    client->mNodeManager.cleanNodes();
                    client->app->fetchnodes_result(API_EINTERNAL);
                    return false;
                }
                break;

            case MAKENAMEID2('f', '2'):
                // old versions
                if (!client->readnodes(&json, 0, PUTNODES_APP, nullptr, false, true, nullptr, nullptr))
                {
                    client->fetchingnodes = false;
                    client->mNodeManager.cleanNodes();
                    client->app->fetchnodes_result(API_EINTERNAL);
                    return false;
                }
                break;

            case MAKENAMEID3('o', 'k', '0'):
                // outgoing sharekeys
                client->readok(&json);
                break;

            case 's':
                // Fall through
            case MAKENAMEID2('p', 's'):
                // outgoing or pending shares
                client->readoutshares(&json);
                break;

            case 'u':
                // users/contacts
                if (!client->readusers(&json, false))
                {
                    client->fetchingnodes = false;
                    client->mNodeManager.cleanNodes();
                    client->app->fetchnodes_result(API_EINTERNAL);
                    return false;
                }
                break;

            case MAKENAMEID2('c', 'r'):
                // crypto key request
                client->proccr(&json);
                break;

            case MAKENAMEID2('s', 'r'):
                // sharekey distribution request
                client->procsr(&json);
                break;

            case MAKENAMEID2('s', 'n'):
                // sequence number
                if (!client->scsn.setScsn(&json))
                {
                    client->fetchingnodes = false;
                    client->mNodeManager.cleanNodes();
                    client->app->fetchnodes_result(API_EINTERNAL);
                    return false;
                }
                break;

            case MAKENAMEID2('s', 't'):
                {
                    string st;
                    if (!json.storeobject(&st)) return false;
                    client->app->sequencetag_update(st);
                    client->mScDbStateRecord.seqTag = st;
                }
                break;

            case MAKENAMEID3('i', 'p', 'c'):
                // Incoming pending contact
                client->readipc(&json);
                break;

            case MAKENAMEID3('o', 'p', 'c'):
                // Outgoing pending contact
                client->readopc(&json);
                break;

            case MAKENAMEID2('p', 'h'):
                // Public links handles
                client->procph(&json);
                break;

            case MAKENAMEID4('a', 'e', 's', 'p'):
                // Sets and Elements
                client->procaesp(json); // continue even if it failed, it's not critical
                break;

#ifdef ENABLE_CHAT
            case MAKENAMEID3('m', 'c', 'f'):
                // List of chatrooms
                client->procmcf(&json);
                break;

            case MAKENAMEID5('m', 'c', 'p', 'n', 'a'):   // fall-through
            case MAKENAMEID4('m', 'c', 'n', 'a'):
                // nodes shared in chatrooms
                client->procmcna(&json);
                break;

            case MAKENAMEID4('m', 'c', 's', 'm'):
                // scheduled meetings
                client->procmcsm(&json);
                break;
#endif
            case EOO:
            {
                return parsingFinished();
            }
            default:
                if (!json.storeobject())
                {
                    client->fetchingnodes = false;
                    client->mNodeManager.cleanNodes();
                    client->app->fetchnodes_result(API_EINTERNAL);
                    return false;
                }
        }
    }
}

bool CommandFetchNodes::parsingFinished()
{
    if (!client->scsn.ready())
    {
        client->fetchingnodes = false;
        client->mNodeManager.cleanNodes();
        client->app->fetchnodes_result(API_EINTERNAL);
        return false;
    }

    client->mergenewshares(0);

    client->mNodeManager.initCompleted();  // (nodes already written into DB)

    client->initsc();
    client->pendingsccommit = false;
    client->fetchnodestag = tag;

    WAIT_CLASS::bumpds();
    client->fnstats.timeToCached = Waiter::ds - client->fnstats.startTime;
    client->fnstats.nodesCached = client->mNodeManager.getNodeCount();
#ifdef ENABLE_SYNC
    if (mLoadSyncs)
        client->syncs.loadSyncConfigsOnFetchnodesComplete(true);
#endif
    return true;
}

CommandSubmitPurchaseReceipt::CommandSubmitPurchaseReceipt(MegaClient *client, int type, const char *receipt, handle lph, int phtype, int64_t ts)
{
    cmd("vpay");
    arg("t", type);

    if(receipt)
    {
        arg("receipt", receipt);
    }

    if(type == 2 && client->loggedin() == FULLACCOUNT)
    {
        arg("user", client->finduser(client->me)->uid.c_str());
    }

    if (!ISUNDEF(lph))
    {
        if (phtype == 0) // legacy mode
        {
            arg("aff", (byte*)&lph, MegaClient::NODEHANDLE);
        }
        else
        {
            beginobject("aff");
            arg("id", (byte*)&lph, MegaClient::NODEHANDLE);
            arg("ts", ts);
            arg("t", phtype);   // 1=affiliate id, 2=file/folder link, 3=chat link, 4=contact link
            endobject();
        }
    }

    tag = client->reqtag;
}

bool CommandSubmitPurchaseReceipt::procresult(Result r, JSON& json)
{
    client->app->submitpurchasereceipt_result(r.errorOrOK());
    return r.wasErrorOrOK();
}

// Credit Card Store
CommandCreditCardStore::CommandCreditCardStore(MegaClient* client, const char *cc, const char *last4, const char *expm, const char *expy, const char *hash)
{
    cmd("ccs");
    arg("cc", cc);
    arg("last4", last4);
    arg("expm", expm);
    arg("expy", expy);
    arg("hash", hash);

    tag = client->reqtag;
}

bool CommandCreditCardStore::procresult(Result r, JSON& json)
{
    client->app->creditcardstore_result(r.errorOrOK());
    return r.wasErrorOrOK();
}

CommandCreditCardQuerySubscriptions::CommandCreditCardQuerySubscriptions(MegaClient* client)
{
    cmd("ccqns");

    tag = client->reqtag;
}

bool CommandCreditCardQuerySubscriptions::procresult(Result r, JSON& json)
{
    if (r.wasErrorOrOK())
    {
        client->app->creditcardquerysubscriptions_result(0, r.errorOrOK());
        return true;
    }
    else if (json.isnumeric())
    {
        int number = int(json.getint());
        client->app->creditcardquerysubscriptions_result(number, API_OK);
        return true;
    }
    else
    {
        json.storeobject();
        client->app->creditcardquerysubscriptions_result(0, API_EINTERNAL);
        return false;
    }
}

CommandCreditCardCancelSubscriptions::CommandCreditCardCancelSubscriptions(MegaClient* client, const char* reason)
{
    cmd("cccs");

    if (reason)
    {
        arg("r", reason);
    }

    tag = client->reqtag;
}

bool CommandCreditCardCancelSubscriptions::procresult(Result r, JSON& json)
{
    client->app->creditcardcancelsubscriptions_result(r.errorOrOK());
    return r.wasErrorOrOK();
}

CommandCopySession::CommandCopySession(MegaClient *client)
{
    cmd("us");
    arg("c", 1);
    batchSeparately = true;  // don't let any other commands that might get batched with it cause the whole batch to fail when blocked
    tag = client->reqtag;
}

// for ephemeral accounts, it returns "tsid" instead of "csid" -> not supported, will return API_EINTERNAL
bool CommandCopySession::procresult(Result r, JSON& json)
{
    string session;
    byte sidbuf[AsymmCipher::MAXKEYLENGTH];
    int len_csid = 0;

    if (r.wasErrorOrOK())
    {
        assert(r.errorOrOK() != API_OK); // API shouldn't return OK, but a session
        client->app->copysession_result(NULL, r.errorOrOK());
        return true;
    }

    for (;;)
    {
        switch (json.getnameid())
        {
            case MAKENAMEID4('c', 's', 'i', 'd'):
                len_csid = json.storebinary(sidbuf, sizeof sidbuf);
                break;

            case EOO:
                if (len_csid < 32)
                {
                    client->app->copysession_result(NULL, API_EINTERNAL);
                    return false;
                }

                if (!client->asymkey.decrypt(sidbuf, len_csid, sidbuf, MegaClient::SIDLEN))
                {
                    client->app->copysession_result(NULL, API_EINTERNAL);
                    return false;
                }

                session.resize(MegaClient::SIDLEN * 4 / 3 + 4);
                session.resize(Base64::btoa(sidbuf, MegaClient::SIDLEN, (char *)session.data()));
                client->app->copysession_result(&session, API_OK);
                return true;

            default:
                if (!json.storeobject())
                {
                    client->app->copysession_result(NULL, API_EINTERNAL);
                    return false;
                }
        }
    }
}

CommandGetPaymentMethods::CommandGetPaymentMethods(MegaClient *client)
{
    cmd("ufpq");
    tag = client->reqtag;
}

bool CommandGetPaymentMethods::procresult(Result r, JSON& json)
{
    int methods = 0;
    int64_t value;

    if (r.wasErrorOrOK())
    {
        if (!r.wasError(API_OK))
        {
            client->app->getpaymentmethods_result(methods, r.errorOrOK());

            //Consume remaining values if they exist
            while(json.isnumeric())
            {
                json.getint();
            }
            return true;
        }

        value = static_cast<int64_t>(error(r.errorOrOK()));
    }
    else if (json.isnumeric())
    {
        value = json.getint();
    }
    else
    {
        LOG_err << "Parse error in ufpq";
        client->app->getpaymentmethods_result(methods, API_EINTERNAL);
        return false;
    }

    methods |= 1 << value;

    while (json.isnumeric())
    {
        value = json.getint();
        if (value < 0)
        {
            client->app->getpaymentmethods_result(methods, static_cast<error>(value));

            //Consume remaining values if they exist
            while(json.isnumeric())
            {
                json.getint();
            }
            return true;
        }

        methods |= 1 << value;
    }

    client->app->getpaymentmethods_result(methods, API_OK);
    return true;
}

CommandSendReport::CommandSendReport(MegaClient *client, const char *type, const char *blob, const char *uid)
{
    cmd("clog");

    arg("t", type);

    if (blob)
    {
        arg("d", blob);
    }

    if (uid)
    {
        arg("id", uid);
    }

    tag = client->reqtag;
}

bool CommandSendReport::procresult(Result r, JSON& json)
{
    client->app->userfeedbackstore_result(r.errorOrOK());
    return r.wasErrorOrOK();
}

CommandSendEvent::CommandSendEvent(MegaClient *client, int type, const char *desc, bool addJourneyId, const char *viewId)
{
    cmd("log");
    arg("e", type);
    arg("m", desc);

    // Attach JourneyID
    if (addJourneyId)
    {
        string journeyId = client->getJourneyId();
        if (!journeyId.empty())
        {
            arg("j", journeyId.c_str());
            m_off_t currentms = std::chrono::duration_cast<std::chrono::milliseconds>(std::chrono::system_clock::now().time_since_epoch()).count();
            arg("ms", currentms);
        }
        else
        {
            LOG_warn << "[CommandSendEvent::CommandSendEvent] Add JourneyID flag is ON, but there is no JourneyID value set";
        }
    }
    // Attach ViewID (generated by the SDK for the client, handled by the client)
    if (viewId && *viewId) // Cannot be empty
    {
        arg("v", viewId);
    }

    tag = client->reqtag;
}

bool CommandSendEvent::procresult(Result r, JSON& json)
{
    client->app->sendevent_result(r.errorOrOK());
    return r.wasErrorOrOK();
}

CommandSupportTicket::CommandSupportTicket(MegaClient *client, const char *message, int type)
{
    cmd("sse");
    arg("t", type);
    arg("b", 1);    // base64 encoding for `msg`
    arg("m", (const byte*)message, int(strlen(message)));

    tag = client->reqtag;
}

bool CommandSupportTicket::procresult(Result r, JSON& json)
{
    client->app->supportticket_result(r.errorOrOK());
    return r.wasErrorOrOK();
}

CommandCleanRubbishBin::CommandCleanRubbishBin(MegaClient *client)
{
    cmd("dr");

    tag = client->reqtag;
}

bool CommandCleanRubbishBin::procresult(Result r, JSON& json)
{
    client->app->cleanrubbishbin_result(r.errorOrOK());
    return r.wasErrorOrOK();
}

CommandGetRecoveryLink::CommandGetRecoveryLink(MegaClient *client, const char *email, int type, const char *pin)
{
    cmd("erm");
    arg("m", email);
    arg("t", type);

    if (type == CANCEL_ACCOUNT && pin)
    {
        arg("mfa", pin);
    }

    tag = client->reqtag;
}

bool CommandGetRecoveryLink::procresult(Result r, JSON& json)
{
    client->app->getrecoverylink_result(r.errorOrOK());
    return r.wasErrorOrOK();
}

CommandQueryRecoveryLink::CommandQueryRecoveryLink(MegaClient *client, const char *linkcode)
{
    cmd("erv");
    arg("c", linkcode);

    tag = client->reqtag;
}

bool CommandQueryRecoveryLink::procresult(Result r, JSON& json)
{
    // [<code>,"<email>","<ip_address>",<timestamp>,"<user_handle>",["<email>"]]   (and we are already in the array)
    string email;
    string ip;
    m_time_t ts;
    handle uh;

    if (r.wasStrictlyError())
    {
        client->app->queryrecoverylink_result(r.errorOrOK());
        return true;
    }

    if (!json.isnumeric())
    {
        client->app->queryrecoverylink_result(API_EINTERNAL);
        return false;
    }

    int type = static_cast<int>(json.getint());

    if ( !json.storeobject(&email)  ||
         !json.storeobject(&ip)     ||
         ((ts = json.getint()) == -1) ||
         !(uh = json.gethandle(MegaClient::USERHANDLE)) )
    {
        client->app->queryrecoverylink_result(API_EINTERNAL);
        return false;
    }

    string tmp;
    vector<string> emails;

    // read emails registered for this account
    json.enterarray();
    while (json.storeobject(&tmp))
    {
        emails.push_back(tmp);
        if (*json.pos == ']')
        {
            break;
        }
    }
    json.leavearray();  // emails array

    if (!emails.size()) // there should be at least one email
    {
        client->app->queryrecoverylink_result(API_EINTERNAL);
        return false;
    }

    if (client->loggedin() == FULLACCOUNT && uh != client->me)
    {
        client->app->queryrecoverylink_result(API_EACCESS);
        return true;
    }

    client->app->queryrecoverylink_result(type, email.c_str(), ip.c_str(), time_t(ts), uh, &emails);
    return true;
}

CommandGetPrivateKey::CommandGetPrivateKey(MegaClient *client, const char *code)
{
    mSeqtagArray = true;
    cmd("erx");
    arg("r", "gk");
    arg("c", code);

    tag = client->reqtag;
}

bool CommandGetPrivateKey::procresult(Result r, JSON& json)
{
    if (r.wasErrorOrOK())   // error
    {
        client->app->getprivatekey_result(r.errorOrOK());
        return true;
    }
    else
    {
        byte privkbuf[AsymmCipher::MAXKEYLENGTH * 2];
        int len_privk = json.storebinary(privkbuf, sizeof privkbuf);

        // account has RSA keypair: decrypt server-provided session ID
        if (len_privk < 256)
        {
            client->app->getprivatekey_result(API_EINTERNAL);
            return false;
        }
        else
        {
            client->app->getprivatekey_result((error)API_OK, privkbuf, len_privk);
            return true;
        }
    }
}

CommandConfirmRecoveryLink::CommandConfirmRecoveryLink(MegaClient *client, const char *code, const byte *hash, int hashsize, const byte *clientrandomvalue, const byte *encMasterKey, const byte *initialSession)
{
    cmd("erx");
    mSeqtagArray = true;

    if (!initialSession)
    {
        arg("r", "sk");
    }

    arg("c", code);

    arg("x", encMasterKey, SymmCipher::KEYLENGTH);
    if (!clientrandomvalue)
    {
        arg("y", hash, hashsize);
    }
    else
    {
        beginobject("y");
        arg("crv", clientrandomvalue, SymmCipher::KEYLENGTH);
        arg("hak", hash, hashsize); //hashed authentication key
        endobject();
    }

    if (initialSession)
    {
        arg("z", initialSession, 2 * SymmCipher::KEYLENGTH);
    }

    tag = client->reqtag;
}

bool CommandConfirmRecoveryLink::procresult(Result r, JSON& json)
{
    client->app->confirmrecoverylink_result(r.errorOrOK());
    return r.wasErrorOrOK();
}

CommandConfirmCancelLink::CommandConfirmCancelLink(MegaClient *client, const char *code)
{
    cmd("erx");
    arg("c", code);

    tag = client->reqtag;
}

bool CommandConfirmCancelLink::procresult(Result r, JSON& json)
{
    MegaApp *app = client->app;
    app->confirmcancellink_result(r.errorOrOK());
    if (r.wasError(API_OK))
    {
        app->request_error(API_ESID);
    }
    return r.wasErrorOrOK();
}

CommandResendVerificationEmail::CommandResendVerificationEmail(MegaClient *client)
{
    cmd("era");
    batchSeparately = true;  // don't let any other commands that might get batched with it cause the whole batch to fail

    tag = client->reqtag;
}

bool CommandResendVerificationEmail::procresult(Result r, JSON& json)
{
    client->app->resendverificationemail_result(r.errorOrOK());
    return r.wasErrorOrOK();
}

CommandResetSmsVerifiedPhoneNumber::CommandResetSmsVerifiedPhoneNumber(MegaClient *client)
{
    cmd("smsr");
    tag = client->reqtag;
}

bool CommandResetSmsVerifiedPhoneNumber::procresult(Result r, JSON& json)
{
    if (r.wasError(API_OK))
    {
        client->mSmsVerifiedPhone.clear();
    }
    client->app->resetSmsVerifiedPhoneNumber_result(r.errorOrOK());
    return r.wasErrorOrOK();
}

CommandValidatePassword::CommandValidatePassword(MegaClient *client, const char *email, const vector<byte>& authKey)
{
    cmd("us");
    arg("user", email);
    arg("uh", authKey.data(), (int)authKey.size());

    tag = client->reqtag;
}

bool CommandValidatePassword::procresult(Result r, JSON& json)
{
    if (r.wasErrorOrOK())
    {
        client->app->validatepassword_result(r.errorOrOK());
        return true;
    }
    else
    {
        assert(r.hasJsonObject());  // we don't use the object contents, and will exit the object automatically
        client->app->validatepassword_result(API_OK);
        return r.hasJsonObject();
    }
}

CommandGetEmailLink::CommandGetEmailLink(MegaClient *client, const char *email, int add, const char *pin)
{
    cmd("se");

    if (add)
    {
        arg("aa", "a");     // add
    }
    else
    {
        arg("aa", "r");     // remove
    }
    arg("e", email);
    if (pin)
    {
        arg("mfa", pin);
    }

    tag = client->reqtag;
}

bool CommandGetEmailLink::procresult(Result r, JSON& json)
{
    client->app->getemaillink_result(r.errorOrOK());
    return r.wasErrorOrOK();
}

CommandConfirmEmailLink::CommandConfirmEmailLink(MegaClient *client, const char *code, const char *email, const byte *newLoginHash, bool replace)
{
    this->email = email;
    this->replace = replace;

    cmd("sec");

    arg("c", code);
    arg("e", email);
    if (newLoginHash)
    {
        arg("uh", newLoginHash, sizeof(uint64_t));
    }
    if (replace)
    {
        arg("r", 1);    // replace the current email address by this one
    }
    notself(client);

    tag = client->reqtag;
}

bool CommandConfirmEmailLink::procresult(Result r, JSON& json)
{
    if (r.wasError(API_OK))
    {
        User *u = client->finduser(client->me);

        if (replace)
        {
            LOG_debug << "Email changed from `" << u->email << "` to `" << email << "`";
            client->setEmail(u, email);
        }
        // TODO: once we manage multiple emails, add the new email to the list of emails
    }

    client->app->confirmemaillink_result(r.errorOrOK());
    return r.wasErrorOrOK();
}

CommandGetVersion::CommandGetVersion(MegaClient *client, const char *appKey)
{
    this->client = client;
    cmd("lv");
    arg("a", appKey);
    tag = client->reqtag;
}

bool CommandGetVersion::procresult(Result r, JSON& json)
{
    int versioncode = 0;
    string versionstring;

    if (r.wasErrorOrOK())
    {
        client->app->getversion_result(0, NULL, r.errorOrOK());
        return r.wasErrorOrOK();
    }

    assert(r.hasJsonObject());
    for (;;)
    {
        switch (json.getnameid())
        {
            case 'c':
                versioncode = int(json.getint());
                break;

            case 's':
                json.storeobject(&versionstring);
                break;

            case EOO:
                client->app->getversion_result(versioncode, versionstring.c_str(), API_OK);
                return true;

            default:
                if (!json.storeobject())
                {
                    client->app->getversion_result(0, NULL, API_EINTERNAL);
                    return false;
                }
        }
    }
}

CommandGetLocalSSLCertificate::CommandGetLocalSSLCertificate(MegaClient *client)
{
    this->client = client;
    cmd("lc");
    arg("v", 1);

    tag = client->reqtag;
}

bool CommandGetLocalSSLCertificate::procresult(Result r, JSON& json)
{
    if (r.wasErrorOrOK())
    {
        client->app->getlocalsslcertificate_result(0, NULL, r.errorOrOK());
        return true;
    }

    assert(r.hasJsonObject());
    string certdata;
    m_time_t ts = 0;
    int numelements = 0;

    for (;;)
    {
        switch (json.getnameid())
        {
            case 't':
            {
                ts = json.getint();
                break;
            }
            case 'd':
            {
                string data;
                json.enterarray();
                while (json.storeobject(&data))
                {
                    if (numelements)
                    {
                        certdata.append(";");
                    }
                    numelements++;
                    certdata.append(data);
                }
                json.leavearray();
                break;
            }
            case EOO:
            {
                if (numelements < 2)
                {
                    client->app->getlocalsslcertificate_result(0, NULL, API_EINTERNAL);
                    return false;
                }
                client->app->getlocalsslcertificate_result(ts, &certdata, API_OK);
                return true;
            }

            default:
                if (!json.storeobject())
                {
                    client->app->getlocalsslcertificate_result(0, NULL, API_EINTERNAL);
                    return false;
                }
        }
    }
}

#ifdef ENABLE_CHAT
CommandChatCreate::CommandChatCreate(MegaClient* client, bool group, bool publicchat, const userpriv_vector* upl, const string_map* ukm, const char* title, bool meetingRoom, int chatOptions, const ScheduledMeeting* schedMeeting)
{
    this->client = client;
    this->chatPeers = new userpriv_vector(*upl);
    this->mPublicChat = publicchat;
    this->mTitle = title ? string(title) : "";
    this->mUnifiedKey = "";
    mMeeting = meetingRoom;


    cmd("mcc");
    arg("g", (group) ? 1 : 0);

    if (group && title)
    {
        arg("ct", title);
    }

    if (publicchat)
    {
        arg("m", 1);

        char ownHandleB64[12];
        Base64::btoa((byte *)&client->me, MegaClient::USERHANDLE, ownHandleB64);
        ownHandleB64[11] = '\0';

        string_map::const_iterator it = ukm->find(ownHandleB64);
        if (it != ukm->end())
        {
            mUnifiedKey = it->second;
            arg("ck", mUnifiedKey.c_str());
        }
    }

    if (meetingRoom)
    {
        arg("mr", 1);
    }

    if (group)
    {
        mChatOptions.set(static_cast<ChatOptions_t>(chatOptions));
        if (mChatOptions.speakRequest()) {arg("sr", 1);}
        if (mChatOptions.waitingRoom())  {arg("w", 1);}
        if (mChatOptions.openInvite())   {arg("oi", 1);}
    }

    beginarray("u");

    userpriv_vector::iterator itupl;
    for (itupl = chatPeers->begin(); itupl != chatPeers->end(); itupl++)
    {
        beginobject();

        handle uh = itupl->first;
        privilege_t priv = itupl->second;

        arg("u", (byte *)&uh, MegaClient::USERHANDLE);
        arg("p", priv);

        if (publicchat)
        {
            char uid[12];
            Base64::btoa((byte*)&uh, MegaClient::USERHANDLE, uid);
            uid[11] = '\0';

            string_map::const_iterator ituk = ukm->find(uid);
            if(ituk != ukm->end())
            {
                arg("ck", ituk->second.c_str());
            }
        }
        endobject();
    }

    endarray();

    // create a scheduled meeting along with chatroom
    if (schedMeeting)
    {
        mSchedMeeting.reset(schedMeeting->copy()); // can avoid copy by mooving check from where we are calling
        beginobject("sm");
        arg("a", "mcsmp");
        createSchedMeetingJson(mSchedMeeting.get());
        endobject();
    }

    arg("v", 1);
    notself(client);

    tag = client->reqtag;
}

bool CommandChatCreate::procresult(Result r, JSON& json)
{
    if (r.wasErrorOrOK())
    {
        client->app->chatcreate_result(NULL, r.errorOrOK());
        delete chatPeers;
        return true;
    }
    else
    {
        handle chatid = UNDEF;
        handle schedId = UNDEF;
        int shard = -1;
        bool group = false;
        m_time_t ts = -1;
        std::vector<std::unique_ptr<ScheduledMeeting>> schedMeetings;
        UserAlert::UpdatedScheduledMeeting::Changeset cs;
        bool exit = false;
        bool addSchedMeeting = false;

        while (!exit)
        {
            switch (json.getnameid())
            {
                case MAKENAMEID2('i','d'):
                    chatid = json.gethandle(MegaClient::CHATHANDLE);
                    break;

                case MAKENAMEID2('c','s'):
                    shard = int(json.getint());
                    break;

                case 'g':
                    group = json.getint();
                    break;

                case MAKENAMEID2('t', 's'):  // actual creation timestamp
                    ts = json.getint();
                    break;

                case MAKENAMEID2('s', 'm'):
                {
                    addSchedMeeting = !json.isnumeric();
                    if (addSchedMeeting)
                    {
                        schedId = json.gethandle(MegaClient::CHATHANDLE);
                    }
                    else
                    {
                        LOG_err << "Error creating a scheduled meeting along with chat. chatId [" <<  Base64Str<MegaClient::CHATHANDLE>(chatid) << "]";
                        assert(false);
                    }
                    break;
                }
                case EOO:
                    exit = true;
                    break;

                default:
                    if (!json.storeobject())
                    {
                        client->app->chatcreate_result(NULL, API_EINTERNAL);
                        delete chatPeers;   // unused, but might be set at creation
                        return false;
                    }
            }
        }

        if (chatid != UNDEF && shard != -1)
        {
            if (addSchedMeeting)
            {
                if (mSchedMeeting)
                {
                    mSchedMeeting->setSchedId(schedId);
                    mSchedMeeting->setChatid(chatid);
                    if (!mSchedMeeting->isValid())
                    {
                        client->reportInvalidSchedMeeting(mSchedMeeting.get());
                        addSchedMeeting = false;
                    }
                }
                else
                {
                    LOG_err << "Scheduled meeting id received upon mcc command, but there's no local "
                               "scheduled meeting data. chatId [" << toHandle(chatid) << "]";
                    addSchedMeeting = false;
                    assert(false);
                }
            }

            TextChat* chat = nullptr;
            if (client->chats.find(chatid) == client->chats.end())
            {
                chat = new TextChat(mPublicChat);
                client->chats[chatid] = chat;
            }
            else
            {
                chat = client->chats[chatid];
                client->setChatMode(chat, mPublicChat);
            }

            chat->setChatId(chatid);
            chat->setOwnPrivileges(PRIV_MODERATOR);
            chat->setShard(shard);
            chat->setUserPrivileges(chatPeers);
            chat->setGroup(group);
            chat->setTs(ts != -1 ? ts : 0);
            chat->setMeeting(mMeeting);
            // no need to fetch scheduled meetings as we have just created the chat, so it doesn't have any

            if (group) // we are creating a chat, so we need to initialize all chat options enabled/disabled
            {
                chat->addOrUpdateChatOptions(mChatOptions.speakRequest(), mChatOptions.waitingRoom(), mChatOptions.openInvite());
            }

            chat->setTag(tag ? tag : -1);
            if (chat->getGroup() && !mTitle.empty())
            {
                chat->setTitle(mTitle);
            }
            if (mPublicChat)
            {
                chat->setUnifiedKey(mUnifiedKey);
            }

            if (addSchedMeeting && !chat->addOrUpdateSchedMeeting(std::move(mSchedMeeting)))
            {
                LOG_err << "Error adding a new scheduled meeting with schedId [" <<  Base64Str<MegaClient::CHATHANDLE>(schedId) << "]";
            }

            client->notifychat(chat);
            client->app->chatcreate_result(chat, API_OK);
        }
        else
        {
            client->app->chatcreate_result(NULL, API_EINTERNAL);
            delete chatPeers;   // unused, but might be set at creation
        }
        return true;
    }
}

CommandSetChatOptions::CommandSetChatOptions(MegaClient* client, handle chatid, int option, bool enabled, CommandSetChatOptionsCompletion completion)
    : mCompletion(completion)
{
    this->client = client;
    mChatid = chatid;
    mOption = option;
    mEnabled = enabled;

    cmd("mco");
    arg("cid", (byte*)&chatid, MegaClient::CHATHANDLE);
    switch (option)
    {
        case ChatOptions::kOpenInvite:      arg("oi", enabled);  break;
        case ChatOptions::kSpeakRequest:    arg("sr", enabled);  break;
        case ChatOptions::kWaitingRoom:     arg("w", enabled);   break;
        default:                                                 break;
    }

    notself(client); // set i param to ignore action packet generated by our own action
    tag = client->reqtag;
}

bool CommandSetChatOptions::procresult(Result r, JSON& json)
{
    if (r.wasError(API_OK))
    {
        auto it = client->chats.find(mChatid);
        if (it == client->chats.end())
        {
            mCompletion(API_EINTERNAL);
            return true;
        }

        // chat options: [-1 (not updated) | 0 (remove) | 1 (add)]
        int speakRequest = mOption == ChatOptions::kSpeakRequest ? mEnabled : -1;
        int waitingRoom  = mOption == ChatOptions::kWaitingRoom  ? mEnabled : -1;
        int openInvite   = mOption == ChatOptions::kOpenInvite   ? mEnabled : -1;

        TextChat* chat = it->second;
        chat->addOrUpdateChatOptions(speakRequest, waitingRoom, openInvite);
        chat->setTag(tag ? tag : -1);
        client->notifychat(chat);
    }

    mCompletion(r.errorOrOK());
    return r.wasErrorOrOK();
}

CommandChatInvite::CommandChatInvite(MegaClient *client, handle chatid, handle uh, privilege_t priv, const char *unifiedkey, const char* title)
{
    this->client = client;
    this->chatid = chatid;
    this->uh = uh;
    this->priv = priv;
    this->title = title ? string(title) : "";

    cmd("mci");

    arg("id", (byte*)&chatid, MegaClient::CHATHANDLE);
    arg("u", (byte *)&uh, MegaClient::USERHANDLE);
    arg("p", priv);
    arg("v", 1);

    if (title)
    {
        arg("ct", title);
    }

    if (unifiedkey)
    {
        arg("ck", unifiedkey);
    }

    notself(client);

    tag = client->reqtag;
}

bool CommandChatInvite::procresult(Result r, JSON& json)
{
    if (r.wasError(API_OK))
    {
        if (client->chats.find(chatid) == client->chats.end())
        {
            // the invitation succeed for a non-existing chatroom
            client->app->chatinvite_result(API_EINTERNAL);
            return true;
        }

        TextChat *chat = client->chats[chatid];
        chat->addUserPrivileges(uh, priv);

        if (!title.empty())  // only if title was set for this chatroom, update it
        {
            chat->setTitle(title);
        }

        chat->setTag(tag ? tag : -1);
        client->notifychat(chat);
    }

    client->app->chatinvite_result(r.errorOrOK());
    return r.wasErrorOrOK();
}

CommandChatRemove::CommandChatRemove(MegaClient *client, handle chatid, handle uh)
{
    this->client = client;
    this->chatid = chatid;
    this->uh = uh;

    cmd("mcr");

    arg("id", (byte*)&chatid, MegaClient::CHATHANDLE);

    if (uh != client->me)
    {
        arg("u", (byte *)&uh, MegaClient::USERHANDLE);
    }
    arg("v", 1);
    notself(client);

    tag = client->reqtag;
}

bool CommandChatRemove::procresult(Result r, JSON& json)
{
    if (r.wasError(API_OK))
    {
        if (client->chats.find(chatid) == client->chats.end())
        {
            // the invitation succeed for a non-existing chatroom
            client->app->chatremove_result(API_EINTERNAL);
            return true;
        }

        TextChat *chat = client->chats[chatid];
        if (!chat->removeUserPrivileges(uh))
        {
            if (uh != client->me)
            {
                // the removal succeed, but the list of peers is empty
                client->app->chatremove_result(API_EINTERNAL);
                return true;
            }
        }

        if (uh == client->me)
        {
            chat->setOwnPrivileges(PRIV_RM);

            // clear the list of peers (if re-invited, peers will be re-added)
            chat->setUserPrivileges(nullptr);
        }

        chat->setTag(tag ? tag : -1);
        client->notifychat(chat);
    }

    client->app->chatremove_result(r.errorOrOK());
    return r.wasErrorOrOK();
}

CommandChatURL::CommandChatURL(MegaClient *client, handle chatid)
{
    mSeqtagArray = true;

    this->client = client;

    cmd("mcurl");

    arg("id", (byte*)&chatid, MegaClient::CHATHANDLE);
    arg("v", 1);

    tag = client->reqtag;
}

bool CommandChatURL::procresult(Result r, JSON& json)
{
    if (r.hasJsonItem())
    {
        string url;
        if (json.storeobject(&url))
        {
            client->app->chaturl_result(&url, API_OK);
            return true;
        }
    }
    else if (r.wasErrorOrOK())
    {
        client->app->chaturl_result(NULL, r.errorOrOK());
        return true;
    }

    client->app->chaturl_result(NULL, API_EINTERNAL);
    return false;
}

CommandChatGrantAccess::CommandChatGrantAccess(MegaClient *client, handle chatid, handle h, const char *uid)
{
    this->client = client;
    this->chatid = chatid;
    this->h = h;
    Base64::atob(uid, (byte*)&uh, MegaClient::USERHANDLE);

    cmd("mcga");

    arg("id", (byte*)&chatid, MegaClient::CHATHANDLE);
    arg("n", (byte*)&h, MegaClient::NODEHANDLE);
    arg("u", uid);
    arg("v", 1);
    notself(client);

    tag = client->reqtag;
}

bool CommandChatGrantAccess::procresult(Result r, JSON& json)
{
    if (r.wasError(API_OK))
    {
        if (client->chats.find(chatid) == client->chats.end())
        {
            // the action succeed for a non-existing chatroom??
            client->app->chatgrantaccess_result(API_EINTERNAL);
            return true;
        }

        TextChat *chat = client->chats[chatid];
        chat->setNodeUserAccess(h, uh);

        chat->setTag(tag ? tag : -1);
        client->notifychat(chat);
    }

    client->app->chatgrantaccess_result(r.errorOrOK());
    return r.wasErrorOrOK();
}

CommandChatRemoveAccess::CommandChatRemoveAccess(MegaClient *client, handle chatid, handle h, const char *uid)
{
    mV3 = false;

    this->client = client;
    this->chatid = chatid;
    this->h = h;
    Base64::atob(uid, (byte*)&uh, MegaClient::USERHANDLE);

    cmd("mcra");

    arg("id", (byte*)&chatid, MegaClient::CHATHANDLE);
    arg("n", (byte*)&h, MegaClient::NODEHANDLE);
    arg("u", uid);
    arg("v", 1);
    notself(client);

    tag = client->reqtag;
}

bool CommandChatRemoveAccess::procresult(Result r, JSON& json)
{
    if (r.wasError(API_OK))
    {
        if (client->chats.find(chatid) == client->chats.end())
        {
            client->app->chatremoveaccess_result(API_EINTERNAL);
            return true;
        }

        TextChat *chat = client->chats[chatid];
        chat->setNodeUserAccess(h, uh, true);

        chat->setTag(tag ? tag : -1);
        client->notifychat(chat);
    }

    client->app->chatremoveaccess_result(r.errorOrOK());
    return r.wasErrorOrOK();
}

CommandChatUpdatePermissions::CommandChatUpdatePermissions(MegaClient *client, handle chatid, handle uh, privilege_t priv)
{
    this->client = client;
    this->chatid = chatid;
    this->uh = uh;
    this->priv = priv;

    cmd("mcup");
    arg("v", 1);

    arg("id", (byte*)&chatid, MegaClient::CHATHANDLE);
    arg("u", (byte *)&uh, MegaClient::USERHANDLE);
    arg("p", priv);
    notself(client);

    tag = client->reqtag;
}

bool CommandChatUpdatePermissions::procresult(Result r, JSON& json)
{
    if (r.wasError(API_OK))
    {
        if (client->chats.find(chatid) == client->chats.end())
        {
            client->app->chatupdatepermissions_result(API_EINTERNAL);
            return true;
        }

        TextChat *chat = client->chats[chatid];
        if (uh != client->me)
        {
            if (!chat->updateUserPrivileges(uh, priv))
            {
                // the update succeed, but that peer is not included in the chatroom
                client->app->chatupdatepermissions_result(API_EINTERNAL);
                return true;
            }
        }
        else
        {
            chat->setOwnPrivileges(priv);
        }

        chat->setTag(tag ? tag : -1);
        client->notifychat(chat);
    }

    client->app->chatupdatepermissions_result(r.errorOrOK());
    return r.wasErrorOrOK();
}


CommandChatTruncate::CommandChatTruncate(MegaClient *client, handle chatid, handle messageid)
{
    mV3 = false;

    this->client = client;
    this->chatid = chatid;

    cmd("mct");
    arg("v", 1);

    arg("id", (byte*)&chatid, MegaClient::CHATHANDLE);
    arg("m", (byte*)&messageid, MegaClient::CHATHANDLE);
    notself(client);

    tag = client->reqtag;
}

bool CommandChatTruncate::procresult(Result r, JSON& json)
{
    if (r.wasError(API_OK))
    {
        if (client->chats.find(chatid) == client->chats.end())
        {
            // the truncation succeed for a non-existing chatroom
            client->app->chattruncate_result(API_EINTERNAL);
            return true;
        }

        TextChat *chat = client->chats[chatid];
        chat->setTag(tag ? tag : -1);
        client->notifychat(chat);
    }

    client->app->chattruncate_result(r.errorOrOK());
    return r.wasErrorOrOK();
}

CommandChatSetTitle::CommandChatSetTitle(MegaClient *client, handle chatid, const char *title)
{
    this->client = client;
    this->chatid = chatid;
    this->title = title ? string(title) : "";

    cmd("mcst");
    arg("v", 1);

    arg("id", (byte*)&chatid, MegaClient::CHATHANDLE);
    arg("ct", title);
    notself(client);

    tag = client->reqtag;
}

bool CommandChatSetTitle::procresult(Result r, JSON& json)
{
    if (r.wasError(API_OK))
    {
        if (client->chats.find(chatid) == client->chats.end())
        {
            // the invitation succeed for a non-existing chatroom
            client->app->chatsettitle_result(API_EINTERNAL);
            return true;
        }

        TextChat *chat = client->chats[chatid];
        chat->setTitle(title);

        chat->setTag(tag ? tag : -1);
        client->notifychat(chat);
    }

    client->app->chatsettitle_result(r.errorOrOK());
    return r.wasErrorOrOK();
}

CommandChatPresenceURL::CommandChatPresenceURL(MegaClient *client)
{
    mSeqtagArray = true;
    this->client = client;
    cmd("pu");
    tag = client->reqtag;
}

bool CommandChatPresenceURL::procresult(Result r, JSON& json)
{
    if (r.hasJsonItem())
    {
        string url;
        if (json.storeobject(&url))
        {
            client->app->chatpresenceurl_result(&url, API_OK);
            return true;
        }
    }
    else if (r.wasErrorOrOK())
    {
        client->app->chatpresenceurl_result(NULL, r.errorOrOK());
        return true;
    }

    client->app->chatpresenceurl_result(NULL, API_EINTERNAL);
    return false;
}

CommandRegisterPushNotification::CommandRegisterPushNotification(MegaClient *client, int deviceType, const char *token)
{
    this->client = client;
    cmd("spt");
    arg("p", deviceType);
    arg("t", token);

    tag = client->reqtag;
}

bool CommandRegisterPushNotification::procresult(Result r, JSON& json)
{
    client->app->registerpushnotification_result(r.errorOrOK());
    return r.wasErrorOrOK();
}

CommandArchiveChat::CommandArchiveChat(MegaClient *client, handle chatid, bool archive)
{
    this->mChatid = chatid;
    this->mArchive = archive;

    cmd("mcsf");

    arg("id", (byte*)&chatid, MegaClient::CHATHANDLE);
    arg("m", 1);
    arg("f", archive);

    notself(client);

    tag = client->reqtag;
}

bool CommandArchiveChat::procresult(Result r, JSON& json)
{
    if (r.wasError(API_OK))
    {
        textchat_map::iterator it = client->chats.find(mChatid);
        if (it == client->chats.end())
        {
            LOG_err << "Archive chat succeeded for a non-existing chatroom";
            client->app->archivechat_result(API_ENOENT);
            return true;
        }

        TextChat *chat = it->second;
        chat->setFlag(mArchive, TextChat::FLAG_OFFSET_ARCHIVE);

        chat->setTag(tag ? tag : -1);
        client->notifychat(chat);
    }

    client->app->archivechat_result(r.errorOrOK());
    return r.wasErrorOrOK();
}

CommandSetChatRetentionTime::CommandSetChatRetentionTime(MegaClient *client, handle chatid, unsigned period)
{
    mChatid = chatid;

    cmd("mcsr");
    arg("id", (byte*)&chatid, MegaClient::CHATHANDLE);
    arg("d", period);
    arg("ds", 1);
    tag = client->reqtag;
}

bool CommandSetChatRetentionTime::procresult(Result r, JSON& json)
{
    client->app->setchatretentiontime_result(r.errorOrOK());
    return r.wasErrorOrOK();
}

CommandRichLink::CommandRichLink(MegaClient *client, const char *url)
{
    cmd("erlsd");

    arg("url", url);

    tag = client->reqtag;
}

bool CommandRichLink::procresult(Result r, JSON& json)
{
    // error format: [{"error":<code>}]
    // result format: [{"result":{
    //                      "url":"<url>",
    //                      "t":"<title>",
    //                      "d":"<description>",
    //                      "ic":"<format>:<icon_B64>",
    //                      "i":"<format>:<image>"}}]

    if (r.wasErrorOrOK())
    {
        client->app->richlinkrequest_result(NULL, r.errorOrOK());
        return true;
    }


    string res;
    int errCode = 0;
    string metadata;
    for (;;)
    {
        switch (json.getnameid())
        {
            case MAKENAMEID5('e', 'r', 'r', 'o', 'r'):
                errCode = int(json.getint());
                break;

            case MAKENAMEID6('r', 'e', 's', 'u', 'l', 't'):
                json.storeobject(&metadata);
                break;

            case EOO:
            {
                error e = API_EINTERNAL;
                if (!metadata.empty())
                {
                    client->app->richlinkrequest_result(&metadata, API_OK);
                    return true;
                }
                else if (errCode)
                {
                    switch(errCode)
                    {
                        case 403:
                            e = API_EACCESS;
                            break;

                        case 404:
                            e = API_ENOENT;
                            break;

                        default:
                            e = API_EINTERNAL;
                            break;
                    }
                }

                client->app->richlinkrequest_result(NULL, e);
                return true;
            }

            default:
                if (!json.storeobject())
                {
                    client->app->richlinkrequest_result(NULL, API_EINTERNAL);
                    return false;
                }
        }
    }
}

CommandChatLink::CommandChatLink(MegaClient *client, handle chatid, bool del, bool createifmissing)
{
    mSeqtagArray = true;

    mDelete = del;

    cmd("mcph");
    arg("id", (byte*)&chatid, MegaClient::CHATHANDLE);

    if (del)
    {
        arg("d", 1);
    }

    if (!createifmissing)
    {
        arg("cim", (m_off_t)0);
    }

    tag = client->reqtag;
}

bool CommandChatLink::procresult(Result r, JSON& json)
{
    if (r.hasJsonItem())
    {
        assert(!mDelete);
        handle h = json.gethandle(MegaClient::CHATLINKHANDLE);
        if (!ISUNDEF(h))
        {
            client->app->chatlink_result(h, API_OK);
            return true;
        }
    }
    else if (r.wasErrorOrOK())
    {
        client->app->chatlink_result(UNDEF, r.errorOrOK());
        return true;
    }

    LOG_err << "Unexpected response for create/get chatlink";
    client->app->chatlink_result(UNDEF, API_EINTERNAL);
    return false;
}

CommandChatLinkURL::CommandChatLinkURL(MegaClient *client, handle publichandle)
{
    cmd("mcphurl");
    arg("ph", (byte*)&publichandle, MegaClient::CHATLINKHANDLE);

    tag = client->reqtag;
}

bool CommandChatLinkURL::procresult(Result r, JSON& json)
{
    if (r.wasStrictlyError())
    {
        client->app->chatlinkurl_result(UNDEF, -1, NULL, NULL, -1, 0, false, ChatOptions::kEmpty, nullptr, UNDEF, r.errorOrOK());
        return true;
    }
    else
    {
        handle chatid = UNDEF;
        int shard = -1;
        int numPeers = -1;
        string url;
        string ct;
        m_time_t ts = 0;
        bool meetingRoom = false;
        bool waitingRoom = false;
        bool openInvite = false;
        bool speakRequest = false;

        std::vector<std::unique_ptr<ScheduledMeeting>> schedMeetings;
        handle callid = UNDEF;

        for (;;)
        {
            switch (json.getnameid())
            {
                case MAKENAMEID2('i','d'): // chatid
                    chatid = json.gethandle(MegaClient::CHATHANDLE);
                    break;

                case MAKENAMEID2('c','s'): // shard
                    shard = int(json.getint());
                    break;

                case MAKENAMEID2('c','t'):  // chat-title
                    json.storeobject(&ct);
                    break;

                case MAKENAMEID3('u','r','l'): // chaturl
                    json.storeobject(&url);
                    break;

                case MAKENAMEID3('n','c','m'): // number of members in the chat
                    numPeers = int(json.getint());
                    break;

                case MAKENAMEID2('t', 's'): // chat creation timestamp
                    ts = json.getint();
                    break;

                case MAKENAMEID6('c', 'a', 'l', 'l', 'I', 'd'): //callId if there is an active call (just if mr == 1)
                    callid = json.gethandle(MegaClient::CHATHANDLE);
                    break;

                case MAKENAMEID2('m', 'r'): // meeting room
                    meetingRoom = json.getbool();
                    break;

                case MAKENAMEID1('w'): // waiting room
                    waitingRoom = json.getbool();
                    break;

                case MAKENAMEID2('s','r'):
                    speakRequest = json.getbool();
                    break;

                case MAKENAMEID2('o','i'):
                    openInvite = json.getbool();
                    break;

                case MAKENAMEID2('s', 'm'): // scheduled meetings
                {
                    if (json.enterarray())
                    {
                        error err = client->parseScheduledMeetings(schedMeetings, false, &json);
                        if (!json.leavearray() || err)
                        {
                            LOG_err << "Failed to parse mcphurl respone. Error: " << err;
                            client->app->chatlinkurl_result(UNDEF, -1, NULL, NULL, -1, 0, false, false, nullptr, UNDEF, API_EINTERNAL);
                            return false;
                        }
                    }
                    break;
                }
                case EOO:
                    if (chatid != UNDEF && shard != -1 && !url.empty() && !ct.empty() && numPeers != -1)
                    {
                        client->app->chatlinkurl_result(chatid, shard, &url, &ct, numPeers, ts, meetingRoom,
							ChatOptions(speakRequest, waitingRoom, openInvite).value(),
							&schedMeetings, callid, API_OK);
                    }
                    else
                    {
                        client->app->chatlinkurl_result(UNDEF, -1, NULL, NULL, -1, 0, false, ChatOptions::kEmpty, nullptr, UNDEF, API_EINTERNAL);
                    }
                    return true;

                default:
                    if (!json.storeobject())
                    {
                        client->app->chatlinkurl_result(UNDEF, -1, NULL, NULL, -1, 0, false, ChatOptions::kEmpty, nullptr, UNDEF, API_EINTERNAL);
                        return false;
                    }
            }
        }
    }
}

CommandChatLinkClose::CommandChatLinkClose(MegaClient *client, handle chatid, const char *title)
{
    mV3 = false;

    mChatid = chatid;
    mTitle = title ? string(title) : "";

    cmd("mcscm");
    arg("id", (byte*)&chatid, MegaClient::CHATHANDLE);

    if (title)
    {
        arg("ct", title);
    }

    notself(client);
    tag = client->reqtag;
}

bool CommandChatLinkClose::procresult(Result r, JSON& json)
{
    if (r.wasError(API_OK))
    {
        textchat_map::iterator it = client->chats.find(mChatid);
        if (it == client->chats.end())
        {
            LOG_err << "Chat link close succeeded for a non-existing chatroom";
            client->app->chatlinkclose_result(API_ENOENT);
            return true;
        }

        TextChat *chat = it->second;
        client->setChatMode(chat, false);
        if (!mTitle.empty())
        {
            chat->setTitle(mTitle);
        }

        chat->setTag(tag ? tag : -1);
        client->notifychat(chat);
    }

    client->app->chatlinkclose_result(r.errorOrOK());
    return r.wasErrorOrOK();
}

CommandChatLinkJoin::CommandChatLinkJoin(MegaClient *client, handle publichandle, const char *unifiedkey)
{
    cmd("mciph");
    arg("ph", (byte*)&publichandle, MegaClient::CHATLINKHANDLE);
    arg("ck", unifiedkey);
    tag = client->reqtag;
}

bool CommandChatLinkJoin::procresult(Result r, JSON& json)
{
    client->app->chatlinkjoin_result(r.errorOrOK());
    return r.wasErrorOrOK();
}

#endif

CommandGetMegaAchievements::CommandGetMegaAchievements(MegaClient *client, AchievementsDetails *details, bool registered_user)
{
    this->details = details;

    if (registered_user)
    {
        cmd("maf");
    }
    else
    {
        cmd("mafu");
    }

    arg("v", (m_off_t)0);

    tag = client->reqtag;
}

bool CommandGetMegaAchievements::procresult(Result r, JSON& json)
{
    if (r.wasErrorOrOK())
    {
        client->app->getmegaachievements_result(details, r.errorOrOK());
        return true;
    }

    details->permanent_size = 0;
    details->achievements.clear();
    details->awards.clear();
    details->rewards.clear();

    for (;;)
    {
        switch (json.getnameid())
        {
            case 's':
                details->permanent_size = json.getint();
                break;

            case 'u':
                if (json.enterobject())
                {
                    for (;;)
                    {
                        achievement_class_id id = achievement_class_id(json.getnameid());
                        if (id == EOO)
                        {
                            break;
                        }
                        id -= '0';   // convert to number

                        if (json.enterarray())
                        {
                            Achievement achievement;
                            achievement.storage = json.getint();
                            achievement.transfer = json.getint();
                            const char *exp_ts = json.getvalue();
                            char *pEnd = NULL;
                            achievement.expire = int(strtol(exp_ts, &pEnd, 10));
                            if (*pEnd == 'm')
                            {
                                achievement.expire *= 30;
                            }
                            else if (*pEnd == 'y')
                            {
                                achievement.expire *= 365;
                            }

                            details->achievements[id] = achievement;

                            while(json.storeobject());
                            json.leavearray();
                        }
                    }

                    json.leaveobject();
                }
                else
                {
                    LOG_err << "Failed to parse Achievements of MEGA achievements";
                    json.storeobject();
                    client->app->getmegaachievements_result(details, API_EINTERNAL);
                    return false;
                }
                break;

            case 'a':
                if (json.enterarray())
                {
                    while (json.enterobject())
                    {
                        Award award;
                        award.achievement_class = 0;
                        award.award_id = 0;
                        award.ts = 0;
                        award.expire = 0;

                        bool finished = false;
                        while (!finished)
                        {
                            switch (json.getnameid())
                            {
                            case 'a':
                                award.achievement_class = achievement_class_id(json.getint());
                                break;
                            case 'r':
                                award.award_id = int(json.getint());
                                break;
                            case MAKENAMEID2('t', 's'):
                                award.ts = json.getint();
                                break;
                            case 'e':
                                award.expire = json.getint();
                                break;
                            case 'm':
                                if (json.enterarray())
                                {
                                    string email;
                                    while(json.storeobject(&email))
                                    {
                                        award.emails_invited.push_back(email);
                                    }

                                    json.leavearray();
                                }
                                break;
                            case EOO:
                                finished = true;
                                break;
                            default:
                                json.storeobject();
                                break;
                            }
                        }

                        details->awards.push_back(award);

                        json.leaveobject();
                    }

                    json.leavearray();
                }
                else
                {
                    LOG_err << "Failed to parse Awards of MEGA achievements";
                    json.storeobject();
                    client->app->getmegaachievements_result(details, API_EINTERNAL);
                    return false;
                }
                break;

            case 'r':
                if (json.enterobject())
                {
                    for (;;)
                    {
                        nameid id = json.getnameid();
                        if (id == EOO)
                        {
                            break;
                        }

                        Reward reward;
                        reward.award_id = int(id - '0');   // convert to number

                        json.enterarray();

                        reward.storage = json.getint();
                        reward.transfer = json.getint();
                        const char *exp_ts = json.getvalue();
                        char *pEnd = NULL;
                        reward.expire = int(strtol(exp_ts, &pEnd, 10));
                        if (*pEnd == 'm')
                        {
                            reward.expire *= 30;
                        }
                        else if (*pEnd == 'y')
                        {
                            reward.expire *= 365;
                        }

                        while(json.storeobject());
                        json.leavearray();

                        details->rewards.push_back(reward);
                    }

                    json.leaveobject();
                }
                else
                {
                    LOG_err << "Failed to parse Rewards of MEGA achievements";
                    json.storeobject();
                    client->app->getmegaachievements_result(details, API_EINTERNAL);
                    return false;
                }
                break;

            case EOO:
                client->app->getmegaachievements_result(details, API_OK);
                return true;

            default:
                if (!json.storeobject())
                {
                    LOG_err << "Failed to parse MEGA achievements";
                    client->app->getmegaachievements_result(details, API_EINTERNAL);
                    return false;
                }
                break;
        }
    }
}

CommandGetWelcomePDF::CommandGetWelcomePDF(MegaClient *client)
{
    cmd("wpdf");

    tag = client->reqtag;
}

bool CommandGetWelcomePDF::procresult(Result r, JSON& json)
{
    if (r.wasErrorOrOK())
    {
        LOG_err << "Unexpected response of 'wpdf' command: missing 'ph' and 'k'";
        return true;
    }

    handle ph = UNDEF;
    byte keybuf[FILENODEKEYLENGTH];
    int len_key = 0;
    string key;

    for (;;)
    {
        switch (json.getnameid())
        {
            case MAKENAMEID2('p', 'h'):
                ph = json.gethandle(MegaClient::NODEHANDLE);
                break;

            case 'k':
                len_key = json.storebinary(keybuf, sizeof keybuf);
                break;

            case EOO:
                if (ISUNDEF(ph) || len_key != FILENODEKEYLENGTH)
                {
                    LOG_err << "Failed to import welcome PDF: invalid response";
                    return false;
                }
                key.assign((const char *) keybuf, len_key);
                client->reqs.add(new CommandGetPH(client, ph, (const byte*) key.data(), 2));
                return true;

            default:
                if (!json.storeobject())
                {
                    LOG_err << "Failed to parse welcome PDF response";
                    return false;
                }
                break;
        }
    }
}


CommandMediaCodecs::CommandMediaCodecs(MegaClient* c, Callback cb)
{
    cmd("mc");

    client = c;
    callback = cb;
}

bool CommandMediaCodecs::procresult(Result r, JSON& json)
{
    if (r.wasErrorOrOK())
    {
        LOG_err << "mc result: " << error(r.errorOrOK());
        return true;
    }

    if (!json.isnumeric())
    {
        // It's wrongly formatted, consume this one so the next command can be processed.
        LOG_err << "mc response badly formatted";
        return false;
    }

    int version = static_cast<int>(json.getint());
    callback(client, json, version);
    return true;
}

CommandContactLinkCreate::CommandContactLinkCreate(MegaClient *client, bool renew)
{
    mSeqtagArray = true;

    if (renew)
    {
        cmd("clr");
    }
    else
    {
        cmd("clc");
    }

    tag = client->reqtag;
}

bool CommandContactLinkCreate::procresult(Result r, JSON& json)
{
    if (r.hasJsonItem())
    {
        handle h = json.gethandle(MegaClient::CONTACTLINKHANDLE);
        client->app->contactlinkcreate_result(API_OK, h);
        return true;
    }
    else if (r.wasErrorOrOK())
    {
        client->app->contactlinkcreate_result(r.errorOrOK(), UNDEF);
        return true;
    }

    client->app->contactlinkcreate_result(API_EINTERNAL, UNDEF);
    return false;
}

CommandContactLinkQuery::CommandContactLinkQuery(MegaClient *client, handle h)
{
    cmd("clg");
    arg("cl", (byte*)&h, MegaClient::CONTACTLINKHANDLE);

    arg("b", 1);    // return firstname/lastname in B64

    tag = client->reqtag;
}

bool CommandContactLinkQuery::procresult(Result r, JSON& json)
{
    handle h = UNDEF;
    string email;
    string firstname;
    string lastname;
    string avatar;

    if (r.wasErrorOrOK())
    {
        client->app->contactlinkquery_result(r.errorOrOK(), h, &email, &firstname, &lastname, &avatar);
        return true;
    }

    for (;;)
    {
        switch (json.getnameid())
        {
            case 'h':
                h = json.gethandle(MegaClient::USERHANDLE);
                break;
            case 'e':
                json.storeobject(&email);
                break;
            case MAKENAMEID2('f', 'n'):
                json.storeobject(&firstname);
                break;
            case MAKENAMEID2('l', 'n'):
                json.storeobject(&lastname);
                break;
            case MAKENAMEID2('+', 'a'):
                json.storeobject(&avatar);
                break;
            case EOO:
                client->app->contactlinkquery_result(API_OK, h, &email, &firstname, &lastname, &avatar);
                return true;
            default:
                if (!json.storeobject())
                {
                    LOG_err << "Failed to parse query contact link response";
                    client->app->contactlinkquery_result(API_EINTERNAL, h, &email, &firstname, &lastname, &avatar);
                    return false;
                }
                break;
        }
    }
}

CommandContactLinkDelete::CommandContactLinkDelete(MegaClient *client, handle h)
{
    cmd("cld");
    if (!ISUNDEF(h))
    {
        arg("cl", (byte*)&h, MegaClient::CONTACTLINKHANDLE);
    }
    tag = client->reqtag;
}

bool CommandContactLinkDelete::procresult(Result r, JSON& json)
{
    client->app->contactlinkdelete_result(r.errorOrOK());
    return r.wasErrorOrOK();
}

CommandKeepMeAlive::CommandKeepMeAlive(MegaClient *client, int type, bool enable)
{
    if (enable)
    {
        cmd("kma");
    }
    else
    {
        cmd("kmac");
    }
    arg("t", type);

    tag = client->reqtag;
}

bool CommandKeepMeAlive::procresult(Result r, JSON& json)
{
    client->app->keepmealive_result(r.errorOrOK());
    return r.wasErrorOrOK();
}

CommandMultiFactorAuthSetup::CommandMultiFactorAuthSetup(MegaClient *client, const char *pin)
{
    mSeqtagArray = true;

    cmd("mfas");
    if (pin)
    {
        arg("mfa", pin);
    }
    tag = client->reqtag;
}

bool CommandMultiFactorAuthSetup::procresult(Result r, JSON& json)
{
    // don't call storeobject unless we are sure we should, as it could consume a top level `,`
    if (r.hasJsonItem())
    {
        // code string is returned when mfa is not supplied in the request
        string code;
        if (json.storeobject(&code))
        {
            client->app->multifactorauthsetup_result(&code, API_OK);
            return true;
        }
    }
    else if (r.wasErrorOrOK())  //[0] is valid response (returned when mfa is supplied in the request)
    {
        client->app->multifactorauthsetup_result(NULL, r.errorOrOK());
        return true;
    }

    // if anything went wrong
    client->app->multifactorauthsetup_result(NULL, API_EINTERNAL);
    return false;  // caller will reevaluate json to get to the next command
}

CommandMultiFactorAuthCheck::CommandMultiFactorAuthCheck(MegaClient *client, const char *email)
{
    cmd("mfag");
    arg("e", email);

    tag = client->reqtag;
}

bool CommandMultiFactorAuthCheck::procresult(Result r, JSON& json)
{
    if (r.wasErrorOrOK())
    {
        client->app->multifactorauthcheck_result(r.errorOrOK());
        return true;
    }

    if (json.isnumeric())
    {
        client->app->multifactorauthcheck_result(static_cast<int>(json.getint()));
        return true;
    }
    else
    {
        client->app->multifactorauthcheck_result(API_EINTERNAL);
        return false;
    }
}

CommandMultiFactorAuthDisable::CommandMultiFactorAuthDisable(MegaClient *client, const char *pin)
{
    cmd("mfad");
    arg("mfa", pin);

    tag = client->reqtag;
}

bool CommandMultiFactorAuthDisable::procresult(Result r, JSON& json)
{
    client->app->multifactorauthdisable_result(r.errorOrOK());
    return r.wasErrorOrOK();
}

CommandGetPSA::CommandGetPSA(bool urlSupport, MegaClient *client)
{
    cmd("gpsa");

    if (urlSupport)
    {
        arg("w", 1);
    }

    tag = client->reqtag;
}

bool CommandGetPSA::procresult(Result r, JSON& json)
{
    if (r.wasErrorOrOK())
    {
        client->app->getpsa_result(r.errorOrOK(), 0, NULL, NULL, NULL, NULL, NULL, NULL);
        return true;
    }

    int id = 0;
    string temp;
    string title, text, imagename, imagepath;
    string buttonlink, buttontext, url;

    for (;;)
    {
        switch (json.getnameid())
        {
            case MAKENAMEID2('i', 'd'):
                id = int(json.getint());
                break;
            case 't':
                json.storeobject(&temp);
                Base64::atob(temp, title);
                break;
            case 'd':
                json.storeobject(&temp);
                Base64::atob(temp, text);
                break;
            case MAKENAMEID3('i', 'm', 'g'):
                json.storeobject(&imagename);
                break;
            case 'l':
                json.storeobject(&buttonlink);
                break;
            case MAKENAMEID3('u', 'r', 'l'):
                json.storeobject(&url);
                break;
            case 'b':
                json.storeobject(&temp);
                Base64::atob(temp, buttontext);
                break;
            case MAKENAMEID3('d', 's', 'p'):
                json.storeobject(&imagepath);
                break;
            case EOO:
                imagepath.append(imagename);
                imagepath.append(".png");
                client->app->getpsa_result(API_OK, id, &title, &text, &imagepath, &buttontext, &buttonlink, &url);
                return true;
            default:
                if (!json.storeobject())
                {
                    LOG_err << "Failed to parse get PSA response";
                    client->app->getpsa_result(API_EINTERNAL, 0, NULL, NULL, NULL, NULL, NULL, NULL);
                    return false;
                }
                break;
        }
    }
}

CommandFetchTimeZone::CommandFetchTimeZone(MegaClient *client, const char *timezone, const char* timeoffset)
{
    cmd("ftz");
    arg("utz", timezone);
    arg("uo", timeoffset);

    tag = client->reqtag;
}

bool CommandFetchTimeZone::procresult(Result r, JSON& json)
{
    if (r.wasErrorOrOK())
    {
        client->app->fetchtimezone_result(r.errorOrOK(), NULL, NULL, -1);
        return true;
    }

    string currenttz;
    int currentto;
    vector<string> timezones;
    vector<int> timeoffsets;
    string defaulttz;
    int defaulttzindex = -1;

    for (;;)
    {
        switch (json.getnameid())
        {
            case MAKENAMEID7('c', 'h', 'o', 'i', 'c', 'e', 's'):
                if (json.enterobject())
                {
                    while (json.storeobject(&currenttz))
                    {
                        currentto = int(json.getint());
                        timezones.push_back(currenttz);
                        timeoffsets.push_back(currentto);
                    }
                    json.leaveobject();
                }
                else if (!json.storeobject())
                {
                    LOG_err << "Failed to parse fetch time zone response";
                    client->app->fetchtimezone_result(API_EINTERNAL, NULL, NULL, -1);
                    return false;
                }
                break;

            case MAKENAMEID7('d', 'e', 'f', 'a', 'u', 'l', 't'):
                if (json.isnumeric())
                {
                    json.getint();
                }
                else
                {
                    json.storeobject(&defaulttz);
                }
                break;

            case EOO:
                if (!defaulttz.empty())    // default received as string
                {
                    for (int i = 0; i < (int)timezones.size(); i++)
                    {
                        if (timezones[i] == defaulttz)
                        {
                            defaulttzindex = i;
                            break;
                        }
                    }
                }
                client->app->fetchtimezone_result(API_OK, &timezones, &timeoffsets, defaulttzindex);
                return true;

            default:
                if (!json.storeobject())
                {
                    LOG_err << "Failed to parse fetch time zone response";
                    client->app->fetchtimezone_result(API_EINTERNAL, NULL, NULL, -1);
                    return false;
                }
                break;
        }
    }
}

CommandSetLastAcknowledged::CommandSetLastAcknowledged(MegaClient* client)
{
    cmd("sla");
    tag = client->reqtag;
}

bool CommandSetLastAcknowledged::procresult(Result r, JSON& json)
{
    if (r.succeeded())
    {
        client->useralerts.acknowledgeAllSucceeded();
    }

    client->app->acknowledgeuseralerts_result(r.errorOrOK());
    return r.wasErrorOrOK();
}

CommandSMSVerificationSend::CommandSMSVerificationSend(MegaClient* client, const string& phoneNumber, bool reVerifyingWhitelisted)
{
    cmd("smss");
    batchSeparately = true;  // don't let any other commands that might get batched with it cause the whole batch to fail

    assert(isPhoneNumber(phoneNumber));
    arg("n", phoneNumber.c_str());

    if (reVerifyingWhitelisted)
    {
        arg("to", 1);   // test override
    }

    tag = client->reqtag;
}

bool CommandSMSVerificationSend::isPhoneNumber(const string& s)
{
    for (auto i = s.size(); i--; )
    {
        if (!(is_digit(s[i]) || (i == 0 && s[i] == '+')))
        {
            return false;
        }
    }
    return s.size() > 6;
}

bool CommandSMSVerificationSend::procresult(Result r, JSON& json)
{
    client->app->smsverificationsend_result(r.errorOrOK());
    return r.wasErrorOrOK();
}

CommandSMSVerificationCheck::CommandSMSVerificationCheck(MegaClient* client, const string& verificationcode)
{
    mSeqtagArray = true;

    cmd("smsv");
    batchSeparately = true;  // don't let any other commands that might get batched with it cause the whole batch to fail

    if (isVerificationCode(verificationcode))
    {
        arg("c", verificationcode.c_str());
    }

    tag = client->reqtag;
}

bool CommandSMSVerificationCheck::isVerificationCode(const string& s)
{
    for (const char c : s)
    {
        if (!is_digit(c))
        {
            return false;
        }
    }
    return s.size() == 6;
}

bool CommandSMSVerificationCheck::procresult(Result r, JSON& json)
{
    if (r.hasJsonItem())
    {
        string phoneNumber;
        if (json.storeobject(&phoneNumber))
        {
            assert(CommandSMSVerificationSend::isPhoneNumber(phoneNumber));
            client->mSmsVerifiedPhone = phoneNumber;
            client->app->smsverificationcheck_result(API_OK, &phoneNumber);
            return true;
        }
    }
    else if (r.wasErrorOrOK())
    {
        client->app->smsverificationcheck_result(r.errorOrOK(), nullptr);
        return true;
    }

    client->app->smsverificationcheck_result(API_EINTERNAL, nullptr);
    return false;
}

CommandGetCountryCallingCodes::CommandGetCountryCallingCodes(MegaClient* client)
{
    cmd("smslc");

    batchSeparately = true;
    tag = client->reqtag;
}

bool CommandGetCountryCallingCodes::procresult(Result r, JSON& json)
{
    if (r.wasErrorOrOK())
    {
        client->app->getcountrycallingcodes_result(r.errorOrOK(), nullptr);
        return true;
    }

    map<string, vector<string>> countryCallingCodes;

    bool success = true;
    while (json.enterobject())
    {
        bool exit = false;
        string countryCode;
        vector<string> callingCodes;
        while (!exit)
        {
            switch (json.getnameid())
            {
                case MAKENAMEID2('c', 'c'):
                {
                    json.storeobject(&countryCode);
                    break;
                }
                case MAKENAMEID1('l'):
                {
                    if (json.enterarray())
                    {
                        std::string code;
                        while (json.storeobject(&code))
                        {
                            callingCodes.emplace_back(std::move(code));
                        }
                        json.leavearray();
                    }
                    break;
                }
                case EOO:
                {
                    if (countryCode.empty() || callingCodes.empty())
                    {
                        LOG_err << "Missing or empty fields when parsing 'get country calling codes' response";
                        success = false;
                    }
                    else
                    {
                        countryCallingCodes.emplace(make_pair(std::move(countryCode), std::move(callingCodes)));
                    }
                    exit = true;
                    break;
                }
                default:
                {
                    if (!json.storeobject())
                    {
                        LOG_err << "Failed to parse 'get country calling codes' response";
                        client->app->getcountrycallingcodes_result(API_EINTERNAL, nullptr);
                        return false;
                    }
                }
            }
        }
        json.leaveobject();
    }
    if (success)
    {
        client->app->getcountrycallingcodes_result(API_OK, &countryCallingCodes);
        return true;
    }
    else
    {
        client->app->getcountrycallingcodes_result(API_EINTERNAL, nullptr);
        return false;
    }
}

CommandFolderLinkInfo::CommandFolderLinkInfo(MegaClient* client, handle publichandle)
{
    ph = publichandle;

    cmd("pli");
    arg("ph", (byte*)&publichandle, MegaClient::NODEHANDLE);

    tag = client->reqtag;
}

bool CommandFolderLinkInfo::procresult(Result r, JSON& json)
{
    if (r.wasErrorOrOK())
    {
        client->app->folderlinkinfo_result(r.errorOrOK(), UNDEF, UNDEF, NULL, NULL, 0, 0, 0, 0, 0);
        return true;
    }
    string attr;
    string key;
    handle owner = UNDEF;
    handle ph = 0;
    m_off_t currentSize = 0;
    m_off_t versionsSize  = 0;
    int numFolders = 0;
    int numFiles = 0;
    int numVersions = 0;

    for (;;)
    {
        switch (json.getnameid())
        {
        case MAKENAMEID5('a','t','t','r','s'):
            json.storeobject(&attr);
            break;

        case MAKENAMEID2('p','h'):
            ph = json.gethandle(MegaClient::NODEHANDLE);
            break;

        case 'u':
            owner = json.gethandle(MegaClient::USERHANDLE);
            break;

        case 's':
            if (json.enterarray())
            {
                currentSize = json.getint();
                numFiles = int(json.getint());
                numFolders = int(json.getint());
                versionsSize  = json.getint();
                numVersions = int(json.getint());
                json.leavearray();
            }
            break;

        case 'k':
            json.storeobject(&key);
            break;

        case EOO:
            if (attr.empty())
            {
                LOG_err << "The folder link information doesn't contain the attr string";
                client->app->folderlinkinfo_result(API_EINCOMPLETE, UNDEF, UNDEF, NULL, NULL, 0, 0, 0, 0, 0);
                return false;
            }
            if (key.size() <= 9 || key.find(":") == string::npos)
            {
                LOG_err << "The folder link information doesn't contain a valid decryption key";
                client->app->folderlinkinfo_result(API_EKEY, UNDEF, UNDEF, NULL, NULL, 0, 0, 0, 0, 0);
                return false;
            }
            if (ph != this->ph)
            {
                LOG_err << "Folder link information: public handle doesn't match";
                client->app->folderlinkinfo_result(API_EINTERNAL, UNDEF, UNDEF, NULL, NULL, 0, 0, 0, 0, 0);
                return false;
            }

            client->app->folderlinkinfo_result(API_OK, owner, ph, &attr, &key, currentSize, numFiles, numFolders, versionsSize, numVersions);
            return true;

        default:
            if (!json.storeobject())
            {
                LOG_err << "Failed to parse folder link information response";
                client->app->folderlinkinfo_result(API_EINTERNAL, UNDEF, UNDEF, NULL, NULL, 0, 0, 0, 0, 0);
                return false;
            }
            break;
        }
    }
}

CommandBackupPut::CommandBackupPut(MegaClient* client, const BackupInfo& fields, std::function<void(Error, handle /*backup id*/)> completion)
    : mCompletion(completion)
{
    mSeqtagArray = true;

    cmd("sp");

    if (!ISUNDEF(fields.backupId))
    {
        arg("id", (byte*)&fields.backupId, MegaClient::BACKUPHANDLE);
    }

    if (fields.type != BackupType::INVALID)
    {
        arg("t", fields.type);
    }

    if (!fields.nodeHandle.isUndef())
    {
        arg("h", fields.nodeHandle);
    }

    if (!fields.localFolder.empty())
    {
        string localFolderEncrypted(client->cypherTLVTextWithMasterKey("lf", fields.localFolder.toPath(false)));
        arg("l", localFolderEncrypted.c_str());
    }

    if (!fields.deviceId.empty())
    {
        arg("d", fields.deviceId.c_str());
    }

    if (!ISUNDEF(fields.driveId))
    {
        arg("dr",  (byte*)&fields.driveId, MegaClient::DRIVEHANDLE);
    }

    if (fields.state >= 0)
    {
        arg("s", fields.state);
    }

    if (fields.subState >= 0)
    {
        arg("ss", fields.subState);
    }

    if (!fields.backupName.empty())
    {
        string edEncrypted(client->cypherTLVTextWithMasterKey("bn", fields.backupName));
        arg("e", edEncrypted.c_str());
    }

    tag = client->reqtag;
}

bool CommandBackupPut::procresult(Result r, JSON& json)
{
    if (r.hasJsonItem())
    {
        handle backupId = json.gethandle(MegaClient::BACKUPHANDLE);

        if (mCompletion) mCompletion(API_OK, backupId);
        client->app->backupput_result(API_OK, backupId);
        return true;
    }
    else if (r.wasErrorOrOK())
    {
        assert(r.errorOrOK() != API_EARGS);  // if this happens, the API rejected the request because it wants more fields supplied
        if (mCompletion) mCompletion(r.errorOrOK(), UNDEF);
        client->app->backupput_result(r.errorOrOK(), UNDEF);
        return true;
    }

    if (mCompletion) mCompletion(API_EINTERNAL, UNDEF);
    client->app->backupput_result(API_EINTERNAL, UNDEF);
    return false;
}

CommandBackupPutHeartBeat::CommandBackupPutHeartBeat(MegaClient* client, handle backupId, SPHBStatus status, int8_t progress, uint32_t uploads, uint32_t downloads, m_time_t ts, handle lastNode, std::function<void(Error)> f)
    : mCompletion(f)
{
    cmd("sphb");

    arg("id", (byte*)&backupId, MegaClient::BACKUPHANDLE);
    arg("s", uint8_t(status));
    if (status == SPHBStatus::SYNCING || status == SPHBStatus::UPTODATE)
    {
        // so don't send 0 out of 0 0% initially
        assert(progress >= 0);
        assert(progress <= 100);
        arg("p", progress);
    }
    arg("qu", uploads);
    arg("qd", downloads);
    if (ts != -1)
    {
        arg("lts", ts);
    }
    if (!ISUNDEF(lastNode))
    {
        arg("lh", (byte*)&lastNode, MegaClient::NODEHANDLE);
    }

    tag = client->reqtag;
}

bool CommandBackupPutHeartBeat::procresult(Result r, JSON& json)
{
    if (mCompletion) mCompletion(r.errorOrOK());
    return r.wasErrorOrOK();
}

CommandBackupRemove::CommandBackupRemove(MegaClient *client, handle backupId, std::function<void(Error)> completion)
    : mBackupId(backupId)
{
    cmd("sr");
    arg("id", (byte*)&backupId, MegaClient::BACKUPHANDLE);

    tag = client->reqtag;
    mCompletion = completion;
}

bool CommandBackupRemove::procresult(Result r, JSON& json)
{
    if (mCompletion)
    {
        mCompletion(r.errorOrOK());
    }
    return r.wasErrorOrOK();
}

CommandBackupSyncFetch::CommandBackupSyncFetch(std::function<void(const Error&, const vector<Data>&)> f)
    : completion(std::move(f))
{
    cmd("sf");
}

bool CommandBackupSyncFetch::procresult(Result r, JSON& json)
{
    vector<Data> data;
    if (!r.hasJsonArray())
    {
        completion(r.errorOrOK(), data);
    }
    else
    {
        auto skipUnknownField = [&]() -> bool {
            if (!json.storeobject())
            {
                completion(API_EINTERNAL, data);
                return false;
            }
            return true;
        };

        auto cantLeaveObject = [&]() -> bool {
            if (!json.leaveobject())
            {
                completion(API_EINTERNAL, data);
                return true;
            }
            return false;
        };

        while (json.enterobject())
        {
            data.push_back(Data());
            for (;;)
            {
                auto& d = data.back();
                auto nid = json.getnameid();
                if (nid == EOO) break;
                switch (nid)
                {
                case MAKENAMEID2('i', 'd'):     d.backupId = json.gethandle(sizeof(handle)); break;
                case MAKENAMEID1('t'):          d.backupType = static_cast<BackupType>(json.getint32()); break;
                case MAKENAMEID1('h'):          d.rootNode = json.gethandle(MegaClient::NODEHANDLE); break;
                case MAKENAMEID1('l'):          json.storeobject(&d.localFolder);
                                                d.localFolder = client->decypherTLVTextWithMasterKey("lf", d.localFolder);
                                                break;
                case MAKENAMEID1('d'):          json.storeobject(&d.deviceId); break;
                case MAKENAMEID3('d', 'u', 'a'):json.storeobject(&d.deviceUserAgent); break;
                case MAKENAMEID1('s'):          d.syncState = json.getint32(); break;
                case MAKENAMEID2('s', 's'):     d.syncSubstate = json.getint32(); break;
                case MAKENAMEID1('e'):          json.storeobject(&d.extra);
                                                d.backupName = client->decypherTLVTextWithMasterKey("bn", d.extra);
                                                break;
                case MAKENAMEID2('h', 'b'):
                {

                    if (json.enterobject())
                    {
                        for (;;)
                        {
                            nid = json.getnameid();
                            if (nid == EOO) break;
                            switch (nid)
                            {
                            case MAKENAMEID2('t', 's'):     d.hbTimestamp = json.getint(); break;
                            case MAKENAMEID1('s'):          d.hbStatus = json.getint32(); break;
                            case MAKENAMEID1('p'):          d.hbProgress = json.getint32(); break;
                            case MAKENAMEID2('q', 'u'):     d.uploads = json.getint32(); break;
                            case MAKENAMEID2('q', 'd'):     d.downloads = json.getint32(); break;
                            case MAKENAMEID3('l', 't', 's'):d.lastActivityTs = json.getint32(); break;
                            case MAKENAMEID2('l', 'h'):     d.lastSyncedNodeHandle = json.gethandle(MegaClient::NODEHANDLE); break;
                            default: if (!skipUnknownField()) return false;
                            }
                        }
                        if (cantLeaveObject()) return false;
                    }
                }
                break;

                default: if (!skipUnknownField()) return false;
                }
            }
            if (cantLeaveObject()) return false;
        }

        completion(API_OK, data);
    }
    return true;
}


CommandGetBanners::CommandGetBanners(MegaClient* client)
{
    cmd("gban");

    tag = client->reqtag;
}

bool CommandGetBanners::procresult(Result r, JSON& json)
{
    if (r.wasErrorOrOK())
    {
        client->app->getbanners_result(r.errorOrOK());
        return true; // because parsing didn't fail
    }

    /*
        {
            "id": 2, ///The banner id
            "t": "R2V0IFZlcmlmaWVk", ///Banner title
            "d": "TWFrZSBpdCBlYXNpZXIgZm9yIHlvdXIgY29udGFjdHMgdG8gZmluZCB5b3Ugb24gTUVHQS4", ///Banner description.
            "img": "Verified_image.png", ///Image name.
            "l": "", ///URL
            "bimg": "Verified_BG.png", ///background image name.
            "dsp": "https://domain/path" ///Where to get the image.
        }, {"id":3, ...}, ... ]
    */

    vector< tuple<int, string, string, string, string, string, string> > banners;

    // loop array elements
    while (json.enterobject())
    {
        int id = 0;
        string title, description, img, url, bimg, dsp;
        bool exit = false;

        // loop and read object members
        while (!exit)
        {
            switch (json.getnameid())
            {
            case MAKENAMEID2('i', 'd'):
                id = json.getint32();
                break;

            case MAKENAMEID1('t'):
                json.storeobject(&title);
                title = Base64::atob(title);
                break;

            case MAKENAMEID1('d'):
                json.storeobject(&description);
                description = Base64::atob(description);
                break;

            case MAKENAMEID3('i', 'm', 'g'):
                json.storeobject(&img);
                break;

            case MAKENAMEID1('l'):
                json.storeobject(&url);
                break;

            case MAKENAMEID4('b', 'i', 'm', 'g'):
                json.storeobject(&bimg);
                break;

            case MAKENAMEID3('d', 's', 'p'):
                json.storeobject(&dsp);
                break;

            case EOO:
                if (!id || title.empty() || description.empty())
                {
                    LOG_err << "Missing id, title or description in response to gban";
                    client->app->getbanners_result(API_EINTERNAL);
                    return false;
                }
                exit = true;
                break;

            default:
                if (!json.storeobject()) // skip unknown member
                {
                    LOG_err << "Failed to parse banners response";
                    client->app->getbanners_result(API_EINTERNAL);
                    return false;
                }
                break;
            }
        }

        banners.emplace_back(make_tuple(id, std::move(title), std::move(description), std::move(img), std::move(url), std::move(bimg), std::move(dsp)));

        json.leaveobject();
    }

    client->app->getbanners_result(std::move(banners));

    return true;
}

CommandDismissBanner::CommandDismissBanner(MegaClient* client, int id, m_time_t timestamp)
{
    cmd("dban");
    arg("id", id); // id of the Smart Banner
    arg("ts", timestamp);

    tag = client->reqtag;
}

bool CommandDismissBanner::procresult(Result r, JSON& json)
{
    client->app->dismissbanner_result(r.errorOrOK());
    return r.wasErrorOrOK();
}


//
// Sets and Elements
//

bool CommandSE::procjsonobject(JSON& json, handle& id, m_time_t& ts, handle* u, m_time_t* cts,
                               handle* s, int64_t* o, handle* ph, uint8_t* t) const
{
    for (;;)
    {
        switch (json.getnameid())
        {
        case MAKENAMEID2('i', 'd'):
            id = json.gethandle(MegaClient::SETHANDLE);
            break;

        case MAKENAMEID1('u'):
            {
                const auto buf = json.gethandle(MegaClient::USERHANDLE);
                if (u) *u = buf;
            }
            break;

        case MAKENAMEID1('s'):
            {
                const auto buf = json.gethandle(MegaClient::SETHANDLE);
                if (s) *s = buf;
            }
            break;

        case MAKENAMEID2('t', 's'):
            ts = json.getint();
            break;

        case MAKENAMEID3('c', 't', 's'):
            {
                const auto buf = json.getint();
                if (cts) *cts = buf;
            }
            break;

        case MAKENAMEID1('o'):
            {
                const auto buf = json.getint();
                if (o) *o = buf;
            }
            break;

        case MAKENAMEID2('p', 'h'):
            {
                const auto buf = json.gethandle(MegaClient::PUBLICSETHANDLE);
                if (ph) *ph = buf;
            }
            break;

        case MAKENAMEID1('t'):
            {
                const auto setType = static_cast<uint8_t>(json.getint());
                if (t) *t = setType;
            }
            break;

        default:
            if (!json.storeobject())
            {
                return false;
            }
            break;

        case EOO:
            return true;
        }
    }
}

bool CommandSE::procresultid(JSON& json, const Result& r, handle& id, m_time_t& ts, handle* u,
                             m_time_t* cts, handle* s, int64_t* o, handle* ph, uint8_t* t) const
{
    return r.hasJsonObject() && procjsonobject(json, id, ts, u, cts, s, o, ph, t);
}

bool CommandSE::procerrorcode(const Result& r, Error& e) const
{
    if (r.wasErrorOrOK())
    {
        e = r.errorOrOK();
        return true;
    }

    return false;
}

bool CommandSE::procExtendedError(JSON& json, int64_t& errCode, handle& eid) const
{
    int maxJsonAttrToCheck = 2; // shortcut to avoid processing the whole json object
    bool isErr = false;
    while (maxJsonAttrToCheck--)
    {
        switch (json.getnameid())
        {
        case MAKENAMEID3('e', 'r', 'r'):
        {
            isErr = true;
            errCode = json.getint();
            break;
        }

        case MAKENAMEID3('e', 'i', 'd'):
        {
            eid = json.gethandle(MegaClient::SETELEMENTHANDLE);
            break;
        }

        default:
            return false;
        }
    }
    return isErr;
}

CommandPutSet::CommandPutSet(MegaClient* cl, Set&& s, unique_ptr<string> encrAttrs, string&& encrKey,
                             std::function<void(Error, const Set*)> completion)
    : mSet(new Set(std::move(s))), mCompletion(completion)
{
    cmd("asp");

    if (mSet->id() == UNDEF) // create new
    {
        arg("k", (byte*)encrKey.c_str(), (int)encrKey.size());
        arg("t", static_cast<m_off_t>(mSet->type()));
    }
    else // update
    {
        arg("id", (byte*)&mSet->id(), MegaClient::SETHANDLE);
    }

    if (encrAttrs)
    {
        arg("at", (byte*)encrAttrs->c_str(), (int)encrAttrs->size());
    }

    notself(cl); // don't process its Action Packet after sending this
}

bool CommandPutSet::procresult(Result r, JSON& json)
{
    handle sId = 0;
    handle user = 0;
    m_time_t ts = 0;
    m_time_t cts = 0;
    const Set* s = nullptr;
    Error e = API_OK;
    bool parsedOk = procerrorcode(r, e) || procresultid(json, r, sId, ts, &user, &cts);

    if (!parsedOk || (mSet->id() == UNDEF && !user))
    {
        e = API_EINTERNAL;
    }
    else if (e == API_OK)
    {
        mSet->setTs(ts);
        if (mSet->id() == UNDEF) // add new
        {
            mSet->setId(sId);
            mSet->setUser(user);
            mSet->setCTs(cts);
            mSet->setChanged(Set::CH_NEW);
            s = client->addSet(std::move(*mSet));
        }
        else // update existing
        {
            assert(mSet->id() == sId);

            if (!client->updateSet(std::move(*mSet)))
            {
                LOG_warn << "Sets: command 'asp' succeed, but Set was not found";
                e = API_ENOENT;
            }
        }
    }

    if (mCompletion)
    {
        mCompletion(e, s);
    }

    return parsedOk;
}

CommandRemoveSet::CommandRemoveSet(MegaClient* cl, handle id, std::function<void(Error)> completion)
    : mSetId(id), mCompletion(completion)
{
    cmd("asr");
    arg("id", (byte*)&id, MegaClient::SETHANDLE);

    notself(cl); // don't process its Action Packet after sending this
}

bool CommandRemoveSet::procresult(Result r, JSON& json)
{
    Error e = API_OK;
    bool parsedOk = procerrorcode(r, e);

    if (parsedOk && e == API_OK)
    {
        if (!client->deleteSet(mSetId))
        {
            LOG_err << "Sets: Failed to remove Set in `asr` command response";
            e = API_ENOENT;
        }
    }

    if (mCompletion)
    {
        mCompletion(e);
    }

    return parsedOk;
}

CommandFetchSet::CommandFetchSet(MegaClient* cl,
    std::function<void(Error, Set*, elementsmap_t*)> completion)
    : mCompletion(completion)
{
    cmd("aft");
    arg("v", 2);  // version 2: server can supply node metadata
    if(!cl->inPublicSetPreview())
    {
        LOG_err << "Sets: CommandFetchSet only available for Public Set in Preview Mode";
        assert(cl->inPublicSetPreview());
    }
}

bool CommandFetchSet::procresult(Result r, JSON& json)
{
    Error e = API_OK;
    if (procerrorcode(r, e))
    {
        if (mCompletion)
        {
            mCompletion(e, nullptr, nullptr);
        }
        return true;
    }

    map<handle, Set> sets;
    map<handle, elementsmap_t> elements;
    e = client->readSetsAndElements(json, sets, elements);
    if (e != API_OK)
    {
        LOG_err << "Sets: Failed to parse \"aft\" response";
        if (mCompletion)
        {
            mCompletion(e, nullptr, nullptr);
        }
        return false;
    }

    assert(sets.size() <= 1);

    if (mCompletion)
    {
        if (sets.empty())
        {
            LOG_err << "Sets: Failed to decrypt data from \"aft\" response";
            mCompletion(API_EKEY, nullptr, nullptr);
        }

        else
        {
            Set* s = new Set(std::move(sets.begin()->second));
            elementsmap_t* els = elements.empty()
                                 ? new elementsmap_t()
                                 : new elementsmap_t(std::move(elements.begin()->second));
            mCompletion(API_OK, s, els);
        }
    }

    return true;
}

CommandPutSetElements::CommandPutSetElements(MegaClient* cl, vector<SetElement>&& els, vector<StringPair>&& encrDetails,
                                               std::function<void(Error, const vector<const SetElement*>*, const vector<int64_t>*)> completion)
    : mElements(new vector<SetElement>(std::move(els))), mCompletion(completion)
{
    cmd("aepb");

    const byte* setHandleBytes = reinterpret_cast<const byte*>(&mElements->front().set());
    arg("s", setHandleBytes, MegaClient::SETHANDLE);

    beginarray("e");

    for (size_t i = 0; i < mElements->size(); ++i)
    {
        beginobject();

        const byte* nodeHandleBytes = reinterpret_cast<const byte*>(&mElements->at(i).node());
        arg("h", nodeHandleBytes, MegaClient::NODEHANDLE);

        auto& ed = encrDetails[i];
        const byte* keyBytes = reinterpret_cast<const byte*>(ed.second.c_str());
        arg("k", keyBytes, static_cast<int>(ed.second.size()));

        if (!ed.first.empty())
        {
            const byte* attrBytes = reinterpret_cast<const byte*>(ed.first.c_str());
            arg("at", attrBytes, static_cast<int>(ed.first.size()));
        }
        endobject();
    }

    endarray();

    notself(cl); // don't process its Action Packets after sending this
}

bool CommandPutSetElements::procresult(Result r, JSON& json)
{
    Error e = API_OK;
    if (procerrorcode(r, e))
    {
        if (mCompletion)
        {
            mCompletion(e, nullptr, nullptr);
        }
        return true;
    }
    else if (!r.hasJsonArray())
    {
        LOG_err << "Sets: failed to parse `aepb` response";
        if (mCompletion)
        {
            mCompletion(API_EINTERNAL, nullptr, nullptr);
        }
        return false;
    }

    bool allOk = true;
    vector<const SetElement*> addedEls;
    vector<int64_t> errs(mElements->size(), API_OK);
    for (size_t elCount = 0u; elCount < mElements->size(); ++elCount)
    {
        if (json.isnumeric())
        {
            // there was an error while adding this element
            errs[elCount] = json.getint();
        }
        else if (json.enterobject())
        {
            const auto posAux = json.pos;
            handle errEid = UNDEF;
            if (procExtendedError(json, errs[elCount], errEid))
            {
                if (errEid == UNDEF) LOG_warn << "Sets: Extended error missing Element id";
            }
            else
            {
                json.pos = posAux;
                handle elementId = 0;
                m_time_t ts = 0;
                int64_t order = 0;
                if (!procjsonobject(json, elementId, ts, nullptr, nullptr, nullptr, &order))
                {
                    LOG_err << "Sets: failed to parse Element object in `aepb` response";
                    allOk = false;
                    break;
                }

                SetElement& el = mElements->at(elCount);
                el.setId(elementId);
                el.setTs(ts);
                el.setOrder(order);
                addedEls.push_back(client->addOrUpdateSetElement(std::move(el)));
            }

            if (!json.leaveobject())
            {
                LOG_err << "Sets: failed to leave Element object in `aepb` response";
                allOk = false;
                break;
            }
        }
        else
        {
            LOG_err << "Sets: failed to parse Element array in `aepb` response";
            allOk = false;
            break;
        }
    }

    if (mCompletion)
    {
        mCompletion(e, &addedEls, &errs);
    }

    return allOk;
}

CommandPutSetElement::CommandPutSetElement(MegaClient* cl, SetElement&& el, unique_ptr<string> encrAttrs, string&& encrKey,
                                               std::function<void(Error, const SetElement*)> completion)
    : mElement(new SetElement(std::move(el))), mCompletion(completion)
{
    cmd("aep");

    bool createNew = mElement->id() == UNDEF;

    if (createNew)
    {
        arg("s", (byte*)&mElement->set(), MegaClient::SETHANDLE);
        arg("h", (byte*)&mElement->node(), MegaClient::NODEHANDLE);
        arg("k", (byte*)encrKey.c_str(), (int)encrKey.size());
    }

    else // update
    {
        arg("id", (byte*)&mElement->id(), MegaClient::SETELEMENTHANDLE);
    }

    // optionals
    if (mElement->hasOrder())
    {
        arg("o", mElement->order());
    }

    if (encrAttrs)
    {
        arg("at", (byte*)encrAttrs->c_str(), (int)encrAttrs->size());
    }

    notself(cl); // don't process its Action Packet after sending this
}

bool CommandPutSetElement::procresult(Result r, JSON& json)
{
    handle elementId = 0;
    m_time_t ts = 0;
    int64_t order = 0;
    Error e = API_OK;
#ifndef NDEBUG
    bool isNew = mElement->id() == UNDEF;
#endif
    const SetElement* el = nullptr;
    bool parsedOk = procerrorcode(r, e) || procresultid(json, r, elementId, ts, nullptr, nullptr, nullptr, &order); // 'aep' does not return 's'

    if (!parsedOk)
    {
        e = API_EINTERNAL;
    }
    else if (e == API_OK)
    {
        mElement->setTs(ts);
        mElement->setOrder(order); // this is now present in all 'aep' responses
        assert(isNew || mElement->id() == elementId);
        mElement->setId(elementId);
        el = client->addOrUpdateSetElement(std::move(*mElement));
    }

    if (mCompletion)
    {
        mCompletion(e, el);
    }

    return parsedOk;
}

CommandRemoveSetElements::CommandRemoveSetElements(MegaClient* cl, handle sid, vector<handle>&& eids,
                                                   std::function<void(Error, const vector<int64_t>*)> completion)
    : mSetId(sid), mElemIds(std::move(eids)), mCompletion(completion)
{
    cmd("aerb");

    arg("s", reinterpret_cast<const byte*>(&sid), MegaClient::SETHANDLE);

    beginarray("e");

    for (auto& eh : mElemIds)
    {
        element(reinterpret_cast<const byte*>(&eh), MegaClient::SETELEMENTHANDLE);
    }

    endarray();

    notself(cl); // don't process its Action Packet after sending this
}

bool CommandRemoveSetElements::procresult(Result r, JSON& json)
{
    Error e = API_OK;
    if (procerrorcode(r, e))
    {
        if (mCompletion)
        {
            mCompletion(e, nullptr);
        }
        return true;
    }
    else if (!r.hasJsonArray())
    {
        LOG_err << "Sets: failed to parse `aerb` response";
        if (mCompletion)
        {
            mCompletion(API_EINTERNAL, nullptr);
        }
        return false;
    }

    bool jsonOk = true;
    vector<int64_t> errs(mElemIds.size());
    for (size_t elCount = 0u; elCount < mElemIds.size(); ++elCount)
    {
        if (json.isnumeric())
        {
            errs[elCount] = json.getint();
        }
        else if (json.enterobject())
        {
            handle errEid = UNDEF;
            if (procExtendedError(json, errs[elCount], errEid))
            {
                if (errEid == UNDEF) LOG_warn << "Sets: Extended error missing Element id in `aerb`";
            }
            else
            {
                jsonOk = false;
            }

            if (!json.leaveobject())
            {
                LOG_err << "Sets: failed to parse Element object in `aerb` response";
                jsonOk = false;
            }
        }
        else
        {
            LOG_err << "Sets: failed to parse Element removal response in `aerb` command response";
            jsonOk = false;
        }

        if (!jsonOk) break;

        if (errs[elCount] == API_OK && !client->deleteSetElement(mSetId, mElemIds[elCount]))
        {
            LOG_err << "Sets: Failed to remove Element in `aerb` command response";
            errs[elCount] = API_ENOENT;
        }
    }

    if (mCompletion)
    {
        mCompletion(e, &errs);
    }

    return jsonOk;
}

CommandRemoveSetElement::CommandRemoveSetElement(MegaClient* cl, handle sid, handle eid, std::function<void(Error)> completion)
    : mSetId(sid), mElementId(eid), mCompletion(completion)
{
    cmd("aer");
    arg("id", (byte*)&eid, MegaClient::SETELEMENTHANDLE);

    notself(cl); // don't process its Action Packet after sending this
}

bool CommandRemoveSetElement::procresult(Result r, JSON& json)
{
    handle elementId = 0;
    m_time_t ts = 0;
    Error e = API_OK;
    bool parsedOk = procerrorcode(r, e) || procresultid(json, r, elementId, ts, nullptr);

    if (parsedOk && e == API_OK)
    {
        if (!client->deleteSetElement(mSetId, mElementId))
        {
            LOG_err << "Sets: Failed to remove Element in `aer` command response";
            e = API_ENOENT;
        }
    }

    if (mCompletion)
    {
        mCompletion(e);
    }

    return parsedOk;
}

CommandExportSet::CommandExportSet(MegaClient* cl, Set&& s, bool makePublic, std::function<void(Error)> completion)
    : mSet(new Set(std::move(s))), mCompletion(completion)
{
    cmd("ass");
    arg("id", (byte*)&mSet->id(), MegaClient::SETHANDLE);
    if (!makePublic) arg("d", 1);

    notself(cl);
}

bool CommandExportSet::procresult(Result r, JSON& json)
{
    handle sid = mSet->id();
    handle publicId = UNDEF;
    m_time_t ts = m_time(nullptr); // made it up for case that API returns [0] (like for "d":1)
    Error e = API_OK;
    const bool parsedOk = procerrorcode(r, e) || procresultid(json, r, sid, ts, nullptr, nullptr, nullptr, nullptr, &publicId);

    if (sid != mSet->id())
    {
        LOG_err << "Sets: command 'ass' in processing result. Received Set id " << toHandle(sid)
                << " expected Set id " << toHandle(mSet->id());
        assert(false);
    }

    if ((parsedOk) && e == API_OK)
    {
        mSet->setPublicId(publicId);
        mSet->setTs(ts);
        mSet->setChanged(Set::CH_EXPORTED);
        if (!client->updateSet(std::move(*mSet)))
        {
            LOG_warn << "Sets: comand 'ass' succeeded, but Set was not found";
            e = API_ENOENT;
        }
    }

    if (mCompletion) mCompletion(e);

    return parsedOk;
}

// -------- end of Sets and Elements


#ifdef ENABLE_CHAT

bool CommandMeetingStart::procresult(Command::Result r, JSON& json)
{
    if (r.wasErrorOrOK())
    {
        mCompletion(r.errorOrOK(), "", UNDEF);
        return true;
    }

    handle callid = UNDEF;
    string sfuUrl;

    for (;;)
    {
        switch (json.getnameid())
        {
            case MAKENAMEID6('c', 'a', 'l', 'l', 'I', 'd'):
                callid = json.gethandle(MegaClient::CHATHANDLE);
                break;

            case MAKENAMEID3('s', 'f', 'u'):
                json.storeobject(&sfuUrl);
                break;

            case EOO:
                mCompletion(API_OK, sfuUrl, callid);
                return true;
                break;

            default:
                if (!json.storeobject())
                {
                    mCompletion(API_EINTERNAL, "", UNDEF);
                    return false;
                }
        }
    }
}

CommandMeetingStart::CommandMeetingStart(MegaClient* client, const handle chatid, const bool notRinging, CommandMeetingStartCompletion completion)
    : mCompletion(completion)
{
    cmd("mcms");
    arg("cid", (byte*)&chatid, MegaClient::CHATHANDLE);

    if (client->mSfuid != sfu_invalid_id)
    {
        arg("sfu", client->mSfuid);
    }

    if (notRinging)
    {
        arg("nr", 1);
    }
    tag = client->reqtag;
}

bool CommandMeetingJoin::procresult(Command::Result r, JSON& json)
{
    if (r.wasErrorOrOK())
    {
        mCompletion(r.errorOrOK(), "");
        return true;
    }

    string sfuUrl;

    for (;;)
    {
        switch (json.getnameid())
        {
            case MAKENAMEID3('u', 'r', 'l'):
                json.storeobject(&sfuUrl);
                break;

            case EOO:
                mCompletion(API_OK, sfuUrl);
                return true;
                break;

            default:
                if (!json.storeobject())
                {
                    mCompletion(API_EINTERNAL, "");
                    return false;
                }
        }
    }
}

CommandMeetingJoin::CommandMeetingJoin(MegaClient *client, handle chatid, handle callid, CommandMeetingJoinCompletion completion)
    : mCompletion(completion)
{
    cmd("mcmj");
    arg("cid", (byte*)&chatid, MegaClient::CHATHANDLE);
    arg("mid", (byte*)&callid, MegaClient::CHATHANDLE);

    tag = client->reqtag;
}

bool CommandMeetingEnd::procresult(Command::Result r, JSON& json)
{
    mCompletion(r.errorOrOK());
    return r.wasErrorOrOK();
}

CommandMeetingEnd::CommandMeetingEnd(MegaClient *client, handle chatid, handle callid, int reason, CommandMeetingEndCompletion completion)
    : mCompletion(completion)
{
    cmd("mcme");
    arg("cid", (byte*)&chatid, MegaClient::CHATHANDLE);
    arg("mid", (byte*)&callid, MegaClient::CHATHANDLE);
    // At meeting first version, only valid reason is 0x02 (REJECTED)
    arg("r", reason);

    tag = client->reqtag;
}

bool CommandRingUser::procresult(Command::Result r, JSON&)
{
    mCompletion(r.errorOrOK());
    return r.wasErrorOrOK();
}

CommandRingUser::CommandRingUser(MegaClient* client, handle chatid, handle userid, CommandRingUserCompletion completion)
    : mCompletion(completion)
{
    cmd("mcru");
    arg("u", reinterpret_cast<byte*>(&userid), MegaClient::CHATHANDLE);
    arg("cid", reinterpret_cast<byte*>(&chatid), MegaClient::CHATHANDLE);
    tag = client->reqtag;
}

CommandScheduledMeetingAddOrUpdate::CommandScheduledMeetingAddOrUpdate(MegaClient* client, const ScheduledMeeting *schedMeeting, const char* chatTitle, CommandScheduledMeetingAddOrUpdateCompletion completion)
    : mScheduledMeeting(schedMeeting->copy()), mCompletion(completion)
{
    assert(schedMeeting);
    cmd("mcsmp");
    arg("v", 1); // add version to receive cmd array

    // this one does produce an `st`, with a json {object} after
    mSeqtagArray = true;

    if (chatTitle && strlen(chatTitle))
    {
        // update chatroom title along with sm title
        mChatTitle.assign(chatTitle, strlen(chatTitle));
        arg("ct", mChatTitle.c_str());
    }

    createSchedMeetingJson(mScheduledMeeting.get());
    notself(client); // set i param to ignore action packet generated by our own action
    tag = client->reqtag;
}

bool CommandScheduledMeetingAddOrUpdate::procresult(Command::Result r, JSON& json)
{
    assert(mScheduledMeeting);
    if (r.wasErrorOrOK())
    {
        if (mCompletion) { mCompletion(r.errorOrOK(), nullptr); }
        return true;
    }

    bool exit = false;
    handle schedId = UNDEF;
    handle_set childMeetingsDeleted;
    while (!exit)
    {
        switch (json.getnameid())
        {
            case MAKENAMEID3('c', 'm', 'd'):
            {
                if (json.enterarray())
                {
                    while(json.ishandle(MegaClient::CHATHANDLE))
                    {
                        childMeetingsDeleted.insert(json.gethandle());
                    }
                    json.leavearray();
                }
                else
                {
                    if (mCompletion) { mCompletion(API_EINTERNAL, nullptr); }
                    return false;
                }
                break;
            }
            case MAKENAMEID2('i', 'd'):
                schedId = json.gethandle(MegaClient::CHATHANDLE);
                mScheduledMeeting->setSchedId(schedId);
                break;

            case EOO:
                exit = true;
                break;

            default:
                if (!json.storeobject())
                {
                    if (mCompletion) { mCompletion(API_EINTERNAL, nullptr); }
                    return false;
                }
        }
    }

    // sanity checks for scheduled meeting
    if (!mScheduledMeeting || !mScheduledMeeting->isValid())
    {
        if (mScheduledMeeting) { client->reportInvalidSchedMeeting(mScheduledMeeting.get()); }
        if (mCompletion)       { mCompletion(API_EINTERNAL, nullptr); }
        return true;
    }

    auto it = client->chats.find(mScheduledMeeting->chatid());
    if (it == client->chats.end())
    {
        if (mCompletion) { mCompletion(API_EINTERNAL, nullptr); }
        return true;
    }
    TextChat* chat = it->second;

    // remove child scheduled meetings in cmd (child meetings deleted) array
    chat->removeSchedMeetingsList(childMeetingsDeleted);

    // clear scheduled meeting occurrences for the chat
    client->clearSchedOccurrences(*chat);

    // update chat title
    if (!mChatTitle.empty())
    {
        chat->setTitle(mChatTitle.c_str());
    }

    // add scheduled meeting
    const bool added = chat->addOrUpdateSchedMeeting(std::unique_ptr<ScheduledMeeting>(mScheduledMeeting->copy())); // add or update scheduled meeting if already exists

    // notify chat
    chat->setTag(tag ? tag : -1);
    client->notifychat(chat);

    if (mCompletion) { mCompletion(added ? API_OK : API_EINTERNAL, mScheduledMeeting.get()); }
    return true;
}

CommandScheduledMeetingRemove::CommandScheduledMeetingRemove(MegaClient* client, handle chatid, handle schedMeeting, CommandScheduledMeetingRemoveCompletion completion)
    : mChatId(chatid), mSchedId(schedMeeting), mCompletion(completion)
{
    cmd("mcsmr");
    arg("id", (byte*) &schedMeeting, MegaClient::CHATHANDLE); // scheduled meeting handle
    notself(client); // set i param to ignore action packet generated by our own action
    tag = client->reqtag;
}

bool CommandScheduledMeetingRemove::procresult(Command::Result r, JSON& json)
{
    if (!r.wasErrorOrOK())
    {
        if (mCompletion) { mCompletion(r.errorOrOK()); }
        return false;
    }

    if (r.wasError(API_OK))
    {
        auto it = client->chats.find(mChatId);
        if (it == client->chats.end())
        {
            if (mCompletion) { mCompletion(API_EINTERNAL); }
            return true;
        }

        // remove scheduled meeting and all it's children
        TextChat* chat = it->second;
        if (chat->removeSchedMeeting(mSchedId))
        {
            // remove children scheduled meetings (API requirement)
            chat->removeChildSchedMeetings(mSchedId);
        }

        client->clearSchedOccurrences(*chat);
        chat->setTag(tag ? tag : -1);
        client->notifychat(chat);
    }

    if (mCompletion) { mCompletion(r.errorOrOK()); }
    return true;
}

CommandScheduledMeetingFetch::CommandScheduledMeetingFetch(MegaClient* client, handle chatid, handle schedMeeting, CommandScheduledMeetingFetchCompletion completion)
    : mChatId(chatid),
      mCompletion(completion)
{
    cmd("mcsmf");
    if (schedMeeting != UNDEF) { arg("id", (byte*) &schedMeeting, MegaClient::CHATHANDLE); }
    if (chatid != UNDEF)       { arg("cid", (byte*) &chatid, MegaClient::CHATHANDLE); }
    tag = client->reqtag;
}

bool CommandScheduledMeetingFetch::procresult(Command::Result r, JSON& json)
{
    if (r.wasErrorOrOK())
    {
        if (mCompletion) { mCompletion(r.errorOrOK(), nullptr); }
        return true;
    }

    std::vector<std::unique_ptr<ScheduledMeeting>> schedMeetings;
    error err = client->parseScheduledMeetings(schedMeetings, false /*parsingOccurrences*/, &json);
    if (mCompletion) { mCompletion(err, err == API_OK ? &schedMeetings : nullptr); }
    return err == API_OK;
}

CommandScheduledMeetingFetchEvents::CommandScheduledMeetingFetchEvents(MegaClient* client, handle chatid, m_time_t since, m_time_t until, unsigned int count, bool byDemand, CommandScheduledMeetingFetchEventsCompletion completion)
 : mChatId(chatid),
   mByDemand(byDemand),
   mCompletion(completion ? completion : [](Error, const std::vector<std::unique_ptr<ScheduledMeeting>>*){})
{
    cmd("mcsmfo");
    arg("cid", (byte*) &chatid, MegaClient::CHATHANDLE);
    if (isValidTimeStamp(since))      { arg("cf", since); }
    if (isValidTimeStamp(until))      { arg("ct", until); }
    if (count)                        { arg("cc", count); }
    tag = client->reqtag;
}

bool CommandScheduledMeetingFetchEvents::procresult(Command::Result r, JSON& json)
{
    if (r.wasErrorOrOK())
    {
        if (mCompletion) { mCompletion(r.errorOrOK(), nullptr); }
        return true;
    }

    std::vector<std::unique_ptr<ScheduledMeeting>> schedMeetings;
    error err = client->parseScheduledMeetings(schedMeetings, true /*parsingOccurrences*/, &json);
    if (err)
    {
        if (mCompletion) { mCompletion(err, nullptr); }
        return false;
    }

    auto it = client->chats.find(mChatId);
    if (it == client->chats.end())
    {
        if (mCompletion) { mCompletion(API_EINTERNAL, nullptr); }
        return true;
    }
    TextChat* chat = it->second;
    // clear list in case it contains any element
    chat->clearUpdatedSchedMeetingOccurrences();

    // add received scheduled meetings occurrences from API into mUpdatedOcurrences to be notified
    for (auto& schedMeeting: schedMeetings)
    {
        chat->addUpdatedSchedMeetingOccurrence(std::unique_ptr<ScheduledMeeting>(schedMeeting->copy()));
    }

    // set the change type although we haven't received any occurrences (but there's no error and json proccessing has been succesfull)
    if (mByDemand) { chat->changed.schedOcurrAppend = true; }
    else           { chat->changed.schedOcurrReplace = true; }

    // just notify once, for all ocurrences received for the same chat
    chat->setTag(tag ? tag : -1);
    client->notifychat(chat);
    if (mCompletion) { mCompletion(API_OK, &schedMeetings); }
    return true;
}

#endif

bool CommandFetchAds::procresult(Command::Result r, JSON& json)
{
    string_map result;
    if (r.wasStrictlyError())
    {
        mCompletion(r.errorOrOK(), result);
        return true;
    }

    bool error = false;

    while (json.enterobject() && !error)
    {
        std::string id;
        std::string iu;
        bool exit = false;
        while (!exit)
        {
            switch (json.getnameid())
            {
                case MAKENAMEID2('i', 'd'):
                    json.storeobject(&id);
                    break;

                case MAKENAMEID3('s', 'r', 'c'):
                    json.storeobject(&iu);
                    break;

                case EOO:
                    exit = true;
                    if (!id.empty() && !iu.empty())
                    {
                        result[id] = iu;
                    }
                    else
                    {
                        error = true;
                        result.clear();
                    }
                    break;

                default:
                    if (!json.storeobject())
                    {
                        result.clear();
                        mCompletion(API_EINTERNAL, result);
                        return false;
                    }
                    break;
            }
        }

        json.leaveobject();
    }

    mCompletion((error ? API_EINTERNAL : API_OK), result);

    return !error;
}

CommandFetchAds::CommandFetchAds(MegaClient* client, int adFlags, const std::vector<std::string> &adUnits, handle publicHandle, CommandFetchAdsCompletion completion)
    : mCompletion(completion)
{
    cmd("adf");
    arg("ad", adFlags);
    arg("af", 1);   // ad format: URL

    if (!ISUNDEF(publicHandle))
    {
        arg("p", publicHandle);
    }

    beginarray("au");
    for (const std::string& adUnit : adUnits)
    {
        element(adUnit.c_str());
    }
    endarray();

    tag = client->reqtag;
}

bool CommandQueryAds::procresult(Command::Result r, JSON &json)
{
    if (r.wasErrorOrOK())
    {
        mCompletion(r.errorOrOK(), 0);
        return true;
    }

    if (!json.isnumeric())
    {
        // It's wrongly formatted, consume this one so the next command can be processed.
        LOG_err << "Command response badly formatted";
        mCompletion(API_EINTERNAL, 0);
        return false;
    }

    int value = json.getint32();
    mCompletion(API_OK, value);
    return true;
}

CommandQueryAds::CommandQueryAds(MegaClient* client, int adFlags, handle publicHandle, CommandQueryAdsCompletion completion)
    : mCompletion(completion)
{
    cmd("ads");
    arg("ad", adFlags);
    if (!ISUNDEF(publicHandle))
    {
        arg("ph", publicHandle);
    }

    tag = client->reqtag;
}

/* MegaVPN Commands BEGIN */
CommandGetVpnRegions::CommandGetVpnRegions(MegaClient* client, Cb&& completion)
:
    mCompletion(std::move(completion))
{
    cmd("vpnr");

    tag = client->reqtag;
}

void CommandGetVpnRegions::parseregions(JSON& json, std::vector<std::string>* vpnRegions)
{
    std::string vpnRegion;
    while (json.storeobject(&vpnRegion))
    {
        if (vpnRegions)
        {
            vpnRegions->emplace_back(std::move(vpnRegion));
        }
    }
}

bool CommandGetVpnRegions::procresult(Command::Result r, JSON& json)
{
    if (!r.hasJsonArray())
    {
        if (mCompletion) { mCompletion(API_EINTERNAL, {}); }
        return false;
    }

    // Parse regions
    std::vector<std::string> vpnRegions;
    parseregions(json, &vpnRegions);

    mCompletion(API_OK, std::move(vpnRegions));
    return true;
}

CommandGetVpnCredentials::CommandGetVpnCredentials(MegaClient* client, Cb&& completion)
:
    mCompletion(std::move(completion))
{
    cmd("vpng");
    arg("v", 2);

    tag = client->reqtag;
}

bool CommandGetVpnCredentials::procresult(Command::Result r, JSON& json)
{
    if (r.wasErrorOrOK())
    {
        if (mCompletion) { mCompletion(r.errorOrOK(), {}, {}, {}); }
        return true;
    }

    Error e(API_EINTERNAL);
    MapSlotIDToCredentialInfo mapSlotIDToCredentialInfo;
    MapClusterPublicKeys mapClusterPubKeys;
    {
        // Parse ClusterID and IPs
        if (json.enterobject())
        {
            string slotIDStr;
            bool parsedOk = true;
            while (parsedOk)
            {
                slotIDStr = json.getname();
                if (slotIDStr.empty())
                {
                    break;
                }

                int slotID = -1;
                try
                {
                    slotID = std::stoi(slotIDStr);
                }
                catch (std::exception const &ex)
                {
                    LOG_err << "[CommandGetVpnCredentials] Could not convert param SlotID(" << slotIDStr << ") to integer. Exception: " << ex.what();
                    parsedOk = false;
                }

                if (parsedOk && json.enterarray())
                {
                    CredentialInfo credentialInfo;
                    credentialInfo.clusterID = static_cast<int>(json.getint());
                    parsedOk = credentialInfo.clusterID != -1;
                    parsedOk = parsedOk && json.storeobject(&credentialInfo.ipv4);
                    parsedOk = parsedOk && json.storeobject(&credentialInfo.ipv6);
                    parsedOk = parsedOk && json.storeobject(&credentialInfo.deviceID);
                    if (parsedOk)
                    {
                        mapSlotIDToCredentialInfo.emplace(std::make_pair(slotID, std::move(credentialInfo)));
                    }
                    json.leavearray();
                }
            }
            if (!parsedOk)
            {
                // There were credentials, but something was wrong with the JSON
                if (mCompletion) { mCompletion(e, {}, {}, {}); }
                return false;
            }
            json.leaveobject();
        }
        else
        {
            // There should be a valid object at this point
            if (mCompletion) { mCompletion(e, {}, {}, {}); }
            return false;
        }

        // Parse Cluster Public Keys
        if (json.enterobject())
        {
            bool parsedOk = true;
            while (parsedOk)
            {
                std::string clusterIDStr = json.getname();
                if (clusterIDStr.empty())
                {
                    break;
                }

                int clusterID = -1;
                try
                {
                    clusterID = std::stoi(clusterIDStr);
                }
                catch (std::exception const &ex)
                {
                    LOG_err << "[CommandGetVpnCredentials] Could not convert param ClusterID(" << clusterIDStr << ") to integer. Exception: " << ex.what();
                    parsedOk = false;
                }

                if (parsedOk)
                {
                    std::string clusterPubKey;
                    if (!json.storeobject(&clusterPubKey))
                    {
                        parsedOk = false;
                        break;
                    }
                    mapClusterPubKeys.emplace(std::make_pair(clusterID, clusterPubKey));
                }
            }
            if (!parsedOk)
            {
                // There were credentials and a valid ClusterID, but something was wrong with the Cluster Public Key value
                if (mCompletion) { mCompletion(e, {}, {}, {}); }
                return false;
            }
            json.leaveobject();
        }
        else
        {
            // There were credentials, but there were no information regarding the Cluster Public Key(s)
            if (mCompletion) { mCompletion(e, {}, {}, {}); }
            return false;
        }
    }

    // Finally, parse VPN regions
    std::vector<std::string> vpnRegions;
    if (json.enterarray())
    {
        // Parse regions
        CommandGetVpnRegions::parseregions(json, &vpnRegions);
        json.leavearray();
    }

    e.setErrorCode(API_OK);
    mCompletion(e, std::move(mapSlotIDToCredentialInfo), std::move(mapClusterPubKeys), std::move(vpnRegions));

    return true;
}

CommandPutVpnCredential::CommandPutVpnCredential(MegaClient* client,
                                                std::string&& region,
                                                StringKeyPair&& userKeyPair,
                                                Cb&& completion)
:
    mRegion(std::move(region)),
    mUserKeyPair(std::move(userKeyPair)),
    mCompletion(std::move(completion))
{
    cmd("vpnp");
    arg("k", (byte*)mUserKeyPair.pubKey.c_str(), static_cast<int>(mUserKeyPair.pubKey.size()));

    tag = client->reqtag;
}

bool CommandPutVpnCredential::procresult(Command::Result r, JSON& json)
{
    if (r.wasErrorOrOK())
    {
        if (mCompletion) { mCompletion(r.errorOrOK(), -1, {}, {}); }
        return true;
    }

    if (!r.hasJsonArray())
    {
        if (mCompletion) { mCompletion(API_EINTERNAL, -1, {}, {}); }
        return false;
    }

    // We receive directly one array here (like in CommandGetVpnRegions), so we are inside the array already

    // Parse SlotID
    int slotID = static_cast<int>(json.getint());

    // Parse ClusterID
    int clusterID = static_cast<int>(json.getint());

    // Parse IPv4
    std::string ipv4;
    if (!json.storeobject(&ipv4))
    {
        if (mCompletion) { mCompletion(API_EINTERNAL, -1, {}, {}); }
        return false;
    }

    // Parse IPv6
    std::string ipv6;
    if (!json.storeobject(&ipv6))
    {
        if (mCompletion) { mCompletion(API_EINTERNAL, -1, {}, {}); }
        return false;
    }

    // Parse Cluster Public Key
    std::string clusterPubKey;
    if (!json.storeobject(&clusterPubKey))
    {
        if (mCompletion) { mCompletion(API_EINTERNAL, -1, {}, {}); }
        return false;
    }

    // Skip VPN regions
    if (json.enterarray())
    {
        CommandGetVpnRegions::parseregions(json, nullptr);
        json.leavearray();
    }

    if (mCompletion)
    {
        std::string userPubKey = Base64::btoa(mUserKeyPair.pubKey);
        auto peerKeyPair = StringKeyPair(std::move(mUserKeyPair.privKey), std::move(clusterPubKey));
        std::string newCredential = client->generateVpnCredentialString(clusterID, std::move(mRegion), std::move(ipv4), std::move(ipv6), std::move(peerKeyPair));
        mCompletion(API_OK, slotID, std::move(userPubKey), std::move(newCredential));
    }
    return true;
}

CommandDelVpnCredential::CommandDelVpnCredential(MegaClient* client, int slotID, Cb&& completion)
:
    mCompletion(std::move(completion))
{
    cmd("vpnd");
    arg("s", slotID); // SlotID to remove the credentials

    tag = client->reqtag;
}

bool CommandDelVpnCredential::procresult(Command::Result r, JSON& json)
{
    if (mCompletion)
    {
        mCompletion(r.errorOrOK());
    }
    return r.wasErrorOrOK();
}

CommandCheckVpnCredential::CommandCheckVpnCredential(MegaClient* client, string&& userPubKey, Cb&& completion)
{
    cmd("vpnc");
    arg("k", userPubKey.c_str()); // User Public Key is already in B64 format
    tag = client->reqtag;

    mCompletion = std::move(completion);
}

bool CommandCheckVpnCredential::procresult(Command::Result r, JSON& json)
{
    if (mCompletion)
    {
        mCompletion(r.errorOrOK());
    }
    return r.wasErrorOrOK();
}
/* MegaVPN Commands END*/

CommandFetchCreditCard::CommandFetchCreditCard(MegaClient* client, CommandFetchCreditCardCompletion completion)
    : mCompletion(std::move(completion))
{
    assert(mCompletion);
    cmd("cci");
    tag = client->reqtag;
}

bool CommandFetchCreditCard::procresult(Command::Result r, JSON& json)
{
    string_map creditCardInfo;

    if (r.wasStrictlyError())
    {
        mCompletion(r.errorOrOK(), creditCardInfo);
        return true;
    }

    if (r.hasJsonObject())
    {
        for (;;)
        {
            string name = json.getnameWithoutAdvance();
            switch (json.getnameid())
            {
            case MAKENAMEID2('g', 'w'):
                creditCardInfo[name] = std::to_string(json.getint());
                break;

            case MAKENAMEID5('b', 'r', 'a', 'n', 'd'):
                creditCardInfo[name] = json.getname();
                break;

            case MAKENAMEID5('l', 'a', 's', 't', '4'):
                creditCardInfo[name] = json.getname();
                break;

            case MAKENAMEID8('e', 'x', 'p', '_', 'y', 'e', 'a', 'r'):
                creditCardInfo[name] = std::to_string(json.getint());
                break;

            case EOO:
                assert(creditCardInfo.size() == 5);
                mCompletion(API_OK, creditCardInfo);
                return true;

            default:
                if (name == "exp_month")
                {
                    creditCardInfo[name] = std::to_string(json.getint());
                }
                else if (!json.storeobject())
                {
                    creditCardInfo.clear();
                    mCompletion(API_EINTERNAL, creditCardInfo);
                    return false;
                }

                break;
            }
        }
    }
    else
    {
        mCompletion(API_EINTERNAL, creditCardInfo);
    }

    return false;
}

CommandCreatePasswordManagerBase::CommandCreatePasswordManagerBase(MegaClient* cl, std::unique_ptr<NewNode> nn, int ctag,
                                                                   CommandCreatePasswordManagerBase::Completion&& cb)
    : mNewNode(std::move(nn)), mCompletion(std::move(cb))
{
    mSeqtagArray = true;

    cmd("pwmp");
    // APs "t" (for the new node/folder) and "ua" (for the new user attribute) triggered

    if (mNewNode)
    {
        arg("k", reinterpret_cast<const byte*>(mNewNode->nodekey.data()),
            static_cast<int>(mNewNode->nodekey.size()));
        if (mNewNode->attrstring)
        {
            arg("at", reinterpret_cast<const byte*>(mNewNode->attrstring->data()),
                static_cast<int>(mNewNode->attrstring->size()));
        }
    }

    // although these won't be used, they are updated for integrity
    tag = ctag;
    client = cl;
};

bool CommandCreatePasswordManagerBase::procresult(Result r, JSON &json)
{
    // APs will update user data (in v3: wait for APs before returning)

    if (r.wasErrorOrOK())
    {
        if (mCompletion) mCompletion(r.errorOrOK(), nullptr);
        return true;
    }

    NodeHandle folderHandle;
    m_off_t t = 0;
    for (;;)
    {
        // not interested in already-known "k" (user:key), "t", "at", "u", "ts"
        switch (json.getnameid())
        {
        case 'h':
            folderHandle.set6byte(json.gethandle(MegaClient::NODEHANDLE));
            break;
        case 't':
        {
            t = json.getint();
            break;
        }
        case EOO:
            if (FOLDERNODE != static_cast<nodetype_t>(t))  // sanity check
            {
                LOG_err << "Password Manager: wrong node type received in command response. "
                        <<" Received " << t << " expected " << FOLDERNODE << " received "
                        << t;
                if (mCompletion) mCompletion(API_EINTERNAL, nullptr);
                return false;
            }

            mNewNode->nodehandle = folderHandle.as8byte();

            if (mCompletion) mCompletion(API_OK, std::move(mNewNode));
            return true;
        default:
            if (!json.storeobject())
            {
                LOG_err << "Password Manager: error parsing param";
                if (mCompletion) mCompletion(API_EINTERNAL, nullptr);
                return false;
            }
        }
    }
}

} // namespace<|MERGE_RESOLUTION|>--- conflicted
+++ resolved
@@ -4025,12 +4025,9 @@
     string authringCu255, versionAuthringCu255;
     string visibleWelcomeDialog;
     string versionVisibleWelcomeDialog;
-<<<<<<< HEAD
-    string pwmh, pwmhVersion;
-=======
     string visibleTermsOfService;
     string versionVisibleTermsOfService;
->>>>>>> cb72dc1d
+    string pwmh, pwmhVersion;
 
     bool uspw = false;
     vector<m_time_t> warningTs;
@@ -4371,19 +4368,17 @@
             parseUserAttribute(json, visibleWelcomeDialog, versionVisibleWelcomeDialog);
             break;
         }
-<<<<<<< HEAD
+
+        case MAKENAMEID5('^', '!', 't', 'o', 's'):
+        {
+            parseUserAttribute(json, visibleTermsOfService, versionVisibleTermsOfService);
+            break;
+        }
+
         case MAKENAMEID4('p', 'w', 'm', 'h'):
             parseUserAttribute(json, pwmh, pwmhVersion);
             break;
-=======
-
-        case MAKENAMEID5('^', '!', 't', 'o', 's'):
-        {
-            parseUserAttribute(json, visibleTermsOfService, versionVisibleTermsOfService);
-            break;
-        }
-
->>>>>>> cb72dc1d
+
         case EOO:
         {
             assert(me == client->me);
