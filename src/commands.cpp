/**
 * @file commands.cpp
 * @brief Implementation of various commands
 *
 * (c) 2013-2014 by Mega Limited, Auckland, New Zealand
 *
 * This file is part of the MEGA SDK - Client Access Engine.
 *
 * Applications using the MEGA API must present a valid application key
 * and comply with the the rules set forth in the Terms of Service.
 *
 * The MEGA SDK is distributed in the hope that it will be useful,
 * but WITHOUT ANY WARRANTY; without even the implied warranty of
 * MERCHANTABILITY or FITNESS FOR A PARTICULAR PURPOSE.
 *
 * @copyright Simplified (2-clause) BSD License.
 *
 * You should have received a copy of the license along with this
 * program.
 */

#include "mega/types.h"
#include "mega/command.h"
#include "mega/megaapp.h"
#include "mega/fileattributefetch.h"
#include "mega/base64.h"
#include "mega/transferslot.h"
#include "mega/transfer.h"
#include "mega/utils.h"
#include "mega/user.h"
#include "mega.h"
#include "mega/mediafileattribute.h"
#include "mega/heartbeats.h"

namespace mega {
HttpReqCommandPutFA::HttpReqCommandPutFA(MegaClient* client, handle cth, fatype ctype, std::unique_ptr<string> cdata, bool checkAccess)
    : data(move(cdata))
{
    cmd("ufa");
    arg("s", data->size());

    if (checkAccess)
    {
        arg("h", (byte*)&cth, MegaClient::NODEHANDLE);
    }

    progressreported = 0;
    persistent = true;  // object will be recycled either for retry or for
                        // posting to the file attribute server

    if (client->usehttps)
    {
        arg("ssl", 2);
    }

    th = cth;
    type = ctype;

    binary = true;

    tag = client->reqtag;
}

bool HttpReqCommandPutFA::procresult(Result r)
{
    client->looprequested = true;

    if (r.wasErrorOrOK())
    {
        if (r.wasError(API_EAGAIN) || r.wasError(API_ERATELIMIT))
        {
            status = REQ_FAILURE;
        }
        else
        {
            if (r.wasError(API_EACCESS))
            {
                // create a custom attribute indicating thumbnail can't be restored from this account
                Node *n = client->nodebyhandle(th);

                char me64[12];
                Base64::btoa((const byte*)&client->me, MegaClient::USERHANDLE, me64);

                if (n && client->checkaccess(n, FULL) &&
                        (n->attrs.map.find('f') == n->attrs.map.end() || n->attrs.map['f'] != me64) )
                {
                    LOG_debug << "Restoration of file attributes is not allowed for current user (" << me64 << ").";
                    n->attrs.map['f'] = me64;

                    int creqtag = client->reqtag;
                    client->reqtag = 0;
                    client->setattr(n);
                    client->reqtag = creqtag;
                }
            }

            status = REQ_SUCCESS;
            client->app->putfa_result(th, type, r.errorOrOK());
        }
        return true;
    }
    else
    {
        const char* p = NULL;

        for (;;)
        {
            switch (client->json.getnameid())
            {
                case 'p':
                    p = client->json.getvalue();
                    break;

                case EOO:
                    if (!p)
                    {
                        status = REQ_FAILURE;
                    }
                    else
                    {
                        LOG_debug << "Sending file attribute data";
                        Node::copystring(&posturl, p);
                        progressreported = 0;
                        HttpReq::type = REQ_BINARY;
                        post(client, data->data(), unsigned(data->size()));
                    }
                    return true;

                default:
                    if (!client->json.storeobject())
                    {
                        status = REQ_SUCCESS;
                        client->app->putfa_result(th, type, API_EINTERNAL);
                        return false;
                    }
            }
        }
    }
}

m_off_t HttpReqCommandPutFA::transferred(MegaClient *client)
{
    if (httpiohandle)
    {
        client->httpio->postpos(httpiohandle);
        return true;
    }

    return 0;
}

CommandGetFA::CommandGetFA(MegaClient *client, int p, handle fahref)
{
    part = p;

    cmd("ufa");
    arg("fah", (byte*)&fahref, sizeof fahref);

    if (client->usehttps)
    {
        arg("ssl", 2);
    }

    arg("r", 1);
}

bool CommandGetFA::procresult(Result r)
{
    fafc_map::iterator it = client->fafcs.find(part);
    client->looprequested = true;

    if (r.wasErrorOrOK())
    {
        if (it != client->fafcs.end())
        {
            faf_map::iterator fafsit;
            for (fafsit = it->second->fafs[0].begin(); fafsit != it->second->fafs[0].end(); )
            {
                // move from fresh to pending
                it->second->fafs[1][fafsit->first] = fafsit->second;
                it->second->fafs[0].erase(fafsit++);
            }

            it->second->e = r.errorOrOK();
            it->second->req.status = REQ_FAILURE;
        }

        return true;
    }

    const char* p = NULL;

    for (;;)
    {
        switch (client->json.getnameid())
        {
            case 'p':
                p = client->json.getvalue();
                break;

            case EOO:
                if (it != client->fafcs.end())
                {
                    if (p)
                    {
                        Node::copystring(&it->second->posturl, p);
                        it->second->urltime = Waiter::ds;
                        it->second->dispatch();
                    }
                    else
                    {
                        faf_map::iterator fafsit;
                        for (fafsit = it->second->fafs[0].begin(); fafsit != it->second->fafs[0].end(); )
                        {
                            // move from fresh to pending
                            it->second->fafs[1][fafsit->first] = fafsit->second;
                            it->second->fafs[0].erase(fafsit++);
                        }

                        it->second->e = API_EINTERNAL;
                        it->second->req.status = REQ_FAILURE;
                    }
                }

                return true;

            default:
                if (!client->json.storeobject())
                {
                    faf_map::iterator fafsit;
                    for (fafsit = it->second->fafs[0].begin(); fafsit != it->second->fafs[0].end(); )
                    {
                        // move from fresh to pending
                        it->second->fafs[1][fafsit->first] = fafsit->second;
                        it->second->fafs[0].erase(fafsit++);
                    }

                    it->second->e = API_EINTERNAL;
                    it->second->req.status = REQ_FAILURE;
                    return false;
                }
        }
    }
}

CommandAttachFA::CommandAttachFA(MegaClient *client, handle nh, fatype t, handle ah, int ctag)
{
    cmd("pfa");
    notself(client);

    arg("n", (byte*)&nh, MegaClient::NODEHANDLE);

    char buf[64];

    sprintf(buf, "%u*", t);
    Base64::btoa((byte*)&ah, sizeof(ah), strchr(buf + 2, 0));
    arg("fa", buf);

    h = nh;
    type = t;
    tag = ctag;
}

CommandAttachFA::CommandAttachFA(MegaClient *client, handle nh, fatype t, const std::string& encryptedAttributes, int ctag)
{
    cmd("pfa");
    notself(client);

    arg("n", (byte*)&nh, MegaClient::NODEHANDLE);

    arg("fa", encryptedAttributes.c_str());

    h = nh;
    type = t;
    tag = ctag;
}

bool CommandAttachFA::procresult(Result r)
{
    if (!r.wasErrorOrOK())
    {
         string fa;
         if (client->json.storeobject(&fa))
         {
             Node* n = client->nodebyhandle(h);
             if (n)
             {
                n->fileattrstring = fa;
                n->changed.fileattrstring = true;
                client->notifynode(n);
             }
             client->app->putfa_result(h, type, API_OK);
             return true;
         }
    }

    client->app->putfa_result(h, type, r.errorOrOK());
    return r.wasErrorOrOK();
}

// request upload target URL
CommandPutFile::CommandPutFile(MegaClient* client, TransferSlot* ctslot, int ms)
{
    tslot = ctslot;

    cmd("u");

    if (client->usehttps)
    {
        arg("ssl", 2);
    }

    arg("v", 2);
    arg("s", tslot->fa->size);
    arg("ms", ms);

    // send minimum set of different tree's roots for API to check overquota
    set<handle> targetRoots;
    bool begun = false;
    for (auto &file : tslot->transfer->files)
    {
        if (!file->h.isUndef())
        {
            Node *node = client->nodeByHandle(file->h);
            if (node)
            {
                handle rootnode = client->getrootnode(node)->nodehandle;
                if (targetRoots.find(rootnode) != targetRoots.end())
                {
                    continue;
                }

                targetRoots.insert(rootnode);
            }
            if (!begun)
            {
                beginarray("t");
                begun = true;
            }

            element((byte*)&file->h, MegaClient::NODEHANDLE);
        }
    }

    if (begun)
    {
        endarray();
    }
    else
    {
        // Target user goes alone, not inside an array. Note: we are skipping this if a)more than two b)the array had been created for node handles
        for (auto &file : tslot->transfer->files)
        {
            if (file->h.isUndef() && file->targetuser.size())
            {
                arg("t", file->targetuser.c_str());
                break;
            }
        }
    }
}

void CommandPutFile::cancel()
{
    Command::cancel();
    tslot = NULL;
}

// set up file transfer with returned target URL
bool CommandPutFile::procresult(Result r)
{
    if (tslot)
    {
        tslot->pendingcmd = NULL;
    }
    else
    {
        canceled = true;
    }

    if (r.wasErrorOrOK())
    {
        if (!canceled)
        {
            tslot->transfer->failed(r.errorOrOK(), *client->mTctableRequestCommitter);
        }

        return true;
    }

    std::vector<std::string> tempurls;
    for (;;)
    {
        switch (client->json.getnameid())
        {
            case 'p':
                tempurls.push_back("");
                client->json.storeobject(canceled ? NULL : &tempurls.back());
                break;

            case EOO:
                if (canceled) return true;

                if (tempurls.size() == 1)
                {
                    tslot->transfer->tempurls = tempurls;
                    tslot->transferbuf.setIsRaid(tslot->transfer, tempurls, tslot->transfer->pos, tslot->maxRequestSize);
                    tslot->starttime = tslot->lastdata = client->waiter->ds;
                    tslot->progress();
                }
                else
                {
                    tslot->transfer->failed(API_EINTERNAL, *client->mTctableRequestCommitter);
                }
                return true;

            default:
                if (!client->json.storeobject())
                {
                    if (!canceled)
                    {
                        tslot->transfer->failed(API_EINTERNAL, *client->mTctableRequestCommitter);
                    }

                    return false;
                }
        }
    }
}

// request upload target URL for application to upload photo to using eg. iOS background upload feature
CommandPutFileBackgroundURL::CommandPutFileBackgroundURL(m_off_t size, int putmbpscap, int ctag)
{
    cmd("u");
    arg("ssl", 2);   // always SSL for background uploads
    arg("v", 2);
    arg("s", size);
    arg("ms", putmbpscap);

    tag = ctag;
}

// set up file transfer with returned target URL
bool CommandPutFileBackgroundURL::procresult(Result r)
{
    string url;

    if (r.wasErrorOrOK())
    {
        if (!canceled)
        {
            client->app->backgrounduploadurl_result(r.errorOrOK(), NULL);
        }
        return true;
    }

    for (;;)
    {
        switch (client->json.getnameid())
        {
            case 'p':
                client->json.storeobject(canceled ? NULL : &url);
                break;

            case EOO:
                if (canceled) return true;

                client->app->backgrounduploadurl_result(API_OK, &url);
                return true;

            default:
                if (!client->json.storeobject())
                {
                    if (!canceled)
                    {
                        client->app->backgrounduploadurl_result(API_EINTERNAL, NULL);
                    }
                    return false;
                }
        }
    }
}

// request temporary source URL for DirectRead
CommandDirectRead::CommandDirectRead(MegaClient *client, DirectReadNode* cdrn)
{
    drn = cdrn;

    cmd("g");
    arg(drn->p ? "n" : "p", (byte*)&drn->h, MegaClient::NODEHANDLE);
    arg("g", 1);
    arg("v", 2);  // version 2: server can supply details for cloudraid files

    if (drn->privateauth.size())
    {
        arg("esid", drn->privateauth.c_str());
    }

    if (drn->publicauth.size())
    {
        arg("en", drn->publicauth.c_str());
    }

    if (drn->chatauth.size())
    {
        arg("cauth", drn->chatauth.c_str());
    }

    if (client->usehttps)
    {
        arg("ssl", 2);
    }
}

void CommandDirectRead::cancel()
{
    Command::cancel();
    drn = NULL;
}

bool CommandDirectRead::procresult(Result r)
{
    if (drn)
    {
        drn->pendingcmd = NULL;
    }

    if (r.wasErrorOrOK())
    {
        if (!canceled && drn)
        {
            drn->cmdresult(r.errorOrOK());
        }
        return true;
    }
    else
    {
        Error e(API_EINTERNAL);
        dstime tl = 0;
        std::vector<std::string> tempurls;

        for (;;)
        {
            switch (client->json.getnameid())
            {
                case 'g':
                    if (client->json.enterarray())   // now that we are requesting v2, the reply will be an array of 6 URLs for a raid download, or a single URL for the original direct download
                    {
                        for (;;)
                        {
                            std::string tu;
                            if (!client->json.storeobject(&tu))
                            {
                                break;
                            }
                            tempurls.push_back(tu);
                        }
                        client->json.leavearray();
                    }
                    else
                    {
                        std::string tu;
                        if (client->json.storeobject(&tu))
                        {
                            tempurls.push_back(tu);
                        }
                    }
                    if (tempurls.size() == 1 || tempurls.size() == RAIDPARTS)
                    {
                        drn->tempurls.swap(tempurls);
                        e.setErrorCode(API_OK);
                    }
                    else
                    {
                        e.setErrorCode(API_EINCOMPLETE);
                    }
                    break;

                case 's':
                    if (drn)
                    {
                        drn->size = client->json.getint();
                    }
                    break;

                case 'd':
                    e = API_EBLOCKED;
                    break;

                case 'e':
                    e = (error)client->json.getint();
                    break;

                case MAKENAMEID2('t', 'l'):
                    tl = dstime(client->json.getint());
                    break;

                case EOO:
                    if (!canceled && drn)
                    {
                        if (e == API_EOVERQUOTA && !tl)
                        {
                            // default retry interval
                            tl = MegaClient::DEFAULT_BW_OVERQUOTA_BACKOFF_SECS;
                        }

                        drn->cmdresult(e, e == API_EOVERQUOTA ? tl * 10 : 0);
                    }

                    return true;

                default:
                    if (!client->json.storeobject())
                    {
                        if (!canceled && drn)
                        {
                            drn->cmdresult(e);
                        }

                        return false;
                    }
            }
        }
    }
}

// request temporary source URL for full-file access (p == private node)
CommandGetFile::CommandGetFile(MegaClient *client, TransferSlot* ctslot, const byte* key, handle h, bool p, const char *privateauth, const char *publicauth, const char *chatauth)
{
    cmd("g");
    arg(p ? "n" : "p", (byte*)&h, MegaClient::NODEHANDLE);
    arg("g", 1);
    arg("v", 2);  // version 2: server can supply details for cloudraid files

    if (client->usehttps)
    {
        arg("ssl", 2);
    }

    if (privateauth)
    {
        arg("esid", privateauth);
    }

    if (publicauth)
    {
        arg("en", publicauth);
    }

    if (chatauth)
    {
        arg("cauth", chatauth);
    }

    tslot = ctslot;
    priv = p;
    ph = h;

    if (!tslot)
    {
        memcpy(filekey, key, FILENODEKEYLENGTH);
    }
}

void CommandGetFile::cancel()
{
    Command::cancel();
    tslot = NULL;
}

// process file credentials
bool CommandGetFile::procresult(Result r)
{
    if (tslot)
    {
        tslot->pendingcmd = NULL;
    }

    if (r.wasErrorOrOK())
    {
        if (!canceled)
        {
            if (tslot)
            {
                tslot->transfer->failed(r.errorOrOK(), *client->mTctableRequestCommitter);
            }
            else
            {
                client->app->checkfile_result(ph, r.errorOrOK());
            }
        }
        return true;
    }

    const char* at = NULL;
    Error e(API_EINTERNAL);
    m_off_t s = -1;
    dstime tl = 0;
    int d = 0;
    byte* buf;
    m_time_t ts = 0, tm = 0;

    // credentials relevant to a non-TransferSlot scenario (node query)
    string fileattrstring;
    string filenamestring;
    string filefingerprint;
    std::vector<string> tempurls;

    for (;;)
    {
        switch (client->json.getnameid())
        {
            case 'g':
                if (client->json.enterarray())   // now that we are requesting v2, the reply will be an array of 6 URLs for a raid download, or a single URL for the original direct download
                {
                    for (;;)
                    {
                        std::string tu;
                        if (!client->json.storeobject(&tu))
                        {
                            break;
                        }
                        tempurls.push_back(tu);
                    }
                    client->json.leavearray();
                }
                else
                {
                    std::string tu;
                    if (client->json.storeobject(&tu))
                    {
                        tempurls.push_back(tu);
                    }
                }
                e.setErrorCode(API_OK);
                break;

            case 's':
                s = client->json.getint();
                break;

            case 'd':
                d = 1;
                break;

            case MAKENAMEID2('t', 's'):
                ts = client->json.getint();
                break;

            case MAKENAMEID3('t', 'm', 'd'):
                tm = ts + client->json.getint();
                break;

            case MAKENAMEID2('a', 't'):
                at = client->json.getvalue();
                break;

            case MAKENAMEID2('f', 'a'):
                if (tslot)
                {
                    client->json.storeobject(&tslot->fileattrstring);
                }
                else
                {
                    client->json.storeobject(&fileattrstring);
                }
                break;

            case MAKENAMEID3('p', 'f', 'a'):
                if (tslot)
                {
                    tslot->fileattrsmutable = (int)client->json.getint();
                }
                break;

            case 'e':
                e = (error)client->json.getint();
                break;

            case MAKENAMEID2('t', 'l'):
                tl = dstime(client->json.getint());
                break;

            case EOO:
                if (d || !at)
                {
                    e = at ? API_EBLOCKED : API_EINTERNAL;

                    if (!canceled)
                    {
                        if (tslot)
                        {
                            tslot->transfer->failed(e, *client->mTctableRequestCommitter);
                        }
                        else
                        {
                            client->app->checkfile_result(ph, e);
                        }
                    }
                    return true;
                }
                else
                {
                    // decrypt at and set filename
                    SymmCipher key;
                    const char* eos = strchr(at, '"');

                    key.setkey(filekey, FILENODE);

                    if ((buf = Node::decryptattr(tslot ? tslot->transfer->transfercipher() : &key,
                                                 at, eos ? eos - at : strlen(at))))
                    {
                        JSON json;

                        json.begin((char*)buf + 5);

                        for (;;)
                        {
                            switch (json.getnameid())
                            {
                                case 'c':
                                    if (!json.storeobject(&filefingerprint))
                                    {
                                        delete[] buf;

                                        if (tslot)
                                        {
                                            tslot->transfer->failed(API_EINTERNAL, *client->mTctableRequestCommitter);
                                            return true;
                                        }

                                        client->app->checkfile_result(ph, API_EINTERNAL);
                                        return true;
                                    }
                                    break;

                                case 'n':
                                    if (!json.storeobject(&filenamestring))
                                    {
                                        delete[] buf;

                                        if (tslot)
                                        {
                                            tslot->transfer->failed(API_EINTERNAL, *client->mTctableRequestCommitter);
                                            return true;
                                        }

                                        client->app->checkfile_result(ph, API_EINTERNAL);
                                        return true;
                                    }
                                    break;

                                case EOO:
                                    delete[] buf;

                                    if (tslot)
                                    {
                                        if (s >= 0 && s != tslot->transfer->size)
                                        {
                                            tslot->transfer->size = s;
                                            for (file_list::iterator it = tslot->transfer->files.begin(); it != tslot->transfer->files.end(); it++)
                                            {
                                                (*it)->size = s;
                                            }

                                            if (priv)
                                            {
                                                Node *n = client->nodebyhandle(ph);
                                                if (n)
                                                {
                                                    n->size = s;
                                                    client->notifynode(n);
                                                }
                                            }

                                            client->sendevent(99411, "Node size mismatch", 0);
                                        }

                                        tslot->starttime = tslot->lastdata = client->waiter->ds;

                                        if ((tempurls.size() == 1 || tempurls.size() == RAIDPARTS) && s >= 0)
                                        {
                                            tslot->transfer->tempurls = tempurls;
                                            tslot->transferbuf.setIsRaid(tslot->transfer, tempurls, tslot->transfer->pos, tslot->maxRequestSize);
                                            tslot->progress();
                                            return true;
                                        }

                                        if (e == API_EOVERQUOTA && tl <= 0)
                                        {
                                            // default retry interval
                                            tl = MegaClient::DEFAULT_BW_OVERQUOTA_BACKOFF_SECS;
                                        }

                                        tslot->transfer->failed(e, *client->mTctableRequestCommitter, e == API_EOVERQUOTA ? tl * 10 : 0);
                                        return true;
                                    }
                                    else
                                    {
                                        client->app->checkfile_result(ph, e, filekey, s, ts, tm,
                                                                             &filenamestring,
                                                                             &filefingerprint,
                                                                             &fileattrstring);
                                        return true;
                                    }

                                default:
                                    if (!json.storeobject())
                                    {
                                        delete[] buf;

                                        if (tslot)
                                        {
                                            tslot->transfer->failed(API_EINTERNAL, *client->mTctableRequestCommitter);
                                            return true;
                                        }
                                        else
                                        {
                                            client->app->checkfile_result(ph, API_EINTERNAL);
                                            return true;
                                        }
                                    }
                            }
                        }
                    }

                    if (canceled)
                    {
                        return true;
                    }

                    if (tslot)
                    {
                        tslot->transfer->failed(API_EKEY, *client->mTctableRequestCommitter);
                        return true;
                    }
                    else
                    {
                        client->app->checkfile_result(ph, API_EKEY);
                        return true;
                    }
                }

            default:
                if (!client->json.storeobject())
                {
                    if (tslot)
                    {
                        tslot->transfer->failed(API_EINTERNAL, *client->mTctableRequestCommitter);
                        return false;
                    }
                    else
                    {
                        client->app->checkfile_result(ph, API_EINTERNAL);
                        return false;
                    }
                }
        }
    }
}

CommandSetAttr::CommandSetAttr(MegaClient* client, Node* n, SymmCipher* cipher, const char* prevattr)
{
    cmd("a");
    notself(client);

    string at;

    n->attrs.getjson(&at);
    client->makeattr(cipher, &at, at.c_str(), int(at.size()));

    arg("n", (byte*)&n->nodehandle, MegaClient::NODEHANDLE);
    arg("at", (byte*)at.c_str(), int(at.size()));

    h = n->nodehandle;
    tag = client->reqtag;
    syncop = prevattr;

    if(prevattr)
    {
        pa = prevattr;
    }
}

bool CommandSetAttr::procresult(Result r)
{
#ifdef ENABLE_SYNC
    if(r.wasError(API_OK) && syncop)
    {
        Node* node = client->nodebyhandle(h);
        if(node)
        {
            // After speculative instant completion removal, this is not needed (always sent via actionpacket code)
            client->syncs.forEachRunningSyncContainingNode(node, [&](Sync* s) {
                    client->app->syncupdate_remote_rename(s, node, pa.c_str());
                });
        }
    }
#endif
    client->app->setattr_result(h, r.errorOrOK());
    return r.wasErrorOrOK();
}

// (the result is not processed directly - we rely on the server-client
// response)
CommandPutNodes::CommandPutNodes(MegaClient* client, handle th,
                                 const char* userhandle, vector<NewNode>&& newnodes, int ctag, putsource_t csource, const char *cauth)
{
    byte key[FILENODEKEYLENGTH];

    assert(newnodes.size() > 0);
    nn = std::move(newnodes);
    type = userhandle ? USER_HANDLE : NODE_HANDLE;
    source = csource;

    cmd("p");
    notself(client);

    if (userhandle)
    {
        arg("t", userhandle);
        targethandle = UNDEF;
    }
    else
    {
        arg("t", (byte*)&th, MegaClient::NODEHANDLE);
        targethandle = th;
    }

    arg("sm",1);

    if (cauth)
    {
        arg("cauth", cauth);
    }

    beginarray("n");

    for (unsigned i = 0; i < nn.size(); i++)
    {
        beginobject();

        NewNode* nni = &nn[i];
        switch (nni->source)
        {
            case NEW_NODE:
                arg("h", (byte*)&nni->nodehandle, MegaClient::NODEHANDLE);
                break;

            case NEW_PUBLIC:
                arg("ph", (byte*)&nni->nodehandle, MegaClient::NODEHANDLE);
                break;

            case NEW_UPLOAD:
                arg("h", nni->uploadtoken, sizeof nn[0].uploadtoken);

                // include pending file attributes for this upload
                string s;

                if (nni->fileattributes)
                {
                    // if attributes are set on the newnode then the app is not using the pendingattr mechanism
                    s.swap(*nni->fileattributes);
                    nni->fileattributes.reset();
                }
                else
                {
                    client->pendingattrstring(nn[i].uploadhandle, &s);

#ifdef USE_MEDIAINFO
                    client->mediaFileInfo.addUploadMediaFileAttributes(nn[i].uploadhandle, &s);
#endif
                }

                if (s.size())
                {
                    arg("fa", s.c_str(), 1);
                }
        }

        if (!ISUNDEF(nn[i].parenthandle))
        {
            arg("p", (byte*)&nn[i].parenthandle, MegaClient::NODEHANDLE);
        }

        if (nn[i].type == FILENODE && !ISUNDEF(nn[i].ovhandle))
        {
            arg("ov", (byte*)&nn[i].ovhandle, MegaClient::NODEHANDLE);
        }

        arg("t", nn[i].type);
        arg("a", (byte*)nn[i].attrstring->data(), int(nn[i].attrstring->size()));

        if (nn[i].nodekey.size() <= sizeof key)
        {
            client->key.ecb_encrypt((byte*)nn[i].nodekey.data(), key, nn[i].nodekey.size());
            arg("k", key, int(nn[i].nodekey.size()));
        }
        else
        {
            arg("k", (const byte*)nn[i].nodekey.data(), int(nn[i].nodekey.size()));
        }

        endobject();
    }

    endarray();

    // add cr element for new nodes, if applicable
    if (type == NODE_HANDLE)
    {
        Node* tn;
        if ((tn = client->nodebyhandle(th)))
        {
            ShareNodeKeys snk;

            for (unsigned i = 0; i < nn.size(); i++)
            {
                switch (nn[i].source)
                {
                    case NEW_PUBLIC:
                    case NEW_NODE:
                        snk.add(nn[i].nodekey, nn[i].nodehandle, tn, 0);
                        break;

                    case NEW_UPLOAD:
                        snk.add(nn[i].nodekey, nn[i].nodehandle, tn, 0, nn[i].uploadtoken, (int)sizeof nn[i].uploadtoken);
                        break;
                }
            }

            snk.get(this, true);
        }
    }

    tag = ctag;
}

// add new nodes and handle->node handle mapping
void CommandPutNodes::removePendingDBRecordsAndTempFiles()
{
    pendingdbid_map::iterator it = client->pendingtcids.find(tag);
    if (it != client->pendingtcids.end())
    {
        if (client->tctable)
        {
            client->mTctableRequestCommitter->beginOnce();
            vector<uint32_t> &ids = it->second;
            for (unsigned int i = 0; i < ids.size(); i++)
            {
                if (ids[i])
                {
                    client->tctable->del(ids[i]);
                }
            }
        }
        client->pendingtcids.erase(it);
    }
    pendingfiles_map::iterator pit = client->pendingfiles.find(tag);
    if (pit != client->pendingfiles.end())
    {
        vector<LocalPath> &pfs = pit->second;
        for (unsigned int i = 0; i < pfs.size(); i++)
        {
            client->fsaccess->unlinklocal(pfs[i]);
        }
        client->pendingfiles.erase(pit);
    }
}

bool CommandPutNodes::procresult(Result r)
{
    removePendingDBRecordsAndTempFiles();

    if (r.wasErrorOrOK())
    {
        LOG_debug << "Putnodes error " << r.errorOrOK();
        if (r.wasError(API_EOVERQUOTA))
        {
            client->activateoverquota(0, false);
        }
#ifdef ENABLE_SYNC
        if (source == PUTNODES_SYNC)
        {
            if (r.wasError(API_EACCESS))
            {
                client->sendevent(99402, "API_EACCESS putting node in sync transfer", 0);
            }

            vector<NewNode> emptyVec;
            client->app->putnodes_result(r.errorOrOK(), type, emptyVec);

            for (size_t i = 0; i < nn.size(); i++)
            {
                nn[i].localnode.reset();
            }

            client->putnodes_sync_result(r.errorOrOK(), nn);
            return true;
        }
        else
        {
#endif
            if (source == PUTNODES_APP)
            {
                client->app->putnodes_result(r.errorOrOK(), type, nn);
                return true;
            }
#ifdef ENABLE_SYNC
            else
            {
                client->putnodes_syncdebris_result(r.errorOrOK(), nn);
                return true;
            }
        }
#endif
    }

    Error e = API_EINTERNAL;
    bool noexit = true;
    bool empty = false;
    while (noexit)
    {
        switch (client->json.getnameid())
        {
            case 'f':
                empty = !memcmp(client->json.pos, "[]", 2);
                if (client->readnodes(&client->json, 1, source, &nn, tag, true))  // do apply keys to received nodes only as we go for command response, much much faster for many small responses
                {
                    e = API_OK;
                }
                else
                {
                    LOG_err << "Parse error (readnodes)";
                    e = API_EINTERNAL;
                    noexit = false;
                }
                break;

            case MAKENAMEID2('f', '2'):
                if (!client->readnodes(&client->json, 1, PUTNODES_APP, nullptr, 0, true))  // do apply keys to received nodes only as we go for command response, much much faster for many small responses
                {
                    LOG_err << "Parse error (readversions)";
                    e = API_EINTERNAL;
                    noexit = false;
                }
                break;

            default:
                if (client->json.storeobject())
                {
                    continue;
                }

                e = API_EINTERNAL;
                LOG_err << "Parse error (PutNodes)";

                // fall through
            case EOO:
                noexit = false;
                break;
        }
    }

    client->sendkeyrewrites();

    // when the target has been removed, the API automatically adds the new node/s
    // into the rubbish bin
    Node *tempNode = !nn.empty() ? client->nodebyhandle(nn.front().mAddedHandle) : nullptr;
    bool targetOverride = (tempNode && tempNode->parenthandle != targethandle);

#ifdef ENABLE_SYNC
    if (source == PUTNODES_SYNC)
    {
        client->app->putnodes_result(e, type, nn, targetOverride);
        client->putnodes_sync_result(e, nn);
    }
    else
#endif
    if (source == PUTNODES_APP)
    {
#ifdef ENABLE_SYNC
        if (!ISUNDEF(targethandle))
        {
            Node *parent = client->nodebyhandle(targethandle);
            if (parent && parent->localnode)
            {
                // A node has been added by a regular (non sync) putnodes
                // inside a synced folder, so force a syncdown to detect
                // and sync the changes.
                client->syncdownrequired = true;
            }
        }
#endif
        client->app->putnodes_result((!e && empty) ? API_ENOENT : static_cast<error>(e), type, nn, targetOverride);
    }
#ifdef ENABLE_SYNC
    else
    {
        client->putnodes_syncdebris_result(e, nn);
    }
#endif
    return true;
}

CommandMoveNode::CommandMoveNode(MegaClient* client, Node* n, Node* t, syncdel_t csyncdel, handle prevparent)
{
    h = n->nodehandle;
    syncdel = csyncdel;
    np = t->nodehandle;
    pp = prevparent;
    syncop = pp != UNDEF;

    cmd("m");

    // Special case for Move, we do set the 'i' field.
    // This is needed for backward compatibility, old versions used memcmp to detect if a 'd' actionpacket was followed by a 't'  actionpacket with the same 'i' (ie, a move)
    // Additionally the servers can't deliver `st` in that packet for the same reason.  And of course we will not ignore this `t` packet, despite setting 'i'.
    notself(client);

    arg("n", (byte*)&h, MegaClient::NODEHANDLE);
    arg("t", (byte*)&t->nodehandle, MegaClient::NODEHANDLE);

    TreeProcShareKeys tpsk;
    client->proctree(n, &tpsk);
    tpsk.get(this);

    tag = client->reqtag;
}

bool CommandMoveNode::procresult(Result r)
{
    if (r.wasErrorOrOK())
    {
        if (r.wasError(API_EOVERQUOTA))
        {
            client->activateoverquota(0, false);
        }

#ifdef ENABLE_SYNC
        if (syncdel != SYNCDEL_NONE)
        {
            Node* syncn = client->nodebyhandle(h);

            if (syncn)
            {
                if (r.wasError(API_OK))
                {
                    Node* n;

                    // update all todebris records in the subtree
                    for (node_set::iterator it = client->todebris.begin(); it != client->todebris.end(); it++)
                    {
                        n = *it;

                        do {
                            if (n == syncn)
                            {
                                if (syncop)
                                {
                                    // After speculative instant completion removal, this is not needed (always sent via actionpacket code)
                                    client->syncs.forEachRunningSyncContainingNode(n, [&](Sync* s) {
                                        if ((*it)->type == FOLDERNODE)
                                        {
                                            s->client->app->syncupdate_remote_folder_deletion(s, n);
                                        }
                                        else
                                        {
                                            s->client->app->syncupdate_remote_file_deletion(s, n);
                                        }
                                    });
                                }

                                (*it)->syncdeleted = syncdel;
                                break;
                            }
                        } while ((n = n->parent));
                    }
                }
                else
                {
                    Node *tn = NULL;
                    if (syncdel == SYNCDEL_BIN || syncdel == SYNCDEL_FAILED
                            || !(tn = client->nodebyhandle(client->rootnodes[RUBBISHNODE - ROOTNODE])))
                    {
                        LOG_err << "Error moving node to the Rubbish Bin";
                        syncn->syncdeleted = SYNCDEL_NONE;
                        client->todebris.erase(syncn->todebris_it);
                        syncn->todebris_it = client->todebris.end();
                    }
                    else
                    {
                        int creqtag = client->reqtag;
                        client->reqtag = syncn->tag;
                        LOG_warn << "Move to Syncdebris failed. Moving to the Rubbish Bin instead.";
                        client->rename(syncn, tn, SYNCDEL_FAILED, pp);
                        client->reqtag = creqtag;
                    }
                }
            }
        }
        else if(syncop)
        {
            Node *n = client->nodebyhandle(h);
            if(n)
            {
                // After speculative instant completion removal, this is not needed (always sent via actionpacket code)
                client->syncs.forEachRunningSyncContainingNode(n, [&](Sync* s) {
                    client->app->syncupdate_remote_move(s, n, client->nodebyhandle(pp));
                });
            }
        }
#endif
        // Movement of shares and pending shares into Rubbish should remove them
        if (r.wasStrictlyError() && syncdel == SYNCDEL_NONE)
        {
            client->sendevent(99439, "Unexpected move error", 0);
        }
    }
    client->app->rename_result(h, r.errorOrOK());
    return r.wasErrorOrOK();
}

CommandDelNode::CommandDelNode(MegaClient* client, handle th, bool keepversions, int cmdtag, std::function<void(handle, error)> f)
    : mResultFunction(f)
{
    cmd("d");
    notself(client);

    arg("n", (byte*)&th, MegaClient::NODEHANDLE);

    if (keepversions)
    {
        arg("v", 1);
    }

    h = th;
    tag = cmdtag;
}

bool CommandDelNode::procresult(Result r)
{
    if (r.wasErrorOrOK())
    {
        if (mResultFunction)    mResultFunction(h, r.errorOrOK());
        else         client->app->unlink_result(h, r.errorOrOK());
        return true;
    }
    else
    {
        error e = API_OK;

        for (;;)
        {
            switch (client->json.getnameid())
            {
                case 'r':
                    if (client->json.enterarray())
                    {
                        if(client->json.isnumeric())
                        {
                            e = (error)client->json.getint();
                        }

                        client->json.leavearray();
                    }
                    break;

                case EOO:
                    if (mResultFunction)    mResultFunction(h, e);
                    else         client->app->unlink_result(h, e);
                    return true;

                default:
                    if (!client->json.storeobject())
                    {
                        if (mResultFunction)    mResultFunction(h, API_EINTERNAL);
                        else         client->app->unlink_result(h, API_EINTERNAL);
                        return false;
                    }
            }
        }
    }
}


CommandDelVersions::CommandDelVersions(MegaClient* client)
{
    cmd("dv");
    tag = client->reqtag;
}

bool CommandDelVersions::procresult(Result r)
{
    client->app->unlinkversions_result(r.errorOrOK());
    return r.wasErrorOrOK();
}

CommandKillSessions::CommandKillSessions(MegaClient* client)
{
    cmd("usr");
    arg("ko", 1); // Request to kill all sessions except the current one

    h = UNDEF;
    tag = client->reqtag;
}

CommandKillSessions::CommandKillSessions(MegaClient* client, handle sessionid)
{
    cmd("usr");
    beginarray("s");
    element(sessionid, MegaClient::USERHANDLE);
    endarray();

    h = sessionid;
    tag = client->reqtag;
}

bool CommandKillSessions::procresult(Result r)
{
    client->app->sessions_killed(h, r.errorOrOK());
    return r.wasErrorOrOK();
}

CommandLogout::CommandLogout(MegaClient *client, bool keepSyncConfigsFile)
    : mKeepSyncConfigsFile(keepSyncConfigsFile)
{
    cmd("sml");

    batchSeparately = true;

    tag = client->reqtag;
}

bool CommandLogout::procresult(Result r)
{
    assert(r.wasErrorOrOK());
    MegaApp *app = client->app;
    if (client->loggingout > 0)
    {
        client->loggingout--;
    }
    if(r.wasError(API_OK))
    {
        // We are logged out, but we mustn't call locallogout until we exit this call
        // stack for processing CS batches, as it deletes data currently in use.
        bool keepSyncConfigsFile = mKeepSyncConfigsFile;
        client->mOnCSCompletion = [keepSyncConfigsFile](MegaClient* client){
            client->locallogout(true, keepSyncConfigsFile);
            client->app->logout_result(API_OK);
        };
    }
    else
    {
        app->logout_result(r.errorOrOK());
    }
    return true;
}

CommandPrelogin::CommandPrelogin(MegaClient* client, const char* email)
{
    cmd("us0");
    arg("user", email);
    batchSeparately = true;  // in case the account is blocked (we need to get a sid so we can issue whyamiblocked)

    this->email = email;
    tag = client->reqtag;
}

bool CommandPrelogin::procresult(Result r)
{
    if (r.wasErrorOrOK())
    {
        client->app->prelogin_result(0, NULL, NULL, r.errorOrOK());
        return true;
    }

    assert(r.hasJsonObject());
    int v = 0;
    string salt;
    for (;;)
    {
        switch (client->json.getnameid())
        {
            case 'v':
                v = int(client->json.getint());
                break;
            case 's':
                client->json.storeobject(&salt);
                break;
            case EOO:
                if (v == 0)
                {
                    LOG_err << "No version returned";
                    client->app->prelogin_result(0, NULL, NULL, API_EINTERNAL);
                }
                else if (v > 2)
                {
                    LOG_err << "Version of account not supported";
                    client->app->prelogin_result(0, NULL, NULL, API_EINTERNAL);
                }
                else if (v == 2 && !salt.size())
                {
                    LOG_err << "No salt returned";
                    client->app->prelogin_result(0, NULL, NULL, API_EINTERNAL);
                }
                else
                {
                    client->accountversion = v;
                    Base64::atob(salt, client->accountsalt);
                    client->app->prelogin_result(v, &email, &salt, API_OK);
                }
                return true;
            default:
                if (!client->json.storeobject())
                {
                    client->app->prelogin_result(0, NULL, NULL, API_EINTERNAL);
                    return false;
                }
        }
    }
}

// login request with user e-mail address and user hash
CommandLogin::CommandLogin(MegaClient* client, const char* email, const byte *emailhash, int emailhashsize, const byte *sessionkey, int csessionversion, const char *pin)
{
    cmd("us");
    batchSeparately = true;  // in case the account is blocked (we need to get a sid so we can issue whyamiblocked)

    // are we just performing a session validation?
    checksession = !email;
    sessionversion = csessionversion;

    if (!checksession)
    {
        arg("user", email);
        arg("uh", emailhash, emailhashsize);
        if (pin)
        {
            arg("mfa", pin);
        }
    }
    else
    {
        if (client->sctable && client->dbaccess->currentDbVersion == DbAccess::LEGACY_DB_VERSION)
        {
            LOG_debug << "Requesting a local cache upgrade";
            arg("fa", 1);
        }
    }

    if (sessionkey)
    {
        arg("sek", sessionkey, SymmCipher::KEYLENGTH);
    }

    if (client->cachedscsn != UNDEF)
    {
        arg("sn", (byte*)&client->cachedscsn, sizeof client->cachedscsn);
    }

    string deviceIdHash = client->getDeviceidHash();
    if (!deviceIdHash.empty())
    {
        arg("si", deviceIdHash.c_str());
    }
    else
    {
        client->sendevent(99454, "Device-id not available at login");
    }

    tag = client->reqtag;
}

// process login result
bool CommandLogin::procresult(Result r)
{
    if (r.wasErrorOrOK())
    {
        client->app->login_result(r.errorOrOK());
        return true;
    }

    assert(r.hasJsonObject());
    byte hash[SymmCipher::KEYLENGTH];
    byte sidbuf[AsymmCipher::MAXKEYLENGTH];
    byte privkbuf[AsymmCipher::MAXKEYLENGTH * 2];
    byte sek[SymmCipher::KEYLENGTH];
    int len_k = 0, len_privk = 0, len_csid = 0, len_tsid = 0, len_sek = 0;
    handle me = UNDEF;
    bool fa = false;
    bool ach = false;

    for (;;)
    {
        switch (client->json.getnameid())
        {
            case 'k':
                len_k = client->json.storebinary(hash, sizeof hash);
                break;

            case 'u':
                me = client->json.gethandle(MegaClient::USERHANDLE);
                break;

            case MAKENAMEID3('s', 'e', 'k'):
                len_sek = client->json.storebinary(sek, sizeof sek);
                break;

            case MAKENAMEID4('t', 's', 'i', 'd'):
                len_tsid = client->json.storebinary(sidbuf, sizeof sidbuf);
                break;

            case MAKENAMEID4('c', 's', 'i', 'd'):
                len_csid = client->json.storebinary(sidbuf, sizeof sidbuf);
                break;

            case MAKENAMEID5('p', 'r', 'i', 'v', 'k'):
                len_privk = client->json.storebinary(privkbuf, sizeof privkbuf);
                break;

            case MAKENAMEID2('f', 'a'):
                fa = client->json.getint();
                break;

            case MAKENAMEID3('a', 'c', 'h'):
                ach = client->json.getint();
                break;

            case MAKENAMEID2('s', 'n'):
                if (!client->json.getint())
                {
                    // local state cache continuity rejected: read state from
                    // server instead
                    client->cachedscsn = UNDEF;
                }
                break;

            case EOO:
                if (!checksession)
                {
                    if (ISUNDEF(me) || len_k != sizeof hash)
                    {
                        client->app->login_result(API_EINTERNAL);
                        return true;
                    }

                    // decrypt and set master key
                    client->key.ecb_decrypt(hash);
                    client->key.setkey(hash);
                }
                else
                {
                    if (fa && client->sctable)
                    {
                        client->sctable->remove();
                        delete client->sctable;
                        client->sctable = NULL;
                        client->pendingsccommit = false;
                        client->cachedscsn = UNDEF;
                        client->dbaccess->currentDbVersion = DbAccess::DB_VERSION;

                        client->sendevent(99404, "Local DB upgrade granted", 0);
                    }
                }

                if (len_sek)
                {
                    if (len_sek != SymmCipher::KEYLENGTH)
                    {
                        client->app->login_result(API_EINTERNAL);
                        return true;
                    }

                    if (checksession && sessionversion)
                    {
                        byte k[SymmCipher::KEYLENGTH];
                        memcpy(k, client->key.key, sizeof(k));

                        client->key.setkey(sek);
                        client->key.ecb_decrypt(k);
                        client->key.setkey(k);
                    }
                }

                if (len_tsid)
                {
                    client->sid.assign((const char *)sidbuf, MegaClient::SIDLEN);

                    // account does not have an RSA keypair set: verify
                    // password using symmetric challenge
                    if (!client->checktsid(sidbuf, len_tsid))
                    {
                        LOG_warn << "Error checking tsid";
                        client->app->login_result(API_ENOENT);
                        return true;
                    }

                    // add missing RSA keypair
                    LOG_info << "Generating and adding missing RSA keypair";
                    client->setkeypair();
                }
                else
                {
                    // account has RSA keypair: decrypt server-provided session ID
                    if (len_privk < 256)
                    {
                        if (!checksession)
                        {
                            client->app->login_result(API_EINTERNAL);
                            return true;
                        }
                        else
                        {
                            // logging in with tsid to an account without a RSA keypair
                            LOG_info << "Generating and adding missing RSA keypair";
                            client->setkeypair();
                        }
                    }
                    else
                    {
                        // decrypt and set private key
                        client->key.ecb_decrypt(privkbuf, len_privk);
                        client->mPrivKey.resize(AsymmCipher::MAXKEYLENGTH * 2);
                        client->mPrivKey.resize(Base64::btoa(privkbuf, len_privk, (char *)client->mPrivKey.data()));

                        if (!client->asymkey.setkey(AsymmCipher::PRIVKEY, privkbuf, len_privk))
                        {
                            LOG_warn << "Error checking private key";
                            client->app->login_result(API_ENOENT);
                            return true;
                        }
                    }

                    if (!checksession)
                    {
                        if (len_csid < 32)
                        {
                            client->app->login_result(API_EINTERNAL);
                            return true;
                        }

                        // decrypt and set session ID for subsequent API communication
                        if (!client->asymkey.decrypt(sidbuf, len_csid, sidbuf, MegaClient::SIDLEN))
                        {
                            client->app->login_result(API_EINTERNAL);
                            return true;
                        }

                        client->sid.assign((const char *)sidbuf, MegaClient::SIDLEN);
                    }
                }

                client->me = me;
                client->uid = Base64Str<MegaClient::USERHANDLE>(client->me);
                client->achievements_enabled = ach;
                // Force to create own user
                client->finduser(me, 1);

                if (len_sek)
                {
                    client->sessionkey.assign((const char *)sek, sizeof(sek));
                }

                client->openStatusTable(true);
                client->app->login_result(API_OK);
                return true;

            default:
                if (!client->json.storeobject())
                {
                    client->app->login_result(API_EINTERNAL);
                    return false;
                }
        }
    }
}

CommandShareKeyUpdate::CommandShareKeyUpdate(MegaClient*, handle sh, const char* uid, const byte* key, int len)
{
    cmd("k");
    beginarray("sr");

    element(sh, MegaClient::NODEHANDLE);
    element(uid);
    element(key, len);

    endarray();
}

CommandShareKeyUpdate::CommandShareKeyUpdate(MegaClient* client, handle_vector* v)
{
    Node* n;
    byte sharekey[SymmCipher::KEYLENGTH];

    cmd("k");
    beginarray("sr");

    for (size_t i = v->size(); i--;)
    {
        handle h = (*v)[i];

        if ((n = client->nodebyhandle(h)) && n->sharekey)
        {
            client->key.ecb_encrypt(n->sharekey->key, sharekey, SymmCipher::KEYLENGTH);

            element(h, MegaClient::NODEHANDLE);
            element(client->me, MegaClient::USERHANDLE);
            element(sharekey, SymmCipher::KEYLENGTH);
        }
    }

    endarray();
}

// add/remove share; include node share keys if new share
CommandSetShare::CommandSetShare(MegaClient* client, Node* n, User* u, accesslevel_t a, int newshare, const char* msg, bool writable, const char* personal_representation)
{
    byte auth[SymmCipher::BLOCKSIZE];
    byte key[SymmCipher::KEYLENGTH];
    byte asymmkey[AsymmCipher::MAXKEYLENGTH];
    int t = 0;

    tag = client->restag;

    sh = n->nodehandle;
    user = u;
    access = a;
    mWritable = writable;

    cmd("s2");
    arg("n", (byte*)&sh, MegaClient::NODEHANDLE);

    // Only for inviting non-contacts
    if (personal_representation && personal_representation[0])
    {
        this->personal_representation = personal_representation;
        arg("e", personal_representation);
    }

    if (msg && msg[0])
    {
        this->msg = msg;
        arg("msg", msg);
    }

    if (a != ACCESS_UNKNOWN)
    {
        // securely store/transmit share key
        // by creating a symmetrically (for the sharer) and an asymmetrically
        // (for the sharee) encrypted version
        memcpy(key, n->sharekey->key, sizeof key);
        memcpy(asymmkey, key, sizeof key);

        client->key.ecb_encrypt(key);
        arg("ok", key, sizeof key);

        if (u && u->pubk.isvalid())
        {
            t = u->pubk.encrypt(client->rng, asymmkey, SymmCipher::KEYLENGTH, asymmkey, sizeof asymmkey);
        }

        // outgoing handle authentication
        client->handleauth(sh, auth);
        arg("ha", auth, sizeof auth);
    }

    beginarray("s");
    beginobject();

    arg("u", u ? ((u->show == VISIBLE) ? u->uid.c_str() : u->email.c_str()) : MegaClient::EXPORTEDLINK);
    // if the email is registered, the pubk request has returned the userhandle -->
    // sending the userhandle instead of the email makes the API to assume the user is already a contact

    if (a != ACCESS_UNKNOWN)
    {
        arg("r", a);

        if (u && u->pubk.isvalid() && t)
        {
            arg("k", asymmkey, t);
        }
    }

    endobject();
    endarray();

    // only for a fresh share: add cr element with all node keys encrypted to
    // the share key
    if (newshare)
    {
        // the new share's nodekeys for this user: generate node list
        TreeProcShareKeys tpsk(n);
        client->proctree(n, &tpsk);
        tpsk.get(this);
    }
}

// process user element (email/handle pairs)
bool CommandSetShare::procuserresult(MegaClient* client)
{
    while (client->json.enterobject())
    {
        handle uh = UNDEF;
        const char* m = NULL;

        for (;;)
        {
            switch (client->json.getnameid())
            {
                case 'u':
                    uh = client->json.gethandle(MegaClient::USERHANDLE);
                    break;

                case 'm':
                    m = client->json.getvalue();
                    break;

                case EOO:
                    if (!ISUNDEF(uh) && m)
                    {
                        client->mapuser(uh, m);
                    }
                    return true;

                default:
                    if (!client->json.storeobject())
                    {
                        return false;
                    }
            }
        }
    }

    return false;
}

// process result of share addition/modification
bool CommandSetShare::procresult(Result r)
{
    if (r.wasErrorOrOK())
    {
        client->app->share_result(r.errorOrOK());
        return true;
    }

    for (;;)
    {
        switch (client->json.getnameid())
        {
            case MAKENAMEID2('o', 'k'):  // an owner key response will only
                                         // occur if the same share was created
                                         // concurrently with a different key
            {
                byte key[SymmCipher::KEYLENGTH + 1];
                if (client->json.storebinary(key, sizeof key + 1) == SymmCipher::KEYLENGTH)
                {
                    Node* n;

                    if ((n = client->nodebyhandle(sh)) && n->sharekey)
                    {
                        client->key.ecb_decrypt(key);
                        n->sharekey->setkey(key);

                        // repeat attempt with corrected share key
                        client->restag = tag;
                        client->reqs.add(new CommandSetShare(client, n, user, access, 0, msg.c_str(), mWritable, personal_representation.c_str()));
                        return false;
                    }
                }
                break;
            }

            case 'u':   // user/handle confirmation
                if (client->json.enterarray())
                {
                    while (procuserresult(client))
                    {}
                    client->json.leavearray();
                }
                break;

            case 'r':
                if (client->json.enterarray())
                {
                    int i = 0;

                    while (client->json.isnumeric())
                    {
                        client->app->share_result(i++, (error)client->json.getint());
                    }

                    client->json.leavearray();
                }
                break;

            case MAKENAMEID3('s', 'n', 'k'):
                client->procsnk(&client->json);
                break;

            case MAKENAMEID3('s', 'u', 'k'):
                client->procsuk(&client->json);
                break;

            case MAKENAMEID2('c', 'r'):
                client->proccr(&client->json);
                break;

            case EOO:
                client->app->share_result(API_OK, mWritable);
                return true;

            default:
                if (!client->json.storeobject())
                {
                    return false;
                }
        }
    }
}

CommandSetPendingContact::CommandSetPendingContact(MegaClient* client, const char* temail, opcactions_t action, const char* msg, const char* oemail, handle contactLink)
{
    cmd("upc");

    if (oemail != NULL)
    {
        arg("e", oemail);
    }

    arg("u", temail);
    switch (action)
    {
        case OPCA_DELETE:
            arg("aa", "d");
            break;
        case OPCA_REMIND:
            arg("aa", "r");
            break;
        case OPCA_ADD:
            arg("aa", "a");
            if (!ISUNDEF(contactLink))
            {
                arg("cl", (byte*)&contactLink, MegaClient::CONTACTLINKHANDLE);
            }
            break;
    }

    if (msg != NULL)
    {
        arg("msg", msg);
    }

    if (action != OPCA_REMIND)  // for reminders, need the actionpacket to update `uts`
    {
        notself(client);
    }

    tag = client->reqtag;
    this->action = action;
    this->temail = temail;
}

bool CommandSetPendingContact::procresult(Result r)
{
    if (r.wasErrorOrOK())
    {
        handle pcrhandle = UNDEF;
        if (r.wasError(API_OK)) // response for delete & remind actions is always numeric
        {
            // find the PCR by email
            PendingContactRequest *pcr = NULL;
            for (handlepcr_map::iterator it = client->pcrindex.begin();
                 it != client->pcrindex.end(); it++)
            {
                if (it->second->targetemail == temail)
                {
                    pcr = it->second;
                    pcrhandle = pcr->id;
                    break;
                }
            }

            if (!pcr)
            {
                LOG_err << "Reminded/deleted PCR not found";
            }
            else if (action == OPCA_DELETE)
            {
                pcr->changed.deleted = true;
                client->notifypcr(pcr);

                // remove pending shares related to the deleted PCR
                Node *n;
                for (node_map::iterator it = client->nodes.begin(); it != client->nodes.end(); it++)
                {
                    n = it->second;
                    if (n->pendingshares && n->pendingshares->find(pcr->id) != n->pendingshares->end())
                    {
                        client->newshares.push_back(
                                    new NewShare(n->nodehandle, 1, n->owner, ACCESS_UNKNOWN,
                                                 0, NULL, NULL, pcr->id, false));
                    }
                }

                client->mergenewshares(1);
            }
        }

        client->app->setpcr_result(pcrhandle, r.errorOrOK(), this->action);
        return true;
    }

    // if the PCR has been added, the response contains full details
    handle p = UNDEF;
    m_time_t ts = 0;
    m_time_t uts = 0;
    const char *eValue = NULL;
    const char *m = NULL;
    const char *msg = NULL;
    PendingContactRequest *pcr = NULL;
    for (;;)
    {
        switch (client->json.getnameid())
        {
            case 'p':
                p = client->json.gethandle(MegaClient::PCRHANDLE);
                break;
            case 'm':
                m = client->json.getvalue();
                break;
            case 'e':
                eValue = client->json.getvalue();
                break;
            case MAKENAMEID3('m', 's', 'g'):
                msg = client->json.getvalue();
                break;
            case MAKENAMEID2('t', 's'):
                ts = client->json.getint();
                break;
            case MAKENAMEID3('u', 't', 's'):
                uts = client->json.getint();
                break;
            case EOO:
                if (ISUNDEF(p))
                {
                    LOG_err << "Error in CommandSetPendingContact. Undefined handle";
                    client->app->setpcr_result(UNDEF, API_EINTERNAL, this->action);
                    return true;
                }

                if (action != OPCA_ADD || !eValue || !m || ts == 0 || uts == 0)
                {
                    LOG_err << "Error in CommandSetPendingContact. Wrong parameters";
                    client->app->setpcr_result(UNDEF, API_EINTERNAL, this->action);
                    return true;
                }

                pcr = new PendingContactRequest(p, eValue, m, ts, uts, msg, true);
                client->mappcr(p, pcr);

                client->notifypcr(pcr);
                client->app->setpcr_result(p, API_OK, this->action);
                return true;

            default:
                if (!client->json.storeobject())
                {
                    LOG_err << "Error in CommandSetPendingContact. Parse error";
                    client->app->setpcr_result(UNDEF, API_EINTERNAL, this->action);
                    return false;
                }
        }
    }
}

CommandUpdatePendingContact::CommandUpdatePendingContact(MegaClient* client, handle p, ipcactions_t action)
{
    cmd("upca");

    arg("p", (byte*)&p, MegaClient::PCRHANDLE);
    switch (action)
    {
        case IPCA_ACCEPT:
            arg("aa", "a");
            break;
        case IPCA_DENY:
            arg("aa", "d");
            break;
        case IPCA_IGNORE:
        default:
            arg("aa", "i");
            break;
    }

    tag = client->reqtag;
    this->action = action;
}

bool CommandUpdatePendingContact::procresult(Result r)
{
    client->app->updatepcr_result(r.errorOrOK(), this->action);
    return r.wasErrorOrOK();
}

CommandEnumerateQuotaItems::CommandEnumerateQuotaItems(MegaClient* client)
{
    cmd("utqa");
    arg("nf", 1);
    arg("b", 1);
    tag = client->reqtag;
}

bool CommandEnumerateQuotaItems::procresult(Result r)
{
    if (r.wasErrorOrOK())
    {
        client->app->enumeratequotaitems_result(r.errorOrOK());
        return true;
    }

    while (client->json.enterobject())
    {
        handle product = UNDEF;
        int prolevel = -1, gbstorage = -1, gbtransfer = -1, months = -1, type = -1;
        unsigned amount = 0, amountMonth = 0;
        const char* amountStr = nullptr;
        const char* amountMonthStr = nullptr;
        const char* curr = nullptr;
        const char* desc = nullptr;
        const char* ios = nullptr;
        const char* android = nullptr;
        string currency;
        string description;
        string ios_id;
        string android_id;
        bool finished = false;
        while (!finished)
        {
            switch (client->json.getnameid())
            {
                case MAKENAMEID2('i', 't'):
                    type = static_cast<int>(client->json.getint());
                    break;
                case MAKENAMEID2('i', 'd'):
                    product = client->json.gethandle(8);
                    break;
                case MAKENAMEID2('a', 'l'):
                    prolevel = static_cast<int>(client->json.getint());
                    break;
                case 's':
                    gbstorage = static_cast<int>(client->json.getint());
                    break;
                case 't':
                    gbtransfer = static_cast<int>(client->json.getint());
                    break;
                case 'm':
                    months = static_cast<int>(client->json.getint());
                    break;
                case 'p':
                    amountStr = client->json.getvalue();
                    break;
                case 'c':
                    curr = client->json.getvalue();
                    break;
                case 'd':
                    desc = client->json.getvalue();
                    break;
                case MAKENAMEID3('i', 'o', 's'):
                    ios = client->json.getvalue();
                    break;
                case MAKENAMEID6('g', 'o', 'o', 'g', 'l', 'e'):
                    android = client->json.getvalue();
                    break;
                case MAKENAMEID3('m', 'b', 'p'):
                    amountMonthStr = client->json.getvalue();
                    break;
                case EOO:
                    if (type < 0
                            || ISUNDEF(product)
                            || (prolevel < 0)
                            || (!type && gbstorage < 0)
                            || (!type && gbtransfer < 0)
                            || (months < 0)
                            || !amountStr
                            || !curr
                            || !desc
                            || !amountMonthStr
                            || (!type && !ios)
                            || (!type && !android))
                    {
                        client->app->enumeratequotaitems_result(API_EINTERNAL);
                        return true;
                    }

                    finished = true;
                    break;
                default:
                    client->app->enumeratequotaitems_result(API_EINTERNAL);
                    return false;
            }
        }

        client->json.leaveobject();
        Node::copystring(&currency, curr);
        Node::copystring(&description, desc);
        Node::copystring(&ios_id, ios);
        Node::copystring(&android_id, android);

        amount = atoi(amountStr) * 100;
        if ((curr = strchr(amountStr, '.')))
        {
            curr++;
            if ((*curr >= '0') && (*curr <= '9'))
            {
                amount += (*curr - '0') * 10;
            }
            curr++;
            if ((*curr >= '0') && (*curr <= '9'))
            {
                amount += *curr - '0';
            }
        }

        amountMonth = atoi(amountMonthStr) * 100;
        if ((curr = strchr(amountMonthStr, '.')))
        {
            curr++;
            if ((*curr >= '0') && (*curr <= '9'))
            {
                amountMonth += (*curr - '0') * 10;
            }
            curr++;
            if ((*curr >= '0') && (*curr <= '9'))
            {
                amountMonth += *curr - '0';
            }
        }

        client->app->enumeratequotaitems_result(type, product, prolevel, gbstorage,
                                                gbtransfer, months, amount, amountMonth,
                                                currency.c_str(), description.c_str(),
                                                ios_id.c_str(), android_id.c_str());
    }

    client->app->enumeratequotaitems_result(API_OK);
    return true;
}

CommandPurchaseAddItem::CommandPurchaseAddItem(MegaClient* client, int itemclass,
                                               handle item, unsigned price,
                                               const char* currency, unsigned /*tax*/,
                                               const char* /*country*/, handle lph,
                                               int phtype, int64_t ts)
{
    string sprice;
    sprice.resize(128);
    sprintf((char *)sprice.data(), "%.2f", price/100.0);
    replace( sprice.begin(), sprice.end(), ',', '.');
    cmd("uts");
    arg("it", itemclass);
    arg("si", (byte*)&item, 8);
    arg("p", sprice.c_str());
    arg("c", currency);
    if (!ISUNDEF(lph))
    {
        if (phtype == 0) // legacy mode
        {
            arg("aff", (byte*)&lph, MegaClient::NODEHANDLE);
        }
        else
        {
            beginobject("aff");
            arg("id", (byte*)&lph, MegaClient::NODEHANDLE);
            arg("ts", ts);
            arg("t", phtype);   // 1=affiliate id, 2=file/folder link, 3=chat link, 4=contact link
            endobject();
        }
    }

    tag = client->reqtag;

    //TODO: Complete this (tax? country?)
}

bool CommandPurchaseAddItem::procresult(Result r)
{
    if (r.wasErrorOrOK())
    {
        client->app->additem_result(r.errorOrOK());
        return true;
    }

    handle item = client->json.gethandle(8);
    if (item != UNDEF)
    {
        client->purchase_basket.push_back(item);
        client->app->additem_result(API_OK);
        return true;
    }
    else
    {
        client->json.storeobject();
        client->app->additem_result(API_EINTERNAL);
        return false;
    }
}

CommandPurchaseCheckout::CommandPurchaseCheckout(MegaClient* client, int gateway)
{
    cmd("utc");

    beginarray("s");
    for (handle_vector::iterator it = client->purchase_basket.begin(); it != client->purchase_basket.end(); it++)
    {
        element((byte*)&*it, sizeof(handle));
    }

    endarray();

    arg("m", gateway);

    // empty basket
    client->purchase_begin();

    tag = client->reqtag;
}

bool CommandPurchaseCheckout::procresult(Result r)
{
    if (r.wasErrorOrOK())
    {
        client->app->checkout_result(NULL, r.errorOrOK());
        return true;
    }

    //Expected response: "EUR":{"res":X,"code":Y}}
    client->json.getnameid();
    if (!client->json.enterobject())
    {
        LOG_err << "Parse error (CommandPurchaseCheckout)";
        client->app->checkout_result(NULL, API_EINTERNAL);
        return false;
    }

    string errortype;
    Error e;
    for (;;)
    {
        switch (client->json.getnameid())
        {
            case MAKENAMEID3('r', 'e', 's'):
                if (client->json.isnumeric())
                {
                    e = (error)client->json.getint();
                }
                else
                {
                    client->json.storeobject(&errortype);
                    if (errortype == "S")
                    {
                        errortype.clear();
                        e = API_OK;
                    }
                }
                break;

            case MAKENAMEID4('c', 'o', 'd', 'e'):
                if (client->json.isnumeric())
                {
                    e = (error)client->json.getint();
                }
                else
                {
                    LOG_err << "Parse error in CommandPurchaseCheckout (code)";
                }
                break;
            case EOO:
                client->json.leaveobject();
                if (!errortype.size() || errortype == "FI" || e == API_OK)
                {
                    client->app->checkout_result(NULL, e);
                }
                else
                {
                    client->app->checkout_result(errortype.c_str(), e);
                }
                return true;
            default:
                if (!client->json.storeobject())
                {
                    client->app->checkout_result(NULL, API_EINTERNAL);
                    return false;
                }
        }
    }
}

CommandRemoveContact::CommandRemoveContact(MegaClient* client, const char* m, visibility_t show)
{
    this->email = m ? m : "";
    this->v = show;

    cmd("ur2");
    arg("u", m);
    arg("l", (int)show);

    tag = client->reqtag;
}

bool CommandRemoveContact::procresult(Result r)
{
    assert(r.hasJsonObject() || r.wasStrictlyError());

    if (r.hasJsonObject())
    {
        // the object contains (userhandle + email string) - caller will leaveobject() automatically

        if (User *u = client->finduser(email.c_str()))
        {
            u->show = v;
        }

        client->app->removecontact_result(API_OK);
        return true;
    }

    client->app->removecontact_result(r.errorOrOK());
    return r.wasErrorOrOK();
}

CommandPutMultipleUAVer::CommandPutMultipleUAVer(MegaClient *client, const userattr_map *attrs, int ctag)
{
    this->attrs = *attrs;

    cmd("upv");

    for (userattr_map::const_iterator it = attrs->begin(); it != attrs->end(); it++)
    {
        attr_t type = it->first;

        beginarray(User::attr2string(type).c_str());

        element((const byte *) it->second.data(), int(it->second.size()));

        const string *attrv = client->ownuser()->getattrversion(type);
        if (attrv)
        {
            element(attrv->c_str());
        }

        endarray();
    }

    tag = ctag;
}

bool CommandPutMultipleUAVer::procresult(Result r)
{
    if (r.wasErrorOrOK())
    {
        client->sendevent(99419, "Error attaching keys", 0);

        client->app->putua_result(r.errorOrOK());
        return true;
    }

    User *u = client->ownuser();
    for(;;)   // while there are more attrs to read...
    {
        const char* ptr;
        const char* end;

        if (!(ptr = client->json.getvalue()) || !(end = strchr(ptr, '"')))
        {
            break;
        }
        attr_t type = User::string2attr(string(ptr, (end-ptr)).c_str());

        if (!(ptr = client->json.getvalue()) || !(end = strchr(ptr, '"')))
        {
            client->app->putua_result(API_EINTERNAL);
            return false;
        }
        string version = string(ptr, (end-ptr));

        userattr_map::iterator it = this->attrs.find(type);
        if (type == ATTR_UNKNOWN || version.empty() || (it == this->attrs.end()))
        {
            LOG_err << "Error in CommandPutUA. Undefined attribute or version";
            client->app->putua_result(API_EINTERNAL);
            return false;
        }
        else
        {
            u->setattr(type, &it->second, &version);
            u->setTag(tag ? tag : -1);

            if (type == ATTR_KEYRING)
            {
                TLVstore *tlvRecords = TLVstore::containerToTLVrecords(&attrs[type], &client->key);
                if (tlvRecords)
                {
                    if (tlvRecords->find(EdDSA::TLV_KEY))
                    {
                        string prEd255 = tlvRecords->get(EdDSA::TLV_KEY);
                        if (prEd255.size() == EdDSA::SEED_KEY_LENGTH)
                        {
                            client->signkey = new EdDSA(client->rng, (unsigned char *) prEd255.data());
                        }
                    }

                    if (tlvRecords->find(ECDH::TLV_KEY))
                    {
                        string prCu255 = tlvRecords->get(ECDH::TLV_KEY);
                        if (prCu255.size() == ECDH::PRIVATE_KEY_LENGTH)
                        {
                            client->chatkey = new ECDH((unsigned char *) prCu255.data());
                        }
                    }

                    if (!client->chatkey || !client->chatkey->initializationOK ||
                            !client->signkey || !client->signkey->initializationOK)
                    {
                        client->resetKeyring();
                        client->sendevent(99418, "Failed to load attached keys", 0);
                    }
                    else
                    {
                        client->sendevent(99420, "Signing and chat keys attached OK", 0);
                    }

                    delete tlvRecords;
                }
                else
                {
                    LOG_warn << "Failed to decrypt keyring after putua";
                }
            }
            else if (User::isAuthring(type))
            {
                client->mAuthRings.erase(type);
                const std::unique_ptr<TLVstore> tlvRecords(TLVstore::containerToTLVrecords(&attrs[type], &client->key));
                if (tlvRecords)
                {
                    client->mAuthRings.emplace(type, AuthRing(type, *tlvRecords));
                }
                else
                {
                    LOG_err << "Failed to decrypt keyring after putua";
                }
            }
        }
    }

    client->notifyuser(u);
    client->app->putua_result(API_OK);
    return true;
}


CommandPutUAVer::CommandPutUAVer(MegaClient* client, attr_t at, const byte* av, unsigned avl, int ctag,
                                 std::function<void(Error)> completion)
{
    this->at = at;
    this->av.assign((const char*)av, avl);

    mCompletion = completion ? move(completion) :
        [this](Error e) {
            this->client->app->putua_result(e);
        };

    cmd("upv");

    beginarray(User::attr2string(at).c_str());

    // if removing avatar, do not Base64 encode the attribute value
    if (at == ATTR_AVATAR && !strcmp((const char *)av, "none"))
    {
        element((const char*)av);
    }
    else
    {
        element(av, avl);
    }

    const string *attrv = client->ownuser()->getattrversion(at);
    if (client->ownuser()->isattrvalid(at) && attrv)
    {
        element(attrv->c_str());
    }

    endarray();

    tag = ctag;
}

bool CommandPutUAVer::procresult(Result r)
{
    if (r.wasErrorOrOK())
    {
        if (r.wasError(API_EEXPIRED))
        {
            User *u = client->ownuser();
            u->invalidateattr(at);
        }

        mCompletion(r.errorOrOK());
    }
    else
    {
        const char* ptr;
        const char* end;

        if (!(ptr = client->json.getvalue()) || !(end = strchr(ptr, '"')))
        {
            mCompletion(API_EINTERNAL);
            return false;
        }
        attr_t at = User::string2attr(string(ptr, (end-ptr)).c_str());

        if (!(ptr = client->json.getvalue()) || !(end = strchr(ptr, '"')))
        {
            mCompletion(API_EINTERNAL);
            return false;
        }
        string v = string(ptr, (end-ptr));

        if (at == ATTR_UNKNOWN || v.empty() || (this->at != at))
        {
            LOG_err << "Error in CommandPutUA. Undefined attribute or version";
            mCompletion(API_EINTERNAL);
            return false;
        }
        else
        {
            User *u = client->ownuser();
            u->setattr(at, &av, &v);
            u->setTag(tag ? tag : -1);

            if (User::isAuthring(at))
            {
                client->mAuthRings.erase(at);
                const std::unique_ptr<TLVstore> tlvRecords(TLVstore::containerToTLVrecords(&av, &client->key));
                if (tlvRecords)
                {
                    client->mAuthRings.emplace(at, AuthRing(at, *tlvRecords));
                }
                else
                {
                    LOG_err << "Failed to decrypt " << User::attr2string(at) << " after putua";
                }
            }
            else if (at == ATTR_UNSHAREABLE_KEY)
            {
                LOG_info << "Unshareable key successfully created";
                client->unshareablekey.swap(av);
            }
            else if (at == ATTR_JSON_SYNC_CONFIG_DATA)
            {
                LOG_info << "JSON config data successfully created.";
            }

            client->notifyuser(u);
            mCompletion(API_OK);
        }
    }
    return true;
}


CommandPutUA::CommandPutUA(MegaClient* /*client*/, attr_t at, const byte* av, unsigned avl, int ctag, handle lph, int phtype, int64_t ts,
                           std::function<void(Error)> completion)
{
    this->at = at;
    this->av.assign((const char*)av, avl);

    mCompletion = completion ? move(completion) :
                  [this](Error e){
                        client->app->putua_result(e);
                  };

    cmd("up");

    string an = User::attr2string(at);

    // if removing avatar, do not Base64 encode the attribute value
    if (at == ATTR_AVATAR && !strcmp((const char *)av, "none"))
    {
        arg(an.c_str(),(const char *)av, avl);
    }
    else
    {
        arg(an.c_str(), av, avl);
    }

    if (!ISUNDEF(lph))
    {
        beginobject("aff");
        arg("id", (byte*)&lph, MegaClient::NODEHANDLE);
        arg("ts", ts);
        arg("t", phtype);   // 1=affiliate id, 2=file/folder link, 3=chat link, 4=contact link
        endobject();
    }

    tag = ctag;
}

bool CommandPutUA::procresult(Result r)
{
    if (r.wasErrorOrOK())
    {
        mCompletion(r.errorOrOK());
    }
    else
    {
        client->json.storeobject(); // [<uh>]

        User *u = client->ownuser();
        assert(u);
        if (!u)
        {
            LOG_err << "Own user not found when attempting to set user attributes";
            mCompletion(API_EACCESS);
            return true;
        }
        u->setattr(at, &av, NULL);
        u->setTag(tag ? tag : -1);
        client->notifyuser(u);

        if (at == ATTR_DISABLE_VERSIONS)
        {
            client->versions_disabled = (av == "1");
            if (client->versions_disabled)
            {
                LOG_info << "File versioning is disabled";
            }
            else
            {
                LOG_info << "File versioning is enabled";
            }
        }

        mCompletion(API_OK);
    }

    return true;
}

CommandGetUA::CommandGetUA(MegaClient* /*client*/, const char* uid, attr_t at, const char* ph, int ctag,
                           CompletionErr completionErr, CompletionBytes completionBytes, CompletionTLV compltionTLV)
{
    this->uid = uid;
    this->at = at;
    this->ph = ph ? string(ph) : "";

    mCompletionErr = completionErr ? move(completionErr) :
        [this](error e) {
            client->app->getua_result(e);
        };

    mCompletionBytes = completionBytes ? move(completionBytes) :
        [this](byte* b, unsigned l, attr_t e) {
            client->app->getua_result(b, l, e);
        };

    mCompletionTLV = compltionTLV ? move(compltionTLV) :
        [this](TLVstore* t, attr_t e) {
            client->app->getua_result(t, e);
        };

    if (ph && ph[0])
    {
        cmd("mcuga");
        arg("ph", ph);
    }
    else
    {
        cmd("uga");
    }

    arg("u", uid);
    arg("ua", User::attr2string(at).c_str());
    arg("v", 1);
    tag = ctag;
}

bool CommandGetUA::procresult(Result r)
{
    User *u = client->finduser(uid.c_str());

    if (r.wasErrorOrOK())
    {
        if (r.wasError(API_ENOENT) && u)
        {
            u->removeattr(at);
        }

        mCompletionErr(r.errorOrOK());

        if (isFromChatPreview())    // if `mcuga` was sent, no need to do anything else
        {
            return true;
        }

        if (u && u->userhandle == client->me && !r.wasError(API_EBLOCKED))
        {
            if (client->fetchingkeys && at == ATTR_SIG_RSA_PUBK)
            {
                client->initializekeys(); // we have now all the required data
            }

            if (r.wasError(API_ENOENT) && User::isAuthring(at))
            {
                // authring not created yet, will do it upon retrieval of public keys
                client->mAuthRings.erase(at);
                client->mAuthRings.emplace(at, AuthRing(at, TLVstore()));

                if (client->mFetchingAuthrings && client->mAuthRings.size() == 3)
                {
                    client->mFetchingAuthrings = false;
                    client->fetchContactsKeys();
                }
            }
        }

        // if the attr does not exist, initialize it
        if (at == ATTR_DISABLE_VERSIONS && r.wasError(API_ENOENT))
        {
            LOG_info << "File versioning is enabled";
            client->versions_disabled = false;
        }

        return true;
    }
    else
    {
        const char* ptr;
        const char* end;
        string value, version, buf;

        //If we are in preview mode, we only can retrieve atributes with mcuga and the response format is different
        if (isFromChatPreview())
        {
            ptr = client->json.getvalue();
            if (!ptr || !(end = strchr(ptr, '"')))
            {
                mCompletionErr(API_EINTERNAL);
            }
            else
            {
                // convert from ASCII to binary the received data
                buf.assign(ptr, (end-ptr));
                value.resize(buf.size() / 4 * 3 + 3);
                value.resize(Base64::atob(buf.data(), (byte *)value.data(), int(value.size())));
                mCompletionBytes((byte*) value.data(), unsigned(value.size()), at);
            }
            return true;
        }

        for (;;)
        {
            switch (client->json.getnameid())
            {
                case MAKENAMEID2('a','v'):
                {
                    if (!(ptr = client->json.getvalue()) || !(end = strchr(ptr, '"')))
                    {
                        mCompletionErr(API_EINTERNAL);
                        if (client->fetchingkeys && at == ATTR_SIG_RSA_PUBK && u && u->userhandle == client->me)
                        {
                            client->initializekeys(); // we have now all the required data
                        }
                        return false;
                    }
                    buf.assign(ptr, (end-ptr));
                    break;
                }
                case 'v':
                {
                    if (!(ptr = client->json.getvalue()) || !(end = strchr(ptr, '"')))
                    {
                        mCompletionErr(API_EINTERNAL);
                        if (client->fetchingkeys && at == ATTR_SIG_RSA_PUBK && u && u->userhandle == client->me)
                        {
                            client->initializekeys(); // we have now all the required data
                        }
                        return false;
                    }
                    version.assign(ptr, (end-ptr));
                    break;
                }
                case EOO:
                {
                    // if there's no avatar, the value is "none" (not Base64 encoded)
                    if (u && at == ATTR_AVATAR && buf == "none")
                    {
                        u->setattr(at, NULL, &version);
                        u->setTag(tag ? tag : -1);
                        mCompletionErr(API_ENOENT);
                        client->notifyuser(u);
                        return true;
                    }

                    // convert from ASCII to binary the received data
                    value.resize(buf.size() / 4 * 3 + 3);
                    value.resize(Base64::atob(buf.data(), (byte *)value.data(), int(value.size())));

                    // Some attributes don't keep historic records, ie. *!authring or *!lstint
                    // (none of those attributes are used by the SDK yet)
                    // bool nonHistoric = (attributename.at(1) == '!');

                    // handle the attribute data depending on the scope
                    char scope = User::scope(at);

                    if (!u) // retrieval of attributes without contact-relationship
                    {
                        if (at == ATTR_AVATAR && buf == "none")
                        {
                            mCompletionErr(API_ENOENT);
                        }
                        else
                        {
                            mCompletionBytes((byte*) value.data(), unsigned(value.size()), at);
                        }
                        return true;
                    }

                    switch (scope)
                    {
                        case '*':   // private, encrypted
                        {
                            // decrypt the data and build the TLV records
                            std::unique_ptr<TLVstore> tlvRecords { TLVstore::containerToTLVrecords(&value, &client->key) };
                            if (!tlvRecords)
                            {
                                LOG_err << "Cannot extract TLV records for private attribute " << User::attr2string(at);
                                mCompletionErr(API_EINTERNAL);
                                return false;
                            }

                            // store the value for private user attributes (decrypted version of serialized TLV)
                            string *tlvString = tlvRecords->tlvRecordsToContainer(client->rng, &client->key);
                            u->setattr(at, tlvString, &version);
                            delete tlvString;
                            mCompletionTLV(tlvRecords.get(), at);

                            if (User::isAuthring(at))
                            {
                                client->mAuthRings.erase(at);
                                client->mAuthRings.emplace(at, AuthRing(at, *tlvRecords.get()));

                                if (client->mFetchingAuthrings && client->mAuthRings.size() == 3)
                                {
                                    client->mFetchingAuthrings = false;
                                    client->fetchContactsKeys();
                                }
                            }
                            break;
                        }
                        case '+':   // public
                        {
                            u->setattr(at, &value, &version);
                            mCompletionBytes((byte*) value.data(), unsigned(value.size()), at);

                            if (client->fetchingkeys && at == ATTR_SIG_RSA_PUBK && u && u->userhandle == client->me)
                            {
                                client->initializekeys(); // we have now all the required data
                            }

                            if (!u->isTemporary && u->userhandle != client->me)
                            {
                                if (at == ATTR_ED25519_PUBK || at == ATTR_CU25519_PUBK)
                                {
                                    client->trackKey(at, u->userhandle, value);
                                }
                                else if (at == ATTR_SIG_CU255_PUBK || at == ATTR_SIG_RSA_PUBK)
                                {
                                    client->trackSignature(at, u->userhandle, value);
                                }
                            }
                            break;
                        }
                        case '#':   // protected
                        {
                            u->setattr(at, &value, &version);
                            mCompletionBytes((byte*) value.data(), unsigned(value.size()), at);
                            break;
                        }
                        case '^': // private, non-encrypted
                        {
                            // store the value in cache in binary format
                            u->setattr(at, &value, &version);
                            mCompletionBytes((byte*) value.data(), unsigned(value.size()), at);

                            if (at == ATTR_DISABLE_VERSIONS)
                            {
                                client->versions_disabled = !strcmp(value.data(), "1");
                                if (client->versions_disabled)
                                {
                                    LOG_info << "File versioning is disabled";
                                }
                                else
                                {
                                    LOG_info << "File versioning is enabled";
                                }
                            }
                            break;
                        }
                        default:    // legacy attributes or unknown attribute
                        {
                            if (at != ATTR_FIRSTNAME &&           // protected
                                    at != ATTR_LASTNAME &&        // protected
                                    at != ATTR_COUNTRY  &&        // private
                                    at != ATTR_BIRTHDAY &&        // private
                                    at != ATTR_BIRTHMONTH &&      // private
                                    at != ATTR_BIRTHYEAR)     // private
                            {
                                LOG_err << "Unknown received attribute: " << User::attr2string(at);
                                mCompletionErr(API_EINTERNAL);
                                return false;
                            }

                            u->setattr(at, &value, &version);
                            mCompletionBytes((byte*) value.data(), unsigned(value.size()), at);
                            break;
                        }

                    }   // switch (scope)

                    u->setTag(tag ? tag : -1);
                    client->notifyuser(u);
                    return true;
                }
                default:
                {
                    if (!client->json.storeobject())
                    {
                        LOG_err << "Error in CommandGetUA. Parse error";
                        client->app->getua_result(API_EINTERNAL);
                        if (client->fetchingkeys && at == ATTR_SIG_RSA_PUBK && u && u->userhandle == client->me)
                        {
                            client->initializekeys(); // we have now all the required data
                        }
                        return false;
                    }
                }

            }   // switch (nameid)
        }
    }
#ifndef WIN32
    return false;  // unreachable code
#endif
}

#ifdef DEBUG
CommandDelUA::CommandDelUA(MegaClient *client, const char *an)
{
    this->an = an;

    cmd("upr");
    arg("ua", an);

    arg("v", 1);    // returns the new version for the (removed) null value

    tag = client->reqtag;
}

bool CommandDelUA::procresult(Result r)
{
    if (r.wasErrorOrOK())
    {
        client->app->delua_result(r.errorOrOK());
    }
    else
    {
        const char* ptr;
        const char* end;
        if (!(ptr = client->json.getvalue()) || !(end = strchr(ptr, '"')))
        {
            client->app->delua_result(API_EINTERNAL);
            return false;
        }

        User *u = client->ownuser();
        attr_t at = User::string2attr(an.c_str());
        string version(ptr, (end-ptr));

        u->removeattr(at, &version); // store version to filter corresponding AP in order to avoid double onUsersUpdate()

        if (at == ATTR_KEYRING)
        {
            client->resetKeyring();
        }
        else if (User::isAuthring(at))
        {
            client->mAuthRings.emplace(at, AuthRing(at, TLVstore()));
            client->getua(u, at, 0);
        }

        client->notifyuser(u);
        client->app->delua_result(API_OK);
    }
    return true;
}

CommandSendDevCommand::CommandSendDevCommand(MegaClient *client, const char *command, const char *email, long long q, int bs, int us)
{
    cmd("dev");

    arg("aa", command);
    if (email)
    {
        arg("t", email);
    }

    if ((strcmp(command, "tq") == 0))
    {
        arg("q", q);
    }
    else if ((strcmp(command, "bs") == 0))
    {
        arg("s", bs);
    }
    else if ((strcmp(command, "us") == 0))
    {
        arg("s", us);
    }
    tag = client->reqtag;
}

bool CommandSendDevCommand::procresult(Result r)
{
    client->app->senddevcommand_result(r.errorOrOK());
    return r.wasErrorOrOK();
}

#endif  // #ifdef DEBUG

CommandGetUserEmail::CommandGetUserEmail(MegaClient *client, const char *uid)
{
    cmd("uge");
    arg("u", uid);

    tag = client->reqtag;
}

bool CommandGetUserEmail::procresult(Result r)
{
    if (r.wasErrorOrOK())
    {
        client->app->getuseremail_result(NULL, r.errorOrOK());
        return true;
    }

    string email;
    if (!client->json.storeobject(&email))
    {
        client->app->getuseremail_result(NULL, API_EINTERNAL);
        return false;
    }
    else
    {
        client->app->getuseremail_result(&email, API_OK);
        return true;
    }
}

// set node keys (e.g. to convert asymmetric keys to symmetric ones)
CommandNodeKeyUpdate::CommandNodeKeyUpdate(MegaClient* client, handle_vector* v)
{
    byte nodekey[FILENODEKEYLENGTH];

    cmd("k");
    beginarray("nk");

    for (size_t i = v->size(); i--;)
    {
        handle h = (*v)[i];

        Node* n;

        if ((n = client->nodebyhandle(h)))
        {
            client->key.ecb_encrypt((byte*)n->nodekey().data(), nodekey, n->nodekey().size());

            element(h, MegaClient::NODEHANDLE);
            element(nodekey, int(n->nodekey().size()));
        }
    }

    endarray();
}

CommandSingleKeyCR::CommandSingleKeyCR(handle sh, handle nh, const byte* key, size_t keylen)
{
    cmd("k");
    beginarray("cr");

    beginarray();
    element(sh, MegaClient::NODEHANDLE);
    endarray();

    beginarray();
    element(nh, MegaClient::NODEHANDLE);
    endarray();

    beginarray();
    element(0);
    element(0);
    element(key, static_cast<int>(keylen));
    endarray();

    endarray();
}

CommandKeyCR::CommandKeyCR(MegaClient* /*client*/, node_vector* rshares, node_vector* rnodes, const char* keys)
{
    cmd("k");
    beginarray("cr");

    beginarray();
    for (int i = 0; i < (int)rshares->size(); i++)
    {
        element((*rshares)[i]->nodehandle, MegaClient::NODEHANDLE);
    }

    endarray();

    beginarray();
    for (int i = 0; i < (int)rnodes->size(); i++)
    {
        element((*rnodes)[i]->nodehandle, MegaClient::NODEHANDLE);
    }

    endarray();

    beginarray();
    appendraw(keys);
    endarray();

    endarray();
}

// a == ACCESS_UNKNOWN: request public key for user handle and respond with
// share key for sn
// otherwise: request public key for user handle and continue share creation
// for node sn to user u with access a
CommandPubKeyRequest::CommandPubKeyRequest(MegaClient* client, User* user)
{
    cmd("uk");
    arg("u", user->uid.c_str());

    u = user;
    tag = client->reqtag;
}

bool CommandPubKeyRequest::procresult(Result r)
{
    byte pubkbuf[AsymmCipher::MAXKEYLENGTH];
    int len_pubk = 0;
    handle uh = UNDEF;

    if (r.wasErrorOrOK())
    {
        if (!r.wasError(API_ENOENT)) //API_ENOENT = unregistered users or accounts without a public key yet
        {
            LOG_err << "Unexpected error in CommandPubKeyRequest: " << error(r.errorOrOK());
        }
    }
    else
    {
        bool finished = false;
        while (!finished)
        {
            switch (client->json.getnameid())
            {
                case 'u':
                    uh = client->json.gethandle(MegaClient::USERHANDLE);
                    break;

                case MAKENAMEID4('p', 'u', 'b', 'k'):
                    len_pubk = client->json.storebinary(pubkbuf, sizeof pubkbuf);
                    break;

                case EOO:
                    if (!u) // user has cancelled the account
                    {
                        return true;
                    }

                    if (!ISUNDEF(uh))
                    {
                        client->mapuser(uh, u->email.c_str());
                        if (u->isTemporary && u->uid == u->email) //update uid with the received USERHANDLE (will be used as target for putnodes)
                        {
                            u->uid = Base64Str<MegaClient::USERHANDLE>(uh);
                        }
                    }

                    if (client->fetchingkeys && u->userhandle == client->me && len_pubk)
                    {
                        client->pubk.setkey(AsymmCipher::PUBKEY, pubkbuf, len_pubk);
                        return true;
                    }

                    if (len_pubk && !u->pubk.setkey(AsymmCipher::PUBKEY, pubkbuf, len_pubk))
                    {
                        len_pubk = 0;
                    }

                    if (!u->isTemporary && u->userhandle != client->me && len_pubk && u->pubk.isvalid())
                    {
                        string pubkstr;
                        u->pubk.serializekeyforjs(pubkstr);
                        client->trackKey(ATTR_UNKNOWN, u->userhandle, pubkstr);
                    }
                    finished = true;
                    break;

                default:
                    if (client->json.storeobject())
                    {
                        continue;
                    }
                    len_pubk = 0;
                    finished = true;
                    break;
            }
        }
    }

    // satisfy all pending PubKeyAction requests for this user
    while (u->pkrs.size())
    {
        client->restag = tag;
        u->pkrs[0]->proc(client, u);
        u->pkrs.pop_front();
    }

    if (len_pubk && !u->isTemporary)
    {
        client->notifyuser(u);
    }

    if (u->isTemporary)
    {
        delete u;
        u = NULL;
    }

    return true;
}

void CommandPubKeyRequest::invalidateUser()
{
    u = NULL;
}

CommandGetUserData::CommandGetUserData(MegaClient *client, int tag, std::function<void(string*, string*, string*, error)> completion)
{
    cmd("ug");
    arg("v", 1);

    this->tag = tag;

    mCompletion = completion ? move(completion) :
        [this](string* name, string* pubk, string* privk, error e) {
            this->client->app->userdata_result(name, pubk, privk, e);
        };

}

bool CommandGetUserData::procresult(Result r)
{
    string name;
    string pubk;
    string privk;
    string k;
    byte privkbuf[AsymmCipher::MAXKEYLENGTH * 2];
    int len_privk = 0;
    byte pubkbuf[AsymmCipher::MAXKEYLENGTH];
    int len_pubk = 0;
    m_time_t since = 0;
    int v = 0;
    string salt;
    string smsv;
    string lastname;
    string versionLastname;
    string firstname;
    string versionFirstname;
    string language;
    string versionLanguage;
    string pwdReminderDialog;
    string versionPwdReminderDialog;
    string pushSetting;
    string versionPushSetting;
    string contactLinkVerification;
    string versionContactLinkVerification;
    handle me = UNDEF;
    string chatFolder;
    string versionChatFolder;
    string cameraUploadFolder;
    string versionCameraUploadFolder;
    string aliases;
    string versionAliases;
    string disableVersions;
    string versionDisableVersions;
    string country;
    string versionCountry;
    string birthday;
    string versionBirthday;
    string birthmonth;
    string versionBirthmonth;
    string birthyear;
    string versionBirthyear;
    string email;
    string unshareableKey;
    string versionUnshareableKey;
    string deviceNames;
    string versionDeviceNames;
    string myBackupsFolder;
    string versionMyBackupsFolder;
    string versionBackupNames;
    string cookieSettings;
    string versionCookieSettings;
#ifdef ENABLE_SYNC
    string jsonSyncConfigData;
    string jsonSyncConfigDataVersion;
#endif

    bool uspw = false;
    vector<m_time_t> warningTs;
    m_time_t deadlineTs = -1;

    bool b = false;
    BizMode m = BIZ_MODE_UNKNOWN;
    BizStatus s = BIZ_STATUS_UNKNOWN;
    std::set<handle> masters;
    std::vector<std::pair<BizStatus, m_time_t>> sts;

    if (r.wasErrorOrOK())
    {
        mCompletion(NULL, NULL, NULL, r.wasError(API_OK) ? Error(API_ENOENT) : r.errorOrOK());
        return true;
    }

    for (;;)
    {
        string attributeName = client->json.getnameWithoutAdvance();
        switch (client->json.getnameid())
        {
        case MAKENAMEID3('a', 'a', 'v'):    // account authentication version
            v = (int)client->json.getint();
            break;

        case MAKENAMEID3('a', 'a', 's'):    // account authentication salt
            client->json.storeobject(&salt);
            break;

        case MAKENAMEID4('n', 'a', 'm', 'e'):
            client->json.storeobject(&name);
            break;

        case 'k':   // master key
            k.resize(SymmCipher::KEYLENGTH);
            client->json.storebinary((byte *)k.data(), int(k.size()));
            break;

        case MAKENAMEID5('s', 'i', 'n', 'c', 'e'):
            since = client->json.getint();
            break;

        case MAKENAMEID4('p', 'u', 'b', 'k'):   // RSA public key
            client->json.storeobject(&pubk);
            len_pubk = Base64::atob(pubk.c_str(), pubkbuf, sizeof pubkbuf);
            break;

        case MAKENAMEID5('p', 'r', 'i', 'v', 'k'):  // RSA private key (encrypted to MK)
            len_privk = client->json.storebinary(privkbuf, sizeof privkbuf);
            break;

        case MAKENAMEID5('f', 'l', 'a', 'g', 's'):
            if (client->json.enterobject())
            {
                if (client->readmiscflags(&client->json) != API_OK)
                {
                    mCompletion(NULL, NULL, NULL, API_EINTERNAL);
                    return false;
                }
                client->json.leaveobject();
            }
            break;

        case 'u':
            me = client->json.gethandle(MegaClient::USERHANDLE);
            break;

        case MAKENAMEID8('l', 'a', 's', 't', 'n', 'a', 'm', 'e'):
            parseUserAttribute(lastname, versionLastname);
            break;

        case MAKENAMEID6('^', '!', 'l', 'a', 'n', 'g'):
            parseUserAttribute(language, versionLanguage);
            break;

        case MAKENAMEID8('b', 'i', 'r', 't', 'h', 'd', 'a', 'y'):
            parseUserAttribute(birthday, versionBirthday);
            break;

        case MAKENAMEID7('c', 'o', 'u', 'n', 't', 'r', 'y'):
            parseUserAttribute(country, versionCountry);
            break;

        case MAKENAMEID4('^', '!', 'p', 's'):
            parseUserAttribute(pushSetting, versionPushSetting);
            break;

        case MAKENAMEID5('^', '!', 'p', 'r', 'd'):
            parseUserAttribute(pwdReminderDialog, versionPwdReminderDialog);
            break;

        case MAKENAMEID4('^', 'c', 'l', 'v'):
            parseUserAttribute(contactLinkVerification, versionContactLinkVerification);
            break;

        case MAKENAMEID4('^', '!', 'd', 'v'):
            parseUserAttribute(disableVersions, versionDisableVersions);
            break;

        case MAKENAMEID4('*', '!', 'c', 'f'):
            parseUserAttribute(chatFolder, versionChatFolder);
            break;

        case MAKENAMEID5('*', '!', 'c', 'a', 'm'):
            parseUserAttribute(cameraUploadFolder, versionCameraUploadFolder);
            break;

        case MAKENAMEID8('*', '!', '>', 'a', 'l', 'i', 'a', 's'):
            parseUserAttribute(aliases, versionAliases);
            break;

        case MAKENAMEID5('e', 'm', 'a', 'i', 'l'):
            client->json.storeobject(&email);
            break;

        case MAKENAMEID5('*', '~', 'u', 's', 'k'):
            parseUserAttribute(unshareableKey, versionUnshareableKey, false);
            break;

        case MAKENAMEID4('*', '!', 'd', 'n'):
            parseUserAttribute(deviceNames, versionDeviceNames);
            break;

        case MAKENAMEID5('*', '!', 'b', 'a', 'k'):
            parseUserAttribute(myBackupsFolder, versionMyBackupsFolder);
            break;

#ifdef ENABLE_SYNC
        case MAKENAMEID6('*', '~', 'j', 's', 'c', 'd'):
            parseUserAttribute(jsonSyncConfigData, jsonSyncConfigDataVersion);
            break;
#endif

        case 'b':   // business account's info
            assert(!b);
            b = true;
            if (client->json.enterobject())
            {
                bool endobject = false;
                while (!endobject)
                {
                    switch (client->json.getnameid())
                    {
                        case 's':   // status
                            // -1: expired, 1: active, 2: grace-period
                            s = BizStatus(client->json.getint32());
                            break;

                        case 'm':   // mode
                            m = BizMode(client->json.getint32());
                            break;

                        case MAKENAMEID2('m', 'u'):
                            if (client->json.enterarray())
                            {
                                for (;;)
                                {
                                    handle uh = client->json.gethandle(MegaClient::USERHANDLE);
                                    if (!ISUNDEF(uh))
                                    {
                                        masters.emplace(uh);
                                    }
                                    else
                                    {
                                        break;
                                    }
                                }
                                client->json.leavearray();
                            }
                            break;

                        case MAKENAMEID3('s', 't', 's'):    // status timestamps
                            // ie. "sts":[{"s":-1,"ts":1566182227},{"s":1,"ts":1563590227}]
                            client->json.enterarray();
                            while (client->json.enterobject())
                            {
                                BizStatus status = BIZ_STATUS_UNKNOWN;
                                m_time_t ts = 0;

                                bool exit = false;
                                while (!exit)
                                {
                                    switch (client->json.getnameid())
                                    {
                                        case 's':
                                           status = BizStatus(client->json.getint());
                                           break;

                                        case MAKENAMEID2('t', 's'):
                                           ts = client->json.getint();
                                           break;

                                        case EOO:
                                            if (status != BIZ_STATUS_UNKNOWN && ts != 0)
                                            {
                                                sts.push_back(std::make_pair(status, ts));
                                            }
                                            else
                                            {
                                                LOG_warn << "Unpaired/missing business status-ts in b.sts";
                                            }
                                            exit = true;
                                            break;

                                        default:
                                            if (!client->json.storeobject())
                                            {
                                                mCompletion(NULL, NULL, NULL, API_EINTERNAL);
                                                return false;
                                            }
                                    }
                                }
                                client->json.leaveobject();
                            }
                            client->json.leavearray();
                            break;

                        case EOO:
                            endobject = true;
                            break;

                        default:
                            if (!client->json.storeobject())
                            {
                                mCompletion(NULL, NULL, NULL, API_EINTERNAL);
                                return false;
                            }
                    }
                }
                client->json.leaveobject();
            }
            break;

        case MAKENAMEID4('s', 'm', 's', 'v'):   // SMS verified phone number
            if (!client->json.storeobject(&smsv))
            {
                LOG_err << "Invalid verified phone number (smsv)";
                assert(false);
            }
            break;

        case MAKENAMEID4('u', 's', 'p', 'w'):   // user paywall data
        {
            uspw = true;

            if (client->json.enterobject())
            {
                bool endobject = false;
                while (!endobject)
                {
                    switch (client->json.getnameid())
                    {
                        case MAKENAMEID2('d', 'l'): // deadline timestamp
                            deadlineTs = client->json.getint();
                            break;

                        case MAKENAMEID3('w', 't', 's'):    // warning timestamps
                            // ie. "wts":[1591803600,1591813600,1591823600

                            if (client->json.enterarray())
                            {
                                m_time_t ts;
                                while (client->json.isnumeric() && (ts = client->json.getint()) != -1)
                                {
                                    warningTs.push_back(ts);
                                }

                                client->json.leavearray();
                            }
                            break;

                        case EOO:
                            endobject = true;
                            break;

                        default:
                            if (!client->json.storeobject())
                            {
                                mCompletion(NULL, NULL, NULL, API_EINTERNAL);
                                return false;
                            }
                    }
                }
                client->json.leaveobject();
            }
            break;
        }

        case MAKENAMEID5('^', '!', 'c', 's', 'p'):
            parseUserAttribute(cookieSettings, versionCookieSettings);
            break;

        case EOO:
        {
            assert(me == client->me);

            if (len_privk)
            {
                client->key.ecb_decrypt(privkbuf, len_privk);
                privk.resize(AsymmCipher::MAXKEYLENGTH * 2);
                privk.resize(Base64::btoa(privkbuf, len_privk, (char *)privk.data()));

                // RSA private key should be already assigned at login
                assert(privk == client->mPrivKey);
                if (client->mPrivKey.empty())
                {
                    LOG_warn << "Private key not set by login, setting at `ug` response...";
                    if (!client->asymkey.setkey(AsymmCipher::PRIVKEY, privkbuf, len_privk))
                    {
                        LOG_warn << "Error checking private key at `ug` response";
                    }
                }
            }

            if (len_pubk)
            {
                client->pubk.setkey(AsymmCipher::PUBKEY, pubkbuf, len_pubk);
            }

            if (v)
            {
                client->accountversion = v;
            }

            if (salt.size())
            {
                Base64::atob(salt, client->accountsalt);
            }

            client->accountsince = since;
            client->mSmsVerifiedPhone = smsv;

            client->k = k;

            client->btugexpiration.backoff(MegaClient::USER_DATA_EXPIRATION_BACKOFF_SECS * 10);
            client->cachedug = true;

            // pre-load received user attributes into cache
            User* u = client->ownuser();
            if (u)
            {
                int changes = 0;
                if (u->email.empty())
                {
                    u->email = email;
                }

                if (firstname.size())
                {
                    changes += u->updateattr(ATTR_FIRSTNAME, &firstname, &versionFirstname);
                }

                if (lastname.size())
                {
                    changes += u->updateattr(ATTR_LASTNAME, &lastname, &versionLastname);
                }

                if (language.size())
                {
                    changes += u->updateattr(ATTR_LANGUAGE, &language, &versionLanguage);
                }

                if (birthday.size())
                {
                    changes += u->updateattr(ATTR_BIRTHDAY, &birthday, &versionBirthday);
                }

                if (birthmonth.size())
                {
                    changes += u->updateattr(ATTR_BIRTHMONTH, &birthmonth, &versionBirthmonth);
                }

                if (birthyear.size())
                {
                    changes += u->updateattr(ATTR_BIRTHYEAR, &birthyear, &versionBirthyear);
                }

                if (country.size())
                {
                    changes += u->updateattr(ATTR_COUNTRY, &country, &versionCountry);
                }

                if (pwdReminderDialog.size())
                {
                    changes += u->updateattr(ATTR_PWD_REMINDER, &pwdReminderDialog, &versionPwdReminderDialog);
                }

                if (pushSetting.size())
                {
                    changes += u->updateattr(ATTR_PUSH_SETTINGS, &pushSetting, &versionPushSetting);

                    // initialize the settings for the intermediate layer by simulating there was a getua()
                    client->app->getua_result((byte*) pushSetting.data(), (unsigned) pushSetting.size(), ATTR_PUSH_SETTINGS);
                }

                if (contactLinkVerification.size())
                {
                    changes += u->updateattr(ATTR_CONTACT_LINK_VERIFICATION, &contactLinkVerification, &versionContactLinkVerification);
                }

                if (disableVersions.size())
                {
                    changes += u->updateattr(ATTR_DISABLE_VERSIONS, &disableVersions, &versionDisableVersions);

                    // initialize the status of file-versioning for the client
                    client->versions_disabled = (disableVersions == "1");
                    if (client->versions_disabled)
                    {
                        LOG_info << "File versioning is disabled";
                    }
                    else
                    {
                        LOG_info << "File versioning is enabled";
                    }
                }
                else    // attribute does not exists
                {
                    LOG_info << "File versioning is enabled";
                    client->versions_disabled = false;
                }

                if (chatFolder.size())
                {
                    unique_ptr<TLVstore> tlvRecords(TLVstore::containerToTLVrecords(&chatFolder, &client->key));
                    if (tlvRecords)
                    {
                        // store the value for private user attributes (decrypted version of serialized TLV)
                        unique_ptr<string> tlvString(tlvRecords->tlvRecordsToContainer(client->rng, &client->key));
                        changes += u->updateattr(ATTR_MY_CHAT_FILES_FOLDER, tlvString.get(), &versionChatFolder);
                    }
                    else
                    {
                        LOG_err << "Cannot extract TLV records for ATTR_MY_CHAT_FILES_FOLDER";
                    }
                }

                if (cameraUploadFolder.size())
                {
                    unique_ptr<TLVstore> tlvRecords(TLVstore::containerToTLVrecords(&cameraUploadFolder, &client->key));
                    if (tlvRecords)
                    {
                        // store the value for private user attributes (decrypted version of serialized TLV)
                        unique_ptr<string> tlvString(tlvRecords->tlvRecordsToContainer(client->rng, &client->key));
                        changes += u->updateattr(ATTR_CAMERA_UPLOADS_FOLDER, tlvString.get(), &versionCameraUploadFolder);
                    }
                    else
                    {
                        LOG_err << "Cannot extract TLV records for ATTR_CAMERA_UPLOADS_FOLDER";
                    }
                }

                if (!myBackupsFolder.empty())
                {
                    unique_ptr<TLVstore> tlvRecords(TLVstore::containerToTLVrecords(&myBackupsFolder, &client->key));
                    if (tlvRecords)
                    {
                        // store the value for private user attributes (decrypted version of serialized TLV)
                        unique_ptr<string> tlvString(tlvRecords->tlvRecordsToContainer(client->rng, &client->key));
                        changes += u->updateattr(ATTR_MY_BACKUPS_FOLDER, tlvString.get(), &versionMyBackupsFolder);
                    }
                    else
                    {
                        LOG_err << "Cannot extract TLV records for ATTR_MY_BACKUPS_FOLDER";
                    }
                }

                if (aliases.size())
                {
                    unique_ptr<TLVstore> tlvRecords(TLVstore::containerToTLVrecords(&aliases, &client->key));
                    if (tlvRecords)
                    {
                        // store the value for private user attributes (decrypted version of serialized TLV)
                        unique_ptr<string> tlvString(tlvRecords->tlvRecordsToContainer(client->rng, &client->key));
                        changes += u->updateattr(ATTR_ALIAS, tlvString.get(), &versionAliases);
                    }
                    else
                    {
                        LOG_err << "Cannot extract TLV records for ATTR_ALIAS";
                    }
                }

                if (unshareableKey.size() == Base64Str<SymmCipher::BLOCKSIZE>::STRLEN)
                {
                    changes += u->updateattr(ATTR_UNSHAREABLE_KEY, &unshareableKey, &versionUnshareableKey);
                    client->unshareablekey.swap(unshareableKey);
                }
                else if (unshareableKey.empty())    // it has not been created yet
                {
                    LOG_info << "Creating unshareable key...";
                    byte newunshareablekey[SymmCipher::BLOCKSIZE];
                    client->rng.genblock(newunshareablekey, sizeof(newunshareablekey));
                    client->putua(ATTR_UNSHAREABLE_KEY, newunshareablekey, sizeof(newunshareablekey), 0);
                }
                else
                {
                    LOG_err << "Unshareable key wrong length";
                }

                if (deviceNames.size())
                {
                    unique_ptr<TLVstore> tlvRecords(TLVstore::containerToTLVrecords(&deviceNames, &client->key));
                    if (tlvRecords)
                    {
                        // store the value for private user attributes (decrypted version of serialized TLV)
                        unique_ptr<string> tlvString(tlvRecords->tlvRecordsToContainer(client->rng, &client->key));
                        changes += u->updateattr(ATTR_DEVICE_NAMES, tlvString.get(), &versionDeviceNames);
                    }
                    else
                    {
                        LOG_err << "Cannot extract TLV records for ATTR_DEVICE_NAMES";
                    }
                }

                if (!cookieSettings.empty())
                {
                    changes += u->updateattr(ATTR_COOKIE_SETTINGS, &cookieSettings, &versionCookieSettings);
                }

#ifdef ENABLE_SYNC
                if (!jsonSyncConfigData.empty())
                {
                    // Tell the rest of the SDK that the attribute's changed.
                    changes += u->updateattr(ATTR_JSON_SYNC_CONFIG_DATA,
                                             &jsonSyncConfigData,
                                             &jsonSyncConfigDataVersion);
                }
                else
                {
                    // This attribute is set only once. If not received from API,
                    // it should not exist locally either
                    assert(u->getattr(ATTR_JSON_SYNC_CONFIG_DATA) == nullptr);

                    client->ensureSyncUserAttributes([](Error e){
                        if (e != API_OK)
                        {
                            LOG_err << "Couldn't create *~jscd user's attribute";
                        }
                    });
                }
#endif

                if (changes > 0)
                {
                    u->setTag(tag ? tag : -1);
                    client->notifyuser(u);
                }
            }

            if (b)  // business account
            {
                // integrity checks
                if ((s < BIZ_STATUS_EXPIRED || s > BIZ_STATUS_GRACE_PERIOD)  // status not received or invalid
                        || (m == BIZ_MODE_UNKNOWN))  // master flag not received or invalid
                {
                    std::string err = "GetUserData: invalid business status / account mode";
                    LOG_err << err;
                    client->sendevent(99450, err.c_str(), 0);
                    client->mBizMode = BIZ_MODE_SUBUSER;
                    client->mBizExpirationTs = client->mBizGracePeriodTs = 0;
                    client->setBusinessStatus(BIZ_STATUS_EXPIRED);
                }
                else
                {
                    for (auto it : sts)
                    {
                        BizStatus status = it.first;
                        m_time_t ts = it.second;
                        if (status == BIZ_STATUS_EXPIRED)
                        {
                            client->mBizExpirationTs = ts;
                        }
                        else if (status == BIZ_STATUS_GRACE_PERIOD)
                        {
                            client->mBizGracePeriodTs = ts;
                        }
                        else
                        {
                            LOG_warn << "Unexpected status in b.sts. Status: " << status << "ts: " << ts;
                        }
                    }

                    client->mBizMode = m;
                    // subusers must receive the list of master users
                    assert(m != BIZ_MODE_SUBUSER || !masters.empty());
                    client->mBizMasters = masters;

                    client->setBusinessStatus(s);

                    // if current business status will expire sooner than the scheduled `ug`, update the
                    // backoff to a shorter one in order to refresh the business status asap
                    m_time_t auxts = 0;
                    m_time_t now = m_time(nullptr);
                    if (client->mBizGracePeriodTs && client->mBizGracePeriodTs > now)
                    {
                        auxts = client->mBizGracePeriodTs;
                    }
                    else if (client->mBizExpirationTs && client->mBizExpirationTs > now)
                    {
                        auxts = client->mBizExpirationTs;
                    }
                    if (auxts)
                    {
                        dstime diff = static_cast<dstime>((now - auxts) * 10);
                        dstime current = client->btugexpiration.backoffdelta();
                        if (current > diff)
                        {
                            client->btugexpiration.backoff(diff);
                        }
                    }
                    // TODO: check if type of account has changed and notify with new event (not yet supported by API)
                }
            }
            else
            {
                client->mBizMode = BIZ_MODE_UNKNOWN;
                client->mBizMasters.clear();
                client->mBizExpirationTs = client->mBizGracePeriodTs = 0;
                client->setBusinessStatus(BIZ_STATUS_INACTIVE);
            }

            if (uspw)
            {
                if (deadlineTs == -1 || warningTs.empty())
                {
                    LOG_err << "uspw received with missing timestamps";
                }
                else
                {
                    client->mOverquotaWarningTs = std::move(warningTs);
                    client->mOverquotaDeadlineTs = deadlineTs;
                    client->activateoverquota(0, true);
                }

            }

            mCompletion(&name, &pubk, &privk, API_OK);
            return true;
        }
        default:
            switch (User::string2attr(attributeName.c_str()))
            {
                case ATTR_FIRSTNAME:
                    parseUserAttribute(firstname, versionFirstname);
                    break;

                case ATTR_BIRTHMONTH:
                    parseUserAttribute(birthmonth, versionBirthmonth);
                    break;

                case ATTR_BIRTHYEAR:
                    parseUserAttribute(birthyear, versionBirthyear);
                    break;

                default:
                    if (!client->json.storeobject())
                    {
                        mCompletion(NULL, NULL, NULL, API_EINTERNAL);
                        return false;
                    }
                    break;
            }

            break;
        }
    }
}

void CommandGetUserData::parseUserAttribute(std::string &value, std::string &version, bool asciiToBinary)
{
    string info;
    if (!client->json.storeobject(&info))
    {
        LOG_err << "Failed to parse user attribute from the array";
        return;
    }

    string buf;
    JSON json;
    json.pos = info.c_str() + 1;
    for (;;)
    {
        switch (json.getnameid())
        {
            case MAKENAMEID2('a','v'):  // value
            {
                json.storeobject(&buf);
                break;
            }
            case 'v':   // version
            {
                json.storeobject(&version);
                break;
            }
            case EOO:
            {
                value = asciiToBinary ? Base64::atob(buf) : buf;
                return;
            }
            default:
            {
                if (!json.storeobject())
                {
                    version.clear();
                    LOG_err << "Failed to parse user attribute inside the array";
                    return;
                }
            }
        }
    }
}

CommandGetMiscFlags::CommandGetMiscFlags(MegaClient *client)
{
    cmd("gmf");

    // this one can get the smsve flag when the account is blocked (if it's in a batch by itself)
    batchSeparately = true;
    suppressSID = true;

    tag = client->reqtag;
}

bool CommandGetMiscFlags::procresult(Result r)
{
    Error e;
    if (r.wasErrorOrOK())
    {
        e = r.errorOrOK();
        if (!e)
        {
            LOG_err << "Unexpected response for gmf: no flags, but no error";
            e = API_ENOENT;
        }
        LOG_err << "gmf failed: " << e;
    }
    else
    {
        e = client->readmiscflags(&client->json);
    }

    client->app->getmiscflags_result(e);
    return error(e) != API_EINTERNAL;
}

CommandGetUserQuota::CommandGetUserQuota(MegaClient* client, AccountDetails* ad, bool storage, bool transfer, bool pro, int source)
{
    details = ad;
    mStorage = storage;
    mTransfer = transfer;
    mPro = pro;

    cmd("uq");
    if (storage)
    {
        arg("strg", "1", 0);
    }
    if (transfer)
    {
        arg("xfer", "1", 0);
    }
    if (pro)
    {
        arg("pro", "1", 0);
    }

    arg("src", source);

    arg("v", 1);

    tag = client->reqtag;
}

bool CommandGetUserQuota::procresult(Result r)
{
    m_off_t td;
    bool got_storage = false;
    bool got_storage_used = false;
    int uslw = -1;

    if (r.wasErrorOrOK())
    {
        client->app->account_details(details, r.errorOrOK());
        return true;
    }

    details->pro_level = 0;
    details->subscription_type = 'O';
    details->subscription_renew = 0;
    details->subscription_method.clear();
    memset(details->subscription_cycle, 0, sizeof(details->subscription_cycle));

    details->pro_until = 0;

    details->storage_used = 0;
    details->storage_max = 0;

    details->transfer_max = 0;
    details->transfer_own_used = 0;
    details->transfer_srv_used = 0;
    details->srv_ratio = 0;

    details->transfer_hist_starttime = 0;
    details->transfer_hist_interval = 3600;
    details->transfer_hist.clear();
    details->transfer_hist_valid = true;

    details->transfer_reserved = 0;
    details->transfer_own_reserved = 0;
    details->transfer_srv_reserved = 0;

    for (;;)
    {
        switch (client->json.getnameid())
        {
            case MAKENAMEID2('b', 't'):
            // "Base time age", this is number of seconds since the start of the current quota buckets
                // age of transfer
                // window start
                td = client->json.getint();
                if (td != -1)
                {
                    details->transfer_hist_starttime = m_time() - td;
                }
                break;

            case MAKENAMEID3('t', 'a', 'h'):
            // The free IP-based quota buckets, 6 entries for 6 hours
                if (client->json.enterarray())
                {
                    m_off_t t;

                    while (client->json.isnumeric() && (t = client->json.getint()) != -1)
                    {
                        details->transfer_hist.push_back(t);
                    }

                    client->json.leavearray();
                }
                break;

            case MAKENAMEID3('t', 'a', 'r'):
            // IP transfer reserved
                details->transfer_reserved = client->json.getint();
                break;

            case MAKENAMEID3('r', 'u', 'a'):
            // Actor reserved quota
                details->transfer_own_reserved += client->json.getint();
                break;

            case MAKENAMEID3('r', 'u', 'o'):
            // Owner reserved quota
                details->transfer_srv_reserved += client->json.getint();
                break;

            case MAKENAMEID5('c', 's', 't', 'r', 'g'):
            // Your total account storage usage
                details->storage_used = client->json.getint();
                got_storage_used = true;
                break;

            case MAKENAMEID6('c', 's', 't', 'r', 'g', 'n'):
            // Storage breakdown of root nodes and shares for your account
            // [bytes, numFiles, numFolders, versionedBytes, numVersionedFiles]
                if (client->json.enterobject())
                {
                    handle h;
                    NodeStorage* ns;

                    while (!ISUNDEF(h = client->json.gethandle()) && client->json.enterarray())
                    {
                        ns = &details->storage[h];

                        ns->bytes = client->json.getint();
                        ns->files = uint32_t(client->json.getint());
                        ns->folders = uint32_t(client->json.getint());
                        ns->version_bytes = client->json.getint();
                        ns->version_files = client->json.getint32();

#ifdef _DEBUG
                        // TODO: remove this debugging block once local count is confirmed to work correctly 100%
                        // verify the new local storage counters per root match server side (could fail if actionpackets are pending)
                        auto iter = client->mNodeCounters.find(h);
                        if (iter != client->mNodeCounters.end())
                        {
                            LOG_debug << client->nodebyhandle(h)->displaypath() << " " << iter->second.storage << " " << ns->bytes << " " << iter->second.files << " " << ns->files << " " << iter->second.folders << " " << ns->folders << " "
                                      << iter->second.versionStorage << " " << ns->version_bytes << " " << iter->second.versions << " " << ns->version_files
                                      << (iter->second.storage == ns->bytes && iter->second.files == ns->files && iter->second.folders == ns->folders && iter->second.versionStorage == ns->version_bytes && iter->second.versions == ns->version_files
                                          ? "" : " ******************************************* mismatch *******************************************");
                        }
#endif

                        while(client->json.storeobject());
                        client->json.leavearray();
                    }

                    client->json.leaveobject();
                }
                break;

            case MAKENAMEID5('m', 's', 't', 'r', 'g'):
            // maximum storage allowance
                details->storage_max = client->json.getint();
                got_storage = true;
                break;

            case MAKENAMEID6('c', 'a', 'x', 'f', 'e', 'r'):
            // PRO transfer quota consumed by yourself
                details->transfer_own_used += client->json.getint();
                break;

            case MAKENAMEID3('t', 'u', 'o'):
            // Transfer usage by the owner on quotad which hasn't yet been committed back to the API DB. Supplements caxfer
                details->transfer_own_used += client->json.getint();
                break;

            case MAKENAMEID6('c', 's', 'x', 'f', 'e', 'r'):
            // PRO transfer quota served to others
                details->transfer_srv_used += client->json.getint();
                break;

            case MAKENAMEID3('t', 'u', 'a'):
            // Transfer usage served to other users which hasn't yet been committed back to the API DB. Supplements csxfer
                details->transfer_srv_used += client->json.getint();
                break;

            case MAKENAMEID5('m', 'x', 'f', 'e', 'r'):
            // maximum transfer allowance
                details->transfer_max = client->json.getint();
                break;

            case MAKENAMEID8('s', 'r', 'v', 'r', 'a', 't', 'i', 'o'):
            // The ratio of your PRO transfer quota that is able to be served to others
                details->srv_ratio = client->json.getfloat();
                break;

            case MAKENAMEID5('u', 't', 'y', 'p', 'e'):
            // PRO type. 0 means Free; 4 is Pro Lite as it was added late; 100 indicates a business.
                details->pro_level = (int)client->json.getint();
                break;

            case MAKENAMEID5('s', 't', 'y', 'p', 'e'):
            // Flag indicating if this is a recurring subscription or one-off. "O" is one off, "R" is recurring.
                const char* ptr;
                if ((ptr = client->json.getvalue()))
                {
                    details->subscription_type = *ptr;
                }
                break;

            case MAKENAMEID6('s', 'c', 'y', 'c', 'l', 'e'):
                const char* scycle;
                if ((scycle = client->json.getvalue()))
                {
                    memcpy(details->subscription_cycle, scycle, 3);
                    details->subscription_cycle[3] = 0;
                }
                break;

            case MAKENAMEID6('s', 'r', 'e', 'n', 'e', 'w'):
            // Only provided for recurring subscriptions to indicate the best estimate of when the subscription will renew
                if (client->json.enterarray())
                {
                    details->subscription_renew = client->json.getint();
                    while(!client->json.leavearray())
                    {
                        client->json.storeobject();
                    }
                }
                break;

            case MAKENAMEID3('s', 'g', 'w'):
                if (client->json.enterarray())
                {
                    client->json.storeobject(&details->subscription_method);
                    while(!client->json.leavearray())
                    {
                        client->json.storeobject();
                    }
                }
                break;

            case MAKENAMEID3('r', 't', 't'):
                details->transfer_hist_valid = !client->json.getint();
                break;

            case MAKENAMEID6('s', 'u', 'n', 't', 'i', 'l'):
            // Time the last active PRO plan will expire (may be different from current one)
                details->pro_until = client->json.getint();
                break;

            case MAKENAMEID7('b', 'a', 'l', 'a', 'n', 'c', 'e'):
            // Balance of your account
                if (client->json.enterarray())
                {
                    const char* cur;
                    const char* amount;

                    while (client->json.enterarray())
                    {
                        if ((amount = client->json.getvalue()) && (cur = client->json.getvalue()))
                        {
                            size_t t = details->balances.size();
                            details->balances.resize(t + 1);
                            details->balances[t].amount = atof(amount);
                            memcpy(details->balances[t].currency, cur, 3);
                            details->balances[t].currency[3] = 0;
                        }

                        client->json.leavearray();
                    }

                    client->json.leavearray();
                }
                break;

            case MAKENAMEID4('u', 's', 'l', 'w'):
            // The percentage (in 1000s) indicating the limit at which you are 'nearly' over. Currently 98% for PRO, 90% for free.
                uslw = int(client->json.getint());
                break;

            case EOO:
                assert(!mStorage || (got_storage && got_storage_used) || client->loggedinfolderlink());

                if (mStorage)
                {
                    if (uslw <= 0)
                    {
                        uslw = 9000;
                        LOG_warn << "Using default almost overstorage threshold";
                    }

                    if (details->storage_used >= details->storage_max)
                    {
                        LOG_debug << "Account full";
                        bool isPaywall = (client->ststatus == STORAGE_PAYWALL);
                        client->activateoverquota(0, isPaywall);
                    }
                    else if (details->storage_used >= (details->storage_max / 10000 * uslw))
                    {
                        LOG_debug << "Few storage space available";
                        client->setstoragestatus(STORAGE_ORANGE);
                    }
                    else
                    {
                        LOG_debug << "There are no storage problems";
                        client->setstoragestatus(STORAGE_GREEN);
                    }
                }

                if (mPro)
                {
                    // Pro level can change without a payment (ie. with coupons or by helpdesk)
                    // and in those cases, the `psts` packet is not triggered. However, the SDK
                    // should notify the app and resume transfers, etc.
                    bool changed = client->mCachedStatus.addOrUpdate(CacheableStatus::STATUS_PRO_LEVEL, details->pro_level);
                    if (changed)
                    {
                        client->app->account_updated();
                        client->abortbackoff(true);
                    }
                }

                client->app->account_details(details, mStorage, mTransfer, mPro, false, false, false);
                return true;

            default:
                if (!client->json.storeobject())
                {
                    client->app->account_details(details, API_EINTERNAL);
                    return false;
                }
        }
    }
}

CommandQueryTransferQuota::CommandQueryTransferQuota(MegaClient* client, m_off_t size)
{
    cmd("qbq");
    arg("s", size);

    tag = client->reqtag;
}

bool CommandQueryTransferQuota::procresult(Result r)
{
    if (!r.wasErrorOrOK())
    {
        LOG_err << "Unexpected response: " << client->json.pos;
        client->json.storeobject();

        // Returns 0 to not alarm apps and don't show overquota pre-warnings
        // if something unexpected is received, following the same approach as
        // in the webclient
        client->app->querytransferquota_result(0);
        return false;
    }

    client->app->querytransferquota_result(r.errorOrOK());
    return true;
}

CommandGetUserTransactions::CommandGetUserTransactions(MegaClient* client, AccountDetails* ad)
{
    cmd("utt");

    details = ad;
    tag = client->reqtag;
}

bool CommandGetUserTransactions::procresult(Result r)
{
    details->transactions.clear();

    while (client->json.enterarray())
    {
        const char* handle = client->json.getvalue();
        m_time_t ts = client->json.getint();
        const char* delta = client->json.getvalue();
        const char* cur = client->json.getvalue();

        if (handle && (ts > 0) && delta && cur)
        {
            size_t t = details->transactions.size();
            details->transactions.resize(t + 1);
            memcpy(details->transactions[t].handle, handle, 11);
            details->transactions[t].handle[11] = 0;
            details->transactions[t].timestamp = ts;
            details->transactions[t].delta = atof(delta);
            memcpy(details->transactions[t].currency, cur, 3);
            details->transactions[t].currency[3] = 0;
        }

        client->json.leavearray();
    }

    client->app->account_details(details, false, false, false, false, true, false);
    return true;
}

CommandGetUserPurchases::CommandGetUserPurchases(MegaClient* client, AccountDetails* ad)
{
    cmd("utp");

    details = ad;
    tag = client->reqtag;
}

bool CommandGetUserPurchases::procresult(Result r)
{
    client->restag = tag;

    details->purchases.clear();

    while (client->json.enterarray())
    {
        const char* handle = client->json.getvalue();
        const m_time_t ts = client->json.getint();
        const char* amount = client->json.getvalue();
        const char* cur = client->json.getvalue();
        int method = (int)client->json.getint();

        if (handle && (ts > 0) && amount && cur && (method >= 0))
        {
            size_t t = details->purchases.size();
            details->purchases.resize(t + 1);
            memcpy(details->purchases[t].handle, handle, 11);
            details->purchases[t].handle[11] = 0;
            details->purchases[t].timestamp = ts;
            details->purchases[t].amount = atof(amount);
            memcpy(details->purchases[t].currency, cur, 3);
            details->purchases[t].currency[3] = 0;
            details->purchases[t].method = method;
        }

        client->json.leavearray();
    }

    client->app->account_details(details, false, false, false, true, false, false);
    return true;
}

CommandGetUserSessions::CommandGetUserSessions(MegaClient* client, AccountDetails* ad)
{
    cmd("usl");
    arg("x", 1); // Request the additional id and alive information

    details = ad;
    tag = client->reqtag;
}

bool CommandGetUserSessions::procresult(Result r)
{
    details->sessions.clear();

    while (client->json.enterarray())
    {
        size_t t = details->sessions.size();
        details->sessions.resize(t + 1);

        details->sessions[t].timestamp = client->json.getint();
        details->sessions[t].mru = client->json.getint();
        client->json.storeobject(&details->sessions[t].useragent);
        client->json.storeobject(&details->sessions[t].ip);

        const char* country = client->json.getvalue();
        memcpy(details->sessions[t].country, country ? country : "\0\0", 2);
        details->sessions[t].country[2] = 0;

        details->sessions[t].current = (int)client->json.getint();

        details->sessions[t].id = client->json.gethandle(8);
        details->sessions[t].alive = (int)client->json.getint();

        client->json.leavearray();
    }

    client->app->account_details(details, false, false, false, false, false, true);
    return true;
}

CommandSetPH::CommandSetPH(MegaClient* client, Node* n, int del, m_time_t ets, bool writable)
{
    cmd("l");
    arg("n", (byte*)&n->nodehandle, MegaClient::NODEHANDLE);

    if (del)
    {
        arg("d", 1);
    }

    if (ets)
    {
        arg("ets", ets);
    }

    if (writable)
    {
        arg("w", "1");
    }

    this->h = n->nodehandle;
    this->ets = ets;
    this->tag = client->reqtag;
    mWritable = writable;
}

bool CommandSetPH::procresult(Result r)
{
    if (r.wasErrorOrOK())
    {
        client->app->exportnode_result(r.errorOrOK());
        return true;
    }

    handle ph = UNDEF;
    std::string authKey;

    if (mWritable) // aparently, depending on 'w', the response can be [{"ph":"XXXXXXXX","w":"YYYYYYYYYYYYYYYYYYYYYY"}] or simply [XXXXXXXX]
    {
        bool exit = false;
        while (!exit)
        {
            switch (client->json.getnameid())
            {
            case 'w':
                client->json.storeobject(&authKey);
                break;

            case MAKENAMEID2('p', 'h'):
                ph = client->json.gethandle();
                break;

            case EOO:
            {
                if (authKey.empty())
                {
                    client->app->exportnode_result(API_EINTERNAL);
                    return true;
                }
                exit = true;
                break;
            }
            default:
                if (!client->json.storeobject())
                {
                    client->app->exportnode_result(API_EINTERNAL);
                    return true;
                }
            }
        }
    }
    else    // format: [XXXXXXXX]
    {
        ph = client->json.gethandle();
    }

    if (ISUNDEF(ph))
    {
        client->app->exportnode_result(API_EINTERNAL);
        return true;
    }

    Node *n = client->nodebyhandle(h);
    if (n)
    {
        n->setpubliclink(ph, time(nullptr), ets, false, authKey);
        n->changed.publiclink = true;
        client->notifynode(n);
    }

    client->app->exportnode_result(h, ph);

    return true;
}

CommandGetPH::CommandGetPH(MegaClient* client, handle cph, const byte* ckey, int cop)
{
    cmd("g");
    arg("p", (byte*)&cph, MegaClient::NODEHANDLE);

    ph = cph;
    havekey = ckey ? true : false;
    if (havekey)
    {
        memcpy(key, ckey, sizeof key);
    }
    tag = client->reqtag;
    op = cop;
}

bool CommandGetPH::procresult(Result r)
{
    if (r.wasErrorOrOK())
    {
        client->app->openfilelink_result(r.errorOrOK());
        return true;
    }

    m_off_t s = -1;
    string a, fa;

    for (;;)
    {
        switch (client->json.getnameid())
        {
            case 's':
                s = client->json.getint();
                break;

            case MAKENAMEID2('a', 't'):
                client->json.storeobject(&a);
                break;

            case MAKENAMEID2('f', 'a'):
                client->json.storeobject(&fa);
                break;

            case EOO:
                // we want at least the attributes
                if (s >= 0)
                {
                    a.resize(Base64::atob(a.c_str(), (byte*)a.data(), int(a.size())));
                    if (havekey)
                    {
                        client->app->openfilelink_result(ph, key, s, &a, &fa, op);
                    }
                    else
                    {
                        client->app->openfilelink_result(ph, NULL, s, &a, &fa, op);
                    }
                }
                else
                {
                    client->app->openfilelink_result(API_EINTERNAL);
                }
                return true;

            default:
                if (!client->json.storeobject())
                {
                    client->app->openfilelink_result(API_EINTERNAL);
                    return false;
                }
        }
    }
}

CommandSetMasterKey::CommandSetMasterKey(MegaClient* client, const byte* newkey, const byte *hash, int hashsize, const byte *clientrandomvalue, const char *pin, string *salt)
{
    memcpy(this->newkey, newkey, SymmCipher::KEYLENGTH);

    cmd("up");
    arg("k", newkey, SymmCipher::KEYLENGTH);
    if (clientrandomvalue)
    {
        arg("crv", clientrandomvalue, SymmCipher::KEYLENGTH);
    }
    arg("uh", hash, hashsize);
    if (pin)
    {
        arg("mfa", pin);
    }

    if (salt)
    {
        this->salt = *salt;
    }

    tag = client->reqtag;
}

bool CommandSetMasterKey::procresult(Result r)
{
    if (r.wasErrorOrOK())
    {
        client->app->changepw_result(r.errorOrOK());
    }
    else
    {
        // update encrypted MK and salt for further checkups
        client->k.assign((const char *) newkey, SymmCipher::KEYLENGTH);
        client->accountsalt = salt;

        client->json.storeobject();
        client->app->changepw_result(API_OK);
    }
    return true;
}

CommandCreateEphemeralSession::CommandCreateEphemeralSession(MegaClient* client,
                                                             const byte* key,
                                                             const byte* cpw,
                                                             const byte* ssc)
{
    memcpy(pw, cpw, sizeof pw);

    cmd("up");
    arg("k", key, SymmCipher::KEYLENGTH);
    arg("ts", ssc, 2 * SymmCipher::KEYLENGTH);

    tag = client->reqtag;
}

bool CommandCreateEphemeralSession::procresult(Result r)
{
    if (r.wasErrorOrOK())
    {
        client->ephemeralSession = false;
        client->app->ephemeral_result(r.errorOrOK());
    }
    else
    {
        client->me = client->json.gethandle(MegaClient::USERHANDLE);
        client->uid = Base64Str<MegaClient::USERHANDLE>(client->me);
        client->resumeephemeral(client->me, pw, tag);
    }
    return true;
}

CommandResumeEphemeralSession::CommandResumeEphemeralSession(MegaClient*, handle cuh, const byte* cpw, int ctag)
{
    memcpy(pw, cpw, sizeof pw);

    uh = cuh;

    cmd("us");
    arg("user", (byte*)&uh, MegaClient::USERHANDLE);

    tag = ctag;
}

bool CommandResumeEphemeralSession::procresult(Result r)
{
    byte keybuf[SymmCipher::KEYLENGTH];
    byte sidbuf[MegaClient::SIDLEN];
    int havek = 0, havecsid = 0;

    if (r.wasErrorOrOK())
    {
        client->app->ephemeral_result(r.errorOrOK());
        return true;
    }

    for (;;)
    {
        switch (client->json.getnameid())
        {
            case 'k':
                havek = client->json.storebinary(keybuf, sizeof keybuf) == sizeof keybuf;
                break;

            case MAKENAMEID4('t', 's', 'i', 'd'):
                havecsid = client->json.storebinary(sidbuf, sizeof sidbuf) == sizeof sidbuf;
                break;

            case EOO:
                if (!havek || !havecsid)
                {
                    client->app->ephemeral_result(API_EINTERNAL);
                    return false;
                }

                client->sid.assign((const char *)sidbuf, sizeof sidbuf);

                client->key.setkey(pw);
                client->key.ecb_decrypt(keybuf);

                client->key.setkey(keybuf);

                if (!client->checktsid(sidbuf, sizeof sidbuf))
                {
                    client->app->ephemeral_result(API_EKEY);
                    return true;
                }

                client->me = uh;
                client->uid = Base64Str<MegaClient::USERHANDLE>(client->me);

                client->openStatusTable(true);
                client->app->ephemeral_result(uh, pw);
                return true;

            default:
                if (!client->json.storeobject())
                {
                    client->app->ephemeral_result(API_EINTERNAL);
                    return false;
                }
        }
    }
}

CommandCancelSignup::CommandCancelSignup(MegaClient *client)
{
    cmd("ucr");

    tag = client->reqtag;
}

bool CommandCancelSignup::procresult(Result r)
{
    client->app->cancelsignup_result(r.errorOrOK());
    return r.wasErrorOrOK();
}

CommandWhyAmIblocked::CommandWhyAmIblocked(MegaClient *client)
{
    cmd("whyamiblocked");
    batchSeparately = true;  // don't let any other commands that might get batched with it cause the whole batch to fail

    tag = client->reqtag;
}

bool CommandWhyAmIblocked::procresult(Result r)
{
    if (r.wasErrorOrOK())
    {
        if (r.wasError(API_OK)) //unblocked
        {
            client->unblock();
        }

        client->app->whyamiblocked_result(r.errorOrOK());
        return true;
    }
    else if (client->json.isnumeric())
    {
         int response = int(client->json.getint());
         client->app->whyamiblocked_result(response);
         return true;
    }

    client->json.storeobject();
    client->app->whyamiblocked_result(API_EINTERNAL);
	return false;
}

CommandSendSignupLink::CommandSendSignupLink(MegaClient* client, const char* email, const char* name, byte* c)
{
    cmd("uc");
    arg("c", c, 2 * SymmCipher::KEYLENGTH);
    arg("n", (byte*)name, int(strlen(name)));
    arg("m", (byte*)email, int(strlen(email)));

    tag = client->reqtag;
}

bool CommandSendSignupLink::procresult(Result r)
{
    client->app->sendsignuplink_result(r.errorOrOK());
    return r.wasErrorOrOK();
}

CommandSendSignupLink2::CommandSendSignupLink2(MegaClient* client, const char* email, const char* name)
{
    cmd("uc2");
    arg("n", (byte*)name, int(strlen(name)));
    arg("m", (byte*)email, int(strlen(email)));
    arg("v", 2);
    tag = client->reqtag;
}

CommandSendSignupLink2::CommandSendSignupLink2(MegaClient* client, const char* email, const char* name, byte *clientrandomvalue, byte *encmasterkey, byte *hashedauthkey)
{
    cmd("uc2");
    arg("n", (byte*)name, int(strlen(name)));
    arg("m", (byte*)email, int(strlen(email)));
    arg("crv", clientrandomvalue, SymmCipher::KEYLENGTH);
    arg("hak", hashedauthkey, SymmCipher::KEYLENGTH);
    arg("k", encmasterkey, SymmCipher::KEYLENGTH);
    arg("v", 2);

    tag = client->reqtag;
}

bool CommandSendSignupLink2::procresult(Result r)
{
    client->app->sendsignuplink_result(r.errorOrOK());
    return r.wasErrorOrOK();
}

CommandQuerySignupLink::CommandQuerySignupLink(MegaClient* client, const byte* code, unsigned len)
{
    confirmcode.assign((char*)code, len);

    cmd("ud");
    arg("c", code, len);

    tag = client->reqtag;
}

bool CommandQuerySignupLink::procresult(Result r)
{
    string name;
    string email;
    handle uh;
    const char* kc;
    const char* pwcheck;
    string namebuf, emailbuf;
    byte pwcheckbuf[SymmCipher::KEYLENGTH];
    byte kcbuf[SymmCipher::KEYLENGTH];

    if (r.wasErrorOrOK())
    {
        client->app->querysignuplink_result(r.errorOrOK());
        return true;
    }

    assert(r.hasJsonArray());
    if (client->json.storebinary(&name) && client->json.storebinary(&email)
        && (uh = client->json.gethandle(MegaClient::USERHANDLE))
        && (kc = client->json.getvalue()) && (pwcheck = client->json.getvalue()))
    {
        if (!ISUNDEF(uh)
            && (Base64::atob(pwcheck, pwcheckbuf, sizeof pwcheckbuf) == sizeof pwcheckbuf)
            && (Base64::atob(kc, kcbuf, sizeof kcbuf) == sizeof kcbuf))
        {
            client->app->querysignuplink_result(uh, name.c_str(),
                                                       email.c_str(),
                                                       pwcheckbuf, kcbuf,
                                                       (const byte*)confirmcode.data(),
                                                       confirmcode.size());
            return true;
        }
    }

    client->app->querysignuplink_result(API_EINTERNAL);
	return false;
}

CommandConfirmSignupLink2::CommandConfirmSignupLink2(MegaClient* client,
                                                   const byte* code,
                                                   unsigned len)
{
    cmd("ud2");
    arg("c", code, len);

    tag = client->reqtag;
}

bool CommandConfirmSignupLink2::procresult(Result r)
{
    string name;
    string email;
    handle uh = UNDEF;
    int version = 0;

    if (r.wasErrorOrOK())
    {
        client->app->confirmsignuplink2_result(UNDEF, NULL, NULL, r.errorOrOK());
        return true;
    }

    assert(r.hasJsonArray());
    if (client->json.storebinary(&email) && client->json.storebinary(&name))
    {
        uh = client->json.gethandle(MegaClient::USERHANDLE);
        version = int(client->json.getint());
    }
    while (client->json.storeobject());

    if (!ISUNDEF(uh) && version == 2)
    {
        client->ephemeralSession = false;
        client->app->confirmsignuplink2_result(uh, name.c_str(), email.c_str(), API_OK);
        return true;
    }
    else
    {
        client->app->confirmsignuplink2_result(UNDEF, NULL, NULL, API_EINTERNAL);
        return false;
    }
}

CommandConfirmSignupLink::CommandConfirmSignupLink(MegaClient* client,
                                                   const byte* code,
                                                   unsigned len,
                                                   uint64_t emailhash)
{
    cmd("up");
    arg("c", code, len);
    arg("uh", (byte*)&emailhash, sizeof emailhash);

    notself(client);

    tag = client->reqtag;
}

bool CommandConfirmSignupLink::procresult(Result r)
{
    assert(r.hasJsonItem() || r.wasStrictlyError());

    if (r.hasJsonItem())
    {
        client->json.storeobject();
        client->ephemeralSession = false;
        client->app->confirmsignuplink_result(API_OK);
        return true;
    }

    client->app->confirmsignuplink_result(r.errorOrOK());
    return r.wasStrictlyError();
}

CommandSetKeyPair::CommandSetKeyPair(MegaClient* client, const byte* privk,
                                     unsigned privklen, const byte* pubk,
                                     unsigned pubklen)
{
    cmd("up");
    arg("privk", privk, privklen);
    arg("pubk", pubk, pubklen);

    tag = client->reqtag;

    len = privklen;
    privkBuffer.reset(new byte[privklen]);
    memcpy(privkBuffer.get(), privk, len);
}

bool CommandSetKeyPair::procresult(Result r)
{
    if (r.wasErrorOrOK())
    {
        client->app->setkeypair_result(r.errorOrOK());
        return true;
    }

    client->json.storeobject();

    client->key.ecb_decrypt(privkBuffer.get(), len);
    client->mPrivKey.resize(AsymmCipher::MAXKEYLENGTH * 2);
    client->mPrivKey.resize(Base64::btoa(privkBuffer.get(), len, (char *)client->mPrivKey.data()));

    client->app->setkeypair_result(API_OK);
    return true;
}

// fetch full node tree
CommandFetchNodes::CommandFetchNodes(MegaClient* client, int tag, bool nocache)
{
    cmd("f");
    arg("c", 1);
    arg("r", 1);

    if (!nocache)
    {
        arg("ca", 1);
    }

    // The servers are more efficient with this command when it's the only one in the batch
    batchSeparately = true;

    this->tag = tag;
}

// purge and rebuild node/user tree
bool CommandFetchNodes::procresult(Result r)
{
    WAIT_CLASS::bumpds();
    client->fnstats.timeToLastByte = Waiter::ds - client->fnstats.startTime;

    client->purgenodesusersabortsc(true);

    if (r.wasErrorOrOK())
    {
        client->fetchingnodes = false;
        client->app->fetchnodes_result(r.errorOrOK());
        return true;
    }

    for (;;)
    {
        switch (client->json.getnameid())
        {
            case 'f':
                // nodes
                if (!client->readnodes(&client->json, 0, PUTNODES_APP, nullptr, 0, false))
                {
                    client->fetchingnodes = false;
                    client->app->fetchnodes_result(API_EINTERNAL);
                    return false;
                }
                break;

            case MAKENAMEID2('f', '2'):
                // old versions
                if (!client->readnodes(&client->json, 0, PUTNODES_APP, nullptr, 0, false))
                {
                    client->fetchingnodes = false;
                    client->app->fetchnodes_result(API_EINTERNAL);
                    return false;
                }
                break;

            case MAKENAMEID2('o', 'k'):
                // outgoing sharekeys
                client->readok(&client->json);
                break;

            case 's':
                // Fall through
            case MAKENAMEID2('p', 's'):
                // outgoing or pending shares
                client->readoutshares(&client->json);
                break;

            case 'u':
                // users/contacts
                if (!client->readusers(&client->json, false))
                {
                    client->fetchingnodes = false;
                    client->app->fetchnodes_result(API_EINTERNAL);
                    return false;
                }
                break;

            case MAKENAMEID2('c', 'r'):
                // crypto key request
                client->proccr(&client->json);
                break;

            case MAKENAMEID2('s', 'r'):
                // sharekey distribution request
                client->procsr(&client->json);
                break;

            case MAKENAMEID2('s', 'n'):
                // sequence number
                if (!client->scsn.setScsn(&client->json))
                {
                    client->fetchingnodes = false;
                    client->app->fetchnodes_result(API_EINTERNAL);
                    return false;
                }
                break;

            case MAKENAMEID3('i', 'p', 'c'):
                // Incoming pending contact
                client->readipc(&client->json);
                break;

            case MAKENAMEID3('o', 'p', 'c'):
                // Outgoing pending contact
                client->readopc(&client->json);
                break;

            case MAKENAMEID2('p', 'h'):
                // Public links handles
                client->procph(&client->json);
                break;

#ifdef ENABLE_CHAT
            case MAKENAMEID3('m', 'c', 'f'):
                // List of chatrooms
                client->procmcf(&client->json);
                break;

            case MAKENAMEID5('m', 'c', 'p', 'n', 'a'):   // fall-through
            case MAKENAMEID4('m', 'c', 'n', 'a'):
                // nodes shared in chatrooms
                client->procmcna(&client->json);
                break;
#endif
            case EOO:
            {
                if (!client->scsn.ready())
                {
                    client->fetchingnodes = false;
                    client->app->fetchnodes_result(API_EINTERNAL);
                    return false;
                }

                client->mergenewshares(0);
                client->applykeys();
                client->initsc();
                client->pendingsccommit = false;
                client->fetchnodestag = tag;

                WAIT_CLASS::bumpds();
                client->fnstats.timeToCached = Waiter::ds - client->fnstats.startTime;
                client->fnstats.nodesCached = client->nodes.size();
                return true;
            }
            default:
                if (!client->json.storeobject())
                {
                    client->fetchingnodes = false;
                    client->app->fetchnodes_result(API_EINTERNAL);
                    return false;
                }
        }
    }
}

// report event to server logging facility
CommandReportEvent::CommandReportEvent(MegaClient *client, const char *event, const char *details)
{
    cmd("cds");
    arg("c", event);

    if (details)
    {
        arg("v", details);
    }

    tag = client->reqtag;
}

bool CommandReportEvent::procresult(Result r)
{
    client->app->reportevent_result(r.errorOrOK());
    return r.wasErrorOrOK();
}

CommandSubmitPurchaseReceipt::CommandSubmitPurchaseReceipt(MegaClient *client, int type, const char *receipt, handle lph, int phtype, int64_t ts)
{
    cmd("vpay");
    arg("t", type);

    if(receipt)
    {
        arg("receipt", receipt);
    }

    if(type == 2 && client->loggedin() == FULLACCOUNT)
    {
        arg("user", client->finduser(client->me)->uid.c_str());
    }

    if (!ISUNDEF(lph))
    {
        if (phtype == 0) // legacy mode
        {
            arg("aff", (byte*)&lph, MegaClient::NODEHANDLE);
        }
        else
        {
            beginobject("aff");
            arg("id", (byte*)&lph, MegaClient::NODEHANDLE);
            arg("ts", ts);
            arg("t", phtype);   // 1=affiliate id, 2=file/folder link, 3=chat link, 4=contact link
            endobject();
        }
    }

    tag = client->reqtag;
}

bool CommandSubmitPurchaseReceipt::procresult(Result r)
{
    client->app->submitpurchasereceipt_result(r.errorOrOK());
    return r.wasErrorOrOK();
}

// Credit Card Store
CommandCreditCardStore::CommandCreditCardStore(MegaClient* client, const char *cc, const char *last4, const char *expm, const char *expy, const char *hash)
{
    cmd("ccs");
    arg("cc", cc);
    arg("last4", last4);
    arg("expm", expm);
    arg("expy", expy);
    arg("hash", hash);

    tag = client->reqtag;
}

bool CommandCreditCardStore::procresult(Result r)
{
    client->app->creditcardstore_result(r.errorOrOK());
    return r.wasErrorOrOK();
}

CommandCreditCardQuerySubscriptions::CommandCreditCardQuerySubscriptions(MegaClient* client)
{
    cmd("ccqns");

    tag = client->reqtag;
}

bool CommandCreditCardQuerySubscriptions::procresult(Result r)
{
    if (r.wasErrorOrOK())
    {
        client->app->creditcardquerysubscriptions_result(0, r.errorOrOK());
        return true;
    }
    else if (client->json.isnumeric())
    {
        int number = int(client->json.getint());
        client->app->creditcardquerysubscriptions_result(number, API_OK);
        return true;
    }
    else
    {
        client->json.storeobject();
        client->app->creditcardquerysubscriptions_result(0, API_EINTERNAL);
        return false;
    }
}

CommandCreditCardCancelSubscriptions::CommandCreditCardCancelSubscriptions(MegaClient* client, const char* reason)
{
    cmd("cccs");

    if (reason)
    {
        arg("r", reason);
    }

    tag = client->reqtag;
}

bool CommandCreditCardCancelSubscriptions::procresult(Result r)
{
    client->app->creditcardcancelsubscriptions_result(r.errorOrOK());
    return r.wasErrorOrOK();
}

CommandCopySession::CommandCopySession(MegaClient *client)
{
    cmd("us");
    arg("c", 1);
    batchSeparately = true;  // don't let any other commands that might get batched with it cause the whole batch to fail when blocked
    tag = client->reqtag;
}

bool CommandCopySession::procresult(Result r)
{
    string session;
    byte sidbuf[AsymmCipher::MAXKEYLENGTH];
    int len_csid = 0;

    if (r.wasErrorOrOK())
    {
        client->app->copysession_result(NULL, r.errorOrOK());
        return true;
    }

    for (;;)
    {
        switch (client->json.getnameid())
        {
            case MAKENAMEID4('c', 's', 'i', 'd'):
                len_csid = client->json.storebinary(sidbuf, sizeof sidbuf);
                break;

            case EOO:
                if (len_csid < 32)
                {
                    client->app->copysession_result(NULL, API_EINTERNAL);
                    return false;
                }

                if (!client->asymkey.decrypt(sidbuf, len_csid, sidbuf, MegaClient::SIDLEN))
                {
                    client->app->copysession_result(NULL, API_EINTERNAL);
                    return false;
                }

                session.resize(MegaClient::SIDLEN * 4 / 3 + 4);
                session.resize(Base64::btoa(sidbuf, MegaClient::SIDLEN, (char *)session.data()));
                client->app->copysession_result(&session, API_OK);
                return true;

            default:
                if (!client->json.storeobject())
                {
                    client->app->copysession_result(NULL, API_EINTERNAL);
                    return false;
                }
        }
    }
}

CommandGetPaymentMethods::CommandGetPaymentMethods(MegaClient *client)
{
    cmd("ufpq");
    tag = client->reqtag;
}

bool CommandGetPaymentMethods::procresult(Result r)
{
    int methods = 0;
    int64_t value;

    if (r.wasErrorOrOK())
    {
        if (!r.wasError(API_OK))
        {
            client->app->getpaymentmethods_result(methods, r.errorOrOK());

            //Consume remaining values if they exist
            while(client->json.isnumeric())
            {
                client->json.getint();
            }
            return true;
        }

        value = static_cast<int64_t>(error(r.errorOrOK()));
    }
    else if (client->json.isnumeric())
    {
        value = client->json.getint();
    }
    else
    {
        LOG_err << "Parse error in ufpq";
        client->app->getpaymentmethods_result(methods, API_EINTERNAL);
        return false;
    }

    methods |= 1 << value;

    while (client->json.isnumeric())
    {
        value = client->json.getint();
        if (value < 0)
        {
            client->app->getpaymentmethods_result(methods, static_cast<error>(value));

            //Consume remaining values if they exist
            while(client->json.isnumeric())
            {
                client->json.getint();
            }
            return true;
        }

        methods |= 1 << value;
    }

    client->app->getpaymentmethods_result(methods, API_OK);
    return true;
}

CommandUserFeedbackStore::CommandUserFeedbackStore(MegaClient *client, const char *type, const char *blob, const char *uid)
{
    cmd("clog");

    arg("t", type);

    if (blob)
    {
        arg("d", blob);
    }

    if (uid)
    {
        arg("id", uid);
    }

    tag = client->reqtag;
}

bool CommandUserFeedbackStore::procresult(Result r)
{
    client->app->userfeedbackstore_result(r.errorOrOK());
    return r.wasErrorOrOK();
}

CommandSendEvent::CommandSendEvent(MegaClient *client, int type, const char *desc)
{
    cmd("log");
    arg("e", type);
    arg("m", desc);

    tag = client->reqtag;
}

bool CommandSendEvent::procresult(Result r)
{
    client->app->sendevent_result(r.errorOrOK());
    return r.wasErrorOrOK();
}

CommandSupportTicket::CommandSupportTicket(MegaClient *client, const char *message, int type)
{
    cmd("sse");
    arg("t", type);
    arg("b", 1);    // base64 encoding for `msg`
    arg("m", (const byte*)message, int(strlen(message)));

    tag = client->reqtag;
}

bool CommandSupportTicket::procresult(Result r)
{
    client->app->supportticket_result(r.errorOrOK());
    return r.wasErrorOrOK();
}

CommandCleanRubbishBin::CommandCleanRubbishBin(MegaClient *client)
{
    cmd("dr");

    tag = client->reqtag;
}

bool CommandCleanRubbishBin::procresult(Result r)
{
    client->app->cleanrubbishbin_result(r.errorOrOK());
    return r.wasErrorOrOK();
}

CommandGetRecoveryLink::CommandGetRecoveryLink(MegaClient *client, const char *email, int type, const char *pin)
{
    cmd("erm");
    arg("m", email);
    arg("t", type);

    if (type == CANCEL_ACCOUNT && pin)
    {
        arg("mfa", pin);
    }

    tag = client->reqtag;
}

bool CommandGetRecoveryLink::procresult(Result r)
{
    client->app->getrecoverylink_result(r.errorOrOK());
    return r.wasErrorOrOK();
}

CommandQueryRecoveryLink::CommandQueryRecoveryLink(MegaClient *client, const char *linkcode)
{
    cmd("erv");
    arg("c", linkcode);

    tag = client->reqtag;
}

bool CommandQueryRecoveryLink::procresult(Result r)
{
    // [<code>,"<email>","<ip_address>",<timestamp>,"<user_handle>",["<email>"]]   (and we are already in the array)
    string email;
    string ip;
    m_time_t ts;
    handle uh;

    if (r.wasStrictlyError())
    {
        client->app->queryrecoverylink_result(r.errorOrOK());
        return true;
    }

    if (!client->json.isnumeric())
    {
        client->app->queryrecoverylink_result(API_EINTERNAL);
        return false;
    }

    int type = static_cast<int>(client->json.getint());

    if ( !client->json.storeobject(&email)  ||
         !client->json.storeobject(&ip)     ||
         ((ts = client->json.getint()) == -1) ||
         !(uh = client->json.gethandle(MegaClient::USERHANDLE)) )
    {
        client->app->queryrecoverylink_result(API_EINTERNAL);
        return false;
    }

    string tmp;
    vector<string> emails;

    // read emails registered for this account
    client->json.enterarray();
    while (client->json.storeobject(&tmp))
    {
        emails.push_back(tmp);
        if (*client->json.pos == ']')
        {
            break;
        }
    }
    client->json.leavearray();  // emails array

    if (!emails.size()) // there should be at least one email
    {
        client->app->queryrecoverylink_result(API_EINTERNAL);
        return false;
    }

    if (client->loggedin() == FULLACCOUNT && uh != client->me)
    {
        client->app->queryrecoverylink_result(API_EACCESS);
        return true;
    }

    client->app->queryrecoverylink_result(type, email.c_str(), ip.c_str(), time_t(ts), uh, &emails);
    return true;
}

CommandGetPrivateKey::CommandGetPrivateKey(MegaClient *client, const char *code)
{
    cmd("erx");
    arg("r", "gk");
    arg("c", code);

    tag = client->reqtag;
}

bool CommandGetPrivateKey::procresult(Result r)
{
    if (r.wasErrorOrOK())   // error
    {
        client->app->getprivatekey_result(r.errorOrOK());
        return true;
    }
    else
    {
        byte privkbuf[AsymmCipher::MAXKEYLENGTH * 2];
        int len_privk = client->json.storebinary(privkbuf, sizeof privkbuf);

        // account has RSA keypair: decrypt server-provided session ID
        if (len_privk < 256)
        {
            client->app->getprivatekey_result(API_EINTERNAL);
            return false;
        }
        else
        {
            client->app->getprivatekey_result((error)API_OK, privkbuf, len_privk);
            return true;
        }
    }
}

CommandConfirmRecoveryLink::CommandConfirmRecoveryLink(MegaClient *client, const char *code, const byte *hash, int hashsize, const byte *clientrandomvalue, const byte *encMasterKey, const byte *initialSession)
{
    cmd("erx");

    if (!initialSession)
    {
        arg("r", "sk");
    }

    arg("c", code);

    arg("x", encMasterKey, SymmCipher::KEYLENGTH);
    if (!clientrandomvalue)
    {
        arg("y", hash, hashsize);
    }
    else
    {
        beginobject("y");
        arg("crv", clientrandomvalue, SymmCipher::KEYLENGTH);
        arg("hak", hash, hashsize); //hashed authentication key
        endobject();
    }

    if (initialSession)
    {
        arg("z", initialSession, 2 * SymmCipher::KEYLENGTH);
    }

    tag = client->reqtag;
}

bool CommandConfirmRecoveryLink::procresult(Result r)
{
    client->app->confirmrecoverylink_result(r.errorOrOK());
    return r.wasErrorOrOK();
}

CommandConfirmCancelLink::CommandConfirmCancelLink(MegaClient *client, const char *code)
{
    cmd("erx");
    arg("c", code);

    tag = client->reqtag;
}

bool CommandConfirmCancelLink::procresult(Result r)
{
    MegaApp *app = client->app;
    app->confirmcancellink_result(r.errorOrOK());
    if (r.wasError(API_OK))
    {
        app->request_error(API_ESID);
    }
    return r.wasErrorOrOK();
}

CommandResendVerificationEmail::CommandResendVerificationEmail(MegaClient *client)
{
    cmd("era");
    batchSeparately = true;  // don't let any other commands that might get batched with it cause the whole batch to fail

    tag = client->reqtag;
}

bool CommandResendVerificationEmail::procresult(Result r)
{
    client->app->resendverificationemail_result(r.errorOrOK());
    return r.wasErrorOrOK();
}

CommandResetSmsVerifiedPhoneNumber::CommandResetSmsVerifiedPhoneNumber(MegaClient *client)
{
    cmd("smsr");
    tag = client->reqtag;
}

bool CommandResetSmsVerifiedPhoneNumber::procresult(Result r)
{
    if (r.wasError(API_OK))
    {
        client->mSmsVerifiedPhone.clear();
    }
    client->app->resetSmsVerifiedPhoneNumber_result(r.errorOrOK());
    return r.wasErrorOrOK();
}

CommandValidatePassword::CommandValidatePassword(MegaClient *client, const char *email, uint64_t emailhash)
{
    cmd("us");
    arg("user", email);
    arg("uh", (byte*)&emailhash, sizeof emailhash);

    tag = client->reqtag;
}

bool CommandValidatePassword::procresult(Result r)
{
    if (r.wasError(API_OK))
    {
        client->app->validatepassword_result(r.errorOrOK());
        return true;
    }
    else
    {
        assert(r.hasJsonObject());  // we don't use the object contents, and will exit the object automatically
        client->app->validatepassword_result(API_OK);
        return r.hasJsonObject();
    }
}

CommandGetEmailLink::CommandGetEmailLink(MegaClient *client, const char *email, int add, const char *pin)
{
    cmd("se");

    if (add)
    {
        arg("aa", "a");     // add
    }
    else
    {
        arg("aa", "r");     // remove
    }
    arg("e", email);
    if (pin)
    {
        arg("mfa", pin);
    }

    notself(client);

    tag = client->reqtag;
}

bool CommandGetEmailLink::procresult(Result r)
{
    client->app->getemaillink_result(r.errorOrOK());
    return r.wasErrorOrOK();
}

CommandConfirmEmailLink::CommandConfirmEmailLink(MegaClient *client, const char *code, const char *email, const byte *newLoginHash, bool replace)
{
    this->email = email;
    this->replace = replace;

    cmd("sec");

    arg("c", code);
    arg("e", email);
    if (newLoginHash)
    {
        arg("uh", newLoginHash, sizeof(uint64_t));
    }
    if (replace)
    {
        arg("r", 1);    // replace the current email address by this one
    }
    notself(client);

    tag = client->reqtag;
}

bool CommandConfirmEmailLink::procresult(Result r)
{
    if (r.wasError(API_OK))
    {
        User *u = client->finduser(client->me);

        if (replace)
        {
            LOG_debug << "Email changed from `" << u->email << "` to `" << email << "`";

            client->mapuser(u->userhandle, email.c_str()); // update email used as index for user's map
            u->changed.email = true;
            client->notifyuser(u);
        }
        // TODO: once we manage multiple emails, add the new email to the list of emails
    }

    client->app->confirmemaillink_result(r.errorOrOK());
    return r.wasErrorOrOK();
}

CommandGetVersion::CommandGetVersion(MegaClient *client, const char *appKey)
{
    this->client = client;
    cmd("lv");
    arg("a", appKey);
    tag = client->reqtag;
}

bool CommandGetVersion::procresult(Result r)
{
    int versioncode = 0;
    string versionstring;

    if (r.wasErrorOrOK())
    {
        client->app->getversion_result(0, NULL, r.errorOrOK());
        return r.wasErrorOrOK();
    }

    assert(r.hasJsonObject());
    for (;;)
    {
        switch (client->json.getnameid())
        {
            case 'c':
                versioncode = int(client->json.getint());
                break;

            case 's':
                client->json.storeobject(&versionstring);
                break;

            case EOO:
                client->app->getversion_result(versioncode, versionstring.c_str(), API_OK);
                return true;

            default:
                if (!client->json.storeobject())
                {
                    client->app->getversion_result(0, NULL, API_EINTERNAL);
                    return false;
                }
        }
    }
}

CommandGetLocalSSLCertificate::CommandGetLocalSSLCertificate(MegaClient *client)
{
    this->client = client;
    cmd("lc");
    arg("v", 1);

    tag = client->reqtag;
}

bool CommandGetLocalSSLCertificate::procresult(Result r)
{
    if (r.wasErrorOrOK())
    {
        client->app->getlocalsslcertificate_result(0, NULL, r.errorOrOK());
        return true;
    }

    assert(r.hasJsonObject());
    string certdata;
    m_time_t ts = 0;
    int numelements = 0;

    for (;;)
    {
        switch (client->json.getnameid())
        {
            case 't':
            {
                ts = client->json.getint();
                break;
            }
            case 'd':
            {
                string data;
                client->json.enterarray();
                while (client->json.storeobject(&data))
                {
                    if (numelements)
                    {
                        certdata.append(";");
                    }
                    numelements++;
                    certdata.append(data);
                }
                client->json.leavearray();
                break;
            }
            case EOO:
            {
                if (numelements < 2)
                {
                    client->app->getlocalsslcertificate_result(0, NULL, API_EINTERNAL);
                    return false;
                }
                client->app->getlocalsslcertificate_result(ts, &certdata, API_OK);
                return true;
            }

            default:
                if (!client->json.storeobject())
                {
                    client->app->getlocalsslcertificate_result(0, NULL, API_EINTERNAL);
                    return false;
                }
        }
    }
}

#ifdef ENABLE_CHAT
CommandChatCreate::CommandChatCreate(MegaClient *client, bool group, bool publicchat, const userpriv_vector *upl, const string_map *ukm, const char *title)
{
    this->client = client;
    this->chatPeers = new userpriv_vector(*upl);
    this->mPublicChat = publicchat;
    this->mTitle = title ? string(title) : "";
    this->mUnifiedKey = "";

    cmd("mcc");
    arg("g", (group) ? 1 : 0);

    if (group && title)
    {
        arg("ct", title);
    }

    if (publicchat)
    {
        arg("m", 1);

        char ownHandleB64[12];
        Base64::btoa((byte *)&client->me, MegaClient::USERHANDLE, ownHandleB64);
        ownHandleB64[11] = '\0';

        string_map::const_iterator it = ukm->find(ownHandleB64);
        if (it != ukm->end())
        {
            mUnifiedKey = it->second;
            arg("ck", mUnifiedKey.c_str());
        }
    }

    beginarray("u");

    userpriv_vector::iterator itupl;
    for (itupl = chatPeers->begin(); itupl != chatPeers->end(); itupl++)
    {
        beginobject();

        handle uh = itupl->first;
        privilege_t priv = itupl->second;

        arg("u", (byte *)&uh, MegaClient::USERHANDLE);
        arg("p", priv);

        if (publicchat)
        {
            char uid[12];
            Base64::btoa((byte*)&uh, MegaClient::USERHANDLE, uid);
            uid[11] = '\0';

            string_map::const_iterator ituk = ukm->find(uid);
            if(ituk != ukm->end())
            {
                arg("ck", ituk->second.c_str());
            }
        }
        endobject();
    }

    endarray();

    arg("v", 1);
    notself(client);

    tag = client->reqtag;
}

bool CommandChatCreate::procresult(Result r)
{
    if (r.wasErrorOrOK())
    {
        client->app->chatcreate_result(NULL, r.errorOrOK());
        delete chatPeers;
        return true;
    }
    else
    {
        handle chatid = UNDEF;
        int shard = -1;
        bool group = false;
        m_time_t ts = -1;

        for (;;)
        {
            switch (client->json.getnameid())
            {
                case MAKENAMEID2('i','d'):
                    chatid = client->json.gethandle(MegaClient::CHATHANDLE);
                    break;

                case MAKENAMEID2('c','s'):
                    shard = int(client->json.getint());
                    break;

                case 'g':
                    group = client->json.getint();
                    break;

                case MAKENAMEID2('t', 's'):  // actual creation timestamp
                    ts = client->json.getint();
                    break;

                case EOO:
                    if (chatid != UNDEF && shard != -1)
                    {
                        if (client->chats.find(chatid) == client->chats.end())
                        {
                            client->chats[chatid] = new TextChat();
                        }

                        TextChat *chat = client->chats[chatid];
                        chat->id = chatid;
                        chat->priv = PRIV_MODERATOR;
                        chat->shard = shard;
                        delete chat->userpriv;  // discard any existing `userpriv`
                        chat->userpriv = this->chatPeers;
                        chat->group = group;
                        chat->ts = (ts != -1) ? ts : 0;
                        chat->publicchat = mPublicChat;
                        chat->setTag(tag ? tag : -1);
                        if (chat->group && !mTitle.empty())
                        {
                            chat->title = mTitle;
                        }
                        if (mPublicChat)
                        {
                            chat->unifiedKey = mUnifiedKey;
                        }

                        client->notifychat(chat);
                        client->app->chatcreate_result(chat, API_OK);
                    }
                    else
                    {
                        client->app->chatcreate_result(NULL, API_EINTERNAL);
                        delete chatPeers;   // unused, but might be set at creation
                    }
                    return true;

                default:
                    if (!client->json.storeobject())
                    {
                        client->app->chatcreate_result(NULL, API_EINTERNAL);
                        delete chatPeers;   // unused, but might be set at creation
                        return false;
                    }
            }
        }
    }
}

CommandChatInvite::CommandChatInvite(MegaClient *client, handle chatid, handle uh, privilege_t priv, const char *unifiedkey, const char* title)
{
    this->client = client;
    this->chatid = chatid;
    this->uh = uh;
    this->priv = priv;
    this->title = title ? string(title) : "";

    cmd("mci");

    arg("id", (byte*)&chatid, MegaClient::CHATHANDLE);
    arg("u", (byte *)&uh, MegaClient::USERHANDLE);
    arg("p", priv);
    arg("v", 1);

    if (title)
    {
        arg("ct", title);
    }

    if (unifiedkey)
    {
        arg("ck", unifiedkey);
    }

    notself(client);

    tag = client->reqtag;
}

bool CommandChatInvite::procresult(Result r)
{
    if (r.wasError(API_OK))
    {
        if (client->chats.find(chatid) == client->chats.end())
        {
            // the invitation succeed for a non-existing chatroom
            client->app->chatinvite_result(API_EINTERNAL);
            return true;
        }

        TextChat *chat = client->chats[chatid];
        if (!chat->userpriv)
        {
            chat->userpriv = new userpriv_vector();
        }

        chat->userpriv->push_back(userpriv_pair(uh, priv));

        if (!title.empty())  // only if title was set for this chatroom, update it
        {
            chat->title = title;
        }

        chat->setTag(tag ? tag : -1);
        client->notifychat(chat);
    }

    client->app->chatinvite_result(r.errorOrOK());
    return r.wasErrorOrOK();
}

CommandChatRemove::CommandChatRemove(MegaClient *client, handle chatid, handle uh)
{
    this->client = client;
    this->chatid = chatid;
    this->uh = uh;

    cmd("mcr");

    arg("id", (byte*)&chatid, MegaClient::CHATHANDLE);

    if (uh != client->me)
    {
        arg("u", (byte *)&uh, MegaClient::USERHANDLE);
    }
    arg("v", 1);
    notself(client);

    tag = client->reqtag;
}

bool CommandChatRemove::procresult(Result r)
{
    if (r.wasError(API_OK))
    {
        if (client->chats.find(chatid) == client->chats.end())
        {
            // the invitation succeed for a non-existing chatroom
            client->app->chatremove_result(API_EINTERNAL);
            return true;
        }

        TextChat *chat = client->chats[chatid];
        if (chat->userpriv)
        {
            userpriv_vector::iterator upvit;
            for (upvit = chat->userpriv->begin(); upvit != chat->userpriv->end(); upvit++)
            {
                if (upvit->first == uh)
                {
                    chat->userpriv->erase(upvit);
                    if (chat->userpriv->empty())
                    {
                        delete chat->userpriv;
                        chat->userpriv = NULL;
                    }
                    break;
                }
            }
        }
        else
        {
            if (uh != client->me)
            {
                // the removal succeed, but the list of peers is empty
                client->app->chatremove_result(API_EINTERNAL);
                return true;
            }
        }

        if (uh == client->me)
        {
            chat->priv = PRIV_RM;

            // clear the list of peers (if re-invited, peers will be re-added)
            delete chat->userpriv;
            chat->userpriv = NULL;
        }

        chat->setTag(tag ? tag : -1);
        client->notifychat(chat);
    }

    client->app->chatremove_result(r.errorOrOK());
    return r.wasErrorOrOK();
}

CommandChatURL::CommandChatURL(MegaClient *client, handle chatid)
{
    this->client = client;

    cmd("mcurl");

    arg("id", (byte*)&chatid, MegaClient::CHATHANDLE);
    arg("v", 1);
    notself(client);

    tag = client->reqtag;
}

bool CommandChatURL::procresult(Result r)
{
    if (r.wasErrorOrOK())
    {
        client->app->chaturl_result(NULL, r.errorOrOK());
        return true;
    }
    else
    {
        string url;
        if (!client->json.storeobject(&url))
        {
            client->app->chaturl_result(NULL, API_EINTERNAL);
            return false;
        }
        else
        {
            client->app->chaturl_result(&url, API_OK);
            return true;
        }
    }
}

CommandChatGrantAccess::CommandChatGrantAccess(MegaClient *client, handle chatid, handle h, const char *uid)
{
    this->client = client;
    this->chatid = chatid;
    this->h = h;
    Base64::atob(uid, (byte*)&uh, MegaClient::USERHANDLE);

    cmd("mcga");

    arg("id", (byte*)&chatid, MegaClient::CHATHANDLE);
    arg("n", (byte*)&h, MegaClient::NODEHANDLE);
    arg("u", uid);
    arg("v", 1);
    notself(client);

    tag = client->reqtag;
}

bool CommandChatGrantAccess::procresult(Result r)
{
    if (r.wasError(API_OK))
    {
        if (client->chats.find(chatid) == client->chats.end())
        {
            // the action succeed for a non-existing chatroom??
            client->app->chatgrantaccess_result(API_EINTERNAL);
            return true;
        }

        TextChat *chat = client->chats[chatid];
        chat->setNodeUserAccess(h, uh);

        chat->setTag(tag ? tag : -1);
        client->notifychat(chat);
    }

    client->app->chatgrantaccess_result(r.errorOrOK());
    return r.wasErrorOrOK();
}

CommandChatRemoveAccess::CommandChatRemoveAccess(MegaClient *client, handle chatid, handle h, const char *uid)
{
    this->client = client;
    this->chatid = chatid;
    this->h = h;
    Base64::atob(uid, (byte*)&uh, MegaClient::USERHANDLE);

    cmd("mcra");

    arg("id", (byte*)&chatid, MegaClient::CHATHANDLE);
    arg("n", (byte*)&h, MegaClient::NODEHANDLE);
    arg("u", uid);
    arg("v", 1);
    notself(client);

    tag = client->reqtag;
}

bool CommandChatRemoveAccess::procresult(Result r)
{
    if (r.wasError(API_OK))
    {
        if (client->chats.find(chatid) == client->chats.end())
        {
            // the action succeed for a non-existing chatroom??
            client->app->chatremoveaccess_result(API_EINTERNAL);
            return true;
        }

        TextChat *chat = client->chats[chatid];
        chat->setNodeUserAccess(h, uh, true);

        chat->setTag(tag ? tag : -1);
        client->notifychat(chat);
    }

    client->app->chatremoveaccess_result(r.errorOrOK());
    return r.wasErrorOrOK();
}

CommandChatUpdatePermissions::CommandChatUpdatePermissions(MegaClient *client, handle chatid, handle uh, privilege_t priv)
{
    this->client = client;
    this->chatid = chatid;
    this->uh = uh;
    this->priv = priv;

    cmd("mcup");
    arg("v", 1);

    arg("id", (byte*)&chatid, MegaClient::CHATHANDLE);
    arg("u", (byte *)&uh, MegaClient::USERHANDLE);
    arg("p", priv);
    notself(client);

    tag = client->reqtag;
}

bool CommandChatUpdatePermissions::procresult(Result r)
{
    if (r.wasError(API_OK))
    {
        if (client->chats.find(chatid) == client->chats.end())
        {
            // the invitation succeed for a non-existing chatroom
            client->app->chatupdatepermissions_result(API_EINTERNAL);
            return true;
        }

        TextChat *chat = client->chats[chatid];
        if (uh != client->me)
        {
            if (!chat->userpriv)
            {
                // the update succeed, but that peer is not included in the chatroom
                client->app->chatupdatepermissions_result(API_EINTERNAL);
                return true;
            }

            bool found = false;
            userpriv_vector::iterator upvit;
            for (upvit = chat->userpriv->begin(); upvit != chat->userpriv->end(); upvit++)
            {
                if (upvit->first == uh)
                {
                    chat->userpriv->erase(upvit);
                    chat->userpriv->push_back(userpriv_pair(uh, priv));
                    found = true;
                    break;
                }
            }

            if (!found)
            {
                // the update succeed, but that peer is not included in the chatroom
                client->app->chatupdatepermissions_result(API_EINTERNAL);
                return true;
            }
        }
        else
        {
            chat->priv = priv;
        }

        chat->setTag(tag ? tag : -1);
        client->notifychat(chat);
    }

    client->app->chatupdatepermissions_result(r.errorOrOK());
    return r.wasErrorOrOK();
}


CommandChatTruncate::CommandChatTruncate(MegaClient *client, handle chatid, handle messageid)
{
    this->client = client;
    this->chatid = chatid;

    cmd("mct");
    arg("v", 1);

    arg("id", (byte*)&chatid, MegaClient::CHATHANDLE);
    arg("m", (byte*)&messageid, MegaClient::CHATHANDLE);
    notself(client);

    tag = client->reqtag;
}

bool CommandChatTruncate::procresult(Result r)
{
    if (r.wasError(API_OK))
    {
        if (client->chats.find(chatid) == client->chats.end())
        {
            // the truncation succeed for a non-existing chatroom
            client->app->chattruncate_result(API_EINTERNAL);
            return true;
        }

        TextChat *chat = client->chats[chatid];
        chat->setTag(tag ? tag : -1);
        client->notifychat(chat);
    }

    client->app->chattruncate_result(r.errorOrOK());
    return r.wasErrorOrOK();
}

CommandChatSetTitle::CommandChatSetTitle(MegaClient *client, handle chatid, const char *title)
{
    this->client = client;
    this->chatid = chatid;
    this->title = title ? string(title) : "";

    cmd("mcst");
    arg("v", 1);

    arg("id", (byte*)&chatid, MegaClient::CHATHANDLE);
    arg("ct", title);
    notself(client);

    tag = client->reqtag;
}

bool CommandChatSetTitle::procresult(Result r)
{
    if (r.wasError(API_OK))
    {
        if (client->chats.find(chatid) == client->chats.end())
        {
            // the invitation succeed for a non-existing chatroom
            client->app->chatsettitle_result(API_EINTERNAL);
            return true;
        }

        TextChat *chat = client->chats[chatid];
        chat->title = title;

        chat->setTag(tag ? tag : -1);
        client->notifychat(chat);
    }

    client->app->chatsettitle_result(r.errorOrOK());
    return r.wasErrorOrOK();
}

CommandChatPresenceURL::CommandChatPresenceURL(MegaClient *client)
{
    this->client = client;
    cmd("pu");
    notself(client);
    tag = client->reqtag;
}

bool CommandChatPresenceURL::procresult(Result r)
{
    if (r.wasErrorOrOK())
    {
        client->app->chatpresenceurl_result(NULL, r.errorOrOK());
        return true;
    }
    else
    {
        string url;
        if (!client->json.storeobject(&url))
        {
            client->app->chatpresenceurl_result(NULL, API_EINTERNAL);
            return false;
        }
        else
        {
            client->app->chatpresenceurl_result(&url, API_OK);
            return true;
        }
    }
}

CommandRegisterPushNotification::CommandRegisterPushNotification(MegaClient *client, int deviceType, const char *token)
{
    this->client = client;
    cmd("spt");
    arg("p", deviceType);
    arg("t", token);

    tag = client->reqtag;
}

bool CommandRegisterPushNotification::procresult(Result r)
{
    client->app->registerpushnotification_result(r.errorOrOK());
    return r.wasErrorOrOK();
}

CommandArchiveChat::CommandArchiveChat(MegaClient *client, handle chatid, bool archive)
{
    this->mChatid = chatid;
    this->mArchive = archive;

    cmd("mcsf");

    arg("id", (byte*)&chatid, MegaClient::CHATHANDLE);
    arg("m", 1);
    arg("f", archive);

    notself(client);

    tag = client->reqtag;
}

bool CommandArchiveChat::procresult(Result r)
{
    if (r.wasError(API_OK))
    {
        textchat_map::iterator it = client->chats.find(mChatid);
        if (it == client->chats.end())
        {
            LOG_err << "Archive chat succeeded for a non-existing chatroom";
            client->app->archivechat_result(API_ENOENT);
            return true;
        }

        TextChat *chat = it->second;
        chat->setFlag(mArchive, TextChat::FLAG_OFFSET_ARCHIVE);

        chat->setTag(tag ? tag : -1);
        client->notifychat(chat);
    }

    client->app->archivechat_result(r.errorOrOK());
    return r.wasErrorOrOK();
}

CommandSetChatRetentionTime::CommandSetChatRetentionTime(MegaClient *client, handle chatid, unsigned period)
{
    mChatid = chatid;

    cmd("mcsr");
    arg("id", (byte*)&chatid, MegaClient::CHATHANDLE);
    arg("d", period);
    arg("ds", 1);
    tag = client->reqtag;
}

bool CommandSetChatRetentionTime::procresult(Result r)
{
    client->app->setchatretentiontime_result(r.errorOrOK());
    return true;
}

CommandRichLink::CommandRichLink(MegaClient *client, const char *url)
{
    cmd("erlsd");

    arg("url", url);

    tag = client->reqtag;
}

bool CommandRichLink::procresult(Result r)
{
    // error format: [{"error":<code>}]
    // result format: [{"result":{
    //                      "url":"<url>",
    //                      "t":"<title>",
    //                      "d":"<description>",
    //                      "ic":"<format>:<icon_B64>",
    //                      "i":"<format>:<image>"}}]

    if (r.wasErrorOrOK())
    {
        client->app->richlinkrequest_result(NULL, r.errorOrOK());
        return true;
    }


    string res;
    int errCode = 0;
    string metadata;
    for (;;)
    {
        switch (client->json.getnameid())
        {
            case MAKENAMEID5('e', 'r', 'r', 'o', 'r'):
                errCode = int(client->json.getint());
                break;

            case MAKENAMEID6('r', 'e', 's', 'u', 'l', 't'):
                client->json.storeobject(&metadata);
                break;

            case EOO:
            {
                error e = API_EINTERNAL;
                if (!metadata.empty())
                {
                    client->app->richlinkrequest_result(&metadata, API_OK);
                    return true;
                }
                else if (errCode)
                {
                    switch(errCode)
                    {
                        case 403:
                            e = API_EACCESS;
                            break;

                        case 404:
                            e = API_ENOENT;
                            break;

                        default:
                            e = API_EINTERNAL;
                            break;
                    }
                }

                client->app->richlinkrequest_result(NULL, e);
                return true;
            }

            default:
                if (!client->json.storeobject())
                {
                    client->app->richlinkrequest_result(NULL, API_EINTERNAL);
                    return false;
                }
        }
    }
}

CommandChatLink::CommandChatLink(MegaClient *client, handle chatid, bool del, bool createifmissing)
{
    mDelete = del;

    cmd("mcph");
    arg("id", (byte*)&chatid, MegaClient::CHATHANDLE);

    if (del)
    {
        arg("d", 1);
    }

    if (!createifmissing)
    {
        arg("cim", (m_off_t)0);
    }

    notself(client);
    tag = client->reqtag;
}

bool CommandChatLink::procresult(Result r)
{
    if (r.wasErrorOrOK())
    {
        if (r.wasError(API_OK) && !mDelete)
        {
            LOG_err << "Unexpected response for create/get chatlink";
            client->app->chatlink_result(UNDEF, API_EINTERNAL);
            return true;
        }

        client->app->chatlink_result(UNDEF, r.errorOrOK());
        return true;
    }
    else
    {
        handle h = client->json.gethandle(MegaClient::CHATLINKHANDLE);
        if (ISUNDEF(h))
        {
            client->app->chatlink_result(UNDEF, API_EINTERNAL);
            return false;
        }
        else
        {
            client->app->chatlink_result(h, API_OK);
            return true;
        }
    }
}

CommandChatLinkURL::CommandChatLinkURL(MegaClient *client, handle publichandle)
{
    cmd("mcphurl");
    arg("ph", (byte*)&publichandle, MegaClient::CHATLINKHANDLE);

    notself(client);
    tag = client->reqtag;
}

bool CommandChatLinkURL::procresult(Result r)
{
    if (r.wasErrorOrOK())
    {
        client->app->chatlinkurl_result(UNDEF, -1, NULL, NULL, -1, 0, r.errorOrOK());
        return true;
    }
    else
    {
        handle chatid = UNDEF;
        int shard = -1;
        int numPeers = -1;
        string url;
        string ct;
        m_time_t ts = 0;

        for (;;)
        {
            switch (client->json.getnameid())
            {
                case MAKENAMEID2('i','d'):
                    chatid = client->json.gethandle(MegaClient::CHATHANDLE);
                    break;

                case MAKENAMEID2('c','s'):
                    shard = int(client->json.getint());
                    break;

                case MAKENAMEID2('c','t'):  // chat-title
                    client->json.storeobject(&ct);
                    break;

                case MAKENAMEID3('u','r','l'):
                    client->json.storeobject(&url);
                    break;

                case MAKENAMEID3('n','c','m'):
                    numPeers = int(client->json.getint());
                    break;

                case MAKENAMEID2('t', 's'):
                    ts = client->json.getint();
                    break;

                case EOO:
                    if (chatid != UNDEF && shard != -1 && !url.empty() && !ct.empty() && numPeers != -1)
                    {
                        client->app->chatlinkurl_result(chatid, shard, &url, &ct, numPeers, ts, API_OK);
                    }
                    else
                    {
                        client->app->chatlinkurl_result(UNDEF, -1, NULL, NULL, -1, 0, API_EINTERNAL);
                    }
                    return true;

                default:
                    if (!client->json.storeobject())
                    {
                        client->app->chatlinkurl_result(UNDEF, -1, NULL, NULL, -1, 0, API_EINTERNAL);
                        return false;
                    }
            }
        }
    }
}

CommandChatLinkClose::CommandChatLinkClose(MegaClient *client, handle chatid, const char *title)
{
    mChatid = chatid;
    mTitle = title ? string(title) : "";

    cmd("mcscm");
    arg("id", (byte*)&chatid, MegaClient::CHATHANDLE);

    if (title)
    {
        arg("ct", title);
    }

    notself(client);
    tag = client->reqtag;
}

bool CommandChatLinkClose::procresult(Result r)
{
    if (r.wasError(API_OK))
    {
        textchat_map::iterator it = client->chats.find(mChatid);
        if (it == client->chats.end())
        {
            LOG_err << "Chat link close succeeded for a non-existing chatroom";
            client->app->chatlinkclose_result(API_ENOENT);
            return true;
        }

        TextChat *chat = it->second;
        chat->setMode(false);
        if (!mTitle.empty())
        {
            chat->title = mTitle;
        }

        chat->setTag(tag ? tag : -1);
        client->notifychat(chat);
    }

    client->app->chatlinkclose_result(r.errorOrOK());
    return r.wasErrorOrOK();
}

CommandChatLinkJoin::CommandChatLinkJoin(MegaClient *client, handle publichandle, const char *unifiedkey)
{
    cmd("mciph");
    arg("ph", (byte*)&publichandle, MegaClient::CHATLINKHANDLE);
    arg("ck", unifiedkey);
    tag = client->reqtag;
}

bool CommandChatLinkJoin::procresult(Result r)
{
    client->app->chatlinkjoin_result(r.errorOrOK());
    return r.wasErrorOrOK();
}

#endif

CommandGetMegaAchievements::CommandGetMegaAchievements(MegaClient *client, AchievementsDetails *details, bool registered_user)
{
    this->details = details;

    if (registered_user)
    {
        cmd("maf");
    }
    else
    {
        cmd("mafu");
    }

    arg("v", (m_off_t)0);

    tag = client->reqtag;
}

bool CommandGetMegaAchievements::procresult(Result r)
{
    if (r.wasErrorOrOK())
    {
        client->app->getmegaachievements_result(details, r.errorOrOK());
        return true;
    }

    details->permanent_size = 0;
    details->achievements.clear();
    details->awards.clear();
    details->rewards.clear();

    for (;;)
    {
        switch (client->json.getnameid())
        {
            case 's':
                details->permanent_size = client->json.getint();
                break;

            case 'u':
                if (client->json.enterobject())
                {
                    for (;;)
                    {
                        achievement_class_id id = achievement_class_id(client->json.getnameid());
                        if (id == EOO)
                        {
                            break;
                        }
                        id -= '0';   // convert to number

                        if (client->json.enterarray())
                        {
                            Achievement achievement;
                            achievement.storage = client->json.getint();
                            achievement.transfer = client->json.getint();
                            const char *exp_ts = client->json.getvalue();
                            char *pEnd = NULL;
                            achievement.expire = int(strtol(exp_ts, &pEnd, 10));
                            if (*pEnd == 'm')
                            {
                                achievement.expire *= 30;
                            }
                            else if (*pEnd == 'y')
                            {
                                achievement.expire *= 365;
                            }

                            details->achievements[id] = achievement;

                            while(client->json.storeobject());
                            client->json.leavearray();
                        }
                    }

                    client->json.leaveobject();
                }
                else
                {
                    LOG_err << "Failed to parse Achievements of MEGA achievements";
                    client->json.storeobject();
                    client->app->getmegaachievements_result(details, API_EINTERNAL);
                    return false;
                }
                break;

            case 'a':
                if (client->json.enterarray())
                {
                    while (client->json.enterobject())
                    {
                        Award award;
                        award.achievement_class = 0;
                        award.award_id = 0;
                        award.ts = 0;
                        award.expire = 0;

                        bool finished = false;
                        while (!finished)
                        {
                            switch (client->json.getnameid())
                            {
                            case 'a':
                                award.achievement_class = achievement_class_id(client->json.getint());
                                break;
                            case 'r':
                                award.award_id = int(client->json.getint());
                                break;
                            case MAKENAMEID2('t', 's'):
                                award.ts = client->json.getint();
                                break;
                            case 'e':
                                award.expire = client->json.getint();
                                break;
                            case 'm':
                                if (client->json.enterarray())
                                {
                                    string email;
                                    while(client->json.storeobject(&email))
                                    {
                                        award.emails_invited.push_back(email);
                                    }

                                    client->json.leavearray();
                                }
                                break;
                            case EOO:
                                finished = true;
                                break;
                            default:
                                client->json.storeobject();
                                break;
                            }
                        }

                        details->awards.push_back(award);

                        client->json.leaveobject();
                    }

                    client->json.leavearray();
                }
                else
                {
                    LOG_err << "Failed to parse Awards of MEGA achievements";
                    client->json.storeobject();
                    client->app->getmegaachievements_result(details, API_EINTERNAL);
                    return false;
                }
                break;

            case 'r':
                if (client->json.enterobject())
                {
                    for (;;)
                    {
                        nameid id = client->json.getnameid();
                        if (id == EOO)
                        {
                            break;
                        }

                        Reward reward;
                        reward.award_id = int(id - '0');   // convert to number

                        client->json.enterarray();

                        reward.storage = client->json.getint();
                        reward.transfer = client->json.getint();
                        const char *exp_ts = client->json.getvalue();
                        char *pEnd = NULL;
                        reward.expire = int(strtol(exp_ts, &pEnd, 10));
                        if (*pEnd == 'm')
                        {
                            reward.expire *= 30;
                        }
                        else if (*pEnd == 'y')
                        {
                            reward.expire *= 365;
                        }

                        while(client->json.storeobject());
                        client->json.leavearray();

                        details->rewards.push_back(reward);
                    }

                    client->json.leaveobject();
                }
                else
                {
                    LOG_err << "Failed to parse Rewards of MEGA achievements";
                    client->json.storeobject();
                    client->app->getmegaachievements_result(details, API_EINTERNAL);
                    return false;
                }
                break;

            case EOO:
                client->app->getmegaachievements_result(details, API_OK);
                return true;

            default:
                if (!client->json.storeobject())
                {
                    LOG_err << "Failed to parse MEGA achievements";
                    client->app->getmegaachievements_result(details, API_EINTERNAL);
                    return false;
                }
                break;
        }
    }
}

CommandGetWelcomePDF::CommandGetWelcomePDF(MegaClient *client)
{
    cmd("wpdf");

    tag = client->reqtag;
}

bool CommandGetWelcomePDF::procresult(Result r)
{
    if (r.wasErrorOrOK())
    {
        client->app->getwelcomepdf_result(UNDEF, NULL, r.errorOrOK());
        return true;
    }

    handle ph = UNDEF;
    byte keybuf[FILENODEKEYLENGTH];
    int len_key = 0;
    string key;

    for (;;)
    {
        switch (client->json.getnameid())
        {
            case MAKENAMEID2('p', 'h'):
                ph = client->json.gethandle(MegaClient::NODEHANDLE);
                break;

            case 'k':
                len_key = client->json.storebinary(keybuf, sizeof keybuf);
                break;

            case EOO:
                if (ISUNDEF(ph) || len_key != FILENODEKEYLENGTH)
                {
                    client->app->getwelcomepdf_result(UNDEF, NULL, API_EINTERNAL);
                    return false;
                }
                key.assign((const char *) keybuf, len_key);
                client->app->getwelcomepdf_result(ph, &key, API_OK);
                return true;

            default:
                if (!client->json.storeobject())
                {
                    LOG_err << "Failed to parse welcome PDF response";
                    client->app->getwelcomepdf_result(UNDEF, NULL, API_EINTERNAL);
                    return false;
                }
                break;
        }
    }
}


CommandMediaCodecs::CommandMediaCodecs(MegaClient* c, Callback cb)
{
    cmd("mc");

    client = c;
    callback = cb;
}

bool CommandMediaCodecs::procresult(Result r)
{
    if (r.wasErrorOrOK())
    {
        LOG_err << "mc result: " << error(r.errorOrOK());
        return true;
    }

    if (!client->json.isnumeric())
    {
        // It's wrongly formatted, consume this one so the next command can be processed.
        LOG_err << "mc response badly formatted";
        return false;
    }

    int version = static_cast<int>(client->json.getint());
    callback(client, version);
    return true;
}

CommandContactLinkCreate::CommandContactLinkCreate(MegaClient *client, bool renew)
{
    if (renew)
    {
        cmd("clr");
    }
    else
    {
        cmd("clc");
    }

    tag = client->reqtag;
}

bool CommandContactLinkCreate::procresult(Result r)
{
    if (r.wasErrorOrOK())
    {
        client->app->contactlinkcreate_result(r.errorOrOK(), UNDEF);
    }
    else
    {
        handle h = client->json.gethandle(MegaClient::CONTACTLINKHANDLE);
        client->app->contactlinkcreate_result(API_OK, h);
    }
    return true;
}

CommandContactLinkQuery::CommandContactLinkQuery(MegaClient *client, handle h)
{
    cmd("clg");
    arg("cl", (byte*)&h, MegaClient::CONTACTLINKHANDLE);

    arg("b", 1);    // return firstname/lastname in B64

    tag = client->reqtag;
}

bool CommandContactLinkQuery::procresult(Result r)
{
    handle h = UNDEF;
    string email;
    string firstname;
    string lastname;
    string avatar;

    if (r.wasErrorOrOK())
    {
        client->app->contactlinkquery_result(r.errorOrOK(), h, &email, &firstname, &lastname, &avatar);
        return true;
    }

    for (;;)
    {
        switch (client->json.getnameid())
        {
            case 'h':
                h = client->json.gethandle(MegaClient::USERHANDLE);
                break;
            case 'e':
                client->json.storeobject(&email);
                break;
            case MAKENAMEID2('f', 'n'):
                client->json.storeobject(&firstname);
                break;
            case MAKENAMEID2('l', 'n'):
                client->json.storeobject(&lastname);
                break;
            case MAKENAMEID2('+', 'a'):
                client->json.storeobject(&avatar);
                break;
            case EOO:
                client->app->contactlinkquery_result(API_OK, h, &email, &firstname, &lastname, &avatar);
                return true;
            default:
                if (!client->json.storeobject())
                {
                    LOG_err << "Failed to parse query contact link response";
                    client->app->contactlinkquery_result(API_EINTERNAL, h, &email, &firstname, &lastname, &avatar);
                    return false;
                }
                break;
        }
    }
}

CommandContactLinkDelete::CommandContactLinkDelete(MegaClient *client, handle h)
{
    cmd("cld");
    if (!ISUNDEF(h))
    {
        arg("cl", (byte*)&h, MegaClient::CONTACTLINKHANDLE);
    }
    tag = client->reqtag;
}

bool CommandContactLinkDelete::procresult(Result r)
{
    client->app->contactlinkdelete_result(r.errorOrOK());
    return r.wasErrorOrOK();
}

CommandKeepMeAlive::CommandKeepMeAlive(MegaClient *client, int type, bool enable)
{
    if (enable)
    {
        cmd("kma");
    }
    else
    {
        cmd("kmac");
    }
    arg("t", type);

    tag = client->reqtag;
}

bool CommandKeepMeAlive::procresult(Result r)
{
    client->app->keepmealive_result(r.errorOrOK());
    return r.wasErrorOrOK();
}

CommandMultiFactorAuthSetup::CommandMultiFactorAuthSetup(MegaClient *client, const char *pin)
{
    cmd("mfas");
    if (pin)
    {
        arg("mfa", pin);
    }
    tag = client->reqtag;
}

bool CommandMultiFactorAuthSetup::procresult(Result r)
{
    if (r.wasErrorOrOK())
    {
        client->app->multifactorauthsetup_result(NULL, r.errorOrOK());
        return true;
    }

    string code;
    if (!client->json.storeobject(&code))
    {
        client->app->multifactorauthsetup_result(NULL, API_EINTERNAL);
        return false;
    }
    client->app->multifactorauthsetup_result(&code, API_OK);
    return true;
}

CommandMultiFactorAuthCheck::CommandMultiFactorAuthCheck(MegaClient *client, const char *email)
{
    cmd("mfag");
    arg("e", email);

    tag = client->reqtag;
}

bool CommandMultiFactorAuthCheck::procresult(Result r)
{
    if (r.wasErrorOrOK())
    {
        client->app->multifactorauthcheck_result(r.errorOrOK());
        return true;
    }

    if (client->json.isnumeric())
    {
        client->app->multifactorauthcheck_result(static_cast<int>(client->json.getint()));
        return true;
    }
    else
    {
        client->app->multifactorauthcheck_result(API_EINTERNAL);
        return false;
    }
}

CommandMultiFactorAuthDisable::CommandMultiFactorAuthDisable(MegaClient *client, const char *pin)
{
    cmd("mfad");
    arg("mfa", pin);

    tag = client->reqtag;
}

bool CommandMultiFactorAuthDisable::procresult(Result r)
{
    client->app->multifactorauthdisable_result(r.errorOrOK());
    return r.wasErrorOrOK();
}

CommandGetPSA::CommandGetPSA(bool urlSupport, MegaClient *client)
{
    cmd("gpsa");

    if (urlSupport)
    {
        arg("w", 1);
    }

    tag = client->reqtag;
}

bool CommandGetPSA::procresult(Result r)
{
    if (r.wasErrorOrOK())
    {
        client->app->getpsa_result(r.errorOrOK(), 0, NULL, NULL, NULL, NULL, NULL, NULL);
        return true;
    }

    int id = 0;
    string temp;
    string title, text, imagename, imagepath;
    string buttonlink, buttontext, url;

    for (;;)
    {
        switch (client->json.getnameid())
        {
            case MAKENAMEID2('i', 'd'):
                id = int(client->json.getint());
                break;
            case 't':
                client->json.storeobject(&temp);
                Base64::atob(temp, title);
                break;
            case 'd':
                client->json.storeobject(&temp);
                Base64::atob(temp, text);
                break;
            case MAKENAMEID3('i', 'm', 'g'):
                client->json.storeobject(&imagename);
                break;
            case 'l':
                client->json.storeobject(&buttonlink);
                break;
            case MAKENAMEID3('u', 'r', 'l'):
                client->json.storeobject(&url);
                break;
            case 'b':
                client->json.storeobject(&temp);
                Base64::atob(temp, buttontext);
                break;
            case MAKENAMEID3('d', 's', 'p'):
                client->json.storeobject(&imagepath);
                break;
            case EOO:
                imagepath.append(imagename);
                imagepath.append(".png");
                client->app->getpsa_result(API_OK, id, &title, &text, &imagepath, &buttontext, &buttonlink, &url);
                return true;
            default:
                if (!client->json.storeobject())
                {
                    LOG_err << "Failed to parse get PSA response";
                    client->app->getpsa_result(API_EINTERNAL, 0, NULL, NULL, NULL, NULL, NULL, NULL);
                    return false;
                }
                break;
        }
    }
}

CommandFetchTimeZone::CommandFetchTimeZone(MegaClient *client, const char *timezone, const char* timeoffset)
{
    cmd("ftz");
    arg("utz", timezone);
    arg("uo", timeoffset);

    tag = client->reqtag;
}

bool CommandFetchTimeZone::procresult(Result r)
{
    if (r.wasErrorOrOK())
    {
        client->app->fetchtimezone_result(r.errorOrOK(), NULL, NULL, -1);
        return true;
    }

    string currenttz;
    int currentto;
    vector<string> timezones;
    vector<int> timeoffsets;
    string defaulttz;
    int defaulttzindex = -1;

    for (;;)
    {
        switch (client->json.getnameid())
        {
            case MAKENAMEID7('c', 'h', 'o', 'i', 'c', 'e', 's'):
                if (client->json.enterobject())
                {
                    while (client->json.storeobject(&currenttz))
                    {
                        currentto = int(client->json.getint());
                        timezones.push_back(currenttz);
                        timeoffsets.push_back(currentto);
                    }
                    client->json.leaveobject();
                }
                else if (!client->json.storeobject())
                {
                    LOG_err << "Failed to parse fetch time zone response";
                    client->app->fetchtimezone_result(API_EINTERNAL, NULL, NULL, -1);
                    return false;
                }
                break;

            case MAKENAMEID7('d', 'e', 'f', 'a', 'u', 'l', 't'):
                if (client->json.isnumeric())
                {
                    client->json.getint();
                }
                else
                {
                    client->json.storeobject(&defaulttz);
                }
                break;

            case EOO:
                if (!defaulttz.empty())    // default received as string
                {
                    for (int i = 0; i < (int)timezones.size(); i++)
                    {
                        if (timezones[i] == defaulttz)
                        {
                            defaulttzindex = i;
                            break;
                        }
                    }
                }
                client->app->fetchtimezone_result(API_OK, &timezones, &timeoffsets, defaulttzindex);
                return true;

            default:
                if (!client->json.storeobject())
                {
                    LOG_err << "Failed to parse fetch time zone response";
                    client->app->fetchtimezone_result(API_EINTERNAL, NULL, NULL, -1);
                    return false;
                }
                break;
        }
    }
}

CommandSetLastAcknowledged::CommandSetLastAcknowledged(MegaClient* client)
{
    cmd("sla");
    notself(client);
    tag = client->reqtag;
}

bool CommandSetLastAcknowledged::procresult(Result r)
{
    client->app->acknowledgeuseralerts_result(r.errorOrOK());
    return r.wasErrorOrOK();
}

CommandSMSVerificationSend::CommandSMSVerificationSend(MegaClient* client, const string& phoneNumber, bool reVerifyingWhitelisted)
{
    cmd("smss");
    batchSeparately = true;  // don't let any other commands that might get batched with it cause the whole batch to fail

    assert(isPhoneNumber(phoneNumber));
    arg("n", phoneNumber.c_str());

    if (reVerifyingWhitelisted)
    {
        arg("to", 1);   // test override
    }

    tag = client->reqtag;
}

bool CommandSMSVerificationSend::isPhoneNumber(const string& s)
{
    for (auto i = s.size(); i--; )
    {
        if (!(isdigit(s[i]) || (i == 0 && s[i] == '+')))
        {
            return false;
        }
    }
    return s.size() > 6;
}

bool CommandSMSVerificationSend::procresult(Result r)
{
    client->app->smsverificationsend_result(r.errorOrOK());
    return r.wasErrorOrOK();
}

CommandSMSVerificationCheck::CommandSMSVerificationCheck(MegaClient* client, const string& verificationcode)
{
    cmd("smsv");
    batchSeparately = true;  // don't let any other commands that might get batched with it cause the whole batch to fail

    if (isVerificationCode(verificationcode))
    {
        arg("c", verificationcode.c_str());
    }

    tag = client->reqtag;
}

bool CommandSMSVerificationCheck::isVerificationCode(const string& s)
{
    for (const char c : s)
    {
        if (!isdigit(c))
        {
            return false;
        }
    }
    return s.size() == 6;
}

bool CommandSMSVerificationCheck::procresult(Result r)
{
    if (r.wasErrorOrOK())
    {
        client->app->smsverificationcheck_result(r.errorOrOK(), nullptr);
        return true;
    }

    string phoneNumber;
    if (!client->json.storeobject(&phoneNumber))
    {
        client->app->smsverificationcheck_result(API_EINTERNAL, nullptr);
        return false;
    }

    assert(CommandSMSVerificationSend::isPhoneNumber(phoneNumber));
    client->mSmsVerifiedPhone = phoneNumber;
    client->app->smsverificationcheck_result(API_OK, &phoneNumber);
    return true;
}

CommandGetRegisteredContacts::CommandGetRegisteredContacts(MegaClient* client, const map<const char*, const char*>& contacts)
{
    cmd("usabd");

    arg("v", 1);

    beginobject("e");
    for (const auto& pair : contacts)
    {
        arg(Base64::btoa(pair.first).c_str(), // name is text-input from user, need conversion too
            (byte *)pair.second, static_cast<int>(strlen(pair.second)));
    }
    endobject();

    tag = client->reqtag;
}

bool CommandGetRegisteredContacts::procresult(Result r)
{
    if (r.wasErrorOrOK())
    {
        client->app->getregisteredcontacts_result(r.errorOrOK(), nullptr);
        return true;
    }

    vector<tuple<string, string, string>> registeredContacts;

    string entryUserDetail;
    string id;
    string userDetail;

    bool success = true;
    while (client->json.enterobject())
    {
        bool exit = false;
        while (!exit)
        {
            switch (client->json.getnameid())
            {
                case MAKENAMEID3('e', 'u', 'd'):
                {
                    client->json.storeobject(&entryUserDetail);
                    break;
                }
                case MAKENAMEID2('i', 'd'):
                {
                    client->json.storeobject(&id);
                    break;
                }
                case MAKENAMEID2('u', 'd'):
                {
                    client->json.storeobject(&userDetail);
                    break;
                }
                case EOO:
                {
                    if (entryUserDetail.empty() || id.empty() || userDetail.empty())
                    {
                        LOG_err << "Missing or empty field when parsing 'get registered contacts' response";
                        success = false;
                    }
                    else
                    {
                        registeredContacts.emplace_back(
                                    make_tuple(Base64::atob(entryUserDetail), move(id),
                                               Base64::atob(userDetail)));
                    }
                    exit = true;
                    break;
                }
                default:
                {
                    if (!client->json.storeobject())
                    {
                        LOG_err << "Failed to parse 'get registered contacts' response";
                        client->app->getregisteredcontacts_result(API_EINTERNAL, nullptr);
                        return false;
                    }
                }
            }
        }
        client->json.leaveobject();
    }
    if (success)
    {
        client->app->getregisteredcontacts_result(API_OK, &registeredContacts);
        return true;
    }
    else
    {
        client->app->getregisteredcontacts_result(API_EINTERNAL, nullptr);
        return false;
    }
}

CommandGetCountryCallingCodes::CommandGetCountryCallingCodes(MegaClient* client)
{
    cmd("smslc");

    batchSeparately = true;
    tag = client->reqtag;
}

bool CommandGetCountryCallingCodes::procresult(Result r)
{
    if (r.wasErrorOrOK())
    {
        client->app->getcountrycallingcodes_result(r.errorOrOK(), nullptr);
        return true;
    }

    map<string, vector<string>> countryCallingCodes;

    string countryCode;
    vector<string> callingCodes;

    bool success = true;
    while (client->json.enterobject())
    {
        bool exit = false;
        while (!exit)
        {
            switch (client->json.getnameid())
            {
                case MAKENAMEID2('c', 'c'):
                {
                    client->json.storeobject(&countryCode);
                    break;
                }
                case MAKENAMEID1('l'):
                {
                    if (client->json.enterarray())
                    {
                        std::string code;
                        while (client->json.storeobject(&code))
                        {
                            callingCodes.emplace_back(move(code));
                        }
                        client->json.leavearray();
                    }
                    break;
                }
                case EOO:
                {
                    if (countryCode.empty() || callingCodes.empty())
                    {
                        LOG_err << "Missing or empty fields when parsing 'get country calling codes' response";
                        success = false;
                    }
                    else
                    {
                        countryCallingCodes.emplace(make_pair(move(countryCode), move(callingCodes)));
                    }
                    exit = true;
                    break;
                }
                default:
                {
                    if (!client->json.storeobject())
                    {
                        LOG_err << "Failed to parse 'get country calling codes' response";
                        client->app->getcountrycallingcodes_result(API_EINTERNAL, nullptr);
                        return false;
                    }
                }
            }
        }
        client->json.leaveobject();
    }
    if (success)
    {
        client->app->getcountrycallingcodes_result(API_OK, &countryCallingCodes);
        return true;
    }
    else
    {
        client->app->getcountrycallingcodes_result(API_EINTERNAL, nullptr);
        return false;
    }
}

CommandFolderLinkInfo::CommandFolderLinkInfo(MegaClient* client, handle publichandle)
{
    ph = publichandle;

    cmd("pli");
    arg("ph", (byte*)&publichandle, MegaClient::NODEHANDLE);

    tag = client->reqtag;
}

bool CommandFolderLinkInfo::procresult(Result r)
{
    if (r.wasErrorOrOK())
    {
        client->app->folderlinkinfo_result(r.errorOrOK(), UNDEF, UNDEF, NULL, NULL, 0, 0, 0, 0, 0);
        return true;
    }
    string attr;
    string key;
    handle owner = UNDEF;
    handle ph = 0;
    m_off_t currentSize = 0;
    m_off_t versionsSize  = 0;
    int numFolders = 0;
    int numFiles = 0;
    int numVersions = 0;

    for (;;)
    {
        switch (client->json.getnameid())
        {
        case MAKENAMEID5('a','t','t','r','s'):
            client->json.storeobject(&attr);
            break;

        case MAKENAMEID2('p','h'):
            ph = client->json.gethandle(MegaClient::NODEHANDLE);
            break;

        case 'u':
            owner = client->json.gethandle(MegaClient::USERHANDLE);
            break;

        case 's':
            if (client->json.enterarray())
            {
                currentSize = client->json.getint();
                numFiles = int(client->json.getint());
                numFolders = int(client->json.getint());
                versionsSize  = client->json.getint();
                numVersions = int(client->json.getint());
                client->json.leavearray();
            }
            break;

        case 'k':
            client->json.storeobject(&key);
            break;

        case EOO:
            if (attr.empty())
            {
                LOG_err << "The folder link information doesn't contain the attr string";
                client->app->folderlinkinfo_result(API_EINCOMPLETE, UNDEF, UNDEF, NULL, NULL, 0, 0, 0, 0, 0);
                return false;
            }
            if (key.size() <= 9 || key.find(":") == string::npos)
            {
                LOG_err << "The folder link information doesn't contain a valid decryption key";
                client->app->folderlinkinfo_result(API_EKEY, UNDEF, UNDEF, NULL, NULL, 0, 0, 0, 0, 0);
                return false;
            }
            if (ph != this->ph)
            {
                LOG_err << "Folder link information: public handle doesn't match";
                client->app->folderlinkinfo_result(API_EINTERNAL, UNDEF, UNDEF, NULL, NULL, 0, 0, 0, 0, 0);
                return false;
            }

            client->app->folderlinkinfo_result(API_OK, owner, ph, &attr, &key, currentSize, numFiles, numFolders, versionsSize, numVersions);
            return true;

        default:
            if (!client->json.storeobject())
            {
                LOG_err << "Failed to parse folder link information response";
                client->app->folderlinkinfo_result(API_EINTERNAL, UNDEF, UNDEF, NULL, NULL, 0, 0, 0, 0, 0);
                return false;
            }
            break;
        }
    }
}

CommandBackupPut::CommandBackupPut(MegaClient* client, const BackupInfo& fields, std::function<void(Error, handle /*backup id*/)> completion)
    : mCompletion(completion)
{
    cmd("sp");

    if (!ISUNDEF(fields.backupId))
    {
        arg("id", (byte*)&fields.backupId, MegaClient::BACKUPHANDLE);
    }

    if (fields.type != BackupType::INVALID)
    {
        arg("t", fields.type);
    }

    if (!fields.nodeHandle.isUndef())
    {
        arg("h", fields.nodeHandle);
    }

    if (!fields.localFolder.empty())
    {
        string localFolderEncrypted(client->cypherTLVTextWithMasterKey("lf", fields.localFolder.toPath(*client->fsaccess)));
        arg("l", localFolderEncrypted.c_str());
    }

    if (!fields.deviceId.empty())
    {
        arg("d", fields.deviceId.c_str());
    }

    if (fields.state >= 0)
    {
        arg("s", fields.state);
    }

    if (fields.subState >= 0)
    {
        arg("ss", fields.subState);
    }

    if (!fields.backupName.empty())
    {
        string edEncrypted(client->cypherTLVTextWithMasterKey("bn", fields.backupName));
        arg("e", edEncrypted.c_str());
    }

    tag = client->reqtag;
}

bool CommandBackupPut::procresult(Result r)
{
    assert(r.wasStrictlyError() || r.hasJsonItem());
    handle backupId = UNDEF;
    Error e = API_OK;

    if (r.hasJsonItem())
    {
        backupId = client->json.gethandle(MegaClient::BACKUPHANDLE);
        e = API_OK;
    }
    else
    {
        e = r.errorOrOK();
    }

    assert(e != API_EARGS);  // if this happens, the API rejected the request because it wants more fields supplied

    if (mCompletion) mCompletion(e, backupId);

    client->app->backupput_result(e, backupId);

    return r.wasStrictlyError() || r.hasJsonItem();
}

CommandBackupPutHeartBeat::CommandBackupPutHeartBeat(MegaClient* client, handle backupId, uint8_t status, int8_t progress, uint32_t uploads, uint32_t downloads, m_time_t ts, handle lastNode, std::function<void(Error)> f)
    : mCompletion(f)
{
    cmd("sphb");

    arg("id", (byte*)&backupId, MegaClient::BACKUPHANDLE);
    arg("s", status);
    if (progress != -1)
    {
        arg("p", progress);
    }
    arg("qu", uploads);
    arg("qd", downloads);
    if (ts != -1)
    {
        arg("lts", ts);
    }
    if (!ISUNDEF(lastNode))
    {
        arg("lh", (byte*)&lastNode, MegaClient::NODEHANDLE);
    }

    tag = client->reqtag;
}

bool CommandBackupPutHeartBeat::procresult(Result r)
{
    if (mCompletion) mCompletion(r.errorOrOK());
    return r.wasErrorOrOK();
}

CommandBackupRemove::CommandBackupRemove(MegaClient *client, handle backupId)
    : mBackupId(backupId)
{
    cmd("sr");
    arg("id", (byte*)&backupId, MegaClient::BACKUPHANDLE);

    tag = client->reqtag;
}

bool CommandBackupRemove::procresult(Result r)
{
    client->app->backupremove_result(r.errorOrOK(), mBackupId);
<<<<<<< HEAD


    // Upon removal of backup successfully --> remove the backup name silently for the user's attribute
    if (r.succeeded() && !client->loggingout)
    {
        // when logging out, 'sr' command is sent together with logout, so there's no chance to
        // update the user's attribute for backup-names (they are removed thanks to purgeSyncs())

        std::string key {Base64Str<MegaClient::BACKUPHANDLE>(mBackupId)};
        attr_t attrType = ATTR_BACKUP_NAMES;

        User *ownUser = client->finduser(client->me);
        const std::string *oldValue = ownUser->getattr(attrType);

        if (oldValue && !ownUser->isattrvalid(attrType)) // not fetched yet or outdated
        {
            LOG_warn << "Cannot immediately remove backup name for backup id: " << key << ". Fetching...";
            client->getua(ownUser, attrType, 0);
            client->mSendingBackupName = true;
        }

        if (client->mSendingBackupName)
        {
            // accumulate this update for the future, in order to avoid race conditions
            // they will be sent upon `upv` completion for the update in progress
            client->mPendingBackupNames[key] = Base64::btoa("");
        }
        else if (oldValue)  // in the event of non-existing attribute, nothing to update
        {
            // send backup name for this backup directly
            std::unique_ptr<TLVstore> tlv { TLVstore::containerToTLVrecords(oldValue, &client->key) };

            client->mPendingBackupNames[key] = Base64::btoa("");
            if (User::mergeUserAttribute(attrType, client->mPendingBackupNames, *tlv.get()))
            {
                // serialize and encrypt the TLV container
                std::unique_ptr<std::string> container(tlv->tlvRecordsToContainer(client->rng, &client->key));
                client->putua(attrType, (byte *)container->data(), unsigned(container->size()));

                client->mSendingBackupName = true;
            }
            else
            {
                LOG_warn << "No changes to merge into existing backup names after removal of backup id: " << key;
            }
            client->mPendingBackupNames.clear();
        }
    }

=======
>>>>>>> c11a688d
    return r.wasErrorOrOK();
}

CommandBackupSyncFetch::CommandBackupSyncFetch(std::function<void(Error, vector<Data>&)> f)
    : completion(move(f))
{
    cmd("sf");
}

bool CommandBackupSyncFetch::procresult(Result r)
{
    vector<Data> data;
    if (!r.hasJsonArray())
    {
        completion(r.errorOrOK(), data);
    }
    else
    {
        auto skipUnknownField = [&]() -> bool {
            if (!client->json.storeobject())
            {
                completion(API_EINTERNAL, data);
                return false;
            }
            return true;
        };

        auto cantLeaveObject = [&]() -> bool {
            if (!client->json.leaveobject())
            {
                completion(API_EINTERNAL, data);
                return true;
            }
            return false;
        };

        while (client->json.enterobject())
        {
            data.push_back(Data());
            for (;;)
            {
                auto& d = data.back();
                auto nid = client->json.getnameid();
                if (nid == EOO) break;
                switch (nid)
                {
                case MAKENAMEID2('i', 'd'):     d.backupId = client->json.gethandle(sizeof(handle)); break;
                case MAKENAMEID1('t'):          d.backupType = static_cast<BackupType>(client->json.getint32()); break;
                case MAKENAMEID1('h'):          d.rootNode = client->json.gethandle(MegaClient::NODEHANDLE); break;
                case MAKENAMEID1('l'):          client->json.storeobject(&d.localFolder);
                                                d.localFolder = client->decypherTLVTextWithMasterKey("lf", d.localFolder);
                                                break;
                case MAKENAMEID1('d'):          client->json.storeobject(&d.deviceId); break;
                case MAKENAMEID1('s'):          d.syncState = client->json.getint32(); break;
                case MAKENAMEID2('s', 's'):     d.syncSubstate = client->json.getint32(); break;
                case MAKENAMEID1('e'):          client->json.storeobject(&d.extra);
                                                d.extra = client->decypherTLVTextWithMasterKey("ed", d.extra);
                                                break;
                case MAKENAMEID2('h', 'b'):
                {
                    if (client->json.enterobject())
                    {
                        for (;;)
                        {
                            nid = client->json.getnameid();
                            if (nid == EOO) break;
                            switch (nid)
                            {
                            case MAKENAMEID2('t', 's'):     d.hbTimestamp = client->json.getint(); break;
                            case MAKENAMEID1('s'):          d.hbStatus = client->json.getint32(); break;
                            case MAKENAMEID1('p'):          d.hbProgress = client->json.getint32(); break;
                            case MAKENAMEID2('q', 'u'):     d.uploads = client->json.getint32(); break;
                            case MAKENAMEID2('q', 'd'):     d.downloads = client->json.getint32(); break;
                            case MAKENAMEID3('l', 't', 's'):d.lastActivityTs = client->json.getint32(); break;
                            case MAKENAMEID2('l', 'h'):     d.lastSyncedNodeHandle = client->json.gethandle(MegaClient::NODEHANDLE); break;
                            default: if (!skipUnknownField()) return false;
                            }
                        }
                        if (cantLeaveObject()) return false;
                    }
                }
                break;

                default: if (!skipUnknownField()) return false;
                }
            }
            if (cantLeaveObject()) return false;
        }

        completion(API_OK, data);
    }
    return true;
}


CommandGetBanners::CommandGetBanners(MegaClient* client)
{
    cmd("gban");

    tag = client->reqtag;
}

bool CommandGetBanners::procresult(Result r)
{
    if (r.wasErrorOrOK())
    {
        client->app->getbanners_result(r.errorOrOK());
        return true; // because parsing didn't fail
    }

    /*
        {
            "id": 2, ///The banner id
            "t": "R2V0IFZlcmlmaWVk", ///Banner title
            "d": "TWFrZSBpdCBlYXNpZXIgZm9yIHlvdXIgY29udGFjdHMgdG8gZmluZCB5b3Ugb24gTUVHQS4", ///Banner description.
            "img": "Verified_image.png", ///Image name.
            "l": "", ///URL
            "bimg": "Verified_BG.png", ///background image name.
            "dsp": "https://domain/path" ///Where to get the image.
        }, {"id":3, ...}, ... ]
    */

    vector< tuple<int, string, string, string, string, string, string> > banners;

    // loop array elements
    while (client->json.enterobject())
    {
        int id = 0;
        string title, description, img, url, bimg, dsp;
        bool exit = false;

        // loop and read object members
        while (!exit)
        {
            switch (client->json.getnameid())
            {
            case MAKENAMEID2('i', 'd'):
                id = client->json.getint32();
                break;

            case MAKENAMEID1('t'):
                client->json.storeobject(&title);
                title = Base64::atob(title);
                break;

            case MAKENAMEID1('d'):
                client->json.storeobject(&description);
                description = Base64::atob(description);
                break;

            case MAKENAMEID3('i', 'm', 'g'):
                client->json.storeobject(&img);
                break;

            case MAKENAMEID1('l'):
                client->json.storeobject(&url);
                break;

            case MAKENAMEID4('b', 'i', 'm', 'g'):
                client->json.storeobject(&bimg);
                break;

            case MAKENAMEID3('d', 's', 'p'):
                client->json.storeobject(&dsp);
                break;

            case EOO:
                if (!id || title.empty() || description.empty())
                {
                    LOG_err << "Missing id, title or description in response to gban";
                    client->app->getbanners_result(API_EINTERNAL);
                    return false;
                }
                exit = true;
                break;

            default:
                if (!client->json.storeobject()) // skip unknown member
                {
                    LOG_err << "Failed to parse banners response";
                    client->app->getbanners_result(API_EINTERNAL);
                    return false;
                }
                break;
            }
        }

        banners.emplace_back(make_tuple(id, move(title), move(description), move(img), move(url), move(bimg), move(dsp)));

        client->json.leaveobject();
    }

    client->app->getbanners_result(move(banners));

    return true;
}

CommandDismissBanner::CommandDismissBanner(MegaClient* client, int id, m_time_t timestamp)
{
    cmd("dban");
    arg("id", id); // id of the Smart Banner
    arg("ts", timestamp);

    tag = client->reqtag;
}

bool CommandDismissBanner::procresult(Result r)
{
    client->app->dismissbanner_result(r.errorOrOK());
    return r.wasErrorOrOK();
}

bool CommandFetchGoogleAds::procresult(Command::Result r)
{
    string_map result;
    if (r.wasStrictlyError())
    {
        mCompletion(r.errorOrOK(), result);
        return true;
    }

    bool error = false;

    while (client->json.enterobject() && !error)
    {
        std::string id;
        std::string iu;
        bool exit = false;
        while (!exit)
        {
            switch (client->json.getnameid())
            {
                case MAKENAMEID2('i', 'd'):
                    client->json.storeobject(&id);
                    break;

                case MAKENAMEID2('i', 'u'):
                    client->json.storeobject(&iu);
                    break;

                case EOO:
                    exit = true;
                    if (!id.empty() && !iu.empty())
                    {
                        result[id] = iu;
                    }
                    else
                    {
                        error = true;
                        result.clear();
                    }
                    break;

                default:
                    if (!client->json.storeobject())
                    {
                        result.clear();
                        mCompletion(API_EINTERNAL, result);
                        return false;
                    }
                    break;
            }
        }

        client->json.leaveobject();
    }

    mCompletion((error ? API_EINTERNAL : API_OK), result);

    return !error;
}

CommandFetchGoogleAds::CommandFetchGoogleAds(MegaClient* client, int adFlags, const std::vector<std::string> &adUnits, handle publicHandle, CommandFetchGoogleAdsCompletion completion)
    : mCompletion(completion)
{
    cmd("adf");
    arg("ad", adFlags);
    arg("af", 2); // IU (mobile apps)

    if (!ISUNDEF(publicHandle))
    {
        arg("p", publicHandle);
    }

    beginarray("au");
    for (const std::string& adUnit : adUnits)
    {
        element(adUnit.c_str());
    }
    endarray();

    tag = client->reqtag;
}

bool CommandQueryGoogleAds::procresult(Command::Result r)
{
    if (r.wasErrorOrOK())
    {
        mCompletion(r.errorOrOK(), 0);
        return true;
    }

    if (!client->json.isnumeric())
    {
        // It's wrongly formatted, consume this one so the next command can be processed.
        LOG_err << "Command response badly formatted";
        mCompletion(API_EINTERNAL, 0);
        return false;
    }

    int value = client->json.getint32();
    mCompletion(API_OK, value);
    return true;
}

CommandQueryGoogleAds::CommandQueryGoogleAds(MegaClient* client, int adFlags, handle publicHandle, CommandQueryGoogleAdsCompletion completion)
    : mCompletion(completion)
{
    cmd("ads");
    arg("ad", adFlags);
    if (!ISUNDEF(publicHandle))
    {
        arg("ph", publicHandle);
    }

    tag = client->reqtag;
}

} // namespace<|MERGE_RESOLUTION|>--- conflicted
+++ resolved
@@ -8356,58 +8356,6 @@
 bool CommandBackupRemove::procresult(Result r)
 {
     client->app->backupremove_result(r.errorOrOK(), mBackupId);
-<<<<<<< HEAD
-
-
-    // Upon removal of backup successfully --> remove the backup name silently for the user's attribute
-    if (r.succeeded() && !client->loggingout)
-    {
-        // when logging out, 'sr' command is sent together with logout, so there's no chance to
-        // update the user's attribute for backup-names (they are removed thanks to purgeSyncs())
-
-        std::string key {Base64Str<MegaClient::BACKUPHANDLE>(mBackupId)};
-        attr_t attrType = ATTR_BACKUP_NAMES;
-
-        User *ownUser = client->finduser(client->me);
-        const std::string *oldValue = ownUser->getattr(attrType);
-
-        if (oldValue && !ownUser->isattrvalid(attrType)) // not fetched yet or outdated
-        {
-            LOG_warn << "Cannot immediately remove backup name for backup id: " << key << ". Fetching...";
-            client->getua(ownUser, attrType, 0);
-            client->mSendingBackupName = true;
-        }
-
-        if (client->mSendingBackupName)
-        {
-            // accumulate this update for the future, in order to avoid race conditions
-            // they will be sent upon `upv` completion for the update in progress
-            client->mPendingBackupNames[key] = Base64::btoa("");
-        }
-        else if (oldValue)  // in the event of non-existing attribute, nothing to update
-        {
-            // send backup name for this backup directly
-            std::unique_ptr<TLVstore> tlv { TLVstore::containerToTLVrecords(oldValue, &client->key) };
-
-            client->mPendingBackupNames[key] = Base64::btoa("");
-            if (User::mergeUserAttribute(attrType, client->mPendingBackupNames, *tlv.get()))
-            {
-                // serialize and encrypt the TLV container
-                std::unique_ptr<std::string> container(tlv->tlvRecordsToContainer(client->rng, &client->key));
-                client->putua(attrType, (byte *)container->data(), unsigned(container->size()));
-
-                client->mSendingBackupName = true;
-            }
-            else
-            {
-                LOG_warn << "No changes to merge into existing backup names after removal of backup id: " << key;
-            }
-            client->mPendingBackupNames.clear();
-        }
-    }
-
-=======
->>>>>>> c11a688d
     return r.wasErrorOrOK();
 }
 
