--- conflicted
+++ resolved
@@ -118,11 +118,7 @@
                     // 'canChangeVault' is false here because restoration of file attributes is triggered by
                     // downloads, so it cannot be triggered by a Backup operation
                     bool canChangeVault = false;
-<<<<<<< HEAD
                     client->setattr(n, attr_map('f', me64), nullptr, canChangeVault);
-=======
-                    client->setattr(n, attr_map('f', me64), 0, nullptr, nullptr, canChangeVault);
->>>>>>> 0932cacc
                 }
             }
 
@@ -935,7 +931,6 @@
     }
 }
 
-<<<<<<< HEAD
 CommandSetAttr::CommandSetAttr(MegaClient* client, Node* n, attr_map&& attrMapUpdates, Completion&& c, bool canChangeVault)
     : mAttrMapUpdates(attrMapUpdates)
     , mCanChangeVault(canChangeVault)
@@ -948,9 +943,6 @@
 }
 
 const char* CommandSetAttr::getJSON(MegaClient* client)
-=======
-CommandSetAttr::CommandSetAttr(MegaClient* client, Node* n, SymmCipher* cipher, const char* prevattr, Completion&& c, bool canChangeVault)
->>>>>>> 0932cacc
 {
     // We generate the command just before sending, so it's up to date for any external changes that occured in the meantime
     // And we can also take into account any changes we have sent for this node that have not yet been applied by actionpackets
@@ -997,19 +989,8 @@
         generationError = API_ENOENT;
     }
 
-<<<<<<< HEAD
     arg("n", (byte*)&h, MegaClient::NODEHANDLE);
     arg("at", (byte*)at.c_str(), int(at.size()));
-=======
-    if (canChangeVault)
-    {
-        arg("vw", 1);
-    }
-
-    h = n->nodeHandle();
-    tag = 0;
-    syncop = prevattr;
->>>>>>> 0932cacc
 
     if (mCanChangeVault)
     {
@@ -1348,10 +1329,7 @@
     }
 }
 
-<<<<<<< HEAD
-
-=======
->>>>>>> 0932cacc
+
 CommandMoveNode::CommandMoveNode(MegaClient* client, Node* n, Node* t, syncdel_t csyncdel, NodeHandle prevparent, Completion&& c, bool canChangeVault)
 {
     h = n->nodeHandle();
@@ -1401,7 +1379,6 @@
         }
 
 #ifdef ENABLE_SYNC
-<<<<<<< HEAD
         //if (syncdel != SYNCDEL_NONE)
         //{
         //    Node* syncn = client->nodeByHandle(h);
@@ -1448,80 +1425,6 @@
         //        }
         //    }
         //}
-=======
-        if (syncdel != SYNCDEL_NONE)
-        {
-            Node* syncn = client->nodeByHandle(h);
-
-            if (syncn)
-            {
-                if (r.wasError(API_OK))
-                {
-                    // update all todebris records in the subtree
-                    for (auto it = client->toDebris.begin(); it != client->toDebris.end(); it++)
-                    {
-                        Node* toDebrisNode = it->first;
-                        Node* n = it->first;
-
-                        do {
-                            if (n == syncn)
-                            {
-                                if (syncop)
-                                {
-                                    // After speculative instant completion removal, this is not needed (always sent via actionpacket code)
-                                    client->syncs.forEachRunningSyncContainingNode(n, [&](Sync* s) {
-                                        if (toDebrisNode->type == FOLDERNODE)
-                                        {
-                                            LOG_debug << "Sync - remote folder deletion detected " << n->displayname();
-                                        }
-                                        else
-                                        {
-                                            LOG_debug << "Sync - remote file deletion detected " << n->displayname() << " Nhandle: " << LOG_NODEHANDLE(n->nodehandle);
-                                        }
-                                    });
-                                }
-
-                                toDebrisNode->syncdeleted = syncdel;
-                                break;
-                            }
-                        } while ((n = n->parent));
-                    }
-                }
-                else
-                {
-                    Node *tn = NULL;
-                    if (syncdel == SYNCDEL_BIN || syncdel == SYNCDEL_FAILED
-                            || !(tn = client->nodeByHandle(client->rootnodes.rubbish)))
-                    {
-                        LOG_err << "Error moving node to the Rubbish Bin";
-                        syncn->syncdeleted = SYNCDEL_NONE;
-                        client->toDebris.erase(syncn->todebris_it);
-                        syncn->todebris_it = client->toDebris.end();
-                    }
-                    else
-                    {
-                        int creqtag = client->reqtag;
-                        client->reqtag = syncn->tag;
-                        LOG_warn << "Move to Syncdebris failed. Moving to the Rubbish Bin instead.";
-                        client->rename(syncn, tn, SYNCDEL_FAILED, pp, nullptr, mCanChangeVault, nullptr);
-                        client->reqtag = creqtag;
-                    }
-                }
-            }
-        }
-        else if(syncop)
-        {
-            Node *n = client->nodeByHandle(h);
-            if(n)
-            {
-                // After speculative instant completion removal, this is not needed (always sent via actionpacket code)
-                Node* prevparent = client->nodeByHandle(pp);
-                LOG_debug << "Sync - remote move detected: " << n->displayname() <<
-                    " from " << (prevparent ? prevparent->displayname() : "?") <<
-                    " to " << (n->parent ? n->parent->displayname() : "?");
-            }
-        }
->>>>>>> 0932cacc
 #endif
         // Movement of shares and pending shares into Rubbish should remove them
         if (r.wasStrictlyError() && syncdel == SYNCDEL_NONE)
@@ -6023,14 +5926,10 @@
                 WAIT_CLASS::bumpds();
                 client->fnstats.timeToCached = Waiter::ds - client->fnstats.startTime;
                 client->fnstats.nodesCached = client->nodes.size();
-<<<<<<< HEAD
 #ifdef ENABLE_SYNC
                 if (mLoadSyncs)
                     client->syncs.loadSyncConfigsOnFetchnodesComplete(true);
 #endif
-=======
-
->>>>>>> 0932cacc
                 return true;
             }
             default:
@@ -9277,11 +9176,7 @@
             s = client->addSet(move(*mSet));
         }
         else // update existing
-<<<<<<< HEAD
-        {
-=======
-        {            
->>>>>>> 0932cacc
+        {
             assert(mSet->id() == sId);
 
             if (!client->updateSet(move(*mSet)))
@@ -9418,13 +9313,9 @@
     m_time_t ts = 0;
     int64_t order = 0;
     Error e = API_OK;
-<<<<<<< HEAD
-    bool isNew = mElement->id() == UNDEF;
-=======
 #ifdef DEBUG
     bool isNew = mElement->id() == UNDEF;
 #endif
->>>>>>> 0932cacc
     const SetElement* el = nullptr;
     bool parsedOk = procerrorcode(r, e) || procresultid(r, elementId, ts, nullptr, nullptr, &order); // 'aep' does not return 's'
 
