/**
 * @file commands.cpp
 * @brief Implementation of various commands
 *
 * (c) 2013-2014 by Mega Limited, Auckland, New Zealand
 *
 * This file is part of the MEGA SDK - Client Access Engine.
 *
 * Applications using the MEGA API must present a valid application key
 * and comply with the the rules set forth in the Terms of Service.
 *
 * The MEGA SDK is distributed in the hope that it will be useful,
 * but WITHOUT ANY WARRANTY; without even the implied warranty of
 * MERCHANTABILITY or FITNESS FOR A PARTICULAR PURPOSE.
 *
 * @copyright Simplified (2-clause) BSD License.
 *
 * You should have received a copy of the license along with this
 * program.
 */

#include "mega/types.h"
#include "mega/command.h"
#include "mega/megaapp.h"
#include "mega/fileattributefetch.h"
#include "mega/base64.h"
#include "mega/transferslot.h"
#include "mega/transfer.h"
#include "mega/utils.h"
#include "mega/user.h"
#include "mega.h"
#include "mega/mediafileattribute.h"
#include "mega/heartbeats.h"

namespace mega {
HttpReqCommandPutFA::HttpReqCommandPutFA(MegaClient* client, handle cth, fatype ctype, std::unique_ptr<string> cdata, bool checkAccess)
    : data(move(cdata))
{
    cmd("ufa");
    arg("s", data->size());

    if (checkAccess)
    {
        arg("h", (byte*)&cth, MegaClient::NODEHANDLE);
    }

    progressreported = 0;
    persistent = true;  // object will be recycled either for retry or for
                        // posting to the file attribute server

    if (client->usehttps)
    {
        arg("ssl", 2);
    }

    th = cth;
    type = ctype;

    binary = true;

    tag = client->reqtag;
}

bool HttpReqCommandPutFA::procresult(Result r)
{
    client->looprequested = true;

    if (r.wasErrorOrOK())
    {
        if (r.wasError(API_EAGAIN) || r.wasError(API_ERATELIMIT))
        {
            status = REQ_FAILURE;
        }
        else
        {
            if (r.wasError(API_EACCESS))
            {
                // create a custom attribute indicating thumbnail can't be restored from this account
                Node *n = client->nodebyhandle(th);

                char me64[12];
                Base64::btoa((const byte*)&client->me, MegaClient::USERHANDLE, me64);

                if (n && client->checkaccess(n, FULL) &&
                        (n->attrs.map.find('f') == n->attrs.map.end() || n->attrs.map['f'] != me64) )
                {
                    LOG_debug << "Restoration of file attributes is not allowed for current user (" << me64 << ").";

<<<<<<< HEAD
                    client->setattr(n, attr_map('f', me64), 0);
=======
                    client->setattr(n, attr_map('f', me64), 0, nullptr);
>>>>>>> 8e2f186d
                }
            }

            status = REQ_SUCCESS;
            client->app->putfa_result(th, type, r.errorOrOK());
        }
        return true;
    }
    else
    {
        const char* p = NULL;

        for (;;)
        {
            switch (client->json.getnameid())
            {
                case 'p':
                    p = client->json.getvalue();
                    break;

                case EOO:
                    if (!p)
                    {
                        status = REQ_FAILURE;
                    }
                    else
                    {
                        LOG_debug << "Sending file attribute data";
                        JSON::copystring(&posturl, p);
                        progressreported = 0;
                        HttpReq::type = REQ_BINARY;
                        post(client, data->data(), unsigned(data->size()));
                    }
                    return true;

                default:
                    if (!client->json.storeobject())
                    {
                        status = REQ_SUCCESS;
                        client->app->putfa_result(th, type, API_EINTERNAL);
                        return false;
                    }
            }
        }
    }
}

m_off_t HttpReqCommandPutFA::transferred(MegaClient *client)
{
    if (httpiohandle)
    {
        client->httpio->postpos(httpiohandle);
        return true;
    }

    return 0;
}

CommandGetFA::CommandGetFA(MegaClient *client, int p, handle fahref)
{
    part = p;

    cmd("ufa");
    arg("fah", (byte*)&fahref, sizeof fahref);

    if (client->usehttps)
    {
        arg("ssl", 2);
    }

    arg("r", 1);
}

bool CommandGetFA::procresult(Result r)
{
    fafc_map::iterator it = client->fafcs.find(part);
    client->looprequested = true;

    if (r.wasErrorOrOK())
    {
        if (it != client->fafcs.end())
        {
            faf_map::iterator fafsit;
            for (fafsit = it->second->fafs[0].begin(); fafsit != it->second->fafs[0].end(); )
            {
                // move from fresh to pending
                it->second->fafs[1][fafsit->first] = fafsit->second;
                it->second->fafs[0].erase(fafsit++);
            }

            it->second->e = r.errorOrOK();
            it->second->req.status = REQ_FAILURE;
        }

        return true;
    }

    const char* p = NULL;

    for (;;)
    {
        switch (client->json.getnameid())
        {
            case 'p':
                p = client->json.getvalue();
                break;

            case EOO:
                if (it != client->fafcs.end())
                {
                    if (p)
                    {
                        JSON::copystring(&it->second->posturl, p);
                        it->second->urltime = Waiter::ds;
                        it->second->dispatch();
                    }
                    else
                    {
                        faf_map::iterator fafsit;
                        for (fafsit = it->second->fafs[0].begin(); fafsit != it->second->fafs[0].end(); )
                        {
                            // move from fresh to pending
                            it->second->fafs[1][fafsit->first] = fafsit->second;
                            it->second->fafs[0].erase(fafsit++);
                        }

                        it->second->e = API_EINTERNAL;
                        it->second->req.status = REQ_FAILURE;
                    }
                }

                return true;

            default:
                if (!client->json.storeobject())
                {
                    faf_map::iterator fafsit;
                    for (fafsit = it->second->fafs[0].begin(); fafsit != it->second->fafs[0].end(); )
                    {
                        // move from fresh to pending
                        it->second->fafs[1][fafsit->first] = fafsit->second;
                        it->second->fafs[0].erase(fafsit++);
                    }

                    it->second->e = API_EINTERNAL;
                    it->second->req.status = REQ_FAILURE;
                    return false;
                }
        }
    }
}

CommandAttachFA::CommandAttachFA(MegaClient *client, handle nh, fatype t, handle ah, int ctag)
{
    mSeqtagArray = true;
    cmd("pfa");

    arg("n", (byte*)&nh, MegaClient::NODEHANDLE);

    char buf[64];

    sprintf(buf, "%u*", t);
    Base64::btoa((byte*)&ah, sizeof(ah), strchr(buf + 2, 0));
    arg("fa", buf);

    h = nh;
    type = t;
    tag = ctag;
}

CommandAttachFA::CommandAttachFA(MegaClient *client, handle nh, fatype t, const std::string& encryptedAttributes, int ctag)
{
    mSeqtagArray = true;
    cmd("pfa");

    arg("n", (byte*)&nh, MegaClient::NODEHANDLE);

    arg("fa", encryptedAttributes.c_str());

    h = nh;
    type = t;
    tag = ctag;
}

bool CommandAttachFA::procresult(Result r)
{
    if (r.wasErrorOrOK())
    {
        client->app->putfa_result(h, type, r.errorOrOK());
        return true;
    }
    else
    {
        string fa;
        if (client->json.storeobject(&fa))
        {
#ifdef DEBUG
            Node* n = client->nodebyhandle(h);
            assert(!n || n->fileattrstring == fa);
#endif
            client->app->putfa_result(h, type, API_OK);
            return true;
        }
    }
    client->app->putfa_result(h, type, API_EINTERNAL);
    return false;
}

// request upload target URL
CommandPutFile::CommandPutFile(MegaClient* client, TransferSlot* ctslot, int ms)
{
    tslot = ctslot;

    cmd("u");

    if (client->usehttps)
    {
        arg("ssl", 2);
    }

    arg("v", 2);
    arg("s", tslot->fa->size);
    arg("ms", ms);

    // send minimum set of different tree's roots for API to check overquota
    set<handle> targetRoots;
    bool begun = false;
    for (auto &file : tslot->transfer->files)
    {
        if (!file->h.isUndef())
        {
            Node *node = client->nodeByHandle(file->h);
            if (node)
            {
                handle rootnode = client->getrootnode(node)->nodehandle;
                if (targetRoots.find(rootnode) != targetRoots.end())
                {
                    continue;
                }

                targetRoots.insert(rootnode);
            }
            if (!begun)
            {
                beginarray("t");
                begun = true;
            }

            element((byte*)&file->h, MegaClient::NODEHANDLE);
        }
    }

    if (begun)
    {
        endarray();
    }
    else
    {
        // Target user goes alone, not inside an array. Note: we are skipping this if a)more than two b)the array had been created for node handles
        for (auto &file : tslot->transfer->files)
        {
            if (file->h.isUndef() && file->targetuser.size())
            {
                arg("t", file->targetuser.c_str());
                break;
            }
        }
    }
}

void CommandPutFile::cancel()
{
    Command::cancel();
    tslot = NULL;
}

// set up file transfer with returned target URL
bool CommandPutFile::procresult(Result r)
{
    if (tslot)
    {
        tslot->pendingcmd = NULL;
    }
    else
    {
        canceled = true;
    }

    if (r.wasErrorOrOK())
    {
        if (!canceled)
        {
            tslot->transfer->failed(r.errorOrOK(), *client->mTctableRequestCommitter);
        }

        return true;
    }

    std::vector<std::string> tempurls;
    for (;;)
    {
        switch (client->json.getnameid())
        {
            case 'p':
                tempurls.push_back("");
                client->json.storeobject(canceled ? NULL : &tempurls.back());
                break;

            case EOO:
                if (canceled) return true;

                if (tempurls.size() == 1)
                {
                    tslot->transfer->tempurls = tempurls;
                    tslot->transferbuf.setIsRaid(tslot->transfer, tempurls, tslot->transfer->pos, tslot->maxRequestSize);
                    tslot->starttime = tslot->lastdata = client->waiter->ds;
                    tslot->progress();
                }
                else
                {
                    tslot->transfer->failed(API_EINTERNAL, *client->mTctableRequestCommitter);
                }
                return true;

            default:
                if (!client->json.storeobject())
                {
                    if (!canceled)
                    {
                        tslot->transfer->failed(API_EINTERNAL, *client->mTctableRequestCommitter);
                    }

                    return false;
                }
        }
    }
}

// request upload target URL for application to upload photo to using eg. iOS background upload feature
CommandPutFileBackgroundURL::CommandPutFileBackgroundURL(m_off_t size, int putmbpscap, int ctag)
{
    cmd("u");
    arg("ssl", 2);   // always SSL for background uploads
    arg("v", 2);
    arg("s", size);
    arg("ms", putmbpscap);

    tag = ctag;
}

// set up file transfer with returned target URL
bool CommandPutFileBackgroundURL::procresult(Result r)
{
    string url;

    if (r.wasErrorOrActionpacket())
    {
        if (!canceled)
        {
            client->app->backgrounduploadurl_result(r.errorResultOrActionpacket(), NULL);
        }
        return true;
    }

    for (;;)
    {
        switch (client->json.getnameid())
        {
            case 'p':
                client->json.storeobject(canceled ? NULL : &url);
                break;

            case EOO:
                if (canceled) return true;

                client->app->backgrounduploadurl_result(API_OK, &url);
                return true;

            default:
                if (!client->json.storeobject())
                {
                    if (!canceled)
                    {
                        client->app->backgrounduploadurl_result(API_EINTERNAL, NULL);
                    }
                    return false;
                }
        }
    }
}

// request temporary source URL for DirectRead
CommandDirectRead::CommandDirectRead(MegaClient *client, DirectReadNode* cdrn)
{
    drn = cdrn;

    cmd("g");
    arg(drn->p ? "n" : "p", (byte*)&drn->h, MegaClient::NODEHANDLE);
    arg("g", 1);
    arg("v", 2);  // version 2: server can supply details for cloudraid files

    if (drn->privateauth.size())
    {
        arg("esid", drn->privateauth.c_str());
    }

    if (drn->publicauth.size())
    {
        arg("en", drn->publicauth.c_str());
    }

    if (drn->chatauth.size())
    {
        arg("cauth", drn->chatauth.c_str());
    }

    if (client->usehttps)
    {
        arg("ssl", 2);
    }
}

void CommandDirectRead::cancel()
{
    Command::cancel();
    drn = NULL;
}

bool CommandDirectRead::procresult(Result r)
{
    if (drn)
    {
        drn->pendingcmd = NULL;
    }

    if (r.wasErrorOrOK())
    {
        if (!canceled && drn)
        {
            drn->cmdresult(r.errorOrOK());
        }
        return true;
    }
    else
    {
        Error e(API_EINTERNAL);
        dstime tl = 0;
        std::vector<std::string> tempurls;

        for (;;)
        {
            switch (client->json.getnameid())
            {
                case 'g':
                    if (client->json.enterarray())   // now that we are requesting v2, the reply will be an array of 6 URLs for a raid download, or a single URL for the original direct download
                    {
                        for (;;)
                        {
                            std::string tu;
                            if (!client->json.storeobject(&tu))
                            {
                                break;
                            }
                            tempurls.push_back(tu);
                        }
                        client->json.leavearray();
                    }
                    else
                    {
                        std::string tu;
                        if (client->json.storeobject(&tu))
                        {
                            tempurls.push_back(tu);
                        }
                    }
                    if (tempurls.size() == 1 || tempurls.size() == RAIDPARTS)
                    {
                        drn->tempurls.swap(tempurls);
                        e.setErrorCode(API_OK);
                    }
                    else
                    {
                        e.setErrorCode(API_EINCOMPLETE);
                    }
                    break;

                case 's':
                    if (drn)
                    {
                        drn->size = client->json.getint();
                    }
                    break;

                case 'd':
                    e = API_EBLOCKED;
                    break;

                case 'e':
                    e = (error)client->json.getint();
                    break;

                case MAKENAMEID2('t', 'l'):
                    tl = dstime(client->json.getint());
                    break;

                case EOO:
                    if (!canceled && drn)
                    {
                        if (e == API_EOVERQUOTA && !tl)
                        {
                            // default retry interval
                            tl = MegaClient::DEFAULT_BW_OVERQUOTA_BACKOFF_SECS;
                        }

                        drn->cmdresult(e, e == API_EOVERQUOTA ? tl * 10 : 0);
                    }

                    return true;

                default:
                    if (!client->json.storeobject())
                    {
                        if (!canceled && drn)
                        {
                            drn->cmdresult(e);
                        }

                        return false;
                    }
            }
        }
    }
}

// request temporary source URL for full-file access (p == private node)
CommandGetFile::CommandGetFile(MegaClient *client, TransferSlot* ctslot, const byte* key, handle h, bool p, const char *privateauth, const char *publicauth, const char *chatauth)
{
    cmd("g");
    arg(p ? "n" : "p", (byte*)&h, MegaClient::NODEHANDLE);
    arg("g", 1);
    arg("v", 2);  // version 2: server can supply details for cloudraid files

    if (client->usehttps)
    {
        arg("ssl", 2);
    }

    if (privateauth)
    {
        arg("esid", privateauth);
    }

    if (publicauth)
    {
        arg("en", publicauth);
    }

    if (chatauth)
    {
        arg("cauth", chatauth);
    }

    tslot = ctslot;
    priv = p;
    ph = h;

    if (!tslot)
    {
        memcpy(filekey, key, FILENODEKEYLENGTH);
    }
}

void CommandGetFile::cancel()
{
    Command::cancel();
    tslot = NULL;
}

// process file credentials
bool CommandGetFile::procresult(Result r)
{
    if (tslot)
    {
        tslot->pendingcmd = NULL;
    }

    if (r.wasErrorOrOK())
    {
        if (!canceled)
        {
            if (tslot)
            {
                tslot->transfer->failed(r.errorOrOK(), *client->mTctableRequestCommitter);
            }
            else
            {
                client->app->checkfile_result(ph, r.errorOrOK());
            }
        }
        return true;
    }

    const char* at = NULL;
    Error e(API_EINTERNAL);
    m_off_t s = -1;
    dstime tl = 0;
    int d = 0;
    byte* buf;
    m_time_t ts = 0, tm = 0;

    // credentials relevant to a non-TransferSlot scenario (node query)
    string fileattrstring;
    string filenamestring;
    string filefingerprint;
    std::vector<string> tempurls;
    std::vector<string> tempips;

    for (;;)
    {
        switch (client->json.getnameid())
        {
            case 'g':
                if (client->json.enterarray())   // now that we are requesting v2, the reply will be an array of 6 URLs for a raid download, or a single URL for the original direct download
                {
                    for (;;)
                    {
                        std::string tu;
                        if (!client->json.storeobject(&tu))
                        {
                            break;
                        }
                        tempurls.push_back(tu);
                    }
                    client->json.leavearray();
                }
                else
                {
                    std::string tu;
                    if (client->json.storeobject(&tu))
                    {
                        tempurls.push_back(tu);
                    }
                }
                e.setErrorCode(API_OK);
                break;

        case MAKENAMEID2('i', 'p'):
            if (client->json.enterarray())   // for each URL, there will be 2 IPs (IPv4 first, IPv6 second)
            {
                for (;;)
                {
                    std::string ti;
                    if (!client->json.storeobject(&ti))
                    {
                        break;
                    }
                    tempips.push_back(ti);
                }
                client->json.leavearray();
            }
            break;

            case 's':
                s = client->json.getint();
                break;

            case 'd':
                d = 1;
                break;

            case MAKENAMEID2('t', 's'):
                ts = client->json.getint();
                break;

            case MAKENAMEID3('t', 'm', 'd'):
                tm = ts + client->json.getint();
                break;

            case MAKENAMEID2('a', 't'):
                at = client->json.getvalue();
                break;

            case MAKENAMEID2('f', 'a'):
                if (tslot)
                {
                    client->json.storeobject(&tslot->fileattrstring);
                }
                else
                {
                    client->json.storeobject(&fileattrstring);
                }
                break;

            case MAKENAMEID3('p', 'f', 'a'):
                if (tslot)
                {
                    tslot->fileattrsmutable = (int)client->json.getint();
                }
                break;

            case 'e':
                e = (error)client->json.getint();
                break;

            case MAKENAMEID2('t', 'l'):
                tl = dstime(client->json.getint());
                break;

            case EOO:
                if (d || !at)
                {
                    e = at ? API_EBLOCKED : API_EINTERNAL;

                    if (!canceled)
                    {
                        if (tslot)
                        {
                            tslot->transfer->failed(e, *client->mTctableRequestCommitter);
                        }
                        else
                        {
                            client->app->checkfile_result(ph, e);
                        }
                    }
                    return true;
                }
                else
                {
                    // cache resolved URLs if received
                    if (tempurls.size() * 2 == tempips.size())
                    {
                        client->httpio->cacheresolvedurls(tempurls, move(tempips));
                        tempips.clear(); // should never be needed, but can't harm either
                    }
                    else
                    {
                        assert(false);
                        client->sendevent(99556, "Unpaired IPs received for URLs in `g` command");
                        LOG_err << "Unpaired IPs received for URLs in `g` command. URLs: " << tempurls.size() << " IPs: " << tempips.size();
                    }

                    // decrypt at and set filename
                    SymmCipher key;
                    const char* eos = strchr(at, '"');

                    key.setkey(filekey, FILENODE);

                    if ((buf = Node::decryptattr(tslot ? tslot->transfer->transfercipher() : &key,
                                                 at, eos ? eos - at : strlen(at))))
                    {
                        JSON json;

                        json.begin((char*)buf + 5);

                        for (;;)
                        {
                            switch (json.getnameid())
                            {
                                case 'c':
                                    if (!json.storeobject(&filefingerprint))
                                    {
                                        delete[] buf;

                                        if (tslot)
                                        {
                                            tslot->transfer->failed(API_EINTERNAL, *client->mTctableRequestCommitter);
                                            return true;
                                        }

                                        client->app->checkfile_result(ph, API_EINTERNAL);
                                        return true;
                                    }
                                    break;

                                case 'n':
                                    if (!json.storeobject(&filenamestring))
                                    {
                                        delete[] buf;

                                        if (tslot)
                                        {
                                            tslot->transfer->failed(API_EINTERNAL, *client->mTctableRequestCommitter);
                                            return true;
                                        }

                                        client->app->checkfile_result(ph, API_EINTERNAL);
                                        return true;
                                    }
                                    break;

                                case EOO:
                                    delete[] buf;

                                    if (tslot)
                                    {
                                        if (s >= 0 && s != tslot->transfer->size)
                                        {
                                            tslot->transfer->size = s;
                                            for (file_list::iterator it = tslot->transfer->files.begin(); it != tslot->transfer->files.end(); it++)
                                            {
                                                (*it)->size = s;
                                            }

                                            if (priv)
                                            {
                                                Node *n = client->nodebyhandle(ph);
                                                if (n)
                                                {
                                                    n->size = s;
                                                    client->notifynode(n);
                                                }
                                            }

                                            client->sendevent(99411, "Node size mismatch", 0);
                                        }

                                        tslot->starttime = tslot->lastdata = client->waiter->ds;

                                        if ((tempurls.size() == 1 || tempurls.size() == RAIDPARTS) && s >= 0)
                                        {
                                            tslot->transfer->tempurls = tempurls;
                                            tslot->transferbuf.setIsRaid(tslot->transfer, tempurls, tslot->transfer->pos, tslot->maxRequestSize);
                                            tslot->progress();
                                            return true;
                                        }

                                        if (e == API_EOVERQUOTA && tl <= 0)
                                        {
                                            // default retry interval
                                            tl = MegaClient::DEFAULT_BW_OVERQUOTA_BACKOFF_SECS;
                                        }

                                        tslot->transfer->failed(e, *client->mTctableRequestCommitter, e == API_EOVERQUOTA ? tl * 10 : 0);
                                        return true;
                                    }
                                    else
                                    {
                                        client->app->checkfile_result(ph, e, filekey, s, ts, tm,
                                                                             &filenamestring,
                                                                             &filefingerprint,
                                                                             &fileattrstring);
                                        return true;
                                    }

                                default:
                                    if (!json.storeobject())
                                    {
                                        delete[] buf;

                                        if (tslot)
                                        {
                                            tslot->transfer->failed(API_EINTERNAL, *client->mTctableRequestCommitter);
                                            return true;
                                        }
                                        else
                                        {
                                            client->app->checkfile_result(ph, API_EINTERNAL);
                                            return true;
                                        }
                                    }
                            }
                        }
                    }

                    if (canceled)
                    {
                        return true;
                    }

                    if (tslot)
                    {
                        tslot->transfer->failed(API_EKEY, *client->mTctableRequestCommitter);
                        return true;
                    }
                    else
                    {
                        client->app->checkfile_result(ph, API_EKEY);
                        return true;
                    }
                }

            default:
                if (!client->json.storeobject())
                {
                    if (tslot)
                    {
                        tslot->transfer->failed(API_EINTERNAL, *client->mTctableRequestCommitter);
                        return false;
                    }
                    else
                    {
                        client->app->checkfile_result(ph, API_EINTERNAL);
                        return false;
                    }
                }
        }
    }
}

<<<<<<< HEAD
CommandSetAttr::CommandSetAttr(MegaClient* client, Node* n, attr_map&& attrMapUpdates, int reqtag)
    : mAttrMapUpdates(attrMapUpdates)
=======
CommandSetAttr::CommandSetAttr(MegaClient* client, Node* n, SymmCipher* cipher, int reqtag, const char* prevattr)
>>>>>>> 8e2f186d
{
    tag = reqtag;
    h = n->nodehandle;
    generationError = API_OK;

    addToNodePendingCommands(n);
}

const char* CommandSetAttr::getJSON(MegaClient* client)
{
    // We generate the command just before sending, so it's up to date for any external changes that occured in the meantime
    // And we can also take into account any changes we have sent for this node that have not yet been applied by actionpackets
    jsonWriter.clear();
    generationError = API_OK;

    cmd("a");

    string at;
    if (Node* n = client->nodebyhandle(h))
    {
        AttrMap m = n->attrs;

        // apply these changes for sending, but also any earlier changes that are ahead in the queue
        assert(!n->mPendingChanges.empty());
        if (n->mPendingChanges.chain)
        {
            for (auto& cmd : *n->mPendingChanges.chain)
            {
                if (cmd == this) break;
                if (auto attrCmd = dynamic_cast<CommandSetAttr*>(cmd))
                {
                    m.applyUpdates(attrCmd->mAttrMapUpdates);
                }
            }
        }

<<<<<<< HEAD
        m.applyUpdates(mAttrMapUpdates);
=======
    h = n->nodehandle;
    tag = reqtag;
    syncop = prevattr;
>>>>>>> 8e2f186d

        if (SymmCipher* cipher = n->nodecipher())
        {
            m.getjson(&at);
            client->makeattr(cipher, &at, at.c_str(), int(at.size()));
        }
        else
        {
            h = UNDEF;  // dummy command to generate an error, with no effect
            generationError = API_EKEY;
        }
    }
    else
    {
        h = UNDEF;  // dummy command to generate an error, with no effect
        generationError = API_ENOENT;
    }

    arg("n", (byte*)&h, MegaClient::NODEHANDLE);
    arg("at", (byte*)at.c_str(), int(at.size()));

    return jsonWriter.getstring().c_str();
}


bool CommandSetAttr::procresult(Result r)
{
    removeFromNodePendingCommands(h, client);
    client->app->setattr_result(h, generationError ? Error(generationError) : r.errorResultOrActionpacket());
    return r.wasErrorOrActionpacket();
}

// (the result is not processed directly - we rely on the server-client
// response)
CommandPutNodes::CommandPutNodes(MegaClient* client, handle th,
                                 const char* userhandle, vector<NewNode>&& newnodes, int ctag, putsource_t csource, const char *cauth)
{
    byte key[FILENODEKEYLENGTH];

    assert(newnodes.size() > 0);
    nn = std::move(newnodes);
    type = userhandle ? USER_HANDLE : NODE_HANDLE;
    source = csource;

    mSeqtagArray = true;
    cmd("p");

    if (userhandle)
    {
        arg("t", userhandle);
        targethandle = UNDEF;
    }
    else
    {
        arg("t", (byte*)&th, MegaClient::NODEHANDLE);
        targethandle = th;
    }

    arg("sm",1);

    if (cauth)
    {
        arg("cauth", cauth);
    }

    beginarray("n");

    for (unsigned i = 0; i < nn.size(); i++)
    {
        beginobject();

        NewNode* nni = &nn[i];
        switch (nni->source)
        {
            case NEW_NODE:
                arg("h", (byte*)&nni->nodehandle, MegaClient::NODEHANDLE);
                break;

            case NEW_PUBLIC:
                arg("ph", (byte*)&nni->nodehandle, MegaClient::NODEHANDLE);
                break;

            case NEW_UPLOAD:
                arg("h", nni->uploadtoken, sizeof nn[0].uploadtoken);

                // include pending file attributes for this upload
                string s;

                if (nni->fileattributes)
                {
                    // if attributes are set on the newnode then the app is not using the pendingattr mechanism
                    s.swap(*nni->fileattributes);
                    nni->fileattributes.reset();
                }
                else
                {
                    client->pendingattrstring(nn[i].uploadhandle, &s);

#ifdef USE_MEDIAINFO
                    client->mediaFileInfo.addUploadMediaFileAttributes(nn[i].uploadhandle, &s);
#endif
                }

                if (s.size())
                {
                    arg("fa", s.c_str(), 1);
                }
        }

        if (!ISUNDEF(nn[i].parenthandle))
        {
            arg("p", (byte*)&nn[i].parenthandle, MegaClient::NODEHANDLE);
        }

        if (nn[i].type == FILENODE && !ISUNDEF(nn[i].ovhandle))
        {
            arg("ov", (byte*)&nn[i].ovhandle, MegaClient::NODEHANDLE);
        }

        arg("t", nn[i].type);
        arg("a", (byte*)nn[i].attrstring->data(), int(nn[i].attrstring->size()));

        if (nn[i].nodekey.size() <= sizeof key)
        {
            client->key.ecb_encrypt((byte*)nn[i].nodekey.data(), key, nn[i].nodekey.size());
            arg("k", key, int(nn[i].nodekey.size()));
        }
        else
        {
            arg("k", (const byte*)nn[i].nodekey.data(), int(nn[i].nodekey.size()));
        }

        endobject();
    }

    endarray();

    // add cr element for new nodes, if applicable
    if (type == NODE_HANDLE)
    {
        Node* tn;
        if ((tn = client->nodebyhandle(th)))
        {
            ShareNodeKeys snk;

            for (unsigned i = 0; i < nn.size(); i++)
            {
                switch (nn[i].source)
                {
                    case NEW_PUBLIC:
                    case NEW_NODE:
                        snk.add(nn[i].nodekey, nn[i].nodehandle, tn, 0);
                        break;

                    case NEW_UPLOAD:
                        snk.add(nn[i].nodekey, nn[i].nodehandle, tn, 0, nn[i].uploadtoken, (int)sizeof nn[i].uploadtoken);
                        break;
                }
            }

            snk.get(this, true);
        }
    }

    tag = ctag;
    addToNodePendingCommands(targethandle, client);
}

// add new nodes and handle->node handle mapping
void CommandPutNodes::removePendingDBRecordsAndTempFiles()
{
    removeFromNodePendingCommands(targethandle, client);

    pendingdbid_map::iterator it = client->pendingtcids.find(tag);
    if (it != client->pendingtcids.end())
    {
        if (client->tctable)
        {
            client->mTctableRequestCommitter->beginOnce();
            vector<uint32_t> &ids = it->second;
            for (unsigned int i = 0; i < ids.size(); i++)
            {
                if (ids[i])
                {
                    client->tctable->del(ids[i]);
                }
            }
        }
        client->pendingtcids.erase(it);
    }
    pendingfiles_map::iterator pit = client->pendingfiles.find(tag);
    if (pit != client->pendingfiles.end())
    {
        vector<LocalPath> &pfs = pit->second;
        for (unsigned int i = 0; i < pfs.size(); i++)
        {
            client->fsaccess->unlinklocal(pfs[i]);
        }
        client->pendingfiles.erase(pit);
    }
}

void CommandPutNodes::performAppCallback(Error e, bool targetOverride)
{

    // First disassociate the LocalNodes and NewNodes
    // We needed them for internal processing (calling back the sync code etc)
    // but the app should not know about them, and if it calls move(nn)
    // then we may not remove newnode references from the LocalNodes in a timely fashion.

    for (size_t i = 0; i < nn.size(); i++)
    {
        nn[i].localnode.reset();
    }

    client->app->putnodes_result(e, type, nn, targetOverride);
}

bool CommandPutNodes::procresult(Result r)
{
    removePendingDBRecordsAndTempFiles();

    if (r.hasJsonArray() || r.hasJsonObject())
    {
        // The response is a sparse array indicating the nodes that failed, and the corresponding error code.
        // If the first three nodes failed, the response would be e.g. [-9,-9,-9].  Success is []
        // If the second and third node failed, the response would change to {"1":-9,"2":-9}.

        unsigned arrayIndex = 0;
        for (;;)
        {
            if (r.hasJsonArray())
            {
                if (*client->json.pos == ']')
                {
                    break;
                }

                if (!client->json.isnumeric())
                {
                    performAppCallback(API_EINTERNAL);
                    return false;
                }

                assert(arrayIndex < nn.size());
                if (arrayIndex < nn.size())
                {
                    nn[arrayIndex++].mError = error(client->json.getint());
                }
            }
            else
            {
                string index, errorCode;
                if (client->json.storeobject(&index) && *client->json.pos == ':')
                {
                    ++client->json.pos;
                    if (client->json.storeobject(&errorCode))
                    {
                        arrayIndex = unsigned(atoi(index.c_str()));
                        if (arrayIndex < nn.size())
                        {
                            nn[arrayIndex].mError = error(atoi(errorCode.c_str()));
                            continue;
                        }
                    }
                }
                if (*client->json.pos != '}')
                {
                    performAppCallback(API_EINTERNAL);
                    return false;
                }
                break;
            }
        }

#ifdef DEBUG
        for (auto& n : nn)
        {
            // double check we got a node, or know the error why it didn't get created
            if (!((n.added && n.mAddedHandle != UNDEF && !n.mError) ||
                 (!n.added && n.mAddedHandle == UNDEF && n.mError)))
            {
                assert(false);
            }
        }
#endif

	    // when the target has been removed, the API automatically adds the new node/s
	    // into the rubbish bin
	    Node *tempNode = !nn.empty() ? client->nodebyhandle(nn.front().mAddedHandle) : nullptr;
	    bool targetOverride = (tempNode && tempNode->parenthandle != targethandle);



#ifdef ENABLE_SYNC
        if (source == PUTNODES_SYNC)
        {

            // internal procesing first in case app takes nn back
            client->putnodes_sync_result(API_OK, nn);

            // call app back.  It might move from nn.
            performAppCallback(API_OK, targetOverride);
        }
        else
#endif
        if (source == PUTNODES_APP)
        {
            performAppCallback(emptyResponse ? API_ENOENT : API_OK, targetOverride);
        }
#ifdef ENABLE_SYNC
        else
        {
            client->putnodes_syncdebris_result(API_OK, nn);
        }
#endif
        return true;
    }
    else
    {
        LOG_debug << "Putnodes error " << r.errorOrOK();
        if (r.wasError(API_EOVERQUOTA))
        {
            if (client->isPrivateNode(NodeHandle().set6byte(targethandle)))
            {
                client->activateoverquota(0, false);
            }
#ifdef ENABLE_SYNC
            else    // the target's account is overquota
            {
                if (source == PUTNODES_SYNC)
                {
                    client->disableSyncContainingNode(targethandle, FOREIGN_TARGET_OVERSTORAGE, false);
                }
            }
#endif
        }
#ifdef ENABLE_SYNC
        if (source == PUTNODES_SYNC)
        {
            if (r.wasError(API_EACCESS))
            {
                client->sendevent(99402, "API_EACCESS putting node in sync transfer", 0);
            }

            client->putnodes_sync_result(r.errorOrOK(), nn);
            performAppCallback(r.errorOrOK());
        }
        else
        {
#endif
            if (source == PUTNODES_APP)
            {
                performAppCallback(r.errorOrOK());
            }
#ifdef ENABLE_SYNC
            else
            {
                client->putnodes_syncdebris_result(r.errorOrOK(), nn);
            }
        }
#endif
        return r.wasErrorOrOK();
    }
}


CommandMoveNode::CommandMoveNode(MegaClient* client, Node* n, Node* t, syncdel_t csyncdel, handle prevparent)
{
    h = n->nodehandle;
    syncdel = csyncdel;
    np = t->nodehandle;
    pp = prevparent;
    syncop = pp != UNDEF;

    cmd("m");

    // Special case for Move, we do set the 'i' field.
    // This is needed for backward compatibility, old versions used memcmp to detect if a 'd' actionpacket was followed by a 't'  actionpacket with the same 'i' (ie, a move)
    // Additionally the servers can't deliver `st` in that packet for the same reason.  And of course we will not ignore this `t` packet, despite setting 'i'.
    notself(client);

    arg("n", (byte*)&h, MegaClient::NODEHANDLE);
    arg("t", (byte*)&t->nodehandle, MegaClient::NODEHANDLE);
    assert(t->type != FILENODE);

    TreeProcShareKeys tpsk;
    client->proctree(n, &tpsk);
    tpsk.get(this);

    tag = client->reqtag;

    addToNodePendingCommands(n);
    addToNodePendingCommands(t);
}

bool CommandMoveNode::procresult(Result r)
{
    removeFromNodePendingCommands(h, client);
    removeFromNodePendingCommands(np, client);

    if (r.wasErrorOrActionpacket())
    {
        if (r.wasError(API_EOVERQUOTA))
        {
            client->activateoverquota(0, false);
        }

#ifdef ENABLE_SYNC
        if (syncdel != SYNCDEL_NONE)
        {
            Node* syncn = client->nodebyhandle(h);

            if (syncn)
            {
                if (r.succeeded())
                {
                    Node* n;

                    // update all todebris records in the subtree
                    for (node_set::iterator it = client->todebris.begin(); it != client->todebris.end(); it++)
                    {
                        n = *it;

                        do {
                            if (n == syncn)
                            {
                                (*it)->syncdeleted = syncdel;
                                break;
                            }
                        } while ((n = n->parent));
                    }
                }
                else
                {
                    Node *tn = NULL;
                    if (syncdel == SYNCDEL_BIN || syncdel == SYNCDEL_FAILED
                            || !(tn = client->nodebyhandle(client->rootnodes[RUBBISHNODE - ROOTNODE])))
                    {
                        LOG_err << "Error moving node to the Rubbish Bin";
                        syncn->syncdeleted = SYNCDEL_NONE;
                        client->todebris.erase(syncn->todebris_it);
                        syncn->todebris_it = client->todebris.end();
                    }
                    else
                    {
                        int creqtag = client->reqtag;
                        client->reqtag = syncn->tag;
                        LOG_warn << "Move to Syncdebris failed. Moving to the Rubbish Bin instead.";
                        client->rename(syncn, tn, SYNCDEL_FAILED, pp);
                        client->reqtag = creqtag;
                    }
                }
            }
        }
#endif
        // Movement of shares and pending shares into Rubbish should remove them
        if (r.wasStrictlyError() && syncdel == SYNCDEL_NONE)
        {
            client->sendevent(99439, "Unexpected move error", 0);
        }
    }

    if (Node* n = client->nodebyhandle(h))
    {
        client->rewriteforeignkeys(n);
    }

    client->app->rename_result(h, r.errorResultOrActionpacket());
    return r.wasErrorOrActionpacket();
}

CommandDelNode::CommandDelNode(MegaClient* client, handle th, bool keepversions, int cmdtag, std::function<void(handle, error)> f)
    : mResultFunction(f)
{
    cmd("d");

    arg("n", (byte*)&th, MegaClient::NODEHANDLE);

    if (keepversions)
    {
        arg("v", 1);
    }

    h = th;
    tag = cmdtag;
    const Node* n = client->nodebyhandle(h);
    parent = (n && n->parent) ? n->parent->nodehandle : UNDEF;
}

bool CommandDelNode::procresult(Result r)
{
    error e = r.errorResultOrActionpacket();

    if (r.wasErrorOrActionpacket())
    {
        if (mResultFunction)    mResultFunction(h, e);
        else         client->app->unlink_result(h, e);
        return true;
    }
    else
    {
        error e = API_OK;

        for (;;)
        {
            switch (client->json.getnameid())
            {
                case 'r':
                    if (client->json.enterarray())
                    {
                        if(client->json.isnumeric())
                        {
                            e = (error)client->json.getint();
                        }

                        client->json.leavearray();
                    }
                    break;

                case EOO:
                    if (mResultFunction)    mResultFunction(h, e);
                    else         client->app->unlink_result(h, e);

                    return true;

                default:
                    if (!client->json.storeobject())
                    {
                        if (mResultFunction)    mResultFunction(h, API_EINTERNAL);
                        else         client->app->unlink_result(h, API_EINTERNAL);
                        return false;
                    }
            }
        }
    }
}


CommandDelVersions::CommandDelVersions(MegaClient* client)
{
    cmd("dv");
    tag = client->reqtag;
}

bool CommandDelVersions::procresult(Result r)
{
    client->app->unlinkversions_result(r.errorResultOrActionpacket());
    return r.wasErrorOrActionpacket();
}

CommandKillSessions::CommandKillSessions(MegaClient* client)
{
    cmd("usr");
    arg("ko", 1); // Request to kill all sessions except the current one

    h = UNDEF;
    tag = client->reqtag;
}

CommandKillSessions::CommandKillSessions(MegaClient* client, handle sessionid)
{
    cmd("usr");
    beginarray("s");
    element(sessionid, MegaClient::USERHANDLE);
    endarray();

    h = sessionid;
    tag = client->reqtag;
}

bool CommandKillSessions::procresult(Result r)
{
    client->app->sessions_killed(h, r.errorOrOK());
    return r.wasErrorOrOK();
}

CommandLogout::CommandLogout(MegaClient *client, bool keepSyncConfigsFile)
    : mKeepSyncConfigsFile(keepSyncConfigsFile)
{
    cmd("sml");

    batchSeparately = true;

    tag = client->reqtag;
}

const char* CommandLogout::getJSON(MegaClient* client)
{
    if (!incrementedCount)
    {
        // only set this once we are about to send the command, in case there are others ahead of it in the queue
        client->loggingout++;
        // only set it once in case of retries.
        incrementedCount = true;
    }
    return jsonWriter.getstring().c_str();
}

bool CommandLogout::procresult(Result r)
{
    assert(r.wasErrorOrOK());
    MegaApp *app = client->app;
    if (client->loggingout > 0)
    {
        client->loggingout--;
    }
    if(r.wasError(API_OK))
    {
        // We are logged out, but we mustn't call locallogout until we exit this call
        // stack for processing CS batches, as it deletes data currently in use.
        bool keepSyncConfigsFile = mKeepSyncConfigsFile;
        client->mOnCSCompletion = [keepSyncConfigsFile](MegaClient* client){
            client->locallogout(true, keepSyncConfigsFile);
            client->app->logout_result(API_OK);
        };
    }
    else
    {
        app->logout_result(r.errorOrOK());
    }
    return true;
}

CommandPrelogin::CommandPrelogin(MegaClient* client, const char* email)
{
    cmd("us0");
    arg("user", email);
    batchSeparately = true;  // in case the account is blocked (we need to get a sid so we can issue whyamiblocked)

    this->email = email;
    tag = client->reqtag;
}

bool CommandPrelogin::procresult(Result r)
{
    if (r.wasErrorOrOK())
    {
        client->app->prelogin_result(0, NULL, NULL, r.errorOrOK());
        return true;
    }

    assert(r.hasJsonObject());
    int v = 0;
    string salt;
    for (;;)
    {
        switch (client->json.getnameid())
        {
            case 'v':
                v = int(client->json.getint());
                break;
            case 's':
                client->json.storeobject(&salt);
                break;
            case EOO:
                if (v == 0)
                {
                    LOG_err << "No version returned";
                    client->app->prelogin_result(0, NULL, NULL, API_EINTERNAL);
                }
                else if (v > 2)
                {
                    LOG_err << "Version of account not supported";
                    client->app->prelogin_result(0, NULL, NULL, API_EINTERNAL);
                }
                else if (v == 2 && !salt.size())
                {
                    LOG_err << "No salt returned";
                    client->app->prelogin_result(0, NULL, NULL, API_EINTERNAL);
                }
                else
                {
                    client->accountversion = v;
                    Base64::atob(salt, client->accountsalt);
                    client->app->prelogin_result(v, &email, &salt, API_OK);
                }
                return true;
            default:
                if (!client->json.storeobject())
                {
                    client->app->prelogin_result(0, NULL, NULL, API_EINTERNAL);
                    return false;
                }
        }
    }
}

// login request with user e-mail address and user hash
CommandLogin::CommandLogin(MegaClient* client, const char* email, const byte *emailhash, int emailhashsize, const byte *sessionkey, int csessionversion, const char *pin)
{
    cmd("us");
    batchSeparately = true;  // in case the account is blocked (we need to get a sid so we can issue whyamiblocked)

    // are we just performing a session validation?
    checksession = !email;
    sessionversion = csessionversion;

    if (!checksession)
    {
        arg("user", email);
        arg("uh", emailhash, emailhashsize);
        if (pin)
        {
            arg("mfa", pin);
        }
    }
    else
    {
        if (client->sctable && client->dbaccess->currentDbVersion == DbAccess::LEGACY_DB_VERSION)
        {
            LOG_debug << "Requesting a local cache upgrade";
            arg("fa", 1);
        }
    }

    if (sessionkey)
    {
        arg("sek", sessionkey, SymmCipher::KEYLENGTH);
    }

    if (client->cachedscsn != UNDEF)
    {
        arg("sn", (byte*)&client->cachedscsn, sizeof client->cachedscsn);
    }

    string deviceIdHash = client->getDeviceidHash();
    if (!deviceIdHash.empty())
    {
        arg("si", deviceIdHash.c_str());
    }
    else
    {
        client->sendevent(99454, "Device-id not available at login");
    }

    tag = client->reqtag;
}

// process login result
bool CommandLogin::procresult(Result r)
{
    if (r.wasErrorOrOK())
    {
        client->app->login_result(r.errorOrOK());
        return true;
    }

    assert(r.hasJsonObject());
    byte hash[SymmCipher::KEYLENGTH];
    byte sidbuf[AsymmCipher::MAXKEYLENGTH];
    byte privkbuf[AsymmCipher::MAXKEYLENGTH * 2];
    byte sek[SymmCipher::KEYLENGTH];
    int len_k = 0, len_privk = 0, len_csid = 0, len_tsid = 0, len_sek = 0;
    handle me = UNDEF;
    bool fa = false;
    bool ach = false;

    for (;;)
    {
        switch (client->json.getnameid())
        {
            case 'k':
                len_k = client->json.storebinary(hash, sizeof hash);
                break;

            case 'u':
                me = client->json.gethandle(MegaClient::USERHANDLE);
                break;

            case MAKENAMEID3('s', 'e', 'k'):
                len_sek = client->json.storebinary(sek, sizeof sek);
                break;

            case MAKENAMEID4('t', 's', 'i', 'd'):
                len_tsid = client->json.storebinary(sidbuf, sizeof sidbuf);
                break;

            case MAKENAMEID4('c', 's', 'i', 'd'):
                len_csid = client->json.storebinary(sidbuf, sizeof sidbuf);
                break;

            case MAKENAMEID5('p', 'r', 'i', 'v', 'k'):
                len_privk = client->json.storebinary(privkbuf, sizeof privkbuf);
                break;

            case MAKENAMEID2('f', 'a'):
                fa = client->json.getint();
                break;

            case MAKENAMEID3('a', 'c', 'h'):
                ach = client->json.getint();
                break;

            case MAKENAMEID2('s', 'n'):
                if (!client->json.getint())
                {
                    // local state cache continuity rejected: read state from
                    // server instead
                    client->cachedscsn = UNDEF;
                }
                break;

            case EOO:
                if (!checksession)
                {
                    if (ISUNDEF(me) || len_k != sizeof hash)
                    {
                        client->app->login_result(API_EINTERNAL);
                        return true;
                    }

                    // decrypt and set master key
                    client->key.ecb_decrypt(hash);
                    client->key.setkey(hash);
                }
                else
                {
                    if (fa && client->sctable)
                    {
                        client->sctable->remove();
                        client->sctable.reset();
                        client->pendingsccommit = false;
                        client->cachedscsn = UNDEF;
                        client->dbaccess->currentDbVersion = DbAccess::DB_VERSION;

                        client->sendevent(99404, "Local DB upgrade granted", 0);
                    }
                }

                if (len_sek)
                {
                    if (len_sek != SymmCipher::KEYLENGTH)
                    {
                        client->app->login_result(API_EINTERNAL);
                        return true;
                    }

                    if (checksession && sessionversion)
                    {
                        byte k[SymmCipher::KEYLENGTH];
                        memcpy(k, client->key.key, sizeof(k));

                        client->key.setkey(sek);
                        client->key.ecb_decrypt(k);
                        client->key.setkey(k);
                    }
                }

                if (len_tsid)
                {
                    client->sid.assign((const char *)sidbuf, MegaClient::SIDLEN);

                    // account does not have an RSA keypair set: verify
                    // password using symmetric challenge
                    if (!client->checktsid(sidbuf, len_tsid))
                    {
                        LOG_warn << "Error checking tsid";
                        client->app->login_result(API_ENOENT);
                        return true;
                    }

                    // add missing RSA keypair
                    LOG_info << "Generating and adding missing RSA keypair";
                    client->setkeypair();
                }
                else
                {
                    // account has RSA keypair: decrypt server-provided session ID
                    if (len_privk < 256)
                    {
                        if (!checksession)
                        {
                            client->app->login_result(API_EINTERNAL);
                            return true;
                        }
                        else if (!client->ephemeralSessionPlusPlus)
                        {
                            // logging in with tsid to an account without a RSA keypair
                            LOG_info << "Generating and adding missing RSA keypair";
                            client->setkeypair();
                        }
                    }
                    else
                    {
                        // decrypt and set private key
                        client->key.ecb_decrypt(privkbuf, len_privk);
                        client->mPrivKey.resize(AsymmCipher::MAXKEYLENGTH * 2);
                        client->mPrivKey.resize(Base64::btoa(privkbuf, len_privk, (char *)client->mPrivKey.data()));

                        if (!client->asymkey.setkey(AsymmCipher::PRIVKEY, privkbuf, len_privk))
                        {
                            LOG_warn << "Error checking private key";
                            client->app->login_result(API_ENOENT);
                            return true;
                        }
                    }

                    if (!checksession)
                    {
                        if (len_csid < 32)
                        {
                            client->app->login_result(API_EINTERNAL);
                            return true;
                        }

                        // decrypt and set session ID for subsequent API communication
                        if (!client->asymkey.decrypt(sidbuf, len_csid, sidbuf, MegaClient::SIDLEN))
                        {
                            client->app->login_result(API_EINTERNAL);
                            return true;
                        }

                        client->sid.assign((const char *)sidbuf, MegaClient::SIDLEN);
                    }
                }

                client->me = me;
                client->uid = Base64Str<MegaClient::USERHANDLE>(client->me);
                client->achievements_enabled = ach;
                // Force to create own user
                client->finduser(me, 1);

                if (len_sek)
                {
                    client->sessionkey.assign((const char *)sek, sizeof(sek));
                }

                client->openStatusTable(true);
                client->app->login_result(API_OK);
                return true;

            default:
                if (!client->json.storeobject())
                {
                    client->app->login_result(API_EINTERNAL);
                    return false;
                }
        }
    }
}

CommandShareKeyUpdate::CommandShareKeyUpdate(MegaClient*, handle sh, const char* uid, const byte* key, int len)
{
    cmd("k");
    beginarray("sr");

    element(sh, MegaClient::NODEHANDLE);
    element(uid);
    element(key, len);

    endarray();
}

CommandShareKeyUpdate::CommandShareKeyUpdate(MegaClient* client, handle_vector* v)
{
    Node* n;
    byte sharekey[SymmCipher::KEYLENGTH];

    cmd("k");
    beginarray("sr");

    for (size_t i = v->size(); i--;)
    {
        handle h = (*v)[i];

        if ((n = client->nodebyhandle(h)) && n->sharekey)
        {
            client->key.ecb_encrypt(n->sharekey->key, sharekey, SymmCipher::KEYLENGTH);

            element(h, MegaClient::NODEHANDLE);
            element(client->me, MegaClient::USERHANDLE);
            element(sharekey, SymmCipher::KEYLENGTH);
        }
    }

    endarray();
}

// add/remove share; include node share keys if new share
CommandSetShare::CommandSetShare(MegaClient* client, Node* n, User* u, accesslevel_t a, int newshare, const char* msg, bool writable, const char* personal_representation, int ctag, std::function<void(Error, bool writable)> f)
{
    byte auth[SymmCipher::BLOCKSIZE];
    byte key[SymmCipher::KEYLENGTH];
    byte asymmkey[AsymmCipher::MAXKEYLENGTH];
    int t = 0;

    tag = ctag;

    sh = n->nodehandle;
    user = u;
    access = a;
    mWritable = writable;

    completion = move(f);
    assert(completion);

    mSeqtagArray = true;
    cmd("s2");
    arg("n", (byte*)&sh, MegaClient::NODEHANDLE);

    // Only for inviting non-contacts
    if (personal_representation && personal_representation[0])
    {
        this->personal_representation = personal_representation;
        arg("e", personal_representation);
    }

    if (msg && msg[0])
    {
        this->msg = msg;
        arg("msg", msg);
    }

    if (a != ACCESS_UNKNOWN)
    {
        // securely store/transmit share key
        // by creating a symmetrically (for the sharer) and an asymmetrically
        // (for the sharee) encrypted version
        memcpy(key, n->sharekey->key, sizeof key);
        memcpy(asymmkey, key, sizeof key);

        client->key.ecb_encrypt(key);
        arg("ok", key, sizeof key);

        if (u && u->pubk.isvalid())
        {
            t = u->pubk.encrypt(client->rng, asymmkey, SymmCipher::KEYLENGTH, asymmkey, sizeof asymmkey);
        }

        // outgoing handle authentication
        client->handleauth(sh, auth);
        arg("ha", auth, sizeof auth);
    }

    beginarray("s");
    beginobject();

    arg("u", u ? ((u->show == VISIBLE) ? u->uid.c_str() : u->email.c_str()) : MegaClient::EXPORTEDLINK);
    // if the email is registered, the pubk request has returned the userhandle -->
    // sending the userhandle instead of the email makes the API to assume the user is already a contact

    if (a != ACCESS_UNKNOWN)
    {
        arg("r", a);

        if (u && u->pubk.isvalid() && t)
        {
            arg("k", asymmkey, t);
        }
    }

    endobject();
    endarray();

    // only for a fresh share: add cr element with all node keys encrypted to
    // the share key
    if (newshare)
    {
        // the new share's nodekeys for this user: generate node list
        TreeProcShareKeys tpsk(n);
        client->proctree(n, &tpsk);
        tpsk.get(this);
    }
}

// process user element (email/handle pairs)
bool CommandSetShare::procuserresult(MegaClient* client)
{
    while (client->json.enterobject())
    {
        handle uh = UNDEF;
        const char* m = NULL;

        for (;;)
        {
            switch (client->json.getnameid())
            {
                case 'u':
                    uh = client->json.gethandle(MegaClient::USERHANDLE);
                    break;

                case 'm':
                    m = client->json.getvalue();
                    break;

                case EOO:
                    if (!ISUNDEF(uh) && m)
                    {
                        client->mapuser(uh, m);
                    }
                    return true;

                default:
                    if (!client->json.storeobject())
                    {
                        return false;
                    }
            }
        }
    }

    return false;
}

// process result of share addition/modification
bool CommandSetShare::procresult(Result r)
{
    if (r.wasErrorOrOK())
    {
        completion(r.errorOrOK(), mWritable);
        return true;
    }

    for (;;)
    {
        switch (client->json.getnameid())
        {
            case MAKENAMEID2('o', 'k'):  // an owner key response will only
                                         // occur if the same share was created
                                         // concurrently with a different key
            {
                byte key[SymmCipher::KEYLENGTH + 1];
                if (client->json.storebinary(key, sizeof key + 1) == SymmCipher::KEYLENGTH)
                {
                    Node* n;

                    if ((n = client->nodebyhandle(sh)) && n->sharekey)
                    {
                        client->key.ecb_decrypt(key);
                        n->sharekey->setkey(key);

                        // repeat attempt with corrected share key
                        client->reqs.add(new CommandSetShare(client, n, user, access, 0, msg.c_str(), mWritable, personal_representation.c_str(),
                                         tag, move(completion)));
                        return false;
                    }
                }
                break;
            }

            case 'u':   // user/handle confirmation
                if (client->json.enterarray())
                {
                    while (procuserresult(client))
                    {}
                    client->json.leavearray();
                }
                break;

            case 'r':
                if (client->json.enterarray())
                {
                    while (client->json.isnumeric())
                    {
                        // intermediate result updates, not final completion
                        // we used to call share_result but it wasn't used
                        client->json.getint();
                    }

                    client->json.leavearray();
                }
                break;

            case MAKENAMEID3('s', 'n', 'k'):
                client->procsnk(&client->json);
                break;

            case MAKENAMEID3('s', 'u', 'k'):
                client->procsuk(&client->json);
                break;

            case MAKENAMEID2('c', 'r'):
                client->proccr(&client->json);
                break;

            case EOO:
                completion(API_OK, mWritable);
                return true;

            default:
                if (!client->json.storeobject())
                {
                    return false;
                }
        }
    }
}

CommandSetPendingContact::CommandSetPendingContact(MegaClient* client, const char* temail, opcactions_t action, const char* msg, const char* oemail, handle contactLink)
{
    mV3 = false;
    cmd("upc");

    if (oemail != NULL)
    {
        arg("e", oemail);
    }

    arg("u", temail);
    switch (action)
    {
        case OPCA_DELETE:
            arg("aa", "d");
            break;
        case OPCA_REMIND:
            arg("aa", "r");
            break;
        case OPCA_ADD:
            arg("aa", "a");
            if (!ISUNDEF(contactLink))
            {
                arg("cl", (byte*)&contactLink, MegaClient::CONTACTLINKHANDLE);
            }
            break;
    }

    if (msg != NULL)
    {
        arg("msg", msg);
    }

    if (action != OPCA_REMIND)  // for reminders, need the actionpacket to update `uts`
    {
        notself(client);
    }

    tag = client->reqtag;
    this->action = action;
    this->temail = temail;
}

bool CommandSetPendingContact::procresult(Result r)
{
    if (r.wasErrorOrOK())
    {
        handle pcrhandle = UNDEF;
        if (r.wasError(API_OK)) // response for delete & remind actions is always numeric
        {
            // find the PCR by email
            PendingContactRequest *pcr = NULL;
            for (handlepcr_map::iterator it = client->pcrindex.begin();
                 it != client->pcrindex.end(); it++)
            {
                if (it->second->targetemail == temail)
                {
                    pcr = it->second;
                    pcrhandle = pcr->id;
                    break;
                }
            }

            if (!pcr)
            {
                LOG_err << "Reminded/deleted PCR not found";
            }
            else if (action == OPCA_DELETE)
            {
                pcr->changed.deleted = true;
                client->notifypcr(pcr);

                // remove pending shares related to the deleted PCR
                Node *n;
                for (node_map::iterator it = client->nodes.begin(); it != client->nodes.end(); it++)
                {
                    n = it->second;
                    if (n->pendingshares && n->pendingshares->find(pcr->id) != n->pendingshares->end())
                    {
                        client->newshares.push_back(
                                    new NewShare(n->nodehandle, 1, n->owner, ACCESS_UNKNOWN,
                                                 0, NULL, NULL, pcr->id, false));
                    }
                }

                client->mergenewshares(1);
            }
        }

        client->app->setpcr_result(pcrhandle, r.errorOrOK(), this->action);
        return true;
    }

    // if the PCR has been added, the response contains full details
    handle p = UNDEF;
    m_time_t ts = 0;
    m_time_t uts = 0;
    const char *eValue = NULL;
    const char *m = NULL;
    const char *msg = NULL;
    PendingContactRequest *pcr = NULL;
    for (;;)
    {
        switch (client->json.getnameid())
        {
            case 'p':
                p = client->json.gethandle(MegaClient::PCRHANDLE);
                break;
            case 'm':
                m = client->json.getvalue();
                break;
            case 'e':
                eValue = client->json.getvalue();
                break;
            case MAKENAMEID3('m', 's', 'g'):
                msg = client->json.getvalue();
                break;
            case MAKENAMEID2('t', 's'):
                ts = client->json.getint();
                break;
            case MAKENAMEID3('u', 't', 's'):
                uts = client->json.getint();
                break;
            case EOO:
                if (ISUNDEF(p))
                {
                    LOG_err << "Error in CommandSetPendingContact. Undefined handle";
                    client->app->setpcr_result(UNDEF, API_EINTERNAL, this->action);
                    return true;
                }

                if (action != OPCA_ADD || !eValue || !m || ts == 0 || uts == 0)
                {
                    LOG_err << "Error in CommandSetPendingContact. Wrong parameters";
                    client->app->setpcr_result(UNDEF, API_EINTERNAL, this->action);
                    return true;
                }

                pcr = new PendingContactRequest(p, eValue, m, ts, uts, msg, true);
                client->mappcr(p, pcr);

                client->notifypcr(pcr);
                client->app->setpcr_result(p, API_OK, this->action);
                return true;

            default:
                if (!client->json.storeobject())
                {
                    LOG_err << "Error in CommandSetPendingContact. Parse error";
                    client->app->setpcr_result(UNDEF, API_EINTERNAL, this->action);
                    return false;
                }
        }
    }
}

CommandUpdatePendingContact::CommandUpdatePendingContact(MegaClient* client, handle p, ipcactions_t action)
{
    cmd("upca");

    arg("p", (byte*)&p, MegaClient::PCRHANDLE);
    switch (action)
    {
        case IPCA_ACCEPT:
            arg("aa", "a");
            break;
        case IPCA_DENY:
            arg("aa", "d");
            break;
        case IPCA_IGNORE:
        default:
            arg("aa", "i");
            break;
    }

    tag = client->reqtag;
    this->action = action;
}

bool CommandUpdatePendingContact::procresult(Result r)
{
    client->app->updatepcr_result(r.errorResultOrActionpacket(), this->action);
    return r.wasErrorOrActionpacket();
}

CommandEnumerateQuotaItems::CommandEnumerateQuotaItems(MegaClient* client)
{
    cmd("utqa");
    arg("nf", 1);
    arg("b", 1);
    tag = client->reqtag;
}

bool CommandEnumerateQuotaItems::procresult(Result r)
{
    if (r.wasErrorOrOK())
    {
        client->app->enumeratequotaitems_result(r.errorOrOK());
        return true;
    }

    while (client->json.enterobject())
    {
        handle product = UNDEF;
        int prolevel = -1, gbstorage = -1, gbtransfer = -1, months = -1, type = -1;
        unsigned amount = 0, amountMonth = 0;
        const char* amountStr = nullptr;
        const char* amountMonthStr = nullptr;
        const char* curr = nullptr;
        const char* desc = nullptr;
        const char* ios = nullptr;
        const char* android = nullptr;
        string currency;
        string description;
        string ios_id;
        string android_id;
        bool finished = false;
        while (!finished)
        {
            switch (client->json.getnameid())
            {
                case MAKENAMEID2('i', 't'):
                    type = static_cast<int>(client->json.getint());
                    break;
                case MAKENAMEID2('i', 'd'):
                    product = client->json.gethandle(8);
                    break;
                case MAKENAMEID2('a', 'l'):
                    prolevel = static_cast<int>(client->json.getint());
                    break;
                case 's':
                    gbstorage = static_cast<int>(client->json.getint());
                    break;
                case 't':
                    gbtransfer = static_cast<int>(client->json.getint());
                    break;
                case 'm':
                    months = static_cast<int>(client->json.getint());
                    break;
                case 'p':
                    amountStr = client->json.getvalue();
                    break;
                case 'c':
                    curr = client->json.getvalue();
                    break;
                case 'd':
                    desc = client->json.getvalue();
                    break;
                case MAKENAMEID3('i', 'o', 's'):
                    ios = client->json.getvalue();
                    break;
                case MAKENAMEID6('g', 'o', 'o', 'g', 'l', 'e'):
                    android = client->json.getvalue();
                    break;
                case MAKENAMEID3('m', 'b', 'p'):
                    amountMonthStr = client->json.getvalue();
                    break;
                case EOO:
                    if (type < 0
                            || ISUNDEF(product)
                            || (prolevel < 0)
                            || (!type && gbstorage < 0)
                            || (!type && gbtransfer < 0)
                            || (months < 0)
                            || !amountStr
                            || !curr
                            || !desc
                            || !amountMonthStr
                            || (!type && !ios)
                            || (!type && !android))
                    {
                        client->app->enumeratequotaitems_result(API_EINTERNAL);
                        return true;
                    }

                    finished = true;
                    break;
                default:
                    client->app->enumeratequotaitems_result(API_EINTERNAL);
                    return false;
            }
        }

        client->json.leaveobject();
        JSON::copystring(&currency, curr);
        JSON::copystring(&description, desc);
        JSON::copystring(&ios_id, ios);
        JSON::copystring(&android_id, android);

        amount = atoi(amountStr) * 100;
        if ((curr = strchr(amountStr, '.')))
        {
            curr++;
            if ((*curr >= '0') && (*curr <= '9'))
            {
                amount += (*curr - '0') * 10;
            }
            curr++;
            if ((*curr >= '0') && (*curr <= '9'))
            {
                amount += *curr - '0';
            }
        }

        amountMonth = atoi(amountMonthStr) * 100;
        if ((curr = strchr(amountMonthStr, '.')))
        {
            curr++;
            if ((*curr >= '0') && (*curr <= '9'))
            {
                amountMonth += (*curr - '0') * 10;
            }
            curr++;
            if ((*curr >= '0') && (*curr <= '9'))
            {
                amountMonth += *curr - '0';
            }
        }

        client->app->enumeratequotaitems_result(type, product, prolevel, gbstorage,
                                                gbtransfer, months, amount, amountMonth,
                                                currency.c_str(), description.c_str(),
                                                ios_id.c_str(), android_id.c_str());
    }

    client->app->enumeratequotaitems_result(API_OK);
    return true;
}

CommandPurchaseAddItem::CommandPurchaseAddItem(MegaClient* client, int itemclass,
                                               handle item, unsigned price,
                                               const char* currency, unsigned /*tax*/,
                                               const char* /*country*/, handle lph,
                                               int phtype, int64_t ts)
{
    string sprice;
    sprice.resize(128);
    sprintf((char *)sprice.data(), "%.2f", price/100.0);
    replace( sprice.begin(), sprice.end(), ',', '.');
    cmd("uts");
    arg("it", itemclass);
    arg("si", (byte*)&item, 8);
    arg("p", sprice.c_str());
    arg("c", currency);
    if (!ISUNDEF(lph))
    {
        if (phtype == 0) // legacy mode
        {
            arg("aff", (byte*)&lph, MegaClient::NODEHANDLE);
        }
        else
        {
            beginobject("aff");
            arg("id", (byte*)&lph, MegaClient::NODEHANDLE);
            arg("ts", ts);
            arg("t", phtype);   // 1=affiliate id, 2=file/folder link, 3=chat link, 4=contact link
            endobject();
        }
    }

    tag = client->reqtag;

    //TODO: Complete this (tax? country?)
}

bool CommandPurchaseAddItem::procresult(Result r)
{
    if (r.wasErrorOrOK())
    {
        client->app->additem_result(r.errorOrOK());
        return true;
    }

    handle item = client->json.gethandle(8);
    if (item != UNDEF)
    {
        client->purchase_basket.push_back(item);
        client->app->additem_result(API_OK);
        return true;
    }
    else
    {
        client->json.storeobject();
        client->app->additem_result(API_EINTERNAL);
        return false;
    }
}

CommandPurchaseCheckout::CommandPurchaseCheckout(MegaClient* client, int gateway)
{
    cmd("utc");

    beginarray("s");
    for (handle_vector::iterator it = client->purchase_basket.begin(); it != client->purchase_basket.end(); it++)
    {
        element((byte*)&*it, sizeof(handle));
    }

    endarray();

    arg("m", gateway);

    // empty basket
    client->purchase_begin();

    tag = client->reqtag;
}

bool CommandPurchaseCheckout::procresult(Result r)
{
    if (r.wasErrorOrOK())
    {
        client->app->checkout_result(NULL, r.errorOrOK());
        return true;
    }

    //Expected response: "EUR":{"res":X,"code":Y}}
    client->json.getnameid();
    if (!client->json.enterobject())
    {
        LOG_err << "Parse error (CommandPurchaseCheckout)";
        client->app->checkout_result(NULL, API_EINTERNAL);
        return false;
    }

    string errortype;
    Error e;
    for (;;)
    {
        switch (client->json.getnameid())
        {
            case MAKENAMEID3('r', 'e', 's'):
                if (client->json.isnumeric())
                {
                    e = (error)client->json.getint();
                }
                else
                {
                    client->json.storeobject(&errortype);
                    if (errortype == "S")
                    {
                        errortype.clear();
                        e = API_OK;
                    }
                }
                break;

            case MAKENAMEID4('c', 'o', 'd', 'e'):
                if (client->json.isnumeric())
                {
                    e = (error)client->json.getint();
                }
                else
                {
                    LOG_err << "Parse error in CommandPurchaseCheckout (code)";
                }
                break;
            case EOO:
                client->json.leaveobject();
                if (!errortype.size() || errortype == "FI" || e == API_OK)
                {
                    client->app->checkout_result(NULL, e);
                }
                else
                {
                    client->app->checkout_result(errortype.c_str(), e);
                }
                return true;
            default:
                if (!client->json.storeobject())
                {
                    client->app->checkout_result(NULL, API_EINTERNAL);
                    return false;
                }
        }
    }
}

CommandRemoveContact::CommandRemoveContact(MegaClient* client, const char* m, visibility_t show)
{
    mV3 = false;

    this->email = m ? m : "";
    this->v = show;

    cmd("ur2");
    arg("u", m);
    arg("l", (int)show);

    tag = client->reqtag;
}

bool CommandRemoveContact::procresult(Result r)
{
    assert(r.hasJsonObject() || r.wasStrictlyError());

    if (r.hasJsonObject())
    {
        // the object contains (userhandle + email string) - caller will leaveobject() automatically

        if (User *u = client->finduser(email.c_str()))
        {
            u->show = v;
        }

        client->app->removecontact_result(API_OK);
        return true;
    }

    client->app->removecontact_result(r.errorOrOK());
    return r.wasErrorOrOK();
}

CommandPutMultipleUAVer::CommandPutMultipleUAVer(MegaClient *client, const userattr_map *attrs, int ctag)
{
    mV3 = false;

    this->attrs = *attrs;

    cmd("upv");

    for (userattr_map::const_iterator it = attrs->begin(); it != attrs->end(); it++)
    {
        attr_t type = it->first;

        beginarray(User::attr2string(type).c_str());

        element((const byte *) it->second.data(), int(it->second.size()));

        const string *attrv = client->ownuser()->getattrversion(type);
        if (attrv)
        {
            element(attrv->c_str());
        }

        endarray();
    }

    tag = ctag;
}

bool CommandPutMultipleUAVer::procresult(Result r)
{
    if (r.wasErrorOrOK())
    {
        client->sendevent(99419, "Error attaching keys", 0);

        client->app->putua_result(r.errorOrOK());
        return true;
    }

    User *u = client->ownuser();
    for(;;)   // while there are more attrs to read...
    {
        const char* ptr;
        const char* end;

        if (!(ptr = client->json.getvalue()) || !(end = strchr(ptr, '"')))
        {
            break;
        }
        attr_t type = User::string2attr(string(ptr, (end-ptr)).c_str());

        if (!(ptr = client->json.getvalue()) || !(end = strchr(ptr, '"')))
        {
            client->app->putua_result(API_EINTERNAL);
            return false;
        }
        string version = string(ptr, (end-ptr));

        userattr_map::iterator it = this->attrs.find(type);
        if (type == ATTR_UNKNOWN || version.empty() || (it == this->attrs.end()))
        {
            LOG_err << "Error in CommandPutUA. Undefined attribute or version";
            client->app->putua_result(API_EINTERNAL);
            return false;
        }
        else
        {
            u->setattr(type, &it->second, &version);
            u->setTag(tag ? tag : -1);

            if (type == ATTR_KEYRING)
            {
                TLVstore *tlvRecords = TLVstore::containerToTLVrecords(&attrs[type], &client->key);
                if (tlvRecords)
                {
                    if (tlvRecords->find(EdDSA::TLV_KEY))
                    {
                        string prEd255 = tlvRecords->get(EdDSA::TLV_KEY);
                        if (prEd255.size() == EdDSA::SEED_KEY_LENGTH)
                        {
                            client->signkey = new EdDSA(client->rng, (unsigned char *) prEd255.data());
                        }
                    }

                    if (tlvRecords->find(ECDH::TLV_KEY))
                    {
                        string prCu255 = tlvRecords->get(ECDH::TLV_KEY);
                        if (prCu255.size() == ECDH::PRIVATE_KEY_LENGTH)
                        {
                            client->chatkey = new ECDH((unsigned char *) prCu255.data());
                        }
                    }

                    if (!client->chatkey || !client->chatkey->initializationOK ||
                            !client->signkey || !client->signkey->initializationOK)
                    {
                        client->resetKeyring();
                        client->sendevent(99418, "Failed to load attached keys", 0);
                    }
                    else
                    {
                        client->sendevent(99420, "Signing and chat keys attached OK", 0);
                    }

                    delete tlvRecords;
                }
                else
                {
                    LOG_warn << "Failed to decrypt keyring after putua";
                }
            }
            else if (User::isAuthring(type))
            {
                client->mAuthRings.erase(type);
                const std::unique_ptr<TLVstore> tlvRecords(TLVstore::containerToTLVrecords(&attrs[type], &client->key));
                if (tlvRecords)
                {
                    client->mAuthRings.emplace(type, AuthRing(type, *tlvRecords));
                }
                else
                {
                    LOG_err << "Failed to decrypt keyring after putua";
                }
            }
        }
    }

    client->notifyuser(u);
    client->app->putua_result(API_OK);
    return true;
}


CommandPutUAVer::CommandPutUAVer(MegaClient* client, attr_t at, const byte* av, unsigned avl, int ctag,
                                 std::function<void(Error)> completion)
{
    mV3 = false;

    this->at = at;
    this->av.assign((const char*)av, avl);

    mCompletion = completion ? move(completion) :
        [this](Error e) {
            this->client->app->putua_result(e);
        };

    cmd("upv");

    beginarray(User::attr2string(at).c_str());

    // if removing avatar, do not Base64 encode the attribute value
    if (at == ATTR_AVATAR && !strcmp((const char *)av, "none"))
    {
        element((const char*)av);
    }
    else
    {
        element(av, avl);
    }

    const string *attrv = client->ownuser()->getattrversion(at);
    if (client->ownuser()->isattrvalid(at) && attrv)
    {
        element(attrv->c_str());
    }

    endarray();

    tag = ctag;
}

bool CommandPutUAVer::procresult(Result r)
{
    if (r.wasErrorOrOK())
    {
        if (r.wasError(API_EEXPIRED))
        {
            User *u = client->ownuser();
            u->invalidateattr(at);
        }

        mCompletion(r.errorOrOK());
    }
    else
    {
        const char* ptr;
        const char* end;

        if (!(ptr = client->json.getvalue()) || !(end = strchr(ptr, '"')))
        {
            mCompletion(API_EINTERNAL);
            return false;
        }
        attr_t at = User::string2attr(string(ptr, (end-ptr)).c_str());

        if (!(ptr = client->json.getvalue()) || !(end = strchr(ptr, '"')))
        {
            mCompletion(API_EINTERNAL);
            return false;
        }
        string v = string(ptr, (end-ptr));

        if (at == ATTR_UNKNOWN || v.empty() || (this->at != at))
        {
            LOG_err << "Error in CommandPutUA. Undefined attribute or version";
            mCompletion(API_EINTERNAL);
            return false;
        }
        else
        {
            User *u = client->ownuser();
            u->setattr(at, &av, &v);
            u->setTag(tag ? tag : -1);

            if (User::isAuthring(at))
            {
                client->mAuthRings.erase(at);
                const std::unique_ptr<TLVstore> tlvRecords(TLVstore::containerToTLVrecords(&av, &client->key));
                if (tlvRecords)
                {
                    client->mAuthRings.emplace(at, AuthRing(at, *tlvRecords));
                }
                else
                {
                    LOG_err << "Failed to decrypt " << User::attr2string(at) << " after putua";
                }
            }
            else if (at == ATTR_UNSHAREABLE_KEY)
            {
                LOG_info << "Unshareable key successfully created";
                client->unshareablekey.swap(av);
            }
            else if (at == ATTR_JSON_SYNC_CONFIG_DATA)
            {
                LOG_info << "JSON config data successfully created.";
            }

            client->notifyuser(u);
            mCompletion(API_OK);
        }
    }
    return true;
}


CommandPutUA::CommandPutUA(MegaClient* /*client*/, attr_t at, const byte* av, unsigned avl, int ctag, handle lph, int phtype, int64_t ts,
                           std::function<void(Error)> completion)
{
    mV3 = false;

    this->at = at;
    this->av.assign((const char*)av, avl);

    mCompletion = completion ? move(completion) :
                  [this](Error e){
                        client->app->putua_result(e);
                  };

    cmd("up");

    string an = User::attr2string(at);

    // if removing avatar, do not Base64 encode the attribute value
    if (at == ATTR_AVATAR && !strcmp((const char *)av, "none"))
    {
        arg(an.c_str(),(const char *)av, avl);
    }
    else
    {
        arg(an.c_str(), av, avl);
    }

    if (!ISUNDEF(lph))
    {
        beginobject("aff");
        arg("id", (byte*)&lph, MegaClient::NODEHANDLE);
        arg("ts", ts);
        arg("t", phtype);   // 1=affiliate id, 2=file/folder link, 3=chat link, 4=contact link
        endobject();
    }

    tag = ctag;
}

bool CommandPutUA::procresult(Result r)
{
    if (r.wasErrorOrOK())
    {
        mCompletion(r.errorOrOK());
    }
    else
    {
        client->json.storeobject(); // [<uh>]

        User *u = client->ownuser();
        assert(u);
        if (!u)
        {
            LOG_err << "Own user not found when attempting to set user attributes";
            mCompletion(API_EACCESS);
            return true;
        }
        u->setattr(at, &av, NULL);
        u->setTag(tag ? tag : -1);
        client->notifyuser(u);

        if (at == ATTR_DISABLE_VERSIONS)
        {
            client->versions_disabled = (av == "1");
            if (client->versions_disabled)
            {
                LOG_info << "File versioning is disabled";
            }
            else
            {
                LOG_info << "File versioning is enabled";
            }
        }

        mCompletion(API_OK);
    }

    return true;
}

CommandGetUA::CommandGetUA(MegaClient* /*client*/, const char* uid, attr_t at, const char* ph, int ctag,
                           CompletionErr completionErr, CompletionBytes completionBytes, CompletionTLV compltionTLV)
{
    mV3 = false;

    this->uid = uid;
    this->at = at;
    this->ph = ph ? string(ph) : "";

    mCompletionErr = completionErr ? move(completionErr) :
        [this](error e) {
            client->app->getua_result(e);
        };

    mCompletionBytes = completionBytes ? move(completionBytes) :
        [this](byte* b, unsigned l, attr_t e) {
            client->app->getua_result(b, l, e);
        };

    mCompletionTLV = compltionTLV ? move(compltionTLV) :
        [this](TLVstore* t, attr_t e) {
            client->app->getua_result(t, e);
        };

    if (ph && ph[0])
    {
        cmd("mcuga");
        arg("ph", ph);
    }
    else
    {
        cmd("uga");
    }

    arg("u", uid);
    arg("ua", User::attr2string(at).c_str());
    arg("v", 1);
    tag = ctag;
}

bool CommandGetUA::procresult(Result r)
{
    User *u = client->finduser(uid.c_str());

    if (r.wasErrorOrOK())
    {
        if (r.wasError(API_ENOENT) && u)
        {
            u->removeattr(at);
        }

        mCompletionErr(r.errorOrOK());

        if (isFromChatPreview())    // if `mcuga` was sent, no need to do anything else
        {
            return true;
        }

        if (u && u->userhandle == client->me && !r.wasError(API_EBLOCKED))
        {
            if (client->fetchingkeys && at == ATTR_SIG_RSA_PUBK)
            {
                client->initializekeys(); // we have now all the required data
            }

            if (r.wasError(API_ENOENT) && User::isAuthring(at))
            {
                // authring not created yet, will do it upon retrieval of public keys
                client->mAuthRings.erase(at);
                client->mAuthRings.emplace(at, AuthRing(at, TLVstore()));

                if (client->mFetchingAuthrings && client->mAuthRings.size() == 3)
                {
                    client->mFetchingAuthrings = false;
                    client->fetchContactsKeys();
                }
            }
        }

        // if the attr does not exist, initialize it
        if (at == ATTR_DISABLE_VERSIONS && r.wasError(API_ENOENT))
        {
            LOG_info << "File versioning is enabled";
            client->versions_disabled = false;
        }

        return true;
    }
    else
    {
        const char* ptr;
        const char* end;
        string value, version, buf;

        //If we are in preview mode, we only can retrieve atributes with mcuga and the response format is different
        if (isFromChatPreview())
        {
            ptr = client->json.getvalue();
            if (!ptr || !(end = strchr(ptr, '"')))
            {
                mCompletionErr(API_EINTERNAL);
            }
            else
            {
                // convert from ASCII to binary the received data
                buf.assign(ptr, (end-ptr));
                value.resize(buf.size() / 4 * 3 + 3);
                value.resize(Base64::atob(buf.data(), (byte *)value.data(), int(value.size())));
                mCompletionBytes((byte*) value.data(), unsigned(value.size()), at);
            }
            return true;
        }

        for (;;)
        {
            switch (client->json.getnameid())
            {
                case MAKENAMEID2('a','v'):
                {
                    if (!(ptr = client->json.getvalue()) || !(end = strchr(ptr, '"')))
                    {
                        mCompletionErr(API_EINTERNAL);
                        if (client->fetchingkeys && at == ATTR_SIG_RSA_PUBK && u && u->userhandle == client->me)
                        {
                            client->initializekeys(); // we have now all the required data
                        }
                        return false;
                    }
                    buf.assign(ptr, (end-ptr));
                    break;
                }
                case 'v':
                {
                    if (!(ptr = client->json.getvalue()) || !(end = strchr(ptr, '"')))
                    {
                        mCompletionErr(API_EINTERNAL);
                        if (client->fetchingkeys && at == ATTR_SIG_RSA_PUBK && u && u->userhandle == client->me)
                        {
                            client->initializekeys(); // we have now all the required data
                        }
                        return false;
                    }
                    version.assign(ptr, (end-ptr));
                    break;
                }
                case EOO:
                {
                    // if there's no avatar, the value is "none" (not Base64 encoded)
                    if (u && at == ATTR_AVATAR && buf == "none")
                    {
                        u->setattr(at, NULL, &version);
                        u->setTag(tag ? tag : -1);
                        mCompletionErr(API_ENOENT);
                        client->notifyuser(u);
                        return true;
                    }

                    // convert from ASCII to binary the received data
                    value.resize(buf.size() / 4 * 3 + 3);
                    value.resize(Base64::atob(buf.data(), (byte *)value.data(), int(value.size())));

                    // Some attributes don't keep historic records, ie. *!authring or *!lstint
                    // (none of those attributes are used by the SDK yet)
                    // bool nonHistoric = (attributename.at(1) == '!');

                    // handle the attribute data depending on the scope
                    char scope = User::scope(at);

                    if (!u) // retrieval of attributes without contact-relationship
                    {
                        if (at == ATTR_AVATAR && buf == "none")
                        {
                            mCompletionErr(API_ENOENT);
                        }
                        else
                        {
                            mCompletionBytes((byte*) value.data(), unsigned(value.size()), at);
                        }
                        return true;
                    }

                    switch (scope)
                    {
                        case '*':   // private, encrypted
                        {
                            // decrypt the data and build the TLV records
                            std::unique_ptr<TLVstore> tlvRecords { TLVstore::containerToTLVrecords(&value, &client->key) };
                            if (!tlvRecords)
                            {
                                LOG_err << "Cannot extract TLV records for private attribute " << User::attr2string(at);
                                mCompletionErr(API_EINTERNAL);
                                return false;
                            }

                            // store the value for private user attributes (decrypted version of serialized TLV)
                            string *tlvString = tlvRecords->tlvRecordsToContainer(client->rng, &client->key);
                            u->setattr(at, tlvString, &version);
                            delete tlvString;
                            mCompletionTLV(tlvRecords.get(), at);

                            if (User::isAuthring(at))
                            {
                                client->mAuthRings.erase(at);
                                client->mAuthRings.emplace(at, AuthRing(at, *tlvRecords.get()));

                                if (client->mFetchingAuthrings && client->mAuthRings.size() == 3)
                                {
                                    client->mFetchingAuthrings = false;
                                    client->fetchContactsKeys();
                                }
                            }
                            break;
                        }
                        case '+':   // public
                        {
                            u->setattr(at, &value, &version);
                            mCompletionBytes((byte*) value.data(), unsigned(value.size()), at);

                            if (client->fetchingkeys && at == ATTR_SIG_RSA_PUBK && u && u->userhandle == client->me)
                            {
                                client->initializekeys(); // we have now all the required data
                            }

                            if (!u->isTemporary && u->userhandle != client->me)
                            {
                                if (at == ATTR_ED25519_PUBK || at == ATTR_CU25519_PUBK)
                                {
                                    client->trackKey(at, u->userhandle, value);
                                }
                                else if (at == ATTR_SIG_CU255_PUBK || at == ATTR_SIG_RSA_PUBK)
                                {
                                    client->trackSignature(at, u->userhandle, value);
                                }
                            }
                            break;
                        }
                        case '#':   // protected
                        {
                            u->setattr(at, &value, &version);
                            mCompletionBytes((byte*) value.data(), unsigned(value.size()), at);
                            break;
                        }
                        case '^': // private, non-encrypted
                        {
                            // store the value in cache in binary format
                            u->setattr(at, &value, &version);
                            mCompletionBytes((byte*) value.data(), unsigned(value.size()), at);

                            if (at == ATTR_DISABLE_VERSIONS)
                            {
                                client->versions_disabled = !strcmp(value.data(), "1");
                                if (client->versions_disabled)
                                {
                                    LOG_info << "File versioning is disabled";
                                }
                                else
                                {
                                    LOG_info << "File versioning is enabled";
                                }
                            }
                            break;
                        }
                        default:    // legacy attributes or unknown attribute
                        {
                            if (at != ATTR_FIRSTNAME &&           // protected
                                    at != ATTR_LASTNAME &&        // protected
                                    at != ATTR_COUNTRY  &&        // private
                                    at != ATTR_BIRTHDAY &&        // private
                                    at != ATTR_BIRTHMONTH &&      // private
                                    at != ATTR_BIRTHYEAR)     // private
                            {
                                LOG_err << "Unknown received attribute: " << User::attr2string(at);
                                mCompletionErr(API_EINTERNAL);
                                return false;
                            }

                            u->setattr(at, &value, &version);
                            mCompletionBytes((byte*) value.data(), unsigned(value.size()), at);
                            break;
                        }

                    }   // switch (scope)

                    u->setTag(tag ? tag : -1);
                    client->notifyuser(u);
                    return true;
                }
                default:
                {
                    if (!client->json.storeobject())
                    {
                        LOG_err << "Error in CommandGetUA. Parse error";
                        client->app->getua_result(API_EINTERNAL);
                        if (client->fetchingkeys && at == ATTR_SIG_RSA_PUBK && u && u->userhandle == client->me)
                        {
                            client->initializekeys(); // we have now all the required data
                        }
                        return false;
                    }
                }

            }   // switch (nameid)
        }
    }
#ifndef WIN32
    return false;  // unreachable code
#endif
}

#ifdef DEBUG
CommandDelUA::CommandDelUA(MegaClient *client, const char *an)
{
    mV3 = false;

    this->an = an;

    cmd("upr");
    arg("ua", an);

    arg("v", 1);    // returns the new version for the (removed) null value

    tag = client->reqtag;
}

bool CommandDelUA::procresult(Result r)
{
    if (r.wasErrorOrOK())
    {
        client->app->delua_result(r.errorOrOK());
    }
    else
    {
        const char* ptr;
        const char* end;
        if (!(ptr = client->json.getvalue()) || !(end = strchr(ptr, '"')))
        {
            client->app->delua_result(API_EINTERNAL);
            return false;
        }

        User *u = client->ownuser();
        attr_t at = User::string2attr(an.c_str());
        string version(ptr, (end-ptr));

        u->removeattr(at, &version); // store version to filter corresponding AP in order to avoid double onUsersUpdate()

        if (at == ATTR_KEYRING)
        {
            client->resetKeyring();
        }
        else if (User::isAuthring(at))
        {
            client->mAuthRings.emplace(at, AuthRing(at, TLVstore()));
            client->getua(u, at, 0);
        }

        client->notifyuser(u);
        client->app->delua_result(API_OK);
    }
    return true;
}

CommandSendDevCommand::CommandSendDevCommand(MegaClient *client, const char *command, const char *email, long long q, int bs, int us)
{
    cmd("dev");

    arg("aa", command);
    if (email)
    {
        arg("t", email);
    }

    if ((strcmp(command, "tq") == 0))
    {
        arg("q", q);
    }
    else if ((strcmp(command, "bs") == 0))
    {
        arg("s", bs);
    }
    else if ((strcmp(command, "us") == 0))
    {
        arg("s", us);
    }
    tag = client->reqtag;
}

bool CommandSendDevCommand::procresult(Result r)
{
    client->app->senddevcommand_result(r.errorResultOrActionpacket());
    return r.wasErrorOrActionpacket();
}

#endif  // #ifdef DEBUG

CommandGetUserEmail::CommandGetUserEmail(MegaClient *client, const char *uid)
{
    mStringIsNotSeqtag = true;

    cmd("uge");
    arg("u", uid);

    tag = client->reqtag;
}

bool CommandGetUserEmail::procresult(Result r)
{
    if (r.wasErrorOrOK())
    {
        client->app->getuseremail_result(NULL, r.errorOrOK());
        return true;
    }

    string email;
    if (!client->json.storeobject(&email))
    {
        client->app->getuseremail_result(NULL, API_EINTERNAL);
        return false;
    }
    else
    {
        client->app->getuseremail_result(&email, API_OK);
        return true;
    }
}

// set node keys (e.g. to convert asymmetric keys to symmetric ones)
CommandNodeKeyUpdate::CommandNodeKeyUpdate(MegaClient* client, handle_vector* v)
{
    byte nodekey[FILENODEKEYLENGTH];

    cmd("k");
    beginarray("nk");

    for (size_t i = v->size(); i--;)
    {
        handle h = (*v)[i];

        Node* n;

        if ((n = client->nodebyhandle(h)))
        {
            client->key.ecb_encrypt((byte*)n->nodekey().data(), nodekey, n->nodekey().size());

            element(h, MegaClient::NODEHANDLE);
            element(nodekey, int(n->nodekey().size()));
        }
    }

    endarray();
}

CommandSingleKeyCR::CommandSingleKeyCR(handle sh, handle nh, const byte* key, size_t keylen)
{
    cmd("k");
    beginarray("cr");

    beginarray();
    element(sh, MegaClient::NODEHANDLE);
    endarray();

    beginarray();
    element(nh, MegaClient::NODEHANDLE);
    endarray();

    beginarray();
    element(0);
    element(0);
    element(key, static_cast<int>(keylen));
    endarray();

    endarray();
}

CommandKeyCR::CommandKeyCR(MegaClient* /*client*/, node_vector* rshares, node_vector* rnodes, const char* keys)
{
    cmd("k");
    beginarray("cr");

    beginarray();
    for (int i = 0; i < (int)rshares->size(); i++)
    {
        element((*rshares)[i]->nodehandle, MegaClient::NODEHANDLE);
    }

    endarray();

    beginarray();
    for (int i = 0; i < (int)rnodes->size(); i++)
    {
        element((*rnodes)[i]->nodehandle, MegaClient::NODEHANDLE);
    }

    endarray();

    beginarray();
    appendraw(keys);
    endarray();

    endarray();
}

// a == ACCESS_UNKNOWN: request public key for user handle and respond with
// share key for sn
// otherwise: request public key for user handle and continue share creation
// for node sn to user u with access a
CommandPubKeyRequest::CommandPubKeyRequest(MegaClient* client, User* user)
{
    mV3 = false;

    cmd("uk");
    arg("u", user->uid.c_str());

    u = user;
    tag = client->reqtag;
}

bool CommandPubKeyRequest::procresult(Result r)
{
    byte pubkbuf[AsymmCipher::MAXKEYLENGTH];
    int len_pubk = 0;
    handle uh = UNDEF;

    if (r.wasErrorOrOK())
    {
        if (!r.wasError(API_ENOENT)) //API_ENOENT = unregistered users or accounts without a public key yet
        {
            LOG_err << "Unexpected error in CommandPubKeyRequest: " << error(r.errorOrOK());
        }
    }
    else
    {
        bool finished = false;
        while (!finished)
        {
            switch (client->json.getnameid())
            {
                case 'u':
                    uh = client->json.gethandle(MegaClient::USERHANDLE);
                    break;

                case MAKENAMEID4('p', 'u', 'b', 'k'):
                    len_pubk = client->json.storebinary(pubkbuf, sizeof pubkbuf);
                    break;

                case EOO:
                    if (!u) // user has cancelled the account
                    {
                        return true;
                    }

                    if (!ISUNDEF(uh))
                    {
                        client->mapuser(uh, u->email.c_str());
                        if (u->isTemporary && u->uid == u->email) //update uid with the received USERHANDLE (will be used as target for putnodes)
                        {
                            u->uid = Base64Str<MegaClient::USERHANDLE>(uh);
                        }
                    }

                    if (client->fetchingkeys && u->userhandle == client->me && len_pubk)
                    {
                        client->pubk.setkey(AsymmCipher::PUBKEY, pubkbuf, len_pubk);
                        return true;
                    }

                    if (len_pubk && !u->pubk.setkey(AsymmCipher::PUBKEY, pubkbuf, len_pubk))
                    {
                        len_pubk = 0;
                    }

                    if (!u->isTemporary && u->userhandle != client->me && len_pubk && u->pubk.isvalid())
                    {
                        string pubkstr;
                        u->pubk.serializekeyforjs(pubkstr);
                        client->trackKey(ATTR_UNKNOWN, u->userhandle, pubkstr);
                    }
                    finished = true;
                    break;

                default:
                    if (client->json.storeobject())
                    {
                        continue;
                    }
                    len_pubk = 0;
                    finished = true;
                    break;
            }
        }
    }

    // satisfy all pending PubKeyAction requests for this user
    while (u->pkrs.size())
    {
        client->restag = tag;
        u->pkrs[0]->proc(client, u);
        u->pkrs.pop_front();
    }

    if (len_pubk && !u->isTemporary)
    {
        client->notifyuser(u);
    }

    if (u->isTemporary)
    {
        delete u;
        u = NULL;
    }

    return true;
}

void CommandPubKeyRequest::invalidateUser()
{
    u = NULL;
}

CommandGetUserData::CommandGetUserData(MegaClient *client, int tag, std::function<void(string*, string*, string*, error)> completion)
{
    mV3 = false;

    cmd("ug");
    arg("v", 1);

    this->tag = tag;

    mCompletion = completion ? move(completion) :
        [this](string* name, string* pubk, string* privk, error e) {
            this->client->app->userdata_result(name, pubk, privk, e);
        };

}

bool CommandGetUserData::procresult(Result r)
{
    string name;
    string pubk;
    string privk;
    string k;
    byte privkbuf[AsymmCipher::MAXKEYLENGTH * 2];
    int len_privk = 0;
    byte pubkbuf[AsymmCipher::MAXKEYLENGTH];
    int len_pubk = 0;
    m_time_t since = 0;
    int v = 0;
    string salt;
    string smsv;
    string lastname;
    string versionLastname;
    string firstname;
    string versionFirstname;
    string language;
    string versionLanguage;
    string pwdReminderDialog;
    string versionPwdReminderDialog;
    string pushSetting;
    string versionPushSetting;
    string contactLinkVerification;
    string versionContactLinkVerification;
    handle me = UNDEF;
    string chatFolder;
    string versionChatFolder;
    string cameraUploadFolder;
    string versionCameraUploadFolder;
    string aliases;
    string versionAliases;
    string disableVersions;
    string versionDisableVersions;
    string country;
    string versionCountry;
    string birthday;
    string versionBirthday;
    string birthmonth;
    string versionBirthmonth;
    string birthyear;
    string versionBirthyear;
    string email;
    string unshareableKey;
    string versionUnshareableKey;
    string deviceNames;
    string versionDeviceNames;
    string myBackupsFolder;
    string versionMyBackupsFolder;
    string versionBackupNames;
    string cookieSettings;
    string versionCookieSettings;
#ifdef ENABLE_SYNC
    string jsonSyncConfigData;
    string jsonSyncConfigDataVersion;
#endif

    bool uspw = false;
    vector<m_time_t> warningTs;
    m_time_t deadlineTs = -1;

    bool b = false;
    BizMode m = BIZ_MODE_UNKNOWN;
    BizStatus s = BIZ_STATUS_UNKNOWN;
    std::set<handle> masters;
    std::vector<std::pair<BizStatus, m_time_t>> sts;

    if (r.wasErrorOrOK())
    {
        mCompletion(NULL, NULL, NULL, r.wasError(API_OK) ? Error(API_ENOENT) : r.errorOrOK());
        return true;
    }

    for (;;)
    {
        string attributeName = client->json.getnameWithoutAdvance();
        switch (client->json.getnameid())
        {
        case MAKENAMEID3('a', 'a', 'v'):    // account authentication version
            v = (int)client->json.getint();
            break;

        case MAKENAMEID3('a', 'a', 's'):    // account authentication salt
            client->json.storeobject(&salt);
            break;

        case MAKENAMEID4('n', 'a', 'm', 'e'):
            client->json.storeobject(&name);
            break;

        case 'k':   // master key
            k.resize(SymmCipher::KEYLENGTH);
            client->json.storebinary((byte *)k.data(), int(k.size()));
            break;

        case MAKENAMEID5('s', 'i', 'n', 'c', 'e'):
            since = client->json.getint();
            break;

        case MAKENAMEID4('p', 'u', 'b', 'k'):   // RSA public key
            client->json.storeobject(&pubk);
            len_pubk = Base64::atob(pubk.c_str(), pubkbuf, sizeof pubkbuf);
            break;

        case MAKENAMEID5('p', 'r', 'i', 'v', 'k'):  // RSA private key (encrypted to MK)
            len_privk = client->json.storebinary(privkbuf, sizeof privkbuf);
            break;

        case MAKENAMEID5('f', 'l', 'a', 'g', 's'):
            if (client->json.enterobject())
            {
                if (client->readmiscflags(&client->json) != API_OK)
                {
                    mCompletion(NULL, NULL, NULL, API_EINTERNAL);
                    return false;
                }
                client->json.leaveobject();
            }
            break;

        case 'u':
            me = client->json.gethandle(MegaClient::USERHANDLE);
            break;

        case MAKENAMEID8('l', 'a', 's', 't', 'n', 'a', 'm', 'e'):
            parseUserAttribute(lastname, versionLastname);
            break;

        case MAKENAMEID6('^', '!', 'l', 'a', 'n', 'g'):
            parseUserAttribute(language, versionLanguage);
            break;

        case MAKENAMEID8('b', 'i', 'r', 't', 'h', 'd', 'a', 'y'):
            parseUserAttribute(birthday, versionBirthday);
            break;

        case MAKENAMEID7('c', 'o', 'u', 'n', 't', 'r', 'y'):
            parseUserAttribute(country, versionCountry);
            break;

        case MAKENAMEID4('^', '!', 'p', 's'):
            parseUserAttribute(pushSetting, versionPushSetting);
            break;

        case MAKENAMEID5('^', '!', 'p', 'r', 'd'):
            parseUserAttribute(pwdReminderDialog, versionPwdReminderDialog);
            break;

        case MAKENAMEID4('^', 'c', 'l', 'v'):
            parseUserAttribute(contactLinkVerification, versionContactLinkVerification);
            break;

        case MAKENAMEID4('^', '!', 'd', 'v'):
            parseUserAttribute(disableVersions, versionDisableVersions);
            break;

        case MAKENAMEID4('*', '!', 'c', 'f'):
            parseUserAttribute(chatFolder, versionChatFolder);
            break;

        case MAKENAMEID5('*', '!', 'c', 'a', 'm'):
            parseUserAttribute(cameraUploadFolder, versionCameraUploadFolder);
            break;

        case MAKENAMEID8('*', '!', '>', 'a', 'l', 'i', 'a', 's'):
            parseUserAttribute(aliases, versionAliases);
            break;

        case MAKENAMEID5('e', 'm', 'a', 'i', 'l'):
            client->json.storeobject(&email);
            break;

        case MAKENAMEID5('*', '~', 'u', 's', 'k'):
            parseUserAttribute(unshareableKey, versionUnshareableKey, false);
            break;

        case MAKENAMEID4('*', '!', 'd', 'n'):
            parseUserAttribute(deviceNames, versionDeviceNames);
            break;

        case MAKENAMEID5('*', '!', 'b', 'a', 'k'):
            parseUserAttribute(myBackupsFolder, versionMyBackupsFolder);
            break;

#ifdef ENABLE_SYNC
        case MAKENAMEID6('*', '~', 'j', 's', 'c', 'd'):
            parseUserAttribute(jsonSyncConfigData, jsonSyncConfigDataVersion);
            break;
#endif

        case 'b':   // business account's info
            assert(!b);
            b = true;
            if (client->json.enterobject())
            {
                bool endobject = false;
                while (!endobject)
                {
                    switch (client->json.getnameid())
                    {
                        case 's':   // status
                            // -1: expired, 1: active, 2: grace-period
                            s = BizStatus(client->json.getint32());
                            break;

                        case 'm':   // mode
                            m = BizMode(client->json.getint32());
                            break;

                        case MAKENAMEID2('m', 'u'):
                            if (client->json.enterarray())
                            {
                                for (;;)
                                {
                                    handle uh = client->json.gethandle(MegaClient::USERHANDLE);
                                    if (!ISUNDEF(uh))
                                    {
                                        masters.emplace(uh);
                                    }
                                    else
                                    {
                                        break;
                                    }
                                }
                                client->json.leavearray();
                            }
                            break;

                        case MAKENAMEID3('s', 't', 's'):    // status timestamps
                            // ie. "sts":[{"s":-1,"ts":1566182227},{"s":1,"ts":1563590227}]
                            client->json.enterarray();
                            while (client->json.enterobject())
                            {
                                BizStatus status = BIZ_STATUS_UNKNOWN;
                                m_time_t ts = 0;

                                bool exit = false;
                                while (!exit)
                                {
                                    switch (client->json.getnameid())
                                    {
                                        case 's':
                                           status = BizStatus(client->json.getint());
                                           break;

                                        case MAKENAMEID2('t', 's'):
                                           ts = client->json.getint();
                                           break;

                                        case EOO:
                                            if (status != BIZ_STATUS_UNKNOWN && ts != 0)
                                            {
                                                sts.push_back(std::make_pair(status, ts));
                                            }
                                            else
                                            {
                                                LOG_warn << "Unpaired/missing business status-ts in b.sts";
                                            }
                                            exit = true;
                                            break;

                                        default:
                                            if (!client->json.storeobject())
                                            {
                                                mCompletion(NULL, NULL, NULL, API_EINTERNAL);
                                                return false;
                                            }
                                    }
                                }
                                client->json.leaveobject();
                            }
                            client->json.leavearray();
                            break;

                        case EOO:
                            endobject = true;
                            break;

                        default:
                            if (!client->json.storeobject())
                            {
                                mCompletion(NULL, NULL, NULL, API_EINTERNAL);
                                return false;
                            }
                    }
                }
                client->json.leaveobject();
            }
            break;

        case MAKENAMEID4('s', 'm', 's', 'v'):   // SMS verified phone number
            if (!client->json.storeobject(&smsv))
            {
                LOG_err << "Invalid verified phone number (smsv)";
                assert(false);
            }
            break;

        case MAKENAMEID4('u', 's', 'p', 'w'):   // user paywall data
        {
            uspw = true;

            if (client->json.enterobject())
            {
                bool endobject = false;
                while (!endobject)
                {
                    switch (client->json.getnameid())
                    {
                        case MAKENAMEID2('d', 'l'): // deadline timestamp
                            deadlineTs = client->json.getint();
                            break;

                        case MAKENAMEID3('w', 't', 's'):    // warning timestamps
                            // ie. "wts":[1591803600,1591813600,1591823600

                            if (client->json.enterarray())
                            {
                                m_time_t ts;
                                while (client->json.isnumeric() && (ts = client->json.getint()) != -1)
                                {
                                    warningTs.push_back(ts);
                                }

                                client->json.leavearray();
                            }
                            break;

                        case EOO:
                            endobject = true;
                            break;

                        default:
                            if (!client->json.storeobject())
                            {
                                mCompletion(NULL, NULL, NULL, API_EINTERNAL);
                                return false;
                            }
                    }
                }
                client->json.leaveobject();
            }
            break;
        }

        case MAKENAMEID5('^', '!', 'c', 's', 'p'):
            parseUserAttribute(cookieSettings, versionCookieSettings);
            break;

        case EOO:
        {
            assert(me == client->me);

            if (len_privk)
            {
                client->key.ecb_decrypt(privkbuf, len_privk);
                privk.resize(AsymmCipher::MAXKEYLENGTH * 2);
                privk.resize(Base64::btoa(privkbuf, len_privk, (char *)privk.data()));

                // RSA private key should be already assigned at login
                assert(privk == client->mPrivKey);
                if (client->mPrivKey.empty())
                {
                    LOG_warn << "Private key not set by login, setting at `ug` response...";
                    if (!client->asymkey.setkey(AsymmCipher::PRIVKEY, privkbuf, len_privk))
                    {
                        LOG_warn << "Error checking private key at `ug` response";
                    }
                }
            }

            if (len_pubk)
            {
                client->pubk.setkey(AsymmCipher::PUBKEY, pubkbuf, len_pubk);
            }

            if (v)
            {
                client->accountversion = v;
            }

            if (salt.size())
            {
                Base64::atob(salt, client->accountsalt);
            }

            client->accountsince = since;
            client->mSmsVerifiedPhone = smsv;

            client->k = k;

            client->btugexpiration.backoff(MegaClient::USER_DATA_EXPIRATION_BACKOFF_SECS * 10);
            client->cachedug = true;

            // pre-load received user attributes into cache
            User* u = client->ownuser();
            if (u)
            {
                int changes = 0;
                if (u->email.empty())
                {
                    u->email = email;
                }

                if (firstname.size())
                {
                    changes += u->updateattr(ATTR_FIRSTNAME, &firstname, &versionFirstname);
                }

                if (lastname.size())
                {
                    changes += u->updateattr(ATTR_LASTNAME, &lastname, &versionLastname);
                }

                if (language.size())
                {
                    changes += u->updateattr(ATTR_LANGUAGE, &language, &versionLanguage);
                }

                if (birthday.size())
                {
                    changes += u->updateattr(ATTR_BIRTHDAY, &birthday, &versionBirthday);
                }

                if (birthmonth.size())
                {
                    changes += u->updateattr(ATTR_BIRTHMONTH, &birthmonth, &versionBirthmonth);
                }

                if (birthyear.size())
                {
                    changes += u->updateattr(ATTR_BIRTHYEAR, &birthyear, &versionBirthyear);
                }

                if (country.size())
                {
                    changes += u->updateattr(ATTR_COUNTRY, &country, &versionCountry);
                }

                if (pwdReminderDialog.size())
                {
                    changes += u->updateattr(ATTR_PWD_REMINDER, &pwdReminderDialog, &versionPwdReminderDialog);
                }

                if (pushSetting.size())
                {
                    changes += u->updateattr(ATTR_PUSH_SETTINGS, &pushSetting, &versionPushSetting);

                    // initialize the settings for the intermediate layer by simulating there was a getua()
                    client->app->getua_result((byte*) pushSetting.data(), (unsigned) pushSetting.size(), ATTR_PUSH_SETTINGS);
                }

                if (contactLinkVerification.size())
                {
                    changes += u->updateattr(ATTR_CONTACT_LINK_VERIFICATION, &contactLinkVerification, &versionContactLinkVerification);
                }

                if (disableVersions.size())
                {
                    changes += u->updateattr(ATTR_DISABLE_VERSIONS, &disableVersions, &versionDisableVersions);

                    // initialize the status of file-versioning for the client
                    client->versions_disabled = (disableVersions == "1");
                    if (client->versions_disabled)
                    {
                        LOG_info << "File versioning is disabled";
                    }
                    else
                    {
                        LOG_info << "File versioning is enabled";
                    }
                }
                else    // attribute does not exists
                {
                    LOG_info << "File versioning is enabled";
                    client->versions_disabled = false;
                }

                if (chatFolder.size())
                {
                    unique_ptr<TLVstore> tlvRecords(TLVstore::containerToTLVrecords(&chatFolder, &client->key));
                    if (tlvRecords)
                    {
                        // store the value for private user attributes (decrypted version of serialized TLV)
                        unique_ptr<string> tlvString(tlvRecords->tlvRecordsToContainer(client->rng, &client->key));
                        changes += u->updateattr(ATTR_MY_CHAT_FILES_FOLDER, tlvString.get(), &versionChatFolder);
                    }
                    else
                    {
                        LOG_err << "Cannot extract TLV records for ATTR_MY_CHAT_FILES_FOLDER";
                    }
                }

                if (cameraUploadFolder.size())
                {
                    unique_ptr<TLVstore> tlvRecords(TLVstore::containerToTLVrecords(&cameraUploadFolder, &client->key));
                    if (tlvRecords)
                    {
                        // store the value for private user attributes (decrypted version of serialized TLV)
                        unique_ptr<string> tlvString(tlvRecords->tlvRecordsToContainer(client->rng, &client->key));
                        changes += u->updateattr(ATTR_CAMERA_UPLOADS_FOLDER, tlvString.get(), &versionCameraUploadFolder);
                    }
                    else
                    {
                        LOG_err << "Cannot extract TLV records for ATTR_CAMERA_UPLOADS_FOLDER";
                    }
                }

                if (!myBackupsFolder.empty())
                {
                    unique_ptr<TLVstore> tlvRecords(TLVstore::containerToTLVrecords(&myBackupsFolder, &client->key));
                    if (tlvRecords)
                    {
                        // store the value for private user attributes (decrypted version of serialized TLV)
                        unique_ptr<string> tlvString(tlvRecords->tlvRecordsToContainer(client->rng, &client->key));
                        changes += u->updateattr(ATTR_MY_BACKUPS_FOLDER, tlvString.get(), &versionMyBackupsFolder);
                    }
                    else
                    {
                        LOG_err << "Cannot extract TLV records for ATTR_MY_BACKUPS_FOLDER";
                    }
                }

                if (aliases.size())
                {
                    unique_ptr<TLVstore> tlvRecords(TLVstore::containerToTLVrecords(&aliases, &client->key));
                    if (tlvRecords)
                    {
                        // store the value for private user attributes (decrypted version of serialized TLV)
                        unique_ptr<string> tlvString(tlvRecords->tlvRecordsToContainer(client->rng, &client->key));
                        changes += u->updateattr(ATTR_ALIAS, tlvString.get(), &versionAliases);
                    }
                    else
                    {
                        LOG_err << "Cannot extract TLV records for ATTR_ALIAS";
                    }
                }

                if (unshareableKey.size() == Base64Str<SymmCipher::BLOCKSIZE>::STRLEN)
                {
                    changes += u->updateattr(ATTR_UNSHAREABLE_KEY, &unshareableKey, &versionUnshareableKey);
                    client->unshareablekey.swap(unshareableKey);
                }
                else if (unshareableKey.empty())    // it has not been created yet
                {
                    LOG_info << "Creating unshareable key...";
                    byte newunshareablekey[SymmCipher::BLOCKSIZE];
                    client->rng.genblock(newunshareablekey, sizeof(newunshareablekey));
                    client->putua(ATTR_UNSHAREABLE_KEY, newunshareablekey, sizeof(newunshareablekey), 0);
                }
                else
                {
                    LOG_err << "Unshareable key wrong length";
                }

                if (deviceNames.size())
                {
                    unique_ptr<TLVstore> tlvRecords(TLVstore::containerToTLVrecords(&deviceNames, &client->key));
                    if (tlvRecords)
                    {
                        // store the value for private user attributes (decrypted version of serialized TLV)
                        unique_ptr<string> tlvString(tlvRecords->tlvRecordsToContainer(client->rng, &client->key));
                        changes += u->updateattr(ATTR_DEVICE_NAMES, tlvString.get(), &versionDeviceNames);
                    }
                    else
                    {
                        LOG_err << "Cannot extract TLV records for ATTR_DEVICE_NAMES";
                    }
                }

                if (!cookieSettings.empty())
                {
                    changes += u->updateattr(ATTR_COOKIE_SETTINGS, &cookieSettings, &versionCookieSettings);
                }

#ifdef ENABLE_SYNC
                if (!jsonSyncConfigData.empty())
                {
                    // Tell the rest of the SDK that the attribute's changed.
                    changes += u->updateattr(ATTR_JSON_SYNC_CONFIG_DATA,
                                             &jsonSyncConfigData,
                                             &jsonSyncConfigDataVersion);
                }
                else
                {
                    // This attribute is set only once. If not received from API,
                    // it should not exist locally either
                    //assert(u->getattr(ATTR_JSON_SYNC_CONFIG_DATA) == nullptr);

                    client->ensureSyncUserAttributes([](Error e){
                        if (e != API_OK)
                        {
                            LOG_err << "Couldn't create *~jscd user's attribute";
                        }
                    });
                }
#endif

                if (changes > 0)
                {
                    u->setTag(tag ? tag : -1);
                    client->notifyuser(u);
                }
            }

            if (b)  // business account
            {
                // integrity checks
                if ((s < BIZ_STATUS_EXPIRED || s > BIZ_STATUS_GRACE_PERIOD)  // status not received or invalid
                        || (m == BIZ_MODE_UNKNOWN))  // master flag not received or invalid
                {
                    std::string err = "GetUserData: invalid business status / account mode";
                    LOG_err << err;
                    client->sendevent(99450, err.c_str(), 0);
                    client->mBizMode = BIZ_MODE_SUBUSER;
                    client->mBizExpirationTs = client->mBizGracePeriodTs = 0;
                    client->setBusinessStatus(BIZ_STATUS_EXPIRED);
                }
                else
                {
                    for (auto it : sts)
                    {
                        BizStatus status = it.first;
                        m_time_t ts = it.second;
                        if (status == BIZ_STATUS_EXPIRED)
                        {
                            client->mBizExpirationTs = ts;
                        }
                        else if (status == BIZ_STATUS_GRACE_PERIOD)
                        {
                            client->mBizGracePeriodTs = ts;
                        }
                        else
                        {
                            LOG_warn << "Unexpected status in b.sts. Status: " << status << "ts: " << ts;
                        }
                    }

                    client->mBizMode = m;
                    // subusers must receive the list of master users
                    assert(m != BIZ_MODE_SUBUSER || !masters.empty());
                    client->mBizMasters = masters;

                    client->setBusinessStatus(s);

                    // if current business status will expire sooner than the scheduled `ug`, update the
                    // backoff to a shorter one in order to refresh the business status asap
                    m_time_t auxts = 0;
                    m_time_t now = m_time(nullptr);
                    if (client->mBizGracePeriodTs && client->mBizGracePeriodTs > now)
                    {
                        auxts = client->mBizGracePeriodTs;
                    }
                    else if (client->mBizExpirationTs && client->mBizExpirationTs > now)
                    {
                        auxts = client->mBizExpirationTs;
                    }
                    if (auxts)
                    {
                        dstime diff = static_cast<dstime>((now - auxts) * 10);
                        dstime current = client->btugexpiration.backoffdelta();
                        if (current > diff)
                        {
                            client->btugexpiration.backoff(diff);
                        }
                    }
                    // TODO: check if type of account has changed and notify with new event (not yet supported by API)
                }
            }
            else
            {
                client->mBizMode = BIZ_MODE_UNKNOWN;
                client->mBizMasters.clear();
                client->mBizExpirationTs = client->mBizGracePeriodTs = 0;
                client->setBusinessStatus(BIZ_STATUS_INACTIVE);
            }

            if (uspw)
            {
                if (deadlineTs == -1 || warningTs.empty())
                {
                    LOG_err << "uspw received with missing timestamps";
                }
                else
                {
                    client->mOverquotaWarningTs = std::move(warningTs);
                    client->mOverquotaDeadlineTs = deadlineTs;
                    client->activateoverquota(0, true);
                }

            }

            mCompletion(&name, &pubk, &privk, API_OK);
            return true;
        }
        default:
            switch (User::string2attr(attributeName.c_str()))
            {
                case ATTR_FIRSTNAME:
                    parseUserAttribute(firstname, versionFirstname);
                    break;

                case ATTR_BIRTHMONTH:
                    parseUserAttribute(birthmonth, versionBirthmonth);
                    break;

                case ATTR_BIRTHYEAR:
                    parseUserAttribute(birthyear, versionBirthyear);
                    break;

                default:
                    if (!client->json.storeobject())
                    {
                        mCompletion(NULL, NULL, NULL, API_EINTERNAL);
                        return false;
                    }
                    break;
            }

            break;
        }
    }
}

void CommandGetUserData::parseUserAttribute(std::string &value, std::string &version, bool asciiToBinary)
{
    string info;
    if (!client->json.storeobject(&info))
    {
        LOG_err << "Failed to parse user attribute from the array";
        return;
    }

    string buf;
    JSON json;
    json.pos = info.c_str() + 1;
    for (;;)
    {
        switch (json.getnameid())
        {
            case MAKENAMEID2('a','v'):  // value
            {
                json.storeobject(&buf);
                break;
            }
            case 'v':   // version
            {
                json.storeobject(&version);
                break;
            }
            case EOO:
            {
                value = asciiToBinary ? Base64::atob(buf) : buf;
                return;
            }
            default:
            {
                if (!json.storeobject())
                {
                    version.clear();
                    LOG_err << "Failed to parse user attribute inside the array";
                    return;
                }
            }
        }
    }
}

CommandGetMiscFlags::CommandGetMiscFlags(MegaClient *client)
{
    mV3 = false;

    cmd("gmf");

    // this one can get the smsve flag when the account is blocked (if it's in a batch by itself)
    batchSeparately = true;
    suppressSID = true;

    tag = client->reqtag;
}

bool CommandGetMiscFlags::procresult(Result r)
{
    Error e;
    if (r.wasErrorOrOK())
    {
        e = r.errorOrOK();
        if (!e)
        {
            LOG_err << "Unexpected response for gmf: no flags, but no error";
            e = API_ENOENT;
        }
        LOG_err << "gmf failed: " << e;
    }
    else
    {
        e = client->readmiscflags(&client->json);
    }

    client->app->getmiscflags_result(e);
    return error(e) != API_EINTERNAL;
}

CommandGetUserQuota::CommandGetUserQuota(MegaClient* client, AccountDetails* ad, bool storage, bool transfer, bool pro, int source)
{
    mV3 = false;

    details = ad;
    mStorage = storage;
    mTransfer = transfer;
    mPro = pro;

    cmd("uq");
    if (storage)
    {
        arg("strg", "1", 0);
    }
    if (transfer)
    {
        arg("xfer", "1", 0);
    }
    if (pro)
    {
        arg("pro", "1", 0);
    }

    arg("src", source);

    arg("v", 1);

    tag = client->reqtag;
}

bool CommandGetUserQuota::procresult(Result r)
{
    m_off_t td;
    bool got_storage = false;
    bool got_storage_used = false;
    int uslw = -1;

    if (r.wasErrorOrOK())
    {
        client->app->account_details(details, r.errorOrOK());
        return true;
    }

    details->pro_level = 0;
    details->subscription_type = 'O';
    details->subscription_renew = 0;
    details->subscription_method.clear();
    memset(details->subscription_cycle, 0, sizeof(details->subscription_cycle));

    details->pro_until = 0;

    details->storage_used = 0;
    details->storage_max = 0;

    details->transfer_max = 0;
    details->transfer_own_used = 0;
    details->transfer_srv_used = 0;
    details->srv_ratio = 0;

    details->transfer_hist_starttime = 0;
    details->transfer_hist_interval = 3600;
    details->transfer_hist.clear();
    details->transfer_hist_valid = true;

    details->transfer_reserved = 0;
    details->transfer_own_reserved = 0;
    details->transfer_srv_reserved = 0;

    for (;;)
    {
        switch (client->json.getnameid())
        {
            case MAKENAMEID2('b', 't'):
            // "Base time age", this is number of seconds since the start of the current quota buckets
                // age of transfer
                // window start
                td = client->json.getint();
                if (td != -1)
                {
                    details->transfer_hist_starttime = m_time() - td;
                }
                break;

            case MAKENAMEID3('t', 'a', 'h'):
            // The free IP-based quota buckets, 6 entries for 6 hours
                if (client->json.enterarray())
                {
                    m_off_t t;

                    while (client->json.isnumeric() && (t = client->json.getint()) != -1)
                    {
                        details->transfer_hist.push_back(t);
                    }

                    client->json.leavearray();
                }
                break;

            case MAKENAMEID3('t', 'a', 'r'):
            // IP transfer reserved
                details->transfer_reserved = client->json.getint();
                break;

            case MAKENAMEID3('r', 'u', 'a'):
            // Actor reserved quota
                details->transfer_own_reserved += client->json.getint();
                break;

            case MAKENAMEID3('r', 'u', 'o'):
            // Owner reserved quota
                details->transfer_srv_reserved += client->json.getint();
                break;

            case MAKENAMEID5('c', 's', 't', 'r', 'g'):
            // Your total account storage usage
                details->storage_used = client->json.getint();
                got_storage_used = true;
                break;

            case MAKENAMEID6('c', 's', 't', 'r', 'g', 'n'):
            // Storage breakdown of root nodes and shares for your account
            // [bytes, numFiles, numFolders, versionedBytes, numVersionedFiles]
                if (client->json.enterobject())
                {
                    handle h;
                    NodeStorage* ns;

                    while (!ISUNDEF(h = client->json.gethandle()) && client->json.enterarray())
                    {
                        ns = &details->storage[h];

                        ns->bytes = client->json.getint();
                        ns->files = uint32_t(client->json.getint());
                        ns->folders = uint32_t(client->json.getint());
                        ns->version_bytes = client->json.getint();
                        ns->version_files = client->json.getint32();

#ifdef _DEBUG
                        // TODO: remove this debugging block once local count is confirmed to work correctly 100%
                        // verify the new local storage counters per root match server side (could fail if actionpackets are pending)
                        auto iter = client->mNodeCounters.find(h);
                        if (iter != client->mNodeCounters.end())
                        {
                            LOG_debug << client->nodebyhandle(h)->displaypath() << " " << iter->second.storage << " " << ns->bytes << " " << iter->second.files << " " << ns->files << " " << iter->second.folders << " " << ns->folders << " "
                                      << iter->second.versionStorage << " " << ns->version_bytes << " " << iter->second.versions << " " << ns->version_files
                                      << (iter->second.storage == ns->bytes && iter->second.files == ns->files && iter->second.folders == ns->folders && iter->second.versionStorage == ns->version_bytes && iter->second.versions == ns->version_files
                                          ? "" : " ******************************************* mismatch *******************************************");
                        }
#endif

                        while(client->json.storeobject());
                        client->json.leavearray();
                    }

                    client->json.leaveobject();
                }
                break;

            case MAKENAMEID5('m', 's', 't', 'r', 'g'):
            // maximum storage allowance
                details->storage_max = client->json.getint();
                got_storage = true;
                break;

            case MAKENAMEID6('c', 'a', 'x', 'f', 'e', 'r'):
            // PRO transfer quota consumed by yourself
                details->transfer_own_used += client->json.getint();
                break;

            case MAKENAMEID3('t', 'u', 'o'):
            // Transfer usage by the owner on quotad which hasn't yet been committed back to the API DB. Supplements caxfer
                details->transfer_own_used += client->json.getint();
                break;

            case MAKENAMEID6('c', 's', 'x', 'f', 'e', 'r'):
            // PRO transfer quota served to others
                details->transfer_srv_used += client->json.getint();
                break;

            case MAKENAMEID3('t', 'u', 'a'):
            // Transfer usage served to other users which hasn't yet been committed back to the API DB. Supplements csxfer
                details->transfer_srv_used += client->json.getint();
                break;

            case MAKENAMEID5('m', 'x', 'f', 'e', 'r'):
            // maximum transfer allowance
                details->transfer_max = client->json.getint();
                break;

            case MAKENAMEID8('s', 'r', 'v', 'r', 'a', 't', 'i', 'o'):
            // The ratio of your PRO transfer quota that is able to be served to others
                details->srv_ratio = client->json.getfloat();
                break;

            case MAKENAMEID5('u', 't', 'y', 'p', 'e'):
            // PRO type. 0 means Free; 4 is Pro Lite as it was added late; 100 indicates a business.
                details->pro_level = (int)client->json.getint();
                break;

            case MAKENAMEID5('s', 't', 'y', 'p', 'e'):
            // Flag indicating if this is a recurring subscription or one-off. "O" is one off, "R" is recurring.
                const char* ptr;
                if ((ptr = client->json.getvalue()))
                {
                    details->subscription_type = *ptr;
                }
                break;

            case MAKENAMEID6('s', 'c', 'y', 'c', 'l', 'e'):
                const char* scycle;
                if ((scycle = client->json.getvalue()))
                {
                    memcpy(details->subscription_cycle, scycle, 3);
                    details->subscription_cycle[3] = 0;
                }
                break;

            case MAKENAMEID6('s', 'r', 'e', 'n', 'e', 'w'):
            // Only provided for recurring subscriptions to indicate the best estimate of when the subscription will renew
                if (client->json.enterarray())
                {
                    details->subscription_renew = client->json.getint();
                    while(!client->json.leavearray())
                    {
                        client->json.storeobject();
                    }
                }
                break;

            case MAKENAMEID3('s', 'g', 'w'):
                if (client->json.enterarray())
                {
                    client->json.storeobject(&details->subscription_method);
                    while(!client->json.leavearray())
                    {
                        client->json.storeobject();
                    }
                }
                break;

            case MAKENAMEID3('r', 't', 't'):
                details->transfer_hist_valid = !client->json.getint();
                break;

            case MAKENAMEID6('s', 'u', 'n', 't', 'i', 'l'):
            // Time the last active PRO plan will expire (may be different from current one)
                details->pro_until = client->json.getint();
                break;

            case MAKENAMEID7('b', 'a', 'l', 'a', 'n', 'c', 'e'):
            // Balance of your account
                if (client->json.enterarray())
                {
                    const char* cur;
                    const char* amount;

                    while (client->json.enterarray())
                    {
                        if ((amount = client->json.getvalue()) && (cur = client->json.getvalue()))
                        {
                            size_t t = details->balances.size();
                            details->balances.resize(t + 1);
                            details->balances[t].amount = atof(amount);
                            memcpy(details->balances[t].currency, cur, 3);
                            details->balances[t].currency[3] = 0;
                        }

                        client->json.leavearray();
                    }

                    client->json.leavearray();
                }
                break;

            case MAKENAMEID4('u', 's', 'l', 'w'):
            // The percentage (in 1000s) indicating the limit at which you are 'nearly' over. Currently 98% for PRO, 90% for free.
                uslw = int(client->json.getint());
                break;

            case EOO:
                assert(!mStorage || (got_storage && got_storage_used) || client->loggedinfolderlink());

                if (mStorage)
                {
                    if (uslw <= 0)
                    {
                        uslw = 9000;
                        LOG_warn << "Using default almost overstorage threshold";
                    }

                    if (details->storage_used >= details->storage_max)
                    {
                        LOG_debug << "Account full";
                        bool isPaywall = (client->ststatus == STORAGE_PAYWALL);
                        client->activateoverquota(0, isPaywall);
                    }
                    else if (details->storage_used >= (details->storage_max / 10000 * uslw))
                    {
                        LOG_debug << "Few storage space available";
                        client->setstoragestatus(STORAGE_ORANGE);
                    }
                    else
                    {
                        LOG_debug << "There are no storage problems";
                        client->setstoragestatus(STORAGE_GREEN);
                    }
                }

                if (mPro)
                {
                    // Pro level can change without a payment (ie. with coupons or by helpdesk)
                    // and in those cases, the `psts` packet is not triggered. However, the SDK
                    // should notify the app and resume transfers, etc.
                    bool changed = client->mCachedStatus.addOrUpdate(CacheableStatus::STATUS_PRO_LEVEL, details->pro_level);
                    if (changed)
                    {
                        client->app->account_updated();
                        client->abortbackoff(true);
                    }
                }

                client->app->account_details(details, mStorage, mTransfer, mPro, false, false, false);
                return true;

            default:
                if (!client->json.storeobject())
                {
                    client->app->account_details(details, API_EINTERNAL);
                    return false;
                }
        }
    }
}

CommandQueryTransferQuota::CommandQueryTransferQuota(MegaClient* client, m_off_t size)
{
    cmd("qbq");
    arg("s", size);

    tag = client->reqtag;
}

bool CommandQueryTransferQuota::procresult(Result r)
{
    if (!r.wasErrorOrOK())
    {
        LOG_err << "Unexpected response: " << client->json.pos;
        client->json.storeobject();

        // Returns 0 to not alarm apps and don't show overquota pre-warnings
        // if something unexpected is received, following the same approach as
        // in the webclient
        client->app->querytransferquota_result(0);
        return false;
    }

    client->app->querytransferquota_result(r.errorOrOK());
    return true;
}

CommandGetUserTransactions::CommandGetUserTransactions(MegaClient* client, AccountDetails* ad)
{
    cmd("utt");

    details = ad;
    tag = client->reqtag;
}

bool CommandGetUserTransactions::procresult(Result r)
{
    details->transactions.clear();

    while (client->json.enterarray())
    {
        const char* handle = client->json.getvalue();
        m_time_t ts = client->json.getint();
        const char* delta = client->json.getvalue();
        const char* cur = client->json.getvalue();

        if (handle && (ts > 0) && delta && cur)
        {
            size_t t = details->transactions.size();
            details->transactions.resize(t + 1);
            memcpy(details->transactions[t].handle, handle, 11);
            details->transactions[t].handle[11] = 0;
            details->transactions[t].timestamp = ts;
            details->transactions[t].delta = atof(delta);
            memcpy(details->transactions[t].currency, cur, 3);
            details->transactions[t].currency[3] = 0;
        }

        client->json.leavearray();
    }

    client->app->account_details(details, false, false, false, false, true, false);
    return true;
}

CommandGetUserPurchases::CommandGetUserPurchases(MegaClient* client, AccountDetails* ad)
{
    cmd("utp");

    details = ad;
    tag = client->reqtag;
}

bool CommandGetUserPurchases::procresult(Result r)
{
    client->restag = tag;

    details->purchases.clear();

    while (client->json.enterarray())
    {
        const char* handle = client->json.getvalue();
        const m_time_t ts = client->json.getint();
        const char* amount = client->json.getvalue();
        const char* cur = client->json.getvalue();
        int method = (int)client->json.getint();

        if (handle && (ts > 0) && amount && cur && (method >= 0))
        {
            size_t t = details->purchases.size();
            details->purchases.resize(t + 1);
            memcpy(details->purchases[t].handle, handle, 11);
            details->purchases[t].handle[11] = 0;
            details->purchases[t].timestamp = ts;
            details->purchases[t].amount = atof(amount);
            memcpy(details->purchases[t].currency, cur, 3);
            details->purchases[t].currency[3] = 0;
            details->purchases[t].method = method;
        }

        client->json.leavearray();
    }

    client->app->account_details(details, false, false, false, true, false, false);
    return true;
}

CommandGetUserSessions::CommandGetUserSessions(MegaClient* client, AccountDetails* ad)
{
    cmd("usl");
    arg("x", 1); // Request the additional id and alive information

    details = ad;
    tag = client->reqtag;
}

bool CommandGetUserSessions::procresult(Result r)
{
    details->sessions.clear();

    while (client->json.enterarray())
    {
        size_t t = details->sessions.size();
        details->sessions.resize(t + 1);

        details->sessions[t].timestamp = client->json.getint();
        details->sessions[t].mru = client->json.getint();
        client->json.storeobject(&details->sessions[t].useragent);
        client->json.storeobject(&details->sessions[t].ip);

        const char* country = client->json.getvalue();
        memcpy(details->sessions[t].country, country ? country : "\0\0", 2);
        details->sessions[t].country[2] = 0;

        details->sessions[t].current = (int)client->json.getint();

        details->sessions[t].id = client->json.gethandle(8);
        details->sessions[t].alive = (int)client->json.getint();

        client->json.leavearray();
    }

    client->app->account_details(details, false, false, false, false, false, true);
    return true;
}

CommandSetPH::CommandSetPH(MegaClient* client, Node* n, int del, m_time_t cets, bool writable,
    int ctag, std::function<void(Error, handle, handle)> f)
{
    mStringIsNotSeqtag = true;
    mSeqtagArray = true;

    h = n->nodehandle;
    ets = cets;
    tag = ctag;
    mWritable = writable;
    completion = move(f);
    assert(completion);

    cmd("l");
    arg("n", (byte*)&n->nodehandle, MegaClient::NODEHANDLE);

    if (del)
    {
        arg("d", 1);
    }

    if (ets)
    {
        arg("ets", ets);
    }

    if (writable)
    {
        arg("w", "1");
    }

}

bool CommandSetPH::procresult(Result r)
{
    if (r.wasErrorOrOK())
    {
        completion(r.errorOrOK(), UNDEF, UNDEF);
        return true;
    }

    handle ph = UNDEF;
    std::string authKey;

    if (mWritable) // aparently, depending on 'w', the response can be [{"ph":"XXXXXXXX","w":"YYYYYYYYYYYYYYYYYYYYYY"}] or simply [XXXXXXXX]
    {
        bool exit = false;
        while (!exit)
        {
            switch (client->json.getnameid())
            {
            case 'w':
                client->json.storeobject(&authKey);
                break;

            case MAKENAMEID2('p', 'h'):
                ph = client->json.gethandle();
                break;

            case EOO:
            {
                if (authKey.empty())
                {
                    completion(API_EINTERNAL, UNDEF, UNDEF);
                    return false;
                }
                exit = true;
                break;
            }
            default:
                if (!client->json.storeobject())
                {
                    completion(API_EINTERNAL, UNDEF, UNDEF);
                    return false;
                }
            }
        }
    }
    else    // format: [XXXXXXXX]
    {
        ph = client->json.gethandle();
    }

    if (ISUNDEF(ph))
    {
        completion(API_EINTERNAL, UNDEF, UNDEF);
        return false;
    }

#ifdef DEBUG
    Node *n = client->nodebyhandle(h);
    assert(n && n->plink && n->plink->ph == ph);
#endif
    completion(API_OK, h, ph);
    return true;
}

CommandGetPH::CommandGetPH(MegaClient* client, handle cph, const byte* ckey, int cop)
{
    cmd("g");
    arg("p", (byte*)&cph, MegaClient::NODEHANDLE);

    ph = cph;
    havekey = ckey ? true : false;
    if (havekey)
    {
        memcpy(key, ckey, sizeof key);
    }
    tag = client->reqtag;
    op = cop;
}

bool CommandGetPH::procresult(Result r)
{
    if (r.wasErrorOrOK())
    {
        client->app->openfilelink_result(r.errorOrOK());
        return true;
    }

    m_off_t s = -1;
    string a, fa;

    for (;;)
    {
        switch (client->json.getnameid())
        {
            case 's':
                s = client->json.getint();
                break;

            case MAKENAMEID2('a', 't'):
                client->json.storeobject(&a);
                break;

            case MAKENAMEID2('f', 'a'):
                client->json.storeobject(&fa);
                break;

            case EOO:
                // we want at least the attributes
                if (s >= 0)
                {
                    a.resize(Base64::atob(a.c_str(), (byte*)a.data(), int(a.size())));

                    if (op == 2)    // importing WelcomePDF for new account
                    {
                        assert(havekey);

                        vector<NewNode> newnodes(1);
                        auto newnode = &newnodes[0];

                        // set up new node
                        newnode->source = NEW_PUBLIC;
                        newnode->type = FILENODE;
                        newnode->nodehandle = ph;
                        newnode->parenthandle = UNDEF;
                        newnode->nodekey.assign((char*)key, FILENODEKEYLENGTH);
                        newnode->attrstring.reset(new string(a));

                        client->putnodes(client->rootnodes[0], move(newnodes));
                    }
                    else if (havekey)
                    {
                        client->app->openfilelink_result(ph, key, s, &a, &fa, op);
                    }
                    else
                    {
                        client->app->openfilelink_result(ph, NULL, s, &a, &fa, op);
                    }
                }
                else
                {
                    client->app->openfilelink_result(API_EINTERNAL);
                }
                return true;

            default:
                if (!client->json.storeobject())
                {
                    client->app->openfilelink_result(API_EINTERNAL);
                    return false;
                }
        }
    }
}

CommandSetMasterKey::CommandSetMasterKey(MegaClient* client, const byte* newkey, const byte *hash, int hashsize, const byte *clientrandomvalue, const char *pin, string *salt)
{
    mStringIsNotSeqtag = true;

    memcpy(this->newkey, newkey, SymmCipher::KEYLENGTH);

    cmd("up");
    arg("k", newkey, SymmCipher::KEYLENGTH);
    if (clientrandomvalue)
    {
        arg("crv", clientrandomvalue, SymmCipher::KEYLENGTH);
    }
    arg("uh", hash, hashsize);
    if (pin)
    {
        arg("mfa", pin);
    }

    if (salt)
    {
        this->salt = *salt;
    }

    tag = client->reqtag;
}

bool CommandSetMasterKey::procresult(Result r)
{
    if (r.wasErrorOrOK())
    {
        client->app->changepw_result(r.errorOrOK());
    }
    else
    {
        // update encrypted MK and salt for further checkups
        client->k.assign((const char *) newkey, SymmCipher::KEYLENGTH);
        client->accountsalt = salt;

        client->json.storeobject();
        client->app->changepw_result(API_OK);
    }
    return true;
}

CommandCreateEphemeralSession::CommandCreateEphemeralSession(MegaClient* client,
                                                             const byte* key,
                                                             const byte* cpw,
                                                             const byte* ssc)
{
    mStringIsNotSeqtag = true;

    memcpy(pw, cpw, sizeof pw);

    cmd("up");
    arg("k", key, SymmCipher::KEYLENGTH);
    arg("ts", ssc, 2 * SymmCipher::KEYLENGTH);

    tag = client->reqtag;
}

bool CommandCreateEphemeralSession::procresult(Result r)
{
    if (r.wasErrorOrOK())
    {
        client->ephemeralSession = false;
        client->ephemeralSessionPlusPlus = false;
        client->app->ephemeral_result(r.errorOrOK());
    }
    else
    {
        client->me = client->json.gethandle(MegaClient::USERHANDLE);
        client->uid = Base64Str<MegaClient::USERHANDLE>(client->me);
        client->resumeephemeral(client->me, pw, tag);
    }
    return true;
}

CommandResumeEphemeralSession::CommandResumeEphemeralSession(MegaClient*, handle cuh, const byte* cpw, int ctag)
{
    memcpy(pw, cpw, sizeof pw);

    uh = cuh;

    cmd("us");
    arg("user", (byte*)&uh, MegaClient::USERHANDLE);

    tag = ctag;
}

bool CommandResumeEphemeralSession::procresult(Result r)
{
    byte keybuf[SymmCipher::KEYLENGTH];
    byte sidbuf[MegaClient::SIDLEN];
    int havek = 0, havecsid = 0;

    if (r.wasErrorOrOK())
    {
        client->app->ephemeral_result(r.errorOrOK());
        return true;
    }

    for (;;)
    {
        switch (client->json.getnameid())
        {
            case 'k':
                havek = client->json.storebinary(keybuf, sizeof keybuf) == sizeof keybuf;
                break;

            case MAKENAMEID4('t', 's', 'i', 'd'):
                havecsid = client->json.storebinary(sidbuf, sizeof sidbuf) == sizeof sidbuf;
                break;

            case EOO:
                if (!havek || !havecsid)
                {
                    client->app->ephemeral_result(API_EINTERNAL);
                    return false;
                }

                client->sid.assign((const char *)sidbuf, sizeof sidbuf);

                client->key.setkey(pw);
                client->key.ecb_decrypt(keybuf);

                client->key.setkey(keybuf);

                if (!client->checktsid(sidbuf, sizeof sidbuf))
                {
                    client->app->ephemeral_result(API_EKEY);
                    return true;
                }

                client->me = uh;
                client->uid = Base64Str<MegaClient::USERHANDLE>(client->me);

                client->openStatusTable(true);
                client->app->ephemeral_result(uh, pw);
                return true;

            default:
                if (!client->json.storeobject())
                {
                    client->app->ephemeral_result(API_EINTERNAL);
                    return false;
                }
        }
    }
}

CommandCancelSignup::CommandCancelSignup(MegaClient *client)
{
    cmd("ucr");

    tag = client->reqtag;
}

bool CommandCancelSignup::procresult(Result r)
{
    client->app->cancelsignup_result(r.errorOrOK());
    return r.wasErrorOrOK();
}

CommandWhyAmIblocked::CommandWhyAmIblocked(MegaClient *client)
{
    cmd("whyamiblocked");
    batchSeparately = true;  // don't let any other commands that might get batched with it cause the whole batch to fail

    tag = client->reqtag;
}

bool CommandWhyAmIblocked::procresult(Result r)
{
    if (r.wasErrorOrOK())
    {
        if (r.wasError(API_OK)) //unblocked
        {
            client->unblock();
        }

        client->app->whyamiblocked_result(r.errorOrOK());
        return true;
    }
    else if (client->json.isnumeric())
    {
         int response = int(client->json.getint());
         client->app->whyamiblocked_result(response);
         return true;
    }

    client->json.storeobject();
    client->app->whyamiblocked_result(API_EINTERNAL);
	return false;
}

CommandSendSignupLink::CommandSendSignupLink(MegaClient* client, const char* email, const char* name, byte* c)
{
    cmd("uc");
    arg("c", c, 2 * SymmCipher::KEYLENGTH);
    arg("n", (byte*)name, int(strlen(name)));
    arg("m", (byte*)email, int(strlen(email)));

    tag = client->reqtag;
}

bool CommandSendSignupLink::procresult(Result r)
{
    client->app->sendsignuplink_result(r.errorOrOK());
    return r.wasErrorOrOK();
}

CommandSendSignupLink2::CommandSendSignupLink2(MegaClient* client, const char* email, const char* name)
{
    cmd("uc2");
    arg("n", (byte*)name, int(strlen(name)));
    arg("m", (byte*)email, int(strlen(email)));
    arg("v", 2);
    tag = client->reqtag;
}

CommandSendSignupLink2::CommandSendSignupLink2(MegaClient* client, const char* email, const char* name, byte *clientrandomvalue, byte *encmasterkey, byte *hashedauthkey)
{
    cmd("uc2");
    arg("n", (byte*)name, int(strlen(name)));
    arg("m", (byte*)email, int(strlen(email)));
    arg("crv", clientrandomvalue, SymmCipher::KEYLENGTH);
    arg("hak", hashedauthkey, SymmCipher::KEYLENGTH);
    arg("k", encmasterkey, SymmCipher::KEYLENGTH);
    arg("v", 2);

    tag = client->reqtag;
}

bool CommandSendSignupLink2::procresult(Result r)
{
    client->app->sendsignuplink_result(r.errorOrOK());
    return r.wasErrorOrOK();
}

CommandQuerySignupLink::CommandQuerySignupLink(MegaClient* client, const byte* code, unsigned len)
{
    confirmcode.assign((char*)code, len);

    cmd("ud");
    arg("c", code, len);

    tag = client->reqtag;
}

bool CommandQuerySignupLink::procresult(Result r)
{
    string name;
    string email;
    handle uh;
    const char* kc;
    const char* pwcheck;
    string namebuf, emailbuf;
    byte pwcheckbuf[SymmCipher::KEYLENGTH];
    byte kcbuf[SymmCipher::KEYLENGTH];

    if (r.wasErrorOrOK())
    {
        client->app->querysignuplink_result(r.errorOrOK());
        return true;
    }

    assert(r.hasJsonArray());
    if (client->json.storebinary(&name) && client->json.storebinary(&email)
        && (uh = client->json.gethandle(MegaClient::USERHANDLE))
        && (kc = client->json.getvalue()) && (pwcheck = client->json.getvalue()))
    {
        if (!ISUNDEF(uh)
            && (Base64::atob(pwcheck, pwcheckbuf, sizeof pwcheckbuf) == sizeof pwcheckbuf)
            && (Base64::atob(kc, kcbuf, sizeof kcbuf) == sizeof kcbuf))
        {
            client->app->querysignuplink_result(uh, name.c_str(),
                                                       email.c_str(),
                                                       pwcheckbuf, kcbuf,
                                                       (const byte*)confirmcode.data(),
                                                       confirmcode.size());
            return true;
        }
    }

    client->app->querysignuplink_result(API_EINTERNAL);
	return false;
}

CommandConfirmSignupLink2::CommandConfirmSignupLink2(MegaClient* client,
                                                   const byte* code,
                                                   unsigned len)
{
    cmd("ud2");
    arg("c", code, len);

    tag = client->reqtag;
}

bool CommandConfirmSignupLink2::procresult(Result r)
{
    string name;
    string email;
    handle uh = UNDEF;
    int version = 0;

    if (r.wasErrorOrOK())
    {
        client->app->confirmsignuplink2_result(UNDEF, NULL, NULL, r.errorOrOK());
        return true;
    }

    assert(r.hasJsonArray());
    if (client->json.storebinary(&email) && client->json.storebinary(&name))
    {
        uh = client->json.gethandle(MegaClient::USERHANDLE);
        version = int(client->json.getint());
    }
    while (client->json.storeobject());

    if (!ISUNDEF(uh) && version == 2)
    {
        client->ephemeralSession = false;
        client->app->confirmsignuplink2_result(uh, name.c_str(), email.c_str(), API_OK);
        return true;
    }
    else
    {
        client->app->confirmsignuplink2_result(UNDEF, NULL, NULL, API_EINTERNAL);
        return false;
    }
}

CommandConfirmSignupLink::CommandConfirmSignupLink(MegaClient* client,
                                                   const byte* code,
                                                   unsigned len,
                                                   uint64_t emailhash)
{
    mStringIsNotSeqtag = true;

    cmd("up");
    arg("c", code, len);
    arg("uh", (byte*)&emailhash, sizeof emailhash);

    tag = client->reqtag;
}

bool CommandConfirmSignupLink::procresult(Result r)
{
    assert(r.hasJsonItem() || r.wasStrictlyError());

    if (r.hasJsonItem())
    {
        client->json.storeobject();
        client->ephemeralSession = false;
        client->ephemeralSessionPlusPlus = false;
        client->app->confirmsignuplink_result(API_OK);
        return true;
    }

    client->json.storeobject();

    client->ephemeralSession = false;
    client->ephemeralSessionPlusPlus = false;
    client->app->confirmsignuplink_result(r.errorOrOK());
    return r.wasStrictlyError();
}

CommandSetKeyPair::CommandSetKeyPair(MegaClient* client, const byte* privk,
                                     unsigned privklen, const byte* pubk,
                                     unsigned pubklen)
{
    mStringIsNotSeqtag = true;

    cmd("up");
    arg("privk", privk, privklen);
    arg("pubk", pubk, pubklen);

    tag = client->reqtag;

    len = privklen;
    privkBuffer.reset(new byte[privklen]);
    memcpy(privkBuffer.get(), privk, len);
}

bool CommandSetKeyPair::procresult(Result r)
{
    if (r.wasErrorOrOK())
    {
        client->app->setkeypair_result(r.errorOrOK());
        return true;
    }

    client->json.storeobject();

    client->key.ecb_decrypt(privkBuffer.get(), len);
    client->mPrivKey.resize(AsymmCipher::MAXKEYLENGTH * 2);
    client->mPrivKey.resize(Base64::btoa(privkBuffer.get(), len, (char *)client->mPrivKey.data()));

    client->app->setkeypair_result(API_OK);
    return true;
}

// fetch full node tree
CommandFetchNodes::CommandFetchNodes(MegaClient* client, int tag, bool nocache)
{
    cmd("f");
    arg("c", 1);
    arg("r", 1);

    if (!nocache)
    {
        arg("ca", 1);
    }

    // The servers are more efficient with this command when it's the only one in the batch
    batchSeparately = true;

    this->tag = tag;
}

// purge and rebuild node/user tree
bool CommandFetchNodes::procresult(Result r)
{
    WAIT_CLASS::bumpds();
    client->fnstats.timeToLastByte = Waiter::ds - client->fnstats.startTime;

    client->purgenodesusersabortsc(true);

    if (r.wasErrorOrOK())
    {
        client->fetchingnodes = false;
        client->app->fetchnodes_result(r.errorOrOK());
        return true;
    }

    for (;;)
    {
        switch (client->json.getnameid())
        {
            case 'f':
                // nodes
                if (!client->readnodes(&client->json, 0, PUTNODES_APP, nullptr, 0, false, nullptr, nullptr))
                {
                    client->fetchingnodes = false;
                    client->app->fetchnodes_result(API_EINTERNAL);
                    return false;
                }
                break;

            case MAKENAMEID2('f', '2'):
                // old versions
                if (!client->readnodes(&client->json, 0, PUTNODES_APP, nullptr, 0, false, nullptr, nullptr))
                {
                    client->fetchingnodes = false;
                    client->app->fetchnodes_result(API_EINTERNAL);
                    return false;
                }
                break;

            case MAKENAMEID2('o', 'k'):
                // outgoing sharekeys
                client->readok(&client->json);
                break;

            case 's':
                // Fall through
            case MAKENAMEID2('p', 's'):
                // outgoing or pending shares
                client->readoutshares(&client->json);
                break;

            case 'u':
                // users/contacts
                if (!client->readusers(&client->json, false))
                {
                    client->fetchingnodes = false;
                    client->app->fetchnodes_result(API_EINTERNAL);
                    return false;
                }
                break;

            case MAKENAMEID2('c', 'r'):
                // crypto key request
                client->proccr(&client->json);
                break;

            case MAKENAMEID2('s', 'r'):
                // sharekey distribution request
                client->procsr(&client->json);
                break;

            case MAKENAMEID2('s', 'n'):
                // sequence number
                if (!client->scsn.setScsn(&client->json))
                {
                    client->fetchingnodes = false;
                    client->app->fetchnodes_result(API_EINTERNAL);
                    return false;
                }
                break;

            case MAKENAMEID3('i', 'p', 'c'):
                // Incoming pending contact
                client->readipc(&client->json);
                break;

            case MAKENAMEID3('o', 'p', 'c'):
                // Outgoing pending contact
                client->readopc(&client->json);
                break;

            case MAKENAMEID2('p', 'h'):
                // Public links handles
                client->procph(&client->json);
                break;

#ifdef ENABLE_CHAT
            case MAKENAMEID3('m', 'c', 'f'):
                // List of chatrooms
                client->procmcf(&client->json);
                break;

            case MAKENAMEID5('m', 'c', 'p', 'n', 'a'):   // fall-through
            case MAKENAMEID4('m', 'c', 'n', 'a'):
                // nodes shared in chatrooms
                client->procmcna(&client->json);
                break;
#endif
            case EOO:
            {
                if (!client->scsn.ready())
                {
                    client->fetchingnodes = false;
                    client->app->fetchnodes_result(API_EINTERNAL);
                    return false;
                }

                client->mergenewshares(0);
                client->applykeys();
                client->initsc();
                client->pendingsccommit = false;
                client->fetchnodestag = tag;

                WAIT_CLASS::bumpds();
                client->fnstats.timeToCached = Waiter::ds - client->fnstats.startTime;
                client->fnstats.nodesCached = client->nodes.size();
                return true;
            }
            default:
                if (!client->json.storeobject())
                {
                    client->fetchingnodes = false;
                    client->app->fetchnodes_result(API_EINTERNAL);
                    return false;
                }
        }
    }
}

// report event to server logging facility
CommandReportEvent::CommandReportEvent(MegaClient *client, const char *event, const char *details)
{
    cmd("cds");
    arg("c", event);

    if (details)
    {
        arg("v", details);
    }

    tag = client->reqtag;
}

bool CommandReportEvent::procresult(Result r)
{
    client->app->reportevent_result(r.errorOrOK());
    return r.wasErrorOrOK();
}

CommandSubmitPurchaseReceipt::CommandSubmitPurchaseReceipt(MegaClient *client, int type, const char *receipt, handle lph, int phtype, int64_t ts)
{
    cmd("vpay");
    arg("t", type);

    if(receipt)
    {
        arg("receipt", receipt);
    }

    if(type == 2 && client->loggedin() == FULLACCOUNT)
    {
        arg("user", client->finduser(client->me)->uid.c_str());
    }

    if (!ISUNDEF(lph))
    {
        if (phtype == 0) // legacy mode
        {
            arg("aff", (byte*)&lph, MegaClient::NODEHANDLE);
        }
        else
        {
            beginobject("aff");
            arg("id", (byte*)&lph, MegaClient::NODEHANDLE);
            arg("ts", ts);
            arg("t", phtype);   // 1=affiliate id, 2=file/folder link, 3=chat link, 4=contact link
            endobject();
        }
    }

    tag = client->reqtag;
}

bool CommandSubmitPurchaseReceipt::procresult(Result r)
{
    client->app->submitpurchasereceipt_result(r.errorOrOK());
    return r.wasErrorOrOK();
}

// Credit Card Store
CommandCreditCardStore::CommandCreditCardStore(MegaClient* client, const char *cc, const char *last4, const char *expm, const char *expy, const char *hash)
{
    cmd("ccs");
    arg("cc", cc);
    arg("last4", last4);
    arg("expm", expm);
    arg("expy", expy);
    arg("hash", hash);

    tag = client->reqtag;
}

bool CommandCreditCardStore::procresult(Result r)
{
    client->app->creditcardstore_result(r.errorOrOK());
    return r.wasErrorOrOK();
}

CommandCreditCardQuerySubscriptions::CommandCreditCardQuerySubscriptions(MegaClient* client)
{
    cmd("ccqns");

    tag = client->reqtag;
}

bool CommandCreditCardQuerySubscriptions::procresult(Result r)
{
    if (r.wasErrorOrOK())
    {
        client->app->creditcardquerysubscriptions_result(0, r.errorOrOK());
        return true;
    }
    else if (client->json.isnumeric())
    {
        int number = int(client->json.getint());
        client->app->creditcardquerysubscriptions_result(number, API_OK);
        return true;
    }
    else
    {
        client->json.storeobject();
        client->app->creditcardquerysubscriptions_result(0, API_EINTERNAL);
        return false;
    }
}

CommandCreditCardCancelSubscriptions::CommandCreditCardCancelSubscriptions(MegaClient* client, const char* reason)
{
    cmd("cccs");

    if (reason)
    {
        arg("r", reason);
    }

    tag = client->reqtag;
}

bool CommandCreditCardCancelSubscriptions::procresult(Result r)
{
    client->app->creditcardcancelsubscriptions_result(r.errorOrOK());
    return r.wasErrorOrOK();
}

CommandCopySession::CommandCopySession(MegaClient *client)
{
    cmd("us");
    arg("c", 1);
    batchSeparately = true;  // don't let any other commands that might get batched with it cause the whole batch to fail when blocked
    tag = client->reqtag;
}

// for ephemeral accounts, it returns "tsid" instead of "csid" -> not supported, will return API_EINTERNAL
bool CommandCopySession::procresult(Result r)
{
    string session;
    byte sidbuf[AsymmCipher::MAXKEYLENGTH];
    int len_csid = 0;

    if (r.wasErrorOrOK())
    {
        assert(r.errorOrOK() != API_OK); // API shouldn't return OK, but a session
        client->app->copysession_result(NULL, r.errorOrOK());
        return true;
    }

    for (;;)
    {
        switch (client->json.getnameid())
        {
            case MAKENAMEID4('c', 's', 'i', 'd'):
                len_csid = client->json.storebinary(sidbuf, sizeof sidbuf);
                break;

            case EOO:
                if (len_csid < 32)
                {
                    client->app->copysession_result(NULL, API_EINTERNAL);
                    return false;
                }

                if (!client->asymkey.decrypt(sidbuf, len_csid, sidbuf, MegaClient::SIDLEN))
                {
                    client->app->copysession_result(NULL, API_EINTERNAL);
                    return false;
                }

                session.resize(MegaClient::SIDLEN * 4 / 3 + 4);
                session.resize(Base64::btoa(sidbuf, MegaClient::SIDLEN, (char *)session.data()));
                client->app->copysession_result(&session, API_OK);
                return true;

            default:
                if (!client->json.storeobject())
                {
                    client->app->copysession_result(NULL, API_EINTERNAL);
                    return false;
                }
        }
    }
}

CommandGetPaymentMethods::CommandGetPaymentMethods(MegaClient *client)
{
    cmd("ufpq");
    tag = client->reqtag;
}

bool CommandGetPaymentMethods::procresult(Result r)
{
    int methods = 0;
    int64_t value;

    if (r.wasErrorOrOK())
    {
        if (!r.wasError(API_OK))
        {
            client->app->getpaymentmethods_result(methods, r.errorOrOK());

            //Consume remaining values if they exist
            while(client->json.isnumeric())
            {
                client->json.getint();
            }
            return true;
        }

        value = static_cast<int64_t>(error(r.errorOrOK()));
    }
    else if (client->json.isnumeric())
    {
        value = client->json.getint();
    }
    else
    {
        LOG_err << "Parse error in ufpq";
        client->app->getpaymentmethods_result(methods, API_EINTERNAL);
        return false;
    }

    methods |= 1 << value;

    while (client->json.isnumeric())
    {
        value = client->json.getint();
        if (value < 0)
        {
            client->app->getpaymentmethods_result(methods, static_cast<error>(value));

            //Consume remaining values if they exist
            while(client->json.isnumeric())
            {
                client->json.getint();
            }
            return true;
        }

        methods |= 1 << value;
    }

    client->app->getpaymentmethods_result(methods, API_OK);
    return true;
}

CommandUserFeedbackStore::CommandUserFeedbackStore(MegaClient *client, const char *type, const char *blob, const char *uid)
{
    cmd("clog");

    arg("t", type);

    if (blob)
    {
        arg("d", blob);
    }

    if (uid)
    {
        arg("id", uid);
    }

    tag = client->reqtag;
}

bool CommandUserFeedbackStore::procresult(Result r)
{
    client->app->userfeedbackstore_result(r.errorOrOK());
    return r.wasErrorOrOK();
}

CommandSendEvent::CommandSendEvent(MegaClient *client, int type, const char *desc)
{
    cmd("log");
    arg("e", type);
    arg("m", desc);

    tag = client->reqtag;
}

bool CommandSendEvent::procresult(Result r)
{
    client->app->sendevent_result(r.errorOrOK());
    return r.wasErrorOrOK();
}

CommandSupportTicket::CommandSupportTicket(MegaClient *client, const char *message, int type)
{
    cmd("sse");
    arg("t", type);
    arg("b", 1);    // base64 encoding for `msg`
    arg("m", (const byte*)message, int(strlen(message)));

    tag = client->reqtag;
}

bool CommandSupportTicket::procresult(Result r)
{
    client->app->supportticket_result(r.errorOrOK());
    return r.wasErrorOrOK();
}

CommandCleanRubbishBin::CommandCleanRubbishBin(MegaClient *client)
{
    cmd("dr");

    tag = client->reqtag;
}

bool CommandCleanRubbishBin::procresult(Result r)
{
    client->app->cleanrubbishbin_result(r.errorOrOK());
    return r.wasErrorOrOK();
}

CommandGetRecoveryLink::CommandGetRecoveryLink(MegaClient *client, const char *email, int type, const char *pin)
{
    cmd("erm");
    arg("m", email);
    arg("t", type);

    if (type == CANCEL_ACCOUNT && pin)
    {
        arg("mfa", pin);
    }

    tag = client->reqtag;
}

bool CommandGetRecoveryLink::procresult(Result r)
{
    client->app->getrecoverylink_result(r.errorOrOK());
    return r.wasErrorOrOK();
}

CommandQueryRecoveryLink::CommandQueryRecoveryLink(MegaClient *client, const char *linkcode)
{
    cmd("erv");
    arg("c", linkcode);

    tag = client->reqtag;
}

bool CommandQueryRecoveryLink::procresult(Result r)
{
    // [<code>,"<email>","<ip_address>",<timestamp>,"<user_handle>",["<email>"]]   (and we are already in the array)
    string email;
    string ip;
    m_time_t ts;
    handle uh;

    if (r.wasStrictlyError())
    {
        client->app->queryrecoverylink_result(r.errorOrOK());
        return true;
    }

    if (!client->json.isnumeric())
    {
        client->app->queryrecoverylink_result(API_EINTERNAL);
        return false;
    }

    int type = static_cast<int>(client->json.getint());

    if ( !client->json.storeobject(&email)  ||
         !client->json.storeobject(&ip)     ||
         ((ts = client->json.getint()) == -1) ||
         !(uh = client->json.gethandle(MegaClient::USERHANDLE)) )
    {
        client->app->queryrecoverylink_result(API_EINTERNAL);
        return false;
    }

    string tmp;
    vector<string> emails;

    // read emails registered for this account
    client->json.enterarray();
    while (client->json.storeobject(&tmp))
    {
        emails.push_back(tmp);
        if (*client->json.pos == ']')
        {
            break;
        }
    }
    client->json.leavearray();  // emails array

    if (!emails.size()) // there should be at least one email
    {
        client->app->queryrecoverylink_result(API_EINTERNAL);
        return false;
    }

    if (client->loggedin() == FULLACCOUNT && uh != client->me)
    {
        client->app->queryrecoverylink_result(API_EACCESS);
        return true;
    }

    client->app->queryrecoverylink_result(type, email.c_str(), ip.c_str(), time_t(ts), uh, &emails);
    return true;
}

CommandGetPrivateKey::CommandGetPrivateKey(MegaClient *client, const char *code)
{
    cmd("erx");
    arg("r", "gk");
    arg("c", code);

    tag = client->reqtag;
}

bool CommandGetPrivateKey::procresult(Result r)
{
    if (r.wasErrorOrOK())   // error
    {
        client->app->getprivatekey_result(r.errorOrOK());
        return true;
    }
    else
    {
        byte privkbuf[AsymmCipher::MAXKEYLENGTH * 2];
        int len_privk = client->json.storebinary(privkbuf, sizeof privkbuf);

        // account has RSA keypair: decrypt server-provided session ID
        if (len_privk < 256)
        {
            client->app->getprivatekey_result(API_EINTERNAL);
            return false;
        }
        else
        {
            client->app->getprivatekey_result((error)API_OK, privkbuf, len_privk);
            return true;
        }
    }
}

CommandConfirmRecoveryLink::CommandConfirmRecoveryLink(MegaClient *client, const char *code, const byte *hash, int hashsize, const byte *clientrandomvalue, const byte *encMasterKey, const byte *initialSession)
{
    cmd("erx");

    if (!initialSession)
    {
        arg("r", "sk");
    }

    arg("c", code);

    arg("x", encMasterKey, SymmCipher::KEYLENGTH);
    if (!clientrandomvalue)
    {
        arg("y", hash, hashsize);
    }
    else
    {
        beginobject("y");
        arg("crv", clientrandomvalue, SymmCipher::KEYLENGTH);
        arg("hak", hash, hashsize); //hashed authentication key
        endobject();
    }

    if (initialSession)
    {
        arg("z", initialSession, 2 * SymmCipher::KEYLENGTH);
    }

    tag = client->reqtag;
}

bool CommandConfirmRecoveryLink::procresult(Result r)
{
    client->app->confirmrecoverylink_result(r.errorOrOK());
    return r.wasErrorOrOK();
}

CommandConfirmCancelLink::CommandConfirmCancelLink(MegaClient *client, const char *code)
{
    cmd("erx");
    arg("c", code);

    tag = client->reqtag;
}

bool CommandConfirmCancelLink::procresult(Result r)
{
    MegaApp *app = client->app;
    app->confirmcancellink_result(r.errorOrOK());
    if (r.wasError(API_OK))
    {
        app->request_error(API_ESID);
    }
    return r.wasErrorOrOK();
}

CommandResendVerificationEmail::CommandResendVerificationEmail(MegaClient *client)
{
    cmd("era");
    batchSeparately = true;  // don't let any other commands that might get batched with it cause the whole batch to fail

    tag = client->reqtag;
}

bool CommandResendVerificationEmail::procresult(Result r)
{
    client->app->resendverificationemail_result(r.errorOrOK());
    return r.wasErrorOrOK();
}

CommandResetSmsVerifiedPhoneNumber::CommandResetSmsVerifiedPhoneNumber(MegaClient *client)
{
    cmd("smsr");
    tag = client->reqtag;
}

bool CommandResetSmsVerifiedPhoneNumber::procresult(Result r)
{
    if (r.wasError(API_OK))
    {
        client->mSmsVerifiedPhone.clear();
    }
    client->app->resetSmsVerifiedPhoneNumber_result(r.errorOrOK());
    return r.wasErrorOrOK();
}

CommandValidatePassword::CommandValidatePassword(MegaClient *client, const char *email, uint64_t emailhash)
{
    cmd("us");
    arg("user", email);
    arg("uh", (byte*)&emailhash, sizeof emailhash);

    tag = client->reqtag;
}

bool CommandValidatePassword::procresult(Result r)
{
    if (r.wasError(API_OK))
    {
        client->app->validatepassword_result(r.errorOrOK());
        return true;
    }
    else
    {
        assert(r.hasJsonObject());  // we don't use the object contents, and will exit the object automatically
        client->app->validatepassword_result(API_OK);
        return r.hasJsonObject();
    }
}

CommandGetEmailLink::CommandGetEmailLink(MegaClient *client, const char *email, int add, const char *pin)
{
    cmd("se");

    if (add)
    {
        arg("aa", "a");     // add
    }
    else
    {
        arg("aa", "r");     // remove
    }
    arg("e", email);
    if (pin)
    {
        arg("mfa", pin);
    }

    tag = client->reqtag;
}

bool CommandGetEmailLink::procresult(Result r)
{
    client->app->getemaillink_result(r.errorOrOK());
    return r.wasErrorOrOK();
}

CommandConfirmEmailLink::CommandConfirmEmailLink(MegaClient *client, const char *code, const char *email, const byte *newLoginHash, bool replace)
{
    mV3 = false;
    this->email = email;
    this->replace = replace;

    cmd("sec");

    arg("c", code);
    arg("e", email);
    if (newLoginHash)
    {
        arg("uh", newLoginHash, sizeof(uint64_t));
    }
    if (replace)
    {
        arg("r", 1);    // replace the current email address by this one
    }
    notself(client);

    tag = client->reqtag;
}

bool CommandConfirmEmailLink::procresult(Result r)
{
    if (r.wasError(API_OK))
    {
        User *u = client->finduser(client->me);

        if (replace)
        {
            LOG_debug << "Email changed from `" << u->email << "` to `" << email << "`";

            client->mapuser(u->userhandle, email.c_str()); // update email used as index for user's map
            u->changed.email = true;
            client->notifyuser(u);
        }
        // TODO: once we manage multiple emails, add the new email to the list of emails
    }

    client->app->confirmemaillink_result(r.errorOrOK());
    return r.wasErrorOrOK();
}

CommandGetVersion::CommandGetVersion(MegaClient *client, const char *appKey)
{
    this->client = client;
    cmd("lv");
    arg("a", appKey);
    tag = client->reqtag;
}

bool CommandGetVersion::procresult(Result r)
{
    int versioncode = 0;
    string versionstring;

    if (r.wasErrorOrOK())
    {
        client->app->getversion_result(0, NULL, r.errorOrOK());
        return r.wasErrorOrOK();
    }

    assert(r.hasJsonObject());
    for (;;)
    {
        switch (client->json.getnameid())
        {
            case 'c':
                versioncode = int(client->json.getint());
                break;

            case 's':
                client->json.storeobject(&versionstring);
                break;

            case EOO:
                client->app->getversion_result(versioncode, versionstring.c_str(), API_OK);
                return true;

            default:
                if (!client->json.storeobject())
                {
                    client->app->getversion_result(0, NULL, API_EINTERNAL);
                    return false;
                }
        }
    }
}

CommandGetLocalSSLCertificate::CommandGetLocalSSLCertificate(MegaClient *client)
{
    this->client = client;
    cmd("lc");
    arg("v", 1);

    tag = client->reqtag;
}

bool CommandGetLocalSSLCertificate::procresult(Result r)
{
    if (r.wasErrorOrOK())
    {
        client->app->getlocalsslcertificate_result(0, NULL, r.errorOrOK());
        return true;
    }

    assert(r.hasJsonObject());
    string certdata;
    m_time_t ts = 0;
    int numelements = 0;

    for (;;)
    {
        switch (client->json.getnameid())
        {
            case 't':
            {
                ts = client->json.getint();
                break;
            }
            case 'd':
            {
                string data;
                client->json.enterarray();
                while (client->json.storeobject(&data))
                {
                    if (numelements)
                    {
                        certdata.append(";");
                    }
                    numelements++;
                    certdata.append(data);
                }
                client->json.leavearray();
                break;
            }
            case EOO:
            {
                if (numelements < 2)
                {
                    client->app->getlocalsslcertificate_result(0, NULL, API_EINTERNAL);
                    return false;
                }
                client->app->getlocalsslcertificate_result(ts, &certdata, API_OK);
                return true;
            }

            default:
                if (!client->json.storeobject())
                {
                    client->app->getlocalsslcertificate_result(0, NULL, API_EINTERNAL);
                    return false;
                }
        }
    }
}

#ifdef ENABLE_CHAT
CommandChatCreate::CommandChatCreate(MegaClient *client, bool group, bool publicchat, const userpriv_vector *upl, const string_map *ukm, const char *title)
{
    mV3 = false;

    this->client = client;
    this->chatPeers = new userpriv_vector(*upl);
    this->mPublicChat = publicchat;
    this->mTitle = title ? string(title) : "";
    this->mUnifiedKey = "";

    cmd("mcc");
    arg("g", (group) ? 1 : 0);

    if (group && title)
    {
        arg("ct", title);
    }

    if (publicchat)
    {
        arg("m", 1);

        char ownHandleB64[12];
        Base64::btoa((byte *)&client->me, MegaClient::USERHANDLE, ownHandleB64);
        ownHandleB64[11] = '\0';

        string_map::const_iterator it = ukm->find(ownHandleB64);
        if (it != ukm->end())
        {
            mUnifiedKey = it->second;
            arg("ck", mUnifiedKey.c_str());
        }
    }

    beginarray("u");

    userpriv_vector::iterator itupl;
    for (itupl = chatPeers->begin(); itupl != chatPeers->end(); itupl++)
    {
        beginobject();

        handle uh = itupl->first;
        privilege_t priv = itupl->second;

        arg("u", (byte *)&uh, MegaClient::USERHANDLE);
        arg("p", priv);

        if (publicchat)
        {
            char uid[12];
            Base64::btoa((byte*)&uh, MegaClient::USERHANDLE, uid);
            uid[11] = '\0';

            string_map::const_iterator ituk = ukm->find(uid);
            if(ituk != ukm->end())
            {
                arg("ck", ituk->second.c_str());
            }
        }
        endobject();
    }

    endarray();

    arg("v", 1);
    notself(client);

    tag = client->reqtag;
}

bool CommandChatCreate::procresult(Result r)
{
    if (r.wasErrorOrOK())
    {
        client->app->chatcreate_result(NULL, r.errorOrOK());
        delete chatPeers;
        return true;
    }
    else
    {
        handle chatid = UNDEF;
        int shard = -1;
        bool group = false;
        m_time_t ts = -1;

        for (;;)
        {
            switch (client->json.getnameid())
            {
                case MAKENAMEID2('i','d'):
                    chatid = client->json.gethandle(MegaClient::CHATHANDLE);
                    break;

                case MAKENAMEID2('c','s'):
                    shard = int(client->json.getint());
                    break;

                case 'g':
                    group = client->json.getint();
                    break;

                case MAKENAMEID2('t', 's'):  // actual creation timestamp
                    ts = client->json.getint();
                    break;

                case EOO:
                    if (chatid != UNDEF && shard != -1)
                    {
                        if (client->chats.find(chatid) == client->chats.end())
                        {
                            client->chats[chatid] = new TextChat();
                        }

                        TextChat *chat = client->chats[chatid];
                        chat->id = chatid;
                        chat->priv = PRIV_MODERATOR;
                        chat->shard = shard;
                        delete chat->userpriv;  // discard any existing `userpriv`
                        chat->userpriv = this->chatPeers;
                        chat->group = group;
                        chat->ts = (ts != -1) ? ts : 0;
                        chat->publicchat = mPublicChat;
                        chat->setTag(tag ? tag : -1);
                        if (chat->group && !mTitle.empty())
                        {
                            chat->title = mTitle;
                        }
                        if (mPublicChat)
                        {
                            chat->unifiedKey = mUnifiedKey;
                        }

                        client->notifychat(chat);
                        client->app->chatcreate_result(chat, API_OK);
                    }
                    else
                    {
                        client->app->chatcreate_result(NULL, API_EINTERNAL);
                        delete chatPeers;   // unused, but might be set at creation
                    }
                    return true;

                default:
                    if (!client->json.storeobject())
                    {
                        client->app->chatcreate_result(NULL, API_EINTERNAL);
                        delete chatPeers;   // unused, but might be set at creation
                        return false;
                    }
            }
        }
    }
}

CommandChatInvite::CommandChatInvite(MegaClient *client, handle chatid, handle uh, privilege_t priv, const char *unifiedkey, const char* title)
{
    mV3 = false;

    this->client = client;
    this->chatid = chatid;
    this->uh = uh;
    this->priv = priv;
    this->title = title ? string(title) : "";

    cmd("mci");

    arg("id", (byte*)&chatid, MegaClient::CHATHANDLE);
    arg("u", (byte *)&uh, MegaClient::USERHANDLE);
    arg("p", priv);
    arg("v", 1);

    if (title)
    {
        arg("ct", title);
    }

    if (unifiedkey)
    {
        arg("ck", unifiedkey);
    }

    notself(client);

    tag = client->reqtag;
}

bool CommandChatInvite::procresult(Result r)
{
    if (r.wasError(API_OK))
    {
        if (client->chats.find(chatid) == client->chats.end())
        {
            // the invitation succeed for a non-existing chatroom
            client->app->chatinvite_result(API_EINTERNAL);
            return true;
        }

        TextChat *chat = client->chats[chatid];
        if (!chat->userpriv)
        {
            chat->userpriv = new userpriv_vector();
        }

        chat->userpriv->push_back(userpriv_pair(uh, priv));

        if (!title.empty())  // only if title was set for this chatroom, update it
        {
            chat->title = title;
        }

        chat->setTag(tag ? tag : -1);
        client->notifychat(chat);
    }

    client->app->chatinvite_result(r.errorOrOK());
    return r.wasErrorOrOK();
}

CommandChatRemove::CommandChatRemove(MegaClient *client, handle chatid, handle uh)
{
    mV3 = false;

    this->client = client;
    this->chatid = chatid;
    this->uh = uh;

    cmd("mcr");

    arg("id", (byte*)&chatid, MegaClient::CHATHANDLE);

    if (uh != client->me)
    {
        arg("u", (byte *)&uh, MegaClient::USERHANDLE);
    }
    arg("v", 1);
    notself(client);

    tag = client->reqtag;
}

bool CommandChatRemove::procresult(Result r)
{
    if (r.wasError(API_OK))
    {
        if (client->chats.find(chatid) == client->chats.end())
        {
            // the invitation succeed for a non-existing chatroom
            client->app->chatremove_result(API_EINTERNAL);
            return true;
        }

        TextChat *chat = client->chats[chatid];
        if (chat->userpriv)
        {
            userpriv_vector::iterator upvit;
            for (upvit = chat->userpriv->begin(); upvit != chat->userpriv->end(); upvit++)
            {
                if (upvit->first == uh)
                {
                    chat->userpriv->erase(upvit);
                    if (chat->userpriv->empty())
                    {
                        delete chat->userpriv;
                        chat->userpriv = NULL;
                    }
                    break;
                }
            }
        }
        else
        {
            if (uh != client->me)
            {
                // the removal succeed, but the list of peers is empty
                client->app->chatremove_result(API_EINTERNAL);
                return true;
            }
        }

        if (uh == client->me)
        {
            chat->priv = PRIV_RM;

            // clear the list of peers (if re-invited, peers will be re-added)
            delete chat->userpriv;
            chat->userpriv = NULL;
        }

        chat->setTag(tag ? tag : -1);
        client->notifychat(chat);
    }

    client->app->chatremove_result(r.errorOrOK());
    return r.wasErrorOrOK();
}

CommandChatURL::CommandChatURL(MegaClient *client, handle chatid)
{
    mStringIsNotSeqtag = true;

    this->client = client;

    cmd("mcurl");

    arg("id", (byte*)&chatid, MegaClient::CHATHANDLE);
    arg("v", 1);

    tag = client->reqtag;
}

bool CommandChatURL::procresult(Result r)
{
    if (r.wasErrorOrOK())
    {
        client->app->chaturl_result(NULL, r.errorOrOK());
        return true;
    }
    else
    {
        string url;
        if (!client->json.storeobject(&url))
        {
            client->app->chaturl_result(NULL, API_EINTERNAL);
            return false;
        }
        else
        {
            client->app->chaturl_result(&url, API_OK);
            return true;
        }
    }
}

CommandChatGrantAccess::CommandChatGrantAccess(MegaClient *client, handle chatid, handle h, const char *uid)
{
    mV3 = false;

    this->client = client;
    this->chatid = chatid;
    this->h = h;
    Base64::atob(uid, (byte*)&uh, MegaClient::USERHANDLE);

    cmd("mcga");

    arg("id", (byte*)&chatid, MegaClient::CHATHANDLE);
    arg("n", (byte*)&h, MegaClient::NODEHANDLE);
    arg("u", uid);
    arg("v", 1);
    notself(client);

    tag = client->reqtag;
}

bool CommandChatGrantAccess::procresult(Result r)
{
    if (r.wasError(API_OK))
    {
        if (client->chats.find(chatid) == client->chats.end())
        {
            // the action succeed for a non-existing chatroom??
            client->app->chatgrantaccess_result(API_EINTERNAL);
            return true;
        }

        TextChat *chat = client->chats[chatid];
        chat->setNodeUserAccess(h, uh);

        chat->setTag(tag ? tag : -1);
        client->notifychat(chat);
    }

    client->app->chatgrantaccess_result(r.errorOrOK());
    return r.wasErrorOrOK();
}

CommandChatRemoveAccess::CommandChatRemoveAccess(MegaClient *client, handle chatid, handle h, const char *uid)
{
    mV3 = false;

    this->client = client;
    this->chatid = chatid;
    this->h = h;
    Base64::atob(uid, (byte*)&uh, MegaClient::USERHANDLE);

    cmd("mcra");

    arg("id", (byte*)&chatid, MegaClient::CHATHANDLE);
    arg("n", (byte*)&h, MegaClient::NODEHANDLE);
    arg("u", uid);
    arg("v", 1);
    notself(client);

    tag = client->reqtag;
}

bool CommandChatRemoveAccess::procresult(Result r)
{
    if (r.wasError(API_OK))
    {
        if (client->chats.find(chatid) == client->chats.end())
        {
            // the action succeed for a non-existing chatroom??
            client->app->chatremoveaccess_result(API_EINTERNAL);
            return true;
        }

        TextChat *chat = client->chats[chatid];
        chat->setNodeUserAccess(h, uh, true);

        chat->setTag(tag ? tag : -1);
        client->notifychat(chat);
    }

    client->app->chatremoveaccess_result(r.errorOrOK());
    return r.wasErrorOrOK();
}

CommandChatUpdatePermissions::CommandChatUpdatePermissions(MegaClient *client, handle chatid, handle uh, privilege_t priv)
{
    mV3 = false;

    this->client = client;
    this->chatid = chatid;
    this->uh = uh;
    this->priv = priv;

    cmd("mcup");
    arg("v", 1);

    arg("id", (byte*)&chatid, MegaClient::CHATHANDLE);
    arg("u", (byte *)&uh, MegaClient::USERHANDLE);
    arg("p", priv);
    notself(client);

    tag = client->reqtag;
}

bool CommandChatUpdatePermissions::procresult(Result r)
{
    if (r.wasError(API_OK))
    {
        if (client->chats.find(chatid) == client->chats.end())
        {
            // the invitation succeed for a non-existing chatroom
            client->app->chatupdatepermissions_result(API_EINTERNAL);
            return true;
        }

        TextChat *chat = client->chats[chatid];
        if (uh != client->me)
        {
            if (!chat->userpriv)
            {
                // the update succeed, but that peer is not included in the chatroom
                client->app->chatupdatepermissions_result(API_EINTERNAL);
                return true;
            }

            bool found = false;
            userpriv_vector::iterator upvit;
            for (upvit = chat->userpriv->begin(); upvit != chat->userpriv->end(); upvit++)
            {
                if (upvit->first == uh)
                {
                    chat->userpriv->erase(upvit);
                    chat->userpriv->push_back(userpriv_pair(uh, priv));
                    found = true;
                    break;
                }
            }

            if (!found)
            {
                // the update succeed, but that peer is not included in the chatroom
                client->app->chatupdatepermissions_result(API_EINTERNAL);
                return true;
            }
        }
        else
        {
            chat->priv = priv;
        }

        chat->setTag(tag ? tag : -1);
        client->notifychat(chat);
    }

    client->app->chatupdatepermissions_result(r.errorOrOK());
    return r.wasErrorOrOK();
}


CommandChatTruncate::CommandChatTruncate(MegaClient *client, handle chatid, handle messageid)
{
    mV3 = false;

    this->client = client;
    this->chatid = chatid;

    cmd("mct");
    arg("v", 1);

    arg("id", (byte*)&chatid, MegaClient::CHATHANDLE);
    arg("m", (byte*)&messageid, MegaClient::CHATHANDLE);
    notself(client);

    tag = client->reqtag;
}

bool CommandChatTruncate::procresult(Result r)
{
    if (r.wasError(API_OK))
    {
        if (client->chats.find(chatid) == client->chats.end())
        {
            // the truncation succeed for a non-existing chatroom
            client->app->chattruncate_result(API_EINTERNAL);
            return true;
        }

        TextChat *chat = client->chats[chatid];
        chat->setTag(tag ? tag : -1);
        client->notifychat(chat);
    }

    client->app->chattruncate_result(r.errorOrOK());
    return r.wasErrorOrOK();
}

CommandChatSetTitle::CommandChatSetTitle(MegaClient *client, handle chatid, const char *title)
{
    mV3 = false;

    this->client = client;
    this->chatid = chatid;
    this->title = title ? string(title) : "";

    cmd("mcst");
    arg("v", 1);

    arg("id", (byte*)&chatid, MegaClient::CHATHANDLE);
    arg("ct", title);
    notself(client);

    tag = client->reqtag;
}

bool CommandChatSetTitle::procresult(Result r)
{
    if (r.wasError(API_OK))
    {
        if (client->chats.find(chatid) == client->chats.end())
        {
            // the invitation succeed for a non-existing chatroom
            client->app->chatsettitle_result(API_EINTERNAL);
            return true;
        }

        TextChat *chat = client->chats[chatid];
        chat->title = title;

        chat->setTag(tag ? tag : -1);
        client->notifychat(chat);
    }

    client->app->chatsettitle_result(r.errorOrOK());
    return r.wasErrorOrOK();
}

CommandChatPresenceURL::CommandChatPresenceURL(MegaClient *client)
{
    mStringIsNotSeqtag = true;
    this->client = client;
    cmd("pu");
    tag = client->reqtag;
}

bool CommandChatPresenceURL::procresult(Result r)
{
    if (r.wasErrorOrOK())
    {
        client->app->chatpresenceurl_result(NULL, r.errorOrOK());
        return true;
    }
    else
    {
        string url;
        if (!client->json.storeobject(&url))
        {
            client->app->chatpresenceurl_result(NULL, API_EINTERNAL);
            return false;
        }
        else
        {
            client->app->chatpresenceurl_result(&url, API_OK);
            return true;
        }
    }
}

CommandRegisterPushNotification::CommandRegisterPushNotification(MegaClient *client, int deviceType, const char *token)
{
    this->client = client;
    cmd("spt");
    arg("p", deviceType);
    arg("t", token);

    tag = client->reqtag;
}

bool CommandRegisterPushNotification::procresult(Result r)
{
    client->app->registerpushnotification_result(r.errorOrOK());
    return r.wasErrorOrOK();
}

CommandArchiveChat::CommandArchiveChat(MegaClient *client, handle chatid, bool archive)
{
    mV3 = false;

    this->mChatid = chatid;
    this->mArchive = archive;

    cmd("mcsf");

    arg("id", (byte*)&chatid, MegaClient::CHATHANDLE);
    arg("m", 1);
    arg("f", archive);

    notself(client);

    tag = client->reqtag;
}

bool CommandArchiveChat::procresult(Result r)
{
    if (r.wasError(API_OK))
    {
        textchat_map::iterator it = client->chats.find(mChatid);
        if (it == client->chats.end())
        {
            LOG_err << "Archive chat succeeded for a non-existing chatroom";
            client->app->archivechat_result(API_ENOENT);
            return true;
        }

        TextChat *chat = it->second;
        chat->setFlag(mArchive, TextChat::FLAG_OFFSET_ARCHIVE);

        chat->setTag(tag ? tag : -1);
        client->notifychat(chat);
    }

    client->app->archivechat_result(r.errorOrOK());
    return r.wasErrorOrOK();
}

CommandSetChatRetentionTime::CommandSetChatRetentionTime(MegaClient *client, handle chatid, unsigned period)
{
    mChatid = chatid;

    cmd("mcsr");
    arg("id", (byte*)&chatid, MegaClient::CHATHANDLE);
    arg("d", period);
    arg("ds", 1);
    tag = client->reqtag;
}

bool CommandSetChatRetentionTime::procresult(Result r)
{
    client->app->setchatretentiontime_result(r.errorResultOrActionpacket());
    return true;
}

CommandRichLink::CommandRichLink(MegaClient *client, const char *url)
{
    cmd("erlsd");

    arg("url", url);

    tag = client->reqtag;
}

bool CommandRichLink::procresult(Result r)
{
    // error format: [{"error":<code>}]
    // result format: [{"result":{
    //                      "url":"<url>",
    //                      "t":"<title>",
    //                      "d":"<description>",
    //                      "ic":"<format>:<icon_B64>",
    //                      "i":"<format>:<image>"}}]

    if (r.wasErrorOrOK())
    {
        client->app->richlinkrequest_result(NULL, r.errorOrOK());
        return true;
    }


    string res;
    int errCode = 0;
    string metadata;
    for (;;)
    {
        switch (client->json.getnameid())
        {
            case MAKENAMEID5('e', 'r', 'r', 'o', 'r'):
                errCode = int(client->json.getint());
                break;

            case MAKENAMEID6('r', 'e', 's', 'u', 'l', 't'):
                client->json.storeobject(&metadata);
                break;

            case EOO:
            {
                error e = API_EINTERNAL;
                if (!metadata.empty())
                {
                    client->app->richlinkrequest_result(&metadata, API_OK);
                    return true;
                }
                else if (errCode)
                {
                    switch(errCode)
                    {
                        case 403:
                            e = API_EACCESS;
                            break;

                        case 404:
                            e = API_ENOENT;
                            break;

                        default:
                            e = API_EINTERNAL;
                            break;
                    }
                }

                client->app->richlinkrequest_result(NULL, e);
                return true;
            }

            default:
                if (!client->json.storeobject())
                {
                    client->app->richlinkrequest_result(NULL, API_EINTERNAL);
                    return false;
                }
        }
    }
}

CommandChatLink::CommandChatLink(MegaClient *client, handle chatid, bool del, bool createifmissing)
{
    mStringIsNotSeqtag = true;

    mDelete = del;

    cmd("mcph");
    arg("id", (byte*)&chatid, MegaClient::CHATHANDLE);

    if (del)
    {
        arg("d", 1);
    }

    if (!createifmissing)
    {
        arg("cim", (m_off_t)0);
    }

    tag = client->reqtag;
}

bool CommandChatLink::procresult(Result r)
{
    if (r.wasErrorOrOK())
    {
        if (r.wasError(API_OK) && !mDelete)
        {
            LOG_err << "Unexpected response for create/get chatlink";
            client->app->chatlink_result(UNDEF, API_EINTERNAL);
            return true;
        }

        client->app->chatlink_result(UNDEF, r.errorOrOK());
        return true;
    }
    else
    {
        handle h = client->json.gethandle(MegaClient::CHATLINKHANDLE);
        if (ISUNDEF(h))
        {
            client->app->chatlink_result(UNDEF, API_EINTERNAL);
            return false;
        }
        else
        {
            client->app->chatlink_result(h, API_OK);
            return true;
        }
    }
}

CommandChatLinkURL::CommandChatLinkURL(MegaClient *client, handle publichandle)
{
    mStringIsNotSeqtag = true;

    cmd("mcphurl");
    arg("ph", (byte*)&publichandle, MegaClient::CHATLINKHANDLE);

    tag = client->reqtag;
}

bool CommandChatLinkURL::procresult(Result r)
{
    if (r.wasErrorOrOK())
    {
        client->app->chatlinkurl_result(UNDEF, -1, NULL, NULL, -1, 0, r.errorOrOK());
        return true;
    }
    else
    {
        handle chatid = UNDEF;
        int shard = -1;
        int numPeers = -1;
        string url;
        string ct;
        m_time_t ts = 0;

        for (;;)
        {
            switch (client->json.getnameid())
            {
                case MAKENAMEID2('i','d'):
                    chatid = client->json.gethandle(MegaClient::CHATHANDLE);
                    break;

                case MAKENAMEID2('c','s'):
                    shard = int(client->json.getint());
                    break;

                case MAKENAMEID2('c','t'):  // chat-title
                    client->json.storeobject(&ct);
                    break;

                case MAKENAMEID3('u','r','l'):
                    client->json.storeobject(&url);
                    break;

                case MAKENAMEID3('n','c','m'):
                    numPeers = int(client->json.getint());
                    break;

                case MAKENAMEID2('t', 's'):
                    ts = client->json.getint();
                    break;

                case EOO:
                    if (chatid != UNDEF && shard != -1 && !url.empty() && !ct.empty() && numPeers != -1)
                    {
                        client->app->chatlinkurl_result(chatid, shard, &url, &ct, numPeers, ts, API_OK);
                    }
                    else
                    {
                        client->app->chatlinkurl_result(UNDEF, -1, NULL, NULL, -1, 0, API_EINTERNAL);
                    }
                    return true;

                default:
                    if (!client->json.storeobject())
                    {
                        client->app->chatlinkurl_result(UNDEF, -1, NULL, NULL, -1, 0, API_EINTERNAL);
                        return false;
                    }
            }
        }
    }
}

CommandChatLinkClose::CommandChatLinkClose(MegaClient *client, handle chatid, const char *title)
{
    mV3 = false;

    mChatid = chatid;
    mTitle = title ? string(title) : "";

    cmd("mcscm");
    arg("id", (byte*)&chatid, MegaClient::CHATHANDLE);

    if (title)
    {
        arg("ct", title);
    }

    notself(client);
    tag = client->reqtag;
}

bool CommandChatLinkClose::procresult(Result r)
{
    if (r.wasError(API_OK))
    {
        textchat_map::iterator it = client->chats.find(mChatid);
        if (it == client->chats.end())
        {
            LOG_err << "Chat link close succeeded for a non-existing chatroom";
            client->app->chatlinkclose_result(API_ENOENT);
            return true;
        }

        TextChat *chat = it->second;
        chat->setMode(false);
        if (!mTitle.empty())
        {
            chat->title = mTitle;
        }

        chat->setTag(tag ? tag : -1);
        client->notifychat(chat);
    }

    client->app->chatlinkclose_result(r.errorOrOK());
    return r.wasErrorOrOK();
}

CommandChatLinkJoin::CommandChatLinkJoin(MegaClient *client, handle publichandle, const char *unifiedkey)
{
    cmd("mciph");
    arg("ph", (byte*)&publichandle, MegaClient::CHATLINKHANDLE);
    arg("ck", unifiedkey);
    tag = client->reqtag;
}

bool CommandChatLinkJoin::procresult(Result r)
{
    client->app->chatlinkjoin_result(r.errorOrOK());
    return r.wasErrorOrOK();
}

#endif

CommandGetMegaAchievements::CommandGetMegaAchievements(MegaClient *client, AchievementsDetails *details, bool registered_user)
{
    this->details = details;

    if (registered_user)
    {
        cmd("maf");
    }
    else
    {
        cmd("mafu");
    }

    arg("v", (m_off_t)0);

    tag = client->reqtag;
}

bool CommandGetMegaAchievements::procresult(Result r)
{
    if (r.wasErrorOrOK())
    {
        client->app->getmegaachievements_result(details, r.errorOrOK());
        return true;
    }

    details->permanent_size = 0;
    details->achievements.clear();
    details->awards.clear();
    details->rewards.clear();

    for (;;)
    {
        switch (client->json.getnameid())
        {
            case 's':
                details->permanent_size = client->json.getint();
                break;

            case 'u':
                if (client->json.enterobject())
                {
                    for (;;)
                    {
                        achievement_class_id id = achievement_class_id(client->json.getnameid());
                        if (id == EOO)
                        {
                            break;
                        }
                        id -= '0';   // convert to number

                        if (client->json.enterarray())
                        {
                            Achievement achievement;
                            achievement.storage = client->json.getint();
                            achievement.transfer = client->json.getint();
                            const char *exp_ts = client->json.getvalue();
                            char *pEnd = NULL;
                            achievement.expire = int(strtol(exp_ts, &pEnd, 10));
                            if (*pEnd == 'm')
                            {
                                achievement.expire *= 30;
                            }
                            else if (*pEnd == 'y')
                            {
                                achievement.expire *= 365;
                            }

                            details->achievements[id] = achievement;

                            while(client->json.storeobject());
                            client->json.leavearray();
                        }
                    }

                    client->json.leaveobject();
                }
                else
                {
                    LOG_err << "Failed to parse Achievements of MEGA achievements";
                    client->json.storeobject();
                    client->app->getmegaachievements_result(details, API_EINTERNAL);
                    return false;
                }
                break;

            case 'a':
                if (client->json.enterarray())
                {
                    while (client->json.enterobject())
                    {
                        Award award;
                        award.achievement_class = 0;
                        award.award_id = 0;
                        award.ts = 0;
                        award.expire = 0;

                        bool finished = false;
                        while (!finished)
                        {
                            switch (client->json.getnameid())
                            {
                            case 'a':
                                award.achievement_class = achievement_class_id(client->json.getint());
                                break;
                            case 'r':
                                award.award_id = int(client->json.getint());
                                break;
                            case MAKENAMEID2('t', 's'):
                                award.ts = client->json.getint();
                                break;
                            case 'e':
                                award.expire = client->json.getint();
                                break;
                            case 'm':
                                if (client->json.enterarray())
                                {
                                    string email;
                                    while(client->json.storeobject(&email))
                                    {
                                        award.emails_invited.push_back(email);
                                    }

                                    client->json.leavearray();
                                }
                                break;
                            case EOO:
                                finished = true;
                                break;
                            default:
                                client->json.storeobject();
                                break;
                            }
                        }

                        details->awards.push_back(award);

                        client->json.leaveobject();
                    }

                    client->json.leavearray();
                }
                else
                {
                    LOG_err << "Failed to parse Awards of MEGA achievements";
                    client->json.storeobject();
                    client->app->getmegaachievements_result(details, API_EINTERNAL);
                    return false;
                }
                break;

            case 'r':
                if (client->json.enterobject())
                {
                    for (;;)
                    {
                        nameid id = client->json.getnameid();
                        if (id == EOO)
                        {
                            break;
                        }

                        Reward reward;
                        reward.award_id = int(id - '0');   // convert to number

                        client->json.enterarray();

                        reward.storage = client->json.getint();
                        reward.transfer = client->json.getint();
                        const char *exp_ts = client->json.getvalue();
                        char *pEnd = NULL;
                        reward.expire = int(strtol(exp_ts, &pEnd, 10));
                        if (*pEnd == 'm')
                        {
                            reward.expire *= 30;
                        }
                        else if (*pEnd == 'y')
                        {
                            reward.expire *= 365;
                        }

                        while(client->json.storeobject());
                        client->json.leavearray();

                        details->rewards.push_back(reward);
                    }

                    client->json.leaveobject();
                }
                else
                {
                    LOG_err << "Failed to parse Rewards of MEGA achievements";
                    client->json.storeobject();
                    client->app->getmegaachievements_result(details, API_EINTERNAL);
                    return false;
                }
                break;

            case EOO:
                client->app->getmegaachievements_result(details, API_OK);
                return true;

            default:
                if (!client->json.storeobject())
                {
                    LOG_err << "Failed to parse MEGA achievements";
                    client->app->getmegaachievements_result(details, API_EINTERNAL);
                    return false;
                }
                break;
        }
    }
}

CommandGetWelcomePDF::CommandGetWelcomePDF(MegaClient *client)
{
    cmd("wpdf");

    tag = client->reqtag;
}

bool CommandGetWelcomePDF::procresult(Result r)
{
    if (r.wasErrorOrOK())
    {
        LOG_err << "Unexpected response of 'wpdf' command: missing 'ph' and 'k'";
        return true;
    }

    handle ph = UNDEF;
    byte keybuf[FILENODEKEYLENGTH];
    int len_key = 0;
    string key;

    for (;;)
    {
        switch (client->json.getnameid())
        {
            case MAKENAMEID2('p', 'h'):
                ph = client->json.gethandle(MegaClient::NODEHANDLE);
                break;

            case 'k':
                len_key = client->json.storebinary(keybuf, sizeof keybuf);
                break;

            case EOO:
                if (ISUNDEF(ph) || len_key != FILENODEKEYLENGTH)
                {
                    LOG_err << "Failed to import welcome PDF: invalid response";
                    return false;
                }
                key.assign((const char *) keybuf, len_key);
                client->reqs.add(new CommandGetPH(client, ph, (const byte*) key.data(), 2));
                return true;

            default:
                if (!client->json.storeobject())
                {
                    LOG_err << "Failed to parse welcome PDF response";
                    return false;
                }
                break;
        }
    }
}


CommandMediaCodecs::CommandMediaCodecs(MegaClient* c, Callback cb)
{
    cmd("mc");

    client = c;
    callback = cb;
}

bool CommandMediaCodecs::procresult(Result r)
{
    if (r.wasErrorOrOK())
    {
        LOG_err << "mc result: " << error(r.errorOrOK());
        return true;
    }

    if (!client->json.isnumeric())
    {
        // It's wrongly formatted, consume this one so the next command can be processed.
        LOG_err << "mc response badly formatted";
        return false;
    }

    int version = static_cast<int>(client->json.getint());
    callback(client, version);
    return true;
}

CommandContactLinkCreate::CommandContactLinkCreate(MegaClient *client, bool renew)
{
    mStringIsNotSeqtag = true;

    if (renew)
    {
        cmd("clr");
    }
    else
    {
        cmd("clc");
    }

    tag = client->reqtag;
}

bool CommandContactLinkCreate::procresult(Result r)
{
    if (r.wasErrorOrOK())
    {
        client->app->contactlinkcreate_result(r.errorOrOK(), UNDEF);
    }
    else
    {
        handle h = client->json.gethandle(MegaClient::CONTACTLINKHANDLE);
        client->app->contactlinkcreate_result(API_OK, h);
    }
    return true;
}

CommandContactLinkQuery::CommandContactLinkQuery(MegaClient *client, handle h)
{
    cmd("clg");
    arg("cl", (byte*)&h, MegaClient::CONTACTLINKHANDLE);

    arg("b", 1);    // return firstname/lastname in B64

    tag = client->reqtag;
}

bool CommandContactLinkQuery::procresult(Result r)
{
    handle h = UNDEF;
    string email;
    string firstname;
    string lastname;
    string avatar;

    if (r.wasErrorOrOK())
    {
        client->app->contactlinkquery_result(r.errorOrOK(), h, &email, &firstname, &lastname, &avatar);
        return true;
    }

    for (;;)
    {
        switch (client->json.getnameid())
        {
            case 'h':
                h = client->json.gethandle(MegaClient::USERHANDLE);
                break;
            case 'e':
                client->json.storeobject(&email);
                break;
            case MAKENAMEID2('f', 'n'):
                client->json.storeobject(&firstname);
                break;
            case MAKENAMEID2('l', 'n'):
                client->json.storeobject(&lastname);
                break;
            case MAKENAMEID2('+', 'a'):
                client->json.storeobject(&avatar);
                break;
            case EOO:
                client->app->contactlinkquery_result(API_OK, h, &email, &firstname, &lastname, &avatar);
                return true;
            default:
                if (!client->json.storeobject())
                {
                    LOG_err << "Failed to parse query contact link response";
                    client->app->contactlinkquery_result(API_EINTERNAL, h, &email, &firstname, &lastname, &avatar);
                    return false;
                }
                break;
        }
    }
}

CommandContactLinkDelete::CommandContactLinkDelete(MegaClient *client, handle h)
{
    cmd("cld");
    if (!ISUNDEF(h))
    {
        arg("cl", (byte*)&h, MegaClient::CONTACTLINKHANDLE);
    }
    tag = client->reqtag;
}

bool CommandContactLinkDelete::procresult(Result r)
{
    client->app->contactlinkdelete_result(r.errorOrOK());
    return r.wasErrorOrOK();
}

CommandKeepMeAlive::CommandKeepMeAlive(MegaClient *client, int type, bool enable)
{
    if (enable)
    {
        cmd("kma");
    }
    else
    {
        cmd("kmac");
    }
    arg("t", type);

    tag = client->reqtag;
}

bool CommandKeepMeAlive::procresult(Result r)
{
    client->app->keepmealive_result(r.errorOrOK());
    return r.wasErrorOrOK();
}

CommandMultiFactorAuthSetup::CommandMultiFactorAuthSetup(MegaClient *client, const char *pin)
{
    mStringIsNotSeqtag = true;

    cmd("mfas");
    if (pin)
    {
        arg("mfa", pin);
    }
    tag = client->reqtag;
}

bool CommandMultiFactorAuthSetup::procresult(Result r)
{
    if (r.wasErrorOrOK())
    {
        client->app->multifactorauthsetup_result(NULL, r.errorOrOK());
        return true;
    }

    string code;
    if (!client->json.storeobject(&code))
    {
        client->app->multifactorauthsetup_result(NULL, API_EINTERNAL);
        return false;
    }
    client->app->multifactorauthsetup_result(&code, API_OK);
    return true;
}

CommandMultiFactorAuthCheck::CommandMultiFactorAuthCheck(MegaClient *client, const char *email)
{
    cmd("mfag");
    arg("e", email);

    tag = client->reqtag;
}

bool CommandMultiFactorAuthCheck::procresult(Result r)
{
    if (r.wasErrorOrOK())
    {
        client->app->multifactorauthcheck_result(r.errorOrOK());
        return true;
    }

    if (client->json.isnumeric())
    {
        client->app->multifactorauthcheck_result(static_cast<int>(client->json.getint()));
        return true;
    }
    else
    {
        client->app->multifactorauthcheck_result(API_EINTERNAL);
        return false;
    }
}

CommandMultiFactorAuthDisable::CommandMultiFactorAuthDisable(MegaClient *client, const char *pin)
{
    cmd("mfad");
    arg("mfa", pin);

    tag = client->reqtag;
}

bool CommandMultiFactorAuthDisable::procresult(Result r)
{
    client->app->multifactorauthdisable_result(r.errorOrOK());
    return r.wasErrorOrOK();
}

CommandGetPSA::CommandGetPSA(bool urlSupport, MegaClient *client)
{
    cmd("gpsa");

    if (urlSupport)
    {
        arg("w", 1);
    }

    tag = client->reqtag;
}

bool CommandGetPSA::procresult(Result r)
{
    if (r.wasErrorOrOK())
    {
        client->app->getpsa_result(r.errorOrOK(), 0, NULL, NULL, NULL, NULL, NULL, NULL);
        return true;
    }

    int id = 0;
    string temp;
    string title, text, imagename, imagepath;
    string buttonlink, buttontext, url;

    for (;;)
    {
        switch (client->json.getnameid())
        {
            case MAKENAMEID2('i', 'd'):
                id = int(client->json.getint());
                break;
            case 't':
                client->json.storeobject(&temp);
                Base64::atob(temp, title);
                break;
            case 'd':
                client->json.storeobject(&temp);
                Base64::atob(temp, text);
                break;
            case MAKENAMEID3('i', 'm', 'g'):
                client->json.storeobject(&imagename);
                break;
            case 'l':
                client->json.storeobject(&buttonlink);
                break;
            case MAKENAMEID3('u', 'r', 'l'):
                client->json.storeobject(&url);
                break;
            case 'b':
                client->json.storeobject(&temp);
                Base64::atob(temp, buttontext);
                break;
            case MAKENAMEID3('d', 's', 'p'):
                client->json.storeobject(&imagepath);
                break;
            case EOO:
                imagepath.append(imagename);
                imagepath.append(".png");
                client->app->getpsa_result(API_OK, id, &title, &text, &imagepath, &buttontext, &buttonlink, &url);
                return true;
            default:
                if (!client->json.storeobject())
                {
                    LOG_err << "Failed to parse get PSA response";
                    client->app->getpsa_result(API_EINTERNAL, 0, NULL, NULL, NULL, NULL, NULL, NULL);
                    return false;
                }
                break;
        }
    }
}

CommandFetchTimeZone::CommandFetchTimeZone(MegaClient *client, const char *timezone, const char* timeoffset)
{
    cmd("ftz");
    arg("utz", timezone);
    arg("uo", timeoffset);

    tag = client->reqtag;
}

bool CommandFetchTimeZone::procresult(Result r)
{
    if (r.wasErrorOrOK())
    {
        client->app->fetchtimezone_result(r.errorOrOK(), NULL, NULL, -1);
        return true;
    }

    string currenttz;
    int currentto;
    vector<string> timezones;
    vector<int> timeoffsets;
    string defaulttz;
    int defaulttzindex = -1;

    for (;;)
    {
        switch (client->json.getnameid())
        {
            case MAKENAMEID7('c', 'h', 'o', 'i', 'c', 'e', 's'):
                if (client->json.enterobject())
                {
                    while (client->json.storeobject(&currenttz))
                    {
                        currentto = int(client->json.getint());
                        timezones.push_back(currenttz);
                        timeoffsets.push_back(currentto);
                    }
                    client->json.leaveobject();
                }
                else if (!client->json.storeobject())
                {
                    LOG_err << "Failed to parse fetch time zone response";
                    client->app->fetchtimezone_result(API_EINTERNAL, NULL, NULL, -1);
                    return false;
                }
                break;

            case MAKENAMEID7('d', 'e', 'f', 'a', 'u', 'l', 't'):
                if (client->json.isnumeric())
                {
                    client->json.getint();
                }
                else
                {
                    client->json.storeobject(&defaulttz);
                }
                break;

            case EOO:
                if (!defaulttz.empty())    // default received as string
                {
                    for (int i = 0; i < (int)timezones.size(); i++)
                    {
                        if (timezones[i] == defaulttz)
                        {
                            defaulttzindex = i;
                            break;
                        }
                    }
                }
                client->app->fetchtimezone_result(API_OK, &timezones, &timeoffsets, defaulttzindex);
                return true;

            default:
                if (!client->json.storeobject())
                {
                    LOG_err << "Failed to parse fetch time zone response";
                    client->app->fetchtimezone_result(API_EINTERNAL, NULL, NULL, -1);
                    return false;
                }
                break;
        }
    }
}

CommandSetLastAcknowledged::CommandSetLastAcknowledged(MegaClient* client)
{
    cmd("sla");
    tag = client->reqtag;
}

bool CommandSetLastAcknowledged::procresult(Result r)
{
    client->app->acknowledgeuseralerts_result(r.errorOrOK());
    return r.wasErrorOrOK();
}

CommandSMSVerificationSend::CommandSMSVerificationSend(MegaClient* client, const string& phoneNumber, bool reVerifyingWhitelisted)
{
    cmd("smss");
    batchSeparately = true;  // don't let any other commands that might get batched with it cause the whole batch to fail

    assert(isPhoneNumber(phoneNumber));
    arg("n", phoneNumber.c_str());

    if (reVerifyingWhitelisted)
    {
        arg("to", 1);   // test override
    }

    tag = client->reqtag;
}

bool CommandSMSVerificationSend::isPhoneNumber(const string& s)
{
    for (auto i = s.size(); i--; )
    {
        if (!(isdigit(s[i]) || (i == 0 && s[i] == '+')))
        {
            return false;
        }
    }
    return s.size() > 6;
}

bool CommandSMSVerificationSend::procresult(Result r)
{
    client->app->smsverificationsend_result(r.errorOrOK());
    return r.wasErrorOrOK();
}

CommandSMSVerificationCheck::CommandSMSVerificationCheck(MegaClient* client, const string& verificationcode)
{
    mStringIsNotSeqtag = true;

    cmd("smsv");
    batchSeparately = true;  // don't let any other commands that might get batched with it cause the whole batch to fail

    if (isVerificationCode(verificationcode))
    {
        arg("c", verificationcode.c_str());
    }

    tag = client->reqtag;
}

bool CommandSMSVerificationCheck::isVerificationCode(const string& s)
{
    for (const char c : s)
    {
        if (!isdigit(c))
        {
            return false;
        }
    }
    return s.size() == 6;
}

bool CommandSMSVerificationCheck::procresult(Result r)
{
    if (r.wasErrorOrOK())
    {
        client->app->smsverificationcheck_result(r.errorOrOK(), nullptr);
        return true;
    }

    string phoneNumber;
    if (!client->json.storeobject(&phoneNumber))
    {
        client->app->smsverificationcheck_result(API_EINTERNAL, nullptr);
        return false;
    }

    assert(CommandSMSVerificationSend::isPhoneNumber(phoneNumber));
    client->mSmsVerifiedPhone = phoneNumber;
    client->app->smsverificationcheck_result(API_OK, &phoneNumber);
    return true;
}

CommandGetRegisteredContacts::CommandGetRegisteredContacts(MegaClient* client, const map<const char*, const char*>& contacts)
{
    cmd("usabd");

    arg("v", 1);

    beginobject("e");
    for (const auto& pair : contacts)
    {
        arg(Base64::btoa(pair.first).c_str(), // name is text-input from user, need conversion too
            (byte *)pair.second, static_cast<int>(strlen(pair.second)));
    }
    endobject();

    tag = client->reqtag;
}

bool CommandGetRegisteredContacts::procresult(Result r)
{
    if (r.wasErrorOrOK())
    {
        client->app->getregisteredcontacts_result(r.errorOrOK(), nullptr);
        return true;
    }

    vector<tuple<string, string, string>> registeredContacts;

    string entryUserDetail;
    string id;
    string userDetail;

    bool success = true;
    while (client->json.enterobject())
    {
        bool exit = false;
        while (!exit)
        {
            switch (client->json.getnameid())
            {
                case MAKENAMEID3('e', 'u', 'd'):
                {
                    client->json.storeobject(&entryUserDetail);
                    break;
                }
                case MAKENAMEID2('i', 'd'):
                {
                    client->json.storeobject(&id);
                    break;
                }
                case MAKENAMEID2('u', 'd'):
                {
                    client->json.storeobject(&userDetail);
                    break;
                }
                case EOO:
                {
                    if (entryUserDetail.empty() || id.empty() || userDetail.empty())
                    {
                        LOG_err << "Missing or empty field when parsing 'get registered contacts' response";
                        success = false;
                    }
                    else
                    {
                        registeredContacts.emplace_back(
                                    make_tuple(Base64::atob(entryUserDetail), move(id),
                                               Base64::atob(userDetail)));
                    }
                    exit = true;
                    break;
                }
                default:
                {
                    if (!client->json.storeobject())
                    {
                        LOG_err << "Failed to parse 'get registered contacts' response";
                        client->app->getregisteredcontacts_result(API_EINTERNAL, nullptr);
                        return false;
                    }
                }
            }
        }
        client->json.leaveobject();
    }
    if (success)
    {
        client->app->getregisteredcontacts_result(API_OK, &registeredContacts);
        return true;
    }
    else
    {
        client->app->getregisteredcontacts_result(API_EINTERNAL, nullptr);
        return false;
    }
}

CommandGetCountryCallingCodes::CommandGetCountryCallingCodes(MegaClient* client)
{
    cmd("smslc");

    batchSeparately = true;
    tag = client->reqtag;
}

bool CommandGetCountryCallingCodes::procresult(Result r)
{
    if (r.wasErrorOrOK())
    {
        client->app->getcountrycallingcodes_result(r.errorOrOK(), nullptr);
        return true;
    }

    map<string, vector<string>> countryCallingCodes;

    string countryCode;
    vector<string> callingCodes;

    bool success = true;
    while (client->json.enterobject())
    {
        bool exit = false;
        while (!exit)
        {
            switch (client->json.getnameid())
            {
                case MAKENAMEID2('c', 'c'):
                {
                    client->json.storeobject(&countryCode);
                    break;
                }
                case MAKENAMEID1('l'):
                {
                    if (client->json.enterarray())
                    {
                        std::string code;
                        while (client->json.storeobject(&code))
                        {
                            callingCodes.emplace_back(move(code));
                        }
                        client->json.leavearray();
                    }
                    break;
                }
                case EOO:
                {
                    if (countryCode.empty() || callingCodes.empty())
                    {
                        LOG_err << "Missing or empty fields when parsing 'get country calling codes' response";
                        success = false;
                    }
                    else
                    {
                        countryCallingCodes.emplace(make_pair(move(countryCode), move(callingCodes)));
                    }
                    exit = true;
                    break;
                }
                default:
                {
                    if (!client->json.storeobject())
                    {
                        LOG_err << "Failed to parse 'get country calling codes' response";
                        client->app->getcountrycallingcodes_result(API_EINTERNAL, nullptr);
                        return false;
                    }
                }
            }
        }
        client->json.leaveobject();
    }
    if (success)
    {
        client->app->getcountrycallingcodes_result(API_OK, &countryCallingCodes);
        return true;
    }
    else
    {
        client->app->getcountrycallingcodes_result(API_EINTERNAL, nullptr);
        return false;
    }
}

CommandFolderLinkInfo::CommandFolderLinkInfo(MegaClient* client, handle publichandle)
{
    ph = publichandle;

    cmd("pli");
    arg("ph", (byte*)&publichandle, MegaClient::NODEHANDLE);

    tag = client->reqtag;
}

bool CommandFolderLinkInfo::procresult(Result r)
{
    if (r.wasErrorOrOK())
    {
        client->app->folderlinkinfo_result(r.errorOrOK(), UNDEF, UNDEF, NULL, NULL, 0, 0, 0, 0, 0);
        return true;
    }
    string attr;
    string key;
    handle owner = UNDEF;
    handle ph = 0;
    m_off_t currentSize = 0;
    m_off_t versionsSize  = 0;
    int numFolders = 0;
    int numFiles = 0;
    int numVersions = 0;

    for (;;)
    {
        switch (client->json.getnameid())
        {
        case MAKENAMEID5('a','t','t','r','s'):
            client->json.storeobject(&attr);
            break;

        case MAKENAMEID2('p','h'):
            ph = client->json.gethandle(MegaClient::NODEHANDLE);
            break;

        case 'u':
            owner = client->json.gethandle(MegaClient::USERHANDLE);
            break;

        case 's':
            if (client->json.enterarray())
            {
                currentSize = client->json.getint();
                numFiles = int(client->json.getint());
                numFolders = int(client->json.getint());
                versionsSize  = client->json.getint();
                numVersions = int(client->json.getint());
                client->json.leavearray();
            }
            break;

        case 'k':
            client->json.storeobject(&key);
            break;

        case EOO:
            if (attr.empty())
            {
                LOG_err << "The folder link information doesn't contain the attr string";
                client->app->folderlinkinfo_result(API_EINCOMPLETE, UNDEF, UNDEF, NULL, NULL, 0, 0, 0, 0, 0);
                return false;
            }
            if (key.size() <= 9 || key.find(":") == string::npos)
            {
                LOG_err << "The folder link information doesn't contain a valid decryption key";
                client->app->folderlinkinfo_result(API_EKEY, UNDEF, UNDEF, NULL, NULL, 0, 0, 0, 0, 0);
                return false;
            }
            if (ph != this->ph)
            {
                LOG_err << "Folder link information: public handle doesn't match";
                client->app->folderlinkinfo_result(API_EINTERNAL, UNDEF, UNDEF, NULL, NULL, 0, 0, 0, 0, 0);
                return false;
            }

            client->app->folderlinkinfo_result(API_OK, owner, ph, &attr, &key, currentSize, numFiles, numFolders, versionsSize, numVersions);
            return true;

        default:
            if (!client->json.storeobject())
            {
                LOG_err << "Failed to parse folder link information response";
                client->app->folderlinkinfo_result(API_EINTERNAL, UNDEF, UNDEF, NULL, NULL, 0, 0, 0, 0, 0);
                return false;
            }
            break;
        }
    }
}

CommandBackupPut::CommandBackupPut(MegaClient* client, const BackupInfo& fields, std::function<void(Error, handle /*backup id*/)> completion)
    : mCompletion(completion)
{
    mStringIsNotSeqtag = true;

    cmd("sp");

    if (!ISUNDEF(fields.backupId))
    {
        arg("id", (byte*)&fields.backupId, MegaClient::BACKUPHANDLE);
    }

    if (fields.type != BackupType::INVALID)
    {
        arg("t", fields.type);
    }

    if (!fields.nodeHandle.isUndef())
    {
        arg("h", fields.nodeHandle);
    }

    if (!fields.localFolder.empty())
    {
        string localFolderEncrypted(client->cypherTLVTextWithMasterKey("lf", fields.localFolder.toPath(*client->fsaccess)));
        arg("l", localFolderEncrypted.c_str());
    }

    if (!fields.deviceId.empty())
    {
        arg("d", fields.deviceId.c_str());
    }

    if (!ISUNDEF(fields.driveId))
    {
        arg("dr",  (byte*)&fields.driveId, MegaClient::DRIVEHANDLE);
    }

    if (fields.state >= 0)
    {
        arg("s", fields.state);
    }

    if (fields.subState >= 0)
    {
        arg("ss", fields.subState);
    }

    if (!fields.backupName.empty())
    {
        string edEncrypted(client->cypherTLVTextWithMasterKey("bn", fields.backupName));
        arg("e", edEncrypted.c_str());
    }

    tag = client->reqtag;
}

bool CommandBackupPut::procresult(Result r)
{
    assert(r.wasStrictlyError() || r.hasJsonItem());
    handle backupId = UNDEF;
    Error e = API_OK;

    if (r.hasJsonItem())
    {
        backupId = client->json.gethandle(MegaClient::BACKUPHANDLE);
        e = API_OK;
    }
    else
    {
        e = r.errorOrOK();
    }

    assert(e != API_EARGS);  // if this happens, the API rejected the request because it wants more fields supplied

    if (mCompletion) mCompletion(e, backupId);

    client->app->backupput_result(e, backupId);

    return r.wasStrictlyError() || r.hasJsonItem();
}

CommandBackupPutHeartBeat::CommandBackupPutHeartBeat(MegaClient* client, handle backupId, uint8_t status, int8_t progress, uint32_t uploads, uint32_t downloads, m_time_t ts, handle lastNode, std::function<void(Error)> f)
    : mCompletion(f)
{
    cmd("sphb");

    arg("id", (byte*)&backupId, MegaClient::BACKUPHANDLE);
    arg("s", status);
    if (progress != -1)
    {
        arg("p", progress);
    }
    arg("qu", uploads);
    arg("qd", downloads);
    if (ts != -1)
    {
        arg("lts", ts);
    }
    if (!ISUNDEF(lastNode))
    {
        arg("lh", (byte*)&lastNode, MegaClient::NODEHANDLE);
    }

    tag = client->reqtag;
}

bool CommandBackupPutHeartBeat::procresult(Result r)
{
    if (mCompletion) mCompletion(r.errorOrOK());
    return r.wasErrorOrOK();
}

CommandBackupRemove::CommandBackupRemove(MegaClient *client, handle backupId)
    : mBackupId(backupId)
{
    cmd("sr");
    arg("id", (byte*)&backupId, MegaClient::BACKUPHANDLE);

    tag = client->reqtag;
}

bool CommandBackupRemove::procresult(Result r)
{
    client->app->backupremove_result(r.errorOrOK(), mBackupId);
    return r.wasErrorOrOK();
}

CommandBackupSyncFetch::CommandBackupSyncFetch(std::function<void(Error, vector<Data>&)> f)
    : completion(move(f))
{
    cmd("sf");
}

bool CommandBackupSyncFetch::procresult(Result r)
{
    vector<Data> data;
    if (!r.hasJsonArray())
    {
        completion(r.errorOrOK(), data);
    }
    else
    {
        auto skipUnknownField = [&]() -> bool {
            if (!client->json.storeobject())
            {
                completion(API_EINTERNAL, data);
                return false;
            }
            return true;
        };

        auto cantLeaveObject = [&]() -> bool {
            if (!client->json.leaveobject())
            {
                completion(API_EINTERNAL, data);
                return true;
            }
            return false;
        };

        while (client->json.enterobject())
        {
            data.push_back(Data());
            for (;;)
            {
                auto& d = data.back();
                auto nid = client->json.getnameid();
                if (nid == EOO) break;
                switch (nid)
                {
                case MAKENAMEID2('i', 'd'):     d.backupId = client->json.gethandle(sizeof(handle)); break;
                case MAKENAMEID1('t'):          d.backupType = static_cast<BackupType>(client->json.getint32()); break;
                case MAKENAMEID1('h'):          d.rootNode = client->json.gethandle(MegaClient::NODEHANDLE); break;
                case MAKENAMEID1('l'):          client->json.storeobject(&d.localFolder);
                                                d.localFolder = client->decypherTLVTextWithMasterKey("lf", d.localFolder);
                                                break;
                case MAKENAMEID1('d'):          client->json.storeobject(&d.deviceId); break;
                case MAKENAMEID1('s'):          d.syncState = client->json.getint32(); break;
                case MAKENAMEID2('s', 's'):     d.syncSubstate = client->json.getint32(); break;
                case MAKENAMEID1('e'):          client->json.storeobject(&d.extra);
                                                d.extra = client->decypherTLVTextWithMasterKey("ed", d.extra);
                                                break;
                case MAKENAMEID2('h', 'b'):
                {
                    if (client->json.enterobject())
                    {
                        for (;;)
                        {
                            nid = client->json.getnameid();
                            if (nid == EOO) break;
                            switch (nid)
                            {
                            case MAKENAMEID2('t', 's'):     d.hbTimestamp = client->json.getint(); break;
                            case MAKENAMEID1('s'):          d.hbStatus = client->json.getint32(); break;
                            case MAKENAMEID1('p'):          d.hbProgress = client->json.getint32(); break;
                            case MAKENAMEID2('q', 'u'):     d.uploads = client->json.getint32(); break;
                            case MAKENAMEID2('q', 'd'):     d.downloads = client->json.getint32(); break;
                            case MAKENAMEID3('l', 't', 's'):d.lastActivityTs = client->json.getint32(); break;
                            case MAKENAMEID2('l', 'h'):     d.lastSyncedNodeHandle = client->json.gethandle(MegaClient::NODEHANDLE); break;
                            default: if (!skipUnknownField()) return false;
                            }
                        }
                        if (cantLeaveObject()) return false;
                    }
                }
                break;

                default: if (!skipUnknownField()) return false;
                }
            }
            if (cantLeaveObject()) return false;
        }

        completion(API_OK, data);
    }
    return true;
}


CommandGetBanners::CommandGetBanners(MegaClient* client)
{
    cmd("gban");

    tag = client->reqtag;
}

bool CommandGetBanners::procresult(Result r)
{
    if (r.wasErrorOrOK())
    {
        client->app->getbanners_result(r.errorOrOK());
        return true; // because parsing didn't fail
    }

    /*
        {
            "id": 2, ///The banner id
            "t": "R2V0IFZlcmlmaWVk", ///Banner title
            "d": "TWFrZSBpdCBlYXNpZXIgZm9yIHlvdXIgY29udGFjdHMgdG8gZmluZCB5b3Ugb24gTUVHQS4", ///Banner description.
            "img": "Verified_image.png", ///Image name.
            "l": "", ///URL
            "bimg": "Verified_BG.png", ///background image name.
            "dsp": "https://domain/path" ///Where to get the image.
        }, {"id":3, ...}, ... ]
    */

    vector< tuple<int, string, string, string, string, string, string> > banners;

    // loop array elements
    while (client->json.enterobject())
    {
        int id = 0;
        string title, description, img, url, bimg, dsp;
        bool exit = false;

        // loop and read object members
        while (!exit)
        {
            switch (client->json.getnameid())
            {
            case MAKENAMEID2('i', 'd'):
                id = client->json.getint32();
                break;

            case MAKENAMEID1('t'):
                client->json.storeobject(&title);
                title = Base64::atob(title);
                break;

            case MAKENAMEID1('d'):
                client->json.storeobject(&description);
                description = Base64::atob(description);
                break;

            case MAKENAMEID3('i', 'm', 'g'):
                client->json.storeobject(&img);
                break;

            case MAKENAMEID1('l'):
                client->json.storeobject(&url);
                break;

            case MAKENAMEID4('b', 'i', 'm', 'g'):
                client->json.storeobject(&bimg);
                break;

            case MAKENAMEID3('d', 's', 'p'):
                client->json.storeobject(&dsp);
                break;

            case EOO:
                if (!id || title.empty() || description.empty())
                {
                    LOG_err << "Missing id, title or description in response to gban";
                    client->app->getbanners_result(API_EINTERNAL);
                    return false;
                }
                exit = true;
                break;

            default:
                if (!client->json.storeobject()) // skip unknown member
                {
                    LOG_err << "Failed to parse banners response";
                    client->app->getbanners_result(API_EINTERNAL);
                    return false;
                }
                break;
            }
        }

        banners.emplace_back(make_tuple(id, move(title), move(description), move(img), move(url), move(bimg), move(dsp)));

        client->json.leaveobject();
    }

    client->app->getbanners_result(move(banners));

    return true;
}

CommandDismissBanner::CommandDismissBanner(MegaClient* client, int id, m_time_t timestamp)
{
    cmd("dban");
    arg("id", id); // id of the Smart Banner
    arg("ts", timestamp);

    tag = client->reqtag;
}

bool CommandDismissBanner::procresult(Result r)
{
    client->app->dismissbanner_result(r.errorOrOK());
    return r.wasErrorOrOK();
}

bool CommandFetchGoogleAds::procresult(Command::Result r)
{
    string_map result;
    if (r.wasStrictlyError())
    {
        mCompletion(r.errorOrOK(), result);
        return true;
    }

    bool error = false;

    while (client->json.enterobject() && !error)
    {
        std::string id;
        std::string iu;
        bool exit = false;
        while (!exit)
        {
            switch (client->json.getnameid())
            {
                case MAKENAMEID2('i', 'd'):
                    client->json.storeobject(&id);
                    break;

                case MAKENAMEID2('i', 'u'):
                    client->json.storeobject(&iu);
                    break;

                case EOO:
                    exit = true;
                    if (!id.empty() && !iu.empty())
                    {
                        result[id] = iu;
                    }
                    else
                    {
                        error = true;
                        result.clear();
                    }
                    break;

                default:
                    if (!client->json.storeobject())
                    {
                        result.clear();
                        mCompletion(API_EINTERNAL, result);
                        return false;
                    }
                    break;
            }
        }

        client->json.leaveobject();
    }

    mCompletion((error ? API_EINTERNAL : API_OK), result);

    return !error;
}

CommandFetchGoogleAds::CommandFetchGoogleAds(MegaClient* client, int adFlags, const std::vector<std::string> &adUnits, handle publicHandle, CommandFetchGoogleAdsCompletion completion)
    : mCompletion(completion)
{
    cmd("adf");
    arg("ad", adFlags);
    arg("af", 2); // IU (mobile apps)

    if (!ISUNDEF(publicHandle))
    {
        arg("p", publicHandle);
    }

    beginarray("au");
    for (const std::string& adUnit : adUnits)
    {
        element(adUnit.c_str());
    }
    endarray();

    tag = client->reqtag;
}

bool CommandQueryGoogleAds::procresult(Command::Result r)
{
    if (r.wasErrorOrOK())
    {
        mCompletion(r.errorOrOK(), 0);
        return true;
    }

    if (!client->json.isnumeric())
    {
        // It's wrongly formatted, consume this one so the next command can be processed.
        LOG_err << "Command response badly formatted";
        mCompletion(API_EINTERNAL, 0);
        return false;
    }

    int value = client->json.getint32();
    mCompletion(API_OK, value);
    return true;
}

CommandQueryGoogleAds::CommandQueryGoogleAds(MegaClient* client, int adFlags, handle publicHandle, CommandQueryGoogleAdsCompletion completion)
    : mCompletion(completion)
{
    cmd("ads");
    arg("ad", adFlags);
    if (!ISUNDEF(publicHandle))
    {
        arg("ph", publicHandle);
    }

    tag = client->reqtag;
}

} // namespace<|MERGE_RESOLUTION|>--- conflicted
+++ resolved
@@ -86,11 +86,7 @@
                 {
                     LOG_debug << "Restoration of file attributes is not allowed for current user (" << me64 << ").";
 
-<<<<<<< HEAD
-                    client->setattr(n, attr_map('f', me64), 0);
-=======
                     client->setattr(n, attr_map('f', me64), 0, nullptr);
->>>>>>> 8e2f186d
                 }
             }
 
@@ -990,12 +986,8 @@
     }
 }
 
-<<<<<<< HEAD
 CommandSetAttr::CommandSetAttr(MegaClient* client, Node* n, attr_map&& attrMapUpdates, int reqtag)
     : mAttrMapUpdates(attrMapUpdates)
-=======
-CommandSetAttr::CommandSetAttr(MegaClient* client, Node* n, SymmCipher* cipher, int reqtag, const char* prevattr)
->>>>>>> 8e2f186d
 {
     tag = reqtag;
     h = n->nodehandle;
@@ -1032,13 +1024,7 @@
             }
         }
 
-<<<<<<< HEAD
         m.applyUpdates(mAttrMapUpdates);
-=======
-    h = n->nodehandle;
-    tag = reqtag;
-    syncop = prevattr;
->>>>>>> 8e2f186d
 
         if (SymmCipher* cipher = n->nodecipher())
         {
