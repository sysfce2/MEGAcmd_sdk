--- conflicted
+++ resolved
@@ -4841,16 +4841,9 @@
 
 #ifdef DEBUG
     Node *n = client->nodebyhandle(h);
-<<<<<<< HEAD
     assert(n && n->plink && n->plink->ph == ph);
 #endif
-
-    client->app->exportnode_result(h, ph);
-=======
-    assert(n->plink);
-
     completion(API_OK, h, ph);
->>>>>>> 007784ff
     return true;
 }
 
