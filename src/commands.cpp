/**
 * @file commands.cpp
 * @brief Implementation of various commands
 *
 * (c) 2013-2014 by Mega Limited, Auckland, New Zealand
 *
 * This file is part of the MEGA SDK - Client Access Engine.
 *
 * Applications using the MEGA API must present a valid application key
 * and comply with the the rules set forth in the Terms of Service.
 *
 * The MEGA SDK is distributed in the hope that it will be useful,
 * but WITHOUT ANY WARRANTY; without even the implied warranty of
 * MERCHANTABILITY or FITNESS FOR A PARTICULAR PURPOSE.
 *
 * @copyright Simplified (2-clause) BSD License.
 *
 * You should have received a copy of the license along with this
 * program.
 */

#include "mega/types.h"
#include "mega/command.h"
#include "mega/megaapp.h"
#include "mega/fileattributefetch.h"
#include "mega/base64.h"
#include "mega/transferslot.h"
#include "mega/transfer.h"
#include "mega/utils.h"
#include "mega/user.h"
#include "mega.h"
#include "mega/mediafileattribute.h"
#include "mega/heartbeats.h"

namespace mega {
HttpReqCommandPutFA::HttpReqCommandPutFA(NodeOrUploadHandle cth, fatype ctype, bool usehttps, int ctag, size_t size_only, std::unique_ptr<string> cdata, bool getIP, HttpReqCommandPutFA::Cb &&completion)
    : mCompletion(std::move(completion)), data(std::move(cdata))
{
    assert(!!size_only ^ !!data);   // get URL or upload data, not both
    assert(!!mCompletion ^ !!data);  // completion and upload are incompatible
    cmd("ufa");
    arg("s", data ? data->size() : size_only);

    if (cth.isNodeHandle())
    {
        arg("h", cth.nodeHandle());
    }

    progressreported = 0;
    persistent = true;  // object will be recycled either for retry or for
                        // posting to the file attribute server

    if (usehttps)
    {
        arg("ssl", 2);
    }

    if (getIP)
    {
        arg("v", 3);
    }

    th = cth;
    type = ctype;

    binary = true;

    tag = ctag;

    if (!mCompletion)
    {
        mCompletion = [this](Error e, const std::string & /*url*/, const vector<std::string> & /*ips*/)
        {
            if (!data || data->empty())
            {
                e = API_EARGS;
                LOG_err << "Data object is " << (!data ? "nullptr" : "empty");
            }

            if (e == API_OK)
            {
                LOG_debug << "Sending file attribute data";
                progressreported = 0;
                HttpReq::type = REQ_BINARY;
                post(client, data->data(), static_cast<unsigned>(data->size()));
            }
            else
            {
                client->app->putfa_result(th.nodeHandle().as8byte(), type, e);
            }
        };
    }
}

bool HttpReqCommandPutFA::procresult(Result r)
{
    client->looprequested = true;

    if (r.wasErrorOrOK())
    {
        if (r.wasError(API_EAGAIN) || r.wasError(API_ERATELIMIT))
        {
            status = REQ_FAILURE;
        }
        else
        {
            if (r.wasError(API_EACCESS))
            {
                // create a custom attribute indicating thumbnail can't be restored from this account
                Node *n = client->nodeByHandle(th.nodeHandle());

                char me64[12];
                Base64::btoa((const byte*)&client->me, MegaClient::USERHANDLE, me64);

                if (n && client->checkaccess(n, FULL) &&
                        (n->attrs.map.find('f') == n->attrs.map.end() || n->attrs.map['f'] != me64) )
                {
                    LOG_debug << "Restoration of file attributes is not allowed for current user (" << me64 << ").";

                    // 'canChangeVault' is false here because restoration of file attributes is triggered by
                    // downloads, so it cannot be triggered by a Backup operation
                    bool canChangeVault = false;
                    client->setattr(n, attr_map('f', me64), 0, nullptr, nullptr, canChangeVault);
                }
            }

            status = REQ_SUCCESS;
            mCompletion(r.errorOrOK(), {}, {});
        }
        return true;
    }
    else
    {
        const char* p = NULL;
        std::vector<string> ips;

        for (;;)
        {
            switch (client->json.getnameid())
            {
                case 'p':
                    p = client->json.getvalue();
                    break;

                case MAKENAMEID2('i', 'p'):
                    loadIpsFromJson(ips);
                    break;

                case EOO:
                    if (!p)
                    {
                        status = REQ_FAILURE;
                    }
                    else
                    {
                        JSON::copystring(&posturl, p);

                        // cache resolved URLs if received
                        std::vector<string> urls(1, posturl);
                        std::vector<string> ipsCopy = ips;

                        if(!cacheresolvedurls(urls, std::move(ips)))
                        {
                            LOG_err << "Unpaired IPs received for URLs in `ufa` command. URLs: " << urls.size() << " IPs: " << ips.size();
                        }

                        mCompletion(API_OK, posturl, ipsCopy);

                        return true;
                    }
                    break;

                default:
                    if (!client->json.storeobject())
                    {
                        status = REQ_SUCCESS;
                        mCompletion(API_EINTERNAL, {}, {});
                        return false;
                    }
            }
        }
    }
}

m_off_t HttpReqCommandPutFA::transferred(MegaClient *client)
{
    if (httpiohandle)
    {
        client->httpio->postpos(httpiohandle);
        return true;
    }

    return 0;
}

CommandGetFA::CommandGetFA(MegaClient *client, int p, handle fahref)
{
    part = p;

    cmd("ufa");
    arg("fah", (byte*)&fahref, sizeof fahref);

    if (client->usehttps)
    {
        arg("ssl", 2);
    }

    arg("r", 1);
}

bool CommandGetFA::procresult(Result r)
{
    fafc_map::iterator it = client->fafcs.find(part);
    client->looprequested = true;

    if (r.wasErrorOrOK())
    {
        if (it != client->fafcs.end())
        {
            faf_map::iterator fafsit;
            for (fafsit = it->second->fafs[0].begin(); fafsit != it->second->fafs[0].end(); )
            {
                // move from fresh to pending
                it->second->fafs[1][fafsit->first] = fafsit->second;
                it->second->fafs[0].erase(fafsit++);
            }

            it->second->e = r.errorOrOK();
            it->second->req.status = REQ_FAILURE;
        }

        return true;
    }

    const char* p = NULL;

    for (;;)
    {
        switch (client->json.getnameid())
        {
            case 'p':
                p = client->json.getvalue();
                break;

            case EOO:
                if (it != client->fafcs.end())
                {
                    if (p)
                    {
                        JSON::copystring(&it->second->posturl, p);
                        it->second->urltime = Waiter::ds;
                        it->second->dispatch();
                    }
                    else
                    {
                        faf_map::iterator fafsit;
                        for (fafsit = it->second->fafs[0].begin(); fafsit != it->second->fafs[0].end(); )
                        {
                            // move from fresh to pending
                            it->second->fafs[1][fafsit->first] = fafsit->second;
                            it->second->fafs[0].erase(fafsit++);
                        }

                        it->second->e = API_EINTERNAL;
                        it->second->req.status = REQ_FAILURE;
                    }
                }

                return true;

            default:
                if (!client->json.storeobject())
                {
                    faf_map::iterator fafsit;
                    for (fafsit = it->second->fafs[0].begin(); fafsit != it->second->fafs[0].end(); )
                    {
                        // move from fresh to pending
                        it->second->fafs[1][fafsit->first] = fafsit->second;
                        it->second->fafs[0].erase(fafsit++);
                    }

                    it->second->e = API_EINTERNAL;
                    it->second->req.status = REQ_FAILURE;
                    return false;
                }
        }
    }
}

CommandAttachFA::CommandAttachFA(MegaClient *client, handle nh, fatype t, handle ah, int ctag)
{
    cmd("pfa");
    notself(client);

    arg("n", (byte*)&nh, MegaClient::NODEHANDLE);

    char buf[64];

    sprintf(buf, "%u*", t);
    Base64::btoa((byte*)&ah, sizeof(ah), strchr(buf + 2, 0));
    arg("fa", buf);

    h = nh;
    type = t;
    tag = ctag;
}

CommandAttachFA::CommandAttachFA(MegaClient *client, handle nh, fatype t, const std::string& encryptedAttributes, int ctag)
{
    cmd("pfa");
    notself(client);

    arg("n", (byte*)&nh, MegaClient::NODEHANDLE);

    arg("fa", encryptedAttributes.c_str());

    h = nh;
    type = t;
    tag = ctag;
}

bool CommandAttachFA::procresult(Result r)
{
    if (!r.wasErrorOrOK())
    {
         string fa;
         if (client->json.storeobject(&fa))
         {
             Node* n = client->nodebyhandle(h);
             if (n)
             {
                n->fileattrstring = fa;
                n->changed.fileattrstring = true;
                client->notifynode(n);
             }
             client->app->putfa_result(h, type, API_OK);
             return true;
         }
    }

    client->app->putfa_result(h, type, r.errorOrOK());
    return r.wasErrorOrOK();
}

// request upload target URL
CommandPutFile::CommandPutFile(MegaClient* client, TransferSlot* ctslot, int ms)
{
    tslot = ctslot;

    cmd("u");

    if (client->usehttps)
    {
        arg("ssl", 2);
    }

    arg("v", 3);
    arg("s", tslot->fa->size);
    arg("ms", ms);

    // send minimum set of different tree's roots for API to check overquota
    set<handle> targetRoots;
    bool begun = false;
    for (auto &file : tslot->transfer->files)
    {
        if (!file->h.isUndef())
        {
            Node *node = client->nodeByHandle(file->h);
            if (node)
            {
                handle rootnode = client->getrootnode(node)->nodehandle;
                if (targetRoots.find(rootnode) != targetRoots.end())
                {
                    continue;
                }

                targetRoots.insert(rootnode);
            }
            if (!begun)
            {
                beginarray("t");
                begun = true;
            }

            element((byte*)&file->h, MegaClient::NODEHANDLE);
        }
    }

    if (begun)
    {
        endarray();
    }
    else
    {
        // Target user goes alone, not inside an array. Note: we are skipping this if a)more than two b)the array had been created for node handles
        for (auto &file : tslot->transfer->files)
        {
            if (file->h.isUndef() && file->targetuser.size())
            {
                arg("t", file->targetuser.c_str());
                break;
            }
        }
    }
}

void CommandPutFile::cancel()
{
    Command::cancel();
    tslot = NULL;
}

// set up file transfer with returned target URL
bool CommandPutFile::procresult(Result r)
{
    if (tslot)
    {
        tslot->pendingcmd = NULL;
    }
    else
    {
        canceled = true;
    }

    if (r.wasErrorOrOK())
    {
        if (!canceled)
        {
            tslot->transfer->failed(r.errorOrOK(), *client->mTctableRequestCommitter);
        }

        return true;
    }

    std::vector<std::string> tempurls;
    std::vector<std::string> tempips;
    for (;;)
    {
        switch (client->json.getnameid())
        {
            case 'p':
                tempurls.push_back("");
                client->json.storeobject(canceled ? NULL : &tempurls.back());
                break;

            case MAKENAMEID2('i', 'p'):
                loadIpsFromJson(tempips);
                break;
            case EOO:
                if (canceled) return true;

                if (tempurls.size() == 1)
                {
                    if(!cacheresolvedurls(tempurls, std::move(tempips)))
                    {
                        LOG_err << "Unpaired IPs received for URLs in `u` command. URLs: " << tempurls.size() << " IPs: " << tempips.size();
                    }

                    tslot->transfer->tempurls = tempurls;
                    tslot->transferbuf.setIsRaid(tslot->transfer, tempurls, tslot->transfer->pos, tslot->maxRequestSize);
                    tslot->starttime = tslot->lastdata = client->waiter->ds;
                    tslot->progress();
                }
                else
                {
                    tslot->transfer->failed(API_EINTERNAL, *client->mTctableRequestCommitter);
                }
                return true;

            default:
                if (!client->json.storeobject())
                {
                    if (!canceled)
                    {
                        tslot->transfer->failed(API_EINTERNAL, *client->mTctableRequestCommitter);
                    }

                    return false;
                }
        }
    }
}

// request upload target URL
CommandGetPutUrl::CommandGetPutUrl(m_off_t size, int putmbpscap, bool forceSSL, bool getIP, CommandGetPutUrl::Cb completion)
    : mCompletion(completion)
{
    cmd("u");
    if (forceSSL)
    {
        arg("ssl", 2);
    }
    if (getIP)
    {
        arg("v", 3);
    }
    else
    {
        arg("v", 2);
    }
    arg("s", size);
    arg("ms", putmbpscap);
}


// set up file transfer with returned target URL
bool CommandGetPutUrl::procresult(Result r)
{
    string url;
    std::vector<string> ips;

    if (r.wasErrorOrOK())
    {
        if (!canceled)
        {
            mCompletion(r.errorOrOK(), url, ips);
        }
        return true;
    }

    for (;;)
    {
        switch (client->json.getnameid())
        {
            case 'p':
                client->json.storeobject(canceled ? nullptr : &url);
                break;
            case MAKENAMEID2('i', 'p'):
                loadIpsFromJson(ips);
                break;
            case EOO:
                if (canceled) return true;
                mCompletion(API_OK, url, ips);
                return true;

            default:
                if (!client->json.storeobject())
                {
                    if (!canceled)
                    {
                        mCompletion(API_EINTERNAL, string(), {});
                    }
                    return false;
                }
        }
    }
}

// request temporary source URL for DirectRead
CommandDirectRead::CommandDirectRead(MegaClient *client, DirectReadNode* cdrn)
{
    drn = cdrn;

    cmd("g");
    arg(drn->p ? "n" : "p", (byte*)&drn->h, MegaClient::NODEHANDLE);
    arg("g", 1); // server will provide download URL(s)/token(s) (if skipped, only information about the file)
    arg("v", 2);  // version 2: server can supply details for cloudraid files

    if (drn->privateauth.size())
    {
        arg("esid", drn->privateauth.c_str());
    }

    if (drn->publicauth.size())
    {
        arg("en", drn->publicauth.c_str());
    }

    if (drn->chatauth.size())
    {
        arg("cauth", drn->chatauth.c_str());
    }

    if (client->usehttps)
    {
        arg("ssl", 2);
    }
}

void CommandDirectRead::cancel()
{
    Command::cancel();
    drn = NULL;
}

bool CommandDirectRead::procresult(Result r)
{
    if (drn)
    {
        drn->pendingcmd = NULL;
    }

    if (r.wasErrorOrOK())
    {
        if (!canceled && drn)
        {
            drn->cmdresult(r.errorOrOK());
        }
        return true;
    }
    else
    {
        Error e(API_EINTERNAL);
        dstime tl = 0;
        std::vector<std::string> tempurls;

        for (;;)
        {
            switch (client->json.getnameid())
            {
                case 'g':
                    if (client->json.enterarray())   // now that we are requesting v2, the reply will be an array of 6 URLs for a raid download, or a single URL for the original direct download
                    {
                        for (;;)
                        {
                            std::string tu;
                            if (!client->json.storeobject(&tu))
                            {
                                break;
                            }
                            tempurls.push_back(tu);
                        }
                        client->json.leavearray();
                    }
                    else
                    {
                        std::string tu;
                        if (client->json.storeobject(&tu))
                        {
                            tempurls.push_back(tu);
                        }
                    }
                    if (tempurls.size() == 1 || tempurls.size() == RAIDPARTS)
                    {
                        if (drn)
                        {
                            drn->tempurls.swap(tempurls);
                            e.setErrorCode(API_OK);
                        }
                    }
                    else
                    {
                        e.setErrorCode(API_EINCOMPLETE);
                    }
                    break;

                case 's':
                    if (drn)
                    {
                        drn->size = client->json.getint();
                    }
                    break;

                case 'd':
                    e = API_EBLOCKED;
                    break;

                case 'e':
                    e = (error)client->json.getint();
                    break;

                case MAKENAMEID2('t', 'l'):
                    tl = dstime(client->json.getint());
                    break;

                case EOO:
                    if (!canceled && drn)
                    {
                        if (e == API_EOVERQUOTA && !tl)
                        {
                            // default retry interval
                            tl = MegaClient::DEFAULT_BW_OVERQUOTA_BACKOFF_SECS;
                        }

                        drn->cmdresult(e, e == API_EOVERQUOTA ? tl * 10 : 0);
                    }

                    return true;

                default:
                    if (!client->json.storeobject())
                    {
                        if (!canceled && drn)
                        {
                            drn->cmdresult(e);
                        }

                        return false;
                    }
            }
        }
    }
}

// request temporary source URL for full-file access (p == private node)
CommandGetFile::CommandGetFile(MegaClient *client, const byte* key, size_t keySize,
                               handle h, bool p, const char *privateauth,
                               const char *publicauth, const char *chatauth,
                               bool singleUrl, Cb &&completion)
{
    cmd("g");
    arg(p ? "n" : "p", (byte*)&h, MegaClient::NODEHANDLE);
    arg("g", 1); // server will provide download URL(s)/token(s) (if skipped, only information about the file)
    if (!singleUrl)
    {
        arg("v", 2);  // version 2: server can supply details for cloudraid files
    }

    if (client->usehttps)
    {
        arg("ssl", 2);
    }

    if (privateauth)
    {
        arg("esid", privateauth);
    }

    if (publicauth)
    {
        arg("en", publicauth);
    }

    if (chatauth)
    {
        arg("cauth", chatauth);
    }

    assert(key && "no key provided!");
    if (key && keySize != SymmCipher::KEYLENGTH)
    {
        assert (keySize <= FILENODEKEYLENGTH);
        memcpy(filekey, key, keySize);
        mFileKeyType = FILENODE;
    }
    else if (key && keySize == SymmCipher::KEYLENGTH)
    {
        memcpy(filekey, key, SymmCipher::KEYLENGTH);
        mFileKeyType = 1;
    }

    mCompletion = std::move(completion);
}

void CommandGetFile::cancel()
{
    Command::cancel();
}


void CommandGetFile::callFailedCompletion(const Error &e)
{
    assert(mCompletion);
    if (mCompletion)
    {
        mCompletion(e, -1, -1, -1, 0, nullptr, nullptr, nullptr, {}, {});
    }
}

// process file credentials
bool CommandGetFile::procresult(Result r)
{
    if (r.wasErrorOrOK())
    {
        if (!canceled)
        {
            callFailedCompletion(r.errorOrOK());
        }
        return true;
    }

    const char* at = nullptr;
    Error e(API_EINTERNAL);
    m_off_t s = -1;
    dstime tl = 0;
    std::unique_ptr<byte[]> buf;
    m_time_t ts = 0, tm = 0;

    // credentials relevant to a non-TransferSlot scenario (node query)
    string fileattrstring;
    string filenamestring;
    string filefingerprint;
    vector<string> tempurls;
    vector<string> tempips;

    for (;;)
    {
        switch (client->json.getnameid())
        {
            case 'g':
                if (client->json.enterarray())   // now that we are requesting v2, the reply will be an array of 6 URLs for a raid download, or a single URL for the original direct download
                {
                    for (;;)
                    {
                        std::string tu;
                        if (!client->json.storeobject(&tu))
                        {
                            break;
                        }
                        tempurls.push_back(tu);
                    }
                    client->json.leavearray();
                }
                else
                {
                    std::string tu;
                    if (client->json.storeobject(&tu))
                    {
                        tempurls.push_back(tu);
                    }
                }
                e.setErrorCode(API_OK);
                break;

            case MAKENAMEID2('i', 'p'):
                loadIpsFromJson(tempips);
                break;

            case 's':
                s = client->json.getint();
                break;

            case MAKENAMEID2('t', 's'):
                ts = client->json.getint();
                break;

            case MAKENAMEID3('t', 'm', 'd'):
                tm = ts + client->json.getint();
                break;

            case MAKENAMEID2('a', 't'):
                at = client->json.getvalue();
                break;

            case MAKENAMEID2('f', 'a'):
                client->json.storeobject(&fileattrstring);
                break;

            case 'e':
                e = (error)client->json.getint();
                break;

            case MAKENAMEID2('t', 'l'):
                tl = dstime(client->json.getint());
                break;

            case EOO:
            {
                // defer code that steals the ips <move(tempips)> and stores them in the cache
                // thus we can use them before going out of scope
                std::shared_ptr<void> deferThis(nullptr, [this, &tempurls, &tempips](...)
                {
                    if(!cacheresolvedurls(tempurls, std::move(tempips)))
                    {
                        LOG_err << "Unpaired IPs received for URLs in `g` command. URLs: " << tempurls.size() << " IPs: " << tempips.size();
                    }
                });

                if (canceled) //do not proceed: SymmCipher may no longer exist
                {
                    return true;
                }

                if (!at)
                {
                    callFailedCompletion(API_EINTERNAL);
                    return true;
                }

                // decrypt at and set filename
                SymmCipher * cipherer = client->getRecycledTemporaryTransferCipher(filekey, mFileKeyType);
                const char* eos = strchr(at, '"');
                buf.reset(Node::decryptattr(cipherer, at, eos ? eos - at : strlen(at)));
                if (!buf)
                {
                    callFailedCompletion(API_EKEY);
                    return true;
                }

                // all good, lets parse the attribute string
                JSON json;
                json.begin((char*)buf.get() + 5);

                for (;;)
                {
                    switch (json.getnameid())
                    {
                        case 'c':
                            if (!json.storeobject(&filefingerprint))
                            {
                                callFailedCompletion(API_EINTERNAL);
                                return true;
                            }
                            break;

                        case 'n':
                            if (!json.storeobject(&filenamestring))
                            {
                                callFailedCompletion(API_EINTERNAL);
                                return true;
                            }
                            break;

                        case EOO:
                            { //succeded, call completion function!
                                return mCompletion ? mCompletion(e, s, ts, tm, tl,
                                            &filenamestring, &filefingerprint, &fileattrstring,
                                            tempurls, tempips) : false;
                            }

                        default:
                            if (!json.storeobject())
                            {
                                callFailedCompletion(API_EINTERNAL);
                                return false;
                            }
                    }
                }
            }
            default:
                if (!client->json.storeobject())
                {
                    if (!canceled)
                    {
                        callFailedCompletion(API_EINTERNAL);
                    }
                    return false;
                }
        }
    }
}

CommandSetAttr::CommandSetAttr(MegaClient* client, Node* n, SymmCipher* cipher, const char* prevattr, Completion&& c, bool canChangeVault)
{
    cmd("a");
    notself(client);

    string at;

    n->attrs.getjson(&at);
    client->makeattr(cipher, &at, at.c_str(), int(at.size()));

    arg("n", (byte*)&n->nodehandle, MegaClient::NODEHANDLE);
    arg("at", (byte*)at.c_str(), int(at.size()));

    if (canChangeVault)
    {
        arg("vw", 1);
    }

    h = n->nodeHandle();
    tag = 0;
    syncop = prevattr;

    if(prevattr)
    {
        pa = prevattr;
    }

    completion = move(c);
}

bool CommandSetAttr::procresult(Result r)
{
#ifdef ENABLE_SYNC
    if(r.wasError(API_OK) && syncop)
    {
        Node* node = client->nodeByHandle(h);
        if(node)
        {
            // After speculative instant completion removal, this is not needed (always sent via actionpacket code)
            LOG_debug << "Sync - remote rename from " << pa << " to " << node->displayname();
        }
    }
#endif
    if (completion) completion(h, r.errorOrOK());
    return r.wasErrorOrOK();
}

// (the result is not processed directly - we rely on the server-client
// response)
CommandPutNodes::CommandPutNodes(MegaClient* client, NodeHandle th,
                                 const char* userhandle, VersioningOption vo,
                                 vector<NewNode>&& newnodes, int ctag, putsource_t csource, const char *cauth,
                                 Completion&& resultFunction, bool canChangeVault)
  : mResultFunction(resultFunction)
{
    byte key[FILENODEKEYLENGTH];

#ifdef DEBUG
    assert(newnodes.size() > 0);
    for (auto& n : newnodes) assert(n.canChangeVault == canChangeVault);
#endif

    nn = std::move(newnodes);
    type = userhandle ? USER_HANDLE : NODE_HANDLE;
    source = csource;
    cmd("p");
    notself(client);

    if (userhandle)
    {
        arg("t", userhandle);
        targethandle.setUndef();
    }
    else
    {
        arg("t", (byte*)&th, MegaClient::NODEHANDLE);
        targethandle = th;
    }

    arg("sm",1);

    if (cauth)
    {
        arg("cauth", cauth);
    }

    if (canChangeVault)
    {
        arg("vw", 1);
    }

    // "vb": when provided, it force to override the account-wide versioning behavior by the value indicated by client
    //     vb:1 to force it on
    //     vb:0 to force it off
    // Dont provide it at all to rely on the account-wide setting (as of the moment the command is processed).
    switch (vo)
    {
        case NoVersioning:
            break;

        case ClaimOldVersion:
            arg("vb", 1);
            break;

        case ReplaceOldVersion:
            arg("vb", m_off_t(0));
            break;

        case UseLocalVersioningFlag:
            arg("vb", !client->versions_disabled);
            vo = !client->versions_disabled ? ClaimOldVersion : ReplaceOldVersion;
            break;

        case UseServerVersioningFlag:
            break;
    }

    beginarray("n");

    for (unsigned i = 0; i < nn.size(); i++)
    {
        beginobject();

        NewNode* nni = &nn[i];
        switch (nni->source)
        {
            case NEW_NODE:
                arg("h", (byte*)&nni->nodehandle, MegaClient::NODEHANDLE);
                break;

            case NEW_PUBLIC:
                arg("ph", (byte*)&nni->nodehandle, MegaClient::NODEHANDLE);
                break;

            case NEW_UPLOAD:
                arg("h", nni->uploadtoken.data(), sizeof nn[0].uploadtoken);

                // include pending file attributes for this upload
                string s;

                if (nni->fileattributes)
                {
                    // if attributes are set on the newnode then the app is not using the pendingattr mechanism
                    s.swap(*nni->fileattributes);
                    nni->fileattributes.reset();
                }
                else
                {
                    client->pendingattrstring(nn[i].uploadhandle, &s);

#ifdef USE_MEDIAINFO
                    client->mediaFileInfo.addUploadMediaFileAttributes(nn[i].uploadhandle, &s);
#endif
                }

                if (s.size())
                {
                    arg("fa", s.c_str(), 1);
                }
        }

        if (!ISUNDEF(nn[i].parenthandle))
        {
            arg("p", (byte*)&nn[i].parenthandle, MegaClient::NODEHANDLE);
        }

        if (vo != NoVersioning &&
            nn[i].type == FILENODE && !nn[i].ovhandle.isUndef())
        {
            arg("ov", (byte*)&nn[i].ovhandle, MegaClient::NODEHANDLE);
        }
        nn[i].mVersioningOption = vo;

        arg("t", nn[i].type);
        arg("a", (byte*)nn[i].attrstring->data(), int(nn[i].attrstring->size()));

        if (!client->loggedIntoWritableFolder())
        {
            if (nn[i].nodekey.size() <= sizeof key)
            {
                client->key.ecb_encrypt((byte*)nn[i].nodekey.data(), key, nn[i].nodekey.size());
                arg("k", key, int(nn[i].nodekey.size()));
            }
            else
            {
                arg("k", (const byte*)nn[i].nodekey.data(), int(nn[i].nodekey.size()));
            }
        }
        endobject();
    }

    endarray();

    // add cr element for new nodes, if applicable
    if (type == NODE_HANDLE)
    {
        Node* tn;
        if ((tn = client->nodeByHandle(th)))
        {
            ShareNodeKeys snk;

            for (unsigned i = 0; i < nn.size(); i++)
            {
                switch (nn[i].source)
                {
                    case NEW_PUBLIC:
                    case NEW_NODE:
                        snk.add(nn[i].nodekey, nn[i].nodehandle, tn, 0);
                        break;

                    case NEW_UPLOAD:
                        snk.add(nn[i].nodekey, nn[i].nodehandle, tn, 0, nn[i].uploadtoken.data(), (int)sizeof nn[i].uploadtoken);
                        break;
                }
            }

            snk.get(this, true);
        }
    }

    tag = ctag;
}

// add new nodes and handle->node handle mapping
void CommandPutNodes::removePendingDBRecordsAndTempFiles()
{
    pendingdbid_map::iterator it = client->pendingtcids.find(tag);
    if (it != client->pendingtcids.end())
    {
        if (client->tctable)
        {
            client->mTctableRequestCommitter->beginOnce();
            vector<uint32_t> &ids = it->second;
            for (unsigned int i = 0; i < ids.size(); i++)
            {
                if (ids[i])
                {
                    client->tctable->del(ids[i]);
                }
            }
        }
        client->pendingtcids.erase(it);
    }
    pendingfiles_map::iterator pit = client->pendingfiles.find(tag);
    if (pit != client->pendingfiles.end())
    {
        vector<LocalPath> &pfs = pit->second;
        for (unsigned int i = 0; i < pfs.size(); i++)
        {
            client->fsaccess->unlinklocal(pfs[i]);
        }
        client->pendingfiles.erase(pit);
    }
}

bool CommandPutNodes::procresult(Result r)
{
    removePendingDBRecordsAndTempFiles();

    if (r.wasErrorOrOK())
    {
        LOG_debug << "Putnodes error " << r.errorOrOK();
        if (r.wasError(API_EOVERQUOTA))
        {
            if (client->isPrivateNode(targethandle))
            {
                client->activateoverquota(0, false);
            }
#ifdef ENABLE_SYNC
            else    // the target's account is overquota
            {
                if (source == PUTNODES_SYNC)
                {
                    client->disableSyncContainingNode(targethandle, FOREIGN_TARGET_OVERSTORAGE, false);
                }
            }
#endif
        }
#ifdef ENABLE_SYNC
        if (source == PUTNODES_SYNC)
        {
            if (r.wasError(API_EACCESS))
            {
                client->sendevent(99402, "API_EACCESS putting node in sync transfer", 0);
            }

            vector<NewNode> emptyVec;

            if (mResultFunction) mResultFunction(r.errorOrOK(), type, emptyVec, false);
            else client->app->putnodes_result(r.errorOrOK(), type, emptyVec);

            for (size_t i = 0; i < nn.size(); i++)
            {
                nn[i].localnode.reset();
            }

            client->putnodes_sync_result(r.errorOrOK(), nn);
            return true;
        }
        else
        {
#endif
            if (source == PUTNODES_APP)
            {
                if (mResultFunction) mResultFunction(r.errorOrOK(), type, nn, false);
                else client->app->putnodes_result(r.errorOrOK(), type, nn);

                return true;
            }
#ifdef ENABLE_SYNC
            else
            {
                client->putnodes_syncdebris_result(r.errorOrOK(), nn);
                return true;
            }
        }
#endif
    }

    Error e = API_EINTERNAL;
    bool noexit = true;
    bool empty = false;
    while (noexit)
    {
        switch (client->json.getnameid())
        {
            case 'f':
                empty = !memcmp(client->json.pos, "[]", 2);
                if (client->readnodes(&client->json, 1, source, &nn, tag, true))  // do apply keys to received nodes only as we go for command response, much much faster for many small responses
                {
                    e = API_OK;
                }
                else
                {
                    LOG_err << "Parse error (readnodes)";
                    e = API_EINTERNAL;
                    noexit = false;
                }
                break;

            case MAKENAMEID2('f', '2'):
                if (!client->readnodes(&client->json, 1, PUTNODES_APP, nullptr, 0, true))  // do apply keys to received nodes only as we go for command response, much much faster for many small responses
                {
                    LOG_err << "Parse error (readversions)";
                    e = API_EINTERNAL;
                    noexit = false;
                }
                break;

            default:
                if (client->json.storeobject())
                {
                    continue;
                }

                e = API_EINTERNAL;
                LOG_err << "Parse error (PutNodes)";

                // fall through
            case EOO:
                noexit = false;
                break;
        }
    }

    client->sendkeyrewrites();

    // when the target has been removed, the API automatically adds the new node/s
    // into the rubbish bin
    Node *tempNode = !nn.empty() ? client->nodebyhandle(nn.front().mAddedHandle) : nullptr;
    bool targetOverride = (tempNode && tempNode->parenthandle != targethandle.as8byte());

#ifdef ENABLE_SYNC
    if (source == PUTNODES_SYNC)
    {
        if (mResultFunction) mResultFunction(e, type, nn, targetOverride);
        else client->app->putnodes_result(e, type, nn, targetOverride);

        client->putnodes_sync_result(e, nn);
    }
    else
#endif
    if (source == PUTNODES_APP)
    {
#ifdef ENABLE_SYNC
        if (!targethandle.isUndef())
        {
            Node *parent = client->nodeByHandle(targethandle);
            if (parent && parent->localnode)
            {
                // A node has been added by a regular (non sync) putnodes
                // inside a synced folder, so force a syncdown to detect
                // and sync the changes.
                client->syncdownrequired = true;
            }
        }
#endif
        auto ec = (!e && empty) ? API_ENOENT : static_cast<error>(e);

        if (mResultFunction) mResultFunction(ec, type, nn, targetOverride);
        else client->app->putnodes_result((!e && empty) ? API_ENOENT : static_cast<error>(e), type, nn, targetOverride);
    }
#ifdef ENABLE_SYNC
    else
    {
        client->putnodes_syncdebris_result(e, nn);
    }
#endif
    return true;
}

CommandMoveNode::CommandMoveNode(MegaClient* client, Node* n, Node* t, syncdel_t csyncdel, NodeHandle prevparent, Completion&& c, bool canChangeVault)
{
    h = n->nodeHandle();
    syncdel = csyncdel;
    np = t->nodeHandle();
    pp = prevparent;
    syncop = !pp.isUndef();
    mCanChangeVault = canChangeVault;

    cmd("m");

    // Special case for Move, we do set the 'i' field.
    // This is needed for backward compatibility, old versions used memcmp to detect if a 'd' actionpacket was followed by a 't'  actionpacket with the same 'i' (ie, a move)
    // Additionally the servers can't deliver `st` in that packet for the same reason.  And of course we will not ignore this `t` packet, despite setting 'i'.
    notself(client);

    if (mCanChangeVault)
    {
        arg("vw", 1);
    }

    arg("n", h);
    arg("t", t->nodeHandle());
    assert(t->type != FILENODE);

    TreeProcShareKeys tpsk;
    client->proctree(n, &tpsk);
    tpsk.get(this);

    tag = client->reqtag;
    completion = move(c);
}

bool CommandMoveNode::procresult(Result r)
{
    if (r.wasErrorOrOK())
    {
        if (r.wasError(API_EOVERQUOTA))
        {
            client->activateoverquota(0, false);
        }

#ifdef ENABLE_SYNC
        if (syncdel != SYNCDEL_NONE)
        {
            Node* syncn = client->nodeByHandle(h);

            if (syncn)
            {
                if (r.wasError(API_OK))
                {
                    // update all todebris records in the subtree
                    for (auto it = client->toDebris.begin(); it != client->toDebris.end(); it++)
                    {
                        Node* toDebrisNode = it->first;
                        Node* n = it->first;

                        do {
                            if (n == syncn)
                            {
                                if (syncop)
                                {
                                    // After speculative instant completion removal, this is not needed (always sent via actionpacket code)
                                    client->syncs.forEachRunningSyncContainingNode(n, [&](Sync* s) {
                                        if (toDebrisNode->type == FOLDERNODE)
                                        {
                                            LOG_debug << "Sync - remote folder deletion detected " << n->displayname();
                                        }
                                        else
                                        {
                                            LOG_debug << "Sync - remote file deletion detected " << n->displayname() << " Nhandle: " << LOG_NODEHANDLE(n->nodehandle);
                                        }
                                    });
                                }

                                toDebrisNode->syncdeleted = syncdel;
                                break;
                            }
                        } while ((n = n->parent));
                    }
                }
                else
                {
                    Node *tn = NULL;
                    if (syncdel == SYNCDEL_BIN || syncdel == SYNCDEL_FAILED
                            || !(tn = client->nodeByHandle(client->mNodeManager.getRootNodeRubbish())))
                    {
                        LOG_err << "Error moving node to the Rubbish Bin";
                        syncn->syncdeleted = SYNCDEL_NONE;
                        client->toDebris.erase(syncn->todebris_it);
                        syncn->todebris_it = client->toDebris.end();
                    }
                    else
                    {
                        int creqtag = client->reqtag;
                        client->reqtag = syncn->tag;
                        LOG_warn << "Move to Syncdebris failed. Moving to the Rubbish Bin instead.";
                        client->rename(syncn, tn, SYNCDEL_FAILED, pp, nullptr, mCanChangeVault, nullptr);
                        client->reqtag = creqtag;
                    }
                }
            }
        }
        else if(syncop)
        {
            Node *n = client->nodeByHandle(h);
            if(n)
            {
                // After speculative instant completion removal, this is not needed (always sent via actionpacket code)
                Node* prevparent = client->nodeByHandle(pp);
                LOG_debug << "Sync - remote move detected: " << n->displayname() <<
                    " from " << (prevparent ? prevparent->displayname() : "?") <<
                    " to " << (n->parent ? n->parent->displayname() : "?");
            }
        }
#endif
        // Movement of shares and pending shares into Rubbish should remove them
        if (r.wasStrictlyError() && syncdel == SYNCDEL_NONE)
        {
            client->sendevent(99439, "Unexpected move error", 0);
        }
    }
    if (completion) completion(h, r.errorOrOK());
    return r.wasErrorOrOK();
}

CommandDelNode::CommandDelNode(MegaClient* client, NodeHandle th, bool keepversions, int cmdtag, std::function<void(NodeHandle, Error)>&& f, bool canChangeVault)
    : mResultFunction(move(f))
{
    cmd("d");
    notself(client);

    arg("n", (byte*)&th, MegaClient::NODEHANDLE);

    if (keepversions)
    {
        arg("v", 1);
    }

    if (canChangeVault)
    {
        arg("vw", 1);
    }

    h = th;
    tag = cmdtag;
}

bool CommandDelNode::procresult(Result r)
{
    if (r.wasErrorOrOK())
    {
        if (mResultFunction)    mResultFunction(h, r.errorOrOK());
        else         client->app->unlink_result(h.as8byte(), r.errorOrOK());
        return true;
    }
    else
    {
        error e = API_OK;

        for (;;)
        {
            switch (client->json.getnameid())
            {
                case 'r':
                    if (client->json.enterarray())
                    {
                        if(client->json.isnumeric())
                        {
                            e = (error)client->json.getint();
                        }

                        client->json.leavearray();
                    }
                    break;

                case EOO:
                    if (mResultFunction)    mResultFunction(h, e);
                    else         client->app->unlink_result(h.as8byte(), e);
                    return true;

                default:
                    if (!client->json.storeobject())
                    {
                        if (mResultFunction)    mResultFunction(h, API_EINTERNAL);
                        else         client->app->unlink_result(h.as8byte(), API_EINTERNAL);
                        return false;
                    }
            }
        }
    }
}


CommandDelVersions::CommandDelVersions(MegaClient* client)
{
    cmd("dv");
    tag = client->reqtag;
}

bool CommandDelVersions::procresult(Result r)
{
    client->app->unlinkversions_result(r.errorOrOK());
    return r.wasErrorOrOK();
}

CommandKillSessions::CommandKillSessions(MegaClient* client)
{
    cmd("usr");
    arg("ko", 1); // Request to kill all sessions except the current one

    h = UNDEF;
    tag = client->reqtag;
}

CommandKillSessions::CommandKillSessions(MegaClient* client, handle sessionid)
{
    cmd("usr");
    beginarray("s");
    element(sessionid, MegaClient::USERHANDLE);
    endarray();

    h = sessionid;
    tag = client->reqtag;
}

bool CommandKillSessions::procresult(Result r)
{
    client->app->sessions_killed(h, r.errorOrOK());
    return r.wasErrorOrOK();
}

CommandLogout::CommandLogout(MegaClient *client, Completion completion, bool keepSyncConfigsFile)
  : mCompletion(std::move(completion))
  , mKeepSyncConfigsFile(keepSyncConfigsFile)
{
    cmd("sml");

    batchSeparately = true;

    tag = client->reqtag;
}

bool CommandLogout::procresult(Result r)
{
    assert(r.wasErrorOrOK());
    if (client->loggingout > 0)
    {
        client->loggingout--;
    }
    if(r.wasError(API_OK))
    {
        // We are logged out, but we mustn't call locallogout until we exit this call
        // stack for processing CS batches, as it deletes data currently in use.
        Completion completion = std::move(mCompletion);
        bool keepSyncConfigsFile = mKeepSyncConfigsFile;
        client->mOnCSCompletion = [=](MegaClient* client){
            client->locallogout(true, keepSyncConfigsFile);
            completion(API_OK);
        };
    }
    else
    {
        mCompletion(r.errorOrOK());
    }
    return true;
}

CommandPrelogin::CommandPrelogin(MegaClient* client, const char* email)
{
    cmd("us0");
    arg("user", email);
    batchSeparately = true;  // in case the account is blocked (we need to get a sid so we can issue whyamiblocked)

    this->email = email;
    tag = client->reqtag;
}

bool CommandPrelogin::procresult(Result r)
{
    if (r.wasErrorOrOK())
    {
        client->app->prelogin_result(0, NULL, NULL, r.errorOrOK());
        return true;
    }

    assert(r.hasJsonObject());
    int v = 0;
    string salt;
    for (;;)
    {
        switch (client->json.getnameid())
        {
            case 'v':
                v = int(client->json.getint());
                break;
            case 's':
                client->json.storeobject(&salt);
                break;
            case EOO:
                if (v == 0)
                {
                    LOG_err << "No version returned";
                    client->app->prelogin_result(0, NULL, NULL, API_EINTERNAL);
                }
                else if (v > 2)
                {
                    LOG_err << "Version of account not supported";
                    client->app->prelogin_result(0, NULL, NULL, API_EINTERNAL);
                }
                else if (v == 2 && !salt.size())
                {
                    LOG_err << "No salt returned";
                    client->app->prelogin_result(0, NULL, NULL, API_EINTERNAL);
                }
                else
                {
                    client->accountversion = v;
                    Base64::atob(salt, client->accountsalt);
                    client->app->prelogin_result(v, &email, &salt, API_OK);
                }
                return true;
            default:
                if (!client->json.storeobject())
                {
                    client->app->prelogin_result(0, NULL, NULL, API_EINTERNAL);
                    return false;
                }
        }
    }
}

// login request with user e-mail address and user hash
CommandLogin::CommandLogin(MegaClient* client, const char* email, const byte *emailhash, int emailhashsize, const byte *sessionkey, int csessionversion, const char *pin)
{
    cmd("us");
    batchSeparately = true;  // in case the account is blocked (we need to get a sid so we can issue whyamiblocked)

    // are we just performing a session validation?
    checksession = !email;
    sessionversion = csessionversion;

    if (!checksession)
    {
        arg("user", email);
        arg("uh", emailhash, emailhashsize);
        if (pin)
        {
            arg("mfa", pin);
        }
    }
    else
    {
        if (client->sctable && client->dbaccess->currentDbVersion == DbAccess::LEGACY_DB_VERSION)
        {
            LOG_debug << "Requesting a local cache upgrade";
            arg("fa", 1);
        }
    }

    if (sessionkey)
    {
        arg("sek", sessionkey, SymmCipher::KEYLENGTH);
    }

    if (client->cachedscsn != UNDEF)
    {
        arg("sn", (byte*)&client->cachedscsn, sizeof client->cachedscsn);
    }

    string deviceIdHash = client->getDeviceidHash();
    if (!deviceIdHash.empty())
    {
        arg("si", deviceIdHash.c_str());
    }
    else
    {
        client->sendevent(99454, "Device-id not available at login");
    }

    tag = client->reqtag;
}

// process login result
bool CommandLogin::procresult(Result r)
{
    if (r.wasErrorOrOK())
    {
        client->app->login_result(r.errorOrOK());
        return true;
    }

    assert(r.hasJsonObject());
    byte hash[SymmCipher::KEYLENGTH];
    byte sidbuf[AsymmCipher::MAXKEYLENGTH];
    byte privkbuf[AsymmCipher::MAXKEYLENGTH * 2];
    byte sek[SymmCipher::KEYLENGTH];
    int len_k = 0, len_privk = 0, len_csid = 0, len_tsid = 0, len_sek = 0;
    handle me = UNDEF;
    bool fa = false;
    bool ach = false;

    for (;;)
    {
        switch (client->json.getnameid())
        {
            case 'k':
                len_k = client->json.storebinary(hash, sizeof hash);
                break;

            case 'u':
                me = client->json.gethandle(MegaClient::USERHANDLE);
                break;

            case MAKENAMEID3('s', 'e', 'k'):
                len_sek = client->json.storebinary(sek, sizeof sek);
                break;

            case MAKENAMEID4('t', 's', 'i', 'd'):
                len_tsid = client->json.storebinary(sidbuf, sizeof sidbuf);
                break;

            case MAKENAMEID4('c', 's', 'i', 'd'):
                len_csid = client->json.storebinary(sidbuf, sizeof sidbuf);
                break;

            case MAKENAMEID5('p', 'r', 'i', 'v', 'k'):
                len_privk = client->json.storebinary(privkbuf, sizeof privkbuf);
                break;

            case MAKENAMEID2('f', 'a'):
                fa = client->json.getint();
                break;

            case MAKENAMEID3('a', 'c', 'h'):
                ach = client->json.getint();
                break;

            case MAKENAMEID2('s', 'n'):
                if (!client->json.getint())
                {
                    // local state cache continuity rejected: read state from
                    // server instead
                    client->cachedscsn = UNDEF;
                }
                break;

            case EOO:
                if (!checksession)
                {
                    if (ISUNDEF(me) || len_k != sizeof hash)
                    {
                        client->app->login_result(API_EINTERNAL);
                        return true;
                    }

                    // decrypt and set master key
                    client->key.ecb_decrypt(hash);
                    client->key.setkey(hash);
                }
                else
                {
                    if (fa && client->sctable)
                    {
                        client->sctable->remove();
                        client->sctable.reset();
                        client->mNodeManager.reset();
                        client->pendingsccommit = false;
                        client->cachedscsn = UNDEF;
                        client->dbaccess->currentDbVersion = DbAccess::DB_VERSION;

                        client->sendevent(99404, "Local DB upgrade granted", 0);
                    }
                }

                if (len_sek)
                {
                    if (len_sek != SymmCipher::KEYLENGTH)
                    {
                        client->app->login_result(API_EINTERNAL);
                        return true;
                    }

                    if (checksession && sessionversion)
                    {
                        byte k[SymmCipher::KEYLENGTH];
                        memcpy(k, client->key.key, sizeof(k));

                        client->key.setkey(sek);
                        client->key.ecb_decrypt(k);
                        client->key.setkey(k);
                    }
                }

                if (len_tsid)
                {
                    client->sid.assign((const char *)sidbuf, MegaClient::SIDLEN);

                    // account does not have an RSA keypair set: verify
                    // password using symmetric challenge
                    if (!client->checktsid(sidbuf, len_tsid))
                    {
                        LOG_warn << "Error checking tsid";
                        client->app->login_result(API_ENOENT);
                        return true;
                    }

                    // add missing RSA keypair
                    LOG_info << "Generating and adding missing RSA keypair";
                    client->setkeypair();
                }
                else
                {
                    // account has RSA keypair: decrypt server-provided session ID
                    if (len_privk < 256)
                    {
                        if (!checksession)
                        {
                            client->app->login_result(API_EINTERNAL);
                            return true;
                        }
                        else if (!client->ephemeralSessionPlusPlus)
                        {
                            // logging in with tsid to an account without a RSA keypair
                            LOG_info << "Generating and adding missing RSA keypair";
                            client->setkeypair();
                        }
                    }
                    else
                    {
                        // decrypt and set private key
                        client->key.ecb_decrypt(privkbuf, len_privk);
                        client->mPrivKey.resize(AsymmCipher::MAXKEYLENGTH * 2);
                        client->mPrivKey.resize(Base64::btoa(privkbuf, len_privk, (char *)client->mPrivKey.data()));

                        if (!client->asymkey.setkey(AsymmCipher::PRIVKEY, privkbuf, len_privk))
                        {
                            LOG_warn << "Error checking private key";
                            client->app->login_result(API_ENOENT);
                            return true;
                        }
                    }

                    if (!checksession)
                    {
                        if (len_csid < 32)
                        {
                            client->app->login_result(API_EINTERNAL);
                            return true;
                        }

                        byte buf[sizeof me];

                        // decrypt and set session ID for subsequent API communication
                        if (!client->asymkey.decrypt(sidbuf, len_csid, sidbuf, MegaClient::SIDLEN)
                                // additionally, check that the user's handle included in the session matches the own user's handle (me)
                                || (Base64::atob((char*)sidbuf + SymmCipher::KEYLENGTH, buf, sizeof buf) != sizeof buf)
                                || (me != MemAccess::get<handle>((const char*)buf)))
                        {
                            client->app->login_result(API_EINTERNAL);
                            return true;
                        }

                        client->sid.assign((const char *)sidbuf, MegaClient::SIDLEN);
                    }
                }

                client->me = me;
                client->uid = Base64Str<MegaClient::USERHANDLE>(client->me);
                client->achievements_enabled = ach;
                // Force to create own user
                client->finduser(me, 1);

                if (len_sek)
                {
                    client->sessionkey.assign((const char *)sek, sizeof(sek));
                }

                client->openStatusTable(true);
                client->app->login_result(API_OK);
                client->getaccountdetails(std::make_shared<AccountDetails>(), false, false, true, false, false, false);
                return true;

            default:
                if (!client->json.storeobject())
                {
                    client->app->login_result(API_EINTERNAL);
                    return false;
                }
        }
    }
}

CommandShareKeyUpdate::CommandShareKeyUpdate(MegaClient*, handle sh, const char* uid, const byte* key, int len)
{
    cmd("k");
    beginarray("sr");

    element(sh, MegaClient::NODEHANDLE);
    element(uid);
    element(key, len);

    endarray();
}

CommandShareKeyUpdate::CommandShareKeyUpdate(MegaClient* client, handle_vector* v)
{
    Node* n;
    byte sharekey[SymmCipher::KEYLENGTH];

    cmd("k");
    beginarray("sr");

    for (size_t i = v->size(); i--;)
    {
        handle h = (*v)[i];

        if ((n = client->nodebyhandle(h)) && n->sharekey)
        {
            client->key.ecb_encrypt(n->sharekey->key, sharekey, SymmCipher::KEYLENGTH);

            element(h, MegaClient::NODEHANDLE);
            element(client->me, MegaClient::USERHANDLE);
            element(sharekey, SymmCipher::KEYLENGTH);
        }
    }

    endarray();
}

// add/remove share; include node share keys if new share
CommandSetShare::CommandSetShare(MegaClient* client, Node* n, User* u, accesslevel_t a, bool newshare, const char* msg, bool writable, const char* personal_representation, int ctag, std::function<void(Error, bool writable)> f)
{
    byte auth[SymmCipher::BLOCKSIZE];
    byte key[SymmCipher::KEYLENGTH];
    byte asymmkey[AsymmCipher::MAXKEYLENGTH];
    int t = 0;

    tag = ctag;

    sh = n->nodehandle;
    user = u;
    access = a;
    mWritable = writable;

    completion = move(f);
    assert(completion);

    cmd("s2");
    arg("n", (byte*)&sh, MegaClient::NODEHANDLE);

    // Only for inviting non-contacts
    if (personal_representation && personal_representation[0])
    {
        this->personal_representation = personal_representation;
        arg("e", personal_representation);
    }

    if (msg && msg[0])
    {
        this->msg = msg;
        arg("msg", msg);
    }

    if (a != ACCESS_UNKNOWN)
    {
        // securely store/transmit share key
        // by creating a symmetrically (for the sharer) and an asymmetrically
        // (for the sharee) encrypted version
        memcpy(key, n->sharekey->key, sizeof key);
        memcpy(asymmkey, key, sizeof key);

        client->key.ecb_encrypt(key);
        arg("ok", key, sizeof key);

        if (u && u->pubk.isvalid())
        {
            t = u->pubk.encrypt(client->rng, asymmkey, SymmCipher::KEYLENGTH, asymmkey, sizeof asymmkey);
        }

        // outgoing handle authentication
        client->handleauth(sh, auth);
        arg("ha", auth, sizeof auth);
    }

    beginarray("s");
    beginobject();

    arg("u", u ? ((u->show == VISIBLE) ? u->uid.c_str() : u->email.c_str()) : MegaClient::EXPORTEDLINK);
    // if the email is registered, the pubk request has returned the userhandle -->
    // sending the userhandle instead of the email makes the API to assume the user is already a contact

    if (a != ACCESS_UNKNOWN)
    {
        arg("r", a);

        if (u && u->pubk.isvalid() && t)
        {
            arg("k", asymmkey, t);
        }
    }

    endobject();
    endarray();

    // only for a fresh share: add cr element with all node keys encrypted to
    // the share key
    if (newshare)
    {
        // the new share's nodekeys for this user: generate node list
        TreeProcShareKeys tpsk(n);
        client->proctree(n, &tpsk);
        tpsk.get(this);
    }
}

// process user element (email/handle pairs)
bool CommandSetShare::procuserresult(MegaClient* client)
{
    while (client->json.enterobject())
    {
        handle uh = UNDEF;
        const char* m = NULL;

        for (;;)
        {
            switch (client->json.getnameid())
            {
                case 'u':
                    uh = client->json.gethandle(MegaClient::USERHANDLE);
                    break;

                case 'm':
                    m = client->json.getvalue();
                    break;

                case EOO:
                    if (!ISUNDEF(uh) && m)
                    {
                        client->mapuser(uh, m);
                    }
                    return true;

                default:
                    if (!client->json.storeobject())
                    {
                        return false;
                    }
            }
        }
    }

    return false;
}

// process result of share addition/modification
bool CommandSetShare::procresult(Result r)
{
    if (r.wasErrorOrOK())
    {
        completion(r.errorOrOK(), mWritable);
        return true;
    }

    for (;;)
    {
        switch (client->json.getnameid())
        {
            case MAKENAMEID2('o', 'k'):  // an owner key response will only
                                         // occur if the same share was created
                                         // concurrently with a different key
            {
                byte key[SymmCipher::KEYLENGTH + 1];
                if (client->json.storebinary(key, sizeof key + 1) == SymmCipher::KEYLENGTH)
                {
                    Node* n;

                    if ((n = client->nodebyhandle(sh)) && n->sharekey)
                    {
                        client->key.ecb_decrypt(key);
                        n->sharekey->setkey(key);

                        // repeat attempt with corrected share key
                        client->reqs.add(new CommandSetShare(client, n, user, access, 0, msg.c_str(), mWritable, personal_representation.c_str(),
                                         tag, move(completion)));
                        return false;
                    }
                }
                break;
            }

            case 'u':   // user/handle confirmation
                if (client->json.enterarray())
                {
                    while (procuserresult(client))
                    {}
                    client->json.leavearray();
                }
                break;

            case 'r':
                if (client->json.enterarray())
                {
                    while (client->json.isnumeric())
                    {
                        // intermediate result updates, not final completion
                        // we used to call share_result but it wasn't used
                        client->json.getint();
                    }

                    client->json.leavearray();
                }
                break;

            case MAKENAMEID3('s', 'n', 'k'):
                client->procsnk(&client->json);
                break;

            case MAKENAMEID3('s', 'u', 'k'):
                client->procsuk(&client->json);
                break;

            case MAKENAMEID2('c', 'r'):
                client->proccr(&client->json);
                break;

            case EOO:
                completion(API_OK, mWritable);
                return true;

            default:
                if (!client->json.storeobject())
                {
                    return false;
                }
        }
    }
}

CommandSetPendingContact::CommandSetPendingContact(MegaClient* client, const char* temail, opcactions_t action, const char* msg, const char* oemail, handle contactLink, Completion completion)
{
    cmd("upc");

    if (oemail != NULL)
    {
        arg("e", oemail);
    }

    arg("u", temail);
    switch (action)
    {
        case OPCA_DELETE:
            arg("aa", "d");
            break;
        case OPCA_REMIND:
            arg("aa", "r");
            break;
        case OPCA_ADD:
            arg("aa", "a");
            if (!ISUNDEF(contactLink))
            {
                arg("cl", (byte*)&contactLink, MegaClient::CONTACTLINKHANDLE);
            }
            break;
    }

    if (msg != NULL)
    {
        arg("msg", msg);
    }

    if (action != OPCA_REMIND)  // for reminders, need the actionpacket to update `uts`
    {
        notself(client);
    }

    tag = client->reqtag;
    this->action = action;
    this->temail = temail;

    // Assume we've been passed a completion function.
    mCompletion = std::move(completion);
}

bool CommandSetPendingContact::procresult(Result r)
{
    if (r.wasErrorOrOK())
    {
        handle pcrhandle = UNDEF;
        if (r.wasError(API_OK)) // response for delete & remind actions is always numeric
        {
            // find the PCR by email
            PendingContactRequest *pcr = NULL;
            for (handlepcr_map::iterator it = client->pcrindex.begin();
                 it != client->pcrindex.end(); it++)
            {
                if (it->second->targetemail == temail)
                {
                    pcr = it->second.get();
                    pcrhandle = pcr->id;
                    break;
                }
            }

            if (!pcr)
            {
                LOG_err << "Reminded/deleted PCR not found";
            }
            else if (action == OPCA_DELETE)
            {
                pcr->changed.deleted = true;
                client->notifypcr(pcr);

                // remove pending shares related to the deleted PCR
                node_vector nodes = client->mNodeManager.getNodesWithPendingOutShares();
                for (Node* n : nodes)
                {
                    if (n->pendingshares && n->pendingshares->find(pcr->id) != n->pendingshares->end())
                    {
                        client->newshares.push_back(
                                    new NewShare(n->nodehandle, 1, n->owner, ACCESS_UNKNOWN,
                                                 0, NULL, NULL, pcr->id, false));
                    }
                }

                client->mergenewshares(1);
            }
        }

        doComplete(pcrhandle, r.errorOrOK(), this->action);
        return true;
    }

    // if the PCR has been added, the response contains full details
    handle p = UNDEF;
    m_time_t ts = 0;
    m_time_t uts = 0;
    const char *eValue = NULL;
    const char *m = NULL;
    const char *msg = NULL;
    PendingContactRequest *pcr = NULL;
    for (;;)
    {
        switch (client->json.getnameid())
        {
            case 'p':
                p = client->json.gethandle(MegaClient::PCRHANDLE);
                break;
            case 'm':
                m = client->json.getvalue();
                break;
            case 'e':
                eValue = client->json.getvalue();
                break;
            case MAKENAMEID3('m', 's', 'g'):
                msg = client->json.getvalue();
                break;
            case MAKENAMEID2('t', 's'):
                ts = client->json.getint();
                break;
            case MAKENAMEID3('u', 't', 's'):
                uts = client->json.getint();
                break;
            case EOO:
                if (ISUNDEF(p))
                {
                    LOG_err << "Error in CommandSetPendingContact. Undefined handle";
                    doComplete(UNDEF, API_EINTERNAL, this->action);
                    return true;
                }

                if (action != OPCA_ADD || !eValue || !m || ts == 0 || uts == 0)
                {
                    LOG_err << "Error in CommandSetPendingContact. Wrong parameters";
                    doComplete(UNDEF, API_EINTERNAL, this->action);
                    return true;
                }

                pcr = new PendingContactRequest(p, eValue, m, ts, uts, msg, true);
                client->mappcr(p, unique_ptr<PendingContactRequest>(pcr));

                client->notifypcr(pcr);
                doComplete(p, API_OK, this->action);
                return true;

            default:
                if (!client->json.storeobject())
                {
                    LOG_err << "Error in CommandSetPendingContact. Parse error";
                    doComplete(UNDEF, API_EINTERNAL, this->action);
                    return false;
                }
        }
    }
}

void CommandSetPendingContact::doComplete(handle handle, error result, opcactions_t actions)
{
    if (!mCompletion)
        return client->app->setpcr_result(handle, result, actions);

    mCompletion(handle, result, actions);
}

CommandUpdatePendingContact::CommandUpdatePendingContact(MegaClient* client, handle p, ipcactions_t action, Completion completion)
{
    cmd("upca");

    arg("p", (byte*)&p, MegaClient::PCRHANDLE);
    switch (action)
    {
        case IPCA_ACCEPT:
            arg("aa", "a");
            break;
        case IPCA_DENY:
            arg("aa", "d");
            break;
        case IPCA_IGNORE:
        default:
            arg("aa", "i");
            break;
    }

    tag = client->reqtag;
    this->action = action;

    // Assume we've been provided a completion function.
    mCompletion = std::move(completion);
}

bool CommandUpdatePendingContact::procresult(Result r)
{
    doComplete(r.errorOrOK(), this->action);

    return r.wasErrorOrOK();
}


void CommandUpdatePendingContact::doComplete(error result, ipcactions_t actions)
{
    if (!mCompletion)
        return client->app->updatepcr_result(result, actions);

    mCompletion(result, actions);
}

CommandEnumerateQuotaItems::CommandEnumerateQuotaItems(MegaClient* client)
{
    cmd("utqa");
    arg("nf", 3);
    arg("b", 1);
    tag = client->reqtag;
}

bool CommandEnumerateQuotaItems::procresult(Result r)
{
    if (r.wasErrorOrOK())
    {
        client->app->enumeratequotaitems_result(r.errorOrOK());
        return true;
    }

    string currency; // common for all plans, populated from `l` object

    while (client->json.enterobject())
    {
        handle product = UNDEF;
        int prolevel = -1, gbstorage = -1, gbtransfer = -1, months = -1, type = -1;
        unsigned amount = 0, amountMonth = 0, localPrice = 0;
        string description;
        string ios_id;
        string android_id;

        unique_ptr<BusinessPlan> bizPlan;
        unique_ptr<CurrencyData> currencyData;

        bool finished = false;
        bool readingL = false;
        const char* buf = nullptr;
        while (!finished)
        {
            buf = nullptr;

            switch (client->json.getnameid())
            {
                case MAKENAMEID1('l'):  // currency localization
                {
                    if (!client->json.enterobject())
                    {
                        LOG_err << "Failed to parse Enumerate-quota-items response, `l` object";
                        client->app->enumeratequotaitems_result(API_EINTERNAL);
                        return false;
                    }

                    currencyData = mega::make_unique<CurrencyData>();
                    readingL = true;

                    while (!finished)
                    {
                        buf = nullptr;

                        switch(client->json.getnameid())
                        {
                            case MAKENAMEID1('c'):  // currency, ie. EUR
                                buf = client->json.getvalue();
                                JSON::copystring(&currencyData->currencyName, buf);
                                currency = currencyData->currencyName;
                                break;
                            case MAKENAMEID2('c', 's'): // currency symbol, ie. €
                                buf = client->json.getvalue();
                                JSON::copystring(&currencyData->currencySymbol, buf);
                                break;
                            case MAKENAMEID2('l', 'c'):  // local currency, ie. NZD
                                buf = client->json.getvalue();
                                JSON::copystring(&currencyData->localCurrencyName, buf);
                                break;
                            case MAKENAMEID3('l', 'c', 's'):    // local currency symbol, ie. $
                                buf = client->json.getvalue();
                                JSON::copystring(&currencyData->localCurrencySymbol, buf);
                                break;
                            case EOO:
                                // sanity checks for received data
                                if (currencyData->currencyName.empty() || currencyData->currencySymbol.empty())
                                {
                                    LOG_err << "Failed to parse Enumerate-quota-items response, `l` data";
                                    client->app->enumeratequotaitems_result(API_EINTERNAL);
                                    return true;
                                }

                                finished = true;    // exits from the outer loop too
                                client->json.leaveobject(); // 'l' object
                                break;
                            default:
                                if (!client->json.storeobject())
                                {
                                    LOG_err << "Failed to parse Enumerate-quota-items response, store `l` data";
                                    client->app->enumeratequotaitems_result(API_EINTERNAL);
                                    return false;
                                }
                                break;
                        }
                    }
                    break;
                }
                case MAKENAMEID2('i', 't'): // 0 -> for all Pro level plans; 1 -> for Business plan
                    type = static_cast<int>(client->json.getint());
                    break;
                case MAKENAMEID2('i', 'd'):
                    product = client->json.gethandle(8);
                    break;
                case MAKENAMEID2('a', 'l'):
                    prolevel = static_cast<int>(client->json.getint());
                    break;
                case 's':
                    gbstorage = static_cast<int>(client->json.getint());
                    break;
                case 't':
                    gbtransfer = static_cast<int>(client->json.getint());
                    break;
                case 'm':
                    months = static_cast<int>(client->json.getint());
                    break;
                case 'p':   // price (in cents)
                    amount = static_cast<unsigned>(client->json.getint());
                    break;
                case 'd':
                    buf = client->json.getvalue();
                    JSON::copystring(&description, buf);
                    break;
                case MAKENAMEID3('i', 'o', 's'):
                    buf = client->json.getvalue();
                    JSON::copystring(&ios_id, buf);
                    break;
                case MAKENAMEID6('g', 'o', 'o', 'g', 'l', 'e'):
                    buf = client->json.getvalue();
                    JSON::copystring(&android_id, buf);
                    break;
                case MAKENAMEID3('m', 'b', 'p'):    // monthly price (in cents)
                    amountMonth = static_cast<unsigned>(client->json.getint());
                    break;
                case MAKENAMEID2('l', 'p'): // local price (in cents)
                    localPrice = static_cast<unsigned>(client->json.getint());
                    break;
                case MAKENAMEID2('b', 'd'): // BusinessPlan
                {
                    if (!client->json.enterobject())
                    {
                        LOG_err << "Failed to parse Enumerate-quota-items response, `bd` object";
                        client->app->enumeratequotaitems_result(API_EINTERNAL);
                        return false;
                    }

                    bizPlan = mega::make_unique<BusinessPlan>();

                    bool readingBd = true;
                    while (readingBd)
                    {
                        switch (client->json.getnameid())
                        {
                            case MAKENAMEID2('b', 'a'): // base (-1 means unlimited storage or transfer)
                            {
                                if (!client->json.enterobject())
                                {
                                    LOG_err << "Failed to parse Enumerate-quota-items response, `ba` object";
                                    client->app->enumeratequotaitems_result(API_EINTERNAL);
                                    return false;
                                }

                                bool readingBa = true;
                                while (readingBa)
                                {
                                    switch (client->json.getnameid())
                                    {
                                        case 's':
                                            bizPlan->gbStoragePerUser = static_cast<int>(client->json.getint());
                                            break;
                                        case 't':
                                            bizPlan->gbTransferPerUser = static_cast<int>(client->json.getint());
                                            break;
                                        case EOO:
                                            readingBa = false;
                                            break;
                                        default:
                                            if (!client->json.storeobject())
                                            {
                                                LOG_err << "Failed to parse Enumerate-quota-items response, `ba` data";
                                                client->app->enumeratequotaitems_result(API_EINTERNAL);
                                                return false;
                                            }
                                            break;
                                    }
                                }
                                client->json.leaveobject();
                                break;
                            }
                            case MAKENAMEID2('u', 's'):   // price per user
                            {
                                if (!client->json.enterobject())
                                {
                                    LOG_err << "Failed to parse Enumerate-quota-items response, `us` object";
                                    client->app->enumeratequotaitems_result(API_EINTERNAL);
                                    return false;
                                }

                                bool readingUs = true;
                                while (readingUs)
                                {
                                    switch (client->json.getnameid())
                                    {
                                        case 'p':
                                            bizPlan->pricePerUser = static_cast<unsigned>(client->json.getint());
                                            break;
                                        case MAKENAMEID2('l', 'p'):
                                            bizPlan->localPricePerUser = static_cast<unsigned>(client->json.getint());
                                            break;
                                        case EOO:
                                            readingUs = false;
                                            break;
                                        default:
                                            if (!client->json.storeobject())
                                            {
                                                LOG_err << "Failed to parse Enumerate-quota-items response, `us` data";
                                                client->app->enumeratequotaitems_result(API_EINTERNAL);
                                                return false;
                                            }
                                            break;
                                    }
                                }
                                client->json.leaveobject();
                                break;
                            }
                            case MAKENAMEID3('s', 't', 'o'):   // storage block
                            {
                                if (!client->json.enterobject())
                                {
                                    LOG_err << "Failed to parse Enumerate-quota-items response, `sto` object";
                                    client->app->enumeratequotaitems_result(API_EINTERNAL);
                                    return false;
                                }

                                bool readingSto = true;
                                while (readingSto)
                                {
                                    switch (client->json.getnameid())
                                    {
                                        case 's':
                                            bizPlan->gbPerStorage = static_cast<int>(client->json.getint());
                                            break;
                                        case 'p':
                                            bizPlan->pricePerStorage = static_cast<unsigned>(client->json.getint());
                                            break;
                                        case MAKENAMEID2('l', 'p'):
                                            bizPlan->localPricePerStorage = static_cast<unsigned>(client->json.getint());
                                            break;
                                        case EOO:
                                            readingSto = false;
                                            break;
                                        default:
                                            if (!client->json.storeobject())
                                            {
                                                LOG_err << "Failed to parse Enumerate-quota-items response, `sto` data";
                                                client->app->enumeratequotaitems_result(API_EINTERNAL);
                                                return false;
                                            }
                                            break;
                                    }
                                }
                                client->json.leaveobject();
                                break;
                            }
                            case MAKENAMEID4('t', 'r', 'n', 's'):   // transfer block
                            {
                                if (!client->json.enterobject())
                                {
                                    LOG_err << "Failed to parse Enumerate-quota-items response, `trns` object";
                                    client->app->enumeratequotaitems_result(API_EINTERNAL);
                                    return false;
                                }

                                bool readingTrns = true;
                                while (readingTrns)
                                {
                                    switch (client->json.getnameid())
                                    {
                                        case 't':
                                            bizPlan->gbPerTransfer = static_cast<int>(client->json.getint());
                                            break;
                                        case 'p':
                                            bizPlan->pricePerTransfer = static_cast<unsigned>(client->json.getint());
                                            break;
                                        case MAKENAMEID2('l', 'p'):
                                            bizPlan->localPricePerTransfer = static_cast<unsigned>(client->json.getint());
                                            break;
                                        case EOO:
                                            readingTrns = false;
                                            break;
                                        default:
                                            if (!client->json.storeobject())
                                            {
                                                LOG_err << "Failed to parse Enumerate-quota-items response, `sto` data";
                                                client->app->enumeratequotaitems_result(API_EINTERNAL);
                                                return false;
                                            }
                                            break;
                                    }
                                }
                                client->json.leaveobject();
                                break;
                            }
                            case MAKENAMEID4('m', 'i', 'n', 'u'):   // minimum number of user required to purchase
                                bizPlan->minUsers = static_cast<int>(client->json.getint());
                                break;
                            case EOO:
                                readingBd = false;
                                break;
                            default:
                                if (!client->json.storeobject())
                                {
                                    LOG_err << "Failed to parse Enumerate-quota-items response, `bd` object";
                                    client->app->enumeratequotaitems_result(API_EINTERNAL);
                                    return false;
                                }
                                break;
                        }
                    }
                    client->json.leaveobject();
                    break;
                }
                case EOO:
                    if (type < 0
                            || ISUNDEF(product)
                            || (prolevel < 0)
                            || (months < 0)
                            || currency.empty()
                            || description.empty()
                            // only available for Pro plans, not for Business
                            || (!type && gbstorage < 0)
                            || (!type && gbtransfer < 0)
                            || (!type && !amount)
                            || (!type && !amountMonth)
                            || (!type && ios_id.empty())
                            || (!type && android_id.empty())
                            // only available for Business plan(s)
                            || (type == 1 && !bizPlan))
                    {
                        client->app->enumeratequotaitems_result(API_EINTERNAL);
                        return true;
                    }

                    finished = true;
                    break;
                default:
                    if (!client->json.storeobject())
                    {
                        LOG_err << "Failed to parse Enumerate-quota-items response";
                        client->app->enumeratequotaitems_result(API_EINTERNAL);
                        return false;
                    }
                    break;
            }
        }   // end while(!finished)

        client->json.leaveobject();

        if (readingL)
        {
            // just read currency data, keep reading objects for each pro/business plan
            readingL = false;
            client->app->enumeratequotaitems_result(move(currencyData));
            continue;
        }
        else
        {
            client->app->enumeratequotaitems_result(type, product, prolevel, gbstorage,
                                                    gbtransfer, months, amount, amountMonth, localPrice,
                                                    description.c_str(), ios_id.c_str(), android_id.c_str(),
                                                    move(bizPlan));
        }
    }

    client->app->enumeratequotaitems_result(API_OK);
    return true;
}

CommandPurchaseAddItem::CommandPurchaseAddItem(MegaClient* client, int itemclass,
                                               handle item, unsigned price,
                                               const char* currency, unsigned /*tax*/,
                                               const char* /*country*/, handle lph,
                                               int phtype, int64_t ts)
{
    string sprice;
    sprice.resize(128);
    sprintf((char *)sprice.data(), "%.2f", price/100.0);
    replace( sprice.begin(), sprice.end(), ',', '.');
    cmd("uts");
    arg("it", itemclass);
    arg("si", (byte*)&item, 8);
    arg("p", sprice.c_str());
    arg("c", currency);
    if (!ISUNDEF(lph))
    {
        if (phtype == 0) // legacy mode
        {
            arg("aff", (byte*)&lph, MegaClient::NODEHANDLE);
        }
        else
        {
            beginobject("aff");
            arg("id", (byte*)&lph, MegaClient::NODEHANDLE);
            arg("ts", ts);
            arg("t", phtype);   // 1=affiliate id, 2=file/folder link, 3=chat link, 4=contact link
            endobject();
        }
    }

    tag = client->reqtag;

    //TODO: Complete this (tax? country?)
}

bool CommandPurchaseAddItem::procresult(Result r)
{
    if (r.wasErrorOrOK())
    {
        client->app->additem_result(r.errorOrOK());
        return true;
    }

    handle item = client->json.gethandle(8);
    if (item != UNDEF)
    {
        client->purchase_basket.push_back(item);
        client->app->additem_result(API_OK);
        return true;
    }
    else
    {
        client->json.storeobject();
        client->app->additem_result(API_EINTERNAL);
        return false;
    }
}

CommandPurchaseCheckout::CommandPurchaseCheckout(MegaClient* client, int gateway)
{
    cmd("utc");

    beginarray("s");
    for (handle_vector::iterator it = client->purchase_basket.begin(); it != client->purchase_basket.end(); it++)
    {
        element((byte*)&*it, sizeof(handle));
    }

    endarray();

    arg("m", gateway);

    // empty basket
    client->purchase_begin();

    tag = client->reqtag;
}

bool CommandPurchaseCheckout::procresult(Result r)
{
    if (r.wasErrorOrOK())
    {
        client->app->checkout_result(NULL, r.errorOrOK());
        return true;
    }

    //Expected response: "EUR":{"res":X,"code":Y}}
    client->json.getnameid();
    if (!client->json.enterobject())
    {
        LOG_err << "Parse error (CommandPurchaseCheckout)";
        client->app->checkout_result(NULL, API_EINTERNAL);
        return false;
    }

    string errortype;
    Error e;
    for (;;)
    {
        switch (client->json.getnameid())
        {
            case MAKENAMEID3('r', 'e', 's'):
                if (client->json.isnumeric())
                {
                    e = (error)client->json.getint();
                }
                else
                {
                    client->json.storeobject(&errortype);
                    if (errortype == "S")
                    {
                        errortype.clear();
                        e = API_OK;
                    }
                }
                break;

            case MAKENAMEID4('c', 'o', 'd', 'e'):
                if (client->json.isnumeric())
                {
                    e = (error)client->json.getint();
                }
                else
                {
                    LOG_err << "Parse error in CommandPurchaseCheckout (code)";
                }
                break;
            case EOO:
                client->json.leaveobject();
                if (!errortype.size() || errortype == "FI" || e == API_OK)
                {
                    client->app->checkout_result(NULL, e);
                }
                else
                {
                    client->app->checkout_result(errortype.c_str(), e);
                }
                return true;
            default:
                if (!client->json.storeobject())
                {
                    client->app->checkout_result(NULL, API_EINTERNAL);
                    return false;
                }
        }
    }
}

CommandRemoveContact::CommandRemoveContact(MegaClient* client, const char* m, visibility_t show, Completion completion)
{
    this->email = m ? m : "";
    this->v = show;

    cmd("ur2");
    arg("u", m);
    arg("l", (int)show);

    tag = client->reqtag;

    // Assume we've been given a completion function.
    mCompletion = std::move(completion);
}

bool CommandRemoveContact::procresult(Result r)
{
    assert(r.hasJsonObject() || r.wasStrictlyError());

    if (r.hasJsonObject())
    {
        // the object contains (userhandle + email string) - caller will leaveobject() automatically

        if (User *u = client->finduser(email.c_str()))
        {
            u->show = v;
        }

        doComplete(API_OK);
        return true;
    }

    doComplete(r.errorOrOK());
    return r.wasErrorOrOK();
}

void CommandRemoveContact::doComplete(error result)
{
    if (!mCompletion)
        return client->app->removecontact_result(result);

    mCompletion(result);
}

CommandPutMultipleUAVer::CommandPutMultipleUAVer(MegaClient *client, const userattr_map *attrs, int ctag)
{
    this->attrs = *attrs;

    cmd("upv");

    for (userattr_map::const_iterator it = attrs->begin(); it != attrs->end(); it++)
    {
        attr_t type = it->first;

        beginarray(User::attr2string(type).c_str());

        element((const byte *) it->second.data(), int(it->second.size()));

        const string *attrv = client->ownuser()->getattrversion(type);
        if (attrv)
        {
            element(attrv->c_str());
        }

        endarray();
    }

    tag = ctag;
}

bool CommandPutMultipleUAVer::procresult(Result r)
{
    if (r.wasErrorOrOK())
    {
        client->sendevent(99419, "Error attaching keys", 0);

        client->app->putua_result(r.errorOrOK());
        return true;
    }

    User *u = client->ownuser();
    for(;;)   // while there are more attrs to read...
    {
        const char* ptr;
        const char* end;

        if (!(ptr = client->json.getvalue()) || !(end = strchr(ptr, '"')))
        {
            break;
        }
        attr_t type = User::string2attr(string(ptr, (end-ptr)).c_str());

        if (!(ptr = client->json.getvalue()) || !(end = strchr(ptr, '"')))
        {
            client->app->putua_result(API_EINTERNAL);
            return false;
        }
        string version = string(ptr, (end-ptr));

        userattr_map::iterator it = this->attrs.find(type);
        if (type == ATTR_UNKNOWN || version.empty() || (it == this->attrs.end()))
        {
            LOG_err << "Error in CommandPutUA. Undefined attribute or version";
            client->app->putua_result(API_EINTERNAL);
            return false;
        }
        else
        {
            u->setattr(type, &it->second, &version);
            u->setTag(tag ? tag : -1);

            if (type == ATTR_KEYRING)
            {
                TLVstore *tlvRecords = TLVstore::containerToTLVrecords(&attrs[type], &client->key);
                if (tlvRecords)
                {
                    string prEd255;
                    if (tlvRecords->get(EdDSA::TLV_KEY, prEd255) && prEd255.size() == EdDSA::SEED_KEY_LENGTH)
                    {
                        client->signkey = new EdDSA(client->rng, (unsigned char *) prEd255.data());
                    }

                    string prCu255;
                    if (tlvRecords->get(ECDH::TLV_KEY, prCu255) && prCu255.size() == ECDH::PRIVATE_KEY_LENGTH)
                    {
                        client->chatkey = new ECDH((unsigned char *) prCu255.data());
                    }

                    if (!client->chatkey || !client->chatkey->initializationOK ||
                            !client->signkey || !client->signkey->initializationOK)
                    {
                        client->resetKeyring();
                        client->sendevent(99418, "Failed to load attached keys", 0);
                    }
                    else
                    {
                        client->sendevent(99420, "Signing and chat keys attached OK", 0);
                    }

                    delete tlvRecords;
                }
                else
                {
                    LOG_warn << "Failed to decrypt keyring after putua";
                }
            }
            else if (User::isAuthring(type))
            {
                client->mAuthRings.erase(type);
                const std::unique_ptr<TLVstore> tlvRecords(TLVstore::containerToTLVrecords(&attrs[type], &client->key));
                if (tlvRecords)
                {
                    client->mAuthRings.emplace(type, AuthRing(type, *tlvRecords));
                }
                else
                {
                    LOG_err << "Failed to decrypt keyring after putua";
                }
            }
        }
    }

    client->notifyuser(u);
    client->app->putua_result(API_OK);
    return true;
}


CommandPutUAVer::CommandPutUAVer(MegaClient* client, attr_t at, const byte* av, unsigned avl, int ctag,
                                 std::function<void(Error)> completion)
{
    this->at = at;
    this->av.assign((const char*)av, avl);

    mCompletion = completion ? move(completion) :
        [this](Error e) {
            this->client->app->putua_result(e);
        };

    cmd("upv");

    beginarray(User::attr2string(at).c_str());

    // if removing avatar, do not Base64 encode the attribute value
    if (at == ATTR_AVATAR && !strcmp((const char *)av, "none"))
    {
        element((const char*)av);
    }
    else
    {
        element(av, avl);
    }

    const string *attrv = client->ownuser()->getattrversion(at);
    if (client->ownuser()->isattrvalid(at) && attrv)
    {
        element(attrv->c_str());
    }

    endarray();

    tag = ctag;
}

bool CommandPutUAVer::procresult(Result r)
{
    if (r.wasErrorOrOK())
    {
        if (r.wasError(API_EEXPIRED))
        {
            User *u = client->ownuser();
            u->invalidateattr(at);
        }

        mCompletion(r.errorOrOK());
    }
    else
    {
        const char* ptr;
        const char* end;

        if (!(ptr = client->json.getvalue()) || !(end = strchr(ptr, '"')))
        {
            mCompletion(API_EINTERNAL);
            return false;
        }
        attr_t at = User::string2attr(string(ptr, (end-ptr)).c_str());

        if (!(ptr = client->json.getvalue()) || !(end = strchr(ptr, '"')))
        {
            mCompletion(API_EINTERNAL);
            return false;
        }
        string v = string(ptr, (end-ptr));

        if (at == ATTR_UNKNOWN || v.empty() || (this->at != at))
        {
            LOG_err << "Error in CommandPutUA. Undefined attribute or version";
            mCompletion(API_EINTERNAL);
            return false;
        }
        else
        {
            User *u = client->ownuser();
            u->setattr(at, &av, &v);
            u->setTag(tag ? tag : -1);

            if (User::isAuthring(at))
            {
                client->mAuthRings.erase(at);
                const std::unique_ptr<TLVstore> tlvRecords(TLVstore::containerToTLVrecords(&av, &client->key));
                if (tlvRecords)
                {
                    client->mAuthRings.emplace(at, AuthRing(at, *tlvRecords));
                }
                else
                {
                    LOG_err << "Failed to decrypt " << User::attr2string(at) << " after putua";
                }
            }
            else if (at == ATTR_UNSHAREABLE_KEY)
            {
                LOG_info << "Unshareable key successfully created";
                client->unshareablekey.swap(av);
            }
            else if (at == ATTR_JSON_SYNC_CONFIG_DATA)
            {
                LOG_info << "JSON config data successfully created.";
            }

            client->notifyuser(u);
            mCompletion(API_OK);
        }
    }
    return true;
}


CommandPutUA::CommandPutUA(MegaClient* /*client*/, attr_t at, const byte* av, unsigned avl, int ctag, handle lph, int phtype, int64_t ts,
                           std::function<void(Error)> completion)
{
    this->at = at;
    this->av.assign((const char*)av, avl);

    mCompletion = completion ? move(completion) :
                  [this](Error e){
                        client->app->putua_result(e);
                  };

    cmd("up");

    string an = User::attr2string(at);

    // if removing avatar, do not Base64 encode the attribute value
    if (at == ATTR_AVATAR && !strcmp((const char *)av, "none"))
    {
        arg(an.c_str(),(const char *)av, avl);
    }
    else
    {
        arg(an.c_str(), av, avl);
    }

    if (!ISUNDEF(lph))
    {
        beginobject("aff");
        arg("id", (byte*)&lph, MegaClient::NODEHANDLE);
        arg("ts", ts);
        arg("t", phtype);   // 1=affiliate id, 2=file/folder link, 3=chat link, 4=contact link
        endobject();
    }

    tag = ctag;
}

bool CommandPutUA::procresult(Result r)
{
    if (r.wasErrorOrOK())
    {
        mCompletion(r.errorOrOK());
    }
    else
    {
        client->json.storeobject(); // [<uh>]

        User *u = client->ownuser();
        assert(u);
        if (!u)
        {
            LOG_err << "Own user not found when attempting to set user attributes";
            mCompletion(API_EACCESS);
            return true;
        }
        u->setattr(at, &av, NULL);
        u->setTag(tag ? tag : -1);
        client->notifyuser(u);

        if (at == ATTR_DISABLE_VERSIONS)
        {
            client->versions_disabled = (av == "1");
            if (client->versions_disabled)
            {
                LOG_info << "File versioning is disabled";
            }
            else
            {
                LOG_info << "File versioning is enabled";
            }
        }
        else if (at == ATTR_NO_CALLKIT)
        {
            LOG_info << "CallKit is " << ((av == "1") ? "disabled" : "enabled");
        }

        mCompletion(API_OK);
    }

    return true;
}

CommandGetUA::CommandGetUA(MegaClient* /*client*/, const char* uid, attr_t at, const char* ph, int ctag,
                           CompletionErr completionErr, CompletionBytes completionBytes, CompletionTLV compltionTLV)
{
    this->uid = uid;
    this->at = at;
    this->ph = ph ? string(ph) : "";

    mCompletionErr = completionErr ? move(completionErr) :
        [this](error e) {
            client->app->getua_result(e);
        };

    mCompletionBytes = completionBytes ? move(completionBytes) :
        [this](byte* b, unsigned l, attr_t e) {
            client->app->getua_result(b, l, e);
        };

    mCompletionTLV = compltionTLV ? move(compltionTLV) :
        [this](TLVstore* t, attr_t e) {
            client->app->getua_result(t, e);
        };

    if (ph && ph[0])
    {
        cmd("mcuga");
        arg("ph", ph);
    }
    else
    {
        cmd("uga");
    }

    arg("u", uid);
    arg("ua", User::attr2string(at).c_str());
    arg("v", 1);
    tag = ctag;
}

bool CommandGetUA::procresult(Result r)
{
    User *u = client->finduser(uid.c_str());

    if (r.wasErrorOrOK())
    {
        if (r.wasError(API_ENOENT) && u)
        {
            u->removeattr(at);
        }

        mCompletionErr(r.errorOrOK());

        if (isFromChatPreview())    // if `mcuga` was sent, no need to do anything else
        {
            return true;
        }

        if (u && u->userhandle == client->me && !r.wasError(API_EBLOCKED))
        {
            if (client->fetchingkeys && at == ATTR_SIG_RSA_PUBK)
            {
                client->initializekeys(); // we have now all the required data
            }

            if (r.wasError(API_ENOENT) && User::isAuthring(at))
            {
                // authring not created yet, will do it upon retrieval of public keys
                client->mAuthRings.erase(at);
                client->mAuthRings.emplace(at, AuthRing(at, TLVstore()));

                if (client->mFetchingAuthrings && client->mAuthRings.size() == 3)
                {
                    client->mFetchingAuthrings = false;
                    client->fetchContactsKeys();
                }
            }
        }

        // if the attr does not exist, initialize it
        if (at == ATTR_DISABLE_VERSIONS && r.wasError(API_ENOENT))
        {
            LOG_info << "File versioning is enabled";
            client->versions_disabled = false;
        }
        else if (at == ATTR_NO_CALLKIT && r.wasError(API_ENOENT))
        {
            LOG_info << "CallKit is enabled";
        }

        return true;
    }
    else
    {
        const char* ptr;
        const char* end;
        string value, version, buf;

        //If we are in preview mode, we only can retrieve atributes with mcuga and the response format is different
        if (isFromChatPreview())
        {
            ptr = client->json.getvalue();
            if (!ptr || !(end = strchr(ptr, '"')))
            {
                mCompletionErr(API_EINTERNAL);
            }
            else
            {
                // convert from ASCII to binary the received data
                buf.assign(ptr, (end-ptr));
                value.resize(buf.size() / 4 * 3 + 3);
                value.resize(Base64::atob(buf.data(), (byte *)value.data(), int(value.size())));
                mCompletionBytes((byte*) value.data(), unsigned(value.size()), at);
            }
            return true;
        }

        for (;;)
        {
            switch (client->json.getnameid())
            {
                case MAKENAMEID2('a','v'):
                {
                    if (!(ptr = client->json.getvalue()) || !(end = strchr(ptr, '"')))
                    {
                        mCompletionErr(API_EINTERNAL);
                        if (client->fetchingkeys && at == ATTR_SIG_RSA_PUBK && u && u->userhandle == client->me)
                        {
                            client->initializekeys(); // we have now all the required data
                        }
                        return false;
                    }
                    buf.assign(ptr, (end-ptr));
                    break;
                }
                case 'v':
                {
                    if (!(ptr = client->json.getvalue()) || !(end = strchr(ptr, '"')))
                    {
                        mCompletionErr(API_EINTERNAL);
                        if (client->fetchingkeys && at == ATTR_SIG_RSA_PUBK && u && u->userhandle == client->me)
                        {
                            client->initializekeys(); // we have now all the required data
                        }
                        return false;
                    }
                    version.assign(ptr, (end-ptr));
                    break;
                }
                case EOO:
                {
                    // if there's no avatar, the value is "none" (not Base64 encoded)
                    if (u && at == ATTR_AVATAR && buf == "none")
                    {
                        u->setattr(at, NULL, &version);
                        u->setTag(tag ? tag : -1);
                        mCompletionErr(API_ENOENT);
                        client->notifyuser(u);
                        return true;
                    }

                    // convert from ASCII to binary the received data
                    value.resize(buf.size() / 4 * 3 + 3);
                    value.resize(Base64::atob(buf.data(), (byte *)value.data(), int(value.size())));

                    // Some attributes don't keep historic records, ie. *!authring or *!lstint
                    // (none of those attributes are used by the SDK yet)
                    // bool nonHistoric = (attributename.at(1) == '!');

                    // handle the attribute data depending on the scope
                    char scope = User::scope(at);

                    if (!u) // retrieval of attributes without contact-relationship
                    {
                        if (at == ATTR_AVATAR && buf == "none")
                        {
                            mCompletionErr(API_ENOENT);
                        }
                        else
                        {
                            mCompletionBytes((byte*) value.data(), unsigned(value.size()), at);
                        }
                        return true;
                    }

                    switch (scope)
                    {
                        case '*':   // private, encrypted
                        {
                            // decrypt the data and build the TLV records
                            std::unique_ptr<TLVstore> tlvRecords { TLVstore::containerToTLVrecords(&value, &client->key) };
                            if (!tlvRecords)
                            {
                                LOG_err << "Cannot extract TLV records for private attribute " << User::attr2string(at);
                                mCompletionErr(API_EINTERNAL);
                                return false;
                            }

                            // store the value for private user attributes (decrypted version of serialized TLV)
                            string *tlvString = tlvRecords->tlvRecordsToContainer(client->rng, &client->key);
                            u->setattr(at, tlvString, &version);
                            delete tlvString;
                            mCompletionTLV(tlvRecords.get(), at);

                            if (User::isAuthring(at))
                            {
                                client->mAuthRings.erase(at);
                                client->mAuthRings.emplace(at, AuthRing(at, *tlvRecords.get()));

                                if (client->mFetchingAuthrings && client->mAuthRings.size() == 3)
                                {
                                    client->mFetchingAuthrings = false;
                                    client->fetchContactsKeys();
                                }
                            }
                            break;
                        }
                        case '+':   // public
                        {
                            u->setattr(at, &value, &version);
                            mCompletionBytes((byte*) value.data(), unsigned(value.size()), at);

                            if (client->fetchingkeys && at == ATTR_SIG_RSA_PUBK && u && u->userhandle == client->me)
                            {
                                client->initializekeys(); // we have now all the required data
                            }

                            if (!u->isTemporary && u->userhandle != client->me)
                            {
                                if (at == ATTR_ED25519_PUBK || at == ATTR_CU25519_PUBK)
                                {
                                    client->trackKey(at, u->userhandle, value);
                                }
                                else if (at == ATTR_SIG_CU255_PUBK || at == ATTR_SIG_RSA_PUBK)
                                {
                                    client->trackSignature(at, u->userhandle, value);
                                }
                            }
                            break;
                        }
                        case '#':   // protected
                        {
                            u->setattr(at, &value, &version);
                            mCompletionBytes((byte*) value.data(), unsigned(value.size()), at);
                            break;
                        }
                        case '^': // private, non-encrypted
                        {
                            // store the value in cache in binary format
                            u->setattr(at, &value, &version);
                            mCompletionBytes((byte*) value.data(), unsigned(value.size()), at);

                            if (at == ATTR_DISABLE_VERSIONS)
                            {
                                client->versions_disabled = !strcmp(value.data(), "1");
                                if (client->versions_disabled)
                                {
                                    LOG_info << "File versioning is disabled";
                                }
                                else
                                {
                                    LOG_info << "File versioning is enabled";
                                }
                            }
                            else if (at == ATTR_NO_CALLKIT)
                            {
                                LOG_info << "CallKit is " << ((!strcmp(value.data(), "1")) ? "disabled" : "enabled");
                            }
                            break;
                        }
                        default:    // legacy attributes or unknown attribute
                        {
                            if (at != ATTR_FIRSTNAME &&           // protected
                                    at != ATTR_LASTNAME &&        // protected
                                    at != ATTR_COUNTRY  &&        // private
                                    at != ATTR_BIRTHDAY &&        // private
                                    at != ATTR_BIRTHMONTH &&      // private
                                    at != ATTR_BIRTHYEAR)     // private
                            {
                                LOG_err << "Unknown received attribute: " << User::attr2string(at);
                                mCompletionErr(API_EINTERNAL);
                                return false;
                            }

                            u->setattr(at, &value, &version);
                            mCompletionBytes((byte*) value.data(), unsigned(value.size()), at);
                            break;
                        }

                    }   // switch (scope)

                    u->setTag(tag ? tag : -1);
                    client->notifyuser(u);
                    return true;
                }
                default:
                {
                    if (!client->json.storeobject())
                    {
                        LOG_err << "Error in CommandGetUA. Parse error";
                        client->app->getua_result(API_EINTERNAL);
                        if (client->fetchingkeys && at == ATTR_SIG_RSA_PUBK && u && u->userhandle == client->me)
                        {
                            client->initializekeys(); // we have now all the required data
                        }
                        return false;
                    }
                }

            }   // switch (nameid)
        }
    }
#ifndef WIN32
    return false;  // unreachable code
#endif
}

#ifdef DEBUG
CommandDelUA::CommandDelUA(MegaClient *client, const char *an)
{
    this->an = an;

    cmd("upr");
    arg("ua", an);

    arg("v", 1);    // returns the new version for the (removed) null value

    tag = client->reqtag;
}

bool CommandDelUA::procresult(Result r)
{
    if (r.wasErrorOrOK())
    {
        client->app->delua_result(r.errorOrOK());
    }
    else
    {
        const char* ptr;
        const char* end;
        if (!(ptr = client->json.getvalue()) || !(end = strchr(ptr, '"')))
        {
            client->app->delua_result(API_EINTERNAL);
            return false;
        }

        User *u = client->ownuser();
        attr_t at = User::string2attr(an.c_str());
        string version(ptr, (end-ptr));

        u->removeattr(at, &version); // store version to filter corresponding AP in order to avoid double onUsersUpdate()

        if (at == ATTR_KEYRING)
        {
            client->resetKeyring();
        }
        else if (User::isAuthring(at))
        {
            client->mAuthRings.emplace(at, AuthRing(at, TLVstore()));
            client->getua(u, at, 0);
        }

        client->notifyuser(u);
        client->app->delua_result(API_OK);
    }
    return true;
}

CommandSendDevCommand::CommandSendDevCommand(MegaClient *client, const char *command, const char *email, long long q, int bs, int us)
{
    cmd("dev");

    arg("aa", command);
    if (email)
    {
        arg("t", email);
    }

    if ((strcmp(command, "tq") == 0))
    {
        arg("q", q);
    }
    else if ((strcmp(command, "bs") == 0))
    {
        arg("s", bs);
    }
    else if ((strcmp(command, "us") == 0))
    {
        arg("s", us);
    }
    tag = client->reqtag;
}

bool CommandSendDevCommand::procresult(Result r)
{
    client->app->senddevcommand_result(r.errorOrOK());
    return r.wasErrorOrOK();
}

#endif  // #ifdef DEBUG

CommandGetUserEmail::CommandGetUserEmail(MegaClient *client, const char *uid)
{
    cmd("uge");
    arg("u", uid);

    tag = client->reqtag;
}

bool CommandGetUserEmail::procresult(Result r)
{
    if (r.wasErrorOrOK())
    {
        client->app->getuseremail_result(NULL, r.errorOrOK());
        return true;
    }

    string email;
    if (!client->json.storeobject(&email))
    {
        client->app->getuseremail_result(NULL, API_EINTERNAL);
        return false;
    }
    else
    {
        client->app->getuseremail_result(&email, API_OK);
        return true;
    }
}

// set node keys (e.g. to convert asymmetric keys to symmetric ones)
CommandNodeKeyUpdate::CommandNodeKeyUpdate(MegaClient* client, handle_vector* v)
{
    byte nodekey[FILENODEKEYLENGTH];

    cmd("k");
    beginarray("nk");

    for (size_t i = v->size(); i--;)
    {
        handle h = (*v)[i];

        Node* n;

        if ((n = client->nodebyhandle(h)))
        {
            client->key.ecb_encrypt((byte*)n->nodekey().data(), nodekey, n->nodekey().size());

            element(h, MegaClient::NODEHANDLE);
            element(nodekey, int(n->nodekey().size()));
        }
    }

    endarray();
}

CommandSingleKeyCR::CommandSingleKeyCR(handle sh, handle nh, const byte* key, size_t keylen)
{
    cmd("k");
    beginarray("cr");

    beginarray();
    element(sh, MegaClient::NODEHANDLE);
    endarray();

    beginarray();
    element(nh, MegaClient::NODEHANDLE);
    endarray();

    beginarray();
    element(0);
    element(0);
    element(key, static_cast<int>(keylen));
    endarray();

    endarray();
}

CommandKeyCR::CommandKeyCR(MegaClient* /*client*/, node_vector* rshares, node_vector* rnodes, const char* keys)
{
    cmd("k");
    beginarray("cr");

    beginarray();
    for (int i = 0; i < (int)rshares->size(); i++)
    {
        element((*rshares)[i]->nodehandle, MegaClient::NODEHANDLE);
    }

    endarray();

    beginarray();
    for (int i = 0; i < (int)rnodes->size(); i++)
    {
        element((*rnodes)[i]->nodehandle, MegaClient::NODEHANDLE);
    }

    endarray();

    beginarray();
    appendraw(keys);
    endarray();

    endarray();
}

// a == ACCESS_UNKNOWN: request public key for user handle and respond with
// share key for sn
// otherwise: request public key for user handle and continue share creation
// for node sn to user u with access a
CommandPubKeyRequest::CommandPubKeyRequest(MegaClient* client, User* user)
{
    cmd("uk");
    arg("u", user->uid.c_str());

    u = user;
    tag = client->reqtag;
}

bool CommandPubKeyRequest::procresult(Result r)
{
    byte pubkbuf[AsymmCipher::MAXKEYLENGTH];
    int len_pubk = 0;
    handle uh = UNDEF;

    if (r.wasErrorOrOK())
    {
        if (!r.wasError(API_ENOENT)) //API_ENOENT = unregistered users or accounts without a public key yet
        {
            LOG_err << "Unexpected error in CommandPubKeyRequest: " << error(r.errorOrOK());
        }
    }
    else
    {
        bool finished = false;
        while (!finished)
        {
            switch (client->json.getnameid())
            {
                case 'u':
                    uh = client->json.gethandle(MegaClient::USERHANDLE);
                    break;

                case MAKENAMEID4('p', 'u', 'b', 'k'):
                    len_pubk = client->json.storebinary(pubkbuf, sizeof pubkbuf);
                    break;

                case EOO:
                    if (!u) // user has cancelled the account
                    {
                        return true;
                    }

                    if (!ISUNDEF(uh))
                    {
                        client->mapuser(uh, u->email.c_str());
                        if (u->isTemporary && u->uid == u->email) //update uid with the received USERHANDLE (will be used as target for putnodes)
                        {
                            u->uid = Base64Str<MegaClient::USERHANDLE>(uh);
                        }
                    }

                    if (client->fetchingkeys && u->userhandle == client->me && len_pubk)
                    {
                        client->pubk.setkey(AsymmCipher::PUBKEY, pubkbuf, len_pubk);
                        return true;
                    }

                    if (len_pubk && !u->pubk.setkey(AsymmCipher::PUBKEY, pubkbuf, len_pubk))
                    {
                        len_pubk = 0;
                    }

                    if (!u->isTemporary && u->userhandle != client->me && len_pubk && u->pubk.isvalid())
                    {
                        string pubkstr;
                        u->pubk.serializekeyforjs(pubkstr);
                        client->trackKey(ATTR_UNKNOWN, u->userhandle, pubkstr);
                    }
                    finished = true;
                    break;

                default:
                    if (client->json.storeobject())
                    {
                        continue;
                    }
                    len_pubk = 0;
                    finished = true;
                    break;
            }
        }
    }

    if (!u) // user has cancelled the account, or HIDDEN user was removed
    {
        return true;
    }

    // satisfy all pending PubKeyAction requests for this user
    while (u->pkrs.size())
    {
        client->restag = tag;
        u->pkrs[0]->proc(client, u);
        u->pkrs.pop_front();
    }

    if (len_pubk && !u->isTemporary)
    {
        client->notifyuser(u);
    }

    if (u->isTemporary)
    {
        delete u;
        u = NULL;
    }

    return true;
}

void CommandPubKeyRequest::invalidateUser()
{
    u = NULL;
}

CommandGetUserData::CommandGetUserData(MegaClient *client, int tag, std::function<void(string*, string*, string*, error)> completion)
{
    cmd("ug");
    arg("v", 1);

    this->tag = tag;

    mCompletion = completion ? move(completion) :
        [this](string* name, string* pubk, string* privk, error e) {
            this->client->app->userdata_result(name, pubk, privk, e);
        };

}

bool CommandGetUserData::procresult(Result r)
{
    string name;
    string pubk;
    string privk;
    string k;
    byte privkbuf[AsymmCipher::MAXKEYLENGTH * 2];
    int len_privk = 0;
    byte pubkbuf[AsymmCipher::MAXKEYLENGTH];
    int len_pubk = 0;
    m_time_t since = 0;
    int v = 0;
    string salt;
    string smsv;
    string lastname;
    string versionLastname;
    string firstname;
    string versionFirstname;
    string language;
    string versionLanguage;
    string pwdReminderDialog;
    string versionPwdReminderDialog;
    string pushSetting;
    string versionPushSetting;
    string contactLinkVerification;
    string versionContactLinkVerification;
    handle me = UNDEF;
    string chatFolder;
    string versionChatFolder;
    string cameraUploadFolder;
    string versionCameraUploadFolder;
    string aliases;
    string versionAliases;
    string disableVersions;
    string versionDisableVersions;
    string noCallKit;
    string versionNoCallKit;
    string country;
    string versionCountry;
    string birthday;
    string versionBirthday;
    string birthmonth;
    string versionBirthmonth;
    string birthyear;
    string versionBirthyear;
    string email;
    string unshareableKey;
    string versionUnshareableKey;
    string deviceNames;
    string versionDeviceNames;
    string driveNames;
    string versionDriveNames;
    string myBackupsFolder;
    string versionMyBackupsFolder;
    string versionBackupNames;
    string cookieSettings;
    string versionCookieSettings;
#ifdef ENABLE_SYNC
    string jsonSyncConfigData;
    string jsonSyncConfigDataVersion;
#endif

    bool uspw = false;
    vector<m_time_t> warningTs;
    m_time_t deadlineTs = -1;

    bool b = false;
    BizMode m = BIZ_MODE_UNKNOWN;
    BizStatus s = BIZ_STATUS_UNKNOWN;
    std::set<handle> masters;
    std::vector<std::pair<BizStatus, m_time_t>> sts;

    if (r.wasErrorOrOK())
    {
        mCompletion(NULL, NULL, NULL, r.wasError(API_OK) ? Error(API_ENOENT) : r.errorOrOK());
        return true;
    }

    for (;;)
    {
        string attributeName = client->json.getnameWithoutAdvance();
        switch (client->json.getnameid())
        {
        case MAKENAMEID3('a', 'a', 'v'):    // account authentication version
            v = (int)client->json.getint();
            break;

        case MAKENAMEID3('a', 'a', 's'):    // account authentication salt
            client->json.storeobject(&salt);
            break;

        case MAKENAMEID4('n', 'a', 'm', 'e'):
            client->json.storeobject(&name);
            break;

        case 'k':   // master key
            k.resize(SymmCipher::KEYLENGTH);
            client->json.storebinary((byte *)k.data(), int(k.size()));
            break;

        case MAKENAMEID5('s', 'i', 'n', 'c', 'e'):
            since = client->json.getint();
            break;

        case MAKENAMEID4('p', 'u', 'b', 'k'):   // RSA public key
            client->json.storeobject(&pubk);
            len_pubk = Base64::atob(pubk.c_str(), pubkbuf, sizeof pubkbuf);
            break;

        case MAKENAMEID5('p', 'r', 'i', 'v', 'k'):  // RSA private key (encrypted to MK)
            len_privk = client->json.storebinary(privkbuf, sizeof privkbuf);
            break;

        case MAKENAMEID5('f', 'l', 'a', 'g', 's'):
            if (client->json.enterobject())
            {
                if (client->readmiscflags(&client->json) != API_OK)
                {
                    mCompletion(NULL, NULL, NULL, API_EINTERNAL);
                    return false;
                }
                client->json.leaveobject();
            }
            break;

        case 'u':
            me = client->json.gethandle(MegaClient::USERHANDLE);
            break;

        case MAKENAMEID8('l', 'a', 's', 't', 'n', 'a', 'm', 'e'):
            parseUserAttribute(lastname, versionLastname);
            break;

        case MAKENAMEID6('^', '!', 'l', 'a', 'n', 'g'):
            parseUserAttribute(language, versionLanguage);
            break;

        case MAKENAMEID8('b', 'i', 'r', 't', 'h', 'd', 'a', 'y'):
            parseUserAttribute(birthday, versionBirthday);
            break;

        case MAKENAMEID7('c', 'o', 'u', 'n', 't', 'r', 'y'):
            parseUserAttribute(country, versionCountry);
            break;

        case MAKENAMEID4('^', '!', 'p', 's'):
            parseUserAttribute(pushSetting, versionPushSetting);
            break;

        case MAKENAMEID5('^', '!', 'p', 'r', 'd'):
            parseUserAttribute(pwdReminderDialog, versionPwdReminderDialog);
            break;

        case MAKENAMEID4('^', 'c', 'l', 'v'):
            parseUserAttribute(contactLinkVerification, versionContactLinkVerification);
            break;

        case MAKENAMEID4('^', '!', 'd', 'v'):
            parseUserAttribute(disableVersions, versionDisableVersions);
            break;

        case MAKENAMEID7('^', '!', 'n', 'o', 'k', 'i', 't'):
            parseUserAttribute(noCallKit, versionNoCallKit);
            break;

        case MAKENAMEID4('*', '!', 'c', 'f'):
            parseUserAttribute(chatFolder, versionChatFolder);
            break;

        case MAKENAMEID5('*', '!', 'c', 'a', 'm'):
            parseUserAttribute(cameraUploadFolder, versionCameraUploadFolder);
            break;

        case MAKENAMEID8('*', '!', '>', 'a', 'l', 'i', 'a', 's'):
            parseUserAttribute(aliases, versionAliases);
            break;

        case MAKENAMEID5('e', 'm', 'a', 'i', 'l'):
            client->json.storeobject(&email);
            break;

        case MAKENAMEID5('*', '~', 'u', 's', 'k'):
            parseUserAttribute(unshareableKey, versionUnshareableKey, false);
            break;

        case MAKENAMEID4('*', '!', 'd', 'n'):
            parseUserAttribute(deviceNames, versionDeviceNames);
            break;

        case MAKENAMEID5('*', '!', 'd', 'r', 'n'):
            parseUserAttribute(driveNames, versionDriveNames);
            break;

        case MAKENAMEID5('^', '!', 'b', 'a', 'k'):
            parseUserAttribute(myBackupsFolder, versionMyBackupsFolder);
            break;

#ifdef ENABLE_SYNC
        case MAKENAMEID6('*', '~', 'j', 's', 'c', 'd'):
            parseUserAttribute(jsonSyncConfigData, jsonSyncConfigDataVersion);
            break;
#endif

        case 'b':   // business account's info
            assert(!b);
            b = true;
            if (client->json.enterobject())
            {
                bool endobject = false;
                while (!endobject)
                {
                    switch (client->json.getnameid())
                    {
                        case 's':   // status
                            // -1: expired, 1: active, 2: grace-period
                            s = BizStatus(client->json.getint32());
                            break;

                        case 'm':   // mode
                            m = BizMode(client->json.getint32());
                            break;

                        case MAKENAMEID2('m', 'u'):
                            if (client->json.enterarray())
                            {
                                for (;;)
                                {
                                    handle uh = client->json.gethandle(MegaClient::USERHANDLE);
                                    if (!ISUNDEF(uh))
                                    {
                                        masters.emplace(uh);
                                    }
                                    else
                                    {
                                        break;
                                    }
                                }
                                client->json.leavearray();
                            }
                            break;

                        case MAKENAMEID3('s', 't', 's'):    // status timestamps
                            // ie. "sts":[{"s":-1,"ts":1566182227},{"s":1,"ts":1563590227}]
                            client->json.enterarray();
                            while (client->json.enterobject())
                            {
                                BizStatus status = BIZ_STATUS_UNKNOWN;
                                m_time_t ts = 0;

                                bool exit = false;
                                while (!exit)
                                {
                                    switch (client->json.getnameid())
                                    {
                                        case 's':
                                           status = BizStatus(client->json.getint());
                                           break;

                                        case MAKENAMEID2('t', 's'):
                                           ts = client->json.getint();
                                           break;

                                        case EOO:
                                            if (status != BIZ_STATUS_UNKNOWN && ts != 0)
                                            {
                                                sts.push_back(std::make_pair(status, ts));
                                            }
                                            else
                                            {
                                                LOG_warn << "Unpaired/missing business status-ts in b.sts";
                                            }
                                            exit = true;
                                            break;

                                        default:
                                            if (!client->json.storeobject())
                                            {
                                                mCompletion(NULL, NULL, NULL, API_EINTERNAL);
                                                return false;
                                            }
                                    }
                                }
                                client->json.leaveobject();
                            }
                            client->json.leavearray();
                            break;

                        case EOO:
                            endobject = true;
                            break;

                        default:
                            if (!client->json.storeobject())
                            {
                                mCompletion(NULL, NULL, NULL, API_EINTERNAL);
                                return false;
                            }
                    }
                }
                client->json.leaveobject();
            }
            break;

        case MAKENAMEID4('s', 'm', 's', 'v'):   // SMS verified phone number
            if (!client->json.storeobject(&smsv))
            {
                LOG_err << "Invalid verified phone number (smsv)";
                assert(false);
            }
            break;

        case MAKENAMEID4('u', 's', 'p', 'w'):   // user paywall data
        {
            uspw = true;

            if (client->json.enterobject())
            {
                bool endobject = false;
                while (!endobject)
                {
                    switch (client->json.getnameid())
                    {
                        case MAKENAMEID2('d', 'l'): // deadline timestamp
                            deadlineTs = client->json.getint();
                            break;

                        case MAKENAMEID3('w', 't', 's'):    // warning timestamps
                            // ie. "wts":[1591803600,1591813600,1591823600

                            if (client->json.enterarray())
                            {
                                m_time_t ts;
                                while (client->json.isnumeric() && (ts = client->json.getint()) != -1)
                                {
                                    warningTs.push_back(ts);
                                }

                                client->json.leavearray();
                            }
                            break;

                        case EOO:
                            endobject = true;
                            break;

                        default:
                            if (!client->json.storeobject())
                            {
                                mCompletion(NULL, NULL, NULL, API_EINTERNAL);
                                return false;
                            }
                    }
                }
                client->json.leaveobject();
            }
            break;
        }

        case MAKENAMEID5('^', '!', 'c', 's', 'p'):
            parseUserAttribute(cookieSettings, versionCookieSettings);
            break;

        case EOO:
        {
            assert(me == client->me);

            if (len_privk)
            {
                client->key.ecb_decrypt(privkbuf, len_privk);
                privk.resize(AsymmCipher::MAXKEYLENGTH * 2);
                privk.resize(Base64::btoa(privkbuf, len_privk, (char *)privk.data()));

                // RSA private key should be already assigned at login
                assert(privk == client->mPrivKey);
                if (client->mPrivKey.empty())
                {
                    LOG_warn << "Private key not set by login, setting at `ug` response...";
                    if (!client->asymkey.setkey(AsymmCipher::PRIVKEY, privkbuf, len_privk))
                    {
                        LOG_warn << "Error checking private key at `ug` response";
                    }
                }
            }

            if (len_pubk)
            {
                client->pubk.setkey(AsymmCipher::PUBKEY, pubkbuf, len_pubk);
            }

            if (v)
            {
                client->accountversion = v;
            }

            if (salt.size())
            {
                Base64::atob(salt, client->accountsalt);
            }

            client->accountsince = since;
            client->mSmsVerifiedPhone = smsv;

            client->k = k;

            client->btugexpiration.backoff(MegaClient::USER_DATA_EXPIRATION_BACKOFF_SECS * 10);
            client->cachedug = true;

            // pre-load received user attributes into cache
            User* u = client->ownuser();
            if (u)
            {
                int changes = 0;
                if (u->email.empty())
                {
                    u->email = email;
                }

                if (firstname.size())
                {
                    changes += u->updateattr(ATTR_FIRSTNAME, &firstname, &versionFirstname);
                }

                if (lastname.size())
                {
                    changes += u->updateattr(ATTR_LASTNAME, &lastname, &versionLastname);
                }

                if (language.size())
                {
                    changes += u->updateattr(ATTR_LANGUAGE, &language, &versionLanguage);
                }

                if (birthday.size())
                {
                    changes += u->updateattr(ATTR_BIRTHDAY, &birthday, &versionBirthday);
                }

                if (birthmonth.size())
                {
                    changes += u->updateattr(ATTR_BIRTHMONTH, &birthmonth, &versionBirthmonth);
                }

                if (birthyear.size())
                {
                    changes += u->updateattr(ATTR_BIRTHYEAR, &birthyear, &versionBirthyear);
                }

                if (country.size())
                {
                    changes += u->updateattr(ATTR_COUNTRY, &country, &versionCountry);
                }

                if (pwdReminderDialog.size())
                {
                    changes += u->updateattr(ATTR_PWD_REMINDER, &pwdReminderDialog, &versionPwdReminderDialog);
                }

                if (pushSetting.size())
                {
                    changes += u->updateattr(ATTR_PUSH_SETTINGS, &pushSetting, &versionPushSetting);

                    // initialize the settings for the intermediate layer by simulating there was a getua()
                    client->app->getua_result((byte*) pushSetting.data(), (unsigned) pushSetting.size(), ATTR_PUSH_SETTINGS);
                }

                if (contactLinkVerification.size())
                {
                    changes += u->updateattr(ATTR_CONTACT_LINK_VERIFICATION, &contactLinkVerification, &versionContactLinkVerification);
                }

                if (disableVersions.size())
                {
                    changes += u->updateattr(ATTR_DISABLE_VERSIONS, &disableVersions, &versionDisableVersions);

                    // initialize the status of file-versioning for the client
                    client->versions_disabled = (disableVersions == "1");
                    if (client->versions_disabled)
                    {
                        LOG_info << "File versioning is disabled";
                    }
                    else
                    {
                        LOG_info << "File versioning is enabled";
                    }
                }
                else    // attribute does not exists
                {
                    LOG_info << "File versioning is enabled";
                    client->versions_disabled = false;
                }

                if (noCallKit.size())
                {
                    changes += u->updateattr(ATTR_NO_CALLKIT, &noCallKit, &versionNoCallKit);
                    LOG_info << "CallKit is " << ((noCallKit == "1") ? "disabled" : "enabled");
                }
                else
                {
                    LOG_info << "CallKit is enabled [noCallKit.size() == 0]";
                }

                if (chatFolder.size())
                {
                    unique_ptr<TLVstore> tlvRecords(TLVstore::containerToTLVrecords(&chatFolder, &client->key));
                    if (tlvRecords)
                    {
                        // store the value for private user attributes (decrypted version of serialized TLV)
                        unique_ptr<string> tlvString(tlvRecords->tlvRecordsToContainer(client->rng, &client->key));
                        changes += u->updateattr(ATTR_MY_CHAT_FILES_FOLDER, tlvString.get(), &versionChatFolder);
                    }
                    else
                    {
                        LOG_err << "Cannot extract TLV records for ATTR_MY_CHAT_FILES_FOLDER";
                    }
                }

                if (cameraUploadFolder.size())
                {
                    unique_ptr<TLVstore> tlvRecords(TLVstore::containerToTLVrecords(&cameraUploadFolder, &client->key));
                    if (tlvRecords)
                    {
                        // store the value for private user attributes (decrypted version of serialized TLV)
                        unique_ptr<string> tlvString(tlvRecords->tlvRecordsToContainer(client->rng, &client->key));
                        changes += u->updateattr(ATTR_CAMERA_UPLOADS_FOLDER, tlvString.get(), &versionCameraUploadFolder);
                    }
                    else
                    {
                        LOG_err << "Cannot extract TLV records for ATTR_CAMERA_UPLOADS_FOLDER";
                    }
                }

                if (!myBackupsFolder.empty())
                {
                    changes += u->updateattr(ATTR_MY_BACKUPS_FOLDER, &myBackupsFolder, &versionMyBackupsFolder);
                }

                if (aliases.size())
                {
                    unique_ptr<TLVstore> tlvRecords(TLVstore::containerToTLVrecords(&aliases, &client->key));
                    if (tlvRecords)
                    {
                        // store the value for private user attributes (decrypted version of serialized TLV)
                        unique_ptr<string> tlvString(tlvRecords->tlvRecordsToContainer(client->rng, &client->key));
                        changes += u->updateattr(ATTR_ALIAS, tlvString.get(), &versionAliases);
                    }
                    else
                    {
                        LOG_err << "Cannot extract TLV records for ATTR_ALIAS";
                    }
                }

                if (unshareableKey.size() == Base64Str<SymmCipher::BLOCKSIZE>::STRLEN)
                {
                    changes += u->updateattr(ATTR_UNSHAREABLE_KEY, &unshareableKey, &versionUnshareableKey);
                    client->unshareablekey.swap(unshareableKey);
                }
                else if (client->loggedin() == EPHEMERALACCOUNTPLUSPLUS)
                {
                    // cannot configure CameraUploads, so it's not needed at this stage.
                    // It will be created when the account gets confirmed.
                    // (motivation: speed up the E++ account's setup)
                    LOG_info << "Skip creation of unshareable key for E++ account";
                }
                else if (unshareableKey.empty())    // it has not been created yet
                {
                    LOG_info << "Creating unshareable key...";
                    byte newunshareablekey[SymmCipher::BLOCKSIZE];
                    client->rng.genblock(newunshareablekey, sizeof(newunshareablekey));
                    client->putua(ATTR_UNSHAREABLE_KEY, newunshareablekey, sizeof(newunshareablekey), 0);
                }
                else
                {
                    LOG_err << "Unshareable key wrong length";
                }

                if (deviceNames.size())
                {
                    unique_ptr<TLVstore> tlvRecords(TLVstore::containerToTLVrecords(&deviceNames, &client->key));
                    if (tlvRecords)
                    {
                        // store the value for private user attributes (decrypted version of serialized TLV)
                        unique_ptr<string> tlvString(tlvRecords->tlvRecordsToContainer(client->rng, &client->key));
                        changes += u->updateattr(ATTR_DEVICE_NAMES, tlvString.get(), &versionDeviceNames);
                    }
                    else
                    {
                        LOG_err << "Cannot extract TLV records for ATTR_DEVICE_NAMES";
                    }
                }

                if (!driveNames.empty())
                {
                    unique_ptr<TLVstore> tlvRecords(TLVstore::containerToTLVrecords(&driveNames, &client->key));
                    if (tlvRecords)
                    {
                        // store the value for private user attributes (decrypted version of serialized TLV)
                        unique_ptr<string> tlvString(tlvRecords->tlvRecordsToContainer(client->rng, &client->key));
                        changes += u->updateattr(ATTR_DRIVE_NAMES, tlvString.get(), &versionDriveNames);
                    }
                    else
                    {
                        LOG_err << "Cannot extract TLV records for ATTR_DRIVE_NAMES";
                    }
                }

                if (!cookieSettings.empty())
                {
                    changes += u->updateattr(ATTR_COOKIE_SETTINGS, &cookieSettings, &versionCookieSettings);
                }

#ifdef ENABLE_SYNC
                if (!jsonSyncConfigData.empty())
                {
                    // Tell the rest of the SDK that the attribute's changed.
                    changes += u->updateattr(ATTR_JSON_SYNC_CONFIG_DATA,
                                             &jsonSyncConfigData,
                                             &jsonSyncConfigDataVersion);
                }
                else if (client->loggedin() == EPHEMERALACCOUNTPLUSPLUS)
                {
                    // cannot configure any sync/backupp yet, so it's not needed at this stage.
                    // It will be created when the account gets confirmed.
                    // (motivation: speed up the E++ account's setup)
                    LOG_info << "Skip creation of *~jscd key for E++ account";
                }
                else
                {
                    // This attribute is set only once. If not received from API,
                    // it should not exist locally either
                    assert(u->getattr(ATTR_JSON_SYNC_CONFIG_DATA) == nullptr);

                    client->ensureSyncUserAttributes([](Error e){
                        if (e != API_OK)
                        {
                            LOG_err << "Couldn't create *~jscd user's attribute";
                        }
                    });
                }
#endif

                if (changes > 0)
                {
                    u->setTag(tag ? tag : -1);
                    client->notifyuser(u);
                }
            }

            if (b)  // business account
            {
                // integrity checks
                if ((s < BIZ_STATUS_EXPIRED || s > BIZ_STATUS_GRACE_PERIOD)  // status not received or invalid
                        || (m == BIZ_MODE_UNKNOWN))  // master flag not received or invalid
                {
                    std::string err = "GetUserData: invalid business status / account mode";
                    LOG_err << err;
                    client->sendevent(99450, err.c_str(), 0);
                    client->mBizMode = BIZ_MODE_SUBUSER;
                    client->mBizExpirationTs = client->mBizGracePeriodTs = 0;
                    client->setBusinessStatus(BIZ_STATUS_EXPIRED);
                }
                else
                {
                    for (auto it : sts)
                    {
                        BizStatus status = it.first;
                        m_time_t ts = it.second;
                        if (status == BIZ_STATUS_EXPIRED)
                        {
                            client->mBizExpirationTs = ts;
                        }
                        else if (status == BIZ_STATUS_GRACE_PERIOD)
                        {
                            client->mBizGracePeriodTs = ts;
                        }
                        else
                        {
                            LOG_warn << "Unexpected status in b.sts. Status: " << status << "ts: " << ts;
                        }
                    }

                    client->mBizMode = m;
                    // subusers must receive the list of master users
                    assert(m != BIZ_MODE_SUBUSER || !masters.empty());
                    client->mBizMasters = masters;

                    client->setBusinessStatus(s);

                    // if current business status will expire sooner than the scheduled `ug`, update the
                    // backoff to a shorter one in order to refresh the business status asap
                    m_time_t auxts = 0;
                    m_time_t now = m_time(nullptr);
                    if (client->mBizGracePeriodTs && client->mBizGracePeriodTs > now)
                    {
                        auxts = client->mBizGracePeriodTs;
                    }
                    else if (client->mBizExpirationTs && client->mBizExpirationTs > now)
                    {
                        auxts = client->mBizExpirationTs;
                    }
                    if (auxts)
                    {
                        dstime diff = static_cast<dstime>((now - auxts) * 10);
                        dstime current = client->btugexpiration.backoffdelta();
                        if (current > diff)
                        {
                            client->btugexpiration.backoff(diff);
                        }
                    }
                    // TODO: check if type of account has changed and notify with new event (not yet supported by API)
                }
            }
            else
            {
                client->mBizMode = BIZ_MODE_UNKNOWN;
                client->mBizMasters.clear();
                client->mBizExpirationTs = client->mBizGracePeriodTs = 0;
                client->setBusinessStatus(BIZ_STATUS_INACTIVE);
            }

            if (uspw)
            {
                if (deadlineTs == -1 || warningTs.empty())
                {
                    LOG_err << "uspw received with missing timestamps";
                }
                else
                {
                    client->mOverquotaWarningTs = std::move(warningTs);
                    client->mOverquotaDeadlineTs = deadlineTs;
                    client->activateoverquota(0, true);
                }

            }

            mCompletion(&name, &pubk, &privk, API_OK);
            return true;
        }
        default:
            switch (User::string2attr(attributeName.c_str()))
            {
                case ATTR_FIRSTNAME:
                    parseUserAttribute(firstname, versionFirstname);
                    break;

                case ATTR_BIRTHMONTH:
                    parseUserAttribute(birthmonth, versionBirthmonth);
                    break;

                case ATTR_BIRTHYEAR:
                    parseUserAttribute(birthyear, versionBirthyear);
                    break;

                default:
                    if (!client->json.storeobject())
                    {
                        mCompletion(NULL, NULL, NULL, API_EINTERNAL);
                        return false;
                    }
                    break;
            }

            break;
        }
    }
}

void CommandGetUserData::parseUserAttribute(std::string &value, std::string &version, bool asciiToBinary)
{
    string info;
    if (!client->json.storeobject(&info))
    {
        LOG_err << "Failed to parse user attribute from the array";
        return;
    }

    string buf;
    JSON json;
    json.pos = info.c_str() + 1;
    for (;;)
    {
        switch (json.getnameid())
        {
            case MAKENAMEID2('a','v'):  // value
            {
                json.storeobject(&buf);
                break;
            }
            case 'v':   // version
            {
                json.storeobject(&version);
                break;
            }
            case EOO:
            {
                value = asciiToBinary ? Base64::atob(buf) : buf;
                return;
            }
            default:
            {
                if (!json.storeobject())
                {
                    version.clear();
                    LOG_err << "Failed to parse user attribute inside the array";
                    return;
                }
            }
        }
    }
}

CommandGetMiscFlags::CommandGetMiscFlags(MegaClient *client)
{
    cmd("gmf");

    // this one can get the smsve flag when the account is blocked (if it's in a batch by itself)
    batchSeparately = true;
    suppressSID = true;

    tag = client->reqtag;
}

bool CommandGetMiscFlags::procresult(Result r)
{
    Error e;
    if (r.wasErrorOrOK())
    {
        e = r.errorOrOK();
        if (!e)
        {
            LOG_err << "Unexpected response for gmf: no flags, but no error";
            e = API_ENOENT;
        }
        LOG_err << "gmf failed: " << e;
    }
    else
    {
        e = client->readmiscflags(&client->json);
    }

    client->app->getmiscflags_result(e);
    return error(e) != API_EINTERNAL;
}

CommandGetUserQuota::CommandGetUserQuota(MegaClient* client, std::shared_ptr<AccountDetails> ad, bool storage, bool transfer, bool pro, int source)
{
    details = ad;
    mStorage = storage;
    mTransfer = transfer;
    mPro = pro;

    cmd("uq");
    if (storage)
    {
        arg("strg", "1", 0);
    }
    if (transfer)
    {
        arg("xfer", "1", 0);
    }
    if (pro)
    {
        arg("pro", "1", 0);
    }

    arg("src", source);

    arg("v", 1);

    tag = client->reqtag;
}

bool CommandGetUserQuota::procresult(Result r)
{
    m_off_t td;
    bool got_storage = false;
    bool got_storage_used = false;
    int uslw = -1;

    if (r.wasErrorOrOK())
    {
        client->app->account_details(details.get(), r.errorOrOK());
        return true;
    }

    details->pro_level = 0;
    details->subscription_type = 'O';
    details->subscription_renew = 0;
    details->subscription_method.clear();
    details->subscription_method_id = 0;
    memset(details->subscription_cycle, 0, sizeof(details->subscription_cycle));

    details->pro_until = 0;

    details->storage_used = 0;
    details->storage_max = 0;

    details->transfer_max = 0;
    details->transfer_own_used = 0;
    details->transfer_srv_used = 0;
    details->srv_ratio = 0;

    details->transfer_hist_starttime = 0;
    details->transfer_hist_interval = 3600;
    details->transfer_hist.clear();
    details->transfer_hist_valid = true;

    details->transfer_reserved = 0;
    details->transfer_own_reserved = 0;
    details->transfer_srv_reserved = 0;

    for (;;)
    {
        switch (client->json.getnameid())
        {
            case MAKENAMEID2('b', 't'):
            // "Base time age", this is number of seconds since the start of the current quota buckets
                // age of transfer
                // window start
                td = client->json.getint();
                if (td != -1)
                {
                    details->transfer_hist_starttime = m_time() - td;
                }
                break;

            case MAKENAMEID3('t', 'a', 'h'):
            // The free IP-based quota buckets, 6 entries for 6 hours
                if (client->json.enterarray())
                {
                    m_off_t t;

                    while (client->json.isnumeric() && (t = client->json.getint()) != -1)
                    {
                        details->transfer_hist.push_back(t);
                    }

                    client->json.leavearray();
                }
                break;

            case MAKENAMEID3('t', 'a', 'r'):
            // IP transfer reserved
                details->transfer_reserved = client->json.getint();
                break;

            case MAKENAMEID3('r', 'u', 'a'):
            // Actor reserved quota
                details->transfer_own_reserved += client->json.getint();
                break;

            case MAKENAMEID3('r', 'u', 'o'):
            // Owner reserved quota
                details->transfer_srv_reserved += client->json.getint();
                break;

            case MAKENAMEID5('c', 's', 't', 'r', 'g'):
            // Your total account storage usage
                details->storage_used = client->json.getint();
                got_storage_used = true;
                break;

            case MAKENAMEID6('c', 's', 't', 'r', 'g', 'n'):
            // Storage breakdown of root nodes and shares for your account
            // [bytes, numFiles, numFolders, versionedBytes, numVersionedFiles]
                if (client->json.enterobject())
                {
                    handle h;
                    NodeStorage* ns;

                    while (!ISUNDEF(h = client->json.gethandle()) && client->json.enterarray())
                    {
                        ns = &details->storage[h];

                        ns->bytes = client->json.getint();
                        ns->files = uint32_t(client->json.getint());
                        ns->folders = uint32_t(client->json.getint());
                        ns->version_bytes = client->json.getint();
                        ns->version_files = client->json.getint32();

#ifdef _DEBUG
                        // TODO: remove this debugging block once local count is confirmed to work correctly 100%
                        // verify the new local storage counters per root match server side (could fail if actionpackets are pending)
                        const Node* node = client->nodebyhandle(h);
                        if (node)
                        {
                            NodeCounter counter = node->getCounter();
                            LOG_debug << node->displaypath() << " " << counter.storage << " " << ns->bytes << " " << counter.files << " " << ns->files << " " << counter.folders << " " << ns->folders << " "
                                      << counter.versionStorage << " " << ns->version_bytes << " " << counter.versions << " " << ns->version_files
                                      << (counter.storage == ns->bytes && counter.files == ns->files && counter.folders == ns->folders && counter.versionStorage == ns->version_bytes && counter.versions == ns->version_files
                                          ? "" : " ******************************************* mismatch *******************************************");
                        }
#endif

                        while(client->json.storeobject());
                        client->json.leavearray();
                    }

                    client->json.leaveobject();
                }
                break;

            case MAKENAMEID5('m', 's', 't', 'r', 'g'):
            // maximum storage allowance
                details->storage_max = client->json.getint();
                got_storage = true;
                break;

            case MAKENAMEID6('c', 'a', 'x', 'f', 'e', 'r'):
            // PRO transfer quota consumed by yourself
                details->transfer_own_used += client->json.getint();
                break;

            case MAKENAMEID3('t', 'u', 'o'):
            // Transfer usage by the owner on quotad which hasn't yet been committed back to the API DB. Supplements caxfer
                details->transfer_own_used += client->json.getint();
                break;

            case MAKENAMEID6('c', 's', 'x', 'f', 'e', 'r'):
            // PRO transfer quota served to others
                details->transfer_srv_used += client->json.getint();
                break;

            case MAKENAMEID3('t', 'u', 'a'):
            // Transfer usage served to other users which hasn't yet been committed back to the API DB. Supplements csxfer
                details->transfer_srv_used += client->json.getint();
                break;

            case MAKENAMEID5('m', 'x', 'f', 'e', 'r'):
            // maximum transfer allowance
                details->transfer_max = client->json.getint();
                break;

            case MAKENAMEID8('s', 'r', 'v', 'r', 'a', 't', 'i', 'o'):
            // The ratio of your PRO transfer quota that is able to be served to others
                details->srv_ratio = client->json.getfloat();
                break;

            case MAKENAMEID5('u', 't', 'y', 'p', 'e'):
            // PRO type. 0 means Free; 4 is Pro Lite as it was added late; 100 indicates a business.
                details->pro_level = (int)client->json.getint();
                client->mMyAccount.setProLevel(static_cast<AccountType>(details->pro_level));
                break;

            case MAKENAMEID5('s', 't', 'y', 'p', 'e'):
            // Flag indicating if this is a recurring subscription or one-off. "O" is one off, "R" is recurring.
                const char* ptr;
                if ((ptr = client->json.getvalue()))
                {
                    details->subscription_type = *ptr;
                }
                break;

            case MAKENAMEID6('s', 'c', 'y', 'c', 'l', 'e'):
                const char* scycle;
                if ((scycle = client->json.getvalue()))
                {
                    memcpy(details->subscription_cycle, scycle, 3);
                    details->subscription_cycle[3] = 0;
                }
                break;

            case MAKENAMEID6('s', 'r', 'e', 'n', 'e', 'w'):
            // Only provided for recurring subscriptions to indicate the best estimate of when the subscription will renew
                if (client->json.enterarray())
                {
                    details->subscription_renew = client->json.getint();
                    while(!client->json.leavearray())
                    {
                        client->json.storeobject();
                    }
                }
                break;

            case MAKENAMEID3('s', 'g', 'w'):
                if (client->json.enterarray())
                {
                    client->json.storeobject(&details->subscription_method);
                    while(!client->json.leavearray())
                    {
                        client->json.storeobject();
                    }
                }
                break;

            case MAKENAMEID6('s', 'g', 'w', 'i', 'd', 's'):
                if (client->json.enterarray())
                {
                    details->subscription_method_id = static_cast<int>(client->json.getint());
                    while (!client->json.leavearray())
                    {
                        client->json.storeobject();
                    }
                }
                break;

            case MAKENAMEID3('r', 't', 't'):
                details->transfer_hist_valid = !client->json.getint();
                break;

            case MAKENAMEID6('s', 'u', 'n', 't', 'i', 'l'):
            // Time the last active PRO plan will expire (may be different from current one)
                details->pro_until = client->json.getint();
                client->mMyAccount.setProUntil(static_cast<m_time_t>(details->pro_until));
                break;

            case MAKENAMEID7('b', 'a', 'l', 'a', 'n', 'c', 'e'):
            // Balance of your account
                if (client->json.enterarray())
                {
                    const char* cur;
                    const char* amount;

                    while (client->json.enterarray())
                    {
                        if ((amount = client->json.getvalue()) && (cur = client->json.getvalue()))
                        {
                            size_t t = details->balances.size();
                            details->balances.resize(t + 1);
                            details->balances[t].amount = atof(amount);
                            memcpy(details->balances[t].currency, cur, 3);
                            details->balances[t].currency[3] = 0;
                        }

                        client->json.leavearray();
                    }

                    client->json.leavearray();
                }
                break;

            case MAKENAMEID4('u', 's', 'l', 'w'):
            // The percentage (in 1000s) indicating the limit at which you are 'nearly' over. Currently 98% for PRO, 90% for free.
                uslw = int(client->json.getint());
                break;

            case EOO:
                assert(!mStorage || (got_storage && got_storage_used) || client->loggedinfolderlink());

                if (mStorage)
                {
                    if (uslw <= 0)
                    {
                        uslw = 9000;
                        LOG_warn << "Using default almost overstorage threshold";
                    }

                    if (details->storage_used >= details->storage_max)
                    {
                        LOG_debug << "Account full";
                        bool isPaywall = (client->ststatus == STORAGE_PAYWALL);
                        client->activateoverquota(0, isPaywall);
                    }
                    else if (details->storage_used >= (details->storage_max / 10000 * uslw))
                    {
                        LOG_debug << "Few storage space available";
                        client->setstoragestatus(STORAGE_ORANGE);
                    }
                    else
                    {
                        LOG_debug << "There are no storage problems";
                        client->setstoragestatus(STORAGE_GREEN);
                    }
                }

                if (mPro)
                {
                    // Pro level can change without a payment (ie. with coupons or by helpdesk)
                    // and in those cases, the `psts` packet is not triggered. However, the SDK
                    // should notify the app and resume transfers, etc.
                    bool changed = client->mCachedStatus.addOrUpdate(CacheableStatus::STATUS_PRO_LEVEL, details->pro_level);
                    if (changed)
                    {
                        client->app->account_updated();
                        client->abortbackoff(true);
                    }
                }

                client->app->account_details(details.get(), mStorage, mTransfer, mPro, false, false, false);
                return true;

            default:
                if (!client->json.storeobject())
                {
                    client->app->account_details(details.get(), API_EINTERNAL);
                    return false;
                }
        }
    }
}

CommandQueryTransferQuota::CommandQueryTransferQuota(MegaClient* client, m_off_t size)
{
    cmd("qbq");
    arg("s", size);

    tag = client->reqtag;
}

bool CommandQueryTransferQuota::procresult(Result r)
{
    if (!r.wasErrorOrOK())
    {
        LOG_err << "Unexpected response: " << client->json.pos;
        client->json.storeobject();

        // Returns 0 to not alarm apps and don't show overquota pre-warnings
        // if something unexpected is received, following the same approach as
        // in the webclient
        client->app->querytransferquota_result(0);
        return false;
    }

    client->app->querytransferquota_result(r.errorOrOK());
    return true;
}

CommandGetUserTransactions::CommandGetUserTransactions(MegaClient* client, std::shared_ptr<AccountDetails> ad)
{
    cmd("utt");

    details = ad;
    tag = client->reqtag;
}

bool CommandGetUserTransactions::procresult(Result r)
{
    details->transactions.clear();

    while (client->json.enterarray())
    {
        const char* handle = client->json.getvalue();
        m_time_t ts = client->json.getint();
        const char* delta = client->json.getvalue();
        const char* cur = client->json.getvalue();

        if (handle && (ts > 0) && delta && cur)
        {
            size_t t = details->transactions.size();
            details->transactions.resize(t + 1);
            memcpy(details->transactions[t].handle, handle, 11);
            details->transactions[t].handle[11] = 0;
            details->transactions[t].timestamp = ts;
            details->transactions[t].delta = atof(delta);
            memcpy(details->transactions[t].currency, cur, 3);
            details->transactions[t].currency[3] = 0;
        }

        client->json.leavearray();
    }

    client->app->account_details(details.get(), false, false, false, false, true, false);
    return true;
}

CommandGetUserPurchases::CommandGetUserPurchases(MegaClient* client, std::shared_ptr<AccountDetails> ad)
{
    cmd("utp");

    details = ad;
    tag = client->reqtag;
}

bool CommandGetUserPurchases::procresult(Result r)
{
    client->restag = tag;

    details->purchases.clear();

    while (client->json.enterarray())
    {
        const char* handle = client->json.getvalue();
        const m_time_t ts = client->json.getint();
        const char* amount = client->json.getvalue();
        const char* cur = client->json.getvalue();
        int method = (int)client->json.getint();

        if (handle && (ts > 0) && amount && cur && (method >= 0))
        {
            size_t t = details->purchases.size();
            details->purchases.resize(t + 1);
            memcpy(details->purchases[t].handle, handle, 11);
            details->purchases[t].handle[11] = 0;
            details->purchases[t].timestamp = ts;
            details->purchases[t].amount = atof(amount);
            memcpy(details->purchases[t].currency, cur, 3);
            details->purchases[t].currency[3] = 0;
            details->purchases[t].method = method;
        }

        client->json.leavearray();
    }

    client->app->account_details(details.get(), false, false, false, true, false, false);
    return true;
}

CommandGetUserSessions::CommandGetUserSessions(MegaClient* client, std::shared_ptr<AccountDetails> ad)
{
    cmd("usl");
    arg("x", 1); // Request the additional id and alive information

    details = ad;
    tag = client->reqtag;
}

bool CommandGetUserSessions::procresult(Result r)
{
    details->sessions.clear();

    while (client->json.enterarray())
    {
        size_t t = details->sessions.size();
        details->sessions.resize(t + 1);

        details->sessions[t].timestamp = client->json.getint();
        details->sessions[t].mru = client->json.getint();
        client->json.storeobject(&details->sessions[t].useragent);
        client->json.storeobject(&details->sessions[t].ip);

        const char* country = client->json.getvalue();
        memcpy(details->sessions[t].country, country ? country : "\0\0", 2);
        details->sessions[t].country[2] = 0;

        details->sessions[t].current = (int)client->json.getint();

        details->sessions[t].id = client->json.gethandle(8);
        details->sessions[t].alive = (int)client->json.getint();

        client->json.leavearray();
    }

    client->app->account_details(details.get(), false, false, false, false, false, true);
    return true;
}

CommandSetPH::CommandSetPH(MegaClient* client, Node* n, int del, m_time_t cets, bool writable, bool megaHosted,
    int ctag, std::function<void(Error, handle, handle)> f)
{
    h = n->nodehandle;
    ets = cets;
    tag = ctag;
    mWritable = writable;
    completion = move(f);
    assert(completion);

    cmd("l");
    arg("n", (byte*)&n->nodehandle, MegaClient::NODEHANDLE);

    if (del)
    {
        arg("d", 1);
    }

    if (ets)
    {
        arg("ets", ets);
    }

    if (writable)
    {
        arg("w", "1");
    }

    if (megaHosted)
    {
        assert(n->sharekey && "attempting to share a key that is not set");
        arg("sk", n->sharekey->key, SymmCipher::KEYLENGTH);
    }
}

bool CommandSetPH::procresult(Result r)
{
    if (r.wasErrorOrOK())
    {
        completion(r.errorOrOK(), UNDEF, UNDEF);
        return true;
    }

    handle ph = UNDEF;
    std::string authKey;

    if (mWritable) // aparently, depending on 'w', the response can be [{"ph":"XXXXXXXX","w":"YYYYYYYYYYYYYYYYYYYYYY"}] or simply [XXXXXXXX]
    {
        bool exit = false;
        while (!exit)
        {
            switch (client->json.getnameid())
            {
            case 'w':
                client->json.storeobject(&authKey);
                break;

            case MAKENAMEID2('p', 'h'):
                ph = client->json.gethandle();
                break;

            case EOO:
            {
                if (authKey.empty())
                {
                    completion(API_EINTERNAL, UNDEF, UNDEF);
                    return false;
                }
                exit = true;
                break;
            }
            default:
                if (!client->json.storeobject())
                {
                    completion(API_EINTERNAL, UNDEF, UNDEF);
                    return false;
                }
            }
        }
    }
    else    // format: [XXXXXXXX]
    {
        ph = client->json.gethandle();
    }

    if (ISUNDEF(ph))
    {
        completion(API_EINTERNAL, UNDEF, UNDEF);
        return false;
    }

    Node *n = client->nodebyhandle(h);
    if (n)
    {
        n->setpubliclink(ph, time(nullptr), ets, false, authKey);
        n->changed.publiclink = true;
        client->notifynode(n);
    }

    completion(API_OK, h, ph);
    return true;
}

CommandGetPH::CommandGetPH(MegaClient* client, handle cph, const byte* ckey, int cop)
{
    cmd("g");
    arg("p", (byte*)&cph, MegaClient::NODEHANDLE);

    ph = cph;
    havekey = ckey ? true : false;
    if (havekey)
    {
        memcpy(key, ckey, sizeof key);
    }
    tag = client->reqtag;
    op = cop;
}

bool CommandGetPH::procresult(Result r)
{
    if (r.wasErrorOrOK())
    {
        client->app->openfilelink_result(r.errorOrOK());
        return true;
    }

    m_off_t s = -1;
    string a, fa;

    for (;;)
    {
        switch (client->json.getnameid())
        {
            case 's':
                s = client->json.getint();
                break;

            case MAKENAMEID2('a', 't'):
                client->json.storeobject(&a);
                break;

            case MAKENAMEID2('f', 'a'):
                client->json.storeobject(&fa);
                break;

            case EOO:
                // we want at least the attributes
                if (s >= 0)
                {
                    a.resize(Base64::atob(a.c_str(), (byte*)a.data(), int(a.size())));

                    if (op == 2)    // importing WelcomePDF for new account
                    {
                        assert(havekey);

                        vector<NewNode> newnodes(1);
                        auto newnode = &newnodes[0];

                        // set up new node
                        newnode->source = NEW_PUBLIC;
                        newnode->type = FILENODE;
                        newnode->nodehandle = ph;
                        newnode->parenthandle = UNDEF;
                        newnode->nodekey.assign((char*)key, FILENODEKEYLENGTH);
                        newnode->attrstring.reset(new string(a));

                        client->putnodes(client->mNodeManager.getRootNodeFiles(), NoVersioning, move(newnodes), nullptr, 0, false);
                    }
                    else if (havekey)
                    {
                        client->app->openfilelink_result(ph, key, s, &a, &fa, op);
                    }
                    else
                    {
                        client->app->openfilelink_result(ph, NULL, s, &a, &fa, op);
                    }
                }
                else
                {
                    client->app->openfilelink_result(API_EINTERNAL);
                }
                return true;

            default:
                if (!client->json.storeobject())
                {
                    client->app->openfilelink_result(API_EINTERNAL);
                    return false;
                }
        }
    }
}

CommandSetMasterKey::CommandSetMasterKey(MegaClient* client, const byte* newkey, const byte *hash, int hashsize, const byte *clientrandomvalue, const char *pin, string *salt)
{
    memcpy(this->newkey, newkey, SymmCipher::KEYLENGTH);

    cmd("up");
    arg("k", newkey, SymmCipher::KEYLENGTH);
    if (clientrandomvalue)
    {
        arg("crv", clientrandomvalue, SymmCipher::KEYLENGTH);
    }
    arg("uh", hash, hashsize);
    if (pin)
    {
        arg("mfa", pin);
    }

    if (salt)
    {
        this->salt = *salt;
    }

    tag = client->reqtag;
}

bool CommandSetMasterKey::procresult(Result r)
{
    if (r.wasErrorOrOK())
    {
        client->app->changepw_result(r.errorOrOK());
    }
    else
    {
        // update encrypted MK and salt for further checkups
        client->k.assign((const char *) newkey, SymmCipher::KEYLENGTH);
        client->accountsalt = salt;

        client->json.storeobject();
        client->app->changepw_result(API_OK);
    }
    return true;
}

CommandCreateEphemeralSession::CommandCreateEphemeralSession(MegaClient* client,
                                                             const byte* key,
                                                             const byte* cpw,
                                                             const byte* ssc)
{
    memcpy(pw, cpw, sizeof pw);

    cmd("up");
    arg("k", key, SymmCipher::KEYLENGTH);
    arg("ts", ssc, 2 * SymmCipher::KEYLENGTH);

    tag = client->reqtag;
}

bool CommandCreateEphemeralSession::procresult(Result r)
{
    if (r.wasErrorOrOK())
    {
        client->ephemeralSession = false;
        client->ephemeralSessionPlusPlus = false;
        client->app->ephemeral_result(r.errorOrOK());
    }
    else
    {
        client->me = client->json.gethandle(MegaClient::USERHANDLE);
        client->uid = Base64Str<MegaClient::USERHANDLE>(client->me);
        client->resumeephemeral(client->me, pw, tag);
    }
    return true;
}

CommandResumeEphemeralSession::CommandResumeEphemeralSession(MegaClient*, handle cuh, const byte* cpw, int ctag)
{
    memcpy(pw, cpw, sizeof pw);

    uh = cuh;

    cmd("us");
    arg("user", (byte*)&uh, MegaClient::USERHANDLE);

    tag = ctag;
}

bool CommandResumeEphemeralSession::procresult(Result r)
{
    byte keybuf[SymmCipher::KEYLENGTH];
    byte sidbuf[MegaClient::SIDLEN];
    int havek = 0, havecsid = 0;

    if (r.wasErrorOrOK())
    {
        client->app->ephemeral_result(r.errorOrOK());
        return true;
    }

    for (;;)
    {
        switch (client->json.getnameid())
        {
            case 'k':
                havek = client->json.storebinary(keybuf, sizeof keybuf) == sizeof keybuf;
                break;

            case MAKENAMEID4('t', 's', 'i', 'd'):
                havecsid = client->json.storebinary(sidbuf, sizeof sidbuf) == sizeof sidbuf;
                break;

            case EOO:
                if (!havek || !havecsid)
                {
                    client->app->ephemeral_result(API_EINTERNAL);
                    return false;
                }

                client->sid.assign((const char *)sidbuf, sizeof sidbuf);

                client->key.setkey(pw);
                client->key.ecb_decrypt(keybuf);

                client->key.setkey(keybuf);

                if (!client->checktsid(sidbuf, sizeof sidbuf))
                {
                    client->app->ephemeral_result(API_EKEY);
                    return true;
                }

                client->me = uh;
                client->uid = Base64Str<MegaClient::USERHANDLE>(client->me);

                client->openStatusTable(true);
                client->app->ephemeral_result(uh, pw);
                return true;

            default:
                if (!client->json.storeobject())
                {
                    client->app->ephemeral_result(API_EINTERNAL);
                    return false;
                }
        }
    }
}

CommandCancelSignup::CommandCancelSignup(MegaClient *client)
{
    cmd("ucr");

    tag = client->reqtag;
}

bool CommandCancelSignup::procresult(Result r)
{
    client->app->cancelsignup_result(r.errorOrOK());
    return r.wasErrorOrOK();
}

CommandWhyAmIblocked::CommandWhyAmIblocked(MegaClient *client)
{
    cmd("whyamiblocked");
    batchSeparately = true;  // don't let any other commands that might get batched with it cause the whole batch to fail

    tag = client->reqtag;
}

bool CommandWhyAmIblocked::procresult(Result r)
{
    if (r.wasErrorOrOK())
    {
        if (r.wasError(API_OK)) //unblocked
        {
            client->unblock();
        }

        client->app->whyamiblocked_result(r.errorOrOK());
        return true;
    }
    else if (client->json.isnumeric())
    {
         int response = int(client->json.getint());
         client->app->whyamiblocked_result(response);
         return true;
    }

    client->json.storeobject();
    client->app->whyamiblocked_result(API_EINTERNAL);
	return false;
}

CommandSendSignupLink2::CommandSendSignupLink2(MegaClient* client, const char* email, const char* name)
{
    cmd("uc2");
    arg("n", (byte*)name, int(strlen(name)));
    arg("m", (byte*)email, int(strlen(email)));
    arg("v", 2);
    tag = client->reqtag;
}

CommandSendSignupLink2::CommandSendSignupLink2(MegaClient* client, const char* email, const char* name, byte *clientrandomvalue, byte *encmasterkey, byte *hashedauthkey)
{
    cmd("uc2");
    arg("n", (byte*)name, int(strlen(name)));
    arg("m", (byte*)email, int(strlen(email)));
    arg("crv", clientrandomvalue, SymmCipher::KEYLENGTH);
    arg("hak", hashedauthkey, SymmCipher::KEYLENGTH);
    arg("k", encmasterkey, SymmCipher::KEYLENGTH);
    arg("v", 2);

    tag = client->reqtag;
}

bool CommandSendSignupLink2::procresult(Result r)
{
    client->app->sendsignuplink_result(r.errorOrOK());
    return r.wasErrorOrOK();
}

CommandConfirmSignupLink2::CommandConfirmSignupLink2(MegaClient* client,
                                                   const byte* code,
                                                   unsigned len)
{
    cmd("ud2");
    arg("c", code, len);

    tag = client->reqtag;
}

bool CommandConfirmSignupLink2::procresult(Result r)
{
    string name;
    string email;
    handle uh = UNDEF;
    int version = 0;

    if (r.wasErrorOrOK())
    {
        client->app->confirmsignuplink2_result(UNDEF, NULL, NULL, r.errorOrOK());
        return true;
    }

    assert(r.hasJsonArray());
    if (client->json.storebinary(&email) && client->json.storebinary(&name))
    {
        uh = client->json.gethandle(MegaClient::USERHANDLE);
        version = int(client->json.getint());
    }
    while (client->json.storeobject());

    if (!ISUNDEF(uh) && version == 2)
    {
        client->ephemeralSession = false;
        client->app->confirmsignuplink2_result(uh, name.c_str(), email.c_str(), API_OK);
        return true;
    }
    else
    {
        client->app->confirmsignuplink2_result(UNDEF, NULL, NULL, API_EINTERNAL);
        return false;
    }
}

CommandSetKeyPair::CommandSetKeyPair(MegaClient* client, const byte* privk,
                                     unsigned privklen, const byte* pubk,
                                     unsigned pubklen)
{
    cmd("up");
    arg("privk", privk, privklen);
    arg("pubk", pubk, pubklen);

    tag = client->reqtag;

    len = privklen;
    privkBuffer.reset(new byte[privklen]);
    memcpy(privkBuffer.get(), privk, len);
}

bool CommandSetKeyPair::procresult(Result r)
{
    if (r.wasErrorOrOK())
    {
        client->app->setkeypair_result(r.errorOrOK());
        return true;
    }

    client->json.storeobject();

    client->key.ecb_decrypt(privkBuffer.get(), len);
    client->mPrivKey.resize(AsymmCipher::MAXKEYLENGTH * 2);
    client->mPrivKey.resize(Base64::btoa(privkBuffer.get(), len, (char *)client->mPrivKey.data()));

    client->app->setkeypair_result(API_OK);
    return true;
}

// fetch full node tree
CommandFetchNodes::CommandFetchNodes(MegaClient* client, int tag, bool nocache)
{
    cmd("f");
    arg("c", 1);
    arg("r", 1);

    if (!nocache)
    {
        arg("ca", 1);
    }

    // The servers are more efficient with this command when it's the only one in the batch
    batchSeparately = true;

    this->tag = tag;
}

// purge and rebuild node/user tree
bool CommandFetchNodes::procresult(Result r)
{
    WAIT_CLASS::bumpds();
    client->fnstats.timeToLastByte = Waiter::ds - client->fnstats.startTime;

    client->purgenodesusersabortsc(true);

    if (r.wasErrorOrOK())
    {
        client->fetchingnodes = false;
        client->app->fetchnodes_result(r.errorOrOK());
        return true;
    }

    for (;;)
    {
        switch (client->json.getnameid())
        {
            case 'f':
                // nodes
                if (!client->readnodes(&client->json, 0, PUTNODES_APP, nullptr, 0, true))
                {
                    client->fetchingnodes = false;
                    client->mNodeManager.cleanNodes();
                    client->app->fetchnodes_result(API_EINTERNAL);
                    return false;
                }
                break;

            case MAKENAMEID2('f', '2'):
                // old versions
                if (!client->readnodes(&client->json, 0, PUTNODES_APP, nullptr, 0, true))
                {
                    client->fetchingnodes = false;
                    client->mNodeManager.cleanNodes();
                    client->app->fetchnodes_result(API_EINTERNAL);
                    return false;
                }
                break;

            case MAKENAMEID3('o', 'k', '0'):
                // outgoing sharekeys
                client->readok(&client->json);
                break;

            case 's':
                // Fall through
            case MAKENAMEID2('p', 's'):
                // outgoing or pending shares
                client->readoutshares(&client->json);
                break;

            case 'u':
                // users/contacts
                if (!client->readusers(&client->json, false))
                {
                    client->fetchingnodes = false;
                    client->mNodeManager.cleanNodes();
                    client->app->fetchnodes_result(API_EINTERNAL);
                    return false;
                }
                break;

            case MAKENAMEID2('c', 'r'):
                // crypto key request
                client->proccr(&client->json);
                break;

            case MAKENAMEID2('s', 'r'):
                // sharekey distribution request
                client->procsr(&client->json);
                break;

            case MAKENAMEID2('s', 'n'):
                // sequence number
                if (!client->scsn.setScsn(&client->json))
                {
                    client->fetchingnodes = false;
                    client->mNodeManager.cleanNodes();
                    client->app->fetchnodes_result(API_EINTERNAL);
                    return false;
                }
                break;

            case MAKENAMEID3('i', 'p', 'c'):
                // Incoming pending contact
                client->readipc(&client->json);
                break;

            case MAKENAMEID3('o', 'p', 'c'):
                // Outgoing pending contact
                client->readopc(&client->json);
                break;

            case MAKENAMEID2('p', 'h'):
                // Public links handles
                client->procph(&client->json);
                break;

            case MAKENAMEID4('a', 'e', 's', 'p'):
                // Sets and Elements
                client->procaesp(); // continue even if it failed, it's not critical
                break;

#ifdef ENABLE_CHAT
            case MAKENAMEID3('m', 'c', 'f'):
                // List of chatrooms
                client->procmcf(&client->json);
                break;

            case MAKENAMEID5('m', 'c', 'p', 'n', 'a'):   // fall-through
            case MAKENAMEID4('m', 'c', 'n', 'a'):
                // nodes shared in chatrooms
                client->procmcna(&client->json);
                break;
#endif
            case EOO:
            {
                if (!client->scsn.ready())
                {
                    client->fetchingnodes = false;
                    client->mNodeManager.cleanNodes();
                    client->app->fetchnodes_result(API_EINTERNAL);
                    return false;
                }

                client->mergenewshares(0);

                client->mNodeManager.initCompleted();  // (nodes already written into DB)

                client->initsc();
                client->pendingsccommit = false;
                client->fetchnodestag = tag;

                WAIT_CLASS::bumpds();
                client->fnstats.timeToCached = Waiter::ds - client->fnstats.startTime;
<<<<<<< HEAD
                client->fnstats.nodesCached = client->mNodeManager.getNodeCount();
=======
                client->fnstats.nodesCached = client->nodes.size();

>>>>>>> 0230f94e
                return true;
            }
            default:
                if (!client->json.storeobject())
                {
                    client->fetchingnodes = false;
                    client->mNodeManager.cleanNodes();
                    client->app->fetchnodes_result(API_EINTERNAL);
                    return false;
                }
        }
    }
}

// report event to server logging facility
CommandReportEvent::CommandReportEvent(MegaClient *client, const char *event, const char *details)
{
    cmd("cds");
    arg("c", event);

    if (details)
    {
        arg("v", details);
    }

    tag = client->reqtag;
}

bool CommandReportEvent::procresult(Result r)
{
    client->app->reportevent_result(r.errorOrOK());
    return r.wasErrorOrOK();
}

CommandSubmitPurchaseReceipt::CommandSubmitPurchaseReceipt(MegaClient *client, int type, const char *receipt, handle lph, int phtype, int64_t ts)
{
    cmd("vpay");
    arg("t", type);

    if(receipt)
    {
        arg("receipt", receipt);
    }

    if(type == 2 && client->loggedin() == FULLACCOUNT)
    {
        arg("user", client->finduser(client->me)->uid.c_str());
    }

    if (!ISUNDEF(lph))
    {
        if (phtype == 0) // legacy mode
        {
            arg("aff", (byte*)&lph, MegaClient::NODEHANDLE);
        }
        else
        {
            beginobject("aff");
            arg("id", (byte*)&lph, MegaClient::NODEHANDLE);
            arg("ts", ts);
            arg("t", phtype);   // 1=affiliate id, 2=file/folder link, 3=chat link, 4=contact link
            endobject();
        }
    }

    tag = client->reqtag;
}

bool CommandSubmitPurchaseReceipt::procresult(Result r)
{
    client->app->submitpurchasereceipt_result(r.errorOrOK());
    return r.wasErrorOrOK();
}

// Credit Card Store
CommandCreditCardStore::CommandCreditCardStore(MegaClient* client, const char *cc, const char *last4, const char *expm, const char *expy, const char *hash)
{
    cmd("ccs");
    arg("cc", cc);
    arg("last4", last4);
    arg("expm", expm);
    arg("expy", expy);
    arg("hash", hash);

    tag = client->reqtag;
}

bool CommandCreditCardStore::procresult(Result r)
{
    client->app->creditcardstore_result(r.errorOrOK());
    return r.wasErrorOrOK();
}

CommandCreditCardQuerySubscriptions::CommandCreditCardQuerySubscriptions(MegaClient* client)
{
    cmd("ccqns");

    tag = client->reqtag;
}

bool CommandCreditCardQuerySubscriptions::procresult(Result r)
{
    if (r.wasErrorOrOK())
    {
        client->app->creditcardquerysubscriptions_result(0, r.errorOrOK());
        return true;
    }
    else if (client->json.isnumeric())
    {
        int number = int(client->json.getint());
        client->app->creditcardquerysubscriptions_result(number, API_OK);
        return true;
    }
    else
    {
        client->json.storeobject();
        client->app->creditcardquerysubscriptions_result(0, API_EINTERNAL);
        return false;
    }
}

CommandCreditCardCancelSubscriptions::CommandCreditCardCancelSubscriptions(MegaClient* client, const char* reason)
{
    cmd("cccs");

    if (reason)
    {
        arg("r", reason);
    }

    tag = client->reqtag;
}

bool CommandCreditCardCancelSubscriptions::procresult(Result r)
{
    client->app->creditcardcancelsubscriptions_result(r.errorOrOK());
    return r.wasErrorOrOK();
}

CommandCopySession::CommandCopySession(MegaClient *client)
{
    cmd("us");
    arg("c", 1);
    batchSeparately = true;  // don't let any other commands that might get batched with it cause the whole batch to fail when blocked
    tag = client->reqtag;
}

// for ephemeral accounts, it returns "tsid" instead of "csid" -> not supported, will return API_EINTERNAL
bool CommandCopySession::procresult(Result r)
{
    string session;
    byte sidbuf[AsymmCipher::MAXKEYLENGTH];
    int len_csid = 0;

    if (r.wasErrorOrOK())
    {
        assert(r.errorOrOK() != API_OK); // API shouldn't return OK, but a session
        client->app->copysession_result(NULL, r.errorOrOK());
        return true;
    }

    for (;;)
    {
        switch (client->json.getnameid())
        {
            case MAKENAMEID4('c', 's', 'i', 'd'):
                len_csid = client->json.storebinary(sidbuf, sizeof sidbuf);
                break;

            case EOO:
                if (len_csid < 32)
                {
                    client->app->copysession_result(NULL, API_EINTERNAL);
                    return false;
                }

                if (!client->asymkey.decrypt(sidbuf, len_csid, sidbuf, MegaClient::SIDLEN))
                {
                    client->app->copysession_result(NULL, API_EINTERNAL);
                    return false;
                }

                session.resize(MegaClient::SIDLEN * 4 / 3 + 4);
                session.resize(Base64::btoa(sidbuf, MegaClient::SIDLEN, (char *)session.data()));
                client->app->copysession_result(&session, API_OK);
                return true;

            default:
                if (!client->json.storeobject())
                {
                    client->app->copysession_result(NULL, API_EINTERNAL);
                    return false;
                }
        }
    }
}

CommandGetPaymentMethods::CommandGetPaymentMethods(MegaClient *client)
{
    cmd("ufpq");
    tag = client->reqtag;
}

bool CommandGetPaymentMethods::procresult(Result r)
{
    int methods = 0;
    int64_t value;

    if (r.wasErrorOrOK())
    {
        if (!r.wasError(API_OK))
        {
            client->app->getpaymentmethods_result(methods, r.errorOrOK());

            //Consume remaining values if they exist
            while(client->json.isnumeric())
            {
                client->json.getint();
            }
            return true;
        }

        value = static_cast<int64_t>(error(r.errorOrOK()));
    }
    else if (client->json.isnumeric())
    {
        value = client->json.getint();
    }
    else
    {
        LOG_err << "Parse error in ufpq";
        client->app->getpaymentmethods_result(methods, API_EINTERNAL);
        return false;
    }

    methods |= 1 << value;

    while (client->json.isnumeric())
    {
        value = client->json.getint();
        if (value < 0)
        {
            client->app->getpaymentmethods_result(methods, static_cast<error>(value));

            //Consume remaining values if they exist
            while(client->json.isnumeric())
            {
                client->json.getint();
            }
            return true;
        }

        methods |= 1 << value;
    }

    client->app->getpaymentmethods_result(methods, API_OK);
    return true;
}

CommandUserFeedbackStore::CommandUserFeedbackStore(MegaClient *client, const char *type, const char *blob, const char *uid)
{
    cmd("clog");

    arg("t", type);

    if (blob)
    {
        arg("d", blob);
    }

    if (uid)
    {
        arg("id", uid);
    }

    tag = client->reqtag;
}

bool CommandUserFeedbackStore::procresult(Result r)
{
    client->app->userfeedbackstore_result(r.errorOrOK());
    return r.wasErrorOrOK();
}

CommandSendEvent::CommandSendEvent(MegaClient *client, int type, const char *desc)
{
    cmd("log");
    arg("e", type);
    arg("m", desc);

    tag = client->reqtag;
}

bool CommandSendEvent::procresult(Result r)
{
    client->app->sendevent_result(r.errorOrOK());
    return r.wasErrorOrOK();
}

CommandSupportTicket::CommandSupportTicket(MegaClient *client, const char *message, int type)
{
    cmd("sse");
    arg("t", type);
    arg("b", 1);    // base64 encoding for `msg`
    arg("m", (const byte*)message, int(strlen(message)));

    tag = client->reqtag;
}

bool CommandSupportTicket::procresult(Result r)
{
    client->app->supportticket_result(r.errorOrOK());
    return r.wasErrorOrOK();
}

CommandCleanRubbishBin::CommandCleanRubbishBin(MegaClient *client)
{
    cmd("dr");

    tag = client->reqtag;
}

bool CommandCleanRubbishBin::procresult(Result r)
{
    client->app->cleanrubbishbin_result(r.errorOrOK());
    return r.wasErrorOrOK();
}

CommandGetRecoveryLink::CommandGetRecoveryLink(MegaClient *client, const char *email, int type, const char *pin)
{
    cmd("erm");
    arg("m", email);
    arg("t", type);

    if (type == CANCEL_ACCOUNT && pin)
    {
        arg("mfa", pin);
    }

    tag = client->reqtag;
}

bool CommandGetRecoveryLink::procresult(Result r)
{
    client->app->getrecoverylink_result(r.errorOrOK());
    return r.wasErrorOrOK();
}

CommandQueryRecoveryLink::CommandQueryRecoveryLink(MegaClient *client, const char *linkcode)
{
    cmd("erv");
    arg("c", linkcode);

    tag = client->reqtag;
}

bool CommandQueryRecoveryLink::procresult(Result r)
{
    // [<code>,"<email>","<ip_address>",<timestamp>,"<user_handle>",["<email>"]]   (and we are already in the array)
    string email;
    string ip;
    m_time_t ts;
    handle uh;

    if (r.wasStrictlyError())
    {
        client->app->queryrecoverylink_result(r.errorOrOK());
        return true;
    }

    if (!client->json.isnumeric())
    {
        client->app->queryrecoverylink_result(API_EINTERNAL);
        return false;
    }

    int type = static_cast<int>(client->json.getint());

    if ( !client->json.storeobject(&email)  ||
         !client->json.storeobject(&ip)     ||
         ((ts = client->json.getint()) == -1) ||
         !(uh = client->json.gethandle(MegaClient::USERHANDLE)) )
    {
        client->app->queryrecoverylink_result(API_EINTERNAL);
        return false;
    }

    string tmp;
    vector<string> emails;

    // read emails registered for this account
    client->json.enterarray();
    while (client->json.storeobject(&tmp))
    {
        emails.push_back(tmp);
        if (*client->json.pos == ']')
        {
            break;
        }
    }
    client->json.leavearray();  // emails array

    if (!emails.size()) // there should be at least one email
    {
        client->app->queryrecoverylink_result(API_EINTERNAL);
        return false;
    }

    if (client->loggedin() == FULLACCOUNT && uh != client->me)
    {
        client->app->queryrecoverylink_result(API_EACCESS);
        return true;
    }

    client->app->queryrecoverylink_result(type, email.c_str(), ip.c_str(), time_t(ts), uh, &emails);
    return true;
}

CommandGetPrivateKey::CommandGetPrivateKey(MegaClient *client, const char *code)
{
    cmd("erx");
    arg("r", "gk");
    arg("c", code);

    tag = client->reqtag;
}

bool CommandGetPrivateKey::procresult(Result r)
{
    if (r.wasErrorOrOK())   // error
    {
        client->app->getprivatekey_result(r.errorOrOK());
        return true;
    }
    else
    {
        byte privkbuf[AsymmCipher::MAXKEYLENGTH * 2];
        int len_privk = client->json.storebinary(privkbuf, sizeof privkbuf);

        // account has RSA keypair: decrypt server-provided session ID
        if (len_privk < 256)
        {
            client->app->getprivatekey_result(API_EINTERNAL);
            return false;
        }
        else
        {
            client->app->getprivatekey_result((error)API_OK, privkbuf, len_privk);
            return true;
        }
    }
}

CommandConfirmRecoveryLink::CommandConfirmRecoveryLink(MegaClient *client, const char *code, const byte *hash, int hashsize, const byte *clientrandomvalue, const byte *encMasterKey, const byte *initialSession)
{
    cmd("erx");

    if (!initialSession)
    {
        arg("r", "sk");
    }

    arg("c", code);

    arg("x", encMasterKey, SymmCipher::KEYLENGTH);
    if (!clientrandomvalue)
    {
        arg("y", hash, hashsize);
    }
    else
    {
        beginobject("y");
        arg("crv", clientrandomvalue, SymmCipher::KEYLENGTH);
        arg("hak", hash, hashsize); //hashed authentication key
        endobject();
    }

    if (initialSession)
    {
        arg("z", initialSession, 2 * SymmCipher::KEYLENGTH);
    }

    tag = client->reqtag;
}

bool CommandConfirmRecoveryLink::procresult(Result r)
{
    client->app->confirmrecoverylink_result(r.errorOrOK());
    return r.wasErrorOrOK();
}

CommandConfirmCancelLink::CommandConfirmCancelLink(MegaClient *client, const char *code)
{
    cmd("erx");
    arg("c", code);

    tag = client->reqtag;
}

bool CommandConfirmCancelLink::procresult(Result r)
{
    MegaApp *app = client->app;
    app->confirmcancellink_result(r.errorOrOK());
    if (r.wasError(API_OK))
    {
        app->request_error(API_ESID);
    }
    return r.wasErrorOrOK();
}

CommandResendVerificationEmail::CommandResendVerificationEmail(MegaClient *client)
{
    cmd("era");
    batchSeparately = true;  // don't let any other commands that might get batched with it cause the whole batch to fail

    tag = client->reqtag;
}

bool CommandResendVerificationEmail::procresult(Result r)
{
    client->app->resendverificationemail_result(r.errorOrOK());
    return r.wasErrorOrOK();
}

CommandResetSmsVerifiedPhoneNumber::CommandResetSmsVerifiedPhoneNumber(MegaClient *client)
{
    cmd("smsr");
    tag = client->reqtag;
}

bool CommandResetSmsVerifiedPhoneNumber::procresult(Result r)
{
    if (r.wasError(API_OK))
    {
        client->mSmsVerifiedPhone.clear();
    }
    client->app->resetSmsVerifiedPhoneNumber_result(r.errorOrOK());
    return r.wasErrorOrOK();
}

CommandValidatePassword::CommandValidatePassword(MegaClient *client, const char *email, uint64_t emailhash)
{
    cmd("us");
    arg("user", email);
    arg("uh", (byte*)&emailhash, sizeof emailhash);

    tag = client->reqtag;
}

bool CommandValidatePassword::procresult(Result r)
{
    if (r.wasError(API_OK))
    {
        client->app->validatepassword_result(r.errorOrOK());
        return true;
    }
    else
    {
        assert(r.hasJsonObject());  // we don't use the object contents, and will exit the object automatically
        client->app->validatepassword_result(API_OK);
        return r.hasJsonObject();
    }
}

CommandGetEmailLink::CommandGetEmailLink(MegaClient *client, const char *email, int add, const char *pin)
{
    cmd("se");

    if (add)
    {
        arg("aa", "a");     // add
    }
    else
    {
        arg("aa", "r");     // remove
    }
    arg("e", email);
    if (pin)
    {
        arg("mfa", pin);
    }

    notself(client);

    tag = client->reqtag;
}

bool CommandGetEmailLink::procresult(Result r)
{
    client->app->getemaillink_result(r.errorOrOK());
    return r.wasErrorOrOK();
}

CommandConfirmEmailLink::CommandConfirmEmailLink(MegaClient *client, const char *code, const char *email, const byte *newLoginHash, bool replace)
{
    this->email = email;
    this->replace = replace;

    cmd("sec");

    arg("c", code);
    arg("e", email);
    if (newLoginHash)
    {
        arg("uh", newLoginHash, sizeof(uint64_t));
    }
    if (replace)
    {
        arg("r", 1);    // replace the current email address by this one
    }
    notself(client);

    tag = client->reqtag;
}

bool CommandConfirmEmailLink::procresult(Result r)
{
    if (r.wasError(API_OK))
    {
        User *u = client->finduser(client->me);

        if (replace)
        {
            LOG_debug << "Email changed from `" << u->email << "` to `" << email << "`";

            client->mapuser(u->userhandle, email.c_str()); // update email used as index for user's map
            u->changed.email = true;
            client->notifyuser(u);
        }
        // TODO: once we manage multiple emails, add the new email to the list of emails
    }

    client->app->confirmemaillink_result(r.errorOrOK());
    return r.wasErrorOrOK();
}

CommandGetVersion::CommandGetVersion(MegaClient *client, const char *appKey)
{
    this->client = client;
    cmd("lv");
    arg("a", appKey);
    tag = client->reqtag;
}

bool CommandGetVersion::procresult(Result r)
{
    int versioncode = 0;
    string versionstring;

    if (r.wasErrorOrOK())
    {
        client->app->getversion_result(0, NULL, r.errorOrOK());
        return r.wasErrorOrOK();
    }

    assert(r.hasJsonObject());
    for (;;)
    {
        switch (client->json.getnameid())
        {
            case 'c':
                versioncode = int(client->json.getint());
                break;

            case 's':
                client->json.storeobject(&versionstring);
                break;

            case EOO:
                client->app->getversion_result(versioncode, versionstring.c_str(), API_OK);
                return true;

            default:
                if (!client->json.storeobject())
                {
                    client->app->getversion_result(0, NULL, API_EINTERNAL);
                    return false;
                }
        }
    }
}

CommandGetLocalSSLCertificate::CommandGetLocalSSLCertificate(MegaClient *client)
{
    this->client = client;
    cmd("lc");
    arg("v", 1);

    tag = client->reqtag;
}

bool CommandGetLocalSSLCertificate::procresult(Result r)
{
    if (r.wasErrorOrOK())
    {
        client->app->getlocalsslcertificate_result(0, NULL, r.errorOrOK());
        return true;
    }

    assert(r.hasJsonObject());
    string certdata;
    m_time_t ts = 0;
    int numelements = 0;

    for (;;)
    {
        switch (client->json.getnameid())
        {
            case 't':
            {
                ts = client->json.getint();
                break;
            }
            case 'd':
            {
                string data;
                client->json.enterarray();
                while (client->json.storeobject(&data))
                {
                    if (numelements)
                    {
                        certdata.append(";");
                    }
                    numelements++;
                    certdata.append(data);
                }
                client->json.leavearray();
                break;
            }
            case EOO:
            {
                if (numelements < 2)
                {
                    client->app->getlocalsslcertificate_result(0, NULL, API_EINTERNAL);
                    return false;
                }
                client->app->getlocalsslcertificate_result(ts, &certdata, API_OK);
                return true;
            }

            default:
                if (!client->json.storeobject())
                {
                    client->app->getlocalsslcertificate_result(0, NULL, API_EINTERNAL);
                    return false;
                }
        }
    }
}

#ifdef ENABLE_CHAT
CommandChatCreate::CommandChatCreate(MegaClient* client, bool group, bool publicchat, const userpriv_vector* upl, const string_map* ukm, const char* title, bool meetingRoom, int chatOptions)
{
    this->client = client;
    this->chatPeers = new userpriv_vector(*upl);
    this->mPublicChat = publicchat;
    this->mTitle = title ? string(title) : "";
    this->mUnifiedKey = "";
    mMeeting = meetingRoom;


    cmd("mcc");
    arg("g", (group) ? 1 : 0);

    if (group && title)
    {
        arg("ct", title);
    }

    if (publicchat)
    {
        arg("m", 1);

        char ownHandleB64[12];
        Base64::btoa((byte *)&client->me, MegaClient::USERHANDLE, ownHandleB64);
        ownHandleB64[11] = '\0';

        string_map::const_iterator it = ukm->find(ownHandleB64);
        if (it != ukm->end())
        {
            mUnifiedKey = it->second;
            arg("ck", mUnifiedKey.c_str());
        }
    }

    if (meetingRoom)
    {
        arg("mr", 1);
    }

    if (group)
    {
        mChatOptions.set(static_cast<ChatOptions_t>(chatOptions));
        if (mChatOptions.speakRequest()) {arg("sr", 1);}
        if (mChatOptions.waitingRoom())  {arg("w", 1);}
        if (mChatOptions.openInvite())   {arg("oi", 1);}
    }

    beginarray("u");

    userpriv_vector::iterator itupl;
    for (itupl = chatPeers->begin(); itupl != chatPeers->end(); itupl++)
    {
        beginobject();

        handle uh = itupl->first;
        privilege_t priv = itupl->second;

        arg("u", (byte *)&uh, MegaClient::USERHANDLE);
        arg("p", priv);

        if (publicchat)
        {
            char uid[12];
            Base64::btoa((byte*)&uh, MegaClient::USERHANDLE, uid);
            uid[11] = '\0';

            string_map::const_iterator ituk = ukm->find(uid);
            if(ituk != ukm->end())
            {
                arg("ck", ituk->second.c_str());
            }
        }
        endobject();
    }

    endarray();

    arg("v", 1);
    notself(client);

    tag = client->reqtag;
}

bool CommandChatCreate::procresult(Result r)
{
    if (r.wasErrorOrOK())
    {
        client->app->chatcreate_result(NULL, r.errorOrOK());
        delete chatPeers;
        return true;
    }
    else
    {
        handle chatid = UNDEF;
        int shard = -1;
        bool group = false;
        m_time_t ts = -1;

        for (;;)
        {
            switch (client->json.getnameid())
            {
                case MAKENAMEID2('i','d'):
                    chatid = client->json.gethandle(MegaClient::CHATHANDLE);
                    break;

                case MAKENAMEID2('c','s'):
                    shard = int(client->json.getint());
                    break;

                case 'g':
                    group = client->json.getint();
                    break;

                case MAKENAMEID2('t', 's'):  // actual creation timestamp
                    ts = client->json.getint();
                    break;

                case EOO:
                    if (chatid != UNDEF && shard != -1)
                    {
                        if (client->chats.find(chatid) == client->chats.end())
                        {
                            client->chats[chatid] = new TextChat();
                        }

                        TextChat *chat = client->chats[chatid];
                        chat->id = chatid;
                        chat->priv = PRIV_MODERATOR;
                        chat->shard = shard;
                        delete chat->userpriv;  // discard any existing `userpriv`
                        chat->userpriv = this->chatPeers;
                        chat->group = group;
                        chat->ts = (ts != -1) ? ts : 0;
                        chat->publicchat = mPublicChat;
                        chat->meeting = mMeeting;

                        if (group) // we are creating a chat, so we need to initialize all chat options enabled/disabled
                        {
                            chat->addOrUpdateChatOptions(mChatOptions.speakRequest(), mChatOptions.waitingRoom(), mChatOptions.openInvite());
                        }

                        chat->setTag(tag ? tag : -1);
                        if (chat->group && !mTitle.empty())
                        {
                            chat->title = mTitle;
                        }
                        if (mPublicChat)
                        {
                            chat->unifiedKey = mUnifiedKey;
                        }

                        client->notifychat(chat);
                        client->app->chatcreate_result(chat, API_OK);
                    }
                    else
                    {
                        client->app->chatcreate_result(NULL, API_EINTERNAL);
                        delete chatPeers;   // unused, but might be set at creation
                    }
                    return true;

                default:
                    if (!client->json.storeobject())
                    {
                        client->app->chatcreate_result(NULL, API_EINTERNAL);
                        delete chatPeers;   // unused, but might be set at creation
                        return false;
                    }
            }
        }
    }
}

CommandSetChatOptions::CommandSetChatOptions(MegaClient* client, handle chatid, int option, bool enabled, CommandSetChatOptionsCompletion completion)
    : mCompletion(completion)
{
    this->client = client;
    mChatid = chatid;
    mOption = option;
    mEnabled = enabled;

    cmd("mco");
    arg("cid", (byte*)&chatid, MegaClient::CHATHANDLE);
    switch (option)
    {
        case ChatOptions::kOpenInvite:      arg("oi", enabled);  break;
        case ChatOptions::kSpeakRequest:    arg("sr", enabled);  break;
        case ChatOptions::kWaitingRoom:     arg("w", enabled);   break;
        default:                                                 break;
    }

    notself(client); // set i param to ignore action packet generated by our own action
    tag = client->reqtag;
}

bool CommandSetChatOptions::procresult(Result r)
{
    if (r.wasError(API_OK))
    {
        auto it = client->chats.find(mChatid);
        if (it == client->chats.end())
        {
            mCompletion(API_EINTERNAL);
            return true;
        }

        // chat options: [-1 (not updated) | 0 (remove) | 1 (add)]
        int speakRequest = mOption == ChatOptions::kSpeakRequest ? mEnabled : -1;
        int waitingRoom  = mOption == ChatOptions::kWaitingRoom  ? mEnabled : -1;
        int openInvite   = mOption == ChatOptions::kOpenInvite   ? mEnabled : -1;

        TextChat* chat = it->second;
        chat->addOrUpdateChatOptions(speakRequest, waitingRoom, openInvite);
        chat->setTag(tag ? tag : -1);
        client->notifychat(chat);
    }

    mCompletion(r.errorOrOK());
    return r.wasErrorOrOK();
}

CommandChatInvite::CommandChatInvite(MegaClient *client, handle chatid, handle uh, privilege_t priv, const char *unifiedkey, const char* title)
{
    this->client = client;
    this->chatid = chatid;
    this->uh = uh;
    this->priv = priv;
    this->title = title ? string(title) : "";

    cmd("mci");

    arg("id", (byte*)&chatid, MegaClient::CHATHANDLE);
    arg("u", (byte *)&uh, MegaClient::USERHANDLE);
    arg("p", priv);
    arg("v", 1);

    if (title)
    {
        arg("ct", title);
    }

    if (unifiedkey)
    {
        arg("ck", unifiedkey);
    }

    notself(client);

    tag = client->reqtag;
}

bool CommandChatInvite::procresult(Result r)
{
    if (r.wasError(API_OK))
    {
        if (client->chats.find(chatid) == client->chats.end())
        {
            // the invitation succeed for a non-existing chatroom
            client->app->chatinvite_result(API_EINTERNAL);
            return true;
        }

        TextChat *chat = client->chats[chatid];
        if (!chat->userpriv)
        {
            chat->userpriv = new userpriv_vector();
        }

        chat->userpriv->push_back(userpriv_pair(uh, priv));

        if (!title.empty())  // only if title was set for this chatroom, update it
        {
            chat->title = title;
        }

        chat->setTag(tag ? tag : -1);
        client->notifychat(chat);
    }

    client->app->chatinvite_result(r.errorOrOK());
    return r.wasErrorOrOK();
}

CommandChatRemove::CommandChatRemove(MegaClient *client, handle chatid, handle uh)
{
    this->client = client;
    this->chatid = chatid;
    this->uh = uh;

    cmd("mcr");

    arg("id", (byte*)&chatid, MegaClient::CHATHANDLE);

    if (uh != client->me)
    {
        arg("u", (byte *)&uh, MegaClient::USERHANDLE);
    }
    arg("v", 1);
    notself(client);

    tag = client->reqtag;
}

bool CommandChatRemove::procresult(Result r)
{
    if (r.wasError(API_OK))
    {
        if (client->chats.find(chatid) == client->chats.end())
        {
            // the invitation succeed for a non-existing chatroom
            client->app->chatremove_result(API_EINTERNAL);
            return true;
        }

        TextChat *chat = client->chats[chatid];
        if (chat->userpriv)
        {
            userpriv_vector::iterator upvit;
            for (upvit = chat->userpriv->begin(); upvit != chat->userpriv->end(); upvit++)
            {
                if (upvit->first == uh)
                {
                    chat->userpriv->erase(upvit);
                    if (chat->userpriv->empty())
                    {
                        delete chat->userpriv;
                        chat->userpriv = NULL;
                    }
                    break;
                }
            }
        }
        else
        {
            if (uh != client->me)
            {
                // the removal succeed, but the list of peers is empty
                client->app->chatremove_result(API_EINTERNAL);
                return true;
            }
        }

        if (uh == client->me)
        {
            chat->priv = PRIV_RM;

            // clear the list of peers (if re-invited, peers will be re-added)
            delete chat->userpriv;
            chat->userpriv = NULL;
        }

        chat->setTag(tag ? tag : -1);
        client->notifychat(chat);
    }

    client->app->chatremove_result(r.errorOrOK());
    return r.wasErrorOrOK();
}

CommandChatURL::CommandChatURL(MegaClient *client, handle chatid)
{
    this->client = client;

    cmd("mcurl");

    arg("id", (byte*)&chatid, MegaClient::CHATHANDLE);
    arg("v", 1);
    notself(client);

    tag = client->reqtag;
}

bool CommandChatURL::procresult(Result r)
{
    if (r.wasErrorOrOK())
    {
        client->app->chaturl_result(NULL, r.errorOrOK());
        return true;
    }
    else
    {
        string url;
        if (!client->json.storeobject(&url))
        {
            client->app->chaturl_result(NULL, API_EINTERNAL);
            return false;
        }
        else
        {
            client->app->chaturl_result(&url, API_OK);
            return true;
        }
    }
}

CommandChatGrantAccess::CommandChatGrantAccess(MegaClient *client, handle chatid, handle h, const char *uid)
{
    this->client = client;
    this->chatid = chatid;
    this->h = h;
    Base64::atob(uid, (byte*)&uh, MegaClient::USERHANDLE);

    cmd("mcga");

    arg("id", (byte*)&chatid, MegaClient::CHATHANDLE);
    arg("n", (byte*)&h, MegaClient::NODEHANDLE);
    arg("u", uid);
    arg("v", 1);
    notself(client);

    tag = client->reqtag;
}

bool CommandChatGrantAccess::procresult(Result r)
{
    if (r.wasError(API_OK))
    {
        if (client->chats.find(chatid) == client->chats.end())
        {
            // the action succeed for a non-existing chatroom??
            client->app->chatgrantaccess_result(API_EINTERNAL);
            return true;
        }

        TextChat *chat = client->chats[chatid];
        chat->setNodeUserAccess(h, uh);

        chat->setTag(tag ? tag : -1);
        client->notifychat(chat);
    }

    client->app->chatgrantaccess_result(r.errorOrOK());
    return r.wasErrorOrOK();
}

CommandChatRemoveAccess::CommandChatRemoveAccess(MegaClient *client, handle chatid, handle h, const char *uid)
{
    this->client = client;
    this->chatid = chatid;
    this->h = h;
    Base64::atob(uid, (byte*)&uh, MegaClient::USERHANDLE);

    cmd("mcra");

    arg("id", (byte*)&chatid, MegaClient::CHATHANDLE);
    arg("n", (byte*)&h, MegaClient::NODEHANDLE);
    arg("u", uid);
    arg("v", 1);
    notself(client);

    tag = client->reqtag;
}

bool CommandChatRemoveAccess::procresult(Result r)
{
    if (r.wasError(API_OK))
    {
        if (client->chats.find(chatid) == client->chats.end())
        {
            // the action succeed for a non-existing chatroom??
            client->app->chatremoveaccess_result(API_EINTERNAL);
            return true;
        }

        TextChat *chat = client->chats[chatid];
        chat->setNodeUserAccess(h, uh, true);

        chat->setTag(tag ? tag : -1);
        client->notifychat(chat);
    }

    client->app->chatremoveaccess_result(r.errorOrOK());
    return r.wasErrorOrOK();
}

CommandChatUpdatePermissions::CommandChatUpdatePermissions(MegaClient *client, handle chatid, handle uh, privilege_t priv)
{
    this->client = client;
    this->chatid = chatid;
    this->uh = uh;
    this->priv = priv;

    cmd("mcup");
    arg("v", 1);

    arg("id", (byte*)&chatid, MegaClient::CHATHANDLE);
    arg("u", (byte *)&uh, MegaClient::USERHANDLE);
    arg("p", priv);
    notself(client);

    tag = client->reqtag;
}

bool CommandChatUpdatePermissions::procresult(Result r)
{
    if (r.wasError(API_OK))
    {
        if (client->chats.find(chatid) == client->chats.end())
        {
            // the invitation succeed for a non-existing chatroom
            client->app->chatupdatepermissions_result(API_EINTERNAL);
            return true;
        }

        TextChat *chat = client->chats[chatid];
        if (uh != client->me)
        {
            if (!chat->userpriv)
            {
                // the update succeed, but that peer is not included in the chatroom
                client->app->chatupdatepermissions_result(API_EINTERNAL);
                return true;
            }

            bool found = false;
            userpriv_vector::iterator upvit;
            for (upvit = chat->userpriv->begin(); upvit != chat->userpriv->end(); upvit++)
            {
                if (upvit->first == uh)
                {
                    chat->userpriv->erase(upvit);
                    chat->userpriv->push_back(userpriv_pair(uh, priv));
                    found = true;
                    break;
                }
            }

            if (!found)
            {
                // the update succeed, but that peer is not included in the chatroom
                client->app->chatupdatepermissions_result(API_EINTERNAL);
                return true;
            }
        }
        else
        {
            chat->priv = priv;
        }

        chat->setTag(tag ? tag : -1);
        client->notifychat(chat);
    }

    client->app->chatupdatepermissions_result(r.errorOrOK());
    return r.wasErrorOrOK();
}


CommandChatTruncate::CommandChatTruncate(MegaClient *client, handle chatid, handle messageid)
{
    this->client = client;
    this->chatid = chatid;

    cmd("mct");
    arg("v", 1);

    arg("id", (byte*)&chatid, MegaClient::CHATHANDLE);
    arg("m", (byte*)&messageid, MegaClient::CHATHANDLE);
    notself(client);

    tag = client->reqtag;
}

bool CommandChatTruncate::procresult(Result r)
{
    if (r.wasError(API_OK))
    {
        if (client->chats.find(chatid) == client->chats.end())
        {
            // the truncation succeed for a non-existing chatroom
            client->app->chattruncate_result(API_EINTERNAL);
            return true;
        }

        TextChat *chat = client->chats[chatid];
        chat->setTag(tag ? tag : -1);
        client->notifychat(chat);
    }

    client->app->chattruncate_result(r.errorOrOK());
    return r.wasErrorOrOK();
}

CommandChatSetTitle::CommandChatSetTitle(MegaClient *client, handle chatid, const char *title)
{
    this->client = client;
    this->chatid = chatid;
    this->title = title ? string(title) : "";

    cmd("mcst");
    arg("v", 1);

    arg("id", (byte*)&chatid, MegaClient::CHATHANDLE);
    arg("ct", title);
    notself(client);

    tag = client->reqtag;
}

bool CommandChatSetTitle::procresult(Result r)
{
    if (r.wasError(API_OK))
    {
        if (client->chats.find(chatid) == client->chats.end())
        {
            // the invitation succeed for a non-existing chatroom
            client->app->chatsettitle_result(API_EINTERNAL);
            return true;
        }

        TextChat *chat = client->chats[chatid];
        chat->title = title;

        chat->setTag(tag ? tag : -1);
        client->notifychat(chat);
    }

    client->app->chatsettitle_result(r.errorOrOK());
    return r.wasErrorOrOK();
}

CommandChatPresenceURL::CommandChatPresenceURL(MegaClient *client)
{
    this->client = client;
    cmd("pu");
    notself(client);
    tag = client->reqtag;
}

bool CommandChatPresenceURL::procresult(Result r)
{
    if (r.wasErrorOrOK())
    {
        client->app->chatpresenceurl_result(NULL, r.errorOrOK());
        return true;
    }
    else
    {
        string url;
        if (!client->json.storeobject(&url))
        {
            client->app->chatpresenceurl_result(NULL, API_EINTERNAL);
            return false;
        }
        else
        {
            client->app->chatpresenceurl_result(&url, API_OK);
            return true;
        }
    }
}

CommandRegisterPushNotification::CommandRegisterPushNotification(MegaClient *client, int deviceType, const char *token)
{
    this->client = client;
    cmd("spt");
    arg("p", deviceType);
    arg("t", token);

    tag = client->reqtag;
}

bool CommandRegisterPushNotification::procresult(Result r)
{
    client->app->registerpushnotification_result(r.errorOrOK());
    return r.wasErrorOrOK();
}

CommandArchiveChat::CommandArchiveChat(MegaClient *client, handle chatid, bool archive)
{
    this->mChatid = chatid;
    this->mArchive = archive;

    cmd("mcsf");

    arg("id", (byte*)&chatid, MegaClient::CHATHANDLE);
    arg("m", 1);
    arg("f", archive);

    notself(client);

    tag = client->reqtag;
}

bool CommandArchiveChat::procresult(Result r)
{
    if (r.wasError(API_OK))
    {
        textchat_map::iterator it = client->chats.find(mChatid);
        if (it == client->chats.end())
        {
            LOG_err << "Archive chat succeeded for a non-existing chatroom";
            client->app->archivechat_result(API_ENOENT);
            return true;
        }

        TextChat *chat = it->second;
        chat->setFlag(mArchive, TextChat::FLAG_OFFSET_ARCHIVE);

        chat->setTag(tag ? tag : -1);
        client->notifychat(chat);
    }

    client->app->archivechat_result(r.errorOrOK());
    return r.wasErrorOrOK();
}

CommandSetChatRetentionTime::CommandSetChatRetentionTime(MegaClient *client, handle chatid, unsigned period)
{
    mChatid = chatid;

    cmd("mcsr");
    arg("id", (byte*)&chatid, MegaClient::CHATHANDLE);
    arg("d", period);
    arg("ds", 1);
    tag = client->reqtag;
}

bool CommandSetChatRetentionTime::procresult(Result r)
{
    client->app->setchatretentiontime_result(r.errorOrOK());
    return true;
}

CommandRichLink::CommandRichLink(MegaClient *client, const char *url)
{
    cmd("erlsd");

    arg("url", url);

    tag = client->reqtag;
}

bool CommandRichLink::procresult(Result r)
{
    // error format: [{"error":<code>}]
    // result format: [{"result":{
    //                      "url":"<url>",
    //                      "t":"<title>",
    //                      "d":"<description>",
    //                      "ic":"<format>:<icon_B64>",
    //                      "i":"<format>:<image>"}}]

    if (r.wasErrorOrOK())
    {
        client->app->richlinkrequest_result(NULL, r.errorOrOK());
        return true;
    }


    string res;
    int errCode = 0;
    string metadata;
    for (;;)
    {
        switch (client->json.getnameid())
        {
            case MAKENAMEID5('e', 'r', 'r', 'o', 'r'):
                errCode = int(client->json.getint());
                break;

            case MAKENAMEID6('r', 'e', 's', 'u', 'l', 't'):
                client->json.storeobject(&metadata);
                break;

            case EOO:
            {
                error e = API_EINTERNAL;
                if (!metadata.empty())
                {
                    client->app->richlinkrequest_result(&metadata, API_OK);
                    return true;
                }
                else if (errCode)
                {
                    switch(errCode)
                    {
                        case 403:
                            e = API_EACCESS;
                            break;

                        case 404:
                            e = API_ENOENT;
                            break;

                        default:
                            e = API_EINTERNAL;
                            break;
                    }
                }

                client->app->richlinkrequest_result(NULL, e);
                return true;
            }

            default:
                if (!client->json.storeobject())
                {
                    client->app->richlinkrequest_result(NULL, API_EINTERNAL);
                    return false;
                }
        }
    }
}

CommandChatLink::CommandChatLink(MegaClient *client, handle chatid, bool del, bool createifmissing)
{
    mDelete = del;

    cmd("mcph");
    arg("id", (byte*)&chatid, MegaClient::CHATHANDLE);

    if (del)
    {
        arg("d", 1);
    }

    if (!createifmissing)
    {
        arg("cim", (m_off_t)0);
    }

    notself(client);
    tag = client->reqtag;
}

bool CommandChatLink::procresult(Result r)
{
    if (r.wasErrorOrOK())
    {
        if (r.wasError(API_OK) && !mDelete)
        {
            LOG_err << "Unexpected response for create/get chatlink";
            client->app->chatlink_result(UNDEF, API_EINTERNAL);
            return true;
        }

        client->app->chatlink_result(UNDEF, r.errorOrOK());
        return true;
    }
    else
    {
        handle h = client->json.gethandle(MegaClient::CHATLINKHANDLE);
        if (ISUNDEF(h))
        {
            client->app->chatlink_result(UNDEF, API_EINTERNAL);
            return false;
        }
        else
        {
            client->app->chatlink_result(h, API_OK);
            return true;
        }
    }
}

CommandChatLinkURL::CommandChatLinkURL(MegaClient *client, handle publichandle)
{
    cmd("mcphurl");
    arg("ph", (byte*)&publichandle, MegaClient::CHATLINKHANDLE);

    notself(client);
    tag = client->reqtag;
}

bool CommandChatLinkURL::procresult(Result r)
{
    if (r.wasErrorOrOK())
    {
        client->app->chatlinkurl_result(UNDEF, -1, NULL, NULL, -1, 0, false, UNDEF, r.errorOrOK());
        return true;
    }
    else
    {
        handle chatid = UNDEF;
        int shard = -1;
        int numPeers = -1;
        string url;
        string ct;
        m_time_t ts = 0;
        bool meetingRoom = false;
        handle callid = UNDEF;

        for (;;)
        {
            switch (client->json.getnameid())
            {
                case MAKENAMEID2('i','d'):
                    chatid = client->json.gethandle(MegaClient::CHATHANDLE);
                    break;

                case MAKENAMEID2('c','s'):
                    shard = int(client->json.getint());
                    break;

                case MAKENAMEID2('c','t'):  // chat-title
                    client->json.storeobject(&ct);
                    break;

                case MAKENAMEID3('u','r','l'):
                    client->json.storeobject(&url);
                    break;

                case MAKENAMEID3('n','c','m'):
                    numPeers = int(client->json.getint());
                    break;

                case MAKENAMEID2('t', 's'):
                    ts = client->json.getint();
                    break;

                case MAKENAMEID6('c', 'a', 'l', 'l', 'I', 'd'):
                    callid = client->json.gethandle(MegaClient::CHATHANDLE);
                    break;

                case MAKENAMEID2('m', 'r'):
                    meetingRoom = client->json.getbool();
                    break;

                case EOO:
                    if (chatid != UNDEF && shard != -1 && !url.empty() && !ct.empty() && numPeers != -1)
                    {
                        client->app->chatlinkurl_result(chatid, shard, &url, &ct, numPeers, ts, meetingRoom, callid, API_OK);
                    }
                    else
                    {
                        client->app->chatlinkurl_result(UNDEF, -1, NULL, NULL, -1, 0, false, UNDEF, API_EINTERNAL);
                    }
                    return true;

                default:
                    if (!client->json.storeobject())
                    {
                        client->app->chatlinkurl_result(UNDEF, -1, NULL, NULL, -1, 0, false, UNDEF, API_EINTERNAL);
                        return false;
                    }
            }
        }
    }
}

CommandChatLinkClose::CommandChatLinkClose(MegaClient *client, handle chatid, const char *title)
{
    mChatid = chatid;
    mTitle = title ? string(title) : "";

    cmd("mcscm");
    arg("id", (byte*)&chatid, MegaClient::CHATHANDLE);

    if (title)
    {
        arg("ct", title);
    }

    notself(client);
    tag = client->reqtag;
}

bool CommandChatLinkClose::procresult(Result r)
{
    if (r.wasError(API_OK))
    {
        textchat_map::iterator it = client->chats.find(mChatid);
        if (it == client->chats.end())
        {
            LOG_err << "Chat link close succeeded for a non-existing chatroom";
            client->app->chatlinkclose_result(API_ENOENT);
            return true;
        }

        TextChat *chat = it->second;
        chat->setMode(false);
        if (!mTitle.empty())
        {
            chat->title = mTitle;
        }

        chat->setTag(tag ? tag : -1);
        client->notifychat(chat);
    }

    client->app->chatlinkclose_result(r.errorOrOK());
    return r.wasErrorOrOK();
}

CommandChatLinkJoin::CommandChatLinkJoin(MegaClient *client, handle publichandle, const char *unifiedkey)
{
    cmd("mciph");
    arg("ph", (byte*)&publichandle, MegaClient::CHATLINKHANDLE);
    arg("ck", unifiedkey);
    tag = client->reqtag;
}

bool CommandChatLinkJoin::procresult(Result r)
{
    client->app->chatlinkjoin_result(r.errorOrOK());
    return r.wasErrorOrOK();
}

#endif

CommandGetMegaAchievements::CommandGetMegaAchievements(MegaClient *client, AchievementsDetails *details, bool registered_user)
{
    this->details = details;

    if (registered_user)
    {
        cmd("maf");
    }
    else
    {
        cmd("mafu");
    }

    arg("v", (m_off_t)0);

    tag = client->reqtag;
}

bool CommandGetMegaAchievements::procresult(Result r)
{
    if (r.wasErrorOrOK())
    {
        client->app->getmegaachievements_result(details, r.errorOrOK());
        return true;
    }

    details->permanent_size = 0;
    details->achievements.clear();
    details->awards.clear();
    details->rewards.clear();

    for (;;)
    {
        switch (client->json.getnameid())
        {
            case 's':
                details->permanent_size = client->json.getint();
                break;

            case 'u':
                if (client->json.enterobject())
                {
                    for (;;)
                    {
                        achievement_class_id id = achievement_class_id(client->json.getnameid());
                        if (id == EOO)
                        {
                            break;
                        }
                        id -= '0';   // convert to number

                        if (client->json.enterarray())
                        {
                            Achievement achievement;
                            achievement.storage = client->json.getint();
                            achievement.transfer = client->json.getint();
                            const char *exp_ts = client->json.getvalue();
                            char *pEnd = NULL;
                            achievement.expire = int(strtol(exp_ts, &pEnd, 10));
                            if (*pEnd == 'm')
                            {
                                achievement.expire *= 30;
                            }
                            else if (*pEnd == 'y')
                            {
                                achievement.expire *= 365;
                            }

                            details->achievements[id] = achievement;

                            while(client->json.storeobject());
                            client->json.leavearray();
                        }
                    }

                    client->json.leaveobject();
                }
                else
                {
                    LOG_err << "Failed to parse Achievements of MEGA achievements";
                    client->json.storeobject();
                    client->app->getmegaachievements_result(details, API_EINTERNAL);
                    return false;
                }
                break;

            case 'a':
                if (client->json.enterarray())
                {
                    while (client->json.enterobject())
                    {
                        Award award;
                        award.achievement_class = 0;
                        award.award_id = 0;
                        award.ts = 0;
                        award.expire = 0;

                        bool finished = false;
                        while (!finished)
                        {
                            switch (client->json.getnameid())
                            {
                            case 'a':
                                award.achievement_class = achievement_class_id(client->json.getint());
                                break;
                            case 'r':
                                award.award_id = int(client->json.getint());
                                break;
                            case MAKENAMEID2('t', 's'):
                                award.ts = client->json.getint();
                                break;
                            case 'e':
                                award.expire = client->json.getint();
                                break;
                            case 'm':
                                if (client->json.enterarray())
                                {
                                    string email;
                                    while(client->json.storeobject(&email))
                                    {
                                        award.emails_invited.push_back(email);
                                    }

                                    client->json.leavearray();
                                }
                                break;
                            case EOO:
                                finished = true;
                                break;
                            default:
                                client->json.storeobject();
                                break;
                            }
                        }

                        details->awards.push_back(award);

                        client->json.leaveobject();
                    }

                    client->json.leavearray();
                }
                else
                {
                    LOG_err << "Failed to parse Awards of MEGA achievements";
                    client->json.storeobject();
                    client->app->getmegaachievements_result(details, API_EINTERNAL);
                    return false;
                }
                break;

            case 'r':
                if (client->json.enterobject())
                {
                    for (;;)
                    {
                        nameid id = client->json.getnameid();
                        if (id == EOO)
                        {
                            break;
                        }

                        Reward reward;
                        reward.award_id = int(id - '0');   // convert to number

                        client->json.enterarray();

                        reward.storage = client->json.getint();
                        reward.transfer = client->json.getint();
                        const char *exp_ts = client->json.getvalue();
                        char *pEnd = NULL;
                        reward.expire = int(strtol(exp_ts, &pEnd, 10));
                        if (*pEnd == 'm')
                        {
                            reward.expire *= 30;
                        }
                        else if (*pEnd == 'y')
                        {
                            reward.expire *= 365;
                        }

                        while(client->json.storeobject());
                        client->json.leavearray();

                        details->rewards.push_back(reward);
                    }

                    client->json.leaveobject();
                }
                else
                {
                    LOG_err << "Failed to parse Rewards of MEGA achievements";
                    client->json.storeobject();
                    client->app->getmegaachievements_result(details, API_EINTERNAL);
                    return false;
                }
                break;

            case EOO:
                client->app->getmegaachievements_result(details, API_OK);
                return true;

            default:
                if (!client->json.storeobject())
                {
                    LOG_err << "Failed to parse MEGA achievements";
                    client->app->getmegaachievements_result(details, API_EINTERNAL);
                    return false;
                }
                break;
        }
    }
}

CommandGetWelcomePDF::CommandGetWelcomePDF(MegaClient *client)
{
    cmd("wpdf");

    tag = client->reqtag;
}

bool CommandGetWelcomePDF::procresult(Result r)
{
    if (r.wasErrorOrOK())
    {
        LOG_err << "Unexpected response of 'wpdf' command: missing 'ph' and 'k'";
        return true;
    }

    handle ph = UNDEF;
    byte keybuf[FILENODEKEYLENGTH];
    int len_key = 0;
    string key;

    for (;;)
    {
        switch (client->json.getnameid())
        {
            case MAKENAMEID2('p', 'h'):
                ph = client->json.gethandle(MegaClient::NODEHANDLE);
                break;

            case 'k':
                len_key = client->json.storebinary(keybuf, sizeof keybuf);
                break;

            case EOO:
                if (ISUNDEF(ph) || len_key != FILENODEKEYLENGTH)
                {
                    LOG_err << "Failed to import welcome PDF: invalid response";
                    return false;
                }
                key.assign((const char *) keybuf, len_key);
                client->reqs.add(new CommandGetPH(client, ph, (const byte*) key.data(), 2));
                return true;

            default:
                if (!client->json.storeobject())
                {
                    LOG_err << "Failed to parse welcome PDF response";
                    return false;
                }
                break;
        }
    }
}


CommandMediaCodecs::CommandMediaCodecs(MegaClient* c, Callback cb)
{
    cmd("mc");

    client = c;
    callback = cb;
}

bool CommandMediaCodecs::procresult(Result r)
{
    if (r.wasErrorOrOK())
    {
        LOG_err << "mc result: " << error(r.errorOrOK());
        return true;
    }

    if (!client->json.isnumeric())
    {
        // It's wrongly formatted, consume this one so the next command can be processed.
        LOG_err << "mc response badly formatted";
        return false;
    }

    int version = static_cast<int>(client->json.getint());
    callback(client, version);
    return true;
}

CommandContactLinkCreate::CommandContactLinkCreate(MegaClient *client, bool renew)
{
    if (renew)
    {
        cmd("clr");
    }
    else
    {
        cmd("clc");
    }

    tag = client->reqtag;
}

bool CommandContactLinkCreate::procresult(Result r)
{
    if (r.wasErrorOrOK())
    {
        client->app->contactlinkcreate_result(r.errorOrOK(), UNDEF);
    }
    else
    {
        handle h = client->json.gethandle(MegaClient::CONTACTLINKHANDLE);
        client->app->contactlinkcreate_result(API_OK, h);
    }
    return true;
}

CommandContactLinkQuery::CommandContactLinkQuery(MegaClient *client, handle h)
{
    cmd("clg");
    arg("cl", (byte*)&h, MegaClient::CONTACTLINKHANDLE);

    arg("b", 1);    // return firstname/lastname in B64

    tag = client->reqtag;
}

bool CommandContactLinkQuery::procresult(Result r)
{
    handle h = UNDEF;
    string email;
    string firstname;
    string lastname;
    string avatar;

    if (r.wasErrorOrOK())
    {
        client->app->contactlinkquery_result(r.errorOrOK(), h, &email, &firstname, &lastname, &avatar);
        return true;
    }

    for (;;)
    {
        switch (client->json.getnameid())
        {
            case 'h':
                h = client->json.gethandle(MegaClient::USERHANDLE);
                break;
            case 'e':
                client->json.storeobject(&email);
                break;
            case MAKENAMEID2('f', 'n'):
                client->json.storeobject(&firstname);
                break;
            case MAKENAMEID2('l', 'n'):
                client->json.storeobject(&lastname);
                break;
            case MAKENAMEID2('+', 'a'):
                client->json.storeobject(&avatar);
                break;
            case EOO:
                client->app->contactlinkquery_result(API_OK, h, &email, &firstname, &lastname, &avatar);
                return true;
            default:
                if (!client->json.storeobject())
                {
                    LOG_err << "Failed to parse query contact link response";
                    client->app->contactlinkquery_result(API_EINTERNAL, h, &email, &firstname, &lastname, &avatar);
                    return false;
                }
                break;
        }
    }
}

CommandContactLinkDelete::CommandContactLinkDelete(MegaClient *client, handle h)
{
    cmd("cld");
    if (!ISUNDEF(h))
    {
        arg("cl", (byte*)&h, MegaClient::CONTACTLINKHANDLE);
    }
    tag = client->reqtag;
}

bool CommandContactLinkDelete::procresult(Result r)
{
    client->app->contactlinkdelete_result(r.errorOrOK());
    return r.wasErrorOrOK();
}

CommandKeepMeAlive::CommandKeepMeAlive(MegaClient *client, int type, bool enable)
{
    if (enable)
    {
        cmd("kma");
    }
    else
    {
        cmd("kmac");
    }
    arg("t", type);

    tag = client->reqtag;
}

bool CommandKeepMeAlive::procresult(Result r)
{
    client->app->keepmealive_result(r.errorOrOK());
    return r.wasErrorOrOK();
}

CommandMultiFactorAuthSetup::CommandMultiFactorAuthSetup(MegaClient *client, const char *pin)
{
    cmd("mfas");
    if (pin)
    {
        arg("mfa", pin);
    }
    tag = client->reqtag;
}

bool CommandMultiFactorAuthSetup::procresult(Result r)
{
    if (r.wasErrorOrOK())
    {
        client->app->multifactorauthsetup_result(NULL, r.errorOrOK());
        return true;
    }

    string code;
    if (!client->json.storeobject(&code))
    {
        client->app->multifactorauthsetup_result(NULL, API_EINTERNAL);
        return false;
    }
    client->app->multifactorauthsetup_result(&code, API_OK);
    return true;
}

CommandMultiFactorAuthCheck::CommandMultiFactorAuthCheck(MegaClient *client, const char *email)
{
    cmd("mfag");
    arg("e", email);

    tag = client->reqtag;
}

bool CommandMultiFactorAuthCheck::procresult(Result r)
{
    if (r.wasErrorOrOK())
    {
        client->app->multifactorauthcheck_result(r.errorOrOK());
        return true;
    }

    if (client->json.isnumeric())
    {
        client->app->multifactorauthcheck_result(static_cast<int>(client->json.getint()));
        return true;
    }
    else
    {
        client->app->multifactorauthcheck_result(API_EINTERNAL);
        return false;
    }
}

CommandMultiFactorAuthDisable::CommandMultiFactorAuthDisable(MegaClient *client, const char *pin)
{
    cmd("mfad");
    arg("mfa", pin);

    tag = client->reqtag;
}

bool CommandMultiFactorAuthDisable::procresult(Result r)
{
    client->app->multifactorauthdisable_result(r.errorOrOK());
    return r.wasErrorOrOK();
}

CommandGetPSA::CommandGetPSA(bool urlSupport, MegaClient *client)
{
    cmd("gpsa");

    if (urlSupport)
    {
        arg("w", 1);
    }

    tag = client->reqtag;
}

bool CommandGetPSA::procresult(Result r)
{
    if (r.wasErrorOrOK())
    {
        client->app->getpsa_result(r.errorOrOK(), 0, NULL, NULL, NULL, NULL, NULL, NULL);
        return true;
    }

    int id = 0;
    string temp;
    string title, text, imagename, imagepath;
    string buttonlink, buttontext, url;

    for (;;)
    {
        switch (client->json.getnameid())
        {
            case MAKENAMEID2('i', 'd'):
                id = int(client->json.getint());
                break;
            case 't':
                client->json.storeobject(&temp);
                Base64::atob(temp, title);
                break;
            case 'd':
                client->json.storeobject(&temp);
                Base64::atob(temp, text);
                break;
            case MAKENAMEID3('i', 'm', 'g'):
                client->json.storeobject(&imagename);
                break;
            case 'l':
                client->json.storeobject(&buttonlink);
                break;
            case MAKENAMEID3('u', 'r', 'l'):
                client->json.storeobject(&url);
                break;
            case 'b':
                client->json.storeobject(&temp);
                Base64::atob(temp, buttontext);
                break;
            case MAKENAMEID3('d', 's', 'p'):
                client->json.storeobject(&imagepath);
                break;
            case EOO:
                imagepath.append(imagename);
                imagepath.append(".png");
                client->app->getpsa_result(API_OK, id, &title, &text, &imagepath, &buttontext, &buttonlink, &url);
                return true;
            default:
                if (!client->json.storeobject())
                {
                    LOG_err << "Failed to parse get PSA response";
                    client->app->getpsa_result(API_EINTERNAL, 0, NULL, NULL, NULL, NULL, NULL, NULL);
                    return false;
                }
                break;
        }
    }
}

CommandFetchTimeZone::CommandFetchTimeZone(MegaClient *client, const char *timezone, const char* timeoffset)
{
    cmd("ftz");
    arg("utz", timezone);
    arg("uo", timeoffset);

    tag = client->reqtag;
}

bool CommandFetchTimeZone::procresult(Result r)
{
    if (r.wasErrorOrOK())
    {
        client->app->fetchtimezone_result(r.errorOrOK(), NULL, NULL, -1);
        return true;
    }

    string currenttz;
    int currentto;
    vector<string> timezones;
    vector<int> timeoffsets;
    string defaulttz;
    int defaulttzindex = -1;

    for (;;)
    {
        switch (client->json.getnameid())
        {
            case MAKENAMEID7('c', 'h', 'o', 'i', 'c', 'e', 's'):
                if (client->json.enterobject())
                {
                    while (client->json.storeobject(&currenttz))
                    {
                        currentto = int(client->json.getint());
                        timezones.push_back(currenttz);
                        timeoffsets.push_back(currentto);
                    }
                    client->json.leaveobject();
                }
                else if (!client->json.storeobject())
                {
                    LOG_err << "Failed to parse fetch time zone response";
                    client->app->fetchtimezone_result(API_EINTERNAL, NULL, NULL, -1);
                    return false;
                }
                break;

            case MAKENAMEID7('d', 'e', 'f', 'a', 'u', 'l', 't'):
                if (client->json.isnumeric())
                {
                    client->json.getint();
                }
                else
                {
                    client->json.storeobject(&defaulttz);
                }
                break;

            case EOO:
                if (!defaulttz.empty())    // default received as string
                {
                    for (int i = 0; i < (int)timezones.size(); i++)
                    {
                        if (timezones[i] == defaulttz)
                        {
                            defaulttzindex = i;
                            break;
                        }
                    }
                }
                client->app->fetchtimezone_result(API_OK, &timezones, &timeoffsets, defaulttzindex);
                return true;

            default:
                if (!client->json.storeobject())
                {
                    LOG_err << "Failed to parse fetch time zone response";
                    client->app->fetchtimezone_result(API_EINTERNAL, NULL, NULL, -1);
                    return false;
                }
                break;
        }
    }
}

CommandSetLastAcknowledged::CommandSetLastAcknowledged(MegaClient* client)
{
    cmd("sla");
    notself(client);
    tag = client->reqtag;
}

bool CommandSetLastAcknowledged::procresult(Result r)
{
    client->app->acknowledgeuseralerts_result(r.errorOrOK());
    return r.wasErrorOrOK();
}

CommandSMSVerificationSend::CommandSMSVerificationSend(MegaClient* client, const string& phoneNumber, bool reVerifyingWhitelisted)
{
    cmd("smss");
    batchSeparately = true;  // don't let any other commands that might get batched with it cause the whole batch to fail

    assert(isPhoneNumber(phoneNumber));
    arg("n", phoneNumber.c_str());

    if (reVerifyingWhitelisted)
    {
        arg("to", 1);   // test override
    }

    tag = client->reqtag;
}

bool CommandSMSVerificationSend::isPhoneNumber(const string& s)
{
    for (auto i = s.size(); i--; )
    {
        if (!(isdigit(s[i]) || (i == 0 && s[i] == '+')))
        {
            return false;
        }
    }
    return s.size() > 6;
}

bool CommandSMSVerificationSend::procresult(Result r)
{
    client->app->smsverificationsend_result(r.errorOrOK());
    return r.wasErrorOrOK();
}

CommandSMSVerificationCheck::CommandSMSVerificationCheck(MegaClient* client, const string& verificationcode)
{
    cmd("smsv");
    batchSeparately = true;  // don't let any other commands that might get batched with it cause the whole batch to fail

    if (isVerificationCode(verificationcode))
    {
        arg("c", verificationcode.c_str());
    }

    tag = client->reqtag;
}

bool CommandSMSVerificationCheck::isVerificationCode(const string& s)
{
    for (const char c : s)
    {
        if (!isdigit(c))
        {
            return false;
        }
    }
    return s.size() == 6;
}

bool CommandSMSVerificationCheck::procresult(Result r)
{
    if (r.wasErrorOrOK())
    {
        client->app->smsverificationcheck_result(r.errorOrOK(), nullptr);
        return true;
    }

    string phoneNumber;
    if (!client->json.storeobject(&phoneNumber))
    {
        client->app->smsverificationcheck_result(API_EINTERNAL, nullptr);
        return false;
    }

    assert(CommandSMSVerificationSend::isPhoneNumber(phoneNumber));
    client->mSmsVerifiedPhone = phoneNumber;
    client->app->smsverificationcheck_result(API_OK, &phoneNumber);
    return true;
}

CommandGetRegisteredContacts::CommandGetRegisteredContacts(MegaClient* client, const map<const char*, const char*>& contacts)
{
    cmd("usabd");

    arg("v", 1);

    beginobject("e");
    for (const auto& pair : contacts)
    {
        arg(Base64::btoa(pair.first).c_str(), // name is text-input from user, need conversion too
            (byte *)pair.second, static_cast<int>(strlen(pair.second)));
    }
    endobject();

    tag = client->reqtag;
}

bool CommandGetRegisteredContacts::procresult(Result r)
{
    if (r.wasErrorOrOK())
    {
        client->app->getregisteredcontacts_result(r.errorOrOK(), nullptr);
        return true;
    }

    vector<tuple<string, string, string>> registeredContacts;

    string entryUserDetail;
    string id;
    string userDetail;

    bool success = true;
    while (client->json.enterobject())
    {
        bool exit = false;
        while (!exit)
        {
            switch (client->json.getnameid())
            {
                case MAKENAMEID3('e', 'u', 'd'):
                {
                    client->json.storeobject(&entryUserDetail);
                    break;
                }
                case MAKENAMEID2('i', 'd'):
                {
                    client->json.storeobject(&id);
                    break;
                }
                case MAKENAMEID2('u', 'd'):
                {
                    client->json.storeobject(&userDetail);
                    break;
                }
                case EOO:
                {
                    if (entryUserDetail.empty() || id.empty() || userDetail.empty())
                    {
                        LOG_err << "Missing or empty field when parsing 'get registered contacts' response";
                        success = false;
                    }
                    else
                    {
                        registeredContacts.emplace_back(
                                    make_tuple(Base64::atob(entryUserDetail), move(id),
                                               Base64::atob(userDetail)));
                    }
                    exit = true;
                    break;
                }
                default:
                {
                    if (!client->json.storeobject())
                    {
                        LOG_err << "Failed to parse 'get registered contacts' response";
                        client->app->getregisteredcontacts_result(API_EINTERNAL, nullptr);
                        return false;
                    }
                }
            }
        }
        client->json.leaveobject();
    }
    if (success)
    {
        client->app->getregisteredcontacts_result(API_OK, &registeredContacts);
        return true;
    }
    else
    {
        client->app->getregisteredcontacts_result(API_EINTERNAL, nullptr);
        return false;
    }
}

CommandGetCountryCallingCodes::CommandGetCountryCallingCodes(MegaClient* client)
{
    cmd("smslc");

    batchSeparately = true;
    tag = client->reqtag;
}

bool CommandGetCountryCallingCodes::procresult(Result r)
{
    if (r.wasErrorOrOK())
    {
        client->app->getcountrycallingcodes_result(r.errorOrOK(), nullptr);
        return true;
    }

    map<string, vector<string>> countryCallingCodes;

    bool success = true;
    while (client->json.enterobject())
    {
        bool exit = false;
        string countryCode;
        vector<string> callingCodes;
        while (!exit)
        {
            switch (client->json.getnameid())
            {
                case MAKENAMEID2('c', 'c'):
                {
                    client->json.storeobject(&countryCode);
                    break;
                }
                case MAKENAMEID1('l'):
                {
                    if (client->json.enterarray())
                    {
                        std::string code;
                        while (client->json.storeobject(&code))
                        {
                            callingCodes.emplace_back(move(code));
                        }
                        client->json.leavearray();
                    }
                    break;
                }
                case EOO:
                {
                    if (countryCode.empty() || callingCodes.empty())
                    {
                        LOG_err << "Missing or empty fields when parsing 'get country calling codes' response";
                        success = false;
                    }
                    else
                    {
                        countryCallingCodes.emplace(make_pair(move(countryCode), move(callingCodes)));
                    }
                    exit = true;
                    break;
                }
                default:
                {
                    if (!client->json.storeobject())
                    {
                        LOG_err << "Failed to parse 'get country calling codes' response";
                        client->app->getcountrycallingcodes_result(API_EINTERNAL, nullptr);
                        return false;
                    }
                }
            }
        }
        client->json.leaveobject();
    }
    if (success)
    {
        client->app->getcountrycallingcodes_result(API_OK, &countryCallingCodes);
        return true;
    }
    else
    {
        client->app->getcountrycallingcodes_result(API_EINTERNAL, nullptr);
        return false;
    }
}

CommandFolderLinkInfo::CommandFolderLinkInfo(MegaClient* client, handle publichandle)
{
    ph = publichandle;

    cmd("pli");
    arg("ph", (byte*)&publichandle, MegaClient::NODEHANDLE);

    tag = client->reqtag;
}

bool CommandFolderLinkInfo::procresult(Result r)
{
    if (r.wasErrorOrOK())
    {
        client->app->folderlinkinfo_result(r.errorOrOK(), UNDEF, UNDEF, NULL, NULL, 0, 0, 0, 0, 0);
        return true;
    }
    string attr;
    string key;
    handle owner = UNDEF;
    handle ph = 0;
    m_off_t currentSize = 0;
    m_off_t versionsSize  = 0;
    int numFolders = 0;
    int numFiles = 0;
    int numVersions = 0;

    for (;;)
    {
        switch (client->json.getnameid())
        {
        case MAKENAMEID5('a','t','t','r','s'):
            client->json.storeobject(&attr);
            break;

        case MAKENAMEID2('p','h'):
            ph = client->json.gethandle(MegaClient::NODEHANDLE);
            break;

        case 'u':
            owner = client->json.gethandle(MegaClient::USERHANDLE);
            break;

        case 's':
            if (client->json.enterarray())
            {
                currentSize = client->json.getint();
                numFiles = int(client->json.getint());
                numFolders = int(client->json.getint());
                versionsSize  = client->json.getint();
                numVersions = int(client->json.getint());
                client->json.leavearray();
            }
            break;

        case 'k':
            client->json.storeobject(&key);
            break;

        case EOO:
            if (attr.empty())
            {
                LOG_err << "The folder link information doesn't contain the attr string";
                client->app->folderlinkinfo_result(API_EINCOMPLETE, UNDEF, UNDEF, NULL, NULL, 0, 0, 0, 0, 0);
                return false;
            }
            if (key.size() <= 9 || key.find(":") == string::npos)
            {
                LOG_err << "The folder link information doesn't contain a valid decryption key";
                client->app->folderlinkinfo_result(API_EKEY, UNDEF, UNDEF, NULL, NULL, 0, 0, 0, 0, 0);
                return false;
            }
            if (ph != this->ph)
            {
                LOG_err << "Folder link information: public handle doesn't match";
                client->app->folderlinkinfo_result(API_EINTERNAL, UNDEF, UNDEF, NULL, NULL, 0, 0, 0, 0, 0);
                return false;
            }

            client->app->folderlinkinfo_result(API_OK, owner, ph, &attr, &key, currentSize, numFiles, numFolders, versionsSize, numVersions);
            return true;

        default:
            if (!client->json.storeobject())
            {
                LOG_err << "Failed to parse folder link information response";
                client->app->folderlinkinfo_result(API_EINTERNAL, UNDEF, UNDEF, NULL, NULL, 0, 0, 0, 0, 0);
                return false;
            }
            break;
        }
    }
}

CommandBackupPut::CommandBackupPut(MegaClient* client, const BackupInfo& fields, std::function<void(Error, handle /*backup id*/)> completion)
    : mCompletion(completion)
{
    cmd("sp");

    if (!ISUNDEF(fields.backupId))
    {
        arg("id", (byte*)&fields.backupId, MegaClient::BACKUPHANDLE);
    }

    if (fields.type != BackupType::INVALID)
    {
        arg("t", fields.type);
    }

    if (!fields.nodeHandle.isUndef())
    {
        arg("h", fields.nodeHandle);
    }

    if (!fields.localFolder.empty())
    {
        string localFolderEncrypted(client->cypherTLVTextWithMasterKey("lf", fields.localFolder.toPath(false)));
        arg("l", localFolderEncrypted.c_str());
    }

    if (!fields.deviceId.empty())
    {
        arg("d", fields.deviceId.c_str());
    }

    if (!ISUNDEF(fields.driveId))
    {
        arg("dr",  (byte*)&fields.driveId, MegaClient::DRIVEHANDLE);
    }

    if (fields.state >= 0)
    {
        arg("s", fields.state);
    }

    if (fields.subState >= 0)
    {
        arg("ss", fields.subState);
    }

    if (!fields.backupName.empty())
    {
        string edEncrypted(client->cypherTLVTextWithMasterKey("bn", fields.backupName));
        arg("e", edEncrypted.c_str());
    }

    tag = client->reqtag;
}

bool CommandBackupPut::procresult(Result r)
{
    assert(r.wasStrictlyError() || r.hasJsonItem());
    handle backupId = UNDEF;
    Error e = API_OK;

    if (r.hasJsonItem())
    {
        backupId = client->json.gethandle(MegaClient::BACKUPHANDLE);
        e = API_OK;
    }
    else
    {
        e = r.errorOrOK();
    }

    assert(e != API_EARGS);  // if this happens, the API rejected the request because it wants more fields supplied

    if (mCompletion) mCompletion(e, backupId);

    client->app->backupput_result(e, backupId);

    return r.wasStrictlyError() || r.hasJsonItem();
}

CommandBackupPutHeartBeat::CommandBackupPutHeartBeat(MegaClient* client, handle backupId, SPHBStatus status, int8_t progress, uint32_t uploads, uint32_t downloads, m_time_t ts, handle lastNode, std::function<void(Error)> f)
    : mCompletion(f)
{
    cmd("sphb");

    arg("id", (byte*)&backupId, MegaClient::BACKUPHANDLE);
    arg("s", uint8_t(status));
    if (status == SPHBStatus::SYNCING || status == SPHBStatus::UPTODATE)
    {
        // so don't send 0 out of 0 0% initially
        assert(progress >= 0);
        assert(progress <= 100);
        arg("p", progress);
    }
    arg("qu", uploads);
    arg("qd", downloads);
    if (ts != -1)
    {
        arg("lts", ts);
    }
    if (!ISUNDEF(lastNode))
    {
        arg("lh", (byte*)&lastNode, MegaClient::NODEHANDLE);
    }

    tag = client->reqtag;
}

bool CommandBackupPutHeartBeat::procresult(Result r)
{
    if (mCompletion) mCompletion(r.errorOrOK());
    return r.wasErrorOrOK();
}

CommandBackupRemove::CommandBackupRemove(MegaClient *client, handle backupId, std::function<void(Error)> completion)
    : mBackupId(backupId)
{
    cmd("sr");
    arg("id", (byte*)&backupId, MegaClient::BACKUPHANDLE);

    tag = client->reqtag;
    mCompletion = completion;
}

bool CommandBackupRemove::procresult(Result r)
{
    if (mCompletion)
    {
        mCompletion(r.errorOrOK());
    }
    return r.wasErrorOrOK();
}

CommandBackupSyncFetch::CommandBackupSyncFetch(std::function<void(Error, vector<Data>&)> f)
    : completion(move(f))
{
    cmd("sf");
}

bool CommandBackupSyncFetch::procresult(Result r)
{
    vector<Data> data;
    if (!r.hasJsonArray())
    {
        completion(r.errorOrOK(), data);
    }
    else
    {
        auto skipUnknownField = [&]() -> bool {
            if (!client->json.storeobject())
            {
                completion(API_EINTERNAL, data);
                return false;
            }
            return true;
        };

        auto cantLeaveObject = [&]() -> bool {
            if (!client->json.leaveobject())
            {
                completion(API_EINTERNAL, data);
                return true;
            }
            return false;
        };

        while (client->json.enterobject())
        {
            data.push_back(Data());
            for (;;)
            {
                auto& d = data.back();
                auto nid = client->json.getnameid();
                if (nid == EOO) break;
                switch (nid)
                {
                case MAKENAMEID2('i', 'd'):     d.backupId = client->json.gethandle(sizeof(handle)); break;
                case MAKENAMEID1('t'):          d.backupType = static_cast<BackupType>(client->json.getint32()); break;
                case MAKENAMEID1('h'):          d.rootNode = client->json.gethandle(MegaClient::NODEHANDLE); break;
                case MAKENAMEID1('l'):          client->json.storeobject(&d.localFolder);
                                                d.localFolder = client->decypherTLVTextWithMasterKey("lf", d.localFolder);
                                                break;
                case MAKENAMEID1('d'):          client->json.storeobject(&d.deviceId); break;
                case MAKENAMEID1('s'):          d.syncState = client->json.getint32(); break;
                case MAKENAMEID2('s', 's'):     d.syncSubstate = client->json.getint32(); break;
                case MAKENAMEID1('e'):          client->json.storeobject(&d.extra);
                                                d.backupName = client->decypherTLVTextWithMasterKey("bn", d.extra);
                                                break;
                case MAKENAMEID2('h', 'b'):
                {

                    if (client->json.enterobject())
                    {
                        for (;;)
                        {
                            nid = client->json.getnameid();
                            if (nid == EOO) break;
                            switch (nid)
                            {
                            case MAKENAMEID2('t', 's'):     d.hbTimestamp = client->json.getint(); break;
                            case MAKENAMEID1('s'):          d.hbStatus = client->json.getint32(); break;
                            case MAKENAMEID1('p'):          d.hbProgress = client->json.getint32(); break;
                            case MAKENAMEID2('q', 'u'):     d.uploads = client->json.getint32(); break;
                            case MAKENAMEID2('q', 'd'):     d.downloads = client->json.getint32(); break;
                            case MAKENAMEID3('l', 't', 's'):d.lastActivityTs = client->json.getint32(); break;
                            case MAKENAMEID2('l', 'h'):     d.lastSyncedNodeHandle = client->json.gethandle(MegaClient::NODEHANDLE); break;
                            default: if (!skipUnknownField()) return false;
                            }
                        }
                        if (cantLeaveObject()) return false;
                    }
                }
                break;

                default: if (!skipUnknownField()) return false;
                }
            }
            if (cantLeaveObject()) return false;
        }

        completion(API_OK, data);
    }
    return true;
}


CommandGetBanners::CommandGetBanners(MegaClient* client)
{
    cmd("gban");

    tag = client->reqtag;
}

bool CommandGetBanners::procresult(Result r)
{
    if (r.wasErrorOrOK())
    {
        client->app->getbanners_result(r.errorOrOK());
        return true; // because parsing didn't fail
    }

    /*
        {
            "id": 2, ///The banner id
            "t": "R2V0IFZlcmlmaWVk", ///Banner title
            "d": "TWFrZSBpdCBlYXNpZXIgZm9yIHlvdXIgY29udGFjdHMgdG8gZmluZCB5b3Ugb24gTUVHQS4", ///Banner description.
            "img": "Verified_image.png", ///Image name.
            "l": "", ///URL
            "bimg": "Verified_BG.png", ///background image name.
            "dsp": "https://domain/path" ///Where to get the image.
        }, {"id":3, ...}, ... ]
    */

    vector< tuple<int, string, string, string, string, string, string> > banners;

    // loop array elements
    while (client->json.enterobject())
    {
        int id = 0;
        string title, description, img, url, bimg, dsp;
        bool exit = false;

        // loop and read object members
        while (!exit)
        {
            switch (client->json.getnameid())
            {
            case MAKENAMEID2('i', 'd'):
                id = client->json.getint32();
                break;

            case MAKENAMEID1('t'):
                client->json.storeobject(&title);
                title = Base64::atob(title);
                break;

            case MAKENAMEID1('d'):
                client->json.storeobject(&description);
                description = Base64::atob(description);
                break;

            case MAKENAMEID3('i', 'm', 'g'):
                client->json.storeobject(&img);
                break;

            case MAKENAMEID1('l'):
                client->json.storeobject(&url);
                break;

            case MAKENAMEID4('b', 'i', 'm', 'g'):
                client->json.storeobject(&bimg);
                break;

            case MAKENAMEID3('d', 's', 'p'):
                client->json.storeobject(&dsp);
                break;

            case EOO:
                if (!id || title.empty() || description.empty())
                {
                    LOG_err << "Missing id, title or description in response to gban";
                    client->app->getbanners_result(API_EINTERNAL);
                    return false;
                }
                exit = true;
                break;

            default:
                if (!client->json.storeobject()) // skip unknown member
                {
                    LOG_err << "Failed to parse banners response";
                    client->app->getbanners_result(API_EINTERNAL);
                    return false;
                }
                break;
            }
        }

        banners.emplace_back(make_tuple(id, move(title), move(description), move(img), move(url), move(bimg), move(dsp)));

        client->json.leaveobject();
    }

    client->app->getbanners_result(move(banners));

    return true;
}

CommandDismissBanner::CommandDismissBanner(MegaClient* client, int id, m_time_t timestamp)
{
    cmd("dban");
    arg("id", id); // id of the Smart Banner
    arg("ts", timestamp);

    tag = client->reqtag;
}

bool CommandDismissBanner::procresult(Result r)
{
    client->app->dismissbanner_result(r.errorOrOK());
    return r.wasErrorOrOK();
}


//
// Sets and Elements
//

bool CommandSE::procresultid(const Result& r, handle& id, m_time_t& ts, handle* u, handle* s, int64_t* o) const
{
    if (r.hasJsonObject())
    {
        for (;;)
        {
            switch (client->json.getnameid())
            {
            case MAKENAMEID2('i', 'd'):
                id = client->json.gethandle(MegaClient::SETHANDLE);
                break;

            case MAKENAMEID1('u'):
                if (u)
                {
                    *u = client->json.gethandle(MegaClient::USERHANDLE);
                }
                else if(!client->json.storeobject())
                {
                    return false;
                }
                break;

            case MAKENAMEID1('s'):
                if (s)
                {
                    *s = client->json.gethandle(MegaClient::SETHANDLE);
                }
                else if(!client->json.storeobject())
                {
                    return false;
                }
                break;

            case MAKENAMEID2('t', 's'):
                ts = client->json.getint();
                break;

            case MAKENAMEID1('o'):
                if (o)
                {
                    *o = client->json.getint();
                }
                else if (!client->json.storeobject())
                {
                    return false;
                }
                break;

            default:
                if (!client->json.storeobject())
                {
                    return false;
                }
                break;

            case EOO:
                return true;
            }
        }
    }

    return false;
}

bool CommandSE::procerrorcode(const Result& r, Error& e) const
{
    if (r.wasErrorOrOK())
    {
        e = r.errorOrOK();
        return true;
    }

    return false;
}

CommandPutSet::CommandPutSet(MegaClient* cl, Set&& s, unique_ptr<string> encrAttrs, string&& encrKey,
                             std::function<void(Error, const Set*)> completion)
    : mSet(new Set(move(s))), mCompletion(completion)
{
    cmd("asp");

    if (mSet->id() == UNDEF) // create new
    {
        arg("k", (byte*)encrKey.c_str(), (int)encrKey.size());
    }
    else // update
    {
        arg("id", (byte*)&mSet->id(), MegaClient::SETHANDLE);
    }

    if (encrAttrs)
    {
        arg("at", (byte*)encrAttrs->c_str(), (int)encrAttrs->size());
    }

    notself(cl); // don't process its Action Packet after sending this
}

bool CommandPutSet::procresult(Result r)
{
    handle sId = 0;
    handle user = 0;
    m_time_t ts = 0;
    const Set* s = nullptr;
    Error e = API_OK;
    bool parsedOk = procerrorcode(r, e) || procresultid(r, sId, ts, &user);

    if (!parsedOk || (mSet->id() == UNDEF && !user))
    {
        e = API_EINTERNAL;
    }
    else if (e == API_OK)
    {
        mSet->setTs(ts);
        if (mSet->id() == UNDEF) // add new
        {
            mSet->setId(sId);
            mSet->setUser(user);
            mSet->setChanged(Set::CH_NEW);
            s = client->addSet(move(*mSet));
        }
        else // update existing
        {            
            assert(mSet->id() == sId);

            if (!client->updateSet(move(*mSet)))
            {
                LOG_warn << "Sets: command 'asp' succeed, but Set was not found";
                e = API_ENOENT;
            }
        }
    }

    if (mCompletion)
    {
        mCompletion(e, s);
    }

    return parsedOk;
}

CommandRemoveSet::CommandRemoveSet(MegaClient* cl, handle id, std::function<void(Error)> completion)
    : mSetId(id), mCompletion(completion)
{
    cmd("asr");
    arg("id", (byte*)&id, MegaClient::SETHANDLE);

    notself(cl); // don't process its Action Packet after sending this
}

bool CommandRemoveSet::procresult(Result r)
{
    Error e = API_OK;
    bool parsedOk = procerrorcode(r, e);

    if (parsedOk && e == API_OK)
    {
        if (!client->deleteSet(mSetId))
        {
            LOG_err << "Sets: Failed to remove Set in `asr` command response";
            e = API_ENOENT;
        }
    }

    if (mCompletion)
    {
        mCompletion(e);
    }

    return parsedOk;
}

CommandFetchSet::CommandFetchSet(MegaClient*, handle id,
    std::function<void(Error, Set*, map<handle, SetElement>*)> completion)
    : mCompletion(completion)
{
    cmd("aft");
    arg("id", (byte*)&id, MegaClient::SETHANDLE);
}

bool CommandFetchSet::procresult(Result r)
{
    Error e = API_OK;
    if (procerrorcode(r, e))
    {
        if (mCompletion)
        {
            mCompletion(e, nullptr, nullptr);
        }
        return true;
    }

    map<handle, Set> sets;
    map<handle, map<handle, SetElement>> elements;
    e = client->readSetsAndElements(client->json, sets, elements);
    if (e != API_OK)
    {
        LOG_err << "Sets: Failed to parse \"aft\" response";
        if (mCompletion)
        {
            mCompletion(e, nullptr, nullptr);
        }
        return false;
    }

    assert(sets.size() <= 1);

    if (mCompletion)
    {
        Set* s = sets.empty() ? new Set() : (new Set(move(sets.begin()->second)));
        map<handle, SetElement>* els = elements.empty()
                ? new map<handle, SetElement>()
            : new map<handle, SetElement>(move(elements.begin()->second));
        mCompletion(API_OK, s, els);
    }

    return true;
}

CommandPutSetElement::CommandPutSetElement(MegaClient* cl, SetElement&& el, unique_ptr<string> encrAttrs, string&& encrKey,
                                               std::function<void(Error, const SetElement*)> completion)
    : mElement(new SetElement(move(el))), mCompletion(completion)
{
    cmd("aep");

    bool createNew = mElement->id() == UNDEF;

    if (createNew)
    {
        arg("s", (byte*)&mElement->set(), MegaClient::SETHANDLE);
        arg("h", (byte*)&mElement->node(), MegaClient::NODEHANDLE);
        arg("k", (byte*)encrKey.c_str(), (int)encrKey.size());
    }

    else // update
    {
        arg("id", (byte*)&mElement->id(), MegaClient::SETELEMENTHANDLE);
    }

    // optionals
    if (mElement->hasOrder())
    {
        arg("o", mElement->order());
    }

    if (encrAttrs)
    {
        arg("at", (byte*)encrAttrs->c_str(), (int)encrAttrs->size());
    }

    notself(cl); // don't process its Action Packet after sending this
}

bool CommandPutSetElement::procresult(Result r)
{
    handle elementId = 0;
    m_time_t ts = 0;
    int64_t order = 0;
    Error e = API_OK;
    bool isNew = mElement->id() == UNDEF;
    const SetElement* el = nullptr;
    bool parsedOk = procerrorcode(r, e) || procresultid(r, elementId, ts, nullptr, nullptr, &order); // 'aep' does not return 's'

    if (!parsedOk)
    {
        e = API_EINTERNAL;
    }
    else if (e == API_OK)
    {
        mElement->setTs(ts);
        mElement->setOrder(order); // this is now present in all 'aep' responses
        assert(isNew || mElement->id() == elementId);
        mElement->setId(elementId);
        el = client->addOrUpdateSetElement(move(*mElement));
    }

    if (mCompletion)
    {
        mCompletion(e, el);
    }

    return parsedOk;
}

CommandRemoveSetElement::CommandRemoveSetElement(MegaClient* cl, handle sid, handle eid, std::function<void(Error)> completion)
    : mSetId(sid), mElementId(eid), mCompletion(completion)
{
    cmd("aer");
    arg("id", (byte*)&eid, MegaClient::SETELEMENTHANDLE);

    notself(cl); // don't process its Action Packet after sending this
}

bool CommandRemoveSetElement::procresult(Result r)
{
    handle elementId = 0;
    m_time_t ts = 0;
    Error e = API_OK;
    bool parsedOk = procerrorcode(r, e) || procresultid(r, elementId, ts, nullptr);

    if (parsedOk && e == API_OK)
    {
        if (!client->deleteSetElement(mSetId, mElementId))
        {
            LOG_err << "Sets: Failed to remove Element in `aer` command response";
            e = API_ENOENT;
        }
    }

    if (mCompletion)
    {
        mCompletion(e);
    }

    return parsedOk;
}

// -------- end of Sets and Elements


#ifdef ENABLE_CHAT

bool CommandMeetingStart::procresult(Command::Result r)
{
    if (r.wasErrorOrOK())
    {
        mCompletion(r.errorOrOK(), "", UNDEF);
        return true;
    }

    handle callid = UNDEF;
    string sfuUrl;

    for (;;)
    {
        switch (client->json.getnameid())
        {
            case MAKENAMEID6('c', 'a', 'l', 'l', 'I', 'd'):
                callid = client->json.gethandle(MegaClient::CHATHANDLE);
                break;

            case MAKENAMEID3('s', 'f', 'u'):
                client->json.storeobject(&sfuUrl);
                break;

            case EOO:
                mCompletion(API_OK, sfuUrl, callid);
                return true;
                break;

            default:
                if (!client->json.storeobject())
                {
                    mCompletion(API_EINTERNAL, "", UNDEF);
                    return false;
                }
        }
    }
}

CommandMeetingStart::CommandMeetingStart(MegaClient *client, handle chatid, CommandMeetingStartCompletion completion)
    : mCompletion(completion)
{
    cmd("mcms");
    arg("cid", (byte*)&chatid, MegaClient::CHATHANDLE);
    tag = client->reqtag;
}

bool CommandMeetingJoin::procresult(Command::Result r)
{
    if (r.wasErrorOrOK())
    {
        mCompletion(r.errorOrOK(), "");
        return true;
    }

    string sfuUrl;

    for (;;)
    {
        switch (client->json.getnameid())
        {
            case MAKENAMEID3('u', 'r', 'l'):
                client->json.storeobject(&sfuUrl);
                break;

            case EOO:
                mCompletion(API_OK, sfuUrl);
                return true;
                break;

            default:
                if (!client->json.storeobject())
                {
                    mCompletion(API_EINTERNAL, "");
                    return false;
                }
        }
    }
}

CommandMeetingJoin::CommandMeetingJoin(MegaClient *client, handle chatid, handle callid, CommandMeetingJoinCompletion completion)
    : mCompletion(completion)
{
    cmd("mcmj");
    arg("cid", (byte*)&chatid, MegaClient::CHATHANDLE);
    arg("mid", (byte*)&callid, MegaClient::CHATHANDLE);

    tag = client->reqtag;
}

bool CommandMeetingEnd::procresult(Command::Result r)
{
    if (r.wasErrorOrOK())
    {
        mCompletion(r.errorOrOK());
        return true;
    }

    mCompletion(API_EINTERNAL);
    return false;
}

CommandMeetingEnd::CommandMeetingEnd(MegaClient *client, handle chatid, handle callid, int reason, CommandMeetingEndCompletion completion)
    : mCompletion(completion)
{
    cmd("mcme");
    arg("cid", (byte*)&chatid, MegaClient::CHATHANDLE);
    arg("mid", (byte*)&callid, MegaClient::CHATHANDLE);
    // At meeting first version, only valid reason is 0x02 (REJECTED)
    arg("r", reason);

    tag = client->reqtag;
}
#endif

} // namespace<|MERGE_RESOLUTION|>--- conflicted
+++ resolved
@@ -5891,12 +5891,7 @@
 
                 WAIT_CLASS::bumpds();
                 client->fnstats.timeToCached = Waiter::ds - client->fnstats.startTime;
-<<<<<<< HEAD
                 client->fnstats.nodesCached = client->mNodeManager.getNodeCount();
-=======
-                client->fnstats.nodesCached = client->nodes.size();
-
->>>>>>> 0230f94e
                 return true;
             }
             default:
