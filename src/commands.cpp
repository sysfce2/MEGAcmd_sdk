--- conflicted
+++ resolved
@@ -1923,7 +1923,7 @@
                 }
 
                 client->openStatusTable(true);
-<<<<<<< HEAD
+                client->loadJourneyIdCacheValues();
 
                 { // scope for local variable
                     MegaClient* cl = client; // make a copy, because 'this' will be gone by the time lambda will execute
@@ -1934,11 +1934,6 @@
                     );
                 }
 
-=======
-                client->loadJourneyIdCacheValues();
-                client->app->login_result(API_OK);
-                client->getaccountdetails(std::make_shared<AccountDetails>(), false, false, true, false, false, false);
->>>>>>> 89c1dd9f
                 return true;
 
             default:
