--- conflicted
+++ resolved
@@ -1179,24 +1179,9 @@
     }
     mStmtSearchNodes.clear();
 
-<<<<<<< HEAD
-=======
     sqlite3_finalize(mStmtAllNodeTags);
     mStmtAllNodeTags = nullptr;
 
-    sqlite3_finalize(mStmtNodeByName);
-    mStmtNodeByName = nullptr;
-
-    sqlite3_finalize(mStmtNodeByNameNoRecursive);
-    mStmtNodeByNameNoRecursive = nullptr;
-
-    sqlite3_finalize(mStmtInShareOutShareByName);
-    mStmtInShareOutShareByName = nullptr;
-
-    sqlite3_finalize(mStmtNodeByMimeType);
-    mStmtNodeByMimeType = nullptr;
-
->>>>>>> 08b2fc05
     sqlite3_finalize(mStmtNodesByFp);
     mStmtNodesByFp = nullptr;
 
