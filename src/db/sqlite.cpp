/**
 * @file sqlite.cpp
 * @brief SQLite DB access layer
 *
 * (c) 2013-2014 by Mega Limited, Auckland, New Zealand
 *
 * This file is part of the MEGA SDK - Client Access Engine.
 *
 * Applications using the MEGA API must present a valid application key
 * and comply with the the rules set forth in the Terms of Service.
 *
 * The MEGA SDK is distributed in the hope that it will be useful,
 * but WITHOUT ANY WARRANTY; without even the implied warranty of
 * MERCHANTABILITY or FITNESS FOR A PARTICULAR PURPOSE.
 *
 * @copyright Simplified (2-clause) BSD License.
 *
 * You should have received a copy of the license along with this
 * program.
 */

#include "mega.h"

#ifdef USE_SQLITE
namespace mega {

SqliteDbAccess::SqliteDbAccess(const LocalPath& rootPath)
  : mRootPath(rootPath)
{
    assert(mRootPath.isAbsolute());
}

SqliteDbAccess::~SqliteDbAccess()
{
}

LocalPath SqliteDbAccess::databasePath(const FileSystemAccess& fsAccess,
                                       const string& name,
                                       const int version) const
{
    ostringstream osstream;

    osstream << "megaclient_statecache"
             << version
             << "_"
             << name
             << ".db";

    LocalPath path = mRootPath;

    path.appendWithSeparator(
      LocalPath::fromRelativePath(osstream.str()),
      false);

    return path;
}


bool SqliteDbAccess::checkDbFileAndAdjustLegacy(FileSystemAccess& fsAccess, const string& name, const int flags, LocalPath& dbPath)
{
    dbPath = databasePath(fsAccess, name, DB_VERSION);
    auto upgraded = true;

    {
        auto legacyPath = databasePath(fsAccess, name, LEGACY_DB_VERSION);
        auto fileAccess = fsAccess.newfileaccess();

        if (fileAccess->fopen(legacyPath, FSLogging::logExceptFileNotFound))
        {
            LOG_debug << "Found legacy database at: " << legacyPath;

            // if current version, use that one... unless migration to NoD or renaming to adapt the version to SRW are required
            if (currentDbVersion == LEGACY_DB_VERSION && LEGACY_DB_VERSION != LAST_DB_VERSION_WITHOUT_NOD && LEGACY_DB_VERSION != LAST_DB_VERSION_WITHOUT_SRW)
            {
                LOG_debug << "Using a legacy database.";
                dbPath = std::move(legacyPath);
                upgraded = false;
            }
            else if ((flags & DB_OPEN_FLAG_RECYCLE))
            {
                LOG_debug << "Trying to recycle a legacy database.";
                // if DB_VERSION already exist, let's get rid of it first
                // (it could happen if downgrade is executed and come back to newer version)
                removeDBFiles(fsAccess, dbPath);

                if (renameDBFiles(fsAccess, legacyPath, dbPath))
                {
                    LOG_debug << "Legacy database recycled.";
                }
                else
                {
                    LOG_err << "Unable to recycle database, deleting...";
                    assert(false);
                    removeDBFiles(fsAccess, legacyPath);
                }
            }
            else
            {
                LOG_debug << "Deleting outdated legacy database.";
                removeDBFiles(fsAccess, legacyPath);
            }
        }
    }

    if (upgraded)
    {
        LOG_debug << "Using an upgraded DB: " << dbPath;
        currentDbVersion = DB_VERSION;
    }

    return fsAccess.fileExistsAt(dbPath);
}

SqliteDbTable *SqliteDbAccess::open(PrnGen &rng, FileSystemAccess &fsAccess, const string &name, const int flags, DBErrorCallback dBErrorCallBack)
{
    sqlite3 *db = nullptr;
    auto dbPath = databasePath(fsAccess, name, DB_VERSION);
    if (!openDBAndCreateStatecache(&db, fsAccess, name, dbPath, flags))
    {
        return nullptr;
    }

    return new SqliteDbTable(rng,
                             db,
                             fsAccess,
                             dbPath,
                             (flags & DB_OPEN_FLAG_TRANSACTED) > 0, std::move(dBErrorCallBack));

}

DbTable *SqliteDbAccess::openTableWithNodes(PrnGen &rng, FileSystemAccess &fsAccess, const string &name, const int flags, DBErrorCallback dBErrorCallBack)
{
    sqlite3 *db = nullptr;
    auto dbPath = databasePath(fsAccess, name, DB_VERSION);
    if (!openDBAndCreateStatecache(&db, fsAccess, name, dbPath, flags))
    {
        return nullptr;
    }

    if (sqlite3_create_function(db, u8"getmimetype", 1, SQLITE_UTF8 | SQLITE_DETERMINISTIC, 0, &SqliteAccountState::userGetMimetype, 0, 0) != SQLITE_OK)
    {
        LOG_err << "Data base error(sqlite3_create_function userGetMimetype): " << sqlite3_errmsg(db);
        sqlite3_close(db);
        return nullptr;
    }

    // Create specific table for handle nodes
    std::string sql = "CREATE TABLE IF NOT EXISTS nodes (nodehandle int64 PRIMARY KEY NOT NULL, "
                      "parenthandle int64, name text, fingerprint BLOB, origFingerprint BLOB, "
                      "type tinyint, mimetype tinyint AS (getmimetype(name)) VIRTUAL, size int64, share tinyint, fav tinyint, "
                      "ctime int64, mtime int64 DEFAULT 0, flags int64, counter BLOB NOT NULL, node BLOB NOT NULL, "
                      "label tinyint DEFAULT 0)";
    int result = sqlite3_exec(db, sql.c_str(), nullptr, nullptr, nullptr);
    if (result)
    {
        LOG_err << "Data base error: " << sqlite3_errmsg(db);
        sqlite3_close(db);
        return nullptr;
    }

    // Add following columns to existing 'nodes' table that might not have them, and populate them if needed:
    vector<NewColumn> newCols
    {
        {"mtime", "int64 DEFAULT 0", NodeData::COMPONENT_MTIME},
        {"label", "tinyint DEFAULT 0", NodeData::COMPONENT_LABEL},
        {"mimetype", "tinyint AS (getmimetype(name)) VIRTUAL", NodeData::COMPONENT_NONE},
    };

    if (!addAndPopulateColumns(db, std::move(newCols)))
    {
        sqlite3_close(db);
        return nullptr;
    }

#if __ANDROID__
    // Android doesn't provide a temporal directory -> change default policy for temp
    // store (FILE=1) to avoid failures on large queries, so it relies on MEMORY=2
    result = sqlite3_exec(db, "PRAGMA temp_store=2;", nullptr, nullptr, nullptr);
    if (result)
    {
        LOG_err << "PRAGMA temp_store error " << sqlite3_errmsg(db);
        sqlite3_close(db);
        return nullptr;
    }
#endif

    result = sqlite3_create_function(db, "regexp", 2, SQLITE_ANY,0, &SqliteAccountState::userRegexp, 0, 0);
    if (result)
    {
        LOG_err << "Data base error(sqlite3_create_function userRegexp): " << sqlite3_errmsg(db);
        sqlite3_close(db);
        return nullptr;
    }

    return new SqliteAccountState(rng,
                                db,
                                fsAccess,
                                dbPath,
                                (flags & DB_OPEN_FLAG_TRANSACTED) > 0,
                                std::move(dBErrorCallBack));
}

bool SqliteDbAccess::probe(FileSystemAccess& fsAccess, const string& name) const
{
    auto fileAccess = fsAccess.newfileaccess();

    LocalPath dbPath = databasePath(fsAccess, name, DB_VERSION);

    if (fileAccess->isfile(dbPath))
    {
        return true;
    }

    dbPath = databasePath(fsAccess, name, LEGACY_DB_VERSION);

    return fileAccess->isfile(dbPath);
}

const LocalPath& SqliteDbAccess::rootPath() const
{
    return mRootPath;
}

bool SqliteDbAccess::openDBAndCreateStatecache(sqlite3 **db, FileSystemAccess &fsAccess, const string &name, LocalPath &dbPath, const int flags)
{
    checkDbFileAndAdjustLegacy(fsAccess, name, flags, dbPath);
    int result = sqlite3_open_v2(dbPath.toPath(false).c_str(), db,
        SQLITE_OPEN_READWRITE | SQLITE_OPEN_CREATE // The database is opened for reading and writing, and is created if it does not already exist. This is the behavior that is always used for sqlite3_open() and sqlite3_open16().
        | SQLITE_OPEN_FULLMUTEX // The new database connection will use the "Serialized" threading mode. This means that multiple threads can be used withou restriction.
        , nullptr);

    if (result)
    {
        if (db)
        {
            sqlite3_close(*db);
        }

        return false;
    }

#if !(TARGET_OS_IPHONE)
    result = sqlite3_exec(*db, "PRAGMA journal_mode=WAL;", nullptr, nullptr, nullptr);
    if (result)
    {
        sqlite3_close(*db);
        return false;
    }
#endif /* ! TARGET_OS_IPHONE */

    string sql = "CREATE TABLE IF NOT EXISTS statecache (id INTEGER PRIMARY KEY ASC NOT NULL, content BLOB NOT NULL)";

    result = sqlite3_exec(*db, sql.c_str(), nullptr, nullptr, nullptr);
    if (result)
    {
        string err = string(" Error: ") + (sqlite3_errmsg(*db) ? sqlite3_errmsg(*db) : std::to_string(result));
        LOG_debug << "Failed to create table 'statecache'" << err;
        sqlite3_close(*db);
        return false;
    }

    return true;
}

bool SqliteDbAccess::renameDBFiles(mega::FileSystemAccess& fsAccess, mega::LocalPath& legacyPath, mega::LocalPath& dbPath)
{
    // Main DB file should exits
    if (!fsAccess.renamelocal(legacyPath, dbPath))
    {
        return false;
    }

    std::unique_ptr<FileAccess> fileAccess = fsAccess.newfileaccess();

#if !(TARGET_OS_IPHONE)
    auto suffix = LocalPath::fromRelativePath("-shm");
    auto from = legacyPath + suffix;
    auto to = dbPath + suffix;

    // -shm could or couldn't be present
    if (fileAccess->fopen(from, FSLogging::logExceptFileNotFound) && !fsAccess.renamelocal(from, to))
    {
         // Exists origin and failure to rename
        LOG_debug << "Failure to rename -shm file";
        return false;
    }

    suffix = LocalPath::fromRelativePath("-wal");
    from = legacyPath + suffix;
    to = dbPath + suffix;

    // -wal could or couldn't be present
    if (fileAccess->fopen(from, FSLogging::logExceptFileNotFound) && !fsAccess.renamelocal(from, to))
    {
         // Exists origin and failure to rename
        LOG_debug << "Failure to rename -wall file";
        return false;
    }
#else
    // iOS doesn't use WAL mode, but Journal
    auto suffix = LocalPath::fromRelativePath("-journal");
    auto from = legacyPath + suffix;
    auto to = dbPath + suffix;

    // -journal could or couldn't be present
    if (fileAccess->fopen(from, FSLogging::logExceptFileNotFound) && !fsAccess.renamelocal(from, to))
    {
         // Exists origin and failure to rename
        LOG_debug << "Failure to rename -journal file";
        return false;
    }

#endif

    return true;
}

void SqliteDbAccess::removeDBFiles(FileSystemAccess& fsAccess, mega::LocalPath& dbPath)
{
    fsAccess.unlinklocal(dbPath);

#if !(TARGET_OS_IPHONE)
    auto suffix = LocalPath::fromRelativePath("-shm");
    auto fileToRemove = dbPath + suffix;
    fsAccess.unlinklocal(fileToRemove);

    suffix = LocalPath::fromRelativePath("-wal");
    fileToRemove = dbPath + suffix;
    fsAccess.unlinklocal(fileToRemove);
#else
    // iOS doesn't use WAL mode, but Journal
    auto suffix = LocalPath::fromRelativePath("-journal");
    auto fileToRemove = dbPath + suffix;
    fsAccess.unlinklocal(fileToRemove);

#endif

}

bool SqliteDbAccess::addAndPopulateColumns(sqlite3* db, vector<NewColumn>&& newCols)
{
    // skip existing columns
    if (!stripExistingColumns(db, newCols))
    {
        return false;
    }

    // add missing columns
    for (const auto& c : newCols)
    {
        if (!addColumn(db, c.name, c.type))
        {
            return false;
        }
    }

    return migrateDataToColumns(db, std::move(newCols));
}

bool SqliteDbAccess::stripExistingColumns(sqlite3* db, vector<NewColumn>& cols)
{
    string query = "SELECT name, COUNT(name) FROM pragma_table_xinfo('nodes') WHERE name IN ( ";
    std::for_each(cols.begin(), cols.end(), [&query](const NewColumn& c) { query += '\'' + c.name + "',"; });
    query.pop_back(); // drop trailing ','
    query += " ) GROUP BY name";

    sqlite3_stmt* stmt = nullptr;
    if (sqlite3_prepare_v2(db, query.c_str(), -1, &stmt, nullptr) != SQLITE_OK)
    {
        LOG_err << "Db error while preparing to search for existing cols: " << sqlite3_errmsg(db);
        return false;
    }

    while (sqlite3_step(stmt) == SQLITE_ROW)
    {
        int existing = sqlite3_column_int(stmt, 1);
        const char* n = reinterpret_cast<const char*>(sqlite3_column_text(stmt, 0));
        if (existing)
        {
            assert(n); // "Strings returned by sqlite3_column_text(), even empty strings, are always zero-terminated."
            cols.erase(std::remove_if(cols.begin(), cols.end(), [n](const NewColumn& c) { return c.name == n; }), cols.end());
        }
    }

    sqlite3_finalize(stmt);

    return true;
}

bool SqliteDbAccess::addColumn(sqlite3* db, const string& name, const string& type)
{
    string query("ALTER TABLE nodes ADD COLUMN '" + name + "' " + type);
    if (sqlite3_exec(db, query.c_str(), nullptr, nullptr, nullptr) != SQLITE_OK)
    {
        LOG_err << "Db error while adding 'nodes." << name << ' ' << type << "' column: " << sqlite3_errmsg(db);
        return false;
    }

    return true;
}

bool SqliteDbAccess::migrateDataToColumns(sqlite3* db, vector<NewColumn>&& cols)
{
    if (cols.empty()) return true;

    // identify data pieces to copy to new columns
    std::map<int, int> dataToMigrate;
    int bindIdx = 0;
    for (const auto& c : cols)
    {
        if (c.migrationId != NodeData::COMPONENT_NONE)
        {
            assert(c.migrationId > NodeData::COMPONENT_NONE);
            dataToMigrate[c.migrationId] = ++bindIdx;
        }
    }
    cols.erase(std::remove_if(cols.begin(), cols.end(),
        [](const NewColumn& c) { return c.migrationId == NodeData::COMPONENT_NONE; }), cols.end());

    if (cols.empty()) return true;

    // get existing data
    sqlite3_stmt* stmt = nullptr;
    if (sqlite3_prepare_v2(db, "SELECT nodehandle, node FROM nodes", -1, &stmt, nullptr) != SQLITE_OK)
    {
        LOG_err << "Db error while preparing to extract data to migrate: " << sqlite3_errmsg(db);
        return false;
    }

    // extract values to be copied
    map<handle, map<int /*COMPONENT*/, int64_t>> newValues;
    while (sqlite3_step(stmt) == SQLITE_ROW)
    {
        const char* blob = static_cast<const char*>(sqlite3_column_blob(stmt, 1));
        int blobSize = sqlite3_column_bytes(stmt, 1);
        handle nh = sqlite3_column_int64(stmt, 0);
        NodeData nd(blob, blobSize, NodeData::COMPONENT_ATTRS);

        m_time_t mtime = 0;
        int l = LBL_UNKNOWN;
        // When migrating data, the first non-default value will create the entry for that node,
        // while other non-default values will avoid the search by reusing the same container.
        map<int, int64_t>* newNodeValues = nullptr;

        if (dataToMigrate.find(NodeData::COMPONENT_MTIME) != dataToMigrate.end() &&
            (mtime = nd.getMtime()))
        {
            if (!newNodeValues)
            {
                newNodeValues = &newValues[nh];
            }
            newNodeValues->emplace(NodeData::COMPONENT_MTIME, mtime);
        }

        if (dataToMigrate.find(NodeData::COMPONENT_LABEL) != dataToMigrate.end() &&
            (l = nd.getLabel()) != LBL_UNKNOWN)
        {
            if (!newNodeValues)
            {
                newNodeValues = &newValues[nh];
            }
            newNodeValues->emplace(NodeData::COMPONENT_LABEL, l);
        }
    }
    sqlite3_finalize(stmt);

    if (newValues.empty())
    {
        return true;
    }

    if (sqlite3_exec(db, "BEGIN", nullptr, nullptr, nullptr) != SQLITE_OK)
    {
        LOG_debug << "Db error during migration for " << "BEGIN: " << sqlite3_errmsg(db);
        return false;
    }

    // build update query
    string query{"UPDATE nodes SET "};
    for (const NewColumn& c : cols)
    {
        query += c.name + "= ?" + std::to_string(dataToMigrate[c.migrationId]) + ',';
    }
    query.pop_back(); // drop trailing ','
    query += " WHERE nodehandle = ?" + std::to_string(cols.size() + 1); // identifier for 'nodehandle'

    if (sqlite3_prepare_v2(db, query.c_str(), -1, &stmt, nullptr) != SQLITE_OK)
    {
        LOG_err << "Db error while preparing to populate new columns: " << sqlite3_errmsg(db);
        return false;
    }

    // run update query for each data entry
    for (const auto& update : newValues)
    {
        for (const auto& values : update.second)
        {
            if (sqlite3_bind_int64(stmt, dataToMigrate[values.first], values.second) != SQLITE_OK)
            {
                LOG_err << "Db error during migration while binding value to column: " << sqlite3_errmsg(db);
                sqlite3_finalize(stmt);
                return false;
            }
        }

        int stepResult;
        if (sqlite3_bind_int64(stmt, static_cast<int>(cols.size()) + 1, update.first) != SQLITE_OK || // nodehandle
            ((stepResult = sqlite3_step(stmt)) != SQLITE_DONE && stepResult != SQLITE_ROW) ||
            sqlite3_reset(stmt) != SQLITE_OK)
        {
            LOG_err << "Db error during migration while updating columns: " << sqlite3_errmsg(db);
            sqlite3_finalize(stmt);
            return false;
        }
    }

    sqlite3_finalize(stmt);

    if (sqlite3_exec(db, "COMMIT", nullptr, nullptr, nullptr) != SQLITE_OK)
    {
        LOG_debug << "Db error during migration for " << "COMMIT: " << sqlite3_errmsg(db);
        return false;
    }

    return true;
}


SqliteDbTable::SqliteDbTable(PrnGen &rng, sqlite3* db, FileSystemAccess &fsAccess, const LocalPath &path, const bool checkAlwaysTransacted, DBErrorCallback dBErrorCallBack)
  : DbTable(rng, checkAlwaysTransacted, dBErrorCallBack)
  , db(db)
  , dbfile(path)
  , fsaccess(&fsAccess)
{
}

SqliteDbTable::~SqliteDbTable()
{
    resetCommitter();

    if (!db)
    {
        return;
    }

    sqlite3_finalize(pStmt);
    sqlite3_finalize(mDelStmt);
    sqlite3_finalize(mPutStmt);

    if (inTransaction())
    {
        abort();
    }

    sqlite3_close(db);
    LOG_debug << "Database closed " << dbfile;
}

bool SqliteDbTable::inTransaction() const
{
    return sqlite3_get_autocommit(db) == 0;
}

// set cursor to first record
void SqliteDbTable::rewind()
{
    if (!db)
    {
        return;
    }

    int result = SQLITE_OK;

    if (pStmt)
    {
        result = sqlite3_reset(pStmt);
    }
    else
    {
        result = sqlite3_prepare_v2(db, "SELECT id, content FROM statecache", -1, &pStmt, NULL);
    }

    errorHandler(result, "Rewind", false);
}

// retrieve next record through cursor
bool SqliteDbTable::next(uint32_t* index, string* data)
{
    if (!db)
    {
        return false;
    }

    if (!pStmt)
    {
        return false;
    }

    int rc = sqlite3_step(pStmt);

    if (rc != SQLITE_ROW)
    {
        sqlite3_finalize(pStmt);
        pStmt = NULL;

        errorHandler(rc, "Get next record", false);

        return false;
    }

    *index = sqlite3_column_int(pStmt, 0);

    data->assign((char*)sqlite3_column_blob(pStmt, 1), sqlite3_column_bytes(pStmt, 1));

    return true;
}

// retrieve record by index
bool SqliteDbTable::get(uint32_t index, string* data)
{
    if (!db)
    {
        return false;
    }

    sqlite3_stmt *stmt = nullptr;
    int rc;

    rc = sqlite3_prepare_v2(db, "SELECT content FROM statecache WHERE id = ?", -1, &stmt, NULL);
    if (rc == SQLITE_OK)
    {
        rc = sqlite3_bind_int(stmt, 1, index);
        if (rc == SQLITE_OK)
        {
            rc = sqlite3_step(stmt);
            if (rc == SQLITE_ROW)
            {
                data->assign((char*)sqlite3_column_blob(stmt, 0), sqlite3_column_bytes(stmt, 0));
            }
        }
    }

    errorHandler(rc, "Get record statecache", false);

    sqlite3_finalize(stmt);

    return rc == SQLITE_ROW;
}

// add/update record by index
bool SqliteDbTable::put(uint32_t index, char* data, unsigned len)
{
    if (!db)
    {
        return false;
    }

    // First bits at index are reserved for the type
    assert((index & (DbTable::IDSPACING - 1)) != MegaClient::CACHEDNODE); // nodes must be stored in DbTableNodes ('nodes' table, not 'statecache' table)

    checkTransaction();

    int sqlResult = SQLITE_OK;
    if (!mPutStmt)
    {
        sqlResult = sqlite3_prepare_v2(db, "INSERT OR REPLACE INTO statecache (id, content) VALUES (?, ?)", -1, &mPutStmt, nullptr);
    }

    if (sqlResult == SQLITE_OK)
    {
        sqlResult = sqlite3_bind_int(mPutStmt, 1, index);
        if (sqlResult == SQLITE_OK)
        {
            sqlResult = sqlite3_bind_blob(mPutStmt, 2, data, len, SQLITE_STATIC);
            if (sqlResult == SQLITE_OK)
            {
                sqlResult = sqlite3_step(mPutStmt);
            }
        }
    }

    errorHandler(sqlResult, "Put record", false);

    sqlite3_reset(mPutStmt);

    return sqlResult == SQLITE_DONE;
}


// delete record by index
bool SqliteDbTable::del(uint32_t index)
{
    if (!db)
    {
        return false;
    }

    checkTransaction();

    int sqlResult = SQLITE_OK;
    if (!mDelStmt)
    {
        sqlResult = sqlite3_prepare_v2(db, "DELETE FROM statecache WHERE id = ?", -1, &mDelStmt, nullptr);
    }

    if (sqlResult == SQLITE_OK)
    {
        sqlResult = sqlite3_bind_int(mDelStmt, 1, index);
        if (sqlResult == SQLITE_OK)
        {
            sqlResult = sqlite3_step(mDelStmt); // tipically SQLITE_DONE, but could be SQLITE_ROW if implementation returned removed row count
        }
    }

    errorHandler(sqlResult, "Delete record", false);

    sqlite3_reset(mDelStmt);

    return sqlResult == SQLITE_DONE || sqlResult == SQLITE_ROW;
}

// truncate table
void SqliteDbTable::truncate()
{
    if (!db)
    {
        return;
    }

    checkTransaction();

    int rc = sqlite3_exec(db, "DELETE FROM statecache", 0, 0, NULL);
    errorHandler(rc, "Truncate ", false);
}

// begin transaction
void SqliteDbTable::begin()
{
    if (!db)
    {
        return;
    }

    LOG_debug << "DB transaction BEGIN " << dbfile;
    int rc = sqlite3_exec(db, "BEGIN", 0, 0, NULL);
    errorHandler(rc, "Begin transaction", false);
}

// commit transaction
void SqliteDbTable::commit()
{
    if (!db)
    {
        return;
    }

    LOG_debug << "DB transaction COMMIT " << dbfile;

    int rc = sqlite3_exec(db, "COMMIT", 0, 0, NULL);
    errorHandler(rc, "Commit transaction", false);
}

// abort transaction
void SqliteDbTable::abort()
{
    if (!db)
    {
        return;
    }

    LOG_debug << "DB transaction ROLLBACK " << dbfile;

    int rc = sqlite3_exec(db, "ROLLBACK", 0, 0, NULL);
    errorHandler(rc, "Rollback", false);
}

void SqliteDbTable::remove()
{
    if (!db)
    {
        return;
    }

    sqlite3_finalize(pStmt);
    pStmt = nullptr;
    sqlite3_finalize(mDelStmt);
    mDelStmt = nullptr;
    sqlite3_finalize(mPutStmt);
    mPutStmt = nullptr;

    if (inTransaction())
    {
        abort();
    }

    sqlite3_close(db);

    db = NULL;

    fsaccess->unlinklocal(dbfile);
}

void SqliteDbTable::errorHandler(int sqliteError, const string& operation, bool interrupt)
{
    DBError dbError = DBError::DB_ERROR_UNKNOWN;
    switch (sqliteError)
    {
    case SQLITE_OK:
    case SQLITE_ROW:
    case SQLITE_DONE:
        return;

    case SQLITE_INTERRUPT:
        if (interrupt)
        {
            // SQLITE_INTERRUPT isn't handle as an error if caller can be interrupted
            LOG_debug <<  operation << ": interrupted";
            return;
        }
        break;

    case SQLITE_FULL:
        dbError = DBError::DB_ERROR_FULL;
        break;

    case SQLITE_IOERR:
        dbError = DBError::DB_ERROR_IO;
        break;

    default:
        dbError = DBError::DB_ERROR_UNKNOWN;
        break;
    }

    string err = string(" Error: ") + (sqlite3_errmsg(db) ? sqlite3_errmsg(db) : std::to_string(sqliteError));
    LOG_err << operation << ": " << dbfile << err;
    assert(!operation.c_str());

    if (mDBErrorCallBack && dbError != DBError::DB_ERROR_UNKNOWN)
    {
        // Only notify DB errors related to disk-is-full and input/output failures
        mDBErrorCallBack(dbError);
    }
}

SqliteAccountState::SqliteAccountState(PrnGen &rng, sqlite3 *pdb, FileSystemAccess &fsAccess, const LocalPath &path, const bool checkAlwaysTransacted, DBErrorCallback dBErrorCallBack)
    : SqliteDbTable(rng, pdb, fsAccess, path, checkAlwaysTransacted, dBErrorCallBack)
{
}

SqliteAccountState::~SqliteAccountState()
{
    finalise();
}

int SqliteAccountState::progressHandler(void *param)
{
    CancelToken* cancelFlag = static_cast<CancelToken*>(param);
    return cancelFlag->isCancelled();
}

bool SqliteAccountState::processSqlQueryNodes(sqlite3_stmt *stmt, std::vector<std::pair<mega::NodeHandle, mega::NodeSerialized>>& nodes)
{
    assert(stmt);
    int sqlResult = SQLITE_ERROR;
    while ((sqlResult = sqlite3_step(stmt)) == SQLITE_ROW)
    {
        NodeHandle nodeHandle;
        nodeHandle.set6byte(sqlite3_column_int64(stmt, 0));

        NodeSerialized node;

        // Blob node counter
        const void* data = sqlite3_column_blob(stmt, 1);
        int size = sqlite3_column_bytes(stmt, 1);
        if (data && size)
        {
            node.mNodeCounter = std::string(static_cast<const char*>(data), size);
        }

        // blob node
        data = sqlite3_column_blob(stmt, 2);
        size = sqlite3_column_bytes(stmt, 2);
        if (data && size)
        {
            node.mNode = std::string(static_cast<const char*>(data), size);
            nodes.insert(nodes.end(), std::make_pair(nodeHandle, std::move(node)));
        }
    }

    errorHandler(sqlResult, "Process sql query", true);

    return sqlResult == SQLITE_DONE;
}

bool SqliteAccountState::remove(NodeHandle nodehandle)
{
    if (!db)
    {
        return false;
    }

    checkTransaction();

    char buf[64];

    snprintf(buf, sizeof(buf), "DELETE FROM nodes WHERE nodehandle = %" PRId64, nodehandle.as8byte());

    int sqlResult = sqlite3_exec(db, buf, 0, 0, NULL);
    errorHandler(sqlResult, "Delete node", false);

    return sqlResult == SQLITE_OK;
}

bool SqliteAccountState::removeNodes()
{
    if (!db)
    {
        return false;
    }

    checkTransaction();

    int sqlResult = sqlite3_exec(db, "DELETE FROM nodes", 0, 0, NULL);
    errorHandler(sqlResult, "Delete nodes", false);

    return sqlResult == SQLITE_OK;
}

void SqliteAccountState::updateCounter(NodeHandle nodeHandle, const std::string& nodeCounterBlob)
{
    if (!db)
    {
        return;
    }

    checkTransaction();

    int sqlResult = SQLITE_OK;
    if (!mStmtUpdateNode)
    {
        sqlResult = sqlite3_prepare_v2(db, "UPDATE nodes SET counter = ?  WHERE nodehandle = ?", -1, &mStmtUpdateNode, NULL);
    }

    if (sqlResult == SQLITE_OK)
    {
        if ((sqlResult = sqlite3_bind_blob(mStmtUpdateNode, 1, nodeCounterBlob.data(), static_cast<int>(nodeCounterBlob.size()), SQLITE_STATIC)) == SQLITE_OK)
        {
            if ((sqlResult = sqlite3_bind_int64(mStmtUpdateNode, 2, nodeHandle.as8byte())) == SQLITE_OK)
            {
                sqlResult = sqlite3_step(mStmtUpdateNode);
            }
        }

    }

    errorHandler(sqlResult, "Update counter", false);

    sqlite3_reset(mStmtUpdateNode);
}

void SqliteAccountState::updateCounterAndFlags(NodeHandle nodeHandle, uint64_t flags, const std::string& nodeCounterBlob)
{
    if (!db)
    {
        return;
    }

    checkTransaction();

    int sqlResult = SQLITE_OK;
    if (!mStmtUpdateNodeAndFlags)
    {
        sqlResult = sqlite3_prepare_v2(db, "UPDATE nodes SET counter = ?, flags = ? WHERE nodehandle = ?", -1, &mStmtUpdateNodeAndFlags, NULL);
    }

    if (sqlResult == SQLITE_OK)
    {
        if ((sqlResult = sqlite3_bind_blob(mStmtUpdateNodeAndFlags, 1, nodeCounterBlob.data(), static_cast<int>(nodeCounterBlob.size()), SQLITE_STATIC)) == SQLITE_OK)
        {
            if ((sqlResult = sqlite3_bind_int64(mStmtUpdateNodeAndFlags, 2, flags)) == SQLITE_OK)
            {
                if ((sqlResult = sqlite3_bind_int64(mStmtUpdateNodeAndFlags, 3, nodeHandle.as8byte())) == SQLITE_OK)
                {
                    sqlResult = sqlite3_step(mStmtUpdateNodeAndFlags);
                }
            }
        }
    }

    errorHandler(sqlResult, "Update counter and flags", false);

    sqlite3_reset(mStmtUpdateNodeAndFlags);
}

void SqliteAccountState::createIndexes()
{
    if (!db)
    {
        return;
    }
    // Create index for column that is not primary key (which already has an index by default)
    std::string sql = "CREATE INDEX IF NOT EXISTS parenthandleindex on nodes (parenthandle)";
    int result = sqlite3_exec(db, sql.c_str(), nullptr, nullptr, nullptr);
    if (result)
    {
        LOG_err << "Data base error while creating index (parenthandleindex): " << sqlite3_errmsg(db);
    }

    sql = "CREATE INDEX IF NOT EXISTS fingerprintindex on nodes (fingerprint)";
    result = sqlite3_exec(db, sql.c_str(), nullptr, nullptr, nullptr);
    if (result)
    {
        LOG_err << "Data base error while creating index (fingerprintindex): " << sqlite3_errmsg(db);
    }

#if defined( __ANDROID__) || defined(USE_IOS)
    sql = "CREATE INDEX IF NOT EXISTS origFingerprintindex on nodes (origFingerprint)";
    result = sqlite3_exec(db, sql.c_str(), nullptr, nullptr, nullptr);
    if (result)
    {
        LOG_err << "Data base error while creating index (origFingerprintindex): " << sqlite3_errmsg(db);
    }
#endif

    sql = "CREATE INDEX IF NOT EXISTS shareindex on nodes (share)";
    result = sqlite3_exec(db, sql.c_str(), nullptr, nullptr, nullptr);
    if (result)
    {
        LOG_err << "Data base error while creating index (shareindex): " << sqlite3_errmsg(db);
    }

    sql = "CREATE INDEX IF NOT EXISTS favindex on nodes (fav)";
    result = sqlite3_exec(db, sql.c_str(), nullptr, nullptr, nullptr);
    if (result)
    {
        LOG_err << "Data base error while creating index (favindex): " << sqlite3_errmsg(db);
    }

    sql = "CREATE INDEX IF NOT EXISTS ctimeindex on nodes (ctime)";
    result = sqlite3_exec(db, sql.c_str(), nullptr, nullptr, nullptr);
    if (result)
    {
        LOG_err << "Data base error while creating index (ctimeindex): " << sqlite3_errmsg(db);
    }
}

void SqliteAccountState::remove()
{
    finalise();

    SqliteDbTable::remove();
}

void SqliteAccountState::finalise()
{
    sqlite3_finalize(mStmtPutNode);
    mStmtPutNode = nullptr;

    sqlite3_finalize(mStmtUpdateNode);
    mStmtUpdateNode = nullptr;

    sqlite3_finalize(mStmtUpdateNodeAndFlags);
    mStmtUpdateNodeAndFlags = nullptr;

    sqlite3_finalize(mStmtTypeAndSizeNode);
    mStmtTypeAndSizeNode = nullptr;

    sqlite3_finalize(mStmtGetNode);
    mStmtGetNode = nullptr;

    sqlite3_finalize(mStmtChildrenFromType);
    mStmtChildrenFromType = nullptr;

    sqlite3_finalize(mStmtNumChildren);
    mStmtNumChildren = nullptr;

    for (auto& s : mStmtGetChildren)
    {
        sqlite3_finalize(s.second);
    }
    mStmtGetChildren.clear();

    for (auto& s : mStmtSearchNodes)
    {
        sqlite3_finalize(s.second);
    }
    mStmtSearchNodes.clear();

    sqlite3_finalize(mStmtNodesByFp);
    mStmtNodesByFp = nullptr;

    sqlite3_finalize(mStmtNodeByFp);
    mStmtNodeByFp = nullptr;

    sqlite3_finalize(mStmtNodeByOrigFp);
    mStmtNodeByOrigFp = nullptr;

    sqlite3_finalize(mStmtChildNode);
    mStmtChildNode = nullptr;

    sqlite3_finalize(mStmtIsAncestor);
    mStmtIsAncestor = nullptr;

    sqlite3_finalize(mStmtNumChild);
    mStmtNumChild = nullptr;

    sqlite3_finalize(mStmtRecents);
    mStmtRecents = nullptr;

    sqlite3_finalize(mStmtFavourites);
    mStmtFavourites = nullptr;
}

bool SqliteAccountState::put(Node *node)
{
    if (!db)
    {
        return false;
    }

    checkTransaction();

    int sqlResult = SQLITE_OK;
    if (!mStmtPutNode)
    {
        sqlResult = sqlite3_prepare_v2(db, "INSERT OR REPLACE INTO nodes (nodehandle, parenthandle, "
                                           "name, fingerprint, origFingerprint, type, size, share, fav, ctime, mtime, flags, counter, node, label) "
                                           "VALUES (?, ?, ?, ?, ?, ?, ?, ?, ?, ?, ?, ?, ?, ?, ?)", -1, &mStmtPutNode, NULL);
    }

    if (sqlResult == SQLITE_OK)
    {
        string nodeSerialized;
        node->serialize(&nodeSerialized);
        assert(nodeSerialized.size());

        sqlite3_bind_int64(mStmtPutNode, 1, node->nodehandle);
        sqlite3_bind_int64(mStmtPutNode, 2, node->parenthandle);

        std::string name = node->displayname();
        sqlite3_bind_text(mStmtPutNode, 3, name.c_str(), static_cast<int>(name.length()), SQLITE_STATIC);

        string fp;
        node->FileFingerprint::serialize(&fp);
        sqlite3_bind_blob(mStmtPutNode, 4, fp.data(), static_cast<int>(fp.size()), SQLITE_STATIC);

        std::string origFingerprint;
        attr_map::const_iterator attrIt = node->attrs.map.find(MAKENAMEID2('c', '0'));
        if (attrIt != node->attrs.map.end())
        {
           origFingerprint = attrIt->second;
        }
        sqlite3_bind_blob(mStmtPutNode, 5, origFingerprint.data(), static_cast<int>(origFingerprint.size()), SQLITE_STATIC);

        sqlite3_bind_int(mStmtPutNode, 6, node->type);
        sqlite3_bind_int64(mStmtPutNode, 7, node->size);

        int shareType = node->getShareType();
        sqlite3_bind_int(mStmtPutNode, 8, shareType);

        // node->attrstring has value => node is encrypted
        nameid favId = AttrMap::string2nameid("fav");
        auto favIt = node->attrs.map.find(favId);
        bool fav = (favIt != node->attrs.map.end() && favIt->second == "1"); // test 'fav' attr value (only "1" is valid)
        sqlite3_bind_int(mStmtPutNode, 9, fav);
        sqlite3_bind_int64(mStmtPutNode, 10, node->ctime);
        sqlite3_bind_int64(mStmtPutNode, 11, node->mtime);
        sqlite3_bind_int64(mStmtPutNode, 12, node->getDBFlags());
        std::string nodeCountersBlob = node->getCounter().serialize();
        sqlite3_bind_blob(mStmtPutNode, 13, nodeCountersBlob.data(), static_cast<int>(nodeCountersBlob.size()), SQLITE_STATIC);
        sqlite3_bind_blob(mStmtPutNode, 14, nodeSerialized.data(), static_cast<int>(nodeSerialized.size()), SQLITE_STATIC);

        static nameid labelId = AttrMap::string2nameid("lbl");
        auto labelIt = node->attrs.map.find(labelId);
        int label = (labelIt == node->attrs.map.end()) ? LBL_UNKNOWN : std::atoi(labelIt->second.c_str());
        sqlite3_bind_int(mStmtPutNode, 15, label);

        sqlResult = sqlite3_step(mStmtPutNode);
    }

    errorHandler(sqlResult, "Put node", false);

    sqlite3_reset(mStmtPutNode);

    return sqlResult == SQLITE_DONE;
}

bool SqliteAccountState::getNode(NodeHandle nodehandle, NodeSerialized &nodeSerialized)
{
    bool success = false;
    if (!db)
    {
        return success;
    }

    nodeSerialized.mNode.clear();

    int sqlResult = SQLITE_OK;
    if (!mStmtGetNode)
    {
        sqlResult = sqlite3_prepare_v2(db, "SELECT counter, node FROM nodes  WHERE nodehandle = ?", -1, &mStmtGetNode, NULL);
    }

    if (sqlResult == SQLITE_OK)
    {
        if ((sqlResult = sqlite3_bind_int64(mStmtGetNode, 1, nodehandle.as8byte())) == SQLITE_OK)
        {
            if((sqlResult = sqlite3_step(mStmtGetNode)) == SQLITE_ROW)
            {
                const void* dataNodeCounter = sqlite3_column_blob(mStmtGetNode, 0);
                int sizeNodeCounter = sqlite3_column_bytes(mStmtGetNode, 0);

                const void* dataNodeSerialized = sqlite3_column_blob(mStmtGetNode, 1);
                int sizeNodeSerialized = sqlite3_column_bytes(mStmtGetNode, 1);

                if (dataNodeCounter && sizeNodeCounter && dataNodeSerialized && sizeNodeSerialized)
                {
                    nodeSerialized.mNodeCounter.assign(static_cast<const char*>(dataNodeCounter), sizeNodeCounter);
                    nodeSerialized.mNode.assign(static_cast<const char*>(dataNodeSerialized), sizeNodeSerialized);
                    success = true;
                }
            }
        }
    }

    if (sqlResult != SQLITE_ROW && sqlResult != SQLITE_DONE)
    {
        errorHandler(sqlResult, "Get node", false);
    }

    sqlite3_reset(mStmtGetNode);

    return success;
}


bool SqliteAccountState::getNodesByOrigFingerprint(const std::string &fingerprint, std::vector<std::pair<NodeHandle, NodeSerialized>> &nodes)
{
    if (!db)
    {
        return false;
    }

    int sqlResult = SQLITE_OK;
    if (!mStmtNodeByOrigFp)
    {
        sqlResult = sqlite3_prepare_v2(db, "SELECT nodehandle, counter, node FROM nodes WHERE origfingerprint = ?", -1, &mStmtNodeByOrigFp, NULL);
    }

    bool result = false;
    if (sqlResult == SQLITE_OK)
    {
        if ((sqlResult = sqlite3_bind_blob(mStmtNodeByOrigFp, 1, fingerprint.data(), (int)fingerprint.size(), SQLITE_STATIC)) == SQLITE_OK)
        {
            result = processSqlQueryNodes(mStmtNodeByOrigFp, nodes);
        }
    }

    errorHandler(sqlResult, "Get node by orig fingerprint", false);

    sqlite3_reset(mStmtNodeByOrigFp);

    return result;
}

bool SqliteAccountState::getRootNodes(std::vector<std::pair<NodeHandle, NodeSerialized>> &nodes)
{
    if (!db)
    {
        return false;
    }

    sqlite3_stmt *stmt = nullptr;
    bool result = false;
    int sqlResult = sqlite3_prepare_v2(db, "SELECT nodehandle, counter, node FROM nodes WHERE type >= ? AND type <= ?", -1, &stmt, NULL);
    if (sqlResult == SQLITE_OK)
    {
        if ((sqlResult = sqlite3_bind_int(stmt, 1, nodetype_t::ROOTNODE)) == SQLITE_OK)
        {
            if ((sqlResult = sqlite3_bind_int(stmt, 2, nodetype_t::RUBBISHNODE)) == SQLITE_OK)
            {
                result = processSqlQueryNodes(stmt, nodes);
            }
        }
    }

    errorHandler(sqlResult, "Get root nodes", false);

    sqlite3_finalize(stmt);

    return result;
}

bool SqliteAccountState::getNodesWithSharesOrLink(std::vector<std::pair<NodeHandle, NodeSerialized>> &nodes, ShareType_t shareType)
{
    if (!db)
    {
        return false;
    }

    sqlite3_stmt *stmt = nullptr;
    bool result = false;
    int sqlResult = sqlite3_prepare_v2(db, "SELECT nodehandle, counter, node FROM nodes WHERE share & ? != 0", -1, &stmt, NULL);
    if (sqlResult == SQLITE_OK)
    {
        if ((sqlResult = sqlite3_bind_int(stmt, 1, static_cast<int>(shareType))) == SQLITE_OK)
        {
            result = processSqlQueryNodes(stmt, nodes);
        }
    }

    errorHandler(sqlResult, "Get nodes with shares or link", false);

    sqlite3_finalize(stmt);

    return result;
}

bool SqliteAccountState::getChildrenFromType(NodeHandle parentHandle, nodetype_t nodeType, std::vector<std::pair<NodeHandle, NodeSerialized> >& children, CancelToken cancelFlag)
{
    if (!db)
    {
        return false;
    }

    if (cancelFlag.exists())
    {
        sqlite3_progress_handler(db, NUM_VIRTUAL_MACHINE_INSTRUCTIONS, SqliteAccountState::progressHandler, static_cast<void*>(&cancelFlag));
    }

    int sqlResult = SQLITE_OK;

    if (!mStmtChildrenFromType)
    {
        sqlResult = sqlite3_prepare_v2(db, "SELECT nodehandle, counter, node FROM nodes WHERE parenthandle = ? AND type = ?", -1, &mStmtChildrenFromType, NULL);
    }

    bool result = false;
    if (sqlResult == SQLITE_OK)
    {
        if ((sqlResult = sqlite3_bind_int64(mStmtChildrenFromType, 1, parentHandle.as8byte())) == SQLITE_OK)
        {
            if ((sqlResult = sqlite3_bind_int(mStmtChildrenFromType, 2, nodeType)) == SQLITE_OK)
            {
                result = processSqlQueryNodes(mStmtChildrenFromType, children);
            }
        }
    }

    // unregister the handler (no-op if not registered)
    sqlite3_progress_handler(db, -1, nullptr, nullptr);

    errorHandler(sqlResult, "Get children from type", true);

    sqlite3_reset(mStmtChildrenFromType);

    return result;
}

uint64_t SqliteAccountState::getNumberOfChildren(NodeHandle parentHandle)
{
    if (!db)
    {
        return false;
    }

    uint64_t numChildren = 0;
    int sqlResult = SQLITE_OK;
    if (!mStmtNumChildren)
    {
        sqlResult = sqlite3_prepare_v2(db, "SELECT count(*) FROM nodes WHERE parenthandle = ?", -1, &mStmtNumChildren, NULL);
    }

    if (sqlResult == SQLITE_OK)
    {
        if ((sqlResult = sqlite3_bind_int64(mStmtNumChildren, 1, parentHandle.as8byte())) == SQLITE_OK)
        {
            if ((sqlResult = sqlite3_step(mStmtNumChildren)) == SQLITE_ROW)
            {
               numChildren = sqlite3_column_int64(mStmtNumChildren, 0);
            }
        }
    }

    errorHandler(sqlResult, "Get number of children", false);

    sqlite3_reset(mStmtNumChildren);

    return numChildren;
}

bool SqliteAccountState::getChildren(const mega::NodeSearchFilter& filter, int order, vector<pair<NodeHandle, NodeSerialized>>& children, CancelToken cancelFlag, const NodeSearchPage& page)
{
    if (!db)
    {
        return false;
    }

    if (cancelFlag.exists())
    {
        sqlite3_progress_handler(db, NUM_VIRTUAL_MACHINE_INSTRUCTIONS, SqliteAccountState::progressHandler, static_cast<void*>(&cancelFlag));
    }

    // There are 2 criteria used (so far) in ORDER BY clause.
    // For every combination of order-by directions, a separate query will be necessary.
    size_t cacheId = OrderByClause::getId(order);
    sqlite3_stmt*& stmt = mStmtGetChildren[cacheId];

    int sqlResult = SQLITE_OK;
    if (!stmt)
    {
        // Inherited sensitivity is not a concern here. When filtering out sensitive nodes, the parent of all children
        // would be checked before getting here. There's no point in making this query recursive just because of that.
        std::string sqlQuery = "SELECT nodehandle, counter, node "
                               "FROM nodes "
                               "WHERE (flags & ? = 0) "
                                 "AND (parenthandle = ?) "
                                 "AND (?3 = " + std::to_string(TYPE_UNKNOWN) + " OR type = ?3) "
                                 "AND (?4 = 0 OR ?4 < ctime) AND (?5 = 0 OR ctime < ?5) "
                                 "AND (?6 = 0 OR ?6 < mtime) AND (?7 = 0 OR (0 < mtime AND mtime < ?7)) " // mtime is not used (0) for some nodes
                                 "AND (?8 = " + std::to_string(MIME_TYPE_UNKNOWN) +
                                     " OR (type = " + std::to_string(FILENODE) +
                                         " AND ((?8 = " + std::to_string(MIME_TYPE_ALL_DOCS) +
                                               " AND mimetype IN (" + std::to_string(MIME_TYPE_DOCUMENT) +
                                                                ',' + std::to_string(MIME_TYPE_PDF) +
                                                                ',' + std::to_string(MIME_TYPE_PRESENTATION) +
                                                                ',' + std::to_string(MIME_TYPE_SPREADSHEET) + "))"
                                              " OR mimetype = ?8))) "
                                 "AND (?11 = 0 OR (name REGEXP ?9)) "
                                 // Leading and trailing '*' will be added to argument '?' so we are looking for substrings containing name
                                 // Our REGEXP implementation is case insensitive

                               "ORDER BY \n" +
                                  OrderByClause::get(order, 10) + " \n" + // use ?10 for bound value

                               "LIMIT ?12 OFFSET ?13";

        sqlResult = sqlite3_prepare_v2(db, sqlQuery.c_str(), -1, &stmt, NULL);
    }

    bool result = false;
    uint64_t flags = (1 << Node::FLAGS_IS_VERSION) | // exclude file versions
                     (filter.bySensitivity() ? (1 << Node::FLAGS_IS_MARKED_SENSTIVE) : 0); // filter by sensitivity

    if (sqlResult == SQLITE_OK &&
        (sqlResult = sqlite3_bind_int64(stmt, 1, flags)) == SQLITE_OK &&
        (sqlResult = sqlite3_bind_int64(stmt, 2, filter.byParentHandle())) == SQLITE_OK &&
        (sqlResult = sqlite3_bind_int(stmt, 3, filter.byNodeType())) == SQLITE_OK &&
        (sqlResult = sqlite3_bind_int64(stmt, 4, filter.byCreationTimeLowerLimit())) == SQLITE_OK &&
        (sqlResult = sqlite3_bind_int64(stmt, 5, filter.byCreationTimeUpperLimit())) == SQLITE_OK &&
        (sqlResult = sqlite3_bind_int64(stmt, 6, filter.byModificationTimeLowerLimit())) == SQLITE_OK &&
        (sqlResult = sqlite3_bind_int64(stmt, 7, filter.byModificationTimeUpperLimit())) == SQLITE_OK &&
        (sqlResult = sqlite3_bind_int(stmt, 8, filter.byCategory())) == SQLITE_OK)
    {
        const string& nameFilter = filter.byName();
        bool matchWildcard = std::any_of(nameFilter.begin(), nameFilter.end(), [](const char& c) { return c != '*'; });
        const string& wildCardName = matchWildcard ? '*' + filter.byName() + '*' : nameFilter;
        if ((sqlResult = sqlite3_bind_text(stmt, 9, wildCardName.c_str(), static_cast<int>(wildCardName.length()), SQLITE_STATIC)) == SQLITE_OK &&
            (sqlResult = sqlite3_bind_int(stmt, 10, order)) == SQLITE_OK &&
            (sqlResult = sqlite3_bind_int(stmt, 11, matchWildcard)) == SQLITE_OK &&
            (sqlResult = sqlite3_bind_int64(stmt, 12, page.size() ? static_cast<sqlite3_int64>(page.size()) : -1)) == SQLITE_OK &&
            (sqlResult = sqlite3_bind_int64(stmt, 13, page.startingOffset())) == SQLITE_OK)
        {
            result = processSqlQueryNodes(stmt, children);
        }
    }

    // unregister the handler (no-op if not registered)
    sqlite3_progress_handler(db, -1, nullptr, nullptr);

    string errMsg("Get children with filter");
    errorHandler(sqlResult, errMsg, true);

    sqlite3_reset(stmt);

    return result;
}

bool SqliteAccountState::searchNodes(const NodeSearchFilter& filter, int order, vector<pair<NodeHandle, NodeSerialized>>& nodes, CancelToken cancelFlag, const NodeSearchPage& page)
{
    if (!db)
    {
        return false;
    }

    if (cancelFlag.exists())
    {
        sqlite3_progress_handler(db, NUM_VIRTUAL_MACHINE_INSTRUCTIONS, SqliteAccountState::progressHandler, static_cast<void*>(&cancelFlag));
    }

    // There are multiple criteria used in ORDER BY clause.
    // For every combination of order-by directions, a separate query will be necessary.
    size_t cacheId = OrderByClause::getId(order);
    sqlite3_stmt*& stmt = mStmtSearchNodes[cacheId];

    int sqlResult = SQLITE_OK;
    if (!stmt)
    {
        string undefStr{ std::to_string(static_cast<sqlite3_int64>(UNDEF)) };

        string ancestors =
            "ancestors(nodehandle) \n"
            "AS (SELECT nodehandle FROM nodes \n"
                "WHERE (?11 != " + undefStr + " AND nodehandle = ?11) "
                   "OR (?12 != " + undefStr + " AND nodehandle = ?12) "
                   "OR (?16 != " + undefStr + " AND nodehandle = ?16) "
                   "OR (?7 != " + std::to_string(NO_SHARES) +
                      " AND nodehandle IN (SELECT nodehandle FROM nodes WHERE share = ?7)))";

        string columnsForNodeAndFilters =
            "nodehandle, parenthandle, flags, name, type, counter, node, size, ctime, mtime, share, mimetype, fav, label";

        string nodesOfShares =
            "nodesOfShares(" + columnsForNodeAndFilters + ") \n"
            "AS (SELECT " + columnsForNodeAndFilters + " \n"
                "FROM nodes \n"
                "WHERE ?7 != " + std::to_string(NO_SHARES) + " AND share = ?7)";

        string nodesCTE =
            "nodesCTE(" + columnsForNodeAndFilters + ") \n"
            "AS (SELECT " + columnsForNodeAndFilters + " \n"
                "FROM nodes \n"
                "WHERE parenthandle IN (SELECT nodehandle FROM ancestors) \n"
                "UNION ALL \n"
                "SELECT N.nodehandle, N.parenthandle, N.flags, N.name, N.type, N.counter, N.node, "
                "N.size, N.ctime, N.mtime, N.share, N.mimetype, N.fav, N.label \n"
                "FROM nodes AS N \n"
                "INNER JOIN nodesCTE AS P \n"
                        "ON (N.parenthandle = P.nodehandle \n"
                       "AND (P.flags & ?1 = 0) \n"
                       "AND P.type != " + std::to_string(FILENODE) + "))";

        string columnsForNodeAndOrderBy =
            "nodehandle, counter, node, " // for nodes
            "type, size, ctime, mtime, name, label, fav"; // for ORDER BY only

        string whereClause =
            "(flags & ?1 = 0) \n"
            "AND (?2 = " + std::to_string(TYPE_UNKNOWN) + " OR type = ?2) \n"
            "AND (?3 = 0 OR ?3 < ctime) AND (?4 = 0 OR ctime < ?4) \n"
            "AND (?5 = 0 OR ?5 < mtime) AND (?6 = 0 OR (0 < mtime AND mtime < ?6)) \n" // mtime is not used (0) for some nodes
            "AND (?8 = " + std::to_string(MIME_TYPE_UNKNOWN) +
                " OR (type = " + std::to_string(FILENODE) +
                    " AND ((?8 = " + std::to_string(MIME_TYPE_ALL_DOCS) +
                          " AND mimetype IN (" + std::to_string(MIME_TYPE_DOCUMENT) +
                                           ',' + std::to_string(MIME_TYPE_PDF) +
                                           ',' + std::to_string(MIME_TYPE_PRESENTATION) +
                                           ',' + std::to_string(MIME_TYPE_SPREADSHEET) + "))"
                         " OR mimetype = ?8))) \n"
            "AND (?13 = 0 OR (name REGEXP ?9))";
            // Leading and trailing '*' will be added to argument '?' so we are looking for substrings containing name
            // Our REGEXP implementation is case insensitive

        string nodesAfterFilters =
            "nodesAfterFilters (" + columnsForNodeAndOrderBy + ") \n"
            "AS (SELECT " + columnsForNodeAndOrderBy + " \n"
                "FROM nodesOfShares \n"
                "WHERE " + whereClause + " \n"
                "UNION ALL \n"
                "SELECT " + columnsForNodeAndOrderBy + " \n"
                "FROM nodesCTE \n"
                "WHERE " + whereClause +
                // avoid duplicates (should be faster than SELECT DISTINCT, but possibly require more memory)
                "GROUP BY nodehandle)";

        /// recursive query considering ancestors
        std::string query =
            "WITH \n\n" +
             ancestors + ", \n\n" +
             nodesOfShares + ", \n\n" +
             nodesCTE + ", \n\n" +
             nodesAfterFilters + "\n\n" +

            "SELECT " + columnsForNodeAndOrderBy + " \n"
            "FROM nodesAfterFilters \n"
            "ORDER BY \n" + OrderByClause::get(order, 10) + " \n" + // use ?10 for bound value
            "LIMIT ?14 OFFSET ?15";

        sqlResult = sqlite3_prepare_v2(db, query.c_str(), -1, &stmt, NULL);
    }

    bool result = false;
    uint64_t excludeFlags = (1 << Node::FLAGS_IS_VERSION) | // exclude file versions
                            (filter.bySensitivity() ? (1 << Node::FLAGS_IS_MARKED_SENSTIVE) : 0); // filter by sensitivity

    if (sqlResult == SQLITE_OK &&
        (sqlResult = sqlite3_bind_int64(stmt, 1, excludeFlags)) == SQLITE_OK &&
        (sqlResult = sqlite3_bind_int(stmt, 2, filter.byNodeType())) == SQLITE_OK &&
        (sqlResult = sqlite3_bind_int64(stmt, 3, filter.byCreationTimeLowerLimit())) == SQLITE_OK &&
        (sqlResult = sqlite3_bind_int64(stmt, 4, filter.byCreationTimeUpperLimit())) == SQLITE_OK &&
        (sqlResult = sqlite3_bind_int64(stmt, 5, filter.byModificationTimeLowerLimit())) == SQLITE_OK &&
        (sqlResult = sqlite3_bind_int64(stmt, 6, filter.byModificationTimeUpperLimit())) == SQLITE_OK &&
        (sqlResult = sqlite3_bind_int(stmt, 7, filter.includedShares())) == SQLITE_OK &&
        (sqlResult = sqlite3_bind_int(stmt, 8, filter.byCategory())) == SQLITE_OK)
    {
        assert(filter.byAncestorHandles().size() >= 3); // support at least 3 ancestors
        const string& byName = filter.byName();
        bool matchWildcard = std::any_of(byName.begin(), byName.end(), [](const char& c) { return c != '*'; });
        const string& nameFilter = matchWildcard ? '*' + byName + '*' : byName;
        if ((sqlResult = sqlite3_bind_text(stmt, 9, nameFilter.c_str(), static_cast<int>(nameFilter.size()), SQLITE_STATIC)) == SQLITE_OK &&
            (sqlResult = sqlite3_bind_int(stmt, 10, order)) == SQLITE_OK &&
            (sqlResult = sqlite3_bind_int64(stmt, 11, filter.byAncestorHandles()[0])) == SQLITE_OK &&
            (sqlResult = sqlite3_bind_int64(stmt, 12, filter.byAncestorHandles()[1])) == SQLITE_OK &&
            (sqlResult = sqlite3_bind_int(stmt, 13, matchWildcard)) == SQLITE_OK &&
            (sqlResult = sqlite3_bind_int64(stmt, 14, page.size() ? static_cast<sqlite3_int64>(page.size()) : -1)) == SQLITE_OK &&
            (sqlResult = sqlite3_bind_int64(stmt, 15, page.startingOffset())) == SQLITE_OK &&
            (sqlResult = sqlite3_bind_int64(stmt, 16, filter.byAncestorHandles()[2])) == SQLITE_OK)
        {
            result = processSqlQueryNodes(stmt, nodes);
        }
    }

    // unregister the handler (no-op if not registered)
    sqlite3_progress_handler(db, -1, nullptr, nullptr);

    errorHandler(sqlResult, "Search nodes with filter", true);

    sqlite3_reset(stmt);

    return result;
}

bool SqliteAccountState::getNodesByFingerprint(const std::string &fingerprint, std::vector<std::pair<NodeHandle, NodeSerialized> > &nodes)
{
    if (!db)
    {
        return false;
    }

    int sqlResult = SQLITE_OK;
    if (!mStmtNodesByFp)
    {
        sqlResult = sqlite3_prepare_v2(db, "SELECT nodehandle, counter, node FROM nodes WHERE fingerprint = ?", -1, &mStmtNodesByFp, NULL);
    }

    bool result = false;
    if (sqlResult == SQLITE_OK)
    {
        if ((sqlResult = sqlite3_bind_blob(mStmtNodesByFp, 1, fingerprint.data(), (int)fingerprint.size(), SQLITE_STATIC)) == SQLITE_OK)
        {
            result = processSqlQueryNodes(mStmtNodesByFp, nodes);
        }
    }

    if (sqlResult != SQLITE_OK)
    {
        errorHandler(sqlResult, "get nodes by fingerprint", false);
    }

    sqlite3_reset(mStmtNodesByFp);

    return result;

}

bool SqliteAccountState::getNodeByFingerprint(const std::string &fingerprint, mega::NodeSerialized &node, NodeHandle& handle)
{
    if (!db)
    {
        return false;
    }

    int sqlResult = SQLITE_OK;
    if (!mStmtNodeByFp)
    {
        sqlResult = sqlite3_prepare_v2(db, "SELECT nodehandle, counter, node FROM nodes WHERE fingerprint = ? LIMIT 1", -1, &mStmtNodeByFp, NULL);
    }

    bool result = false;
    if (sqlResult == SQLITE_OK)
    {
        if ((sqlResult = sqlite3_bind_blob(mStmtNodeByFp, 1, fingerprint.data(), (int)fingerprint.size(), SQLITE_STATIC)) == SQLITE_OK)
        {
            std::vector<std::pair<NodeHandle, NodeSerialized>> nodes;
            result = processSqlQueryNodes(mStmtNodeByFp, nodes);
            if (nodes.size())
            {
                node = nodes.begin()->second;
                handle = nodes.begin()->first;
            }
        }
    }

    if (sqlResult != SQLITE_OK)
    {
        errorHandler(sqlResult, "Get node by fingerprint", false);
    }

    sqlite3_reset(mStmtNodeByFp);

    return result;
}

bool SqliteAccountState::getRecentNodes(unsigned maxcount, m_time_t since, std::vector<std::pair<NodeHandle, NodeSerialized>>& nodes)
{
    if (!db)
    {
        return false;
    }

    const std::string filenode = std::to_string(FILENODE);
    uint64_t excludeFlags = (1 << Node::FLAGS_IS_VERSION | 1 << Node::FLAGS_IS_IN_RUBBISH);
    std::string sqlQuery =  "SELECT n1.nodehandle, n1.counter, n1.node "
                            "FROM nodes n1 "
                            "WHERE n1.flags & " + std::to_string(excludeFlags) + " = 0 AND n1.ctime >= ? AND n1.type = " + filenode + " "
                            "ORDER BY n1.ctime DESC LIMIT ?";

    int sqlResult = SQLITE_OK;
    if (!mStmtRecents)
    {
        sqlResult = sqlite3_prepare_v2(db, sqlQuery.c_str(), -1, &mStmtRecents, NULL);
    }

    bool stepResult = false;
    if (sqlResult == SQLITE_OK)
    {
        if (sqlResult == sqlite3_bind_int64(mStmtRecents, 1, since))
        {
            // LIMIT expression evaluates to a negative value, then there is no upper bound on the number of rows returned
            int64_t nodeCount = (maxcount > 0) ? static_cast<int64_t>(maxcount) : -1;
            if (sqlResult == sqlite3_bind_int64(mStmtRecents, 2, nodeCount))
            {
                stepResult = processSqlQueryNodes(mStmtRecents, nodes);
            }
        }
    }

    if (sqlResult != SQLITE_OK)
    {
        errorHandler(sqlResult, "Get recent nodes", false);
    }

    sqlite3_reset(mStmtRecents);

    return stepResult;
}

bool SqliteAccountState::getFavouritesHandles(NodeHandle node, uint32_t count, std::vector<mega::NodeHandle> &nodes)
{
    if (!db)
    {
        return false;
    }

    int sqlResult = SQLITE_OK;
    if (!mStmtFavourites)
    {
        // exclude previous versions <- P.type != FILENODE
        //   this is 1.6x faster than using the flags
        std::string sqlQuery =  "WITH nodesCTE(nodehandle, parenthandle, fav, type) AS (SELECT nodehandle, parenthandle, fav, type "
                                "FROM nodes WHERE parenthandle = ? UNION ALL SELECT N.nodehandle, N.parenthandle, N.fav, N.type "
                                "FROM nodes AS N INNER JOIN nodesCTE AS P ON (N.parenthandle = P.nodehandle AND P.type != " + std::to_string(FILENODE) + ")) SELECT node.nodehandle "
                                "FROM nodesCTE AS node WHERE node.fav = 1";

        sqlResult = sqlite3_prepare_v2(db, sqlQuery.c_str(), -1, &mStmtFavourites, NULL);
    }

    if (sqlResult == SQLITE_OK)
    {
        if ((sqlResult = sqlite3_bind_int64(mStmtFavourites, 1, node.as8byte())) == SQLITE_OK)
        {
            while ((sqlResult = sqlite3_step(mStmtFavourites)) == SQLITE_ROW && (nodes.size() < count || count == 0))
            {
                nodes.push_back(NodeHandle().set6byte(sqlite3_column_int64(mStmtFavourites, 0)));
            }
        }
    }

    if (sqlResult != SQLITE_DONE && sqlResult != SQLITE_ROW)
    {
        errorHandler(sqlResult, "Get favourites handles", false);
    }

    sqlite3_reset(mStmtFavourites);

    return sqlResult == SQLITE_DONE || sqlResult == SQLITE_ROW;
}

bool SqliteAccountState::childNodeByNameType(NodeHandle parentHandle, const std::string& name, nodetype_t nodeType, std::pair<NodeHandle, NodeSerialized> &node)
{
    bool success = false;
    if (!db)
    {
        return success;
    }

    std::string sqlQuery = "SELECT nodehandle, counter, node FROM nodes WHERE parenthandle = ? AND name = ? AND type = ? limit 1";

    int sqlResult = SQLITE_OK;
    if (!mStmtChildNode)
    {
        sqlResult = sqlite3_prepare_v2(db, sqlQuery.c_str(), -1, &mStmtChildNode, NULL);
    }

    if (sqlResult == SQLITE_OK)
    {
        if ((sqlResult = sqlite3_bind_int64(mStmtChildNode, 1, parentHandle.as8byte())) == SQLITE_OK)
        {
            if ((sqlResult = sqlite3_bind_text(mStmtChildNode, 2, name.c_str(), static_cast<int>(name.length()), SQLITE_STATIC)) == SQLITE_OK)
            {
                if ((sqlResult = sqlite3_bind_int64(mStmtChildNode, 3, nodeType)) == SQLITE_OK)
                {
                    std::vector<std::pair<NodeHandle, NodeSerialized>> nodes;
                    processSqlQueryNodes(mStmtChildNode, nodes);
                    if (nodes.size())
                    {
                        node.first = nodes.begin()->first;
                        node.second = nodes.begin()->second;
                        success = true;
                    }
                }
            }
        }
    }

    if (sqlResult != SQLITE_OK)
    {
        errorHandler(sqlResult, "Get nodes by name and type", false);
    }

    sqlite3_reset(mStmtChildNode);

    return success;
}

bool SqliteAccountState::getNodeSizeTypeAndFlags(NodeHandle node, m_off_t& size, nodetype_t& nodeType, uint64_t& oldFlags)
{
    if (!db)
    {
        return false;
    }

    int sqlResult = SQLITE_OK;
    if (!mStmtTypeAndSizeNode)
    {
        sqlResult = sqlite3_prepare_v2(db, "SELECT type, size, flags FROM nodes WHERE nodehandle = ?", -1, &mStmtTypeAndSizeNode, NULL);
    }

    if (sqlResult == SQLITE_OK)
    {
        if ((sqlResult = sqlite3_bind_int64(mStmtTypeAndSizeNode, 1, node.as8byte())) == SQLITE_OK)
        {
            if ((sqlResult = sqlite3_step(mStmtTypeAndSizeNode)) == SQLITE_ROW)
            {
               nodeType = (nodetype_t)sqlite3_column_int(mStmtTypeAndSizeNode, 0);
               size = sqlite3_column_int64(mStmtTypeAndSizeNode, 1);
               oldFlags = sqlite3_column_int64(mStmtTypeAndSizeNode, 2);
            }
        }
    }

    if (sqlResult != SQLITE_ROW && sqlResult != SQLITE_DONE)
    {
        errorHandler(sqlResult, "Get nodes by name, type and flags", false);
    }

    sqlite3_reset(mStmtTypeAndSizeNode);

    return sqlResult == SQLITE_ROW;
}

bool SqliteAccountState::isAncestor(NodeHandle node, NodeHandle ancestor, CancelToken cancelFlag)
{
    bool result = false;
    if (!db)
    {
        return result;
    }

    std::string sqlQuery = "WITH nodesCTE(nodehandle, parenthandle) "
            "AS (SELECT nodehandle, parenthandle FROM nodes WHERE nodehandle = ? "
            "UNION ALL SELECT A.nodehandle, A.parenthandle FROM nodes AS A INNER JOIN nodesCTE "
            "AS E ON (A.nodehandle = E.parenthandle)) "
            "SELECT * FROM nodesCTE WHERE parenthandle = ?";

    if (cancelFlag.exists())
    {
        sqlite3_progress_handler(db, NUM_VIRTUAL_MACHINE_INSTRUCTIONS, SqliteAccountState::progressHandler, static_cast<void*>(&cancelFlag));
    }

    int sqlResult = SQLITE_OK;
    if (!mStmtIsAncestor)
    {
        sqlResult = sqlite3_prepare_v2(db, sqlQuery.c_str(), -1, &mStmtIsAncestor, NULL);
    }

    if (sqlResult == SQLITE_OK)
    {
        if ((sqlResult = sqlite3_bind_int64(mStmtIsAncestor, 1, node.as8byte())) == SQLITE_OK)
        {
            if ((sqlResult = sqlite3_bind_int64(mStmtIsAncestor, 2, ancestor.as8byte())) == SQLITE_OK)
            {
                if ((sqlResult = sqlite3_step(mStmtIsAncestor)) == SQLITE_ROW)
                {
                    result = true;
                }
            }
        }
    }

    // unregister the handler (no-op if not registered)
    sqlite3_progress_handler(db, -1, nullptr, nullptr);

    if (sqlResult != SQLITE_ROW && sqlResult != SQLITE_DONE)
    {
        errorHandler(sqlResult, "Is ancestor", true);
    }

    sqlite3_reset(mStmtIsAncestor);

    return result;
}

uint64_t SqliteAccountState::getNumberOfNodes()
{
    uint64_t count = 0;
    if (!db)
    {
        return count;
    }

    sqlite3_stmt *stmt = nullptr;
    int sqlResult = sqlite3_prepare_v2(db, "SELECT count(*) FROM nodes", -1, &stmt, NULL);
    if (sqlResult == SQLITE_OK)
    {
        if ((sqlResult = sqlite3_step(stmt)) == SQLITE_ROW)
        {
            count = sqlite3_column_int64(stmt, 0);
        }
    }

    if (sqlResult != SQLITE_ROW)
    {
        errorHandler(sqlResult, "Get number of nodes", false);
    }

    sqlite3_finalize(stmt);

    return count;
}

uint64_t SqliteAccountState::getNumberOfChildrenByType(NodeHandle parentHandle, nodetype_t nodeType)
{
    uint64_t count = 0;
    if (!db)
    {
        return count;
    }

    int sqlResult = SQLITE_OK;
    if (!mStmtNumChild)
    {
        sqlResult = sqlite3_prepare_v2(db, "SELECT count(*) FROM nodes where parenthandle = ? AND type = ?", -1, &mStmtNumChild, NULL);
    }

    if (sqlResult == SQLITE_OK)
    {
        if ((sqlResult = sqlite3_bind_int64(mStmtNumChild, 1, parentHandle.as8byte())) == SQLITE_OK)
        {
            if ((sqlResult = sqlite3_bind_int(mStmtNumChild, 2, nodeType)) == SQLITE_OK)
            {
                if ((sqlResult = sqlite3_step(mStmtNumChild)) == SQLITE_ROW)
                {
                    count = sqlite3_column_int64(mStmtNumChild, 0);
                }
            }
        }
    }

    if (sqlResult != SQLITE_ROW)
    {
        errorHandler(sqlResult, "Get number of children by type", false);
    }

    sqlite3_reset(mStmtNumChild);

    return count;
}

void SqliteAccountState::userRegexp(sqlite3_context* context, int argc, sqlite3_value** argv)
{
    if (argc != 2)
    {
        LOG_err << "Invalid parameters for user Regexp";
        assert(false);
        return;
    }

    const uint8_t* pattern = static_cast<const uint8_t*>(sqlite3_value_text(argv[0]));
    const uint8_t* dataBaseName = static_cast<const uint8_t*>(sqlite3_value_text(argv[1]));
    if (dataBaseName && pattern)
    {
        int result = SqliteAccountState::icuLikeCompare(pattern, dataBaseName, 0);
        sqlite3_result_int(context, result);
    }
}

// This code has been taken from sqlite repository (https://www.sqlite.org/src/file?name=ext/icu/icu.c)

/*
** This lookup table is used to help decode the first byte of
** a multi-byte UTF8 character. It is copied here from SQLite source
** code file utf8.c.
*/
static const unsigned char icuUtf8Trans1[] = {
    0x00, 0x01, 0x02, 0x03, 0x04, 0x05, 0x06, 0x07,
    0x08, 0x09, 0x0a, 0x0b, 0x0c, 0x0d, 0x0e, 0x0f,
    0x10, 0x11, 0x12, 0x13, 0x14, 0x15, 0x16, 0x17,
    0x18, 0x19, 0x1a, 0x1b, 0x1c, 0x1d, 0x1e, 0x1f,
    0x00, 0x01, 0x02, 0x03, 0x04, 0x05, 0x06, 0x07,
    0x08, 0x09, 0x0a, 0x0b, 0x0c, 0x0d, 0x0e, 0x0f,
    0x00, 0x01, 0x02, 0x03, 0x04, 0x05, 0x06, 0x07,
    0x00, 0x01, 0x02, 0x03, 0x00, 0x01, 0x00, 0x00,
};

#define SQLITE_ICU_READ_UTF8(zIn, c)                      \
    c = *(zIn++);                                         \
    if (c>=0xc0){                                         \
    c = icuUtf8Trans1[c-0xc0];                            \
    while ((*zIn & 0xc0)==0x80){                          \
    c = (c<<6) + (0x3f & *(zIn++));                       \
}                                                         \
}

#define SQLITE_ICU_SKIP_UTF8(zIn)                        \
    assert(*zIn);                                        \
    if (*(zIn++)>=0xc0){                                 \
    while ((*zIn & 0xc0)==0x80){zIn++;}                  \
}


int SqliteAccountState::icuLikeCompare(
        const uint8_t *zPattern,   // LIKE pattern
        const uint8_t *zString,    // The UTF-8 string to compare against
        const UChar32 uEsc)         // The escape character
{
    // Define Linux wildcards
    static const uint32_t MATCH_ONE = (uint32_t)'?';
    static const uint32_t MATCH_ALL = (uint32_t)'*';

    int prevEscape = 0;     //True if the previous character was uEsc

    while (1)
    {
        // Read (and consume) the next character from the input pattern.
        uint32_t uPattern;
        SQLITE_ICU_READ_UTF8(zPattern, uPattern);
        if(uPattern == 0)
            break;

        /* There are now 4 possibilities:
        **
        **     1. uPattern is an unescaped match-all character "*",
        **     2. uPattern is an unescaped match-one character "?",
        **     3. uPattern is an unescaped escape character, or
        **     4. uPattern is to be handled as an ordinary character
        */
        if (uPattern == MATCH_ALL && !prevEscape && uPattern != (uint32_t)uEsc)
        {
            // Case 1
            uint8_t c;

            // Skip any MATCH_ALL or MATCH_ONE characters that follow a
            // MATCH_ALL. For each MATCH_ONE, skip one character in the
            // test string
            while ((c = *zPattern) == MATCH_ALL || c == MATCH_ONE)
            {
                if (c == MATCH_ONE)
                {
                    if (*zString == 0) return 0;
                    SQLITE_ICU_SKIP_UTF8(zString);
                }

                zPattern++;
            }

            if (*zPattern == 0)
                return 1;

            while (*zString)
            {
                if (icuLikeCompare(zPattern, zString, uEsc))
                {
                    return 1;
                }

                SQLITE_ICU_SKIP_UTF8(zString);
            }

            return 0;
        }
        else if (uPattern == MATCH_ONE && !prevEscape && uPattern != (uint32_t)uEsc)
        {
            // Case 2
            if( *zString==0 ) return 0;
            SQLITE_ICU_SKIP_UTF8(zString);

        }
        else if (uPattern == (uint32_t)uEsc && !prevEscape)
        {
            // Case 3
            prevEscape = 1;

        }
        else
        {
            // Case 4
            uint32_t uString;
            SQLITE_ICU_READ_UTF8(zString, uString);
            uString = (uint32_t)u_foldCase((UChar32)uString, U_FOLD_CASE_DEFAULT);
            uPattern = (uint32_t)u_foldCase((UChar32)uPattern, U_FOLD_CASE_DEFAULT);
            if (uString != uPattern)
            {
                return 0;
            }

            prevEscape = 0;
        }
    }

    return *zString == 0;
}

<<<<<<< HEAD
=======
void SqliteAccountState::userIsMimetype(sqlite3_context* context, int argc, sqlite3_value** argv)
{
    if (argc != 2)
    {
        LOG_err << "Invalid parameters for user isMimetype";
        assert(false);
        sqlite3_result_int(context, 0);
        return;
    }

    int result = 0;
    std::string name = argv[0] ? reinterpret_cast<const char*>(sqlite3_value_text(argv[0])) : "";
    int mimetype = argv[1] ? sqlite3_value_int(argv[1]) : MimeType_t::MIME_TYPE_UNKNOWN;
    if (name.size() && mimetype)
    {
        std::string ext;
        result = ((!Node::getExtension(ext, name) || ext.empty()) &&
                  mimetype == MimeType_t::MIME_TYPE_OTHERS) ||
                 Node::isOfMimetype(static_cast<MimeType_t>(mimetype), ext);

    }

    sqlite3_result_int(context, result);
}

>>>>>>> 80e9869c
void SqliteAccountState::userGetMimetype(sqlite3_context* context, int argc, sqlite3_value** argv)
{
    if (argc != 1)
    {
        LOG_err << "Invalid parameters for userGetMimetype";
        assert(argc == 1);
        sqlite3_result_int(context, MimeType_t::MIME_TYPE_UNKNOWN);
        return;
    }

    const char* fileName = reinterpret_cast<const char*>(sqlite3_value_text(argv[0]));
    string ext;
    int result = (fileName && *fileName && Node::getExtension(ext, fileName) && !ext.empty()) ?
                 Node::getMimetype(ext) : MimeType_t::MIME_TYPE_OTHERS;
    sqlite3_result_int(context, result);
}

std::string OrderByClause::get(int order, int sqlParamIndex)
{
    std::string criteria1 =
        "WHEN " + std::to_string(DEFAULT_ASC)  + " THEN type \n"  // folders first
        "WHEN " + std::to_string(DEFAULT_DESC) + " THEN type \n"  // files first
        "WHEN " + std::to_string(SIZE_ASC)  + " THEN size \n"
        "WHEN " + std::to_string(SIZE_DESC) + " THEN size \n"
        "WHEN " + std::to_string(CTIME_ASC)  + " THEN ctime \n"
        "WHEN " + std::to_string(CTIME_DESC) + " THEN ctime \n"
        "WHEN " + std::to_string(MTIME_ASC)  + " THEN mtime \n"
        "WHEN " + std::to_string(MTIME_DESC) + " THEN mtime \n"
        "WHEN " + std::to_string(LABEL_ASC)  + " THEN type \n"    // folders first
        "WHEN " + std::to_string(LABEL_DESC) + " THEN type \n"    // folders first
        "WHEN " + std::to_string(FAV_ASC)  + " THEN type \n"      // folders first
        "WHEN " + std::to_string(FAV_DESC) + " THEN type \n";     // folders first
    std::string criteria2 =
        "WHEN " + std::to_string(DEFAULT_ASC)  + " THEN name \n"
        "WHEN " + std::to_string(DEFAULT_DESC) + " THEN name \n"
        "WHEN " + std::to_string(LABEL_ASC)  + " THEN label \n"
        "WHEN " + std::to_string(LABEL_DESC) + " THEN label \n"
        "WHEN " + std::to_string(FAV_ASC)  + " THEN fav \n"
        "WHEN " + std::to_string(FAV_DESC) + " THEN fav \n";

    std::bitset<3> dirs = getDescendingDirs(order);
    std::string direction1 = dirs[0] ? "DESC" : "";
    std::string direction2 = dirs[1] ? "DESC" : "";
    std::string direction3 = dirs[2] ? "DESC" : "";

    std::string x = '?' + std::to_string(sqlParamIndex) + ' ';

    std::string clause =
        "CASE " + x +
        criteria1 +
        "END " + direction1 + ", \n"
        "CASE " + x +
        criteria2 +
        "END " + direction2 + ", \n"
        // always order by PK last, to get the same order for identical queries
        "nodehandle " + direction3;

    return clause;
}

size_t OrderByClause::getId(int order)
{
    std::bitset<3> dirs = getDescendingDirs(order);
    size_t id = dirs.to_ulong();
    return id;
}

std::bitset<3> OrderByClause::getDescendingDirs(int order)
{
    std::bitset<3> dirs;

    switch (order)
    {
    case SIZE_DESC:
    case CTIME_DESC:
    case MTIME_DESC:
        dirs[2] = true; // DESC, by PK
        [[fallthrough]];
    case DEFAULT_ASC:
    case LABEL_ASC:
    case FAV_ASC:
        dirs[0] = true; break;
    case DEFAULT_DESC:
        dirs[1] = true;
        dirs[2] = true; // DESC, by PK
        break;
    case LABEL_DESC:
    case FAV_DESC:
        dirs[0] = true;
        dirs[1] = true;
        dirs[2] = true; // DESC, by PK
        break;
    case SIZE_ASC:
    case CTIME_ASC:
    case MTIME_ASC:
        break;
    }

    return dirs;
}

} // namespace

#endif<|MERGE_RESOLUTION|>--- conflicted
+++ resolved
@@ -2122,34 +2122,6 @@
     return *zString == 0;
 }
 
-<<<<<<< HEAD
-=======
-void SqliteAccountState::userIsMimetype(sqlite3_context* context, int argc, sqlite3_value** argv)
-{
-    if (argc != 2)
-    {
-        LOG_err << "Invalid parameters for user isMimetype";
-        assert(false);
-        sqlite3_result_int(context, 0);
-        return;
-    }
-
-    int result = 0;
-    std::string name = argv[0] ? reinterpret_cast<const char*>(sqlite3_value_text(argv[0])) : "";
-    int mimetype = argv[1] ? sqlite3_value_int(argv[1]) : MimeType_t::MIME_TYPE_UNKNOWN;
-    if (name.size() && mimetype)
-    {
-        std::string ext;
-        result = ((!Node::getExtension(ext, name) || ext.empty()) &&
-                  mimetype == MimeType_t::MIME_TYPE_OTHERS) ||
-                 Node::isOfMimetype(static_cast<MimeType_t>(mimetype), ext);
-
-    }
-
-    sqlite3_result_int(context, result);
-}
-
->>>>>>> 80e9869c
 void SqliteAccountState::userGetMimetype(sqlite3_context* context, int argc, sqlite3_value** argv)
 {
     if (argc != 1)
