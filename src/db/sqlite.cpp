/**
 * @file sqlite.cpp
 * @brief SQLite DB access layer
 *
 * (c) 2013-2014 by Mega Limited, Auckland, New Zealand
 *
 * This file is part of the MEGA SDK - Client Access Engine.
 *
 * Applications using the MEGA API must present a valid application key
 * and comply with the the rules set forth in the Terms of Service.
 *
 * The MEGA SDK is distributed in the hope that it will be useful,
 * but WITHOUT ANY WARRANTY; without even the implied warranty of
 * MERCHANTABILITY or FITNESS FOR A PARTICULAR PURPOSE.
 *
 * @copyright Simplified (2-clause) BSD License.
 *
 * You should have received a copy of the license along with this
 * program.
 */

#include "mega.h"

#ifdef USE_SQLITE
namespace mega {

SqliteDbAccess::SqliteDbAccess(const LocalPath& rootPath)
  : mRootPath(rootPath)
{
}

SqliteDbAccess::~SqliteDbAccess()
{
}

LocalPath SqliteDbAccess::databasePath(const FileSystemAccess& fsAccess,
                                       const string& name,
                                       const int version) const
{
    ostringstream osstream;

    osstream << "megaclient_statecache"
             << version
             << "_"
             << name
             << ".db";

    LocalPath path = mRootPath;

    path.appendWithSeparator(
      LocalPath::fromPath(osstream.str(), fsAccess),
      false);

    return path;
}

SqliteDbTable* SqliteDbAccess::open(PrnGen &rng, FileSystemAccess& fsAccess, const string& name, const int flags)
{
    sqlite3 *db = nullptr;
    std::string dbPathStr;
    if (!openDBAndCreateStatecache(&db, fsAccess, name, dbPathStr, flags))
    {
        return nullptr;
    }

    return new SqliteDbTable(rng,
                             db,
                             fsAccess,
                             dbPathStr,
                             (flags & DB_OPEN_FLAG_TRANSACTED) > 0);
}

DbTable *SqliteDbAccess::openTableWithNodes(PrnGen &rng, FileSystemAccess &fsAccess, const string &name, const int flags)
{
    sqlite3 *db = nullptr;
    std::string dbPathStr;
    if (!openDBAndCreateStatecache(&db, fsAccess, name, dbPathStr, flags))
    {
        return nullptr;
    }

    // Create specific table for handle nodes
    std::string sql = "CREATE TABLE IF NOT EXISTS nodes (nodehandle int64 PRIMARY KEY NOT NULL, "
                      "parenthandle int64, name text, fingerprint BLOB, origFingerprint BLOB, "
                      "type tinyint, size int64, share tinyint, decrypted tinyint, fav tinyint, "
                      "ctime int64, node BLOB NOT NULL)";
    int result = sqlite3_exec(db, sql.c_str(), nullptr, nullptr, nullptr);
    if (result)
    {
        LOG_debug << "Data base error: " << sqlite3_errmsg(db);
        sqlite3_close(db);
        return nullptr;
    }

    // Create index for column that is not primary key (which already has an index by default)
    sql = "CREATE INDEX IF NOT EXISTS parenthandleindex on nodes (parenthandle)";
    result = sqlite3_exec(db, sql.c_str(), nullptr, nullptr, nullptr);
    if (result)
    {
        LOG_debug << "Data base error while creating index (parenthandleindex): " << sqlite3_errmsg(db);
        sqlite3_close(db);
        return nullptr;
    }

    return new SqliteAccountState(rng,
                                db,
                                fsAccess,
                                dbPathStr,
                                (flags & DB_OPEN_FLAG_TRANSACTED) > 0);
}

bool SqliteDbAccess::probe(FileSystemAccess& fsAccess, const string& name) const
{
    auto fileAccess = fsAccess.newfileaccess();

    LocalPath dbPath = databasePath(fsAccess, name, DB_VERSION);

    if (fileAccess->isfile(dbPath))
    {
        return true;
    }

    dbPath = databasePath(fsAccess, name, LEGACY_DB_VERSION);

    return fileAccess->isfile(dbPath);
}

const LocalPath& SqliteDbAccess::rootPath() const
{
    return mRootPath;
}

bool SqliteDbAccess::openDBAndCreateStatecache(sqlite3 **db, FileSystemAccess &fsAccess, const string &name, std::string &dbPathStr, const int flags)
{
    auto dbPath = databasePath(fsAccess, name, DB_VERSION);
    auto upgraded = true;

    {
        auto legacyPath = databasePath(fsAccess, name, LEGACY_DB_VERSION);
        auto fileAccess = fsAccess.newfileaccess();

        if (fileAccess->fopen(legacyPath))
        {
            LOG_debug << "Found legacy database at: " << legacyPath.toPath(fsAccess);

            if (currentDbVersion == LEGACY_DB_VERSION)
            {
                LOG_debug << "Using a legacy database.";
                dbPath = std::move(legacyPath);
                upgraded = false;
            }
            else if ((flags & DB_OPEN_FLAG_RECYCLE))
            {
                LOG_debug << "Trying to recycle a legacy database.";

                if (fsAccess.renamelocal(legacyPath, dbPath, false))
                {
                    auto suffix = LocalPath::fromPath("-shm", fsAccess);
                    auto from = legacyPath + suffix;
                    auto to = dbPath + suffix;

                    fsAccess.renamelocal(from, to);

                    suffix = LocalPath::fromPath("-wal", fsAccess);
                    from = legacyPath + suffix;
                    to = dbPath + suffix;

                    fsAccess.renamelocal(from, to);

                    LOG_debug << "Legacy database recycled.";
                }
                else
                {
                    LOG_debug << "Unable to recycle database, deleting...";
                    fsAccess.unlinklocal(legacyPath);
                }
            }
            else
            {
                LOG_debug << "Deleting outdated legacy database.";
                fsAccess.unlinklocal(legacyPath);
            }
        }
    }

    if (upgraded)
    {
        LOG_debug << "Using an upgraded DB: " << dbPath.toPath(fsAccess);
        currentDbVersion = DB_VERSION;
    }

    dbPathStr = dbPath.toPath(fsAccess);
    int result = sqlite3_open_v2(dbPathStr.c_str(), db,
        SQLITE_OPEN_READWRITE | SQLITE_OPEN_CREATE // The database is opened for reading and writing, and is created if it does not already exist. This is the behavior that is always used for sqlite3_open() and sqlite3_open16().
        | SQLITE_OPEN_NOMUTEX // The new database connection will use the "multi-thread" threading mode. This means that separate threads are allowed to use SQLite at the same time, as long as each thread is using a different database connection.
        , nullptr);

    if (result)
    {
        if (db)
        {
            sqlite3_close(*db);
        }

        return false;
    }

#if !(TARGET_OS_IPHONE)
    result = sqlite3_exec(*db, "PRAGMA journal_mode=WAL;", nullptr, nullptr, nullptr);
    if (result)
    {
        sqlite3_close(*db);
        return false;
    }
#endif /* ! TARGET_OS_IPHONE */

    string sql = "CREATE TABLE IF NOT EXISTS statecache (id INTEGER PRIMARY KEY ASC NOT NULL, content BLOB NOT NULL)";

    result = sqlite3_exec(*db, sql.c_str(), nullptr, nullptr, nullptr);
    if (result)
    {
        sqlite3_close(*db);
        return false;
    }

    return true;
}

SqliteDbTable::SqliteDbTable(PrnGen &rng, sqlite3* db, FileSystemAccess &fsAccess, const string &path, const bool checkAlwaysTransacted)
  : DbTable(rng, checkAlwaysTransacted)
  , db(db)
  , pStmt(nullptr)
  , dbfile(path)
  , fsaccess(&fsAccess)
{
}

SqliteDbTable::~SqliteDbTable()
{
    resetCommitter();

    if (!db)
    {
        return;
    }

    sqlite3_finalize(pStmt);

    if (inTransaction())
    {
        abort();
    }

    sqlite3_close(db);
    LOG_debug << "Database closed " << dbfile;
}

bool SqliteDbTable::inTransaction() const
{
    return sqlite3_get_autocommit(db) == 0;
}

LocalPath SqliteDbTable::dbFile() const
{
    return LocalPath::fromPath(dbfile, *fsaccess);
}

// set cursor to first record
void SqliteDbTable::rewind()
{
    if (!db)
    {
        return;
    }

    int result;

    if (pStmt)
    {
        result = sqlite3_reset(pStmt);
    }
    else
    {
        result = sqlite3_prepare(db, "SELECT id, content FROM statecache", -1, &pStmt, NULL);
    }

    if (result != SQLITE_OK)
    {
        string err = string(" Error: ") + (sqlite3_errmsg(db) ? sqlite3_errmsg(db) : std::to_string(result));
        LOG_err << "Unable to rewind database: " << dbfile << err;
        assert(!"Unable to rewind database.");
    }
}

// retrieve next record through cursor
bool SqliteDbTable::next(uint32_t* index, string* data)
{
    if (!db)
    {
        return false;
    }

    if (!pStmt)
    {
        return false;
    }

    int rc = sqlite3_step(pStmt);

    if (rc != SQLITE_ROW)
    {
        sqlite3_finalize(pStmt);
        pStmt = NULL;

        if (rc != SQLITE_DONE)
        {
            string err = string(" Error: ") + (sqlite3_errmsg(db) ? sqlite3_errmsg(db) : std::to_string(rc));
            LOG_err << "Unable to get next record from database: " << dbfile << err;
            assert(!"Unable to get next record from database.");
        }

        return false;
    }

    *index = sqlite3_column_int(pStmt, 0);

    data->assign((char*)sqlite3_column_blob(pStmt, 1), sqlite3_column_bytes(pStmt, 1));

    return true;
}

// retrieve record by index
bool SqliteDbTable::get(uint32_t index, string* data)
{
    if (!db)
    {
        return false;
    }

    sqlite3_stmt *stmt;
    int rc;

    rc = sqlite3_prepare(db, "SELECT content FROM statecache WHERE id = ?", -1, &stmt, NULL);
    if (rc == SQLITE_OK)
    {
        rc = sqlite3_bind_int(stmt, 1, index);
        if (rc == SQLITE_OK)
        {
            rc = sqlite3_step(stmt);
            if (rc == SQLITE_ROW)
            {
                data->assign((char*)sqlite3_column_blob(stmt, 0), sqlite3_column_bytes(stmt, 0));
            }
        }
    }

    sqlite3_finalize(stmt);

    if (rc != SQLITE_DONE && rc != SQLITE_ROW)
    {
        string err = string(" Error: ") + (sqlite3_errmsg(db) ? sqlite3_errmsg(db) : std::to_string(rc));
        LOG_err << "Unable to get record from database: " << dbfile << err;
        assert(!"Unable to get record from database.");
    }

    return rc == SQLITE_ROW;
}

// add/update record by index
bool SqliteDbTable::put(uint32_t index, char* data, unsigned len)
{
    if (!db)
    {
        return false;
    }

    checkTransaction();

    sqlite3_stmt *stmt;
    bool result = false;

    int rc = sqlite3_prepare(db, "INSERT OR REPLACE INTO statecache (id, content) VALUES (?, ?)", -1, &stmt, NULL);
    if (rc == SQLITE_OK)
    {
        rc = sqlite3_bind_int(stmt, 1, index);
        if (rc == SQLITE_OK)
        {
            rc = sqlite3_bind_blob(stmt, 2, data, len, SQLITE_STATIC);
            if (rc == SQLITE_OK)
            {

                rc = sqlite3_step(stmt);
                if (rc == SQLITE_DONE)
                {
                    result = true;
                }
            }
        }
    }

    sqlite3_finalize(stmt);

    if (!result)
    {
        string err = string(" Error: ") + (sqlite3_errmsg(db) ? sqlite3_errmsg(db) : std::to_string(rc));
        LOG_err << "Unable to put record into database: " << dbfile << err;
        assert(!"Unable to put record into database.");
    }

    return result;
}


// delete record by index
bool SqliteDbTable::del(uint32_t index)
{
    if (!db)
    {
        return false;
    }

    checkTransaction();

    char buf[64];

    sprintf(buf, "DELETE FROM statecache WHERE id = %" PRIu32, index);

    int rc = sqlite3_exec(db, buf, 0, 0, nullptr);
    if (rc != SQLITE_OK)
    {
        string err = string(" Error: ") + (sqlite3_errmsg(db) ? sqlite3_errmsg(db) : std::to_string(rc));
        LOG_err << "Unable to delete record from database: " << dbfile << err;
        assert(!"Unable to delete record from database.");

        return false;
    }

    return true;
}

// truncate table
void SqliteDbTable::truncate()
{
    if (!db)
    {
        return;
    }

    checkTransaction();

    int rc = sqlite3_exec(db, "DELETE FROM statecache", 0, 0, NULL);
    if (rc != API_OK)
    {
        string err = string(" Error: ") + (sqlite3_errmsg(db) ? sqlite3_errmsg(db) : std::to_string(rc));
        LOG_err << "Unable to truncate database: " << dbfile << err;
        assert(!"Unable to truncate database.");
    }
}

// begin transaction
void SqliteDbTable::begin()
{
    if (!db)
    {
        return;
    }

    LOG_debug << "DB transaction BEGIN " << dbfile;
    int rc = sqlite3_exec(db, "BEGIN", 0, 0, NULL);
    if (rc != SQLITE_OK)
    {
        string err = string(" Error: ") + (sqlite3_errmsg(db) ? sqlite3_errmsg(db) : std::to_string(rc));
        LOG_err << "Unable to begin transaction on database: " << dbfile << err;
        assert(!"Unable to begin transaction on database.");
    }
}

// commit transaction
void SqliteDbTable::commit()
{
    if (!db)
    {
        return;
    }

    LOG_debug << "DB transaction COMMIT " << dbfile;

    int rc = sqlite3_exec(db, "COMMIT", 0, 0, NULL);
    if (rc != SQLITE_OK)
    {
        string err = string(" Error: ") + (sqlite3_errmsg(db) ? sqlite3_errmsg(db) : std::to_string(rc));
        LOG_err << "Unable to commit transaction on database: " << dbfile << err;
        assert(!"Unable to commit transaction on database.");
    }
}

// abort transaction
void SqliteDbTable::abort()
{
    if (!db)
    {
        return;
    }

    LOG_debug << "DB transaction ROLLBACK " << dbfile;

    int rc = sqlite3_exec(db, "ROLLBACK", 0, 0, NULL);
    if (rc != SQLITE_OK)
    {
        string err = string(" Error: ") + (sqlite3_errmsg(db) ? sqlite3_errmsg(db) : std::to_string(rc));
        LOG_err << "Unable to rollback transaction on database: " << dbfile << err;
        assert(!"Unable to rollback transaction on database.");
    }
}

void SqliteDbTable::remove()
{
    if (!db)
    {
        return;
    }

    sqlite3_finalize(pStmt);

    if (inTransaction())
    {
        abort();
    }

    sqlite3_close(db);

    db = NULL;

    auto localpath = LocalPath::fromPath(dbfile, *fsaccess);
    fsaccess->unlinklocal(localpath);
}

SqliteAccountState::SqliteAccountState(PrnGen &rng, sqlite3 *pdb, FileSystemAccess &fsAccess, const string &path, const bool checkAlwaysTransacted)
    : SqliteDbTable(rng, pdb, fsAccess, path, checkAlwaysTransacted)
{

}

template <class T>
bool SqliteAccountState::processSqlQueryNodes(sqlite3_stmt *stmt, T &nodes)
{
    assert(stmt);
    int sqlResult = SQLITE_ERROR;
    while ((sqlResult = sqlite3_step(stmt)) == SQLITE_ROW)
    {
        NodeHandle nodeHandle;
        nodeHandle.set6byte(sqlite3_column_int64(stmt, 0));

        NodeSerialized node;
        node.mDecrypted = sqlite3_column_int(stmt, 1);

        const void* data = sqlite3_column_blob(stmt, 2);
        int size = sqlite3_column_bytes(stmt, 2);
        if (data && size)
        {
            node.mNode = std::string(static_cast<const char*>(data), size);
            nodes.insert(nodes.end(), std::make_pair(nodeHandle, std::move(node)));
        }
    }

    if (sqlResult == SQLITE_ERROR)
    {
        string err = string(" Error: ") + (sqlite3_errmsg(db) ? sqlite3_errmsg(db) : std::to_string(sqlResult));
        LOG_err << "Unable to processSqlQueryNodes from database: " << dbfile << err;
        assert(!"Unable to processSqlQueryNodes from database.");
        return false;
    }

    return true;
}

bool SqliteAccountState::remove(NodeHandle nodehandle)
{
    if (!db)
    {
        return false;
    }

    checkTransaction();

    char buf[64];

    sprintf(buf, "DELETE FROM nodes WHERE nodehandle = %" PRId64, nodehandle.as8byte());

    int sqlResult = sqlite3_exec(db, buf, 0, 0, NULL);
    if (sqlResult == SQLITE_ERROR)
    {
        string err = string(" Error: ") + (sqlite3_errmsg(db) ? sqlite3_errmsg(db) : std::to_string(sqlResult));
        LOG_err << "Unable to remove a node from database: " << dbfile << err;
        assert(!"Unable to remove a node from database.");
    }

    return sqlResult == SQLITE_OK;
}

bool SqliteAccountState::removeNodes()
{
    if (!db)
    {
        return false;
    }

    checkTransaction();

    int sqlResult = sqlite3_exec(db, "DELETE FROM nodes", 0, 0, NULL);
    if (sqlResult == SQLITE_ERROR)
    {
        string err = string(" Error: ") + (sqlite3_errmsg(db) ? sqlite3_errmsg(db) : std::to_string(sqlResult));
        LOG_err << "Unable to remove all nodes from database: " << dbfile << err;
        assert(!"Unable to remove all nodes from database.");
    }

    return sqlResult == SQLITE_OK;
}

bool SqliteAccountState::put(Node *node)
{
    if (!db)
    {
        return false;
    }

    checkTransaction();

    sqlite3_stmt *stmt;
    int sqlResult = sqlite3_prepare(db, "INSERT OR REPLACE INTO nodes (nodehandle, parenthandle, "
                                        "name, fingerprint, origFingerprint, type, size, share, decrypted, fav, ctime, node) "
                                        "VALUES (?, ?, ?, ?, ?, ?, ?, ?, ?, ?, ?, ?)", -1, &stmt, NULL);
    if (sqlResult == SQLITE_OK)
    {
        string nodeSerialized;
        node->serialize(&nodeSerialized);
        assert(nodeSerialized.size());

        sqlite3_bind_int64(stmt, 1, node->nodehandle);
        sqlite3_bind_int64(stmt, 2, node->parenthandle);

        std::string name = node->displayname();
        sqlite3_bind_text(stmt, 3, name.c_str(), static_cast<int>(name.length()), SQLITE_STATIC);

        string fp;
        node->FileFingerprint::serialize(&fp);
        sqlite3_bind_blob(stmt, 4, fp.data(), static_cast<int>(fp.size()), SQLITE_STATIC);

        std::string origFingerprint;
        attr_map::const_iterator attrIt = node->attrs.map.find(MAKENAMEID2('c', '0'));
        if (attrIt != node->attrs.map.end())
        {
           origFingerprint = attrIt->second;
        }
        sqlite3_bind_blob(stmt, 5, origFingerprint.data(), static_cast<int>(origFingerprint.size()), SQLITE_STATIC);

        sqlite3_bind_int(stmt, 6, node->type);
        sqlite3_bind_int64(stmt, 7, node->size);

        int shareType = node->getShareType();
        sqlite3_bind_int(stmt, 8, shareType);

        sqlite3_bind_int(stmt, 9, !node->attrstring);
        nameid favId = AttrMap::string2nameid("fav");
        bool fav = (node->attrs.map.find(favId) != node->attrs.map.end());
        sqlite3_bind_int(stmt, 10, fav);
        sqlite3_bind_int64(stmt, 11, node->ctime);
        sqlite3_bind_blob(stmt, 12, nodeSerialized.data(), static_cast<int>(nodeSerialized.size()), SQLITE_STATIC);

        sqlResult = sqlite3_step(stmt);
    }

    sqlite3_finalize(stmt);

    if (sqlResult == SQLITE_ERROR)
    {
        string err = string(" Error: ") + (sqlite3_errmsg(db) ? sqlite3_errmsg(db) : std::to_string(sqlResult));
        LOG_err << "Unable to put a node from database: " << dbfile << err;
        assert(!"Unable to put a node from database.");
        return false;
    }

    return true;
}

bool SqliteAccountState::getNode(NodeHandle nodehandle, NodeSerialized &nodeSerialized)
{
    if (!db)
    {
        return false;
    }

    nodeSerialized.mNode.clear();
    nodeSerialized.mDecrypted = true;

    int sqlResult = SQLITE_ERROR;
    sqlite3_stmt *stmt;
    if ((sqlResult = sqlite3_prepare(db, "SELECT decrypted, node FROM nodes  WHERE nodehandle = ?", -1, &stmt, NULL)) == SQLITE_OK)
    {
        if ((sqlResult = sqlite3_bind_int64(stmt, 1, nodehandle.as8byte())) == SQLITE_OK)
        {
            if((sqlResult = sqlite3_step(stmt)) == SQLITE_ROW)
            {
                nodeSerialized.mDecrypted = sqlite3_column_int(stmt, 0);
                const void* data = sqlite3_column_blob(stmt, 1);
                int size = sqlite3_column_bytes(stmt, 1);
                if (data && size)
                {
                    nodeSerialized.mNode.assign(static_cast<const char*>(data), size);
                }
            }
        }
    }

    sqlite3_finalize(stmt);

    if (sqlResult == SQLITE_ERROR)
    {
        string err = string(" Error: ") + (sqlite3_errmsg(db) ? sqlite3_errmsg(db) : std::to_string(sqlResult));
        LOG_err << "Unable to get a node from database: " << dbfile << err;
        assert(!"Unable to get a node from database.");
    }

    return nodeSerialized.mNode.size() ? true : false;
}

<<<<<<< HEAD
bool SqliteAccountState::getNodesByFingerprint(const FileFingerprint &fingerprint, std::map<mega::NodeHandle, NodeSerialized> &nodes)
=======
bool SqliteAccountState::getNodes(std::vector<NodeSerialized> &nodes)
>>>>>>> 4fdbc173
{
    if (!db)
    {
        return false;
    }

    sqlite3_stmt *stmt;
<<<<<<< HEAD
    bool result = false;
    int sqlResult = sqlite3_prepare(db, "SELECT nodehandle, decrypted, node FROM nodes WHERE fingerprint = ?", -1, &stmt, NULL);
    if (sqlResult == SQLITE_OK)
    {
        string fp;
        fingerprint.serializefingerprint(&fp);
        if ((sqlResult = sqlite3_bind_blob(stmt, 1, fp.data(), (int)fp.size(), SQLITE_STATIC)) == SQLITE_OK)
        {
            result = processSqlQueryNodeMap(stmt, nodes);
=======
    int sqlResult = SQLITE_ERROR;
    if ((sqlResult = sqlite3_prepare(db, "SELECT decrypted, node FROM nodes", -1, &stmt, NULL)) == SQLITE_OK)
    {
        while ((sqlResult = sqlite3_step(stmt)) == SQLITE_ROW)
        {
            NodeSerialized node;
            node.mDecrypted = sqlite3_column_int(stmt, 0);

            const void* data = sqlite3_column_blob(stmt, 1);
            int size = sqlite3_column_bytes(stmt, 1);
            if (data && size)
            {
                node.mNode = std::string(static_cast<const char*>(data), size);
                nodes.push_back(node);
            }
>>>>>>> 4fdbc173
        }
    }

    sqlite3_finalize(stmt);

    if (sqlResult == SQLITE_ERROR)
    {
        string err = string(" Error: ") + (sqlite3_errmsg(db) ? sqlite3_errmsg(db) : std::to_string(sqlResult));
<<<<<<< HEAD
        LOG_err << "Unable to get nodes by fingerprint from database: " << dbfile << err;
        assert(!"Unable to get nodes by fingerprint from database.");
    }

    return result;
}

bool SqliteAccountState::getNodesByOrigFingerprint(const std::string &fingerprint, std::map<mega::NodeHandle, NodeSerialized> &nodes)
=======
        LOG_err << "Unable to get all nodes from database: " << dbfile << err;
        assert(!"Unable to get all nodes from database.");
        return false;
    }

    return true;
}

bool SqliteAccountState::getNodesByOrigFingerprint(const std::string &fingerprint, std::vector<std::pair<NodeHandle, NodeSerialized>> &nodes)
>>>>>>> 4fdbc173
{
    if (!db)
    {
        return false;
    }

    sqlite3_stmt *stmt;
    bool result = false;
    int sqlResult = sqlite3_prepare(db, "SELECT nodehandle, decrypted, node FROM nodes WHERE origfingerprint = ?", -1, &stmt, NULL);
    if (sqlResult == SQLITE_OK)
    {
        if ((sqlResult = sqlite3_bind_blob(stmt, 1, fingerprint.data(), (int)fingerprint.size(), SQLITE_STATIC)) == SQLITE_OK)
        {
            result = processSqlQueryNodes(stmt, nodes);
        }
    }

    sqlite3_finalize(stmt);

    if (sqlResult == SQLITE_ERROR)
    {
        string err = string(" Error: ") + (sqlite3_errmsg(db) ? sqlite3_errmsg(db) : std::to_string(sqlResult));
        LOG_err << "Unable to get nodes by origfingerprint from database: " << dbfile << err;
        assert(!"Unable to get nodes by origfingerprint from database.");
    }

    return result;
}

bool SqliteAccountState::getRootNodes(std::vector<std::pair<NodeHandle, NodeSerialized>> &nodes)
{
    if (!db)
    {
        return false;
    }

    sqlite3_stmt *stmt;
    bool result = false;
    int sqlResult = sqlite3_prepare(db, "SELECT nodehandle, decrypted, node FROM nodes WHERE parenthandle = ?", -1, &stmt, NULL);
    if (sqlResult == SQLITE_OK)
    {
        NodeHandle nodeHandleUndef; // By default is set as undef
        if ((sqlResult = sqlite3_bind_int64(stmt, 1, nodeHandleUndef.as8byte())) == SQLITE_OK)
        {
            result = processSqlQueryNodes(stmt, nodes);
        }
    }

    if (sqlResult == SQLITE_ERROR)
    {
        string err = string(" Error: ") + (sqlite3_errmsg(db) ? sqlite3_errmsg(db) : std::to_string(sqlResult));
        LOG_err << "Unable to get root nodes from database: " << dbfile << err;
        assert(!"Unable to get root nodes from database.");
    }

    sqlite3_finalize(stmt);
    return result;
}

bool SqliteAccountState::getNodesWithSharesOrLink(std::vector<std::pair<NodeHandle, NodeSerialized>> &nodes, ShareType_t shareType)
{
    if (!db)
    {
        return false;
    }

    sqlite3_stmt *stmt;
    bool result = false;
    int sqlResult = sqlite3_prepare(db, "SELECT nodehandle, decrypted, node FROM nodes WHERE share & ? > 0", -1, &stmt, NULL);
    if (sqlResult == SQLITE_OK)
    {
        if ((sqlResult = sqlite3_bind_int(stmt, 1, static_cast<int>(shareType))) == SQLITE_OK)
        {
            result = processSqlQueryNodes(stmt, nodes);
        }
    }

    sqlite3_finalize(stmt);

    if (sqlResult == SQLITE_ERROR)
    {
        string err = string(" Error: ") + (sqlite3_errmsg(db) ? sqlite3_errmsg(db) : std::to_string(sqlResult));
        LOG_err << "Unable to get root nodes from database: " << dbfile << err;
        assert(!"Unable to get root nodes from database.");
    }

    return result;
}

bool SqliteAccountState::getChildren(NodeHandle parentHandle, std::map<NodeHandle, NodeSerialized> &children)
{
    if (!db)
    {
        return false;
    }

    sqlite3_stmt *stmt;
    bool result = false;
    int sqlResult = sqlite3_prepare(db, "SELECT nodehandle, decrypted, node FROM nodes WHERE parenthandle = ?", -1, &stmt, NULL);
    if (sqlResult == SQLITE_OK)
    {
        if ((sqlResult = sqlite3_bind_int64(stmt, 1, parentHandle.as8byte())) == SQLITE_OK)
        {
            result = processSqlQueryNodes(stmt, children);
        }
    }

    sqlite3_finalize(stmt);

    if (sqlResult == SQLITE_ERROR)
    {
        string err = string(" Error: ") + (sqlite3_errmsg(db) ? sqlite3_errmsg(db) : std::to_string(sqlResult));
        LOG_err << "Unable to get children from database: " << dbfile << err;
        assert(!"Unable to get children from database.");
    }

    return result;
}

bool SqliteAccountState::getChildrenHandles(mega::NodeHandle parentHandle, std::vector<NodeHandle> & children)
{
    if (!db)
    {
        return false;
    }

    sqlite3_stmt *stmt;
    int sqlResult = sqlite3_prepare(db, "SELECT nodehandle FROM nodes WHERE parenthandle = ?", -1, &stmt, NULL);
    if (sqlResult == SQLITE_OK)
    {
        if ((sqlResult = sqlite3_bind_int64(stmt, 1, parentHandle.as8byte())) == SQLITE_OK)
        {
            while ((sqlResult = sqlite3_step(stmt)) == SQLITE_ROW)
            {
                int64_t h = sqlite3_column_int64(stmt, 0);
                children.push_back(NodeHandle().set6byte(h));
            }
        }
    }

    sqlite3_finalize(stmt);

    if (sqlResult == SQLITE_ERROR)
    {
        string err = string(" Error: ") + (sqlite3_errmsg(db) ? sqlite3_errmsg(db) : std::to_string(sqlResult));
        LOG_err << "Unable to get children handle from database: " << dbfile << err;
        assert(!"Unable to get children handle from database.");
        return false;
    }

    return true;
}

bool SqliteAccountState::getNodesByName(const std::string &name, std::map<mega::NodeHandle, NodeSerialized> &nodes)
{
    if (!db)
    {
        return false;
    }

    // select nodes whose 'name', in lowercase, matches the 'name' received by parameter, in lowercase,
    // (with or without any additional char at the beginning and/or end of the name). The '%' is the wildcard in SQL
    std::string sqlQuery = "SELECT nodehandle, decrypted, node FROM nodes WHERE LOWER(name) LIKE LOWER(";
    sqlQuery.append("'%")
            .append(name)
            .append("%')");
    // TODO: lower() works only with ASCII chars. If we want to add support to names in UTF-8, a new
    // test should be added, in example to search for 'ñam' when there is a node called 'Ñam'

    sqlite3_stmt *stmt;
    bool result = false;
    int sqlResult = sqlite3_prepare(db, sqlQuery.c_str(), -1, &stmt, NULL);
    if (sqlResult == SQLITE_OK)
    {
        result = processSqlQueryNodes(stmt, nodes);
    }

    sqlite3_finalize(stmt);

    if (sqlResult == SQLITE_ERROR)
    {
        string err = string(" Error: ") + (sqlite3_errmsg(db) ? sqlite3_errmsg(db) : std::to_string(sqlResult));
        LOG_err << "Unable to get nodes by name from database: " << dbfile << err;
        assert(!"Unable to get nodes by name from database.");
        return false;
    }

    return result;
}

bool SqliteAccountState::getRecentNodes(unsigned maxcount, m_time_t since, std::vector<std::pair<NodeHandle, NodeSerialized>>& nodes)
{
    if (!db)
    {
        return false;
    }

    // exclude recent nodes that are in Rubbish Bin
    const std::string isInRubbish = "WITH nodesCTE(nodehandle, parenthandle, type) "
        "AS (SELECT nodehandle, parenthandle, type FROM nodes WHERE nodehandle = n1.nodehandle "
        "UNION ALL SELECT A.nodehandle, A.parenthandle, A.type FROM nodes AS A INNER JOIN nodesCTE "
        "AS E ON (A.nodehandle = E.parenthandle)) "
        "SELECT COUNT(nodehandle) FROM nodesCTE where type = " + std::to_string(RUBBISHNODE);
    const std::string filenode = std::to_string(FILENODE);

    std::string sqlQuery = "SELECT n1.nodehandle, n1.decrypted, n1.node, (" + isInRubbish + ") isinrubbish FROM nodes n1 "
        "LEFT JOIN nodes n2 on n2.nodehandle = n1.parenthandle"
        " where n1.type = " + filenode + " AND n1.ctime >= ? AND n2.type != " + filenode + " AND isinrubbish = 0"
        " ORDER BY n1.ctime DESC";

    if (maxcount)
    {
        sqlQuery += " LIMIT " + std::to_string(maxcount);
    }

    sqlite3_stmt* stmt;

    bool stepResult = false;
    int sqlResult = sqlite3_prepare(db, sqlQuery.c_str(), -1, &stmt, NULL);
    if (sqlResult == SQLITE_OK)
    {
        sqlResult = sqlite3_bind_int64(stmt, 1, since);
        if (sqlResult == SQLITE_OK)
        {
            stepResult = processSqlQueryNodes(stmt, nodes);
        }
    }

    sqlite3_finalize(stmt);

    if (sqlResult == SQLITE_ERROR)
    {
        std::string err = std::string(" Error: ") + (sqlite3_errmsg(db) ? sqlite3_errmsg(db) : std::to_string(sqlResult));
        LOG_err << "Unable to get recent nodes from database: " << dbfile << err;
        return false;
    }

    return stepResult;
}

bool SqliteAccountState::getFavouritesHandles(NodeHandle node, uint32_t count, std::vector<mega::NodeHandle> &nodes)
{
    if (!db)
    {
        return false;
    }

    sqlite3_stmt *stmt;
    std::string sqlQuery = "WITH nodesCTE(nodehandle, parenthandle, fav) AS (SELECT nodehandle, parenthandle, fav "
                           "FROM nodes WHERE parenthandle = ? UNION ALL SELECT A.nodehandle, A.parenthandle, A.fav "
                           "FROM nodes AS A INNER JOIN nodesCTE AS E ON (A.parenthandle = E.nodehandle)) SELECT * "
                           "FROM nodesCTE where fav = 1;";

    int sqlResult = sqlite3_prepare(db, sqlQuery.c_str(), -1, &stmt, NULL);
    if (sqlResult == SQLITE_OK)
    {
        if ((sqlResult = sqlite3_bind_int64(stmt, 1, node.as8byte())) == SQLITE_OK)
        {
            while ((sqlResult = sqlite3_step(stmt)) == SQLITE_ROW && (nodes.size() < count || count == 0))
            {
                nodes.push_back(NodeHandle().set6byte(sqlite3_column_int64(stmt, 0)));
            }
        }
    }

    sqlite3_finalize(stmt);

    if (sqlResult == SQLITE_ERROR)
    {
        string err = string(" Error: ") + (sqlite3_errmsg(db) ? sqlite3_errmsg(db) : std::to_string(sqlResult));
        LOG_err << "Unable to get favourites from database: " << dbfile << err;
        assert(!"Unable to get favourites from database.");
        return false;
    }

    return true;
}

int SqliteAccountState::getNumberOfChildren(NodeHandle parentHandle)
{
    if (!db)
    {
        return false;
    }

    sqlite3_stmt *stmt;
    int numChildren = 0;
    int sqlResult = sqlite3_prepare(db, "SELECT count(*) FROM nodes WHERE parenthandle = ?", -1, &stmt, NULL);
    if (sqlResult == SQLITE_OK)
    {
        if ((sqlResult = sqlite3_bind_int64(stmt, 1, parentHandle.as8byte())) == SQLITE_OK)
        {
            if ((sqlResult = sqlite3_step(stmt)) == SQLITE_ROW)
            {
               numChildren = sqlite3_column_int(stmt, 0);
            }
        }
    }

    sqlite3_finalize(stmt);

    if (sqlResult == SQLITE_ERROR)
    {
        string err = string(" Error: ") + (sqlite3_errmsg(db) ? sqlite3_errmsg(db) : std::to_string(sqlResult));
        LOG_err << "Unable to get number of children from database: " << dbfile << err;
        assert(!"Unable to get number of children from database.");
    }

    return numChildren;
}

m_off_t SqliteAccountState::getNodeSize(NodeHandle node)
{
    if (!db)
    {
        return -1;
    }

    sqlite3_stmt *stmt;
    m_off_t size = -1;

    int sqlResult = sqlite3_prepare(db, "SELECT size FROM nodes WHERE nodehandle = ?", -1, &stmt, NULL);
    if (sqlResult == SQLITE_OK)
    {
        if ((sqlResult = sqlite3_bind_int64(stmt, 1, node.as8byte())) == SQLITE_OK)
        {
            if ((sqlResult = sqlite3_step(stmt)) == SQLITE_ROW)
            {
                size = sqlite3_column_int64(stmt, 0);
            }
        }
    }

    sqlite3_finalize(stmt);

    if (sqlResult == SQLITE_ERROR)
    {
        string err = string(" Error: ") + (sqlite3_errmsg(db) ? sqlite3_errmsg(db) : std::to_string(sqlResult));
        LOG_err << "Unable to get node counter from database: " << dbfile << err;
        //assert(!"Unable to get node counter from database.");
        return -1;
    }

    return size;
}

bool SqliteAccountState::isNodesOnDemandDb()
{
    if (!db)
    {
        return false;
    }

    int numRows = -1;
    sqlite3_stmt *stmt;
    int sqlResult = sqlite3_prepare(db, "SELECT count(*) FROM nodes", -1, &stmt, NULL);
    if (sqlResult == SQLITE_OK)
    {
        if ((sqlResult = sqlite3_step(stmt)) == SQLITE_ROW)
        {
           numRows = sqlite3_column_int(stmt, 0);
        }
    }

    sqlite3_finalize(stmt);

    if (sqlResult == SQLITE_ERROR)
    {
        string err = string(" Error: ") + (sqlite3_errmsg(db) ? sqlite3_errmsg(db) : std::to_string(sqlResult));
        LOG_err << "Unable to know if data base is nodes on demand: " << dbfile << err;
        assert(!"Unable to know if data base is nodes on demand.");
    }

    return numRows > 0 ? true : false;
}

NodeHandle SqliteAccountState::getFirstAncestor(NodeHandle node)
{
    NodeHandle ancestor;
    if (!db)
    {
        return ancestor;
    }

    std::string sqlQuery = "WITH nodesCTE(nodehandle, parenthandle) "
            "AS (SELECT nodehandle, parenthandle FROM nodes WHERE nodehandle = ? "
            "UNION ALL SELECT A.nodehandle, A.parenthandle FROM nodes AS A INNER JOIN nodesCTE "
            "AS E ON (A.nodehandle = E.parenthandle)) "
            "SELECT * FROM nodesCTE";

    sqlite3_stmt *stmt;
    int sqlResult = sqlite3_prepare(db, sqlQuery.c_str(), -1, &stmt, NULL);
    if (sqlResult == SQLITE_OK)
    {
        if ((sqlResult = sqlite3_bind_int64(stmt, 1, node.as8byte())) == SQLITE_OK)
        {
            while ((sqlResult = sqlite3_step(stmt)) == SQLITE_ROW)
            {
                ancestor.set6byte(sqlite3_column_int64(stmt, 0));
            }
        }
    }

    sqlite3_finalize(stmt);

    if (sqlResult == SQLITE_ERROR)
    {
        string err = string(" Error: ") + (sqlite3_errmsg(db) ? sqlite3_errmsg(db) : std::to_string(sqlResult));
        LOG_err << "Unable to get first ancestor from database: " << dbfile << err;
        assert(!"Unable to get first ancestor from database.");
    }

    return ancestor;
}

bool SqliteAccountState::isAncestor(NodeHandle node, NodeHandle ancestor)
{
    bool result = false;
    if (!db)
    {
        return result;
    }

    std::string sqlQuery = "WITH nodesCTE(nodehandle, parenthandle) "
            "AS (SELECT nodehandle, parenthandle FROM nodes WHERE nodehandle = ? "
            "UNION ALL SELECT A.nodehandle, A.parenthandle FROM nodes AS A INNER JOIN nodesCTE "
            "AS E ON (A.nodehandle = E.parenthandle)) "
            "SELECT * FROM nodesCTE WHERE parenthandle = ?";

    sqlite3_stmt *stmt;
    int sqlResult = sqlite3_prepare(db, sqlQuery.c_str(), -1, &stmt, NULL);
    if (sqlResult == SQLITE_OK)
    {
        if ((sqlResult = sqlite3_bind_int64(stmt, 1, node.as8byte())) == SQLITE_OK)
        {
            if ((sqlResult = sqlite3_bind_int64(stmt, 2, ancestor.as8byte())) == SQLITE_OK)
            {
                if ((sqlResult = sqlite3_step(stmt)) == SQLITE_ROW)
                {
                    result = true;
                }
            }
        }
    }

    sqlite3_finalize(stmt);

    if (sqlResult == SQLITE_ERROR)
    {
        string err = string(" Error: ") + (sqlite3_errmsg(db) ? sqlite3_errmsg(db) : std::to_string(sqlResult));
        LOG_err << "Unable to get `isAncestor` from database: " << dbfile << err;
        assert(!"Unable to get `isAncestor` from database.");
    }

    return result;
}

nodetype_t SqliteAccountState::getNodeType(NodeHandle node)
{
    nodetype_t nodeType = TYPE_UNKNOWN;
    if (!db)
    {
        return TYPE_UNKNOWN;
    }

    sqlite3_stmt *stmt;
    int sqlResult = sqlite3_prepare(db, "SELECT type FROM nodes WHERE nodehandle = ?", -1, &stmt, NULL);
    if (sqlResult == SQLITE_OK)
    {
        if ((sqlResult = sqlite3_bind_int64(stmt, 1, node.as8byte())) == SQLITE_OK)
        {
            if ((sqlResult = sqlite3_step(stmt)) == SQLITE_ROW)
            {
               nodeType = (nodetype_t)sqlite3_column_int(stmt, 0);
            }
        }
    }

    sqlite3_finalize(stmt);

    if (sqlResult == SQLITE_ERROR)
    {
        string err = string(" Error: ") + (sqlite3_errmsg(db) ? sqlite3_errmsg(db) : std::to_string(sqlResult));
        LOG_err << "Unable to get `isFileNode` from database: " << dbfile << err;
        assert(!"Unable to get `isFileNode` from database.");
    }

    return nodeType;
}

bool SqliteAccountState::isNodeInDB(NodeHandle node)
{
    bool inDb = false;
    if (!db)
    {
        return inDb;
    }

    sqlite3_stmt *stmt;
    int sqlResult = sqlite3_prepare(db, "SELECT count(*) FROM nodes WHERE nodehandle = ?", -1, &stmt, NULL);
    if (sqlResult == SQLITE_OK)
    {
        if ((sqlResult = sqlite3_bind_int64(stmt, 1, node.as8byte())) == SQLITE_OK)
        {
            if ((sqlResult = sqlite3_step(stmt)) == SQLITE_ROW)
            {
               inDb = sqlite3_column_int(stmt, 0);
            }
        }
    }

    sqlite3_finalize(stmt);

    if (sqlResult == SQLITE_ERROR)
    {
        string err = string(" Error: ") + (sqlite3_errmsg(db) ? sqlite3_errmsg(db) : std::to_string(sqlResult));
        LOG_err << "Unable to get `isNodeInDB` from database: " << dbfile << err;
        assert(!"Unable to get `isNodeInDB` from database.");
    }

    return inDb;
}

uint64_t SqliteAccountState::getNumberOfNodes()
{
    uint64_t nodeNumber = 0;
    if (!db)
    {
        return nodeNumber;
    }

    sqlite3_stmt *stmt;
    int sqlResult = sqlite3_prepare(db, "SELECT count(*) FROM nodes WHERE type = ? OR type = ?", -1, &stmt, NULL);
    if (sqlResult == SQLITE_OK)
    {
        if ((sqlResult = sqlite3_bind_int(stmt, 1, FILENODE)) == SQLITE_OK)
        {
            if ((sqlResult = sqlite3_bind_int(stmt, 2, FOLDERNODE)) == SQLITE_OK)
            {
                if ((sqlResult = sqlite3_step(stmt)) == SQLITE_ROW)
                {
                    nodeNumber = sqlite3_column_int64(stmt, 0);
                }
            }
        }
    }

    sqlite3_finalize(stmt);
    if (sqlResult == SQLITE_ERROR)
    {
        string err = string(" Error: ") + (sqlite3_errmsg(db) ? sqlite3_errmsg(db) : std::to_string(sqlResult));
        LOG_err << "Unable to get number of nodes from database: " << dbfile << err;
        assert(!"Unable to get number of nodes from database.");
    }

    return nodeNumber;
}

bool SqliteAccountState::getFingerPrints(std::map<FileFingerprint, std::map<NodeHandle, Node *> > &fingerprints)
{
    if (!db)
    {
        return false;
    }

    sqlite3_stmt *stmt;
    int sqlResult = sqlite3_prepare(db, "SELECT nodehandle, fingerprint FROM nodes WHERE type = ?", -1, &stmt, NULL);
    if (sqlResult == SQLITE_OK)
    {
        if ((sqlResult = sqlite3_bind_int(stmt, 1, FILENODE)) == SQLITE_OK)
        {
            while ((sqlResult = sqlite3_step(stmt) == SQLITE_ROW))
            {
                NodeHandle nodeHandle;
                nodeHandle.set6byte(sqlite3_column_int64(stmt, 0));
                std::string fingerPrintString;
                const void* data = sqlite3_column_blob(stmt, 1);
                int size = sqlite3_column_bytes(stmt, 1);
                if (data && size)
                {
                    fingerPrintString = std::string(static_cast<const char*>(data), size);
                    std::unique_ptr<FileFingerprint> fingerprint;
                    fingerprint.reset(FileFingerprint::unserialize(&fingerPrintString));
                    fingerprints[*fingerprint].insert(std::pair<NodeHandle, Node*>(nodeHandle, nullptr));
                }
            }
        }
    }

    sqlite3_finalize(stmt);

    if (sqlResult == SQLITE_ERROR)
    {
        string err = string(" Error: ") + (sqlite3_errmsg(db) ? sqlite3_errmsg(db) : std::to_string(sqlResult));
        LOG_err << "Unable to get a map with fingerprints: " << dbfile << err;
        assert(!"Unable to get a map with fingerprints.");
        return false;
    }

    return true;

}

} // namespace

#endif<|MERGE_RESOLUTION|>--- conflicted
+++ resolved
@@ -725,73 +725,8 @@
     return nodeSerialized.mNode.size() ? true : false;
 }
 
-<<<<<<< HEAD
-bool SqliteAccountState::getNodesByFingerprint(const FileFingerprint &fingerprint, std::map<mega::NodeHandle, NodeSerialized> &nodes)
-=======
-bool SqliteAccountState::getNodes(std::vector<NodeSerialized> &nodes)
->>>>>>> 4fdbc173
-{
-    if (!db)
-    {
-        return false;
-    }
-
-    sqlite3_stmt *stmt;
-<<<<<<< HEAD
-    bool result = false;
-    int sqlResult = sqlite3_prepare(db, "SELECT nodehandle, decrypted, node FROM nodes WHERE fingerprint = ?", -1, &stmt, NULL);
-    if (sqlResult == SQLITE_OK)
-    {
-        string fp;
-        fingerprint.serializefingerprint(&fp);
-        if ((sqlResult = sqlite3_bind_blob(stmt, 1, fp.data(), (int)fp.size(), SQLITE_STATIC)) == SQLITE_OK)
-        {
-            result = processSqlQueryNodeMap(stmt, nodes);
-=======
-    int sqlResult = SQLITE_ERROR;
-    if ((sqlResult = sqlite3_prepare(db, "SELECT decrypted, node FROM nodes", -1, &stmt, NULL)) == SQLITE_OK)
-    {
-        while ((sqlResult = sqlite3_step(stmt)) == SQLITE_ROW)
-        {
-            NodeSerialized node;
-            node.mDecrypted = sqlite3_column_int(stmt, 0);
-
-            const void* data = sqlite3_column_blob(stmt, 1);
-            int size = sqlite3_column_bytes(stmt, 1);
-            if (data && size)
-            {
-                node.mNode = std::string(static_cast<const char*>(data), size);
-                nodes.push_back(node);
-            }
->>>>>>> 4fdbc173
-        }
-    }
-
-    sqlite3_finalize(stmt);
-
-    if (sqlResult == SQLITE_ERROR)
-    {
-        string err = string(" Error: ") + (sqlite3_errmsg(db) ? sqlite3_errmsg(db) : std::to_string(sqlResult));
-<<<<<<< HEAD
-        LOG_err << "Unable to get nodes by fingerprint from database: " << dbfile << err;
-        assert(!"Unable to get nodes by fingerprint from database.");
-    }
-
-    return result;
-}
-
-bool SqliteAccountState::getNodesByOrigFingerprint(const std::string &fingerprint, std::map<mega::NodeHandle, NodeSerialized> &nodes)
-=======
-        LOG_err << "Unable to get all nodes from database: " << dbfile << err;
-        assert(!"Unable to get all nodes from database.");
-        return false;
-    }
-
-    return true;
-}
 
 bool SqliteAccountState::getNodesByOrigFingerprint(const std::string &fingerprint, std::vector<std::pair<NodeHandle, NodeSerialized>> &nodes)
->>>>>>> 4fdbc173
 {
     if (!db)
     {
