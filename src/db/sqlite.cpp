/**
 * @file sqlite.cpp
 * @brief SQLite DB access layer
 *
 * (c) 2013-2014 by Mega Limited, Auckland, New Zealand
 *
 * This file is part of the MEGA SDK - Client Access Engine.
 *
 * Applications using the MEGA API must present a valid application key
 * and comply with the the rules set forth in the Terms of Service.
 *
 * The MEGA SDK is distributed in the hope that it will be useful,
 * but WITHOUT ANY WARRANTY; without even the implied warranty of
 * MERCHANTABILITY or FITNESS FOR A PARTICULAR PURPOSE.
 *
 * @copyright Simplified (2-clause) BSD License.
 *
 * You should have received a copy of the license along with this
 * program.
 */

#include "mega.h"

#ifdef USE_SQLITE
namespace mega {

SqliteDbAccess::SqliteDbAccess(const LocalPath& rootPath)
  : mRootPath(rootPath)
{
}

SqliteDbAccess::~SqliteDbAccess()
{
}

LocalPath SqliteDbAccess::databasePath(const FileSystemAccess& fsAccess,
                                       const string& name,
                                       const int version) const
{
    ostringstream osstream;

    osstream << "megaclient_statecache"
             << version
             << "_"
             << name
             << ".db";

    LocalPath path = mRootPath;

    path.appendWithSeparator(
      LocalPath::fromPath(osstream.str(), fsAccess),
      false);

    return path;
}

SqliteDbTable* SqliteDbAccess::open(PrnGen &rng, FileSystemAccess& fsAccess, const string& name, const int flags)
{
    sqlite3 *db = nullptr;
    std::string dbPathStr;
    if (!openDBAndCreateStatecache(&db, fsAccess, name, dbPathStr, flags))
    {
        return nullptr;
    }

    return new SqliteDbTable(rng,
                             db,
                             fsAccess,
                             dbPathStr,
                             (flags & DB_OPEN_FLAG_TRANSACTED) > 0);
}

DbTable *SqliteDbAccess::openTableWithNodes(PrnGen &rng, FileSystemAccess &fsAccess, const string &name, const int flags)
{
    sqlite3 *db = nullptr;
    std::string dbPathStr;
    if (!openDBAndCreateStatecache(&db, fsAccess, name, dbPathStr, flags))
    {
        return nullptr;
    }

    // Create specific table for handle nodes
    std::string sql = "CREATE TABLE IF NOT EXISTS nodes (nodehandle int64 PRIMARY KEY NOT NULL, "
                      "parenthandle int64, name text, fingerprint BLOB, origFingerprint BLOB, "
                      "type tinyint, size int64, share tinyint, decrypted tinyint, fav tinyint, "
                      "ctime int64, node BLOB NOT NULL)";
    int result = sqlite3_exec(db, sql.c_str(), nullptr, nullptr, nullptr);
    if (result)
    {
        LOG_debug << "Data base error: " << sqlite3_errmsg(db);
        sqlite3_close(db);
        return nullptr;
    }

    // Create index for column that is not primary key (which already has an index by default)
    sql = "CREATE INDEX IF NOT EXISTS parenthandleindex on nodes (parenthandle)";
    result = sqlite3_exec(db, sql.c_str(), nullptr, nullptr, nullptr);
    if (result)
    {
        LOG_debug << "Data base error while creating index (parenthandleindex): " << sqlite3_errmsg(db);
        sqlite3_close(db);
        return nullptr;
    }

    return new SqliteAccountState(rng,
                                db,
                                fsAccess,
                                dbPathStr,
                                (flags & DB_OPEN_FLAG_TRANSACTED) > 0);
}

bool SqliteDbAccess::probe(FileSystemAccess& fsAccess, const string& name) const
{
    auto fileAccess = fsAccess.newfileaccess();

    LocalPath dbPath = databasePath(fsAccess, name, DB_VERSION);

    if (fileAccess->isfile(dbPath))
    {
        return true;
    }

    dbPath = databasePath(fsAccess, name, LEGACY_DB_VERSION);

    return fileAccess->isfile(dbPath);
}

const LocalPath& SqliteDbAccess::rootPath() const
{
    return mRootPath;
}

bool SqliteDbAccess::openDBAndCreateStatecache(sqlite3 **db, FileSystemAccess &fsAccess, const string &name, std::string &dbPathStr, const int flags)
{
    auto dbPath = databasePath(fsAccess, name, DB_VERSION);
    auto upgraded = true;

    {
        auto legacyPath = databasePath(fsAccess, name, LEGACY_DB_VERSION);
        auto fileAccess = fsAccess.newfileaccess();

        if (fileAccess->fopen(legacyPath))
        {
            LOG_debug << "Found legacy database at: " << legacyPath.toPath(fsAccess);

            if (currentDbVersion == LEGACY_DB_VERSION)
            {
                LOG_debug << "Using a legacy database.";
                dbPath = std::move(legacyPath);
                upgraded = false;
            }
            else if ((flags & DB_OPEN_FLAG_RECYCLE))
            {
                LOG_debug << "Trying to recycle a legacy database.";

                if (fsAccess.renamelocal(legacyPath, dbPath, false))
                {
                    auto suffix = LocalPath::fromPath("-shm", fsAccess);
                    auto from = legacyPath + suffix;
                    auto to = dbPath + suffix;

                    fsAccess.renamelocal(from, to);

                    suffix = LocalPath::fromPath("-wal", fsAccess);
                    from = legacyPath + suffix;
                    to = dbPath + suffix;

                    fsAccess.renamelocal(from, to);

                    LOG_debug << "Legacy database recycled.";
                }
                else
                {
                    LOG_debug << "Unable to recycle database, deleting...";
                    fsAccess.unlinklocal(legacyPath);
                }
            }
            else
            {
                LOG_debug << "Deleting outdated legacy database.";
                fsAccess.unlinklocal(legacyPath);
            }
        }
    }

    if (upgraded)
    {
        LOG_debug << "Using an upgraded DB: " << dbPath.toPath(fsAccess);
        currentDbVersion = DB_VERSION;
    }

    dbPathStr = dbPath.toPath(fsAccess);
    int result = sqlite3_open_v2(dbPathStr.c_str(), db,
        SQLITE_OPEN_READWRITE | SQLITE_OPEN_CREATE // The database is opened for reading and writing, and is created if it does not already exist. This is the behavior that is always used for sqlite3_open() and sqlite3_open16().
        | SQLITE_OPEN_NOMUTEX // The new database connection will use the "multi-thread" threading mode. This means that separate threads are allowed to use SQLite at the same time, as long as each thread is using a different database connection.
        , nullptr);

    if (result)
    {
        if (db)
        {
            sqlite3_close(*db);
        }

        return false;
    }

#if !(TARGET_OS_IPHONE)
    result = sqlite3_exec(*db, "PRAGMA journal_mode=WAL;", nullptr, nullptr, nullptr);
    if (result)
    {
        sqlite3_close(*db);
        return false;
    }
#endif /* ! TARGET_OS_IPHONE */

    string sql = "CREATE TABLE IF NOT EXISTS statecache (id INTEGER PRIMARY KEY ASC NOT NULL, content BLOB NOT NULL)";

    result = sqlite3_exec(*db, sql.c_str(), nullptr, nullptr, nullptr);
    if (result)
    {
        sqlite3_close(*db);
        return false;
    }

    return true;
}

SqliteDbTable::SqliteDbTable(PrnGen &rng, sqlite3* db, FileSystemAccess &fsAccess, const string &path, const bool checkAlwaysTransacted)
  : DbTable(rng, checkAlwaysTransacted)
  , db(db)
  , pStmt(nullptr)
  , dbfile(path)
  , fsaccess(&fsAccess)
{
}

SqliteDbTable::~SqliteDbTable()
{
    resetCommitter();

    if (!db)
    {
        return;
    }

    sqlite3_finalize(pStmt);

    if (inTransaction())
    {
        abort();
    }

    sqlite3_close(db);
    LOG_debug << "Database closed " << dbfile;
}

bool SqliteDbTable::inTransaction() const
{
    return sqlite3_get_autocommit(db) == 0;
}

LocalPath SqliteDbTable::dbFile() const
{
    return LocalPath::fromPath(dbfile, *fsaccess);
}

// set cursor to first record
void SqliteDbTable::rewind()
{
    if (!db)
    {
        return;
    }

    int result;

    if (pStmt)
    {
        result = sqlite3_reset(pStmt);
    }
    else
    {
        result = sqlite3_prepare(db, "SELECT id, content FROM statecache", -1, &pStmt, NULL);
    }

    if (result != SQLITE_OK)
    {
        string err = string(" Error: ") + (sqlite3_errmsg(db) ? sqlite3_errmsg(db) : std::to_string(result));
        LOG_err << "Unable to rewind database: " << dbfile << err;
        assert(!"Unable to rewind database.");
    }
}

// retrieve next record through cursor
bool SqliteDbTable::next(uint32_t* index, string* data)
{
    if (!db)
    {
        return false;
    }

    if (!pStmt)
    {
        return false;
    }

    int rc = sqlite3_step(pStmt);

    if (rc != SQLITE_ROW)
    {
        sqlite3_finalize(pStmt);
        pStmt = NULL;

        if (rc != SQLITE_DONE)
        {
            string err = string(" Error: ") + (sqlite3_errmsg(db) ? sqlite3_errmsg(db) : std::to_string(rc));
            LOG_err << "Unable to get next record from database: " << dbfile << err;
            assert(!"Unable to get next record from database.");
        }

        return false;
    }

    *index = sqlite3_column_int(pStmt, 0);

    data->assign((char*)sqlite3_column_blob(pStmt, 1), sqlite3_column_bytes(pStmt, 1));

    return true;
}

// retrieve record by index
bool SqliteDbTable::get(uint32_t index, string* data)
{
    if (!db)
    {
        return false;
    }

    sqlite3_stmt *stmt;
    int rc;

    rc = sqlite3_prepare(db, "SELECT content FROM statecache WHERE id = ?", -1, &stmt, NULL);
    if (rc == SQLITE_OK)
    {
        rc = sqlite3_bind_int(stmt, 1, index);
        if (rc == SQLITE_OK)
        {
            rc = sqlite3_step(stmt);
            if (rc == SQLITE_ROW)
            {
                data->assign((char*)sqlite3_column_blob(stmt, 0), sqlite3_column_bytes(stmt, 0));
            }
        }
    }

    sqlite3_finalize(stmt);

    if (rc != SQLITE_DONE && rc != SQLITE_ROW)
    {
        string err = string(" Error: ") + (sqlite3_errmsg(db) ? sqlite3_errmsg(db) : std::to_string(rc));
        LOG_err << "Unable to get record from database: " << dbfile << err;
        assert(!"Unable to get record from database.");
    }

    return rc == SQLITE_ROW;
}

// add/update record by index
bool SqliteDbTable::put(uint32_t index, char* data, unsigned len)
{
    if (!db)
    {
        return false;
    }

    checkTransaction();

    sqlite3_stmt *stmt;
    bool result = false;

    int rc = sqlite3_prepare(db, "INSERT OR REPLACE INTO statecache (id, content) VALUES (?, ?)", -1, &stmt, NULL);
    if (rc == SQLITE_OK)
    {
        rc = sqlite3_bind_int(stmt, 1, index);
        if (rc == SQLITE_OK)
        {
            rc = sqlite3_bind_blob(stmt, 2, data, len, SQLITE_STATIC);
            if (rc == SQLITE_OK)
            {

                rc = sqlite3_step(stmt);
                if (rc == SQLITE_DONE)
                {
                    result = true;
                }
            }
        }
    }

    sqlite3_finalize(stmt);

    if (!result)
    {
        string err = string(" Error: ") + (sqlite3_errmsg(db) ? sqlite3_errmsg(db) : std::to_string(rc));
        LOG_err << "Unable to put record into database: " << dbfile << err;
        assert(!"Unable to put record into database.");
    }

    return result;
}


// delete record by index
bool SqliteDbTable::del(uint32_t index)
{
    if (!db)
    {
        return false;
    }

    checkTransaction();

    char buf[64];

    sprintf(buf, "DELETE FROM statecache WHERE id = %" PRIu32, index);

    int rc = sqlite3_exec(db, buf, 0, 0, nullptr);
    if (rc != SQLITE_OK)
    {
        string err = string(" Error: ") + (sqlite3_errmsg(db) ? sqlite3_errmsg(db) : std::to_string(rc));
        LOG_err << "Unable to delete record from database: " << dbfile << err;
        assert(!"Unable to delete record from database.");

        return false;
    }

    return true;
}

// truncate table
void SqliteDbTable::truncate()
{
    if (!db)
    {
        return;
    }

    checkTransaction();

    int rc = sqlite3_exec(db, "DELETE FROM statecache", 0, 0, NULL);
    if (rc != API_OK)
    {
        string err = string(" Error: ") + (sqlite3_errmsg(db) ? sqlite3_errmsg(db) : std::to_string(rc));
        LOG_err << "Unable to truncate database: " << dbfile << err;
        assert(!"Unable to truncate database.");
    }
}

// begin transaction
void SqliteDbTable::begin()
{
    if (!db)
    {
        return;
    }

    LOG_debug << "DB transaction BEGIN " << dbfile;
    int rc = sqlite3_exec(db, "BEGIN", 0, 0, NULL);
    if (rc != SQLITE_OK)
    {
        string err = string(" Error: ") + (sqlite3_errmsg(db) ? sqlite3_errmsg(db) : std::to_string(rc));
        LOG_err << "Unable to begin transaction on database: " << dbfile << err;
        assert(!"Unable to begin transaction on database.");
    }
}

// commit transaction
void SqliteDbTable::commit()
{
    if (!db)
    {
        return;
    }

    LOG_debug << "DB transaction COMMIT " << dbfile;

    int rc = sqlite3_exec(db, "COMMIT", 0, 0, NULL);
    if (rc != SQLITE_OK)
    {
        string err = string(" Error: ") + (sqlite3_errmsg(db) ? sqlite3_errmsg(db) : std::to_string(rc));
        LOG_err << "Unable to commit transaction on database: " << dbfile << err;
        assert(!"Unable to commit transaction on database.");
    }
}

// abort transaction
void SqliteDbTable::abort()
{
    if (!db)
    {
        return;
    }

    LOG_debug << "DB transaction ROLLBACK " << dbfile;

    int rc = sqlite3_exec(db, "ROLLBACK", 0, 0, NULL);
    if (rc != SQLITE_OK)
    {
        string err = string(" Error: ") + (sqlite3_errmsg(db) ? sqlite3_errmsg(db) : std::to_string(rc));
        LOG_err << "Unable to rollback transaction on database: " << dbfile << err;
        assert(!"Unable to rollback transaction on database.");
    }
}

void SqliteDbTable::remove()
{
    if (!db)
    {
        return;
    }

    sqlite3_finalize(pStmt);

    if (inTransaction())
    {
        abort();
    }

    sqlite3_close(db);

    db = NULL;

    auto localpath = LocalPath::fromPath(dbfile, *fsaccess);
    fsaccess->unlinklocal(localpath);
}

SqliteAccountState::SqliteAccountState(PrnGen &rng, sqlite3 *pdb, FileSystemAccess &fsAccess, const string &path, const bool checkAlwaysTransacted)
    : SqliteDbTable(rng, pdb, fsAccess, path, checkAlwaysTransacted)
{

}

template <class T>
bool SqliteAccountState::processSqlQueryNodes(sqlite3_stmt *stmt, T &nodes)
{
    assert(stmt);
    int sqlResult = SQLITE_ERROR;
    while ((sqlResult = sqlite3_step(stmt)) == SQLITE_ROW)
    {
        NodeHandle nodeHandle;
        nodeHandle.set6byte(sqlite3_column_int64(stmt, 0));

        NodeSerialized node;
        node.mDecrypted = sqlite3_column_int(stmt, 1);

        const void* data = sqlite3_column_blob(stmt, 2);
        int size = sqlite3_column_bytes(stmt, 2);
        if (data && size)
        {
            node.mNode = std::string(static_cast<const char*>(data), size);
            nodes.insert(nodes.end(), std::make_pair(nodeHandle, std::move(node)));
        }
    }

    if (sqlResult == SQLITE_ERROR)
    {
        string err = string(" Error: ") + (sqlite3_errmsg(db) ? sqlite3_errmsg(db) : std::to_string(sqlResult));
        LOG_err << "Unable to processSqlQueryNodes from database: " << dbfile << err;
        assert(!"Unable to processSqlQueryNodes from database.");
        return false;
    }

    return true;
}

bool SqliteAccountState::remove(NodeHandle nodehandle)
{
    if (!db)
    {
        return false;
    }

    checkTransaction();

    char buf[64];

    sprintf(buf, "DELETE FROM nodes WHERE nodehandle = %" PRId64, nodehandle.as8byte());

    int sqlResult = sqlite3_exec(db, buf, 0, 0, NULL);
    if (sqlResult == SQLITE_ERROR)
    {
        string err = string(" Error: ") + (sqlite3_errmsg(db) ? sqlite3_errmsg(db) : std::to_string(sqlResult));
        LOG_err << "Unable to remove a node from database: " << dbfile << err;
        assert(!"Unable to remove a node from database.");
    }

    return sqlResult == SQLITE_OK;
}

bool SqliteAccountState::removeNodes()
{
    if (!db)
    {
        return false;
    }

    checkTransaction();

    int sqlResult = sqlite3_exec(db, "DELETE FROM nodes", 0, 0, NULL);
    if (sqlResult == SQLITE_ERROR)
    {
        string err = string(" Error: ") + (sqlite3_errmsg(db) ? sqlite3_errmsg(db) : std::to_string(sqlResult));
        LOG_err << "Unable to remove all nodes from database: " << dbfile << err;
        assert(!"Unable to remove all nodes from database.");
    }

    return sqlResult == SQLITE_OK;
}

bool SqliteAccountState::put(Node *node)
{
    if (!db)
    {
        return false;
    }

    checkTransaction();

    sqlite3_stmt *stmt;
    int sqlResult = sqlite3_prepare(db, "INSERT OR REPLACE INTO nodes (nodehandle, parenthandle, "
                                        "name, fingerprint, origFingerprint, type, size, share, decrypted, fav, ctime, node) "
                                        "VALUES (?, ?, ?, ?, ?, ?, ?, ?, ?, ?, ?, ?)", -1, &stmt, NULL);
    if (sqlResult == SQLITE_OK)
    {
        string nodeSerialized;
        node->serialize(&nodeSerialized);
        assert(nodeSerialized.size());

        sqlite3_bind_int64(stmt, 1, node->nodehandle);
        sqlite3_bind_int64(stmt, 2, node->parenthandle);

        std::string name = node->displayname();
        sqlite3_bind_text(stmt, 3, name.c_str(), static_cast<int>(name.length()), SQLITE_STATIC);

        string fp;
        node->FileFingerprint::serialize(&fp);
        sqlite3_bind_blob(stmt, 4, fp.data(), static_cast<int>(fp.size()), SQLITE_STATIC);

        std::string origFingerprint;
        attr_map::const_iterator attrIt = node->attrs.map.find(MAKENAMEID2('c', '0'));
        if (attrIt != node->attrs.map.end())
        {
           origFingerprint = attrIt->second;
        }
        sqlite3_bind_blob(stmt, 5, origFingerprint.data(), static_cast<int>(origFingerprint.size()), SQLITE_STATIC);

        sqlite3_bind_int(stmt, 6, node->type);
        sqlite3_bind_int64(stmt, 7, node->size);

        int shareType = node->getShareType();
        sqlite3_bind_int(stmt, 8, shareType);

        sqlite3_bind_int(stmt, 9, !node->attrstring);
        nameid favId = AttrMap::string2nameid("fav");
        bool fav = (node->attrs.map.find(favId) != node->attrs.map.end());
        sqlite3_bind_int(stmt, 10, fav);
        sqlite3_bind_int64(stmt, 11, node->ctime);
        sqlite3_bind_blob(stmt, 12, nodeSerialized.data(), static_cast<int>(nodeSerialized.size()), SQLITE_STATIC);

        sqlResult = sqlite3_step(stmt);
    }

    sqlite3_finalize(stmt);

    if (sqlResult == SQLITE_ERROR)
    {
        string err = string(" Error: ") + (sqlite3_errmsg(db) ? sqlite3_errmsg(db) : std::to_string(sqlResult));
        LOG_err << "Unable to put a node from database: " << dbfile << err;
        assert(!"Unable to put a node from database.");
        return false;
    }

    return true;
}

bool SqliteAccountState::getNode(NodeHandle nodehandle, NodeSerialized &nodeSerialized)
{
    if (!db)
    {
        return false;
    }

    nodeSerialized.mNode.clear();
    nodeSerialized.mDecrypted = true;

    int sqlResult = SQLITE_ERROR;
    sqlite3_stmt *stmt;
    if ((sqlResult = sqlite3_prepare(db, "SELECT decrypted, node FROM nodes  WHERE nodehandle = ?", -1, &stmt, NULL)) == SQLITE_OK)
    {
        if ((sqlResult = sqlite3_bind_int64(stmt, 1, nodehandle.as8byte())) == SQLITE_OK)
        {
            if((sqlResult = sqlite3_step(stmt)) == SQLITE_ROW)
            {
                nodeSerialized.mDecrypted = sqlite3_column_int(stmt, 0);
                const void* data = sqlite3_column_blob(stmt, 1);
                int size = sqlite3_column_bytes(stmt, 1);
                if (data && size)
                {
                    nodeSerialized.mNode.assign(static_cast<const char*>(data), size);
                }
            }
        }
    }

    sqlite3_finalize(stmt);

    if (sqlResult == SQLITE_ERROR)
    {
        string err = string(" Error: ") + (sqlite3_errmsg(db) ? sqlite3_errmsg(db) : std::to_string(sqlResult));
        LOG_err << "Unable to get a node from database: " << dbfile << err;
        assert(!"Unable to get a node from database.");
    }

    return nodeSerialized.mNode.size() ? true : false;
}

bool SqliteAccountState::getNodes(std::vector<NodeSerialized> &nodes)
{
    if (!db)
    {
        return false;
    }

    sqlite3_stmt *stmt;
    int sqlResult = SQLITE_ERROR;
    if ((sqlResult = sqlite3_prepare(db, "SELECT decrypted, node FROM nodes", -1, &stmt, NULL)) == SQLITE_OK)
    {
        while ((sqlResult = sqlite3_step(stmt)) == SQLITE_ROW)
        {
            NodeSerialized node;
            node.mDecrypted = sqlite3_column_int(stmt, 0);

            const void* data = sqlite3_column_blob(stmt, 1);
            int size = sqlite3_column_bytes(stmt, 1);
            if (data && size)
            {
                node.mNode = std::string(static_cast<const char*>(data), size);
                nodes.push_back(node);
            }
        }
    }

    sqlite3_finalize(stmt);

    if (sqlResult == SQLITE_ERROR)
    {
        string err = string(" Error: ") + (sqlite3_errmsg(db) ? sqlite3_errmsg(db) : std::to_string(sqlResult));
        LOG_err << "Unable to get all nodes from database: " << dbfile << err;
        assert(!"Unable to get all nodes from database.");
        return false;
    }

    return true;
}

<<<<<<< HEAD
bool SqliteAccountState::getNodesByFingerprint(const FileFingerprint &fingerprint, std::vector<std::pair<NodeHandle, NodeSerialized>> &nodes)
{
    if (!db)
    {
        return false;
    }

    sqlite3_stmt *stmt;
    bool result = false;
    int sqlResult = sqlite3_prepare(db, "SELECT nodehandle, decrypted, node FROM nodes WHERE fingerprint = ?", -1, &stmt, NULL);
    if (sqlResult == SQLITE_OK)
    {
        string fp;
        fingerprint.serializefingerprint(&fp);
        if ((sqlResult = sqlite3_bind_blob(stmt, 1, fp.data(), (int)fp.size(), SQLITE_STATIC)) == SQLITE_OK)
        {
            result = processSqlQueryNodes(stmt, nodes);
        }
    }

    sqlite3_finalize(stmt);

    if (sqlResult == SQLITE_ERROR)
    {
        string err = string(" Error: ") + (sqlite3_errmsg(db) ? sqlite3_errmsg(db) : std::to_string(sqlResult));
        LOG_err << "Unable to get nodes by fingerprint from database: " << dbfile << err;
        assert(!"Unable to get nodes by fingerprint from database.");
    }

    return result;
}

bool SqliteAccountState::getNodesByOrigFingerprint(const std::string &fingerprint, std::vector<std::pair<NodeHandle, NodeSerialized>> &nodes)
=======
bool SqliteAccountState::getNodesByOrigFingerprint(const std::string &fingerprint, std::map<mega::NodeHandle, NodeSerialized> &nodes)
>>>>>>> d77f1d18
{
    if (!db)
    {
        return false;
    }

    sqlite3_stmt *stmt;
    bool result = false;
    int sqlResult = sqlite3_prepare(db, "SELECT nodehandle, decrypted, node FROM nodes WHERE origfingerprint = ?", -1, &stmt, NULL);
    if (sqlResult == SQLITE_OK)
    {
        if ((sqlResult = sqlite3_bind_blob(stmt, 1, fingerprint.data(), (int)fingerprint.size(), SQLITE_STATIC)) == SQLITE_OK)
        {
            result = processSqlQueryNodes(stmt, nodes);
        }
    }

    sqlite3_finalize(stmt);

    if (sqlResult == SQLITE_ERROR)
    {
        string err = string(" Error: ") + (sqlite3_errmsg(db) ? sqlite3_errmsg(db) : std::to_string(sqlResult));
        LOG_err << "Unable to get nodes by origfingerprint from database: " << dbfile << err;
        assert(!"Unable to get nodes by origfingerprint from database.");
    }

    return result;
}

<<<<<<< HEAD
bool SqliteAccountState::getNodeByFingerprint(const FileFingerprint &fingerprint, NodeSerialized &node, NodeHandle &nodeHandle)
{
    if (!db)
    {
        return false;
    }

    node.mNode.clear();
    node.mDecrypted = true;

    sqlite3_stmt *stmt;
    int sqlResult = sqlite3_prepare(db, "SELECT nodehandle, decrypted, node FROM nodes WHERE fingerprint = ?", -1, &stmt, NULL);
    if (sqlResult == SQLITE_OK)
    {
        string fp;
        fingerprint.serializefingerprint(&fp);
        if ((sqlResult = sqlite3_bind_blob(stmt, 1, fp.data(), (int)fp.size(), SQLITE_STATIC)) == SQLITE_OK)
        {
            if ((sqlResult = sqlite3_step(stmt)) == SQLITE_ROW)
            {
                nodeHandle.set6byte(sqlite3_column_int64(stmt, 0));
                node.mDecrypted = sqlite3_column_int(stmt, 1);
                const void* data = sqlite3_column_blob(stmt, 2);
                int size = sqlite3_column_bytes(stmt, 2);
                if (data && size)
                {
                    node.mNode = std::string(static_cast<const char*>(data), size);
                }
            }
        }
    }

    sqlite3_finalize(stmt);
    if (sqlResult == SQLITE_ERROR)
    {
        string err = string(" Error: ") + (sqlite3_errmsg(db) ? sqlite3_errmsg(db) : std::to_string(sqlResult));
        LOG_err << "Unable to get node by fingerprint from database: " << dbfile << err;
        assert(!"Unable to get node by fingerprint from database.");
        return false;
    }


    return true;
}

bool SqliteAccountState::getRootNodes(std::vector<std::pair<NodeHandle, NodeSerialized>> &nodes)
=======
bool SqliteAccountState::getRootNodes(std::map<mega::NodeHandle, NodeSerialized> &nodes)
>>>>>>> d77f1d18
{
    if (!db)
    {
        return false;
    }

    sqlite3_stmt *stmt;
    bool result = false;
    int sqlResult = sqlite3_prepare(db, "SELECT nodehandle, decrypted, node FROM nodes WHERE parenthandle = ?", -1, &stmt, NULL);
    if (sqlResult == SQLITE_OK)
    {
        NodeHandle nodeHandleUndef; // By default is set as undef
        if ((sqlResult = sqlite3_bind_int64(stmt, 1, nodeHandleUndef.as8byte())) == SQLITE_OK)
        {
            result = processSqlQueryNodes(stmt, nodes);
        }
    }

    if (sqlResult == SQLITE_ERROR)
    {
        string err = string(" Error: ") + (sqlite3_errmsg(db) ? sqlite3_errmsg(db) : std::to_string(sqlResult));
        LOG_err << "Unable to get root nodes from database: " << dbfile << err;
        assert(!"Unable to get root nodes from database.");
    }

    sqlite3_finalize(stmt);
    return result;
}

bool SqliteAccountState::getNodesWithSharesOrLink(std::vector<std::pair<NodeHandle, NodeSerialized>> &nodes, ShareType_t shareType)
{
    if (!db)
    {
        return false;
    }

    sqlite3_stmt *stmt;
    bool result = false;
    int sqlResult = sqlite3_prepare(db, "SELECT nodehandle, decrypted, node FROM nodes WHERE share & ? > 0", -1, &stmt, NULL);
    if (sqlResult == SQLITE_OK)
    {
        if ((sqlResult = sqlite3_bind_int(stmt, 1, static_cast<int>(shareType))) == SQLITE_OK)
        {
            result = processSqlQueryNodes(stmt, nodes);
        }
    }

    sqlite3_finalize(stmt);

    if (sqlResult == SQLITE_ERROR)
    {
        string err = string(" Error: ") + (sqlite3_errmsg(db) ? sqlite3_errmsg(db) : std::to_string(sqlResult));
        LOG_err << "Unable to get root nodes from database: " << dbfile << err;
        assert(!"Unable to get root nodes from database.");
    }

    return result;
}

bool SqliteAccountState::getChildren(NodeHandle parentHandle, std::map<NodeHandle, NodeSerialized> &children)
{
    if (!db)
    {
        return false;
    }

    sqlite3_stmt *stmt;
    bool result = false;
    int sqlResult = sqlite3_prepare(db, "SELECT nodehandle, decrypted, node FROM nodes WHERE parenthandle = ?", -1, &stmt, NULL);
    if (sqlResult == SQLITE_OK)
    {
        if ((sqlResult = sqlite3_bind_int64(stmt, 1, parentHandle.as8byte())) == SQLITE_OK)
        {
            result = processSqlQueryNodes(stmt, children);
        }
    }

    sqlite3_finalize(stmt);

    if (sqlResult == SQLITE_ERROR)
    {
        string err = string(" Error: ") + (sqlite3_errmsg(db) ? sqlite3_errmsg(db) : std::to_string(sqlResult));
        LOG_err << "Unable to get children from database: " << dbfile << err;
        assert(!"Unable to get children from database.");
    }

    return result;
}

bool SqliteAccountState::getChildrenHandles(mega::NodeHandle parentHandle, std::vector<NodeHandle> & children)
{
    if (!db)
    {
        return false;
    }

    sqlite3_stmt *stmt;
    int sqlResult = sqlite3_prepare(db, "SELECT nodehandle FROM nodes WHERE parenthandle = ?", -1, &stmt, NULL);
    if (sqlResult == SQLITE_OK)
    {
        if ((sqlResult = sqlite3_bind_int64(stmt, 1, parentHandle.as8byte())) == SQLITE_OK)
        {
            while ((sqlResult = sqlite3_step(stmt)) == SQLITE_ROW)
            {
                int64_t h = sqlite3_column_int64(stmt, 0);
                children.push_back(NodeHandle().set6byte(h));
            }
        }
    }

    sqlite3_finalize(stmt);

    if (sqlResult == SQLITE_ERROR)
    {
        string err = string(" Error: ") + (sqlite3_errmsg(db) ? sqlite3_errmsg(db) : std::to_string(sqlResult));
        LOG_err << "Unable to get children handle from database: " << dbfile << err;
        assert(!"Unable to get children handle from database.");
        return false;
    }

    return true;
}

bool SqliteAccountState::getNodesByName(const std::string &name, std::map<mega::NodeHandle, NodeSerialized> &nodes)
{
    if (!db)
    {
        return false;
    }

    // select nodes whose 'name', in lowercase, matches the 'name' received by parameter, in lowercase,
    // (with or without any additional char at the beginning and/or end of the name). The '%' is the wildcard in SQL
    std::string sqlQuery = "SELECT nodehandle, decrypted, node FROM nodes WHERE LOWER(name) LIKE LOWER(";
    sqlQuery.append("'%")
            .append(name)
            .append("%')");
    // TODO: lower() works only with ASCII chars. If we want to add support to names in UTF-8, a new
    // test should be added, in example to search for 'ñam' when there is a node called 'Ñam'

    sqlite3_stmt *stmt;
    bool result = false;
    int sqlResult = sqlite3_prepare(db, sqlQuery.c_str(), -1, &stmt, NULL);
    if (sqlResult == SQLITE_OK)
    {
        result = processSqlQueryNodes(stmt, nodes);
    }

    sqlite3_finalize(stmt);

    if (sqlResult == SQLITE_ERROR)
    {
        string err = string(" Error: ") + (sqlite3_errmsg(db) ? sqlite3_errmsg(db) : std::to_string(sqlResult));
        LOG_err << "Unable to get nodes by name from database: " << dbfile << err;
        assert(!"Unable to get nodes by name from database.");
        return false;
    }

    return result;
}

bool SqliteAccountState::getRecentNodes(unsigned maxcount, m_time_t since, std::vector<std::pair<NodeHandle, NodeSerialized>>& nodes)
{
    if (!db)
    {
        return false;
    }

    // exclude recent nodes that are in Rubbish Bin
    const std::string isInRubbish = "WITH nodesCTE(nodehandle, parenthandle, type) "
        "AS (SELECT nodehandle, parenthandle, type FROM nodes WHERE nodehandle = n1.nodehandle "
        "UNION ALL SELECT A.nodehandle, A.parenthandle, A.type FROM nodes AS A INNER JOIN nodesCTE "
        "AS E ON (A.nodehandle = E.parenthandle)) "
        "SELECT COUNT(nodehandle) FROM nodesCTE where type = " + std::to_string(RUBBISHNODE);
    const std::string filenode = std::to_string(FILENODE);

    std::string sqlQuery = "SELECT n1.nodehandle, n1.decrypted, n1.node, (" + isInRubbish + ") isinrubbish FROM nodes n1 "
        "LEFT JOIN nodes n2 on n2.nodehandle = n1.parenthandle"
        " where n1.type = " + filenode + " AND n1.ctime >= ? AND n2.type != " + filenode + " AND isinrubbish = 0"
        " ORDER BY n1.ctime DESC";

    if (maxcount)
    {
        sqlQuery += " LIMIT " + std::to_string(maxcount);
    }

    sqlite3_stmt* stmt;

    bool stepResult = false;
    int sqlResult = sqlite3_prepare(db, sqlQuery.c_str(), -1, &stmt, NULL);
    if (sqlResult == SQLITE_OK)
    {
        sqlResult = sqlite3_bind_int64(stmt, 1, since);
        if (sqlResult == SQLITE_OK)
        {
            stepResult = processSqlQueryNodes(stmt, nodes);
        }
    }

    sqlite3_finalize(stmt);

    if (sqlResult == SQLITE_ERROR)
    {
        std::string err = std::string(" Error: ") + (sqlite3_errmsg(db) ? sqlite3_errmsg(db) : std::to_string(sqlResult));
        LOG_err << "Unable to get recent nodes from database: " << dbfile << err;
        return false;
    }

    return stepResult;
}

bool SqliteAccountState::getFavouritesHandles(NodeHandle node, uint32_t count, std::vector<mega::NodeHandle> &nodes)
{
    if (!db)
    {
        return false;
    }

    sqlite3_stmt *stmt;
    std::string sqlQuery = "WITH nodesCTE(nodehandle, parenthandle, fav) AS (SELECT nodehandle, parenthandle, fav "
                           "FROM nodes WHERE parenthandle = ? UNION ALL SELECT A.nodehandle, A.parenthandle, A.fav "
                           "FROM nodes AS A INNER JOIN nodesCTE AS E ON (A.parenthandle = E.nodehandle)) SELECT * "
                           "FROM nodesCTE where fav = 1;";

    int sqlResult = sqlite3_prepare(db, sqlQuery.c_str(), -1, &stmt, NULL);
    if (sqlResult == SQLITE_OK)
    {
        if ((sqlResult = sqlite3_bind_int64(stmt, 1, node.as8byte())) == SQLITE_OK)
        {
            while ((sqlResult = sqlite3_step(stmt)) == SQLITE_ROW && (nodes.size() < count || count == 0))
            {
                nodes.push_back(NodeHandle().set6byte(sqlite3_column_int64(stmt, 0)));
            }
        }
    }

    sqlite3_finalize(stmt);

    if (sqlResult == SQLITE_ERROR)
    {
        string err = string(" Error: ") + (sqlite3_errmsg(db) ? sqlite3_errmsg(db) : std::to_string(sqlResult));
        LOG_err << "Unable to get favourites from database: " << dbfile << err;
        assert(!"Unable to get favourites from database.");
        return false;
    }

    return true;
}

int SqliteAccountState::getNumberOfChildren(NodeHandle parentHandle)
{
    if (!db)
    {
        return false;
    }

    sqlite3_stmt *stmt;
    int numChildren = 0;
    int sqlResult = sqlite3_prepare(db, "SELECT count(*) FROM nodes WHERE parenthandle = ?", -1, &stmt, NULL);
    if (sqlResult == SQLITE_OK)
    {
        if ((sqlResult = sqlite3_bind_int64(stmt, 1, parentHandle.as8byte())) == SQLITE_OK)
        {
            if ((sqlResult = sqlite3_step(stmt)) == SQLITE_ROW)
            {
               numChildren = sqlite3_column_int(stmt, 0);
            }
        }
    }

    sqlite3_finalize(stmt);

    if (sqlResult == SQLITE_ERROR)
    {
        string err = string(" Error: ") + (sqlite3_errmsg(db) ? sqlite3_errmsg(db) : std::to_string(sqlResult));
        LOG_err << "Unable to get number of children from database: " << dbfile << err;
        assert(!"Unable to get number of children from database.");
    }

    return numChildren;
}

m_off_t SqliteAccountState::getNodeSize(NodeHandle node)
{
    if (!db)
    {
        return -1;
    }

    sqlite3_stmt *stmt;
    m_off_t size = -1;

    int sqlResult = sqlite3_prepare(db, "SELECT size FROM nodes WHERE nodehandle = ?", -1, &stmt, NULL);
    if (sqlResult == SQLITE_OK)
    {
        if ((sqlResult = sqlite3_bind_int64(stmt, 1, node.as8byte())) == SQLITE_OK)
        {
            if ((sqlResult = sqlite3_step(stmt)) == SQLITE_ROW)
            {
                size = sqlite3_column_int64(stmt, 0);
            }
        }
    }

    sqlite3_finalize(stmt);

    if (sqlResult == SQLITE_ERROR)
    {
        string err = string(" Error: ") + (sqlite3_errmsg(db) ? sqlite3_errmsg(db) : std::to_string(sqlResult));
        LOG_err << "Unable to get node counter from database: " << dbfile << err;
        //assert(!"Unable to get node counter from database.");
        return -1;
    }

    return size;
}

bool SqliteAccountState::isNodesOnDemandDb()
{
    if (!db)
    {
        return false;
    }

    int numRows = -1;
    sqlite3_stmt *stmt;
    int sqlResult = sqlite3_prepare(db, "SELECT count(*) FROM nodes", -1, &stmt, NULL);
    if (sqlResult == SQLITE_OK)
    {
        if ((sqlResult = sqlite3_step(stmt)) == SQLITE_ROW)
        {
           numRows = sqlite3_column_int(stmt, 0);
        }
    }

    sqlite3_finalize(stmt);

    if (sqlResult == SQLITE_ERROR)
    {
        string err = string(" Error: ") + (sqlite3_errmsg(db) ? sqlite3_errmsg(db) : std::to_string(sqlResult));
        LOG_err << "Unable to know if data base is nodes on demand: " << dbfile << err;
        assert(!"Unable to know if data base is nodes on demand.");
    }

    return numRows > 0 ? true : false;
}

NodeHandle SqliteAccountState::getFirstAncestor(NodeHandle node)
{
    NodeHandle ancestor;
    if (!db)
    {
        return ancestor;
    }

    std::string sqlQuery = "WITH nodesCTE(nodehandle, parenthandle) "
            "AS (SELECT nodehandle, parenthandle FROM nodes WHERE nodehandle = ? "
            "UNION ALL SELECT A.nodehandle, A.parenthandle FROM nodes AS A INNER JOIN nodesCTE "
            "AS E ON (A.nodehandle = E.parenthandle)) "
            "SELECT * FROM nodesCTE";

    sqlite3_stmt *stmt;
    int sqlResult = sqlite3_prepare(db, sqlQuery.c_str(), -1, &stmt, NULL);
    if (sqlResult == SQLITE_OK)
    {
        if ((sqlResult = sqlite3_bind_int64(stmt, 1, node.as8byte())) == SQLITE_OK)
        {
            while ((sqlResult = sqlite3_step(stmt)) == SQLITE_ROW)
            {
                ancestor.set6byte(sqlite3_column_int64(stmt, 0));
            }
        }
    }

    sqlite3_finalize(stmt);

    if (sqlResult == SQLITE_ERROR)
    {
        string err = string(" Error: ") + (sqlite3_errmsg(db) ? sqlite3_errmsg(db) : std::to_string(sqlResult));
        LOG_err << "Unable to get first ancestor from database: " << dbfile << err;
        assert(!"Unable to get first ancestor from database.");
    }

    return ancestor;
}

bool SqliteAccountState::isAncestor(NodeHandle node, NodeHandle ancestor)
{
    bool result = false;
    if (!db)
    {
        return result;
    }

    std::string sqlQuery = "WITH nodesCTE(nodehandle, parenthandle) "
            "AS (SELECT nodehandle, parenthandle FROM nodes WHERE nodehandle = ? "
            "UNION ALL SELECT A.nodehandle, A.parenthandle FROM nodes AS A INNER JOIN nodesCTE "
            "AS E ON (A.nodehandle = E.parenthandle)) "
            "SELECT * FROM nodesCTE WHERE parenthandle = ?";

    sqlite3_stmt *stmt;
    int sqlResult = sqlite3_prepare(db, sqlQuery.c_str(), -1, &stmt, NULL);
    if (sqlResult == SQLITE_OK)
    {
        if ((sqlResult = sqlite3_bind_int64(stmt, 1, node.as8byte())) == SQLITE_OK)
        {
            if ((sqlResult = sqlite3_bind_int64(stmt, 2, ancestor.as8byte())) == SQLITE_OK)
            {
                if ((sqlResult = sqlite3_step(stmt)) == SQLITE_ROW)
                {
                    result = true;
                }
            }
        }
    }

    sqlite3_finalize(stmt);

    if (sqlResult == SQLITE_ERROR)
    {
        string err = string(" Error: ") + (sqlite3_errmsg(db) ? sqlite3_errmsg(db) : std::to_string(sqlResult));
        LOG_err << "Unable to get `isAncestor` from database: " << dbfile << err;
        assert(!"Unable to get `isAncestor` from database.");
    }

    return result;
}

nodetype_t SqliteAccountState::getNodeType(NodeHandle node)
{
    nodetype_t nodeType = TYPE_UNKNOWN;
    if (!db)
    {
        return TYPE_UNKNOWN;
    }

    sqlite3_stmt *stmt;
    int sqlResult = sqlite3_prepare(db, "SELECT type FROM nodes WHERE nodehandle = ?", -1, &stmt, NULL);
    if (sqlResult == SQLITE_OK)
    {
        if ((sqlResult = sqlite3_bind_int64(stmt, 1, node.as8byte())) == SQLITE_OK)
        {
            if ((sqlResult = sqlite3_step(stmt)) == SQLITE_ROW)
            {
               nodeType = (nodetype_t)sqlite3_column_int(stmt, 0);
            }
        }
    }

    sqlite3_finalize(stmt);

    if (sqlResult == SQLITE_ERROR)
    {
        string err = string(" Error: ") + (sqlite3_errmsg(db) ? sqlite3_errmsg(db) : std::to_string(sqlResult));
        LOG_err << "Unable to get `isFileNode` from database: " << dbfile << err;
        assert(!"Unable to get `isFileNode` from database.");
    }

    return nodeType;
}

bool SqliteAccountState::isNodeInDB(NodeHandle node)
{
    bool inDb = false;
    if (!db)
    {
        return inDb;
    }

    sqlite3_stmt *stmt;
    int sqlResult = sqlite3_prepare(db, "SELECT count(*) FROM nodes WHERE nodehandle = ?", -1, &stmt, NULL);
    if (sqlResult == SQLITE_OK)
    {
        if ((sqlResult = sqlite3_bind_int64(stmt, 1, node.as8byte())) == SQLITE_OK)
        {
            if ((sqlResult = sqlite3_step(stmt)) == SQLITE_ROW)
            {
               inDb = sqlite3_column_int(stmt, 0);
            }
        }
    }

    sqlite3_finalize(stmt);

    if (sqlResult == SQLITE_ERROR)
    {
        string err = string(" Error: ") + (sqlite3_errmsg(db) ? sqlite3_errmsg(db) : std::to_string(sqlResult));
        LOG_err << "Unable to get `isNodeInDB` from database: " << dbfile << err;
        assert(!"Unable to get `isNodeInDB` from database.");
    }

    return inDb;
}

uint64_t SqliteAccountState::getNumberOfNodes()
{
    uint64_t nodeNumber = 0;
    if (!db)
    {
        return nodeNumber;
    }

    sqlite3_stmt *stmt;
    int sqlResult = sqlite3_prepare(db, "SELECT count(*) FROM nodes WHERE type = ? OR type = ?", -1, &stmt, NULL);
    if (sqlResult == SQLITE_OK)
    {
        if ((sqlResult = sqlite3_bind_int(stmt, 1, FILENODE)) == SQLITE_OK)
        {
            if ((sqlResult = sqlite3_bind_int(stmt, 2, FOLDERNODE)) == SQLITE_OK)
            {
                if ((sqlResult = sqlite3_step(stmt)) == SQLITE_ROW)
                {
                    nodeNumber = sqlite3_column_int64(stmt, 0);
                }
            }
        }
    }

    sqlite3_finalize(stmt);
    if (sqlResult == SQLITE_ERROR)
    {
        string err = string(" Error: ") + (sqlite3_errmsg(db) ? sqlite3_errmsg(db) : std::to_string(sqlResult));
        LOG_err << "Unable to get number of nodes from database: " << dbfile << err;
        assert(!"Unable to get number of nodes from database.");
    }

    return nodeNumber;
}

bool SqliteAccountState::getFingerPrints(std::map<FileFingerprint, std::map<NodeHandle, Node *> > &fingerprints)
{
    if (!db)
    {
        return false;
    }

    sqlite3_stmt *stmt;
    int sqlResult = sqlite3_prepare(db, "SELECT nodehandle, fingerprint FROM nodes WHERE type = ?", -1, &stmt, NULL);
    if (sqlResult == SQLITE_OK)
    {
        if ((sqlResult = sqlite3_bind_int(stmt, 1, FILENODE)) == SQLITE_OK)
        {
            while ((sqlResult = sqlite3_step(stmt) == SQLITE_ROW))
            {
                NodeHandle nodeHandle;
                nodeHandle.set6byte(sqlite3_column_int64(stmt, 0));
                std::string fingerPrintString;
                const void* data = sqlite3_column_blob(stmt, 1);
                int size = sqlite3_column_bytes(stmt, 1);
                if (data && size)
                {
                    fingerPrintString = std::string(static_cast<const char*>(data), size);
                    std::unique_ptr<FileFingerprint> fingerprint;
                    fingerprint.reset(FileFingerprint::unserialize(&fingerPrintString));
                    fingerprints[*fingerprint].insert(std::pair<NodeHandle, Node*>(nodeHandle, nullptr));
                }
            }
        }
    }

    sqlite3_finalize(stmt);

    if (sqlResult == SQLITE_ERROR)
    {
        string err = string(" Error: ") + (sqlite3_errmsg(db) ? sqlite3_errmsg(db) : std::to_string(sqlResult));
        LOG_err << "Unable to get a map with fingerprints: " << dbfile << err;
        assert(!"Unable to get a map with fingerprints.");
        return false;
    }

    return true;

}

} // namespace

#endif<|MERGE_RESOLUTION|>--- conflicted
+++ resolved
@@ -764,43 +764,7 @@
     return true;
 }
 
-<<<<<<< HEAD
-bool SqliteAccountState::getNodesByFingerprint(const FileFingerprint &fingerprint, std::vector<std::pair<NodeHandle, NodeSerialized>> &nodes)
-{
-    if (!db)
-    {
-        return false;
-    }
-
-    sqlite3_stmt *stmt;
-    bool result = false;
-    int sqlResult = sqlite3_prepare(db, "SELECT nodehandle, decrypted, node FROM nodes WHERE fingerprint = ?", -1, &stmt, NULL);
-    if (sqlResult == SQLITE_OK)
-    {
-        string fp;
-        fingerprint.serializefingerprint(&fp);
-        if ((sqlResult = sqlite3_bind_blob(stmt, 1, fp.data(), (int)fp.size(), SQLITE_STATIC)) == SQLITE_OK)
-        {
-            result = processSqlQueryNodes(stmt, nodes);
-        }
-    }
-
-    sqlite3_finalize(stmt);
-
-    if (sqlResult == SQLITE_ERROR)
-    {
-        string err = string(" Error: ") + (sqlite3_errmsg(db) ? sqlite3_errmsg(db) : std::to_string(sqlResult));
-        LOG_err << "Unable to get nodes by fingerprint from database: " << dbfile << err;
-        assert(!"Unable to get nodes by fingerprint from database.");
-    }
-
-    return result;
-}
-
 bool SqliteAccountState::getNodesByOrigFingerprint(const std::string &fingerprint, std::vector<std::pair<NodeHandle, NodeSerialized>> &nodes)
-=======
-bool SqliteAccountState::getNodesByOrigFingerprint(const std::string &fingerprint, std::map<mega::NodeHandle, NodeSerialized> &nodes)
->>>>>>> d77f1d18
 {
     if (!db)
     {
@@ -830,56 +794,7 @@
     return result;
 }
 
-<<<<<<< HEAD
-bool SqliteAccountState::getNodeByFingerprint(const FileFingerprint &fingerprint, NodeSerialized &node, NodeHandle &nodeHandle)
-{
-    if (!db)
-    {
-        return false;
-    }
-
-    node.mNode.clear();
-    node.mDecrypted = true;
-
-    sqlite3_stmt *stmt;
-    int sqlResult = sqlite3_prepare(db, "SELECT nodehandle, decrypted, node FROM nodes WHERE fingerprint = ?", -1, &stmt, NULL);
-    if (sqlResult == SQLITE_OK)
-    {
-        string fp;
-        fingerprint.serializefingerprint(&fp);
-        if ((sqlResult = sqlite3_bind_blob(stmt, 1, fp.data(), (int)fp.size(), SQLITE_STATIC)) == SQLITE_OK)
-        {
-            if ((sqlResult = sqlite3_step(stmt)) == SQLITE_ROW)
-            {
-                nodeHandle.set6byte(sqlite3_column_int64(stmt, 0));
-                node.mDecrypted = sqlite3_column_int(stmt, 1);
-                const void* data = sqlite3_column_blob(stmt, 2);
-                int size = sqlite3_column_bytes(stmt, 2);
-                if (data && size)
-                {
-                    node.mNode = std::string(static_cast<const char*>(data), size);
-                }
-            }
-        }
-    }
-
-    sqlite3_finalize(stmt);
-    if (sqlResult == SQLITE_ERROR)
-    {
-        string err = string(" Error: ") + (sqlite3_errmsg(db) ? sqlite3_errmsg(db) : std::to_string(sqlResult));
-        LOG_err << "Unable to get node by fingerprint from database: " << dbfile << err;
-        assert(!"Unable to get node by fingerprint from database.");
-        return false;
-    }
-
-
-    return true;
-}
-
 bool SqliteAccountState::getRootNodes(std::vector<std::pair<NodeHandle, NodeSerialized>> &nodes)
-=======
-bool SqliteAccountState::getRootNodes(std::map<mega::NodeHandle, NodeSerialized> &nodes)
->>>>>>> d77f1d18
 {
     if (!db)
     {
