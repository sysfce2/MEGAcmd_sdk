--- conflicted
+++ resolved
@@ -134,19 +134,11 @@
         return nullptr;
     }
 
-<<<<<<< HEAD
     return new SqliteDbTable(rng,
                              db,
                              fsAccess,
                              dbPath,
                              (flags & DB_OPEN_FLAG_TRANSACTED) > 0);
-=======
-    sqlite3* db;
-    int result = sqlite3_open_v2(dbPath.toPath(false).c_str(), &db,
-        SQLITE_OPEN_READWRITE | SQLITE_OPEN_CREATE // The database is opened for reading and writing, and is created if it does not already exist. This is the behavior that is always used for sqlite3_open() and sqlite3_open16().
-        | SQLITE_OPEN_NOMUTEX // The new database connection will use the "multi-thread" threading mode. This means that separate threads are allowed to use SQLite at the same time, as long as each thread is using a different database connection.
-        , nullptr);
->>>>>>> 0230f94e
 
 }
 
@@ -215,7 +207,7 @@
 bool SqliteDbAccess::openDBAndCreateStatecache(sqlite3 **db, FileSystemAccess &fsAccess, const string &name, LocalPath &dbPath, const int flags)
 {
     checkDbFileAndAdjustLegacy(fsAccess, name, flags, dbPath);
-    int result = sqlite3_open_v2(dbPath.toPath().c_str(), db,
+    int result = sqlite3_open_v2(dbPath.toPath(false).c_str(), db,
         SQLITE_OPEN_READWRITE | SQLITE_OPEN_CREATE // The database is opened for reading and writing, and is created if it does not already exist. This is the behavior that is always used for sqlite3_open() and sqlite3_open16().
         | SQLITE_OPEN_FULLMUTEX // The new database connection will use the "Serialized" threading mode. This means that multiple threads can be used withou restriction. (Required to avoid failure at SyncTest)
         | SQLITE_OPEN_SHAREDCACHE // Allow shared uncommited data between connections
