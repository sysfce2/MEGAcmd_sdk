--- conflicted
+++ resolved
@@ -294,11 +294,7 @@
 {
     if (SimpleLogger::logCurrentLevel >= logDebug)
     {
-<<<<<<< HEAD
-        LOG_debug << "Creating thumb/preview for " << localfilename.toPath();
-=======
         LOG_debug << "Creating thumb/preview for " << localfilename;
->>>>>>> 0d283c19
     }
 
     GfxJob *job = new GfxJob();
