/**
 * @file megaclient.cpp
 * @brief Client access engine core logic
 *
 * (c) 2013-2014 by Mega Limited, Auckland, New Zealand
 *
 * This file is part of the MEGA SDK - Client Access Engine.
 *
 * Applications using the MEGA API must present a valid application key
 * and comply with the the rules set forth in the Terms of Service.
 *
 * The MEGA SDK is distributed in the hope that it will be useful,
 * but WITHOUT ANY WARRANTY; without even the implied warranty of
 * MERCHANTABILITY or FITNESS FOR A PARTICULAR PURPOSE.
 *
 * @copyright Simplified (2-clause) BSD License.
 *
 * You should have received a copy of the license along with this
 * program.
 */

#include "mega.h"
#include "mega/mediafileattribute.h"

namespace mega {

// FIXME: generate cr element for file imports
// FIXME: support invite links (including responding to sharekey requests)
// FIXME: instead of copying nodes, move if the source is in the rubbish to reduce node creation load on the servers
// FIXME: prevent synced folder from being moved into another synced folder

bool MegaClient::disablepkp = false;

// root URL for API access
string MegaClient::APIURL = "https://g.api.mega.co.nz/";

// root URL for GeLB requests
string MegaClient::GELBURL = "https://gelb.karere.mega.nz/";

// root URL for chat stats
string MegaClient::CHATSTATSURL = "https://stats.karere.mega.nz/";

// maximum number of concurrent transfers (uploads + downloads)
const unsigned MegaClient::MAXTOTALTRANSFERS = 30;

// maximum number of concurrent transfers (uploads or downloads)
const unsigned MegaClient::MAXTRANSFERS = 20;

// maximum number of queued putfa before halting the upload queue
const int MegaClient::MAXQUEUEDFA = 30;

// maximum number of concurrent putfa
const int MegaClient::MAXPUTFA = 10;

#ifdef ENABLE_SYNC
// //bin/SyncDebris/yyyy-mm-dd base folder name
const char* const MegaClient::SYNCDEBRISFOLDERNAME = "SyncDebris";
#endif

// exported link marker
const char* const MegaClient::EXPORTEDLINK = "EXP";

// public key to send payment details
const char MegaClient::PAYMENT_PUBKEY[] =
        "CADB-9t4WSMCs6we8CNcAmq97_bP-eXa9pn7SwGPxXpTuScijDrLf_ooneCQnnRBDvE"
        "MNqTK3ULj1Q3bt757SQKDZ0snjbwlU2_D-rkBBbjWCs-S61R0Vlg8AI5q6oizH0pjpD"
        "eOhpsv2DUlvCa4Hjgy_bRpX8v9fJvbKI2bT3GXJWE7tu8nlKHgz8Q7NE3Ycj5XuUfCW"
        "GgOvPGBC-8qPOyg98Vloy53vja2mBjw4ycodx-ZFCt8i8b9Z8KongRMROmvoB4jY8ge"
        "ym1mA5iSSsMroGLypv9PueOTfZlG3UTpD83v6F3w8uGHY9phFZ-k2JbCd_-s-7gyfBE"
        "TpPvuz-oZABEBAAE";

// default number of seconds to wait after a bandwidth overquota
dstime MegaClient::DEFAULT_BW_OVERQUOTA_BACKOFF_SECS = 3600;

// stats id
char* MegaClient::statsid = NULL;

// decrypt key (symmetric or asymmetric), rewrite asymmetric to symmetric key
bool MegaClient::decryptkey(const char* sk, byte* tk, int tl, SymmCipher* sc, int type, handle node)
{
    int sl;
    const char* ptr = sk;

    // measure key length
    while (*ptr && *ptr != '"' && *ptr != '/')
    {
        ptr++;
    }

    sl = ptr - sk;

    if (sl > 4 * FILENODEKEYLENGTH / 3 + 1)
    {
        // RSA-encrypted key - decrypt and update on the server to save space & client CPU time
        sl = sl / 4 * 3 + 3;

        if (sl > 4096)
        {
            return false;
        }

        byte* buf = new byte[sl];

        sl = Base64::atob(sk, buf, sl);

        // decrypt and set session ID for subsequent API communication
        if (!asymkey.decrypt(buf, sl, tk, tl))
        {
            delete[] buf;
            LOG_warn << "Corrupt or invalid RSA node key";
            return false;
        }

        delete[] buf;

        if (!ISUNDEF(node))
        {
            if (type)
            {
                sharekeyrewrite.push_back(node);
            }
            else
            {
                nodekeyrewrite.push_back(node);
            }
        }
    }
    else
    {
        if (Base64::atob(sk, tk, tl) != tl)
        {
            LOG_warn << "Corrupt or invalid symmetric node key";
            return false;
        }

        sc->ecb_decrypt(tk, tl);
    }

    return true;
}

// apply queued new shares
void MegaClient::mergenewshares(bool notify)
{
    newshare_list::iterator it;

    for (it = newshares.begin(); it != newshares.end(); )
    {
        NewShare* s = *it;

        mergenewshare(s, notify);

        delete s;
        newshares.erase(it++);
    }
}

void MegaClient::mergenewshare(NewShare *s, bool notify)
{
    bool skreceived = false;
    Node* n;

    if ((n = nodebyhandle(s->h)))
    {
        if (s->have_key && (!n->sharekey || memcmp(s->key, n->sharekey->key, SymmCipher::KEYLENGTH)))
        {
            // setting an outbound sharekey requires node authentication
            // unless coming from a trusted source (the local cache)
            bool auth = true;

            if (s->outgoing > 0)
            {
                if (!checkaccess(n, OWNERPRELOGIN))
                {
                    LOG_warn << "Attempt to create dislocated outbound share foiled";
                    auth = false;
                }
                else
                {
                    byte buf[SymmCipher::KEYLENGTH];

                    handleauth(s->h, buf);

                    if (memcmp(buf, s->auth, sizeof buf))
                    {
                        LOG_warn << "Attempt to create forged outbound share foiled";
                        auth = false;
                    }
                }
            }

            if (auth)
            {
                if (n->sharekey)
                {
                    if (!fetchingnodes)
                    {
                        int creqtag = reqtag;
                        reqtag = 0;
                        sendevent(99428,"Replacing share key");
                        reqtag = creqtag;
                    }
                    delete n->sharekey;
                }
                n->sharekey = new SymmCipher(s->key);
                skreceived = true;
            }
        }

        if (s->access == ACCESS_UNKNOWN && !s->have_key)
        {
            // share was deleted
            if (s->outgoing)
            {
                bool found = false;
                if (n->outshares)
                {
                    // outgoing share to user u deleted
                    share_map::iterator shareit = n->outshares->find(s->peer);
                    if (shareit != n->outshares->end())
                    {
                        Share *delshare = shareit->second;
                        n->outshares->erase(shareit);
                        found = true;
                        if (notify)
                        {
                            n->changed.outshares = true;
                            notifynode(n);
                        }
                        delete delshare;
                    }

                    if (!n->outshares->size())
                    {
                        delete n->outshares;
                        n->outshares = NULL;
                    }
                }
                if (n->pendingshares && !found && s->pending)
                {
                    // delete the pending share
                    share_map::iterator shareit = n->pendingshares->find(s->pending);
                    if (shareit != n->pendingshares->end())
                    {
                        Share *delshare = shareit->second;
                        n->pendingshares->erase(shareit);
                        found = true;
                        if (notify)
                        {
                            n->changed.pendingshares = true;
                            notifynode(n);
                        }
                        delete delshare;
                    }

                    if (!n->pendingshares->size())
                    {
                        delete n->pendingshares;
                        n->pendingshares = NULL;
                    }
                }

                // Erase sharekey if no outgoing shares (incl pending) exist
                if (s->remove_key && !n->outshares && !n->pendingshares)
                {
                    rewriteforeignkeys(n);

                    delete n->sharekey;
                    n->sharekey = NULL;
                }
            }
            else
            {
                // incoming share deleted - remove tree
                if (!n->parent)
                {
                    TreeProcDel td;
                    proctree(n, &td, true);
                }
                else
                {
                    if (n->inshare)
                    {
                        n->inshare->user->sharing.erase(n->nodehandle);
                        notifyuser(n->inshare->user);
                        n->inshare = NULL;
                    }
                }
            }
        }
        else
        {
            if (s->outgoing)
            {
                if ((!s->upgrade_pending_to_full && (!ISUNDEF(s->peer) || !ISUNDEF(s->pending)))
                    || (s->upgrade_pending_to_full && !ISUNDEF(s->peer) && !ISUNDEF(s->pending)))
                {
                    // perform mandatory verification of outgoing shares:
                    // only on own nodes and signed unless read from cache
                    if (checkaccess(n, OWNERPRELOGIN))
                    {
                        Share** sharep;
                        if (!ISUNDEF(s->pending))
                        {
                            // Pending share
                            if (!n->pendingshares)
                            {
                                n->pendingshares = new share_map();
                            }

                            if (s->upgrade_pending_to_full)
                            {
                                share_map::iterator shareit = n->pendingshares->find(s->pending);
                                if (shareit != n->pendingshares->end())
                                {
                                    // This is currently a pending share that needs to be upgraded to a full share
                                    // erase from pending shares & delete the pending share list if needed
                                    Share *delshare = shareit->second;
                                    n->pendingshares->erase(shareit);
                                    if (notify)
                                    {
                                        n->changed.pendingshares = true;
                                        notifynode(n);
                                    }
                                    delete delshare;
                                }

                                if (!n->pendingshares->size())
                                {
                                    delete n->pendingshares;
                                    n->pendingshares = NULL;
                                }

                                // clear this so we can fall through to below and have it re-create the share in
                                // the outshares list
                                s->pending = UNDEF;

                                // create the outshares list if needed
                                if (!n->outshares)
                                {
                                    n->outshares = new share_map();
                                }

                                sharep = &((*n->outshares)[s->peer]);
                            }
                            else
                            {
                                sharep = &((*n->pendingshares)[s->pending]);
                            }
                        }
                        else
                        {
                            // Normal outshare
                            if (!n->outshares)
                            {
                                n->outshares = new share_map();
                            }

                            sharep = &((*n->outshares)[s->peer]);
                        }

                        // modification of existing share or new share
                        if (*sharep)
                        {
                            (*sharep)->update(s->access, s->ts, findpcr(s->pending));
                        }
                        else
                        {
                            *sharep = new Share(ISUNDEF(s->peer) ? NULL : finduser(s->peer, 1), s->access, s->ts, findpcr(s->pending));
                        }

                        if (notify)
                        {
                            if (!ISUNDEF(s->pending))
                            {
                                n->changed.pendingshares = true;
                            }
                            else
                            {
                                n->changed.outshares = true;
                            }
                            notifynode(n);
                        }
                    }
                }
                else
                {
                    LOG_debug << "Merging share without peer information.";
                    // Outgoing shares received during fetchnodes are merged in two steps:
                    // 1. From readok(), a NewShare is created with the 'sharekey'
                    // 2. From readoutshares(), a NewShare is created with the 'peer' information
                }
            }
            else
            {
                if (!ISUNDEF(s->peer))
                {
                    if (s->peer)
                    {
                        if (!checkaccess(n, OWNERPRELOGIN))
                        {
                            // modification of existing share or new share
                            if (n->inshare)
                            {
                                n->inshare->update(s->access, s->ts);
                            }
                            else
                            {
                                n->inshare = new Share(finduser(s->peer, 1), s->access, s->ts, NULL);
                                n->inshare->user->sharing.insert(n->nodehandle);
                            }

                            if (notify)
                            {
                                n->changed.inshare = true;
                                notifynode(n);
                            }
                        }
                        else
                        {
                            LOG_warn << "Invalid inbound share location";
                        }
                    }
                    else
                    {
                        LOG_warn << "Invalid null peer on inbound share";
                    }
                }
                else
                {
                    if (skreceived && notify)
                    {
                        TreeProcApplyKey td;
                        proctree(n, &td);
                    }
                }
            }
        }
#ifdef ENABLE_SYNC
        if (n->inshare && s->access != FULL)
        {
            // check if the low(ered) access level is affecting any syncs
            // a) have we just cut off full access to a subtree of a sync?
            do {
                if (n->localnode && (n->localnode->sync->state == SYNC_ACTIVE || n->localnode->sync->state == SYNC_INITIALSCAN))
                {
                    LOG_warn << "Existing inbound share sync or part thereof lost full access";
                    n->localnode->sync->errorcode = API_EACCESS;
                    n->localnode->sync->changestate(SYNC_FAILED);
                }
            } while ((n = n->parent));

            // b) have we just lost full access to the subtree a sync is in?
            for (sync_list::iterator it = syncs.begin(); it != syncs.end(); it++)
            {
                if ((*it)->inshare && ((*it)->state == SYNC_ACTIVE || (*it)->state == SYNC_INITIALSCAN) && !checkaccess((*it)->localroot.node, FULL))
                {
                    LOG_warn << "Existing inbound share sync lost full access";
                    (*it)->errorcode = API_EACCESS;
                    (*it)->changestate(SYNC_FAILED);
                }
            }

        }
#endif
    }
}

// configure for full account session access
void MegaClient::setsid(const byte* newsid, unsigned len)
{
    auth = "&sid=";

    int t = auth.size();
    auth.resize(t + len * 4 / 3 + 4);
    auth.resize(t + Base64::btoa(newsid, len, (char*)(auth.c_str() + t)));
    
    sid.assign((const char*)newsid, len);
}

// configure for exported folder links access
void MegaClient::setrootnode(handle h)
{
    char buf[12];

    Base64::btoa((byte*)&h, NODEHANDLE, buf);

    auth = "&n=";
    auth.append(buf);
    publichandle = h;

    if (accountauth.size())
    {
        auth.append("&sid=");
        auth.append(accountauth);
    }
}

bool MegaClient::setlang(string *code)
{
    if (code && code->size() == 2)
    {
        lang = "&lang=";
        lang.append(*code);
        return true;
    }

    lang.clear();
    LOG_err << "Invalid language code: " << (code ? *code : "(null)");
    return false;
}

handle MegaClient::getrootpublicfolder()
{
    // if we logged into a folder...
    if (auth.find("&n=") != auth.npos)
    {
        return rootnodes[0];
    }
    else
    {
        return UNDEF;
    }
}

handle MegaClient::getpublicfolderhandle()
{
    return publichandle;
}

// set server-client sequence number
bool MegaClient::setscsn(JSON* j)
{
    handle t;

    if (j->storebinary((byte*)&t, sizeof t) != sizeof t)
    {
        return false;
    }

    Base64::btoa((byte*)&t, sizeof t, scsn);

    return true;
}

int MegaClient::nextreqtag()
{
    return ++reqtag;
}

int MegaClient::hexval(char c)
{
    return c > '9' ? c - 'a' + 10 : c - '0';
}

void MegaClient::exportDatabase(string filename)
{
    FILE *fp = NULL;
    fp = fopen(filename.c_str(), "w");
    if (!fp)
    {
        LOG_warn << "Cannot export DB to file \"" << filename << "\"";
        return;
    }

    LOG_info << "Exporting database...";

    sctable->rewind();

    uint32_t id;
    string data;

    std::map<uint32_t, string> entries;
    while (sctable->next(&id, &data, &key))
    {
        entries.insert(std::pair<uint32_t, string>(id,data));
    }

    for (map<uint32_t, string>::iterator it = entries.begin(); it != entries.end(); it++)
    {
        fprintf(fp, "%8." PRIu32 "\t%s\n", it->first, it->second.c_str());
    }

    fclose(fp);

    LOG_info << "Database exported successfully to \"" << filename << "\"";
}

bool MegaClient::compareDatabases(string filename1, string filename2)
{
    LOG_info << "Comparing databases: \"" << filename1 << "\" and \"" << filename2 << "\"";
    FILE *fp1 = fopen(filename1.data(), "r");
    if (!fp1)
    {
        LOG_info << "Cannot open " << filename1;
        return false;
    }

    FILE *fp2 = fopen(filename2.data(), "r");
    if (!fp2)
    {
        fclose(fp1);

        LOG_info << "Cannot open " << filename2;
        return false;
    }

    const int N = 8192;
    char buf1[N];
    char buf2[N];

    do
    {
        size_t r1 = fread(buf1, 1, N, fp1);
        size_t r2 = fread(buf2, 1, N, fp2);

        if (r1 != r2 || memcmp(buf1, buf2, r1))
        {
            fclose(fp1);
            fclose(fp2);

            LOG_info << "Databases are different";
            return false;
        }
    }
    while (!feof(fp1) || !feof(fp2));

    fclose(fp1);
    fclose(fp2);

    LOG_info << "Databases are equal";
    return true;
}

void MegaClient::getrecoverylink(const char *email, bool hasMasterkey)
{
    reqs.add(new CommandGetRecoveryLink(this, email,
                hasMasterkey ? RECOVER_WITH_MASTERKEY : RECOVER_WITHOUT_MASTERKEY));
}

void MegaClient::queryrecoverylink(const char *code)
{
    reqs.add(new CommandQueryRecoveryLink(this, code));
}

void MegaClient::getprivatekey(const char *code)
{
    reqs.add(new CommandGetPrivateKey(this, code));
}

void MegaClient::confirmrecoverylink(const char *code, const char *email, const byte *pwkey, const byte *masterkey)
{
    SymmCipher pwcipher(pwkey);

    string emailstr = email;
    uint64_t loginHash = stringhash64(&emailstr, &pwcipher);

    if (masterkey)
    {
        // encrypt provided masterkey using the new password
        byte encryptedMasterKey[SymmCipher::KEYLENGTH];
        memcpy(encryptedMasterKey, masterkey, sizeof encryptedMasterKey);
        pwcipher.ecb_encrypt(encryptedMasterKey);

        reqs.add(new CommandConfirmRecoveryLink(this, code, loginHash, encryptedMasterKey, NULL));
    }
    else
    {
        // create a new masterkey
        byte masterkey[SymmCipher::KEYLENGTH];
        PrnGen::genblock(masterkey, sizeof masterkey);

        // generate a new session
        byte initialSession[2 * SymmCipher::KEYLENGTH];
        PrnGen::genblock(initialSession, sizeof initialSession);
        key.setkey(masterkey);
        key.ecb_encrypt(initialSession, initialSession + SymmCipher::KEYLENGTH, SymmCipher::KEYLENGTH);

        // and encrypt the master key to the new password
        pwcipher.ecb_encrypt(masterkey);

        reqs.add(new CommandConfirmRecoveryLink(this, code, loginHash, masterkey, initialSession));
    }
}

void MegaClient::getcancellink(const char *email, const char *pin)
{
    reqs.add(new CommandGetRecoveryLink(this, email, CANCEL_ACCOUNT, pin));
}

void MegaClient::confirmcancellink(const char *code)
{
    reqs.add(new CommandConfirmCancelLink(this, code));
}

void MegaClient::getemaillink(const char *email, const char *pin)
{
    reqs.add(new CommandGetEmailLink(this, email, 1, pin));
}

void MegaClient::confirmemaillink(const char *code, const char *email, const byte *pwkey)
{
    SymmCipher pwcipher(pwkey);

    string emailstr = email;
    uint64_t loginHash = stringhash64(&emailstr, &pwcipher);

    reqs.add(new CommandConfirmEmailLink(this, code, email, loginHash, true));
}

void MegaClient::contactlinkcreate(bool renew)
{
    reqs.add(new CommandContactLinkCreate(this, renew));
}

void MegaClient::contactlinkquery(handle h)
{
    reqs.add(new CommandContactLinkQuery(this, h));
}

void MegaClient::contactlinkdelete(handle h)
{
    reqs.add(new CommandContactLinkDelete(this, h));
}

void MegaClient::multifactorauthsetup(const char *pin)
{
    reqs.add(new CommandMultiFactorAuthSetup(this, pin));
}

void MegaClient::multifactorauthcheck(const char *email)
{
    reqs.add(new CommandMultiFactorAuthCheck(this, email));
}

void MegaClient::multifactorauthdisable(const char *pin)
{
    reqs.add(new CommandMultiFactorAuthDisable(this, pin));
}

void MegaClient::keepmealive(int type, bool enable)
{
    reqs.add(new CommandKeepMeAlive(this, type, enable));
}

// set warn level
void MegaClient::warn(const char* msg)
{
    LOG_warn << msg;
    warned = true;
}

// reset and return warnlevel
bool MegaClient::warnlevel()
{
    return warned ? (warned = false) | true : false;
}

// returns a matching child node by UTF-8 name (does not resolve name clashes)
// folder nodes take precedence over file nodes
Node* MegaClient::childnodebyname(Node* p, const char* name, bool skipfolders)
{
    string nname = name;
    Node *found = NULL;

    if (!p || p->type == FILENODE)
    {
        return NULL;
    }

    fsaccess->normalize(&nname);

    for (node_list::iterator it = p->children.begin(); it != p->children.end(); it++)
    {
        if (!strcmp(nname.c_str(), (*it)->displayname()))
        {
            if ((*it)->type != FILENODE && !skipfolders)
            {
                return *it;
            }

            found = *it;
            if (skipfolders)
            {
                return found;
            }
        }
    }

    return found;
}

void MegaClient::init()
{
    warned = false;
    csretrying = false;
    chunkfailed = false;
    statecurrent = false;
    totalNodes = 0;

#ifdef ENABLE_SYNC
    syncactivity = false;
    syncops = false;
    syncdebrisadding = false;
    syncdebrisminute = 0;
    syncscanfailed = false;
    syncfslockretry = false;
    syncfsopsfailed = false;
    syncdownretry = false;
    syncnagleretry = false;
    syncextraretry = false;
    faretrying = false;
    syncsup = true;
    syncdownrequired = false;
    syncuprequired = false;

    if (syncscanstate)
    {
        app->syncupdate_scanning(false);
        syncscanstate = false;
    }
#endif

    for (int i = sizeof rootnodes / sizeof *rootnodes; i--; )
    {
        rootnodes[i] = UNDEF;
    }

    delete pendingsc;
    pendingsc = NULL;

    btcs.reset();
    btsc.reset();
    btpfa.reset();
    btbadhost.reset();

    abortlockrequest();

    jsonsc.pos = NULL;
    insca = false;
    scnotifyurl.clear();
    *scsn = 0;
}

MegaClient::MegaClient(MegaApp* a, Waiter* w, HttpIO* h, FileSystemAccess* f, DbAccess* d, GfxProc* g, const char* k, const char* u)
{
    sctable = NULL;
    pendingsccommit = false;
    tctable = NULL;
    me = UNDEF;
    publichandle = UNDEF;
    followsymlinks = false;
    usealtdownport = false;
    usealtupport = false;
    retryessl = false;
    workinglockcs = NULL;
    scpaused = false;
    asyncfopens = 0;
    achievements_enabled = false;
    tsLogin = false;
    versions_disabled = false;
    accountsince = 0;
<<<<<<< HEAD
    gmfa_enabled = false;
=======
    gfxdisabled = false;
>>>>>>> 5e5be241

#ifndef EMSCRIPTEN
    autodownport = true;
    autoupport = true;
    usehttps = false;
    orderdownloadedchunks = false;
#else
    autodownport = false;
    autoupport = false;
    usehttps = true;
    orderdownloadedchunks = true;
#endif
    
    fetchingnodes = false;
    fetchnodestag = 0;

#ifdef ENABLE_SYNC
    syncscanstate = false;
    syncadding = 0;
    currsyncid = 0;
    totalLocalNodes = 0;
#endif

    pendingcs = NULL;
    pendingsc = NULL;

    xferpaused[PUT] = false;
    xferpaused[GET] = false;
    putmbpscap = 0;
    overquotauntil = 0;
    looprequested = false;

#ifdef ENABLE_CHAT
    fetchingkeys = false;
    signkey = NULL;
    chatkey = NULL;
#endif

    init();

    f->client = this;
    f->waiter = w;
    transferlist.client = this;

    if ((app = a))
    {
        a->client = this;
    }

    waiter = w;
    httpio = h;
    fsaccess = f;
    dbaccess = d;

    if ((gfx = g))
    {
        g->client = this;
    }

    slotit = tslots.end();

    userid = 0;

    connections[PUT] = 3;
    connections[GET] = 4;

    int i;

    // initialize random client application instance ID (for detecting own
    // actions in server-client stream)
    for (i = sizeof sessionid; i--; )
    {
        sessionid[i] = 'a' + PrnGen::genuint32(26);
    }

    // initialize random API request sequence ID (server API is idempotent)
    for (i = sizeof reqid; i--; )
    {
        reqid[i] = 'a' + PrnGen::genuint32(26);
    }

    nextuh = 0;  
    reqtag = 0;

    badhostcs = NULL;

    scsn[sizeof scsn - 1] = 0;
    cachedscsn = UNDEF;

    snprintf(appkey, sizeof appkey, "&ak=%s", k);

    // initialize useragent
    useragent = u;

    useragent.append(" (");
    fsaccess->osversion(&useragent);

    useragent.append(") MegaClient/" TOSTRING(MEGA_MAJOR_VERSION)
                     "." TOSTRING(MEGA_MINOR_VERSION)
                     "." TOSTRING(MEGA_MICRO_VERSION));

    LOG_debug << "User-Agent: " << useragent;
    LOG_debug << "Cryptopp version: " << CRYPTOPP_VERSION;

    h->setuseragent(&useragent);
    h->setmaxdownloadspeed(0);
    h->setmaxuploadspeed(0);
}

MegaClient::~MegaClient()
{
    locallogout();

    delete pendingcs;
    delete pendingsc;
    delete badhostcs;
    delete workinglockcs;
    delete sctable;
    delete tctable;
    delete dbaccess;
}

// nonblocking state machine executing all operations currently in progress
void MegaClient::exec()
{
    WAIT_CLASS::bumpds();

    if (overquotauntil && overquotauntil < Waiter::ds)
    {
        overquotauntil = 0;
    }

    if (httpio->inetisback())
    {
        LOG_info << "Internet connectivity returned - resetting all backoff timers";
        abortbackoff(overquotauntil <= Waiter::ds);
    }

    if (EVER(httpio->lastdata) && Waiter::ds >= httpio->lastdata + HttpIO::NETWORKTIMEOUT
            && !pendingcs)
    {
        LOG_debug << "Network timeout. Reconnecting";
        disconnect();
    }
    else if (EVER(disconnecttimestamp))
    {
        if (disconnecttimestamp <= Waiter::ds)
        {
            int creqtag = reqtag;
            reqtag = 0;
            sendevent(99427, "Timeout (server idle)");
            reqtag = creqtag;

            disconnect();
        }
    }
    else if (pendingcs && EVER(pendingcs->lastdata) && !requestLock && !fetchingnodes
            &&  Waiter::ds >= pendingcs->lastdata + HttpIO::REQUESTTIMEOUT)
    {
        LOG_debug << "Request timeout. Triggering a lock request";
        requestLock = true;
    }

    // successful network operation with a failed transfer chunk: increment error count
    // and continue transfers
    if (httpio->success && chunkfailed)
    {
        chunkfailed = false;

        for (transferslot_list::iterator it = tslots.begin(); it != tslots.end(); it++)
        {
            if ((*it)->failure)
            {
                (*it)->lasterror = API_EFAILED;
                (*it)->errorcount++;
                (*it)->failure = false;
                (*it)->lastdata = Waiter::ds;
                LOG_warn << "Transfer error count raised: " << (*it)->errorcount;
            }
        }
    }

    bool first = true;
    do
    {
        if (!first)
        {
            WAIT_CLASS::bumpds();
        }
        first = false;

        looprequested = false;

        if (pendinghttp.size())
        {
            pendinghttp_map::iterator it = pendinghttp.begin();
            while (it != pendinghttp.end())
            {
                GenericHttpReq *req = it->second;
                switch (req->status)
                {
                case REQ_FAILURE:
                    if (!req->httpstatus && (!req->maxretries || (req->numretry + 1) < req->maxretries))
                    {
                        req->numretry++;
                        req->status = REQ_PREPARED;
                        req->bt.backoff();
                        req->isbtactive = true;
                        LOG_warn << "Request failed (" << req->posturl << ") retrying ("
                                 << (req->numretry + 1) << " of " << req->maxretries << ")";
                        it++;
                        break;
                    }
                    // no retry -> fall through
                case REQ_SUCCESS:
                    restag = it->first;
                    app->http_result(req->httpstatus ? API_OK : API_EFAILED,
                                     req->httpstatus,
                                     req->buf ? (byte *)req->buf : (byte *)req->in.data(),
                                     req->buf ? req->bufpos : req->in.size());
                    delete req;
                    pendinghttp.erase(it++);
                    break;
                case REQ_PREPARED:
                    if (req->bt.armed())
                    {
                        req->isbtactive = false;
                        LOG_debug << "Sending retry for " << req->posturl;
                        switch (req->method)
                        {
                            case METHOD_GET:
                                req->get(this);
                                break;
                            case METHOD_POST:
                                req->post(this);
                                break;
                            case METHOD_NONE:
                                req->dns(this);
                                break;
                        }
                        it++;
                        break;
                    }
                    // no retry -> fall through
                case REQ_INFLIGHT:
                    if (req->maxbt.nextset() && req->maxbt.armed())
                    {
                        LOG_debug << "Max total time exceeded for request: " << req->posturl;
                        restag = it->first;
                        app->http_result(API_EFAILED, 0, NULL, 0);
                        delete req;
                        pendinghttp.erase(it++);
                        break;
                    }
                default:
                    it++;
                }
            }
        }

        // file attribute puts (handled sequentially as a FIFO)
        if (activefa.size())
        {
            putfa_list::iterator curfa = activefa.begin();
            while (curfa != activefa.end())
            {
                HttpReqCommandPutFA* fa = *curfa;
                m_off_t p = fa->transferred(this);
                if (fa->progressreported < p)
                {
                    httpio->updateuploadspeed(p - fa->progressreported);
                    fa->progressreported = p;
                }

                switch (fa->status)
                {
                    case REQ_SUCCESS:
                        if (fa->in.size() == sizeof(handle))
                        {
                            LOG_debug << "File attribute uploaded OK - " << fa->th;

                            // successfully wrote file attribute - store handle &
                            // remove from list
                            handle fah = MemAccess::get<handle>(fa->in.data());

                            Node* n;
                            handle h;
                            handlepair_set::iterator it;

                            // do we have a valid upload handle?
                            h = fa->th;

                            it = uhnh.lower_bound(pair<handle, handle>(h, 0));

                            if (it != uhnh.end() && it->first == h)
                            {
                                h = it->second;
                            }

                            // are we updating a live node? issue command directly.
                            // otherwise, queue for processing upon upload
                            // completion.
                            if ((n = nodebyhandle(h)) || (n = nodebyhandle(fa->th)))
                            {
                                LOG_debug << "Attaching file attribute";
                                reqs.add(new CommandAttachFA(n->nodehandle, fa->type, fah, fa->tag));
                            }
                            else
                            {
                                pendingfa[pair<handle, fatype>(fa->th, fa->type)] = pair<handle, int>(fah, fa->tag);
                                LOG_debug << "Queueing pending file attribute. Total: " << pendingfa.size();
                                checkfacompletion(fa->th);
                            }
                        }
                        else
                        {
                            LOG_warn << "Error attaching attribute";
                            Transfer *transfer = NULL;
                            handletransfer_map::iterator htit = faputcompletion.find(fa->th);
                            if (htit != faputcompletion.end())
                            {
                                // the failed attribute belongs to a pending upload
                                transfer = htit->second;
                            }
                            else
                            {
                                // check if the failed attribute belongs to an active upload
                                for (transfer_map::iterator it = transfers[PUT].begin(); it != transfers[PUT].end(); it++)
                                {
                                    if (it->second->uploadhandle == fa->th)
                                    {
                                        transfer = it->second;
                                        break;
                                    }
                                }
                            }

                            if (transfer)
                            {
                                // reduce the number of required attributes to let the upload continue
                                transfer->minfa--;
                                checkfacompletion(fa->th);
                                int creqtag = reqtag;
                                reqtag = 0;
                                sendevent(99407,"Attribute attach failed during active upload");
                                reqtag = creqtag;
                            }
                            else
                            {
                                LOG_debug << "Transfer related to failed attribute not found: " << fa->th;
                            }
                        }

                        delete fa;
                        curfa = activefa.erase(curfa);
                        LOG_debug << "Remaining file attributes: " << activefa.size() << " active, " << queuedfa.size() << " queued";
                        btpfa.reset();
                        faretrying = false;
                        break;

                    case REQ_FAILURE:
                        // repeat request with exponential backoff
                        LOG_warn << "Error setting file attribute";
                        curfa = activefa.erase(curfa);
                        fa->status = REQ_READY;
                        queuedfa.push_back(fa);
                        btpfa.backoff();
                        faretrying = true;
                        break;

                    default:
                        curfa++;
                }
            }
        }

        if (btpfa.armed())
        {
            faretrying = false;
            while (queuedfa.size() && activefa.size() < MAXPUTFA)
            {
                // dispatch most recent file attribute put
                putfa_list::iterator curfa = queuedfa.begin();
                HttpReqCommandPutFA* fa = *curfa;
                queuedfa.erase(curfa);
                activefa.push_back(fa);

                LOG_debug << "Adding file attribute to the request queue";
                fa->status = REQ_INFLIGHT;
                reqs.add(fa);
            }
        }

        if (fafcs.size())
        {
            // file attribute fetching (handled in parallel on a per-cluster basis)
            // cluster channels are never purged
            fafc_map::iterator cit;
            FileAttributeFetchChannel* fc;

            for (cit = fafcs.begin(); cit != fafcs.end(); cit++)
            {
                fc = cit->second;

                // is this request currently in flight?
                switch (fc->req.status)
                {
                    case REQ_SUCCESS:
                        if (fc->req.contenttype.find("text/html") != string::npos
                            && !memcmp(fc->req.posturl.c_str(), "http:", 5))
                        {
                            LOG_warn << "Invalid Content-Type detected downloading file attr: " << fc->req.contenttype;
                            fc->urltime = 0;
                            usehttps = true;
                            app->notify_change_to_https();

                            int creqtag = reqtag;
                            reqtag = 0;
                            sendevent(99436, "Automatic change to HTTPS");
                            reqtag = creqtag;
                        }
                        else
                        {
                            fc->parse(this, cit->first, true);
                        }

                        // notify app in case some attributes were not returned, then redispatch
                        fc->failed(this);
                        fc->req.disconnect();
                        fc->req.status = REQ_PREPARED;
                        fc->timeout.reset();
                        fc->bt.reset();
                        break;

                    case REQ_INFLIGHT:
                        if (!fc->req.httpio)
                        {
                            break;
                        }

                        if (fc->inbytes != fc->req.in.size())
                        {
                            httpio->lock();
                            fc->parse(this, cit->first, false);
                            httpio->unlock();

                            fc->timeout.backoff(100);

                            fc->inbytes = fc->req.in.size();
                        }

                        if (!fc->timeout.armed()) break;

                        LOG_warn << "Timeout getting file attr";
                        // timeout! fall through...
                    case REQ_FAILURE:
                        LOG_warn << "Error getting file attr";

                        if (fc->req.httpstatus && fc->req.contenttype.find("text/html") != string::npos
                                && !memcmp(fc->req.posturl.c_str(), "http:", 5))
                        {
                            LOG_warn << "Invalid Content-Type detected on failed file attr: " << fc->req.contenttype;
                            usehttps = true;
                            app->notify_change_to_https();

                            int creqtag = reqtag;
                            reqtag = 0;
                            sendevent(99436, "Automatic change to HTTPS");
                            reqtag = creqtag;
                        }

                        fc->failed(this);
                        fc->timeout.reset();
                        fc->bt.backoff();
                        fc->urltime = 0;
                        fc->req.disconnect();
                        fc->req.status = REQ_PREPARED;
                    default:
                        ;
                }

                if (fc->req.status != REQ_INFLIGHT && fc->bt.armed() && (fc->fafs[1].size() || fc->fafs[0].size()))
                {
                    fc->req.in.clear();

                    if (!fc->urltime || (Waiter::ds - fc->urltime) > 600)
                    {
                        // fetches pending for this unconnected channel - dispatch fresh connection
                        LOG_debug << "Getting fresh download URL";
                        fc->timeout.reset();
                        reqs.add(new CommandGetFA(this, cit->first, fc->fahref));
                        fc->req.status = REQ_INFLIGHT;
                    }
                    else
                    {
                        // redispatch cached URL if not older than one minute
                        LOG_debug << "Using cached download URL";
                        fc->dispatch(this);
                    }
                }
            }
        }

        // handle API client-server requests
        for (;;)
        {
            // do we have an API request outstanding?
            if (pendingcs)
            {
                // handle retry reason for requests
                retryreason_t reason = RETRY_NONE;

                switch (pendingcs->status)
                {
                    case REQ_READY:
                        break;

                    case REQ_INFLIGHT:
                        if (pendingcs->contentlength > 0)
                        {
                            if (fetchingnodes && fnstats.timeToFirstByte == NEVER
                                    && pendingcs->bufpos > 10)
                            {
								WAIT_CLASS::bumpds();
                                fnstats.timeToFirstByte = WAIT_CLASS::ds - fnstats.startTime;
                            }

                            if (pendingcs->bufpos > pendingcs->notifiedbufpos)
                            {
                                abortlockrequest();
                                app->request_response_progress(pendingcs->bufpos, pendingcs->contentlength);
                                pendingcs->notifiedbufpos = pendingcs->bufpos;
                            }
                        }
                        break;

                    case REQ_SUCCESS:
                        abortlockrequest();
                        app->request_response_progress(pendingcs->bufpos, -1);

                        if (pendingcs->in != "-3" && pendingcs->in != "-4")
                        {
                            if (*pendingcs->in.c_str() == '[')
                            {
                                if (fetchingnodes && fnstats.timeToFirstByte == NEVER)
                                {
									WAIT_CLASS::bumpds();
                                    fnstats.timeToFirstByte = WAIT_CLASS::ds - fnstats.startTime;
                                }

                                if (csretrying)
                                {
                                    app->notify_retry(0, RETRY_NONE);
                                    csretrying = false;
                                }

                                // request succeeded, process result array
                                json.begin(pendingcs->in.c_str());
                                reqs.procresult(this);

                                WAIT_CLASS::bumpds();

                                delete pendingcs;
                                pendingcs = NULL;

                                if (sctable && pendingsccommit && !reqs.cmdspending())
                                {
                                    LOG_debug << "Executing postponed DB commit";
                                    sctable->commit();
                                    sctable->begin();
                                    app->notify_dbcommit();
                                    pendingsccommit = false;
                                }

                                // increment unique request ID
                                for (int i = sizeof reqid; i--; )
                                {
                                    if (reqid[i]++ < 'z')
                                    {
                                        break;
                                    }
                                    else
                                    {
                                        reqid[i] = 'a';
                                    }
                                }
                            }
                            else
                            {
                                // request failed
                                error e = (error)atoi(pendingcs->in.c_str());

                                if (!e)
                                {
                                    e = API_EINTERNAL;
                                }

                                app->request_error(e);
                                delete pendingcs;
                                pendingcs = NULL;
                                csretrying = false;
                                break;
                            }

                            btcs.reset();
                            break;
                        }
                        else
                        {
                            if (pendingcs->in == "-3")
                            {
                                reason = RETRY_API_LOCK;
                            }
                            else
                            {
                                reason = RETRY_RATE_LIMIT;
                            }
                            if (fetchingnodes)
                            {
                                fnstats.eAgainCount++;
                            }
                        }

                    // fall through
                    case REQ_FAILURE:
                        if (!reason && pendingcs->httpstatus != 200)
                        {
                            if (pendingcs->httpstatus == 500)
                            {
                                reason = RETRY_SERVERS_BUSY;
                            }
                            else if (pendingcs->httpstatus == 0)
                            {
                                reason = RETRY_CONNECTIVITY;
                            }
                            else
                            {
                                reason = RETRY_UNKNOWN;
                            }
                        }

                        if (fetchingnodes && pendingcs->httpstatus != 200)
                        {
                            if (pendingcs->httpstatus == 500)
                            {
                                fnstats.e500Count++;
                            }
                            else
                            {
                                fnstats.eOthersCount++;
                            }
                        }

                        abortlockrequest();
                        if (pendingcs->sslcheckfailed)
                        {
                            sslfakeissuer = pendingcs->sslfakeissuer;
                            app->request_error(API_ESSL);
                            sslfakeissuer.clear();

                            if (!retryessl)
                            {
                                delete pendingcs;
                                pendingcs = NULL;
                                csretrying = false;
                                break;
                            }
                        }

                        // failure, repeat with capped exponential backoff
                        app->request_response_progress(pendingcs->bufpos, -1);

                        delete pendingcs;
                        pendingcs = NULL;

                        btcs.backoff();
                        app->notify_retry(btcs.retryin(), reason);
                        csretrying = true;

                    default:
                        ;
                }

                if (pendingcs)
                {
                    break;
                }
            }

            if (btcs.armed())
            {
                if (btcs.nextset())
                {
                    reqs.nextRequest();
                }

                if (reqs.cmdspending())
                {
                    pendingcs = new HttpReq();
                    pendingcs->protect = true;

                    reqs.get(pendingcs->out);

                    pendingcs->posturl = APIURL;

                    pendingcs->posturl.append("cs?id=");
                    pendingcs->posturl.append(reqid, sizeof reqid);
                    pendingcs->posturl.append(auth);
                    pendingcs->posturl.append(appkey);
                    if (lang.size())
                    {
                        pendingcs->posturl.append(lang);
                    }
                    pendingcs->type = REQ_JSON;

                    pendingcs->post(this);

                    reqs.nextRequest();
                    continue;
                }
                else
                {
                    btcs.reset();
                }
            }
            break;
        }

        // handle API server-client requests
        if (!jsonsc.pos && pendingsc)
        {
            if (scnotifyurl.size())
            {
                // pendingsc is a scnotifyurl connection
                switch (pendingsc->status)
                {
                case REQ_SUCCESS:
                    if (pendingsc->contenttype.find("text/html") != string::npos
                        && !memcmp(pendingsc->posturl.c_str(), "http:", 5))
                    {
                        LOG_warn << "Invalid Content-Type detected in connection to waitd: " << pendingsc->contenttype;
                        usehttps = true;
                        app->notify_change_to_https();

                        int creqtag = reqtag;
                        reqtag = 0;
                        sendevent(99436, "Automatic change to HTTPS");
                        reqtag = creqtag;

                        // go to API
                        delete pendingsc;
                        pendingsc = NULL;
                        scnotifyurl.clear();
                        btsc.reset();
                        break;
                    }

                    if (pendingsc->contentlength == 1
                            && pendingsc->in.size()
                            && pendingsc->in[0] == '0')
                    {
                        LOG_debug << "Waitd keep-alive received";
                        delete pendingsc;
                        pendingsc = NULL;
                        if (Waiter::ds >= (scnotifyurlts + HttpIO::NETWORKTIMEOUT))
                        {
                            LOG_debug << "Waitd timeout expired after keep-alive";
                            scnotifyurl.clear();
                        }
                        btsc.reset();
                        break;
                    }

                    if (pendingsc->contentlength == 0)
                    {
                        LOG_debug << "Waitd connection closed";
                        delete pendingsc;
                        pendingsc = NULL;
                        scnotifyurl.clear();
                        btsc.reset();
                        break;
                    }

                    LOG_err << "Unexpected response from waitd";
                    // fall through
                case REQ_FAILURE:
                    if (pendingsc->contenttype.find("text/html") != string::npos
                        && !memcmp(pendingsc->posturl.c_str(), "http:", 5))
                    {
                        LOG_warn << "Invalid Content-Type detected in failed connection to waitd: " << pendingsc->contenttype;
                        usehttps = true;
                        app->notify_change_to_https();

                        int creqtag = reqtag;
                        reqtag = 0;
                        sendevent(99436, "Automatic change to HTTPS");
                        reqtag = creqtag;

                        // go to API
                        delete pendingsc;
                        pendingsc = NULL;
                        scnotifyurl.clear();
                        btsc.reset();
                        break;
                    }

                    delete pendingsc;
                    pendingsc = NULL;
                    if (Waiter::ds >= (scnotifyurlts + HttpIO::NETWORKTIMEOUT))
                    {
                        LOG_debug << "Waitd timeout expired after a failed request";
                        scnotifyurl.clear();
                        btsc.reset();
                    }
                    else
                    {
                        LOG_debug << "Waitd request error, retrying...";
                        btsc.backoff();
                    }
                    break;

                case REQ_INFLIGHT:
                    if (Waiter::ds >= (pendingsc->lastdata + HttpIO::WAITREQUESTTIMEOUT))
                    {
                        LOG_debug << "Waitd timeout expired";
                        delete pendingsc;
                        pendingsc = NULL;
                        scnotifyurl.clear();
                        btsc.reset();
                    }
                    break;
                }
            }
            else
            {
                // pendingsc is a server-client API request
                switch (pendingsc->status)
                {
                    case REQ_SUCCESS:
                        if (*pendingsc->in.c_str() == '{')
                        {
                            jsonsc.begin(pendingsc->in.c_str());
                            jsonsc.enterobject();
                            break;
                        }
                        else
                        {
                            error e = (error)atoi(pendingsc->in.c_str());
                            if (e == API_ESID)
                            {
                                app->request_error(API_ESID);
                                *scsn = 0;
                            }
                            else if (e == API_ETOOMANY)
                            {
                                LOG_warn << "Too many pending updates - reloading local state";
                                int creqtag = reqtag;
                                reqtag = fetchnodestag; // associate with ongoing request, if any
                                fetchingnodes = false;
                                fetchnodestag = 0;
                                fetchnodes(true);
                                reqtag = creqtag;
                            }
                            else if (e == API_EAGAIN || e == API_ERATELIMIT)
                            {
                                if (!statecurrent)
                                {
                                    fnstats.eAgainCount++;
                                }
                            }
                        }
                        // fall through
                    case REQ_FAILURE:
                        if (pendingsc && !statecurrent && pendingsc->httpstatus != 200)
                        {
                            if (pendingsc->httpstatus == 500)
                            {
                                fnstats.e500Count++;
                            }
                            else
                            {
                                fnstats.eOthersCount++;
                            }
                        }

                        if (pendingsc && pendingsc->sslcheckfailed)
                        {
                            sslfakeissuer = pendingsc->sslfakeissuer;
                            app->request_error(API_ESSL);
                            sslfakeissuer.clear();

                            if (!retryessl)
                            {
                                *scsn = 0;
                            }
                        }

                        // failure, repeat with capped exponential backoff
                        delete pendingsc;
                        pendingsc = NULL;

                        btsc.backoff();

                    default:
                        ;
                }
            }
        }

#ifdef ENABLE_SYNC
        if (syncactivity)
        {
            syncops = true;
        }
        syncactivity = false;

        // do not process the SC result until all preconfigured syncs are up and running
        // except if SC packets are required to complete a fetchnodes
        if (!scpaused && jsonsc.pos && (syncsup || !statecurrent) && !syncdownrequired && !syncdownretry)
#else
        if (!scpaused && jsonsc.pos)
#endif
        {
            // FIXME: reload in case of bad JSON
            if (procsc())
            {
                // completed - initiate next SC request
                delete pendingsc;
                pendingsc = NULL;

                btsc.reset();
            }
#ifdef ENABLE_SYNC
            else
            {
                // remote changes require immediate attention of syncdown()
                syncdownrequired = true;
                syncactivity = true;
            }
#endif
        }

        if (!pendingsc && *scsn && btsc.armed())
        {
            pendingsc = new HttpReq();

            if (scnotifyurl.size())
            {
                pendingsc->posturl = scnotifyurl;
            }
            else
            {
                pendingsc->protect = true;
                pendingsc->posturl = APIURL;
                pendingsc->posturl.append("sc?sn=");
                pendingsc->posturl.append(scsn);
                pendingsc->posturl.append(auth);

                if (usehttps)
                {
                    pendingsc->posturl.append("&ssl=1");
                }
            }

            pendingsc->type = REQ_JSON;
            pendingsc->post(this);

            jsonsc.pos = NULL;
        }

        if (badhostcs)
        {
            if (badhostcs->status == REQ_SUCCESS)
            {
                LOG_debug << "Successful badhost report";
                btbadhost.reset();
                delete badhostcs;
                badhostcs = NULL;
            }
            else if(badhostcs->status == REQ_FAILURE
                    || (badhostcs->status == REQ_INFLIGHT && Waiter::ds >= (badhostcs->lastdata + HttpIO::REQUESTTIMEOUT)))
            {
                LOG_debug << "Failed badhost report. Retrying...";
                btbadhost.backoff();
                badhosts = badhostcs->outbuf;
                delete badhostcs;
                badhostcs = NULL;
            }
        }

        if (workinglockcs)
        {
            if (workinglockcs->status == REQ_SUCCESS)
            {
                LOG_debug << "Successful lock request";
                btworkinglock.reset();

                if (workinglockcs->in == "1")
                {
                    LOG_warn << "Timeout (server idle)";
                    disconnecttimestamp = Waiter::ds + HttpIO::CONNECTTIMEOUT;
                }
                else if (workinglockcs->in == "0")
                {
                    int creqtag = reqtag;
                    reqtag = 0;
                    sendevent(99425, "Timeout (server busy)");
                    reqtag = creqtag;

                    pendingcs->lastdata = Waiter::ds;
                }
                else
                {
                    LOG_err << "Error in lock request: " << workinglockcs->in;
                }

                delete workinglockcs;
                workinglockcs = NULL;
                requestLock = false;
            }
            else if (workinglockcs->status == REQ_FAILURE
                     || (workinglockcs->status == REQ_INFLIGHT && Waiter::ds >= (workinglockcs->lastdata + HttpIO::REQUESTTIMEOUT)))
            {
                LOG_warn << "Failed lock request. Retrying...";
                btworkinglock.backoff();
                delete workinglockcs;
                workinglockcs = NULL;
            }
        }

        // fill transfer slots from the queue
        dispatchmore(PUT);
        dispatchmore(GET);

#ifndef EMSCRIPTEN
        assert(!asyncfopens);
#endif

        slotit = tslots.begin();

        // handle active unpaused transfers
        while (slotit != tslots.end())
        {
            transferslot_list::iterator it = slotit;

            slotit++;

            if (!xferpaused[(*it)->transfer->type] && (!(*it)->retrying || (*it)->retrybt.armed()))
            {
                (*it)->doio(this);
            }
        }

#ifdef ENABLE_SYNC
        // verify filesystem fingerprints, disable deviating syncs
        // (this covers mountovers, some device removals and some failures)
        sync_list::iterator it;
        for (it = syncs.begin(); it != syncs.end(); it++)
        {
            if ((*it)->fsfp)
            {
                fsfp_t current = (*it)->dirnotify->fsfingerprint();
                if ((*it)->fsfp != current)
                {
                    LOG_err << "Local fingerprint mismatch. Previous: " << (*it)->fsfp
                            << "  Current: " << current;
                    (*it)->errorcode = API_EFAILED;
                    (*it)->changestate(SYNC_FAILED);
                }
            }
        }

        if (!syncsup)
        {
            // set syncsup if there are no initializing syncs
            // this will allow incoming server-client commands to trigger the filesystem
            // actions that have occurred while the sync app was not running
            for (it = syncs.begin(); it != syncs.end(); it++)
            {
                if ((*it)->state == SYNC_INITIALSCAN)
                {
                    break;
                }
            }

            if (it == syncs.end())
            {
                syncsup = true;
                syncactivity = true;
                syncdownrequired = true;
            }
        }

        // process active syncs
        // sync timer: full rescan in case of filesystem notification failures
        if (syncscanfailed && syncscanbt.armed())
        {
            syncscanfailed = false;
            syncops = true;
        }

        // sync timer: file change upload delay timeouts (Nagle algorithm)
        if (syncnagleretry && syncnaglebt.armed())
        {
            syncnagleretry = false;
            syncops = true;
        }

        if (syncextraretry && syncextrabt.armed())
        {
            syncextraretry = false;
            syncops = true;
        }

        // sync timer: read lock retry
        if (syncfslockretry && syncfslockretrybt.armed())
        {
            syncfslockretrybt.backoff(Sync::SCANNING_DELAY_DS);
        }

        // halt all syncing while the local filesystem is pending a lock-blocked operation
        // or while we are fetching nodes
        // FIXME: indicate by callback
        if (!syncdownretry && !syncadding && statecurrent && !syncdownrequired && !fetchingnodes)
        {
            // process active syncs, stop doing so while transient local fs ops are pending
            if (syncs.size() || syncactivity)
            {
                bool prevpending = false;
                for (int q = syncfslockretry ? DirNotify::RETRY : DirNotify::DIREVENTS; q >= DirNotify::DIREVENTS; q--)
                {
                    for (it = syncs.begin(); it != syncs.end(); )
                    {
                        Sync* sync = *it++;
                        prevpending = prevpending || sync->dirnotify->notifyq[q].size();
                        if (prevpending)
                        {
                            break;
                        }
                    }
                    if (prevpending)
                    {
                        break;
                    }
                }

                dstime nds = NEVER;
                dstime mindelay = NEVER;
                for (it = syncs.begin(); it != syncs.end(); )
                {
                    Sync* sync = *it++;
                    if (sync->isnetwork && (sync->state == SYNC_ACTIVE || sync->state == SYNC_INITIALSCAN))
                    {
                        while (sync->dirnotify->notifyq[DirNotify::EXTRA].size())
                        {
                            dstime dsmin = Waiter::ds - Sync::EXTRA_SCANNING_DELAY_DS;
                            Notification &notification = sync->dirnotify->notifyq[DirNotify::EXTRA].front();
                            if (notification.timestamp <= dsmin)
                            {
                                LOG_debug << "Processing extra fs notification";
                                sync->dirnotify->notify(DirNotify::DIREVENTS, notification.localnode,
                                                        notification.path.data(), notification.path.size());
                                sync->dirnotify->notifyq[DirNotify::EXTRA].pop_front();
                            }
                            else
                            {
                                dstime delay = (notification.timestamp - dsmin) + 1;
                                if (delay < mindelay)
                                {
                                    mindelay = delay;
                                }
                                break;
                            }
                        }
                    }
                }
                if (EVER(mindelay))
                {
                    syncextrabt.backoff(mindelay);
                    syncextraretry = true;
                }
                else
                {
                    syncextraretry = false;
                }

                for (int q = syncfslockretry ? DirNotify::RETRY : DirNotify::DIREVENTS; q >= DirNotify::DIREVENTS; q--)
                {
                    if (!syncfsopsfailed)
                    {
                        syncfslockretry = false;

                        // not retrying local operations: process pending notifyqs
                        for (it = syncs.begin(); it != syncs.end(); )
                        {
                            Sync* sync = *it++;

                            if (sync->state == SYNC_CANCELED || sync->state == SYNC_FAILED)
                            {
                                delete sync;
                                continue;
                            }
                            else if (sync->state == SYNC_ACTIVE || sync->state == SYNC_INITIALSCAN)
                            {
                                // process items from the notifyq until depleted
                                if (sync->dirnotify->notifyq[q].size())
                                {
                                    dstime dsretry;

                                    syncops = true;

                                    if ((dsretry = sync->procscanq(q)))
                                    {
                                        // we resume processing after dsretry has elapsed
                                        // (to avoid open-after-creation races with e.g. MS Office)
                                        if (EVER(dsretry))
                                        {
                                            if (!syncnagleretry || (dsretry + 1) < syncnaglebt.backoffdelta())
                                            {
                                                syncnaglebt.backoff(dsretry + 1);
                                            }

                                            syncnagleretry = true;
                                        }
                                        else
                                        {
                                            if (syncnagleretry)
                                            {
                                                syncnaglebt.arm();
                                            }
                                            syncactivity = true;
                                        }

                                        if (syncadding)
                                        {
                                            break;
                                        }
                                    }
                                    else
                                    {
                                        LOG_debug << "Pending MEGA nodes: " << synccreate.size();
                                        if (!syncadding)
                                        {
                                            LOG_debug << "Running syncup to create missing folders";
                                            syncup(&sync->localroot, &nds);
                                            sync->cachenodes();
                                        }

                                        // we interrupt processing the notifyq if the completion
                                        // of a node creation is required to continue
                                        break;
                                    }
                                }

                                if (sync->state == SYNC_INITIALSCAN && q == DirNotify::DIREVENTS && !sync->dirnotify->notifyq[q].size())
                                {
                                    sync->changestate(SYNC_ACTIVE);

                                    // scan for items that were deleted while the sync was stopped
                                    // FIXME: defer this until RETRY queue is processed
                                    sync->scanseqno++;
                                    sync->deletemissing(&sync->localroot);
                                }
                            }
                        }

                        if (syncadding)
                        {
                            break;
                        }
                    }
                }

                unsigned totalpending = 0;
                unsigned scanningpending = 0;
                for (int q = DirNotify::RETRY; q >= DirNotify::DIREVENTS; q--)
                {
                    for (it = syncs.begin(); it != syncs.end(); )
                    {
                        Sync* sync = *it++;
                        sync->cachenodes();

                        totalpending += sync->dirnotify->notifyq[q].size();
                        if (q == DirNotify::DIREVENTS)
                        {
                            scanningpending += sync->dirnotify->notifyq[q].size();
                        }
                        else if (!syncfslockretry && sync->dirnotify->notifyq[DirNotify::RETRY].size())
                        {
                            syncfslockretrybt.backoff(Sync::SCANNING_DELAY_DS);
                            fsaccess->local2path(&sync->dirnotify->notifyq[DirNotify::RETRY].front().path, &blockedfile);
                            syncfslockretry = true;
                        }
                    }
                }

                if (!syncfslockretry && !syncfsopsfailed)
                {
                    blockedfile.clear();
                }

                if (syncadding)
                {
                    // do not continue processing syncs while adding nodes
                    // just go to evaluate the main do-while loop
                    notifypurge();
                    continue;
                }

                // delete files that were overwritten by folders in checkpath()
                execsyncdeletions();  

                if (synccreate.size())
                {
                    syncupdate();
                }

                // notify the app of the length of the pending scan queue
                if (scanningpending < 4)
                {
                    if (syncscanstate)
                    {
                        LOG_debug << "Scanning finished";
                        app->syncupdate_scanning(false);
                        syncscanstate = false;
                    }
                }
                else if (scanningpending > 10)
                {
                    if (!syncscanstate)
                    {
                        LOG_debug << "Scanning started";
                        app->syncupdate_scanning(true);
                        syncscanstate = true;
                    }
                }

                if (prevpending && !totalpending)
                {
                    LOG_debug << "Scan queue processed, triggering a scan";
                    syncdownrequired = true;
                }

                notifypurge();

                if (!syncadding && (syncactivity || syncops))
                {
                    for (it = syncs.begin(); it != syncs.end(); it++)
                    {
                        // make sure that the remote synced folder still exists
                        if (!(*it)->localroot.node)
                        {
                            LOG_err << "The remote root node doesn't exist";
                            (*it)->errorcode = API_ENOENT;
                            (*it)->changestate(SYNC_FAILED);
                        }
                    }

                    // perform aggregate ops that require all scanqs to be fully processed
                    for (it = syncs.begin(); it != syncs.end(); it++)
                    {
                        if ((*it)->dirnotify->notifyq[DirNotify::DIREVENTS].size()
                          || (*it)->dirnotify->notifyq[DirNotify::RETRY].size())
                        {
                            if (!syncnagleretry && !syncfslockretry)
                            {
                                syncactivity = true;
                            }

                            break;
                        }
                    }

                    if (it == syncs.end())
                    {
                        // execution of notified deletions - these are held in localsyncnotseen and
                        // kept pending until all creations (that might reference them for the purpose of
                        // copying) have completed and all notification queues have run empty (to ensure
                        // that moves are not executed as deletions+additions.
                        if (localsyncnotseen.size() && !synccreate.size())
                        {
                            // ... execute all pending deletions
                            while (localsyncnotseen.size())
                            {
                                delete *localsyncnotseen.begin();
                            }
                        }

                        // process filesystem notifications for active syncs unless we
                        // are retrying local fs writes
                        if (!syncfsopsfailed)
                        {
                            LOG_verbose << "syncops: " << syncactivity << syncnagleretry
                                        << syncfslockretry << synccreate.size();
                            syncops = false;

                            // FIXME: only syncup for subtrees that were actually
                            // updated to reduce CPU load
                            bool repeatsyncup = false;
                            bool syncupdone = false;
                            for (it = syncs.begin(); it != syncs.end(); it++)
                            {
                                if (((*it)->state == SYNC_ACTIVE || (*it)->state == SYNC_INITIALSCAN)
                                 && !syncadding && syncuprequired && !syncnagleretry)
                                {
                                    LOG_debug << "Running syncup on demand";
                                    repeatsyncup |= !syncup(&(*it)->localroot, &nds);
                                    syncupdone = true;
                                    (*it)->cachenodes();
                                }
                            }
                            syncuprequired = !syncupdone || repeatsyncup;

                            if (EVER(nds))
                            {
                                if (!syncnagleretry || (nds - Waiter::ds) < syncnaglebt.backoffdelta())
                                {
                                    syncnaglebt.backoff(nds - Waiter::ds);
                                }

                                syncnagleretry = true;
                                syncuprequired = true;
                            }

                            // delete files that were overwritten by folders in syncup()
                            execsyncdeletions();  

                            if (synccreate.size())
                            {
                                syncupdate();
                            }

                            unsigned totalnodes = 0;

                            // we have no sync-related operations pending - trigger processing if at least one
                            // filesystem item is notified or initiate a full rescan if there has been
                            // an event notification failure (or event notification is unavailable)
                            bool scanfailed = false;
                            for (it = syncs.begin(); it != syncs.end(); it++)
                            {
                                Sync* sync = *it;

                                totalnodes += sync->localnodes[FILENODE] + sync->localnodes[FOLDERNODE];

                                if (sync->state == SYNC_ACTIVE || sync->state == SYNC_INITIALSCAN)
                                {
                                    if (sync->dirnotify->notifyq[DirNotify::DIREVENTS].size()
                                     || sync->dirnotify->notifyq[DirNotify::RETRY].size())
                                    {
                                        break;
                                    }
                                    else
                                    {
                                        if (sync->fullscan)
                                        {
                                            // recursively delete all LocalNodes that were deleted (not moved or renamed!)
                                            sync->deletemissing(&sync->localroot);
                                            sync->cachenodes();
                                        }

                                        // if the directory events notification subsystem is permanently unavailable or
                                        // has signaled a temporary error, initiate a full rescan
                                        if (sync->state == SYNC_ACTIVE)
                                        {
                                            sync->fullscan = false;

                                            if (syncscanbt.armed()
                                                    && (sync->dirnotify->failed || fsaccess->notifyfailed
                                                        || sync->dirnotify->error || fsaccess->notifyerr))
                                            {
                                                LOG_warn << "Sync scan failed " << sync->dirnotify->failed
                                                         << " " << fsaccess->notifyfailed
                                                         << " " << sync->dirnotify->error
                                                         << " " << fsaccess->notifyerr;
                                                if (sync->dirnotify->failed)
                                                {
                                                    LOG_warn << "The cause was: " << sync->dirnotify->failreason;
                                                }
                                                scanfailed = true;

                                                sync->scan(&sync->localroot.localname, NULL);
                                                sync->dirnotify->error = 0;
                                                sync->fullscan = true;
                                                sync->scanseqno++;
                                            }
                                        }
                                    }
                                }
                            }

                            if (scanfailed)
                            {
                                fsaccess->notifyerr = false;
                                dstime backoff = 50 + totalnodes / 128;
                                syncscanbt.backoff(backoff);
                                syncscanfailed = true;
                                LOG_warn << "Next full scan in " << backoff << " ds";
                            }

                            // clear pending global notification error flag if all syncs were marked
                            // to be rescanned
                            if (fsaccess->notifyerr && it == syncs.end())
                            {
                                fsaccess->notifyerr = false;
                            }

                            execsyncdeletions();  
                        }
                    }
                }
            }
        }
        else
        {
            notifypurge();

            // sync timer: retry syncdown() ops in case of local filesystem lock clashes
            if (syncdownretry && syncdownbt.armed())
            {
                syncdownretry = false;
                syncdownrequired = true;
            }

            if (syncdownrequired)
            {
                syncdownrequired = false;
                if (!fetchingnodes)
                {
                    LOG_verbose << "Running syncdown";
                    bool success = true;
                    for (it = syncs.begin(); it != syncs.end(); it++)
                    {
                        // make sure that the remote synced folder still exists
                        if (!(*it)->localroot.node)
                        {
                            LOG_err << "The remote root node doesn't exist";
                            (*it)->errorcode = API_ENOENT;
                            (*it)->changestate(SYNC_FAILED);
                        }
                        else
                        {
                            string localpath = (*it)->localroot.localname;
                            if ((*it)->state == SYNC_ACTIVE || (*it)->state == SYNC_INITIALSCAN)
                            {
                                LOG_debug << "Running syncdown on demand";
                                if (!syncdown(&(*it)->localroot, &localpath, true))
                                {
                                    // a local filesystem item was locked - schedule periodic retry
                                    // and force a full rescan afterwards as the local item may
                                    // be subject to changes that are notified with obsolete paths
                                    success = false;
                                    (*it)->dirnotify->error = true;
                                }

                                (*it)->cachenodes();
                            }
                        }
                    }

                    // notify the app if a lock is being retried
                    if (success)
                    {
                        syncuprequired = true;
                        syncdownretry = false;
                        syncactivity = true;

                        if (syncfsopsfailed)
                        {
                            syncfsopsfailed = false;
                            app->syncupdate_local_lockretry(false);
                        }
                    }
                    else
                    {
                        if (!syncfsopsfailed)
                        {
                            syncfsopsfailed = true;
                            app->syncupdate_local_lockretry(true);
                        }

                        syncdownretry = true;
                        syncdownbt.backoff(50);
                    }
                }
                else
                {
                    LOG_err << "Syncdown requested while fetchingnodes is set";
                }
            }
        }
#endif

        notifypurge();

        if (!badhostcs && badhosts.size() && btbadhost.armed())
        {
            // report hosts affected by failed requests
            LOG_debug << "Sending badhost report: " << badhosts;
            badhostcs = new HttpReq();
            badhostcs->posturl = APIURL;
            badhostcs->posturl.append("pf?h");
            badhostcs->outbuf = badhosts;
            badhostcs->type = REQ_JSON;
            badhostcs->post(this);
            badhosts.clear();
        }

        if (!workinglockcs && requestLock && btworkinglock.armed())
        {
            LOG_debug << "Sending lock request";
            workinglockcs = new HttpReq();
            workinglockcs->posturl = APIURL;
            workinglockcs->posturl.append("cs?");
            workinglockcs->posturl.append(auth);
            workinglockcs->posturl.append("&wlt=1");
            workinglockcs->type = REQ_JSON;
            workinglockcs->post(this);
        }

        httpio->updatedownloadspeed();
        httpio->updateuploadspeed();
    } while (httpio->doio() || execdirectreads() || (!pendingcs && reqs.cmdspending() && btcs.armed()) || looprequested);
}

// get next event time from all subsystems, then invoke the waiter if needed
// returns true if an engine-relevant event has occurred, false otherwise
int MegaClient::wait()
{
    int r = preparewait();
    if (r)
    {
        return r;
    }
    r |= dowait();
    r |= checkevents();
    return r;
}

int MegaClient::preparewait()
{
    dstime nds;

    // get current dstime and clear wait events
    WAIT_CLASS::bumpds();

#ifdef ENABLE_SYNC
    // sync directory scans in progress or still processing sc packet without having
    // encountered a locally locked item? don't wait.
    if (syncactivity || syncdownrequired || (!scpaused && jsonsc.pos && (syncsup || !statecurrent) && !syncdownretry))
    {
        nds = Waiter::ds;
    }
    else
#endif
    {
        // next retry of a failed transfer
        nds = NEVER;

        if (httpio->success && chunkfailed)
        {
            // there is a pending transfer retry, don't wait
            nds = Waiter::ds;
        }

        nexttransferretry(PUT, &nds);
        nexttransferretry(GET, &nds);

        // retry transferslots
        for (transferslot_list::iterator it = tslots.begin(); it != tslots.end(); it++)
        {
            if (!(*it)->retrybt.armed())
            {
                (*it)->retrybt.update(&nds);
            }
        }

        for (pendinghttp_map::iterator it = pendinghttp.begin(); it != pendinghttp.end(); it++)
        {
            if (it->second->isbtactive)
            {
                it->second->bt.update(&nds);
            }

            if (it->second->maxbt.nextset())
            {
                it->second->maxbt.update(&nds);
            }
        }

        // retry failed client-server requests
        if (!pendingcs)
        {
            btcs.update(&nds);
        }

        // retry failed server-client requests
        if (!pendingsc && *scsn)
        {
            btsc.update(&nds);
        }

        // retry failed badhost requests
        if (!badhostcs && badhosts.size())
        {
            btbadhost.update(&nds);
        }

        if (!workinglockcs && requestLock)
        {
            btworkinglock.update(&nds);
        }

        // retry failed file attribute puts
        if (faretrying)
        {
            btpfa.update(&nds);
        }

        // retry failed file attribute gets
        for (fafc_map::iterator cit = fafcs.begin(); cit != fafcs.end(); cit++)
        {
            if (cit->second->req.status == REQ_INFLIGHT)
            {
                cit->second->timeout.update(&nds);
            }
            else if (cit->second->fafs[1].size() || cit->second->fafs[0].size())
            {
                cit->second->bt.update(&nds);
            }
        }

        // next pending pread event
        if (!dsdrns.empty())
        {
            if (dsdrns.begin()->first < nds)
            {
                if (dsdrns.begin()->first <= Waiter::ds)
                {
                    nds = Waiter::ds;
                }
                else
                {
                    nds = dsdrns.begin()->first;
                }
            }
        }

#ifdef ENABLE_SYNC
        // sync rescan
        if (syncscanfailed)
        {
            syncscanbt.update(&nds);
        }

        // retrying of transient failed read ops
        if (syncfslockretry && !syncdownretry && !syncadding
                && statecurrent && !syncdownrequired && !syncfsopsfailed)
        {
            LOG_debug << "Waiting for a temporary error checking filesystem notification";
            syncfslockretrybt.update(&nds);
        }

        // retrying of transiently failed syncdown() updates
        if (syncdownretry)
        {
            syncdownbt.update(&nds);
        }

        // triggering of Nagle-delayed sync PUTs
        if (syncnagleretry)
        {
            syncnaglebt.update(&nds);
        }

        if (syncextraretry)
        {
            syncextrabt.update(&nds);
        }
#endif

        // detect stuck network
        if (EVER(httpio->lastdata) && !pendingcs)
        {
            dstime timeout = httpio->lastdata + HttpIO::NETWORKTIMEOUT;

            if (timeout > Waiter::ds && timeout < nds)
            {
                nds = timeout;
            }
            else if (timeout <= Waiter::ds)
            {
                nds = 0;
            }
        }

        if (pendingcs && EVER(pendingcs->lastdata))
        {
            if (EVER(disconnecttimestamp))
            {
                if (disconnecttimestamp > Waiter::ds && disconnecttimestamp < nds)
                {
                    nds = disconnecttimestamp;
                }
                else if (disconnecttimestamp <= Waiter::ds)
                {
                    nds = 0;
                }
            }
            else if (!requestLock && !fetchingnodes)
            {
                dstime timeout = pendingcs->lastdata + HttpIO::REQUESTTIMEOUT;
                if (timeout > Waiter::ds && timeout < nds)
                {
                    nds = timeout;
                }
                else if (timeout <= Waiter::ds)
                {
                    nds = 0;
                }
            }
            else if (workinglockcs && EVER(workinglockcs->lastdata)
                     && workinglockcs->status == REQ_INFLIGHT)
            {
                dstime timeout = workinglockcs->lastdata + HttpIO::REQUESTTIMEOUT;
                if (timeout > Waiter::ds && timeout < nds)
                {
                    nds = timeout;
                }
                else if (timeout <= Waiter::ds)
                {
                    nds = 0;
                }
            }
        }


        if (badhostcs && EVER(badhostcs->lastdata)
                && badhostcs->status == REQ_INFLIGHT)
        {
            dstime timeout = badhostcs->lastdata + HttpIO::REQUESTTIMEOUT;
            if (timeout > Waiter::ds && timeout < nds)
            {
                nds = timeout;
            }
            else if (timeout <= Waiter::ds)
            {
                nds = 0;
            }
        }

        if (!jsonsc.pos && scnotifyurl.size() && pendingsc && pendingsc->status == REQ_INFLIGHT)
        {
            dstime timeout = pendingsc->lastdata + HttpIO::WAITREQUESTTIMEOUT;
            if (timeout > Waiter::ds && timeout < nds)
            {
                nds = timeout;
            }
            else if (timeout <= Waiter::ds)
            {
                nds = 0;
            }
        }
    }

    // immediate action required?
    if (!nds)
    {
        return Waiter::NEEDEXEC;
    }

    // nds is either MAX_INT (== no pending events) or > Waiter::ds
    if (EVER(nds))
    {
        nds -= Waiter::ds;
    }

    waiter->init(nds);

    // set subsystem wakeup criteria (WinWaiter assumes httpio to be set first!)
    waiter->wakeupby(httpio, Waiter::NEEDEXEC);
    waiter->wakeupby(fsaccess, Waiter::NEEDEXEC);

    return 0;
}

int MegaClient::dowait()
{
    return waiter->wait();
}

int MegaClient::checkevents()
{
    int r =  httpio->checkevents(waiter);
    r |= fsaccess->checkevents(waiter);
    r |= gfx->checkevents(waiter);
    return r;
}

// reset all backoff timers and transfer retry counters
bool MegaClient::abortbackoff(bool includexfers)
{
    bool r = false;

    WAIT_CLASS::bumpds();

    if (includexfers)
    {
        overquotauntil = 0;
        for (int d = GET; d == GET || d == PUT; d += PUT - GET)
        {
            for (transfer_map::iterator it = transfers[d].begin(); it != transfers[d].end(); it++)
            {
                if (it->second->bt.arm())
                {
                    r = true;
                }

                if (it->second->slot && it->second->slot->retrying)
                {
                    if (it->second->slot->retrybt.arm())
                    {
                        r = true;
                    }
                }
            }
        }

        for (handledrn_map::iterator it = hdrns.begin(); it != hdrns.end();)
        {
            (it++)->second->retry(API_OK);
        }
    }

    for (pendinghttp_map::iterator it = pendinghttp.begin(); it != pendinghttp.end(); it++)
    {
        if (it->second->bt.arm())
        {
            r = true;
        }
    }

    if (btcs.arm())
    {
        r = true;
    }

    if (btbadhost.arm())
    {
        r = true;
    }

    if (btworkinglock.arm())
    {
        r = true;
    }

    if (!pendingsc && btsc.arm())
    {
        r = true;
    }

    if (activefa.size() < MAXPUTFA && btpfa.arm())
    {
        r = true;
    }

    for (fafc_map::iterator it = fafcs.begin(); it != fafcs.end(); it++)
    {
        if (it->second->req.status != REQ_INFLIGHT && it->second->bt.arm())
        {
            r = true;
        }
    }

    return r;
}

// this will dispatch the next queued transfer unless one is already in
// progress and force isn't set
// returns true if dispatch occurred, false otherwise
bool MegaClient::dispatch(direction_t d)
{
    // do we have any transfer slots available?
    if (!slotavail())
    {
        LOG_verbose << "No slots available";
        return false;
    }

    // file attribute jam? halt uploads.
    if (d == PUT && queuedfa.size() > MAXQUEUEDFA)
    {
        LOG_warn << "Attribute queue full: " << queuedfa.size();
        return false;
    }

    Transfer *nexttransfer;
    TransferSlot *ts = NULL;

    for (;;)
    {
        nexttransfer = transferlist.nexttransfer(d);

        // no inactive transfers ready?
        if (!nexttransfer)
        {
            return false;
        }

        if (!nexttransfer->localfilename.size())
        {
            // this is a fresh transfer rather than the resumption of a partly
            // completed and deferred one
            if (d == PUT)
            {
                // generate fresh random encryption key/CTR IV for this file
                byte keyctriv[SymmCipher::KEYLENGTH + sizeof(int64_t)];
                PrnGen::genblock(keyctriv, sizeof keyctriv);
                memcpy(nexttransfer->transferkey, keyctriv, SymmCipher::KEYLENGTH);
                nexttransfer->ctriv = MemAccess::get<uint64_t>((const char*)keyctriv + SymmCipher::KEYLENGTH);
            }
            else
            {
                // set up keys for the decryption of this file (k == NULL => private node)
                Node* n;
                const byte* k = NULL;

                // locate suitable template file
                for (file_list::iterator it = nexttransfer->files.begin(); it != nexttransfer->files.end(); it++)
                {
                    if ((*it)->hprivate && !(*it)->hforeign)
                    {
                        // the size field must be valid right away for
                        // MegaClient::moretransfers()
                        if ((n = nodebyhandle((*it)->h)) && n->type == FILENODE)
                        {
                            k = (const byte*)n->nodekey.data();
                            nexttransfer->size = n->size;
                        }
                    }
                    else
                    {
                        k = (*it)->filekey;
                        nexttransfer->size = (*it)->size;
                    }

                    if (k)
                    {
                        memcpy(nexttransfer->transferkey, k, SymmCipher::KEYLENGTH);
                        SymmCipher::xorblock(k + SymmCipher::KEYLENGTH, nexttransfer->transferkey);
                        nexttransfer->ctriv = MemAccess::get<int64_t>((const char*)k + SymmCipher::KEYLENGTH);
                        nexttransfer->metamac = MemAccess::get<int64_t>((const char*)k + SymmCipher::KEYLENGTH + sizeof(int64_t));
                        break;
                    }
                }

                if (!k)
                {
                    return false;
                }
            }

            nexttransfer->localfilename.clear();

            // set file localnames (ultimate target) and one transfer-wide temp
            // localname
            for (file_list::iterator it = nexttransfer->files.begin();
                 !nexttransfer->localfilename.size() && it != nexttransfer->files.end(); it++)
            {
                (*it)->prepare();
            }

            // app-side transfer preparations (populate localname, create thumbnail...)
            app->transfer_prepare(nexttransfer);
        }

        bool openok;
        bool openfinished = false;

        // verify that a local path was given and start/resume transfer
        if (nexttransfer->localfilename.size())
        {
            if (!nexttransfer->slot)
            {
                // allocate transfer slot
                ts = new TransferSlot(nexttransfer);
            }
            else
            {
                ts = nexttransfer->slot;
            }

            if (ts->fa->asyncavailable())
            {
                if (!nexttransfer->asyncopencontext)
                {
                    LOG_debug << "Starting async open";

                    // try to open file (PUT transfers: open in nonblocking mode)
                    nexttransfer->asyncopencontext = (d == PUT)
                        ? ts->fa->asyncfopen(&nexttransfer->localfilename)
                        : ts->fa->asyncfopen(&nexttransfer->localfilename, false, true, nexttransfer->size);
                    asyncfopens++;
                }

                if (nexttransfer->asyncopencontext->finished)
                {
                    LOG_debug << "Async open finished";
                    openok = !nexttransfer->asyncopencontext->failed;
                    openfinished = true;
                    delete nexttransfer->asyncopencontext;
                    nexttransfer->asyncopencontext = NULL;
                    asyncfopens--;
                }

                assert(!asyncfopens);
                //FIXME: Improve the management of asynchronous fopen when they can
                //be really asynchronous. All transfers could open its file in this
                //stage (not good) and, if we limit it, the transfer queue could hang because
                //it's full of transfers in that state. Transfer moves also complicates
                //the management because transfers that haven't been opened could be
                //placed over transfers that are already being opened.
                //Probably, the best approach is to add the slot of these transfers to
                //the queue and ensure that all operations (transfer moves, pauses)
                //are correctly cancelled when needed
            }
            else
            {
                // try to open file (PUT transfers: open in nonblocking mode)
                openok = (d == PUT)
                        ? ts->fa->fopen(&nexttransfer->localfilename)
                        : ts->fa->fopen(&nexttransfer->localfilename, false, true);
                openfinished = true;
            }

            if (openfinished && openok)
            {
                handle h = UNDEF;
                bool hprivate = true;
                const char *privauth = NULL;
                const char *pubauth = NULL;

                nexttransfer->pos = 0;
                nexttransfer->progresscompleted = 0;

                if (d == GET || nexttransfer->cachedtempurl.size())
                {
                    m_off_t p = 0;

                    // resume at the end of the last contiguous completed block
                    for (chunkmac_map::iterator it = nexttransfer->chunkmacs.begin();
                         it != nexttransfer->chunkmacs.end(); it++)
                    {
                        m_off_t chunkceil = ChunkedHash::chunkceil(it->first, nexttransfer->size);

                        if (nexttransfer->pos == it->first && it->second.finished)
                        {
                            nexttransfer->pos = chunkceil;
                            nexttransfer->progresscompleted = chunkceil;
                        }
                        else if (it->second.finished)
                        {
                            m_off_t chunksize = chunkceil - ChunkedHash::chunkfloor(it->first);
                            nexttransfer->progresscompleted += chunksize;
                        }
                        else
                        {
                            nexttransfer->progresscompleted += it->second.offset;
                            p += it->second.offset;
                        }
                    }

                    if (nexttransfer->progresscompleted > nexttransfer->size)
                    {
                        LOG_err << "Invalid transfer progress!";
                        nexttransfer->pos = nexttransfer->size;
                        nexttransfer->progresscompleted = nexttransfer->size;
                    }

                    LOG_debug << "Resuming transfer at " << nexttransfer->pos
                              << " Completed: " << nexttransfer->progresscompleted
                              << " Partial: " << p << " Size: " << nexttransfer->size
                              << " ultoken: " << (nexttransfer->ultoken != NULL);
                }
                else
                {
                    nexttransfer->chunkmacs.clear();
                }

                ts->progressreported = nexttransfer->progresscompleted;

                if (d == PUT)
                {
                    if (ts->fa->mtime != nexttransfer->mtime || ts->fa->size != nexttransfer->size)
                    {
                        LOG_warn << "Modification detected starting upload";
                        nexttransfer->failed(API_EREAD);
                        continue;
                    }

                    // create thumbnail/preview imagery, if applicable (FIXME: do not re-create upon restart)
                    if (nexttransfer->localfilename.size() && !nexttransfer->uploadhandle)
                    {
                        nexttransfer->uploadhandle = getuploadhandle();

                        if (!gfxdisabled && gfx && gfx->isgfx(&nexttransfer->localfilename))
                        {
                            // we want all imagery to be safely tucked away before completing the upload, so we bump minfa
                            nexttransfer->minfa += gfx->gendimensionsputfa(ts->fa, &nexttransfer->localfilename, nexttransfer->uploadhandle, nexttransfer->transfercipher(), -1, false);
                        }
                    }
                }
                else
                {
                    for (file_list::iterator it = nexttransfer->files.begin();
                         it != nexttransfer->files.end(); it++)
                    {
                        if (!(*it)->hprivate || (*it)->hforeign || nodebyhandle((*it)->h))
                        {
                            h = (*it)->h;
                            hprivate = (*it)->hprivate;
                            privauth = (*it)->privauth.size() ? (*it)->privauth.c_str() : NULL;
                            pubauth = (*it)->pubauth.size() ? (*it)->pubauth.c_str() : NULL;
                            break;
                        }
                        else
                        {
                            LOG_err << "Unexpected node ownership";
                        }
                    }
                }

                // dispatch request for temporary source/target URL
                if (nexttransfer->cachedtempurl.size())
                {
                    app->transfer_prepare(nexttransfer);
                    ts->tempurl =  nexttransfer->cachedtempurl;
                    nexttransfer->cachedtempurl.clear();
                }
                else
                {
                    reqs.add((ts->pendingcmd = (d == PUT)
                          ? (Command*)new CommandPutFile(this, ts, putmbpscap)
                          : (Command*)new CommandGetFile(this, ts, NULL, h, hprivate, privauth, pubauth)));
                }

                LOG_debug << "Activating transfer";
                ts->slots_it = tslots.insert(tslots.begin(), ts);

                // notify the app about the starting transfer
                for (file_list::iterator it = nexttransfer->files.begin();
                     it != nexttransfer->files.end(); it++)
                {
                    (*it)->start();
                }
                app->transfer_update(nexttransfer);

                return true;
            }
            else if (openfinished)
            {
                string utf8path;
                fsaccess->local2path(&nexttransfer->localfilename, &utf8path);
                if (d == GET)
                {
                    LOG_err << "Error dispatching transfer. Temporary file not writable: " << utf8path;
                    nexttransfer->failed(API_EWRITE);
                }
                else if (!ts->fa->retry)
                {
                    LOG_err << "Error dispatching transfer. Local file permanently unavailable: " << utf8path;
                    nexttransfer->failed(API_EREAD);
                }
                else
                {
                    LOG_warn << "Error dispatching transfer. Local file temporarily unavailable: " << utf8path;
                    nexttransfer->failed(API_EREAD);
                }
            }
        }
        else
        {
            LOG_err << "Error preparing transfer. No localfilename";
            nexttransfer->failed(API_EREAD);
        }
    }
}

// generate upload handle for this upload
// (after 65536 uploads, a node handle clash is possible, but far too unlikely
// to be of real-world concern)
handle MegaClient::getuploadhandle()
{
    byte* ptr = (byte*)(&nextuh + 1);

    while (!++*--ptr);

    return nextuh;
}

// do we have an upload that is still waiting for file attributes before being completed?
void MegaClient::checkfacompletion(handle th, Transfer* t)
{
    if (th)
    {
        bool delayedcompletion;
        handletransfer_map::iterator htit;

        if ((delayedcompletion = !t))
        {
            // abort if upload still running
            if ((htit = faputcompletion.find(th)) == faputcompletion.end())
            {
                LOG_debug << "Upload still running checking a file attribute - " << th;
                return;
            }

            t = htit->second;
        }

        int facount = 0;

        // do we have the pre-set threshold number of file attributes available? complete upload.
        for (fa_map::iterator it = pendingfa.lower_bound(pair<handle, fatype>(th, 0));
             it != pendingfa.end() && it->first.first == th; it++)
        {
            facount++;
        }

        if (facount < t->minfa)
        {
            LOG_debug << "Pending file attributes for upload - " << th <<  " : " << (t->minfa < facount);
            if (!delayedcompletion)
            {
                // we have insufficient file attributes available: remove transfer and put on hold
                t->faputcompletion_it = faputcompletion.insert(pair<handle, Transfer*>(th, t)).first;

                transfers[t->type].erase(t->transfers_it);
                t->transfers_it = transfers[t->type].end();

                delete t->slot;
                t->slot = NULL;

                LOG_debug << "Transfer put on hold. Total: " << faputcompletion.size();
            }

            return;
        }
    }
    else
    {
        LOG_warn << "NULL file attribute handle";
    }

    LOG_debug << "Transfer finished, sending callbacks - " << th;    
    t->state = TRANSFERSTATE_COMPLETED;
    t->completefiles();
    looprequested = true;
    app->transfer_complete(t);
    delete t;
}

// clear transfer queue
void MegaClient::freeq(direction_t d)
{
    for (transfer_map::iterator it = transfers[d].begin(); it != transfers[d].end(); )
    {
        delete it++->second;
    }
}

// determine next scheduled transfer retry
// FIXME: make this an ordered set and only check the first element instead of
// scanning the full map!
void MegaClient::nexttransferretry(direction_t d, dstime* dsmin)
{
    for (transfer_map::iterator it = transfers[d].begin(); it != transfers[d].end(); it++)
    {
        if ((!it->second->slot || !it->second->slot->fa)
         && it->second->bt.nextset())
        {
            it->second->bt.update(dsmin);
            if (it->second->bt.armed())
            {
                // fire the timer only once but keeping it armed
                it->second->bt.set(0);
                LOG_debug << "Disabling armed transfer backoff";
            }
        }
    }
}

// disconnect all HTTP connections (slows down operations, but is semantically neutral)
void MegaClient::disconnect()
{
    if (pendingcs)
    {
        app->request_response_progress(-1, -1);
        pendingcs->disconnect();
    }

    if (pendingsc)
    {
        pendingsc->disconnect();
    }

    abortlockrequest();

    for (pendinghttp_map::iterator it = pendinghttp.begin(); it != pendinghttp.end(); it++)
    {
        it->second->disconnect();
    }

    for (transferslot_list::iterator it = tslots.begin(); it != tslots.end(); it++)
    {
        (*it)->disconnect();
    }

    for (handledrn_map::iterator it = hdrns.begin(); it != hdrns.end();)
    {
        (it++)->second->retry(API_OK);
    }

    for (putfa_list::iterator it = activefa.begin(); it != activefa.end(); it++)
    {
        (*it)->disconnect();
    }

    for (fafc_map::iterator it = fafcs.begin(); it != fafcs.end(); it++)
    {
        it->second->req.disconnect();
    }

    for (transferslot_list::iterator it = tslots.begin(); it != tslots.end(); it++)
    {
        (*it)->errorcount = 0;
    }

    if (badhostcs)
    {
        badhostcs->disconnect();
    }

    httpio->lastdata = NEVER;
    httpio->disconnect();

    app->notify_disconnect();
}

void MegaClient::abortlockrequest()
{
    delete workinglockcs;
    workinglockcs = NULL;
    btworkinglock.reset();
    requestLock = false;
    disconnecttimestamp = NEVER;
}

void MegaClient::logout()
{
    if (loggedin() != FULLACCOUNT)
    {
        removecaches();
        locallogout();

        restag = reqtag;
        app->logout_result(API_OK);
        return;
    }

    reqs.add(new CommandLogout(this));
}

void MegaClient::locallogout()
{
    int i;

    delete sctable;
    sctable = NULL;
    pendingsccommit = false;

    me = UNDEF;
    publichandle = UNDEF;
    cachedscsn = UNDEF;
    achievements_enabled = false;
    tsLogin = false;
    versions_disabled = false;
    accountsince = 0;
    gmfa_enabled = false;

    freeq(GET);
    freeq(PUT);

    disconnect();
    closetc();

    purgenodesusersabortsc();

    reqs.clear();

    delete pendingcs;
    pendingcs = NULL;

    for (putfa_list::iterator it = queuedfa.begin(); it != queuedfa.end(); it++)
    {
        delete *it;
    }

    for (putfa_list::iterator it = activefa.begin(); it != activefa.end(); it++)
    {
        delete *it;
    }

    for (pendinghttp_map::iterator it = pendinghttp.begin(); it != pendinghttp.end(); it++)
    {
        delete it->second;
    }

    queuedfa.clear();
    activefa.clear();
    pendinghttp.clear();
    xferpaused[PUT] = false;
    xferpaused[GET] = false;
    putmbpscap = 0;
    fetchingnodes = false;
    fetchnodestag = 0;
    overquotauntil = 0;
    scpaused = false;

    for (fafc_map::iterator cit = fafcs.begin(); cit != fafcs.end(); cit++)
    {
        for (i = 2; i--; )
        {
    	    for (faf_map::iterator it = cit->second->fafs[i].begin(); it != cit->second->fafs[i].end(); it++)
    	    {
                delete it->second;
    	    }
        }

        delete cit->second;
    }

    fafcs.clear();

    pendingfa.clear();

    // erase keys & session ID
#ifdef ENABLE_CHAT
    resetKeyring();
#endif

    key.setkey(SymmCipher::zeroiv);
    asymkey.resetkey();
    memset((char*)auth.c_str(), 0, auth.size());
    auth.clear();
    sessionkey.clear();
    sid.clear();
    k.clear();

    init();

    if (dbaccess)
    {
        dbaccess->currentDbVersion = DbAccess::LEGACY_DB_VERSION;
    }

#ifdef ENABLE_SYNC
    syncadding = 0;
    totalLocalNodes = 0;
#endif

#ifdef ENABLE_CHAT
    fetchingkeys = false;
#endif
}

void MegaClient::removecaches()
{
    if (sctable)
    {
        sctable->remove();
        delete sctable;
        sctable = NULL;
        pendingsccommit = false;
    }

#ifdef ENABLE_SYNC
    for (sync_list::iterator it = syncs.begin(); it != syncs.end(); it++)
    {
        if ((*it)->statecachetable)
        {
            (*it)->statecachetable->remove();
            delete (*it)->statecachetable;
            (*it)->statecachetable = NULL;
        }
    }
#endif

    disabletransferresumption();
}

const char *MegaClient::version()
{
    return TOSTRING(MEGA_MAJOR_VERSION)
            "." TOSTRING(MEGA_MINOR_VERSION)
            "." TOSTRING(MEGA_MICRO_VERSION);
}

void MegaClient::getlastversion(const char *appKey)
{
    reqs.add(new CommandGetVersion(this, appKey));
}

void MegaClient::getlocalsslcertificate()
{
    reqs.add(new CommandGetLocalSSLCertificate(this));
}

void MegaClient::dnsrequest(const char *hostname)
{
    GenericHttpReq *req = new GenericHttpReq();
    req->tag = reqtag;
    req->maxretries = 0;
    pendinghttp[reqtag] = req;
    req->posturl = (usehttps ? string("https://") : string("http://")) + hostname;
    req->dns(this);
}

void MegaClient::gelbrequest(const char *service, int timeoutds, int retries)
{
    GenericHttpReq *req = new GenericHttpReq();
    req->tag = reqtag;
    req->maxretries = retries;
    if (timeoutds > 0)
    {
        req->maxbt.backoff(timeoutds);
    }
    pendinghttp[reqtag] = req;
    req->posturl = GELBURL;
    req->posturl.append("?service=");
    req->posturl.append(service);
    req->protect = true;
    req->get(this);
}

void MegaClient::sendchatstats(const char *json)
{
    GenericHttpReq *req = new GenericHttpReq();
    req->tag = reqtag;
    req->maxretries = 0;
    pendinghttp[reqtag] = req;
    req->posturl = CHATSTATSURL;
    req->posturl.append("stats");
    req->protect = true;
    req->out->assign(json);
    req->post(this);
}

void MegaClient::sendchatlogs(const char *json, const char *aid)
{
    GenericHttpReq *req = new GenericHttpReq();
    req->tag = reqtag;
    req->maxretries = 0;
    pendinghttp[reqtag] = req;
    req->posturl = CHATSTATSURL;
    req->posturl.append("msglog?aid=");
    req->posturl.append(aid);
    req->posturl.append("&t=e");
    req->protect = true;
    req->out->assign(json);
    req->post(this);
}

void MegaClient::httprequest(const char *url, int method, bool binary, const char *json, int retries)
{
    GenericHttpReq *req = new GenericHttpReq(binary);
    req->tag = reqtag;
    req->maxretries = retries;
    pendinghttp[reqtag] = req;
    if (method == METHOD_GET)
    {
        req->posturl = url;
        req->get(this);
    }
    else
    {
        req->posturl = url;
        if (json)
        {
            req->out->assign(json);
        }
        req->post(this);
    }
}

// process server-client request
bool MegaClient::procsc()
{
    nameid name;

#ifdef ENABLE_SYNC
    char test[] = "},{\"a\":\"t\",\"i\":\"";
    char test2[32] = "\",\"t\":{\"f\":[{\"h\":\"";
    bool stop = false;
    bool newnodes = false;
#endif
    Node* dn = NULL;

    for (;;)
    {
        if (!insca)
        {
            switch (jsonsc.getnameid())
            {
                case 'w':
                    if (!statecurrent)
                    {
                        if (fetchingnodes)
                        {
                            notifypurge();
                            if (sctable)
                            {
                                sctable->commit();
                                sctable->begin();
                                pendingsccommit = false;
                            }

                            WAIT_CLASS::bumpds();
                            fnstats.timeToResult = Waiter::ds - fnstats.startTime;
                            fnstats.timeToCurrent = fnstats.timeToResult;

                            fetchingnodes = false;
                            restag = fetchnodestag;
                            fetchnodestag = 0;
                            app->fetchnodes_result(API_OK);
                            app->notify_dbcommit();

                            WAIT_CLASS::bumpds();
                            fnstats.timeToSyncsResumed = Waiter::ds - fnstats.startTime;
                        }
                        else
                        {
                            WAIT_CLASS::bumpds();
                            fnstats.timeToCurrent = Waiter::ds - fnstats.startTime;
                        }
                        fnstats.nodesCurrent = nodes.size();

                        statecurrent = true;
                        app->nodes_current();
                        LOG_debug << "Local filesystem up to date";

                        if (tctable && cachedfiles.size())
                        {
                            tctable->begin();
                            for (unsigned int i = 0; i < cachedfiles.size(); i++)
                            {
                                direction_t type = NONE;
                                File *file = app->file_resume(&cachedfiles.at(i), &type);
                                if (!file || (type != GET && type != PUT))
                                {
                                    tctable->del(cachedfilesdbids.at(i));
                                    continue;
                                }
                                nextreqtag();
                                file->dbid = cachedfilesdbids.at(i);
                                if (!startxfer(type, file))
                                {
                                    tctable->del(cachedfilesdbids.at(i));
                                    continue;
                                }
                            }
                            cachedfiles.clear();
                            cachedfilesdbids.clear();
                            tctable->commit();
                        }

                        WAIT_CLASS::bumpds();
                        fnstats.timeToTransfersResumed = Waiter::ds - fnstats.startTime;

                        string report;
                        fnstats.toJsonArray(&report);

                        int creqtag = reqtag;
                        reqtag = 0;
                        sendevent(99426, report.c_str());
                        reqtag = creqtag;

                        // NULL vector: "notify all elements"
                        app->nodes_updated(NULL, nodes.size());
                        app->users_updated(NULL, users.size());
                        app->pcrs_updated(NULL, pcrindex.size());
#ifdef ENABLE_CHAT
                        app->chats_updated(NULL, chats.size());
#endif
                        for (node_map::iterator it = nodes.begin(); it != nodes.end(); it++)
                        {
                            memset(&(it->second->changed), 0, sizeof it->second->changed);
                        }
                    }
                
                    jsonsc.storeobject(&scnotifyurl);
                    scnotifyurlts = Waiter::ds;
                    scnotifyurl.append("/1");
                    break;

                case MAKENAMEID2('s', 'n'):
                    // the sn element is guaranteed to be the last in sequence
                    setscsn(&jsonsc);
                    notifypurge();
                    if (sctable)
                    {
                        if (!pendingcs && !csretrying && !reqs.cmdspending())
                        {
                            sctable->commit();
                            sctable->begin();
                            app->notify_dbcommit();
                            pendingsccommit = false;
                        }
                        else
                        {
                            LOG_debug << "Postponing DB commit until cs requests finish";
                            pendingsccommit = true;
                        }
                    }
                    break;
                    
                case EOO:
                    mergenewshares(1);
                    applykeys();
                    return true;

                case 'a':
                    if (jsonsc.enterarray())
                    {
                        insca = true;
                        break;
                    }
                    // fall through
                default:
                    if (!jsonsc.storeobject())
                    {
                        LOG_err << "Error parsing sc request";
                        return true;
                    }
            }
        }

        if (insca)
        {
            if (jsonsc.enterobject())
            {
                // the "a" attribute is guaranteed to be the first in the object
                if (jsonsc.getnameid() == 'a')
                {
                    if (!statecurrent)
                    {
                        fnstats.actionPackets++;
                    }

                    name = jsonsc.getnameid();

                    // only process server-client request if not marked as
                    // self-originating ("i" marker element guaranteed to be following
                    // "a" element if present)
                    if (fetchingnodes || memcmp(jsonsc.pos, "\"i\":\"", 5)
                     || memcmp(jsonsc.pos + 5, sessionid, sizeof sessionid)
                     || jsonsc.pos[5 + sizeof sessionid] != '"')
                    {
                        switch (name)
                        {
                            case 'u':
                                // node update
                                sc_updatenode();
#ifdef ENABLE_SYNC
                                if (!fetchingnodes)
                                {
                                    // run syncdown() before continuing
                                    applykeys();
                                    return false;
                                }
#endif
                                break;

                            case 't':
#ifdef ENABLE_SYNC
                                if (!fetchingnodes && !stop)
                                {
                                    for (int i=4; jsonsc.pos[i] && jsonsc.pos[i] != ']'; i++)
                                    {
                                        if (!memcmp(&jsonsc.pos[i-4], "\"t\":1", 5))
                                        {
                                            stop = true;
                                            break;
                                        }
                                    }
                                }
#endif

                                // node addition
                                sc_newnodes();
                                mergenewshares(1);

#ifdef ENABLE_SYNC
                                if (!fetchingnodes)
                                {
                                    if (stop)
                                    {
                                        // run syncdown() before continuing
                                        applykeys();
                                        return false;
                                    }
                                    else
                                    {
                                        newnodes = true;
                                    }
                                }
#endif
                                break;

                            case 'd':
                                // node deletion
                                dn = sc_deltree();

#ifdef ENABLE_SYNC
                                if (fetchingnodes)
                                {
                                    break;
                                }

                                if (dn && !memcmp(jsonsc.pos, test, 16))
                                {
                                    Base64::btoa((byte *)&dn->nodehandle, sizeof(dn->nodehandle), &test2[18]);
                                    if (!memcmp(&jsonsc.pos[26], test2, 26))
                                    {
                                        // it's a move operation, stop parsing after completing it
                                        stop = true;
                                        break;
                                    }
                                }

                                // run syncdown() to process the deletion before continuing
                                applykeys();
                                return false;
#endif
                                break;

                            case 's':
                            case MAKENAMEID2('s', '2'):
                                // share addition/update/revocation
                                if (sc_shares())
                                {
                                    int creqtag = reqtag;
                                    reqtag = 0;
                                    mergenewshares(1);
                                    reqtag = creqtag;
                                }
                                break;

                            case 'c':
                                // contact addition/update
                                sc_contacts();
                                break;

                            case 'k':
                                // crypto key request
                                sc_keys();
                                break;

                            case MAKENAMEID2('f', 'a'):
                                // file attribute update
                                sc_fileattr();
                                break;

                            case MAKENAMEID2('u', 'a'):
                                // user attribute update
                                sc_userattr();
                                break;

                            case MAKENAMEID4('p', 's', 't', 's'):
                                if (sc_upgrade())
                                {
                                    app->account_updated();
                                    abortbackoff(true);
                                }
                                break;

                            case MAKENAMEID3('i', 'p', 'c'):
                                // incoming pending contact request (to us)
                                sc_ipc();
                                break;

                            case MAKENAMEID3('o', 'p', 'c'):
                                // outgoing pending contact request (from us)
                                sc_opc();
                                break;

                            case MAKENAMEID4('u', 'p', 'c', 'i'):
                                // incoming pending contact request update (accept/deny/ignore)
                                // fall through
                            case MAKENAMEID4('u', 'p', 'c', 'o'):
                                // outgoing pending contact request update (from them, accept/deny/ignore)
                                sc_upc();
                                break;

                            case MAKENAMEID2('p','h'):
                                // public links handles
                                sc_ph();
                                break;

                            case MAKENAMEID2('s','e'):
                                // set email
                                sc_se();
                                break;
#ifdef ENABLE_CHAT
                            case MAKENAMEID3('m', 'c', 'c'):
                                // chat creation / peer's invitation / peer's removal
                                sc_chatupdate();
                                break;

                            case MAKENAMEID4('m', 'c', 'f', 'c'):
                                // chat flags update
                                sc_chatflags();
                                break;

                            case MAKENAMEID4('m', 'c', 'n', 'a'):
                                // granted / revoked access to a node
                                sc_chatnode();
                                break;
#endif
                            case MAKENAMEID3('u', 'a', 'c'):
                                sc_uac();
                                break;
                        }
                    }
                }

                jsonsc.leaveobject();
            }
            else
            {
                jsonsc.leavearray();
                insca = false;

#ifdef ENABLE_SYNC
                if (!fetchingnodes && newnodes)
                {
                    applykeys();
                    return false;
                }
#endif
            }
        }
    }
}

// update the user's local state cache
// (note that if immediate-completion commands have been issued in the
// meantime, the state of the affected nodes
// may be ahead of the recorded scsn - their consistency will be checked by
// subsequent server-client commands.)
// initsc() is called after all initial decryption has been performed, so we
// are tolerant towards incomplete/faulty nodes.
void MegaClient::initsc()
{
    if (sctable)
    {
        bool complete;

        sctable->begin();
        sctable->truncate();

        // 1. write current scsn
        handle tscsn;
        Base64::atob(scsn, (byte*)&tscsn, sizeof tscsn);
        complete = sctable->put(CACHEDSCSN, (char*)&tscsn, sizeof tscsn);

        if (complete)
        {
            // 2. write all users
            for (user_map::iterator it = users.begin(); it != users.end(); it++)
            {
                if (!(complete = sctable->put(CACHEDUSER, &it->second, &key)))
                {
                    break;
                }
            }
        }

        if (complete)
        {
            // 3. write new or modified nodes, purge deleted nodes
            for (node_map::iterator it = nodes.begin(); it != nodes.end(); it++)
            {
                if (!(complete = sctable->put(CACHEDNODE, it->second, &key)))
                {
                    break;
                }
            }
        }

        if (complete)
        {
            // 4. write new or modified pcrs, purge deleted pcrs
            for (handlepcr_map::iterator it = pcrindex.begin(); it != pcrindex.end(); it++)
            {
                if (!(complete = sctable->put(CACHEDPCR, it->second, &key)))
                {
                    break;
                }
            }
        }

#ifdef ENABLE_CHAT
        if (complete)
        {
            // 5. write new or modified chats
            for (textchat_map::iterator it = chats.begin(); it != chats.end(); it++)
            {
                if (!(complete = sctable->put(CACHEDCHAT, it->second, &key)))
                {
                    break;
                }
            }
        }
        LOG_debug << "Saving SCSN " << scsn << " with " << nodes.size() << " nodes, " << users.size() << " users, " << pcrindex.size() << " pcrs and " << chats.size() << " chats to local cache (" << complete << ")";
#else

        LOG_debug << "Saving SCSN " << scsn << " with " << nodes.size() << " nodes and " << users.size() << " users and " << pcrindex.size() << " pcrs to local cache (" << complete << ")";
 #endif
        finalizesc(complete);
    }
}

// erase and and fill user's local state cache
void MegaClient::updatesc()
{
    if (sctable)
    {
        string t;

        sctable->get(CACHEDSCSN, &t);

        if (t.size() != sizeof cachedscsn)
        {
            if (t.size())
            {
                LOG_err << "Invalid scsn size";
            }
            return;
        }

        bool complete;

        // 1. update associated scsn
        handle tscsn;
        Base64::atob(scsn, (byte*)&tscsn, sizeof tscsn);
        complete = sctable->put(CACHEDSCSN, (char*)&tscsn, sizeof tscsn);

        if (complete)
        {
            // 2. write new or update modified users
            for (user_vector::iterator it = usernotify.begin(); it != usernotify.end(); it++)
            {
                char base64[12];
                if ((*it)->show == INACTIVE && (*it)->userhandle != me)
                {
                    if ((*it)->dbid)
                    {
                        LOG_verbose << "Removing inactive user from database: " << (Base64::btoa((byte*)&((*it)->userhandle),MegaClient::USERHANDLE,base64) ? base64 : "");
                        if (!(complete = sctable->del((*it)->dbid)))
                        {
                            break;
                        }
                    }
                }
                else
                {
                    LOG_verbose << "Adding/updating user to database: " << (Base64::btoa((byte*)&((*it)->userhandle),MegaClient::USERHANDLE,base64) ? base64 : "");
                    if (!(complete = sctable->put(CACHEDUSER, *it, &key)))
                    {
                        break;
                    }
                }
            }
        }

        if (complete)
        {
            // 3. write new or modified nodes, purge deleted nodes
            for (node_vector::iterator it = nodenotify.begin(); it != nodenotify.end(); it++)
            {
                char base64[12];
                if ((*it)->changed.removed)
                {
                    if ((*it)->dbid)
                    {
                        LOG_verbose << "Removing node from database: " << (Base64::btoa((byte*)&((*it)->nodehandle),MegaClient::NODEHANDLE,base64) ? base64 : "");
                        if (!(complete = sctable->del((*it)->dbid)))
                        {
                            break;
                        }
                    }
                }
                else
                {
                    LOG_verbose << "Adding node to database: " << (Base64::btoa((byte*)&((*it)->nodehandle),MegaClient::NODEHANDLE,base64) ? base64 : "");
                    if (!(complete = sctable->put(CACHEDNODE, *it, &key)))
                    {
                        break;
                    }
                }
            }
        }

        if (complete)
        {
            // 4. write new or modified pcrs, purge deleted pcrs
            for (pcr_vector::iterator it = pcrnotify.begin(); it != pcrnotify.end(); it++)
            {
                char base64[12];
                if ((*it)->removed())
                {
                    if ((*it)->dbid)
                    {
                        LOG_verbose << "Removing pcr from database: " << (Base64::btoa((byte*)&((*it)->id),MegaClient::PCRHANDLE,base64) ? base64 : "");
                        if (!(complete = sctable->del((*it)->dbid)))
                        {
                            break;
                        }
                    }
                }
                else if (!(*it)->removed())
                {
                    LOG_verbose << "Adding pcr to database: " << (Base64::btoa((byte*)&((*it)->id),MegaClient::PCRHANDLE,base64) ? base64 : "");
                    if (!(complete = sctable->put(CACHEDPCR, *it, &key)))
                    {
                        break;
                    }
                }
            }
        }

#ifdef ENABLE_CHAT
        if (complete)
        {
            // 5. write new or modified chats
            for (textchat_map::iterator it = chatnotify.begin(); it != chatnotify.end(); it++)
            {
                char base64[12];
                LOG_verbose << "Adding chat to database: " << (Base64::btoa((byte*)&(it->second->id),MegaClient::CHATHANDLE,base64) ? base64 : "");
                if (!(complete = sctable->put(CACHEDCHAT, it->second, &key)))
                {
                    break;
                }
            }
        }
        LOG_debug << "Saving SCSN " << scsn << " with " << nodenotify.size() << " modified nodes, " << usernotify.size() << " users, " << pcrnotify.size() << " pcrs and " << chatnotify.size() << " chats to local cache (" << complete << ")";
#else
        LOG_debug << "Saving SCSN " << scsn << " with " << nodenotify.size() << " modified nodes, " << usernotify.size() << " users and " << pcrnotify.size() << " pcrs to local cache (" << complete << ")";
#endif
        finalizesc(complete);
    }
}

// commit or purge local state cache
void MegaClient::finalizesc(bool complete)
{
    if (complete)
    {
        Base64::atob(scsn, (byte*)&cachedscsn, sizeof cachedscsn);
    }
    else
    {
        sctable->remove();

        LOG_err << "Cache update DB write error - disabling caching";

        delete sctable;
        sctable = NULL;
        pendingsccommit = false;
    }
}

// queue node file attribute for retrieval or cancel retrieval
error MegaClient::getfa(handle h, string *fileattrstring, string *nodekey, fatype t, int cancel)
{
    // locate this file attribute type in the nodes's attribute string
    handle fah;
    int p, pp;

    // find position of file attribute or 0 if not present
    if (!(p = Node::hasfileattribute(fileattrstring, t)))
    {
        return API_ENOENT;
    }

    pp = p - 1;

    while (pp && fileattrstring->at(pp - 1) >= '0' && fileattrstring->at(pp - 1) <= '9')
    {
        pp--;
    }

    if (p == pp)
    {
        return API_ENOENT;
    }

    if (Base64::atob(strchr(fileattrstring->c_str() + p, '*') + 1, (byte*)&fah, sizeof(fah)) != sizeof(fah))
    {
        return API_ENOENT;
    }

    int c = atoi(fileattrstring->c_str() + pp);

    if (cancel)
    {
        // cancel pending request
        fafc_map::iterator cit;

        if ((cit = fafcs.find(c)) != fafcs.end())
        {
            faf_map::iterator it;

            for (int i = 2; i--; )
            {
                if ((it = cit->second->fafs[i].find(fah)) != cit->second->fafs[i].end())
                {
                    delete it->second;
                    cit->second->fafs[i].erase(it);

                    // none left: tear down connection
                    if (!cit->second->fafs[1].size() && cit->second->req.status == REQ_INFLIGHT)
                    {
                        cit->second->req.disconnect();
                    }

                    return API_OK;
                }
            }
        }

        return API_ENOENT;
    }
    else
    {
        // add file attribute cluster channel and set cluster reference node handle
        FileAttributeFetchChannel** fafcp = &fafcs[c];

        if (!*fafcp)
        {
            *fafcp = new FileAttributeFetchChannel();
        }

        if (!(*fafcp)->fafs[1].count(fah))
        {
            (*fafcp)->fahref = fah;

            // map returned handle to type/node upon retrieval response
            FileAttributeFetch** fafp = &(*fafcp)->fafs[0][fah];

            if (!*fafp)
            {
                *fafp = new FileAttributeFetch(h, *nodekey, t, reqtag);
            }
            else
            {
                restag = (*fafp)->tag;
                return API_EEXIST;
            }
        }
        else
        {
            FileAttributeFetch** fafp = &(*fafcp)->fafs[1][fah];
            restag = (*fafp)->tag;
            return API_EEXIST;
        }

        return API_OK;
    }
}

// build pending attribute string for this handle and remove
void MegaClient::pendingattrstring(handle h, string* fa)
{
    char buf[128];

    for (fa_map::iterator it = pendingfa.lower_bound(pair<handle, fatype>(h, 0));
         it != pendingfa.end() && it->first.first == h; )
    {
        if (it->first.second != fa_media)
        {
            sprintf(buf, "/%u*", (unsigned)it->first.second);
            Base64::btoa((byte*)&it->second.first, sizeof(it->second.first), strchr(buf + 3, 0));
            fa->append(buf + !fa->size());
            LOG_debug << "Added file attribute to putnodes. Remaining: " << pendingfa.size()-1;
        }
        pendingfa.erase(it++);
    }
}

// attach file attribute to a file (th can be upload or node handle)
// FIXME: to avoid unnecessary roundtrips to the attribute servers, also cache locally
void MegaClient::putfa(handle th, fatype t, SymmCipher* key, string* data, bool checkAccess)
{
    // CBC-encrypt attribute data (padded to next multiple of BLOCKSIZE)
    data->resize((data->size() + SymmCipher::BLOCKSIZE - 1) & -SymmCipher::BLOCKSIZE);
    key->cbc_encrypt((byte*)data->data(), data->size());

    queuedfa.push_back(new HttpReqCommandPutFA(this, th, t, data, checkAccess));
    LOG_debug << "File attribute added to queue - " << th << " : " << queuedfa.size() << " queued, " << activefa.size() << " active";

    // no other file attribute storage request currently in progress? POST this one.
    while (activefa.size() < MAXPUTFA && queuedfa.size())
    {
        putfa_list::iterator curfa = queuedfa.begin();
        HttpReqCommandPutFA *fa = *curfa;
        queuedfa.erase(curfa);
        activefa.push_back(fa);
        fa->status = REQ_INFLIGHT;
        reqs.add(fa);
    }
}

// has the limit of concurrent transfer tslots been reached?
bool MegaClient::slotavail() const
{
    return tslots.size() < MAXTOTALTRANSFERS;
}

// returns 1 if more transfers of the requested type can be dispatched
// (back-to-back overlap pipelining)
// FIXME: support overlapped partial reads (and support partial reads in the
// first place)
bool MegaClient::moretransfers(direction_t d)
{
    m_off_t r = 0;
    unsigned int total = 0;

    // don't dispatch if all tslots busy
    if (!slotavail())
    {
        return false;
    }

    // determine average speed and total amount of data remaining for the given
    // direction
    for (transferslot_list::iterator it = tslots.begin(); it != tslots.end(); it++)
    {
        if ((*it)->transfer->type == d)
        {
            r += (*it)->transfer->size - (*it)->progressreported;
            total++;
        }
    }

    if (total >= MAXTRANSFERS)
    {
        return false;
    }

    m_off_t speed = (d == GET) ? httpio->downloadSpeed : httpio->uploadSpeed;

    // always blindly dispatch transfers up to MINPIPELINE
    // dispatch more transfers if only a a little chunk per transfer left
    // dispatch more if only two seconds of transfers left
    if (r < MINPIPELINE || r < total * 131072 || (speed > 1024 && (r / speed) <= 2))
    {
        return true;
    }

    // otherwise, don't allow more than two concurrent transfers
    if (total >= 2)
    {
        return false;
    }

    // dispatch a second transfer if less than 512KB left
    if (r < 524288)
    {
        return true;
    }
    return false;
}

void MegaClient::dispatchmore(direction_t d)
{
    // keep pipeline full by dispatching additional queued transfers, if
    // appropriate and available
    while (moretransfers(d) && dispatch(d));
}

// server-client node update processing
void MegaClient::sc_updatenode()
{
    handle h = UNDEF;
    handle u = 0;
    const char* a = NULL;
    m_time_t ts = -1;

    for (;;)
    {
        switch (jsonsc.getnameid())
        {
            case 'n':
                h = jsonsc.gethandle();
                break;

            case 'u':
                u = jsonsc.gethandle(USERHANDLE);
                break;

            case MAKENAMEID2('a', 't'):
                a = jsonsc.getvalue();
                break;

            case MAKENAMEID2('t', 's'):
                ts = jsonsc.getint();
                break;

            case EOO:
                if (!ISUNDEF(h))
                {
                    Node* n;
                    bool notify = false;

                    if ((n = nodebyhandle(h)))
                    {
                        if (u && n->owner != u)
                        {
                            n->owner = u;
                            n->changed.owner = true;
                            notify = true;
                        }

                        if (a && ((n->attrstring && strcmp(n->attrstring->c_str(), a)) || !n->attrstring))
                        {
                            if (!n->attrstring)
                            {
                                n->attrstring = new string;
                            }
                            Node::copystring(n->attrstring, a);
                            n->changed.attrs = true;
                            notify = true;
                        }

                        if (ts != -1 && n->ctime != ts)
                        {
                            n->ctime = ts;
                            n->changed.ctime = true;
                            notify = true;
                        }

                        n->applykey();
                        n->setattr();

                        if (notify)
                        {
                            notifynode(n);
                        }
                    }
                }
                return;

            default:
                if (!jsonsc.storeobject())
                {
                    return;
                }
        }
    }
}

// read tree object (nodes and users)
void MegaClient::readtree(JSON* j)
{
    if (j->enterobject())
    {
        for (;;)
        {
            switch (jsonsc.getnameid())
            {
                case 'f':
                    readnodes(j, 1);
                    break;

                case MAKENAMEID2('f', '2'):
                    readnodes(j, 1);
                    break;

                case 'u':
                    readusers(j);
                    break;

                case EOO:
                    j->leaveobject();
                    return;

                default:
                    if (!jsonsc.storeobject())
                    {
                        return;
                    }
            }
        }
    }
}

// server-client newnodes processing
void MegaClient::sc_newnodes()
{
    for (;;)
    {
        switch (jsonsc.getnameid())
        {
            case 't':
                readtree(&jsonsc);
                break;

            case 'u':
                readusers(&jsonsc);
                break;

            case EOO:
                return;

            default:
                if (!jsonsc.storeobject())
                {
                    return;
                }
        }
    }
}

// share requests come in the following flavours:
// - n/k (set share key) (always symmetric)
// - n/o/u[/okd] (share deletion)
// - n/o/u/k/r/ts[/ok][/ha] (share addition) (k can be asymmetric)
// returns 0 in case of a share addition or error, 1 otherwise
bool MegaClient::sc_shares()
{
    handle h = UNDEF;
    handle oh = UNDEF;
    handle uh = UNDEF;
    handle p = UNDEF;
    bool upgrade_pending_to_full = false;
    const char* k = NULL;
    const char* ok = NULL;
    bool okremoved = false;
    byte ha[SymmCipher::BLOCKSIZE];
    byte sharekey[SymmCipher::BLOCKSIZE];
    int have_ha = 0;
    accesslevel_t r = ACCESS_UNKNOWN;
    m_time_t ts = 0;
    int outbound;

    for (;;)
    {
        switch (jsonsc.getnameid())
        {
            case 'p':  // Pending contact request handle for an s2 packet
                p = jsonsc.gethandle(PCRHANDLE);
                break;

            case MAKENAMEID2('o', 'p'):
                upgrade_pending_to_full = true;
                break;

            case 'n':   // share node
                h = jsonsc.gethandle();
                break;

            case 'o':   // owner user
                oh = jsonsc.gethandle(USERHANDLE);
                break;

            case 'u':   // target user
                uh = jsonsc.is(EXPORTEDLINK) ? 0 : jsonsc.gethandle(USERHANDLE);
                break;

            case MAKENAMEID2('o', 'k'):  // owner key
                ok = jsonsc.getvalue();
                break;

            case MAKENAMEID3('o', 'k', 'd'):
                okremoved = (jsonsc.getint() == 1); // owner key removed
                break;

            case MAKENAMEID2('h', 'a'):  // outgoing share signature
                have_ha = Base64::atob(jsonsc.getvalue(), ha, sizeof ha) == sizeof ha;
                break;

            case 'r':   // share access level
                r = (accesslevel_t)jsonsc.getint();
                break;

            case MAKENAMEID2('t', 's'):  // share timestamp
                ts = jsonsc.getint();
                break;

            case 'k':   // share key
                k = jsonsc.getvalue();
                break;

            case EOO:
                // we do not process share commands unless logged into a full
                // account
                if (loggedin() < FULLACCOUNT)
                {
                    return false;
                }

                // need a share node
                if (ISUNDEF(h))
                {
                    return false;
                }

                // ignore unrelated share packets (should never be triggered)
                if (!ISUNDEF(oh) && !(outbound = (oh == me)) && (uh != me))
                {
                    return false;
                }

                // am I the owner of the share? use ok, otherwise k.
                if (ok && oh == me)
                {
                    k = ok;
                }

                if (k)
                {
                    if (!decryptkey(k, sharekey, sizeof sharekey, &key, 1, h))
                    {
                        return false;
                    }

                    if (ISUNDEF(oh) && ISUNDEF(uh))
                    {
                        // share key update on inbound share
                        newshares.push_back(new NewShare(h, 0, UNDEF, ACCESS_UNKNOWN, 0, sharekey));
                        return true;
                    }

                    if (!ISUNDEF(oh) && (!ISUNDEF(uh) || !ISUNDEF(p)))
                    {
                        // new share - can be inbound or outbound
                        newshares.push_back(new NewShare(h, outbound,
                                                         outbound ? uh : oh,
                                                         r, ts, sharekey,
                                                         have_ha ? ha : NULL, 
                                                         p, upgrade_pending_to_full));

                        //Returns false because as this is a new share, the node
                        //could not have been received yet
                        return false;
                    }
                }
                else
                {
                    if (!ISUNDEF(oh) && (!ISUNDEF(uh) || !ISUNDEF(p)))
                    {
                        // share revocation or share without key
                        newshares.push_back(new NewShare(h, outbound,
                                                         outbound ? uh : oh, r, 0, NULL, NULL, p, false, okremoved));
                        return r == ACCESS_UNKNOWN;
                    }
                }

                return false;

            default:
                if (!jsonsc.storeobject())
                {
                    return false;
                }
        }
    }
}

bool MegaClient::sc_upgrade()
{
    string result;
    bool success = false;

    for (;;)
    {
        switch (jsonsc.getnameid())
        {
            case MAKENAMEID2('i', 't'):
                jsonsc.getint(); // itemclass. For now, it's always 0.
                break;

            case 'p':
                jsonsc.getint(); //pro type
                break;

            case 'r':
                jsonsc.storeobject(&result);
                if (result == "s")
                {
                   success = true;
                }
                break;

            case EOO:
                return success;

            default:
                if (!jsonsc.storeobject())
                {
                    return false;
                }
        }
    }
}

// user/contact updates come in the following format:
// u:[{c/m/ts}*] - Add/modify user/contact
void MegaClient::sc_contacts()
{
    for (;;)
    {
        switch (jsonsc.getnameid())
        {
            case 'u':
                readusers(&jsonsc);
                break;

            case EOO:
                return;

            default:
                if (!jsonsc.storeobject())
                {
                    return;
                }
        }
    }
}

// server-client key requests/responses
void MegaClient::sc_keys()
{
    handle h;
    Node* n = NULL;
    node_vector kshares;
    node_vector knodes;

    for (;;)
    {
        switch (jsonsc.getnameid())
        {
            case MAKENAMEID2('s', 'r'):
                procsr(&jsonsc);
                break;

            case 'h':
                // security feature: we only distribute node keys for our own
                // outgoing shares
                if (!ISUNDEF(h = jsonsc.gethandle()) && (n = nodebyhandle(h)) && n->sharekey && !n->inshare)
                {
                    kshares.push_back(n);
                }
                break;

            case 'n':
                if (jsonsc.enterarray())
                {
                    while (!ISUNDEF(h = jsonsc.gethandle()) && (n = nodebyhandle(h)))
                    {
                        knodes.push_back(n);
                    }

                    jsonsc.leavearray();
                }
                break;

            case MAKENAMEID2('c', 'r'):
                proccr(&jsonsc);
                break;

            case EOO:
                cr_response(&kshares, &knodes, NULL);
                return;

            default:
                if (!jsonsc.storeobject())
                {
                    return;
                }
        }
    }
}

// server-client file attribute update
void MegaClient::sc_fileattr()
{
    Node* n = NULL;
    const char* fa = NULL;

    for (;;)
    {
        switch (jsonsc.getnameid())
        {
            case MAKENAMEID2('f', 'a'):
                fa = jsonsc.getvalue();
                break;

            case 'n':
                handle h;
                if (!ISUNDEF(h = jsonsc.gethandle()))
                {
                    n = nodebyhandle(h);
                }
                break;

            case EOO:
                if (fa && n)
                {
                    Node::copystring(&n->fileattrstring, fa);
                    n->changed.fileattrstring = true;
                    notifynode(n);
                }
                return;

            default:
                if (!jsonsc.storeobject())
                {
                    return;
                }
        }
    }
}

// server-client user attribute update notification
void MegaClient::sc_userattr()
{
    handle uh = UNDEF;
    User *u = NULL;

    string ua, uav;
    string_vector ualist;    // stores attribute names
    string_vector uavlist;   // stores attribute versions
    string_vector::const_iterator itua, ituav;

    for (;;)
    {
        switch (jsonsc.getnameid())
        {
            case 'u':
                uh = jsonsc.gethandle(USERHANDLE);
                break;

            case MAKENAMEID2('u', 'a'):
                if (jsonsc.enterarray())
                {
                    while (jsonsc.storeobject(&ua))
                    {
                        ualist.push_back(ua);
                    }
                    jsonsc.leavearray();
                }
                break;

            case 'v':
                if (jsonsc.enterarray())
                {
                    while (jsonsc.storeobject(&uav))
                    {
                        uavlist.push_back(uav);
                    }
                    jsonsc.leavearray();
                }
                break;

            case EOO:
                if (ISUNDEF(uh))
                {
                    LOG_err << "Failed to parse the user :" << uh;
                }
                else if (!(u = finduser(uh)))
                {
                    LOG_debug << "User attributes update for non-existing user";
                }
                // if no version received (very old actionpacket)...
                else if ( !uavlist.size() )
                {
                    // ...invalidate all of the notified user attributes
                    for (itua = ualist.begin(); itua != ualist.end(); itua++)
                    {
                        attr_t type = User::string2attr(itua->c_str());
                        u->invalidateattr(type);
#ifdef ENABLE_CHAT
                        if (type == ATTR_KEYRING)
                        {
                            resetKeyring();
                        }
#endif
                    }
                    u->setTag(0);
                    notifyuser(u);
                }
                else if (ualist.size() == uavlist.size())
                {
                    // invalidate only out-of-date attributes
                    const string *cacheduav;
                    for (itua = ualist.begin(), ituav = uavlist.begin();
                         itua != ualist.end();
                         itua++, ituav++)
                    {
                        attr_t type = User::string2attr(itua->c_str());
                        cacheduav = u->getattrversion(type);
                        if (cacheduav)
                        {
                            if (*cacheduav != *ituav)
                            {
                                u->invalidateattr(type);
#ifdef ENABLE_CHAT
                                if (type == ATTR_KEYRING)
                                {
                                    resetKeyring();
                                }
#endif
                            }
                        }
                        else
                        {
                            u->setChanged(type);

                            // if this attr was just created, add it to cache with empty value and set it as invalid
                            // (it will allow to detect if the attr exists upon resumption from cache, in case the value wasn't received yet)
                            if (type == ATTR_DISABLE_VERSIONS && !u->getattr(type))
                            {
                                string emptyStr;
                                u->setattr(type, &emptyStr, &emptyStr);
                                u->invalidateattr(type);
                            }
                        }

                        // silently fetch-upon-update this critical attribute
                        if (type == ATTR_DISABLE_VERSIONS)
                        {
                            getua(u, type, 0);
                        }
                    }
                    u->setTag(0);
                    notifyuser(u);
                }
                else    // different number of attributes than versions --> error
                {
                    LOG_err << "Unpaired user attributes and versions";
                }
                return;

            default:
                if (!jsonsc.storeobject())
                {
                    return;
                }
        }
    }
}

// Incoming pending contact additions or updates, always triggered by the creator (reminders, deletes, etc)
void MegaClient::sc_ipc()
{
    // fields: m, ts, uts, rts, dts, msg, p, ps
    m_time_t ts = 0;
    m_time_t uts = 0;
    m_time_t rts = 0;
    m_time_t dts = 0;
    m_off_t clv = 0;
    const char *m = NULL;
    const char *msg = NULL;
    handle p = UNDEF;
    PendingContactRequest *pcr;

    bool done = false;
    while (!done)
    {
        switch (jsonsc.getnameid())
        {
            case 'm':
                m = jsonsc.getvalue();
                break;
            case MAKENAMEID2('t', 's'):
                ts = jsonsc.getint();
                break;
            case MAKENAMEID3('u', 't', 's'):
                uts = jsonsc.getint();
                break;
            case MAKENAMEID3('r', 't', 's'):
                rts = jsonsc.getint();
                break;
            case MAKENAMEID3('d', 't', 's'):
                dts = jsonsc.getint();
                break;
            case MAKENAMEID3('m', 's', 'g'):
                msg = jsonsc.getvalue();
                break;
            case MAKENAMEID3('c', 'l', 'v'):
                clv = jsonsc.getint();
                break;
            case 'p':
                p = jsonsc.gethandle(MegaClient::PCRHANDLE);
                break;
            case EOO:
                done = true;
                if (ISUNDEF(p))
                {
                    LOG_err << "p element not provided";
                    break;
                }

                pcr = pcrindex.count(p) ? pcrindex[p] : (PendingContactRequest *) NULL;

                if (dts != 0)
                {
                    //Trying to remove an ignored request
                    if (pcr)
                    {
                        // this is a delete, find the existing object in state
                        pcr->uts = dts;
                        pcr->changed.deleted = true;
                    }
                }
                else if (pcr && rts != 0)
                {
                    // reminder
                    if (uts == 0)
                    {
                        LOG_err << "uts element not provided";
                        break;
                    }

                    pcr->uts = uts;
                    pcr->changed.reminded = true;
                }
                else
                {
                    // new
                    if (!m)
                    {
                        LOG_err << "m element not provided";
                        break;
                    }
                    if (ts == 0)
                    {
                        LOG_err << "ts element not provided";
                        break;
                    }
                    if (uts == 0)
                    {
                        LOG_err << "uts element not provided";
                        break;
                    }

                    pcr = new PendingContactRequest(p, m, NULL, ts, uts, msg, false);
                    mappcr(p, pcr);
                    pcr->autoaccepted = clv;
                }
                notifypcr(pcr);

                break;
            default:
                if (!jsonsc.storeobject())
                {
                    return;
                }
        }
    }
}

// Outgoing pending contact additions or updates, always triggered by the creator (reminders, deletes, etc)
void MegaClient::sc_opc()
{
    // fields: e, m, ts, uts, rts, dts, msg, p
    m_time_t ts = 0;
    m_time_t uts = 0;
    m_time_t rts = 0;
    m_time_t dts = 0;
    const char *e = NULL;
    const char *m = NULL;
    const char *msg = NULL;
    handle p = UNDEF;
    PendingContactRequest *pcr;

    bool done = false;
    while (!done)
    {
        switch (jsonsc.getnameid())
        {
            case 'e':
                e = jsonsc.getvalue();
                break;
            case 'm':
                m = jsonsc.getvalue();
                break;
            case MAKENAMEID2('t', 's'):
                ts = jsonsc.getint();
                break;
            case MAKENAMEID3('u', 't', 's'):
                uts = jsonsc.getint();
                break;
            case MAKENAMEID3('r', 't', 's'):
                rts = jsonsc.getint();
                break;
            case MAKENAMEID3('d', 't', 's'):
                dts = jsonsc.getint();
                break;
            case MAKENAMEID3('m', 's', 'g'):
                msg = jsonsc.getvalue();
                break;
            case 'p':
                p = jsonsc.gethandle(MegaClient::PCRHANDLE);
                break;
            case EOO:
                done = true;
                if (ISUNDEF(p))
                {
                    LOG_err << "p element not provided";
                    break;
                }

                pcr = pcrindex.count(p) ? pcrindex[p] : (PendingContactRequest *) NULL;

                if (dts != 0) // delete PCR
                {
                    // this is a delete, find the existing object in state
                    if (pcr)
                    {
                        pcr->uts = dts;
                        pcr->changed.deleted = true;
                    }
                }
                else if (!e || !m || ts == 0 || uts == 0)
                {
                    LOG_err << "Pending Contact Request is incomplete.";
                    break;
                }
                else if (ts == uts) // add PCR
                {
                    pcr = new PendingContactRequest(p, e, m, ts, uts, msg, true);
                    mappcr(p, pcr);
                }
                else    // remind PCR
                {
                    if (rts == 0)
                    {
                        LOG_err << "Pending Contact Request is incomplete (rts element).";
                        break;
                    }

                    if (pcr)
                    {
                        pcr->uts = rts;
                        pcr->changed.reminded = true;
                    }
                }
                notifypcr(pcr);

                break;
            default:
                if (!jsonsc.storeobject())
                {
                    return;
                }
        }
    }
}

// Incoming pending contact request updates, always triggered by the receiver of the request (accepts, denies, etc)
void MegaClient::sc_upc()
{
    // fields: p, uts, s, m
    m_time_t uts = 0;
    int s = 0;
    const char *m = NULL;
    handle p = UNDEF;
    PendingContactRequest *pcr;

    bool done = false;
    while (!done)
    {
        switch (jsonsc.getnameid())
        {
            case 'm':
                m = jsonsc.getvalue();
                break;
            case MAKENAMEID3('u', 't', 's'):
                uts = jsonsc.getint();
                break; 
            case 's':
                s = int(jsonsc.getint());
                break;
            case 'p':
                p = jsonsc.gethandle(MegaClient::PCRHANDLE);
                break;
            case EOO:
                done = true;
                if (ISUNDEF(p))
                {
                    LOG_err << "p element not provided";
                    break;
                }

                pcr = pcrindex.count(p) ? pcrindex[p] : (PendingContactRequest *) NULL;

                if (!pcr)
                {
                    // As this was an update triggered by us, on an object we must know about, this is kinda a problem.                    
                    LOG_err << "upci PCR not found, huge massive problem";
                    break;
                }
                else
                {                    
                    if (!m)
                    {
                        LOG_err << "m element not provided";
                        break;
                    }
                    if (s == 0)
                    {
                        LOG_err << "s element not provided";
                        break;
                    }
                    if (uts == 0)
                    {
                        LOG_err << "uts element not provided";
                        break;
                    }

                    switch (s)
                    {
                        case 1:
                            // ignored
                            pcr->changed.ignored = true;
                            break;
                        case 2:
                            // accepted
                            pcr->changed.accepted = true;
                            break;
                        case 3:
                            // denied
                            pcr->changed.denied = true;
                            break;
                    }
                    pcr->uts = uts;
                }
                notifypcr(pcr);

                break;
            default:
                if (!jsonsc.storeobject())
                {
                    return;
                }
        }
    }
}
// Public links updates
void MegaClient::sc_ph()
{
    // fields: h, ph, d, n, ets
    handle h = UNDEF;
    handle ph = UNDEF;
    bool deleted = false;
    bool created = false;
    bool updated = false;
    bool takendown = false;
    m_time_t ets = 0;
    Node *n;

    bool done = false;
    while (!done)
    {
        switch (jsonsc.getnameid())
        {
        case 'h':
            h = jsonsc.gethandle(MegaClient::NODEHANDLE);
            break;
        case MAKENAMEID2('p','h'):
            ph = jsonsc.gethandle(MegaClient::NODEHANDLE);
            break;
        case 'd':
            deleted = (jsonsc.getint() == 1);
            break;
        case 'n':
            created = (jsonsc.getint() == 1);
            break;
        case 'u':
            updated = (jsonsc.getint() == 1);
            break;
        case MAKENAMEID4('d','o','w','n'):
            takendown = (jsonsc.getint() == 1);
            break;
        case MAKENAMEID3('e', 't', 's'):
            ets = jsonsc.getint();
            break;
        case EOO:
            done = true;
            if (ISUNDEF(h))
            {
                LOG_err << "h element not provided";
                break;
            }
            if (ISUNDEF(ph))
            {
                LOG_err << "ph element not provided";
                break;
            }
            if (!deleted && !created && !updated && !takendown)
            {
                LOG_err << "d/n/u/down element not provided";
                break;
            }

            n = nodebyhandle(h);
            if (n)
            {
                if (deleted)        // deletion
                {
                    if (n->plink)
                    {
                        delete n->plink;
                        n->plink = NULL;
                    }
                }
                else
                {
                    n->setpubliclink(ph, ets, takendown);
                }

                n->changed.publiclink = true;
                notifynode(n);
            }
            else
            {
                LOG_warn << "node for public link not found";
            }

            break;
        default:
            if (!jsonsc.storeobject())
            {
                return;
            }
        }
    }
}

void MegaClient::sc_se()
{
    // fields: e, s
    string email;
    int status = -1;
    handle uh = UNDEF;
    User *u;

    bool done = false;
    while (!done)
    {
        switch (jsonsc.getnameid())
        {
        case 'e':
            jsonsc.storeobject(&email);
            break;
        case 'u':
            uh = jsonsc.gethandle(USERHANDLE);
            break;
        case 's':
            status = int(jsonsc.getint());
            break;
        case EOO:
            done = true;
            if (email.empty())
            {
                LOG_err << "e element not provided";
                break;
            }
            if (uh == UNDEF)
            {
                LOG_err << "u element not provided";
                break;
            }
            if (status == -1)
            {
                LOG_err << "s element not provided";
                break;
            }
            if (status != EMAIL_REMOVED &&
                    status != EMAIL_PENDING_REMOVED &&
                    status != EMAIL_PENDING_ADDED &&
                    status != EMAIL_FULLY_ACCEPTED)
            {
                LOG_err << "unknown value for s element: " << status;
                break;
            }

            u = finduser(uh);
            if (!u)
            {
                LOG_warn << "user for email change not found. Not a contact?";
            }
            else if (status == EMAIL_FULLY_ACCEPTED)
            {
                LOG_debug << "Email changed from `" << u->email << "` to `" << email << "`";

                mapuser(uh, email.c_str()); // update email used as index for user's map
                u->changed.email = true;               
                notifyuser(u);
            }
            // TODO: manage different status once multiple-emails is supported

            break;
        default:
            if (!jsonsc.storeobject())
            {
                return;
            }
        }
    }
}

#ifdef ENABLE_CHAT
void MegaClient::sc_chatupdate()
{
    // fields: id, u, cs, n, g, ou
    handle chatid = UNDEF;
    userpriv_vector *userpriv = NULL;
    int shard = -1;
    userpriv_vector *upnotif = NULL;
    bool group = false;
    handle ou = UNDEF;
    string title;
    m_time_t ts = -1;

    bool done = false;
    while (!done)
    {
        switch (jsonsc.getnameid())
        {
            case MAKENAMEID2('i','d'):
                chatid = jsonsc.gethandle(MegaClient::CHATHANDLE);
                break;

            case 'u':   // list of users participating in the chat (+privileges)
                userpriv = readuserpriv(&jsonsc);
                break;

            case MAKENAMEID2('c','s'):
                shard = int(jsonsc.getint());
                break;

            case 'n':   // the new user, for notification purposes (not used)
                upnotif = readuserpriv(&jsonsc);
                break;

            case 'g':
                group = jsonsc.getint();
                break;

            case MAKENAMEID2('o','u'):
                ou = jsonsc.gethandle(MegaClient::USERHANDLE);
                break;

            case MAKENAMEID2('c','t'):
                jsonsc.storeobject(&title);
                break;

            case MAKENAMEID2('t', 's'):  // actual creation timestamp
                ts = jsonsc.getint();
                break;

            case EOO:
                done = true;

                if (ISUNDEF(chatid))
                {
                    LOG_err << "Cannot read handle of the chat";
                }
                else if (ISUNDEF(ou))
                {
                    LOG_err << "Cannot read originating user of action packet";
                }
                else if (shard == -1)
                {
                    LOG_err << "Cannot read chat shard";
                }
                else
                {
                    if (chats.find(chatid) == chats.end())
                    {
                        chats[chatid] = new TextChat();
                    }

                    TextChat *chat = chats[chatid];
                    chat->id = chatid;
                    chat->shard = shard;
                    chat->group = group;
                    chat->priv = PRIV_UNKNOWN;
                    chat->ou = ou;
                    chat->title = title;
                    // chat->flags = ?; --> flags are received in other AP: mcfc
                    if (ts != -1)
                    {
                        chat->ts = ts;  // only in APs related to chat creation or when you're added to
                    }

                    bool found = false;
                    userpriv_vector::iterator upvit;
                    if (userpriv)
                    {
                        // find 'me' in the list of participants, get my privilege and remove from peer's list
                        for (upvit = userpriv->begin(); upvit != userpriv->end(); upvit++)
                        {
                            if (upvit->first == me)
                            {
                                found = true;
                                chat->priv = upvit->second;
                                userpriv->erase(upvit);
                                if (userpriv->empty())
                                {
                                    delete userpriv;
                                    userpriv = NULL;
                                }
                                break;
                            }
                        }
                    }
                    // if `me` is not found among participants list and there's a notification list...
                    if (!found && upnotif)
                    {
                        // ...then `me` may have been removed from the chat: get the privilege level=PRIV_RM
                        for (upvit = upnotif->begin(); upvit != upnotif->end(); upvit++)
                        {
                            if (upvit->first == me)
                            {
                                chat->priv = upvit->second;
                                break;
                            }
                        }
                    }
                    delete chat->userpriv;  // discard any existing `userpriv`
                    chat->userpriv = userpriv;

                    chat->setTag(0);    // external change
                    notifychat(chat);
                }

                delete upnotif;
                break;

            default:
                if (!jsonsc.storeobject())
                {                    
                    delete upnotif;
                    return;
                }
        }
    }
}

void MegaClient::sc_chatnode()
{
    handle chatid = UNDEF;
    handle h = UNDEF;
    handle uh = UNDEF;
    bool r = false;
    bool g = false;

    for (;;)
    {
        switch (jsonsc.getnameid())
        {
            case 'g':
                // access granted
                g = jsonsc.getint();
                break;

            case 'r':
                // access revoked
                r = jsonsc.getint();
                break;

            case MAKENAMEID2('i','d'):
                chatid = jsonsc.gethandle(MegaClient::CHATHANDLE);
                break;

            case 'n':
                h = jsonsc.gethandle(MegaClient::NODEHANDLE);
                break;

            case 'u':
                uh = jsonsc.gethandle(MegaClient::USERHANDLE);
                break;

            case EOO:
                if (chatid != UNDEF && h != UNDEF && uh != UNDEF && (r || g))
                {
                    textchat_map::iterator it = chats.find(chatid);
                    if (it == chats.end())
                    {
                        LOG_err << "Unknown chat for user/node access to attachment";
                        return;
                    }

                    TextChat *chat = it->second;
                    if (r)  // access revoked
                    {
                        if(!chat->setNodeUserAccess(h, uh, true))
                        {
                            LOG_err << "Unknown user/node at revoke access to attachment";
                        }
                    }
                    else    // access granted
                    {
                        chat->setNodeUserAccess(h, uh);
                    }

                    chat->setTag(0);    // external change
                    notifychat(chat);
                }
                else
                {
                    LOG_err << "Failed to parse attached node information";
                }
                return;

            default:
                if (!jsonsc.storeobject())
                {
                    return;
                }
        }
    }
}

void MegaClient::sc_chatflags()
{
    bool done = false;
    handle chatid = UNDEF;
    byte flags = 0;
    while(!done)
    {
        switch (jsonsc.getnameid())
        {
            case MAKENAMEID2('i','d'):
                chatid = jsonsc.gethandle(MegaClient::CHATHANDLE);
                break;

            case 'f':
                flags = byte(jsonsc.getint());
                break;

            case EOO:
            {
                done = true;
                textchat_map::iterator it = chats.find(chatid);
                if (it == chats.end())
                {
                    string chatidB64;
                    string tmp((const char*)&chatid, sizeof(chatid));
                    Base64::btoa(tmp, chatidB64);
                    LOG_err << "Received flags for unknown chatid: " << chatidB64.c_str();
                    break;
                }

                TextChat *chat = chats[chatid];
                chat->setFlags(flags);

                chat->setTag(0);    // external change
                notifychat(chat);
                break;
            }

            default:
                if (!jsonsc.storeobject())
                {
                    return;
                }
                break;
        }
    }
}

#endif

void MegaClient::sc_uac()
{
    string email;
    for (;;)
    {
        switch (jsonsc.getnameid())
        {
            case 'm':
                jsonsc.storeobject(&email);
                break;

            case EOO:
                if (email.empty())
                {
                    LOG_warn << "Missing email address in `uac` action packet";
                }
                app->account_updated();
                app->notify_confirmation(email.c_str());
                return;

            default:
                if (!jsonsc.storeobject())
                {
                    LOG_warn << "Failed to parse `uac` action packet";
                    return;
                }
        }
    }
}

// scan notified nodes for
// - name differences with an existing LocalNode
// - appearance of new folders
// - (re)appearance of files
// - deletions
// purge removed nodes after notification
void MegaClient::notifypurge(void)
{
    int i, t;

    handle tscsn = cachedscsn;

    if (*scsn) Base64::atob(scsn, (byte*)&tscsn, sizeof tscsn);

    if (nodenotify.size() || usernotify.size() || pcrnotify.size()
#ifdef ENABLE_CHAT
            || chatnotify.size()
#endif
            || cachedscsn != tscsn)
    {
        updatesc();

#ifdef ENABLE_SYNC
        // update LocalNode <-> Node associations
        for (sync_list::iterator it = syncs.begin(); it != syncs.end(); it++)
        {
            (*it)->cachenodes();
        }
#endif
    }

    if ((t = nodenotify.size()))
    {
#ifdef ENABLE_SYNC
        // check for deleted syncs
        for (sync_list::iterator it = syncs.begin(); it != syncs.end(); it++)
        {
            if (((*it)->state == SYNC_ACTIVE || (*it)->state == SYNC_INITIALSCAN)
             && (*it)->localroot.node->changed.removed)
            {
                delsync(*it);
            }
        }
#endif
        applykeys();

        if (!fetchingnodes)
        {
            app->nodes_updated(&nodenotify[0], t);
        }

        // check all notified nodes for removed status and purge
        for (i = 0; i < t; i++)
        {
            Node* n = nodenotify[i];
            if (n->attrstring)
            {
                LOG_err << "NO_KEY node: " << n->type << " " << n->size << " " << n->nodehandle << " " << n->nodekey.size();
#ifdef ENABLE_SYNC
                if (n->localnode)
                {
                    LOG_err << "LocalNode: " << n->localnode->name << " " << n->localnode->type << " " << n->localnode->size;
                }
#endif
            }

            if (n->changed.removed)
            {
                // remove inbound share
                if (n->inshare)
                {
                    n->inshare->user->sharing.erase(n->nodehandle);
                    notifyuser(n->inshare->user);
                }

                nodes.erase(n->nodehandle);
                delete n;
            }
            else
            {
                n->notified = false;
                memset(&(n->changed), 0, sizeof(n->changed));
                n->tag = 0;
            }
        }

        nodenotify.clear();
    }

    if ((t = pcrnotify.size()))
    {
        if (!fetchingnodes)
        {
            app->pcrs_updated(&pcrnotify[0], t);
        }

        // check all notified nodes for removed status and purge
        for (i = 0; i < t; i++)
        {
            PendingContactRequest* pcr = pcrnotify[i];

            if (pcr->removed())
            {
                pcrindex.erase(pcr->id);
                delete pcr;
            }
            else
            {
                pcr->notified = false;
                memset(&(pcr->changed), 0, sizeof(pcr->changed));
            }
        }

        pcrnotify.clear();
    }

    // users are never deleted (except at account cancellation)
    if ((t = usernotify.size()))
    {
        if (!fetchingnodes)
        {
            app->users_updated(&usernotify[0], t);
        }

        for (i = 0; i < t; i++)
        {
            User *u = usernotify[i];

            u->notified = false;
            u->resetTag();
            memset(&(u->changed), 0, sizeof(u->changed));

            if (u->show == INACTIVE && u->userhandle != me)
            {
                // delete any remaining shares with this user
                for (handle_set::iterator it = u->sharing.begin(); it != u->sharing.end(); it++)
                {
                    Node *n = nodebyhandle(*it);
                    if (n && !n->changed.removed)
                    {
                        int creqtag = reqtag;
                        reqtag = 0;
                        sendevent(99435, "Orphan incoming share");
                        reqtag = creqtag;
                    }
                }
                u->sharing.clear();

                discarduser(u->userhandle);
            }
        }

        usernotify.clear();
    }

#ifdef ENABLE_CHAT
    if ((t = chatnotify.size()))
    {
        if (!fetchingnodes)
        {
            app->chats_updated(&chatnotify, t);
        }

        for (textchat_map::iterator it = chatnotify.begin(); it != chatnotify.end(); it++)
        {
            TextChat *chat = it->second;

            chat->notified = false;
            chat->resetTag();
            memset(&(chat->changed), 0, sizeof(chat->changed));
        }

        chatnotify.clear();
    }
#endif

    totalNodes = nodes.size();
}

// return node pointer derived from node handle
Node* MegaClient::nodebyhandle(handle h)
{
    node_map::iterator it;

    if ((it = nodes.find(h)) != nodes.end())
    {
        return it->second;
    }

    return NULL;
}

// server-client deletion
Node* MegaClient::sc_deltree()
{
    Node* n = NULL;

    for (;;)
    {
        switch (jsonsc.getnameid())
        {
            case 'n':
                handle h;

                if (!ISUNDEF((h = jsonsc.gethandle())))
                {
                    n = nodebyhandle(h);
                }
                break;

            case EOO:
                if (n)
                {
                    TreeProcDel td;

                    int creqtag = reqtag;
                    reqtag = 0;
                    proctree(n, &td);
                    reqtag = creqtag;
                }
                return n;

            default:
                if (!jsonsc.storeobject())
                {
                    return NULL;
                }
        }
    }
}

// generate handle authentication token
void MegaClient::handleauth(handle h, byte* auth)
{
    Base64::btoa((byte*)&h, NODEHANDLE, (char*)auth);
    memcpy(auth + sizeof h, auth, sizeof h);
    key.ecb_encrypt(auth);
}

// make attribute string; add magic number prefix
void MegaClient::makeattr(SymmCipher* key, string* attrstring, const char* json, int l) const
{
    if (l < 0)
    {
        l = strlen(json);
    }
    int ll = (l + 6 + SymmCipher::KEYLENGTH - 1) & - SymmCipher::KEYLENGTH;
    byte* buf = new byte[ll];

    memcpy(buf, "MEGA{", 5); // check for the presence of the magic number "MEGA"
    memcpy(buf + 5, json, l);
    buf[l + 5] = '}';
    memset(buf + 6 + l, 0, ll - l - 6);

    key->cbc_encrypt(buf, ll);

    attrstring->assign((char*)buf, ll);

    delete[] buf;
}

// update node attributes
// (with speculative instant completion)
error MegaClient::setattr(Node* n, const char *prevattr)
{
    if (!checkaccess(n, FULL))
    {
        return API_EACCESS;
    }

    SymmCipher* cipher;

    if (!(cipher = n->nodecipher()))
    {
        return API_EKEY;
    }

    n->changed.attrs = true;
    n->tag = reqtag;
    notifynode(n);

    reqs.add(new CommandSetAttr(this, n, cipher, prevattr));

    return API_OK;
}

// send new nodes to API for processing
void MegaClient::putnodes(handle h, NewNode* newnodes, int numnodes)
{
    reqs.add(new CommandPutNodes(this, h, NULL, newnodes, numnodes, reqtag));
}

// drop nodes into a user's inbox (must have RSA keypair)
void MegaClient::putnodes(const char* user, NewNode* newnodes, int numnodes)
{
    User* u;

    restag = reqtag;

    if (!(u = finduser(user, 0)) && !user)
    {
        return app->putnodes_result(API_EARGS, USER_HANDLE, newnodes);
    }

    queuepubkeyreq(user, new PubKeyActionPutNodes(newnodes, numnodes, reqtag));
}

// returns 1 if node has accesslevel a or better, 0 otherwise
int MegaClient::checkaccess(Node* n, accesslevel_t a)
{
    // folder link access is always read-only - ignore login status during
    // initial tree fetch
    if ((a < OWNERPRELOGIN) && !loggedin())
    {
        return a == RDONLY;
    }

    // trace back to root node (always full access) or share node
    while (n)
    {
        if (n->inshare)
        {
            return n->inshare->access >= a;
        }

        if (!n->parent)
        {
            return n->type > FOLDERNODE;
        }

        n = n->parent;
    }

    return 0;
}

// returns API_OK if a move operation is permitted, API_EACCESS or
// API_ECIRCULAR otherwise
error MegaClient::checkmove(Node* fn, Node* tn)
{
    // condition #1: cannot move top-level node, must have full access to fn's
    // parent
    if (!fn->parent || !checkaccess(fn->parent, FULL))
    {
        return API_EACCESS;
    }

    // condition #2: target must be folder
    if (tn->type == FILENODE)
    {
        return API_EACCESS;
    }

    // condition #3: must have write access to target
    if (!checkaccess(tn, RDWR))
    {
        return API_EACCESS;
    }

    // condition #4: tn must not be below fn (would create circular linkage)
    for (;;)
    {
        if (tn == fn)
        {
            return API_ECIRCULAR;
        }

        if (tn->inshare || !tn->parent)
        {
            break;
        }

        tn = tn->parent;
    }

    // condition #5: fn and tn must be in the same tree (same ultimate parent
    // node or shared by the same user)
    for (;;)
    {
        if (fn->inshare || !fn->parent)
        {
            break;
        }

        fn = fn->parent;
    }

    // moves within the same tree or between the user's own trees are permitted
    if (fn == tn || (!fn->inshare && !tn->inshare))
    {
        return API_OK;
    }

    // moves between inbound shares from the same user are permitted
    if (fn->inshare && tn->inshare && fn->inshare->user == tn->inshare->user)
    {
        return API_OK;
    }

    return API_EACCESS;
}

// move node to new parent node (for changing the filename, use setattr and
// modify the 'n' attribute)
error MegaClient::rename(Node* n, Node* p, syncdel_t syncdel, handle prevparent)
{
    error e;

    if ((e = checkmove(n, p)))
    {
        return e;
    }

    if (n->setparent(p))
    {
        n->changed.parent = true;
        n->tag = reqtag;
        notifynode(n);

        // rewrite keys of foreign nodes that are moved out of an outbound share
        rewriteforeignkeys(n);

        reqs.add(new CommandMoveNode(this, n, p, syncdel, prevparent));
    }

    return API_OK;
}

// delete node tree
error MegaClient::unlink(Node* n, bool keepversions)
{
    if (!n->inshare && !checkaccess(n, FULL))
    {
        return API_EACCESS;
    }

    bool kv = (keepversions && n->type == FILENODE);
    reqs.add(new CommandDelNode(this, n->nodehandle, kv));

    mergenewshares(1);

    if (kv)
    {
        Node *newerversion = n->parent;
        if (n->children.size())
        {
            Node *olderversion = n->children.back();
            olderversion->setparent(newerversion);
            olderversion->changed.parent = true;
            olderversion->tag = reqtag;
            notifynode(olderversion);
        }
    }

    TreeProcDel td;
    proctree(n, &td);

    return API_OK;
}

void MegaClient::unlinkversions()
{
    reqs.add(new CommandDelVersions(this));
}

// emulates the semantics of its JavaScript counterpart
// (returns NULL if the input is invalid UTF-8)
// unfortunately, discards bits 8-31 of multibyte characters for backwards compatibility
char* MegaClient::str_to_a32(const char* str, int* len)
{
    if (!str)
    {
        return NULL;
    }

    int t = strlen(str);
    int t2 = 4 * ((t + 3) >> 2);
    char* result = new char[t2]();
    uint32_t* a32 = (uint32_t*)result;
    uint32_t unicode;

    int i = 0;
    int j = 0;

    while (i < t)
    {
        char c = str[i++] & 0xff;

        if (!(c & 0x80))
        {
            unicode = c & 0xff;
        }
        else if ((c & 0xe0) == 0xc0)
        {
            if (i >= t || (str[i] & 0xc0) != 0x80)
            {
                delete[] result;
                return NULL;
            }

            unicode = (c & 0x1f) << 6;
            unicode |= str[i++] & 0x3f;
        }
        else if ((c & 0xf0) == 0xe0)
        {
            if (i + 2 > t || (str[i] & 0xc0) != 0x80 || (str[i + 1] & 0xc0) != 0x80)
            {
                delete[] result;
                return NULL;
            }

            unicode = (c & 0x0f) << 12;
            unicode |= (str[i++] & 0x3f) << 6;
            unicode |= str[i++] & 0x3f;
        }
        else if ((c & 0xf8) == 0xf0)
        {
            if (i + 3 > t
            || (str[i] & 0xc0) != 0x80
            || (str[i + 1] & 0xc0) != 0x80
            || (str[i + 2] & 0xc0) != 0x80)
            {
                delete[] result;
                return NULL;
            }

            unicode = (c & 0x07) << 18;
            unicode |= (str[i++] & 0x3f) << 12;
            unicode |= (str[i++] & 0x3f) << 6;
            unicode |= str[i++] & 0x3f;

            // management of surrogate pairs like the JavaScript code
            uint32_t hi = 0xd800 | ((unicode >> 10) & 0x3F) | (((unicode >> 16) - 1) << 6);
            uint32_t low = 0xdc00 | (unicode & 0x3ff);

            a32[j >> 2] |= htonl(hi << (24 - (j & 3) * 8));
            j++;

            unicode = low;
        }
        else
        {
            delete[] result;
            return NULL;
        }

        a32[j >> 2] |= htonl(unicode << (24 - (j & 3) * 8));
        j++;
    }

    *len = j;
    return result;
}

// compute UTF-8 password hash
error MegaClient::pw_key(const char* utf8pw, byte* key) const
{
    int t;
    char* pw;

    if (!(pw = str_to_a32(utf8pw, &t)))
    {
        return API_EARGS;
    }

    int n = (t + 15) / 16;
    SymmCipher* keys = new SymmCipher[n];

    for (int i = 0; i < n; i++)
    {
        int valid = (i != (n - 1)) ? SymmCipher::BLOCKSIZE : (t - SymmCipher::BLOCKSIZE * i);
        memcpy(key, pw + i * SymmCipher::BLOCKSIZE, valid);
        memset(key + valid, 0, SymmCipher::BLOCKSIZE - valid);
        keys[i].setkey(key);
    }

    memcpy(key, "\x93\xC4\x67\xE3\x7D\xB0\xC7\xA4\xD1\xBE\x3F\x81\x01\x52\xCB\x56", SymmCipher::BLOCKSIZE);

    for (int r = 65536; r--; )
    {
        for (int i = 0; i < n; i++)
        {
            keys[i].ecb_encrypt(key);
        }
    }

    delete[] keys;
    delete[] pw;

    return API_OK;
}

// compute generic string hash
void MegaClient::stringhash(const char* s, byte* hash, SymmCipher* cipher)
{
    int t;

    t = strlen(s) & - SymmCipher::BLOCKSIZE;

    strncpy((char*)hash, s + t, SymmCipher::BLOCKSIZE);

    while (t)
    {
        t -= SymmCipher::BLOCKSIZE;
        SymmCipher::xorblock((byte*)s + t, hash);
    }

    for (t = 16384; t--; )
    {
        cipher->ecb_encrypt(hash);
    }

    memcpy(hash + 4, hash + 8, 4);
}

// (transforms s to lowercase)
uint64_t MegaClient::stringhash64(string* s, SymmCipher* c)
{
    byte hash[SymmCipher::KEYLENGTH];

    transform(s->begin(), s->end(), s->begin(), ::tolower);
    stringhash(s->c_str(), hash, c);

    return MemAccess::get<uint64_t>((const char*)hash);
}

// read and add/verify node array
int MegaClient::readnodes(JSON* j, int notify, putsource_t source, NewNode* nn, int nnsize, int tag)
{
    if (!j->enterarray())
    {
        return 0;
    }

    node_vector dp;
    Node* n;

    while (j->enterobject())
    {
        handle h = UNDEF, ph = UNDEF;
        handle u = 0, su = UNDEF;
        nodetype_t t = TYPE_UNKNOWN;
        const char* a = NULL;
        const char* k = NULL;
        const char* fa = NULL;
        const char *sk = NULL;
        accesslevel_t rl = ACCESS_UNKNOWN;
        m_off_t s = NEVER;
        m_time_t ts = -1, sts = -1;
        nameid name;
        int nni = -1;

        while ((name = j->getnameid()) != EOO)
        {
            switch (name)
            {
                case 'h':   // new node: handle
                    h = j->gethandle();
                    break;

                case 'p':   // parent node
                    ph = j->gethandle();
                    break;

                case 'u':   // owner user
                    u = j->gethandle(USERHANDLE);
                    break;

                case 't':   // type
                    t = (nodetype_t)j->getint();
                    break;

                case 'a':   // attributes
                    a = j->getvalue();
                    break;

                case 'k':   // key(s)
                    k = j->getvalue();
                    break;

                case 's':   // file size
                    s = j->getint();
                    break;

                case 'i':   // related source NewNode index
                    nni = int(j->getint());
                    break;

                case MAKENAMEID2('t', 's'):  // actual creation timestamp
                    ts = j->getint();
                    break;

                case MAKENAMEID2('f', 'a'):  // file attributes
                    fa = j->getvalue();
                    break;

                    // inbound share attributes
                case 'r':   // share access level
                    rl = (accesslevel_t)j->getint();
                    break;

                case MAKENAMEID2('s', 'k'):  // share key
                    sk = j->getvalue();
                    break;

                case MAKENAMEID2('s', 'u'):  // sharing user
                    su = j->gethandle(USERHANDLE);
                    break;

                case MAKENAMEID3('s', 't', 's'):  // share timestamp
                    sts = j->getint();
                    break;

                default:
                    if (!j->storeobject())
                    {
                        return 0;
                    }
            }
        }

        if (ISUNDEF(h))
        {
            warn("Missing node handle");
        }
        else
        {
            if (t == TYPE_UNKNOWN)
            {
                warn("Unknown node type");
            }
            else if (t == FILENODE || t == FOLDERNODE)
            {
                if (ISUNDEF(ph))
                {
                    warn("Missing parent");
                }
                else if (!a)
                {
                    warn("Missing node attributes");
                }
                else if (!k)
                {
                    warn("Missing node key");
                }

                if (t == FILENODE && ISUNDEF(s))
                {
                    warn("File node without file size");
                }
            }
        }

        if (fa && t != FILENODE)
        {
            warn("Spurious file attributes");
        }

        if (!warnlevel())
        {
            if ((n = nodebyhandle(h)))
            {
                Node* p = NULL;
                if (!ISUNDEF(ph))
                {
                    p = nodebyhandle(ph);
                }

                if (n->changed.removed)
                {
                    // node marked for deletion is being resurrected, possibly
                    // with a new parent (server-client move operation)
                    n->changed.removed = false;
                }
                else
                {
                    // node already present - check for race condition
                    if ((n->parent && ph != n->parent->nodehandle && p &&  p->type != FILENODE) || n->type != t)
                    {
                        app->reload("Node inconsistency");

                        static bool reloadnotified = false;
                        if (!reloadnotified)
                        {
                            int creqtag = reqtag;
                            reqtag = 0;
                            sendevent(99437, "Node inconsistency");
                            reqtag = creqtag;
                            reloadnotified = true;
                        }
                    }
                }

                if (!ISUNDEF(ph))
                {
                    if (p)
                    {
                        n->setparent(p);
                        n->changed.parent = true;
                    }
                    else
                    {
                        n->setparent(NULL);
                        n->parenthandle = ph;
                        dp.push_back(n);
                    }
                }

                if (a && k && n->attrstring)
                {
                    LOG_warn << "Updating the key of a NO_KEY node";
                    Node::copystring(n->attrstring, a);
                    Node::copystring(&n->nodekey, k);
                }
            }
            else
            {
                byte buf[SymmCipher::KEYLENGTH];

                if (!ISUNDEF(su))
                {
                    if (t != FOLDERNODE)
                    {
                        warn("Invalid share node type");
                    }

                    if (rl == ACCESS_UNKNOWN)
                    {
                        warn("Missing access level");
                    }

                    if (!sk)
                    {
                        LOG_warn << "Missing share key for inbound share";
                    }

                    if (warnlevel())
                    {
                        su = UNDEF;
                    }
                    else
                    {
                        if (sk)
                        {
                            decryptkey(sk, buf, sizeof buf, &key, 1, h);
                        }
                    }
                }

                string fas;

                Node::copystring(&fas, fa);

                // fallback timestamps
                if (!(ts + 1))
                {
                    ts = m_time();
                }

                if (!(sts + 1))
                {
                    sts = ts;
                }

                n = new Node(this, &dp, h, ph, t, s, u, fas.c_str(), ts);

                n->tag = tag;

                n->attrstring = new string;
                Node::copystring(n->attrstring, a);
                Node::copystring(&n->nodekey, k);

                if (!ISUNDEF(su))
                {
                    newshares.push_back(new NewShare(h, 0, su, rl, sts, sk ? buf : NULL));
                }

                if (nn && nni >= 0 && nni < nnsize)
                {
                    nn[nni].added = true;

#ifdef ENABLE_SYNC
                    if (source == PUTNODES_SYNC)
                    {
                        if (nn[nni].localnode)
                        {
                            // overwrites/updates: associate LocalNode with newly created Node
                            nn[nni].localnode->setnode(n);
                            nn[nni].localnode->newnode = NULL;
                            nn[nni].localnode->treestate(TREESTATE_SYNCED);

                            // updates cache with the new node associated
                            nn[nni].localnode->sync->statecacheadd(nn[nni].localnode);
                        }
                    }
#endif

                    if (nn[nni].source == NEW_UPLOAD)
                    {
                        handle uh = nn[nni].uploadhandle;

                        // do we have pending file attributes for this upload? set them.
                        for (fa_map::iterator it = pendingfa.lower_bound(pair<handle, fatype>(uh, 0));
                             it != pendingfa.end() && it->first.first == uh; )
                        {
                            reqs.add(new CommandAttachFA(h, it->first.second, it->second.first, it->second.second));
                            pendingfa.erase(it++);
                        }

                        // FIXME: only do this for in-flight FA writes
                        uhnh.insert(pair<handle, handle>(uh, h));
                    }
                }
            }

            if (notify)
            {
                notifynode(n);
            }
        }
    }

    // any child nodes that arrived before their parents?
    for (int i = dp.size(); i--; )
    {
        if ((n = nodebyhandle(dp[i]->parenthandle)))
        {
            dp[i]->setparent(n);
        }
    }

    return j->leavearray();
}

// decrypt and set encrypted sharekey
void MegaClient::setkey(SymmCipher* c, const char* k)
{
    byte newkey[SymmCipher::KEYLENGTH];

    if (Base64::atob(k, newkey, sizeof newkey) == sizeof newkey)
    {
        key.ecb_decrypt(newkey);
        c->setkey(newkey);
    }
}

// read outbound share keys
void MegaClient::readok(JSON* j)
{
    if (j->enterarray())
    {
        while (j->enterobject())
        {
            readokelement(j);
        }

        j->leavearray();

        mergenewshares(0);
    }
}

// - h/ha/k (outbound sharekeys, always symmetric)
void MegaClient::readokelement(JSON* j)
{
    handle h = UNDEF;
    byte ha[SymmCipher::BLOCKSIZE];
    byte buf[SymmCipher::BLOCKSIZE];
    int have_ha = 0;
    const char* k = NULL;

    for (;;)
    {
        switch (j->getnameid())
        {
            case 'h':
                h = j->gethandle();
                break;

            case MAKENAMEID2('h', 'a'):      // share authentication tag
                have_ha = Base64::atob(j->getvalue(), ha, sizeof ha) == sizeof ha;
                break;

            case 'k':           // share key(s)
                k = j->getvalue();
                break;

            case EOO:
                if (ISUNDEF(h))
                {
                    LOG_warn << "Missing outgoing share handle in ok element";
                    return;
                }

                if (!k)
                {
                    LOG_warn << "Missing outgoing share key in ok element";
                    return;
                }

                if (!have_ha)
                {
                    LOG_warn << "Missing outbound share signature";
                    return;
                }

                if (decryptkey(k, buf, SymmCipher::KEYLENGTH, &key, 1, h))
                {
                    newshares.push_back(new NewShare(h, 1, UNDEF, ACCESS_UNKNOWN, 0, buf, ha));
                }
                return;

            default:
                if (!j->storeobject())
                {
                    return;
                }
        }
    }
}

// read outbound shares and pending shares
void MegaClient::readoutshares(JSON* j)
{
    if (j->enterarray())
    {
        while (j->enterobject())
        {
            readoutshareelement(j);
        }

        j->leavearray();

        mergenewshares(0);
    }
}

// - h/u/r/ts/p (outbound share or pending share)
void MegaClient::readoutshareelement(JSON* j)
{
    handle h = UNDEF;
    handle uh = UNDEF;
    handle p = UNDEF;
    accesslevel_t r = ACCESS_UNKNOWN;
    m_time_t ts = 0;

    for (;;)
    {
        switch (j->getnameid())
        {
            case 'h':
                h = j->gethandle();
                break;

            case 'p':
                p = j->gethandle(PCRHANDLE);
                break;

            case 'u':           // share target user
                uh = j->is(EXPORTEDLINK) ? 0 : j->gethandle(USERHANDLE);
                break;

            case 'r':           // access
                r = (accesslevel_t)j->getint();
                break;

            case MAKENAMEID2('t', 's'):      // timestamp
                ts = j->getint();
                break;

            case EOO:
                if (ISUNDEF(h))
                {
                    LOG_warn << "Missing outgoing share node";
                    return;
                }

                if (ISUNDEF(uh) && ISUNDEF(p))
                {
                    LOG_warn << "Missing outgoing share user";
                    return;
                }

                if (r == ACCESS_UNKNOWN)
                {
                    LOG_warn << "Missing outgoing share access";
                    return;
                }

                newshares.push_back(new NewShare(h, 1, uh, r, ts, NULL, NULL, p));
                return;

            default:
                if (!j->storeobject())
                {
                    return;
                }
        }
    }
}

void MegaClient::readipc(JSON *j)
{
    // fields: ps, m, ts, uts, msg, p
    if (j->enterarray())
    {
        while (j->enterobject())
        {
            m_time_t ts = 0;
            m_time_t uts = 0;
            const char *m = NULL;
            const char *msg = NULL;
            handle p = UNDEF;

            bool done = false;
            while (!done)
            {
                switch (j->getnameid()) {
                    case 'm':
                        m = j->getvalue();
                        break;
                    case MAKENAMEID2('t', 's'):
                        ts = j->getint();
                        break;
                    case MAKENAMEID3('u', 't', 's'):
                        uts = j->getint();
                        break;
                    case MAKENAMEID3('m', 's', 'g'):
                        msg = j->getvalue();
                        break;
                    case 'p':
                        p = j->gethandle(MegaClient::PCRHANDLE);
                        break;
                    case EOO:
                        done = true;
                        if (ISUNDEF(p))
                        {
                            LOG_err << "p element not provided";
                            break;
                        }
                        if (!m)
                        {
                            LOG_err << "m element not provided";
                            break;
                        }
                        if (ts == 0)
                        {
                            LOG_err << "ts element not provided";
                            break;
                        }
                        if (uts == 0)
                        {
                            LOG_err << "uts element not provided";
                            break;
                        }

                        if (pcrindex[p] != NULL)
                        {
                            pcrindex[p]->update(m, NULL, ts, uts, msg, false);                        
                        } 
                        else
                        {
                            pcrindex[p] = new PendingContactRequest(p, m, NULL, ts, uts, msg, false);
                        }                       

                        break;
                    default:
                       if (!j->storeobject())
                       {
                            return;
                       }
                }
            }
        }

        j->leavearray();
    }
}

void MegaClient::readopc(JSON *j)
{
    // fields: e, m, ts, uts, rts, msg, p
    if (j->enterarray())
    {
        while (j->enterobject())
        {
            m_time_t ts = 0;
            m_time_t uts = 0;
            const char *e = NULL;
            const char *m = NULL;
            const char *msg = NULL;
            handle p = UNDEF;

            bool done = false;
            while (!done)
            {
                switch (j->getnameid())
                {
                    case 'e':
                        e = j->getvalue();
                        break;
                    case 'm':
                        m = j->getvalue();
                        break;
                    case MAKENAMEID2('t', 's'):
                        ts = j->getint();
                        break;
                    case MAKENAMEID3('u', 't', 's'):
                        uts = j->getint();
                        break;
                    case MAKENAMEID3('m', 's', 'g'):
                        msg = j->getvalue();
                        break;
                    case 'p':
                        p = j->gethandle(MegaClient::PCRHANDLE);
                        break;
                    case EOO:
                        done = true;
                        if (!e)
                        {
                            LOG_err << "e element not provided";
                            break;
                        }
                        if (!m)
                        {
                            LOG_err << "m element not provided";
                            break;
                        }
                        if (ts == 0)
                        {
                            LOG_err << "ts element not provided";
                            break;
                        }
                        if (uts == 0)
                        {
                            LOG_err << "uts element not provided";
                            break;
                        }

                        if (pcrindex[p] != NULL)
                        {
                            pcrindex[p]->update(e, m, ts, uts, msg, true);                        
                        } 
                        else
                        {
                            pcrindex[p] = new PendingContactRequest(p, e, m, ts, uts, msg, true);
                        }

                        break;
                    default:
                       if (!j->storeobject())
                       {
                            return;
                       }
                }
            }
        }

        j->leavearray();
    }
}

void MegaClient::procph(JSON *j)
{
    // fields: h, ph, ets
    if (j->enterarray())
    {
        while (j->enterobject())
        {
            handle h = UNDEF;
            handle ph = UNDEF;
            m_time_t ets = 0;
            Node *n = NULL;
            bool takendown = false;

            bool done = false;
            while (!done)
            {
                switch (j->getnameid())
                {
                    case 'h':
                        h = j->gethandle(MegaClient::NODEHANDLE);
                        break;
                    case MAKENAMEID2('p','h'):
                        ph = j->gethandle(MegaClient::NODEHANDLE);
                        break;
                    case MAKENAMEID3('e', 't', 's'):
                        ets = j->getint();
                        break;
                    case MAKENAMEID4('d','o','w','n'):
                        takendown = (j->getint() == 1);
                        break;
                    case EOO:
                        done = true;
                        if (ISUNDEF(h))
                        {
                            LOG_err << "h element not provided";
                            break;
                        }
                        if (ISUNDEF(ph))
                        {
                            LOG_err << "ph element not provided";
                            break;
                        }

                        n = nodebyhandle(h);
                        if (n)
                        {
                            n->setpubliclink(ph, ets, takendown);
                        }
                        else
                        {
                            LOG_warn << "node for public link not found";
                        }

                        break;
                    default:
                       if (!j->storeobject())
                       {
                            return;
                       }
                }
            }
        }

        j->leavearray();
    }
}

int MegaClient::applykeys()
{
    int t = 0;

    // FIXME: rather than iterating through the whole node set, maintain subset
    // with missing keys
    for (node_map::iterator it = nodes.begin(); it != nodes.end(); it++)
    {
        if (it->second->applykey())
        {
            t++;
        }
    }

    if (sharekeyrewrite.size())
    {
        reqs.add(new CommandShareKeyUpdate(this, &sharekeyrewrite));
        sharekeyrewrite.clear();
    }

    if (nodekeyrewrite.size())
    {
        reqs.add(new CommandNodeKeyUpdate(this, &nodekeyrewrite));
        nodekeyrewrite.clear();
    }

    return t;
}

// user/contact list
bool MegaClient::readusers(JSON* j)
{
    if (!j->enterarray())
    {
        return 0;
    }

    while (j->enterobject())
    {
        handle uh = 0;
        visibility_t v = VISIBILITY_UNKNOWN;    // new share objects do not override existing visibility
        m_time_t ts = 0;
        const char* m = NULL;
        nameid name;

        while ((name = j->getnameid()) != EOO)
        {
            switch (name)
            {
                case 'u':   // new node: handle
                    uh = j->gethandle(USERHANDLE);
                    break;

                case 'c':   // visibility
                    v = (visibility_t)j->getint();
                    break;

                case 'm':   // attributes
                    m = j->getvalue();
                    break;

                case MAKENAMEID2('t', 's'):
                    ts = j->getint();
                    break;

                default:
                    if (!j->storeobject())
                    {
                        return false;
                    }
            }
        }

        if (ISUNDEF(uh))
        {
            warn("Missing contact user handle");
        }

        if (!m)
        {
            warn("Unknown contact user e-mail address");
        }

        if (!warnlevel())
        {
            User* u = finduser(uh, 0);
            bool notify = !u;
            if (u || (u = finduser(uh, 1)))
            {
                mapuser(uh, m);

                if (v != VISIBILITY_UNKNOWN)
                {
                    if (u->show != v || u->ctime != ts)
                    {
                        u->set(v, ts);
                        notify = true;
                    }
                }

                if (notify)
                {
                    notifyuser(u);
                }
            }
        }
    }

    return j->leavearray();
}

error MegaClient::folderaccess(const char *folderlink)
{
    // structure of public folder links: https://mega.nz/#F!<handle>!<key>

    const char* ptr;
    if (!((ptr = strstr(folderlink, "#F!")) && (strlen(ptr)>=11)))
    {
        return API_EARGS;
    }

    const char *f = ptr + 3;
    ptr += 11;

    if (*ptr == '\0')    // no key provided, link is incomplete
    {
        return API_EINCOMPLETE;
    }
    else if (*ptr != '!')
    {
        return API_EARGS;
    }

    const char *k = ptr + 1;

    handle h = 0;
    byte folderkey[SymmCipher::KEYLENGTH];

    locallogout();

    if (Base64::atob(f, (byte*)&h, NODEHANDLE) != NODEHANDLE)
    {
        return API_EARGS;
    }

    if (Base64::atob(k, folderkey, sizeof folderkey) != sizeof folderkey)
    {
        return API_EARGS;
    }

    setrootnode(h);
    key.setkey(folderkey);

    return API_OK;
}

// create new session
void MegaClient::login(const char* email, const byte* pwkey, const char* pin)
{
    locallogout();

    string lcemail(email);

    key.setkey((byte*)pwkey);

    uint64_t emailhash = stringhash64(&lcemail, &key);

    byte sek[SymmCipher::KEYLENGTH];
    PrnGen::genblock(sek, sizeof sek);

    reqs.add(new CommandLogin(this, email, emailhash, sek, 0, pin));
}

void MegaClient::fastlogin(const char* email, const byte* pwkey, uint64_t emailhash)
{
    locallogout();

    key.setkey((byte*)pwkey);

    byte sek[SymmCipher::KEYLENGTH];
    PrnGen::genblock(sek, sizeof sek);

    reqs.add(new CommandLogin(this, email, emailhash, sek));
}

void MegaClient::getuserdata()
{
    reqs.add(new CommandGetUserData(this));
}

void MegaClient::getpubkey(const char *user)
{
    queuepubkeyreq(user, new PubKeyActionNotifyApp(reqtag));
}

// resume session - load state from local cache, if available
void MegaClient::login(const byte* session, int size)
{
    locallogout();
   
    int sessionversion = 0;
    if (size == sizeof key.key + SIDLEN + 1)
    {
        sessionversion = session[0];

        if (sessionversion != 1)
        {
            restag = reqtag;
            app->login_result(API_EARGS);
            return;
        }

        session++;
        size--;
    }

    if (size == sizeof key.key + SIDLEN)
    {
        string t;

        key.setkey(session);
        setsid(session + sizeof key.key, size - sizeof key.key);

        opensctable();

        if (sctable && sctable->get(CACHEDSCSN, &t) && t.size() == sizeof cachedscsn)
        {
            cachedscsn = MemAccess::get<handle>(t.data());
        }

        byte sek[SymmCipher::KEYLENGTH];
        PrnGen::genblock(sek, sizeof sek);

        reqs.add(new CommandLogin(this, NULL, UNDEF, sek, sessionversion));
        getuserdata();
    }
    else
    {
        restag = reqtag;
        app->login_result(API_EARGS);
    }
}

// check password's integrity
error MegaClient::validatepwd(const byte *pwkey)
{
    User *u = finduser(me);
    if (!u)
    {
        return API_EACCESS;
    }

    SymmCipher pwcipher(pwkey);
    pwcipher.setkey((byte*)pwkey);

    string lcemail(u->email.c_str());
    uint64_t emailhash = stringhash64(&lcemail, &pwcipher);

    reqs.add(new CommandValidatePassword(this, lcemail.c_str(), emailhash));

    return API_OK;
}

int MegaClient::dumpsession(byte* session, size_t size)
{
    if (loggedin() == NOTLOGGEDIN)
    {
        return 0;
    }

    if (size < sid.size() + sizeof key.key)
    {
        return API_ERANGE;
    }

    if (sessionkey.size())
    {
        if (size < sid.size() + sizeof key.key + 1)
        {
            return API_ERANGE;
        }

        size = sid.size() + sizeof key.key + 1;

        session[0] = 1;
        session++;

        byte k[SymmCipher::KEYLENGTH];
        SymmCipher cipher;
        cipher.setkey((const byte *)sessionkey.data(), sessionkey.size());
        cipher.ecb_encrypt(key.key, k);
        memcpy(session, k, sizeof k);
    }
    else
    {
        size = sid.size() + sizeof key.key;
        memcpy(session, key.key, sizeof key.key);
    }

    memcpy(session + sizeof key.key, sid.data(), sid.size());
    
    return size;
}

void MegaClient::copysession()
{
    reqs.add(new CommandCopySession(this));
}

string *MegaClient::sessiontransferdata(const char *url, string *session)
{
    if (loggedin() != FULLACCOUNT)
    {
        return NULL;
    }

    std::stringstream ss;

    // open array
    ss << "[";

    // add AES key
    string aeskey;
    key.serializekeyforjs(&aeskey);
    ss << aeskey << ",\"";

    // add session ID
    if (session)
    {
        ss << *session;
    }
    else
    {
        string sids;
        sids.resize(sid.size() * 4 / 3 + 4);
        sids.resize(Base64::btoa((byte *)sid.data(), sid.size(), (char *)sids.data()));
        ss << sids;
    }
    ss << "\",\"";

    // add URL
    if (url)
    {
        ss << url;
    }
    ss << "\",false]";

    // standard Base64 encoding
    string json = ss.str();
    string *base64 = new string;
    base64->resize(json.size() * 4 / 3 + 4);
    base64->resize(Base64::btoa((byte *)json.data(), json.size(), (char *)base64->data()));
    std::replace(base64->begin(), base64->end(), '-', '+');
    std::replace(base64->begin(), base64->end(), '_', '/');
    return base64;
}

void MegaClient::killsession(handle session)
{
    reqs.add(new CommandKillSessions(this, session));
}

// Kill all sessions (except current)
void MegaClient::killallsessions()
{
    reqs.add(new CommandKillSessions(this));
}

void MegaClient::opensctable()
{
    if (dbaccess && !sctable)
    {
        string dbname;

        if (sid.size() >= SIDLEN)
        {
            dbname.resize((SIDLEN - sizeof key.key) * 4 / 3 + 3);
            dbname.resize(Base64::btoa((const byte*)sid.data() + sizeof key.key, SIDLEN - sizeof key.key, (char*)dbname.c_str()));
        }
        else if (publichandle != UNDEF)
        {
            dbname.resize(NODEHANDLE * 4 / 3 + 3);
            dbname.resize(Base64::btoa((const byte*)&publichandle, NODEHANDLE, (char*)dbname.c_str()));
        }

        if (dbname.size())
        {
            sctable = dbaccess->open(fsaccess, &dbname);
            pendingsccommit = false;
        }
    }
}

// verify a static symmetric password challenge
int MegaClient::checktsid(byte* sidbuf, unsigned len)
{
    if (len != SIDLEN)
    {
        return 0;
    }

    key.ecb_encrypt(sidbuf);

    return !memcmp(sidbuf, sidbuf + SIDLEN - SymmCipher::KEYLENGTH, SymmCipher::KEYLENGTH);
}

// locate user by e-mail address or ASCII handle
User* MegaClient::finduser(const char* uid, int add)
{
    // null user for folder links?
    if (!uid || !*uid)
    {
        return NULL;
    }

    if (!strchr(uid, '@'))
    {
        // not an e-mail address: must be ASCII handle
        handle uh;

        if (Base64::atob(uid, (byte*)&uh, sizeof uh) == sizeof uh)
        {
            return finduser(uh, add);
        }

        return NULL;
    }

    string nuid;
    User* u;

    // convert e-mail address to lowercase (ASCII only)
    Node::copystring(&nuid, uid);
    transform(nuid.begin(), nuid.end(), nuid.begin(), ::tolower);

    um_map::iterator it = umindex.find(nuid);

    if (it == umindex.end())
    {
        if (!add)
        {
            return NULL;
        }

        // add user by lowercase e-mail address
        u = &users[++userid];
        u->uid = nuid;
        Node::copystring(&u->email, nuid.c_str());
        umindex[nuid] = userid;

        return u;
    }
    else
    {
        return &users[it->second];
    }
}

// locate user by binary handle
User* MegaClient::finduser(handle uh, int add)
{
    if (!uh)
    {
        return NULL;
    }

    User* u;
    uh_map::iterator it = uhindex.find(uh);

    if (it == uhindex.end())
    {
        if (!add)
        {
            return NULL;
        }

        // add user by binary handle
        u = &users[++userid];

        char uid[12];
        Base64::btoa((byte*)&uh, MegaClient::USERHANDLE, uid);
        u->uid.assign(uid, 11);

        uhindex[uh] = userid;
        u->userhandle = uh;

        return u;
    }
    else
    {
        return &users[it->second];
    }
}

User *MegaClient::ownuser()
{
    return finduser(me);
}

// add missing mapping (handle or email)
// reduce uid to ASCII uh if only known by email
void MegaClient::mapuser(handle uh, const char* email)
{
    if (!email || !*email)
    {
        return;
    }

    User* u;
    string nuid;

    Node::copystring(&nuid, email);
    transform(nuid.begin(), nuid.end(), nuid.begin(), ::tolower);

    // does user uh exist?
    uh_map::iterator hit = uhindex.find(uh);

    if (hit != uhindex.end())
    {
        // yes: add email reference
        u = &users[hit->second];

        um_map::iterator mit = umindex.find(nuid);
        if (mit != umindex.end() && mit->second != hit->second && (users[mit->second].show != INACTIVE || users[mit->second].userhandle == me))
        {
            // duplicated user: one by email, one by handle
            discardnotifieduser(&users[mit->second]);
            assert(!users[mit->second].sharing.size());
            users.erase(mit->second);
        }

        // if mapping a different email, remove old index
        if (strcmp(u->email.c_str(), nuid.c_str()))
        {
            if (u->email.size())
            {
                umindex.erase(u->email);
            }

            Node::copystring(&u->email, nuid.c_str());
        }

        umindex[nuid] = hit->second;

        return;
    }

    // does user email exist?
    um_map::iterator mit = umindex.find(nuid);

    if (mit != umindex.end())
    {
        // yes: add uh reference
        u = &users[mit->second];

        uhindex[uh] = mit->second;
        u->userhandle = uh;

        char uid[12];
        Base64::btoa((byte*)&uh, MegaClient::USERHANDLE, uid);
        u->uid.assign(uid, 11);
    }
}

void MegaClient::discarduser(handle uh)
{
    User *u = finduser(uh);
    if (!u)
    {
        return;
    }

    while (u->pkrs.size())  // protect any pending pubKey request
    {
        PubKeyAction *pka = u->pkrs[0];
        if(pka->cmd)
        {
            pka->cmd->invalidateUser();
        }
        pka->proc(this, u);
        delete pka;
        u->pkrs.pop_front();
    }

    discardnotifieduser(u);

    umindex.erase(u->email);
    users.erase(uhindex[uh]);
    uhindex.erase(uh);
}

void MegaClient::discarduser(const char *email)
{
    User *u = finduser(email);
    if (!u)
    {
        return;
    }

    while (u->pkrs.size())  // protect any pending pubKey request
    {
        PubKeyAction *pka = u->pkrs[0];
        if(pka->cmd)
        {
            pka->cmd->invalidateUser();
        }
        pka->proc(this, u);
        delete pka;
        u->pkrs.pop_front();
    }

    discardnotifieduser(u);

    uhindex.erase(u->userhandle);
    users.erase(umindex[email]);
    umindex.erase(email);
}

PendingContactRequest* MegaClient::findpcr(handle p)
{
    if (ISUNDEF(p))
    {
        return NULL;
    }

    PendingContactRequest* pcr = pcrindex[p];
    if (!pcr)
    {
        pcr = new PendingContactRequest(p);
        pcrindex[p] = pcr;
        assert(fetchingnodes);
        // while fetchingnodes, outgoing shares reference an "empty" PCR that is completed when `opc` is parsed
    }

    return pcrindex[p];
}

void MegaClient::mappcr(handle id, PendingContactRequest *pcr)
{
    delete pcrindex[id];
    pcrindex[id] = pcr;
}

bool MegaClient::discardnotifieduser(User *u)
{
    for (user_vector::iterator it = usernotify.begin(); it != usernotify.end(); it++)
    {
        if (*it == u)
        {
            usernotify.erase(it);
            return true;  // no duplicated users in the notify vector
        }
    }
    return false;
}

// sharekey distribution request - walk array consisting of {node,user+}+ handle tuples
// and submit public key requests
void MegaClient::procsr(JSON* j)
{
    User* u;
    handle sh, uh;

    if (!j->enterarray())
    {
        return;
    }

    while (j->ishandle() && (sh = j->gethandle()))
    {
        if (nodebyhandle(sh))
        {
            // process pending requests
            while (j->ishandle(USERHANDLE) && (uh = j->gethandle(USERHANDLE)))
            {
                if ((u = finduser(uh)))
                {
                    queuepubkeyreq(u, new PubKeyActionSendShareKey(sh));
                }
            }
        }
        else
        {
            // unknown node: skip
            while (j->ishandle(USERHANDLE) && (uh = j->gethandle(USERHANDLE)));
        }
    }

    j->leavearray();
}

#ifdef ENABLE_CHAT
void MegaClient::clearKeys()
{
    User *u = finduser(me);

    u->invalidateattr(ATTR_KEYRING);
    u->invalidateattr(ATTR_ED25519_PUBK);
    u->invalidateattr(ATTR_CU25519_PUBK);
    u->invalidateattr(ATTR_SIG_RSA_PUBK);
    u->invalidateattr(ATTR_SIG_CU255_PUBK);

    fetchingkeys = false;
}

void MegaClient::resetKeyring()
{
    delete signkey;
    signkey = NULL;

    delete chatkey;
    chatkey = NULL;
}
#endif

// process node tree (bottom up)
void MegaClient::proctree(Node* n, TreeProc* tp, bool skipinshares, bool skipversions)
{
    if (!skipversions || n->type != FILENODE)
    {
        for (node_list::iterator it = n->children.begin(); it != n->children.end(); )
        {
            Node *child = *it++;
            if (!(skipinshares && child->inshare))
            {
                proctree(child, tp, skipinshares);
            }
        }
    }

    tp->proc(this, n);
}

// queue PubKeyAction request to be triggered upon availability of the user's
// public key
void MegaClient::queuepubkeyreq(User* u, PubKeyAction* pka)
{
    if (!u || u->pubk.isvalid())
    {
        restag = pka->tag;
        pka->proc(this, u);
        delete pka;
    }
    else
    {
        u->pkrs.push_back(pka);

        if (!u->pubkrequested)
        {
            pka->cmd = new CommandPubKeyRequest(this, u);
            reqs.add(pka->cmd);
            u->pubkrequested = true;
        }
    }
}

void MegaClient::queuepubkeyreq(const char *uid, PubKeyAction *pka)
{
    User *u = finduser(uid, 0);
    if (!u && uid)
    {
        if (strchr(uid, '@'))   // uid is an e-mail address
        {
            string nuid;
            Node::copystring(&nuid, uid);
            transform(nuid.begin(), nuid.end(), nuid.begin(), ::tolower);

            u = new User(nuid.c_str());
            u->uid = nuid;
            u->isTemporary = true;
        }
        else    // not an e-mail address: must be ASCII handle
        {
            handle uh;
            if (Base64::atob(uid, (byte*)&uh, sizeof uh) == sizeof uh)
            {
                u = new User(NULL);
                u->userhandle = uh;
                u->uid = uid;
                u->isTemporary = true;
            }
        }
    }

    queuepubkeyreq(u, pka);
}

// rewrite keys of foreign nodes due to loss of underlying shareufskey
void MegaClient::rewriteforeignkeys(Node* n)
{
    TreeProcForeignKeys rewrite;
    proctree(n, &rewrite);

    if (nodekeyrewrite.size())
    {
        reqs.add(new CommandNodeKeyUpdate(this, &nodekeyrewrite));
        nodekeyrewrite.clear();
    }
}

// if user has a known public key, complete instantly
// otherwise, queue and request public key if not already pending
void MegaClient::setshare(Node* n, const char* user, accesslevel_t a, const char* personal_representation)
{
    int total = n->outshares ? n->outshares->size() : 0;
    total += n->pendingshares ? n->pendingshares->size() : 0;
    if (a == ACCESS_UNKNOWN && total == 1)
    {
        // rewrite keys of foreign nodes located in the outbound share that is getting canceled
        // FIXME: verify that it is really getting canceled to prevent benign premature rewrite
        rewriteforeignkeys(n);
    }

    queuepubkeyreq(user, new PubKeyActionCreateShare(n->nodehandle, a, reqtag, personal_representation));
}

// Add/delete/remind outgoing pending contact request
void MegaClient::setpcr(const char* temail, opcactions_t action, const char* msg, const char* oemail, handle contactLink)
{
    reqs.add(new CommandSetPendingContact(this, temail, action, msg, oemail, contactLink));
}

void MegaClient::updatepcr(handle p, ipcactions_t action)
{
    reqs.add(new CommandUpdatePendingContact(this, p, action));
}

// enumerate Pro account purchase options (not fully implemented)
void MegaClient::purchase_enumeratequotaitems()
{
    reqs.add(new CommandEnumerateQuotaItems(this));
}

// begin a new purchase (FIXME: not fully implemented)
void MegaClient::purchase_begin()
{
    purchase_basket.clear();
}

// submit purchased product for payment
void MegaClient::purchase_additem(int itemclass, handle item, unsigned price,
                                  const char* currency, unsigned tax, const char* country,
                                  const char* affiliate)
{
    reqs.add(new CommandPurchaseAddItem(this, itemclass, item, price, currency, tax, country, affiliate));
}

// obtain payment URL for given provider
void MegaClient::purchase_checkout(int gateway)
{
    reqs.add(new CommandPurchaseCheckout(this, gateway));
}

void MegaClient::submitpurchasereceipt(int type, const char *receipt)
{
    reqs.add(new CommandSubmitPurchaseReceipt(this, type, receipt));
}

error MegaClient::creditcardstore(const char *ccplain)
{
    if (!ccplain)
    {
        return API_EARGS;
    }

    string ccnumber, expm, expy, cv2, ccode;
    if (!JSON::extractstringvalue(ccplain, "card_number", &ccnumber)
        || (ccnumber.size() < 10)
        || !JSON::extractstringvalue(ccplain, "expiry_date_month", &expm)
        || (expm.size() != 2)
        || !JSON::extractstringvalue(ccplain, "expiry_date_year", &expy)
        || (expy.size() != 4)
        || !JSON::extractstringvalue(ccplain, "cv2", &cv2)
        || (cv2.size() != 3)
        || !JSON::extractstringvalue(ccplain, "country_code", &ccode)
        || (ccode.size() != 2))
    {
        return API_EARGS;
    }

    string::iterator it = find_if(ccnumber.begin(), ccnumber.end(), not1(ptr_fun(static_cast<int(*)(int)>(isdigit))));
    if (it != ccnumber.end())
    {
        return API_EARGS;
    }

    it = find_if(expm.begin(), expm.end(), not1(ptr_fun(static_cast<int(*)(int)>(isdigit))));
    if (it != expm.end() || atol(expm.c_str()) > 12)
    {
        return API_EARGS;
    }

    it = find_if(expy.begin(), expy.end(), not1(ptr_fun(static_cast<int(*)(int)>(isdigit))));
    if (it != expy.end() || atol(expy.c_str()) < 2015)
    {
        return API_EARGS;
    }

    it = find_if(cv2.begin(), cv2.end(), not1(ptr_fun(static_cast<int(*)(int)>(isdigit))));
    if (it != cv2.end())
    {
        return API_EARGS;
    }


    //Luhn algorithm
    int odd = 1, sum = 0;
    for (int i = ccnumber.size(); i--; odd = !odd)
    {
        int digit = ccnumber[i] - '0';
        sum += odd ? digit : ((digit < 5) ? 2 * digit : 2 * (digit - 5) + 1);
    }

    if (sum % 10)
    {
        return API_EARGS;
    }

    byte pubkdata[sizeof(PAYMENT_PUBKEY) * 3 / 4 + 3];
    int pubkdatalen = Base64::atob(PAYMENT_PUBKEY, (byte *)pubkdata, sizeof(pubkdata));

    string ccenc;
    string ccplain1 = ccplain;
    PayCrypter payCrypter;
    if (!payCrypter.hybridEncrypt(&ccplain1, pubkdata, pubkdatalen, &ccenc))
    {
        return API_EARGS;
    }

    string last4 = ccnumber.substr(ccnumber.size() - 4);

    char hashstring[256];
    int ret = snprintf(hashstring, sizeof(hashstring), "{\"card_number\":\"%s\","
            "\"expiry_date_month\":\"%s\","
            "\"expiry_date_year\":\"%s\","
            "\"cv2\":\"%s\"}", ccnumber.c_str(), expm.c_str(), expy.c_str(), cv2.c_str());

    if (ret < 0 || ret >= (int)sizeof(hashstring))
    {
        return API_EARGS;
    }

    HashSHA256 hash;
    string binaryhash;
    hash.add((byte *)hashstring, strlen(hashstring));
    hash.get(&binaryhash);

    static const char hexchars[] = "0123456789abcdef";
    ostringstream oss;
    string hexHash;
    for (size_t i=0;i<binaryhash.size();++i)
    {
        oss.put(hexchars[(binaryhash[i] >> 4) & 0x0F]);
        oss.put(hexchars[binaryhash[i] & 0x0F]);
    }
    hexHash = oss.str();

    string base64cc;
    base64cc.resize(ccenc.size()*4/3+4);
    base64cc.resize(Base64::btoa((byte *)ccenc.data(), ccenc.size(), (char *)base64cc.data()));
    std::replace( base64cc.begin(), base64cc.end(), '-', '+');
    std::replace( base64cc.begin(), base64cc.end(), '_', '/');

    reqs.add(new CommandCreditCardStore(this, base64cc.data(), last4.c_str(), expm.c_str(), expy.c_str(), hexHash.data()));
    return API_OK;
}

void MegaClient::creditcardquerysubscriptions()
{
    reqs.add(new CommandCreditCardQuerySubscriptions(this));
}

void MegaClient::creditcardcancelsubscriptions(const char* reason)
{
    reqs.add(new CommandCreditCardCancelSubscriptions(this, reason));
}

void MegaClient::getpaymentmethods()
{
    reqs.add(new CommandGetPaymentMethods(this));
}

// delete or block an existing contact
error MegaClient::removecontact(const char* email, visibility_t show)
{
    if (!strchr(email, '@') || (show != HIDDEN && show != BLOCKED))
    {
        return API_EARGS;
    }

    reqs.add(new CommandRemoveContact(this, email, show));

    return API_OK;
}

/**
 * @brief Attach/update/delete a user attribute.
 *
 * Attributes are stored as base64-encoded binary blobs. They use internal
 * attribute name prefixes:
 *
 * "*" - Private and encrypted. Use a TLV container (key-value)
 * "#" - Protected and plain text, accessible only by contacts.
 * "+" - Public and plain text, accessible by anyone knowing userhandle
 * "^" - Private and non-encrypted.
 *
 * @param an Attribute name.
 * @param av Attribute value.
 * @param avl Attribute value length.
 * @param ctag Tag to identify the request at intermediate layer
 * @return Void.
 */
void MegaClient::putua(attr_t at, const byte* av, unsigned avl, int ctag)
{
    string data;

    if (!av)
    {
        if (at == ATTR_AVATAR)  // remove avatar
        {
            data = "none";
        }

        av = (const byte*) data.data();
        avl = data.size();
    }

    int tag = (ctag != -1) ? ctag : reqtag;
    User *u = ownuser();
    assert(u);
    if (!u)
    {
        LOG_err << "Own user not found when attempting to set user attributes";
        restag = tag;
        app->putua_result(API_EACCESS);
        return;
    }
    int needversion = u->needversioning(at);
    if (needversion == -1)
    {
        restag = tag;
        app->putua_result(API_EARGS);   // attribute not recognized
        return;
    }

    if (!needversion)
    {
        reqs.add(new CommandPutUA(this, at, av, avl, tag));
    }
    else
    {
        // if the cached value is outdated, first need to fetch the latest version
        if (u->getattr(at) && !u->isattrvalid(at))
        {
            restag = tag;
            app->putua_result(API_EEXPIRED);
            return;
        }
        reqs.add(new CommandPutUAVer(this, at, av, avl, tag));
    }
}

void MegaClient::putua(userattr_map *attrs, int ctag)
{
    int tag = (ctag != -1) ? ctag : reqtag;
    User *u = ownuser();

    if (!u || !attrs || !attrs->size())
    {
        restag = tag;
        return app->putua_result(API_EARGS);
    }

    for (userattr_map::iterator it = attrs->begin(); it != attrs->end(); it++)
    {
        attr_t type = it->first;;

        if (!User::needversioning(type))
        {
            restag = tag;
            return app->putua_result(API_EARGS);
        }

        // if the cached value is outdated, first need to fetch the latest version
        if (u->getattr(type) && !u->isattrvalid(type))
        {
            restag = tag;
            return app->putua_result(API_EEXPIRED);
        }
    }

    reqs.add(new CommandPutMultipleUAVer(this, attrs, tag));
}

/**
 * @brief Queue a user attribute retrieval.
 *
 * @param u User.
 * @param an Attribute name.
 * @param ctag Tag to identify the request at intermediate layer
 * @return Void.
 */
void MegaClient::getua(User* u, const attr_t at, int ctag)
{
    if (at != ATTR_UNKNOWN)
    {
        // if we can solve those requests locally (cached values)...
        const string *cachedav = u->getattr(at);
        int tag = (ctag != -1) ? ctag : reqtag;

#ifdef ENABLE_CHAT
        if (!fetchingkeys && cachedav && u->isattrvalid(at))
#else
        if (cachedav && u->isattrvalid(at))
#endif
        {
            if (User::scope(at) == '*') // private attribute, TLV encoding
            {
                TLVstore *tlv = TLVstore::containerToTLVrecords(cachedav, &key);
                restag = tag;
                app->getua_result(tlv);
                delete tlv;
                return;
            }
            else
            {
                restag = tag;
                app->getua_result((byte*) cachedav->data(), cachedav->size());
                return;
            }
        }
        else
        {
            reqs.add(new CommandGetUA(this, u->uid.c_str(), at, tag));
        }
    }
}

void MegaClient::getua(const char *email_handle, const attr_t at, int ctag)
{
    if (email_handle && at != ATTR_UNKNOWN)
    {
        reqs.add(new CommandGetUA(this, email_handle, at, (ctag != -1) ? ctag : reqtag));
    }
}

void MegaClient::getUserEmail(const char *uid)
{
    reqs.add(new CommandGetUserEmail(this, uid));
}

#ifdef DEBUG
void MegaClient::delua(const char *an)
{
    if (an)
    {
        reqs.add(new CommandDelUA(this, an));
    }
}
#endif

// queue node for notification
void MegaClient::notifynode(Node* n)
{
    n->applykey();

    if (!fetchingnodes)
    {
        if (n->tag && !n->changed.removed && n->attrstring)
        {
            // report a "NO_KEY" event

            char* buf = new char[n->nodekey.size() * 4 / 3 + 4];
            Base64::btoa((byte *)n->nodekey.data(), n->nodekey.size(), buf);

            int changed = 0;
            changed |= (int)n->changed.removed;
            changed |= n->changed.attrs << 1;
            changed |= n->changed.owner << 2;
            changed |= n->changed.ctime << 3;
            changed |= n->changed.fileattrstring << 4;
            changed |= n->changed.inshare << 5;
            changed |= n->changed.outshares << 6;
            changed |= n->changed.parent << 7;
            changed |= n->changed.publiclink << 8;

            int attrlen = n->attrstring->size();
            string base64attrstring;
            base64attrstring.resize(attrlen * 4 / 3 + 4);
            base64attrstring.resize(Base64::btoa((byte *)n->attrstring->data(), n->attrstring->size(), (char *)base64attrstring.data()));

            char report[512];
            Base64::btoa((const byte *)&n->nodehandle, MegaClient::NODEHANDLE, report);
            sprintf(report + 8, " %d %" PRIu64 " %d %X %.200s %.200s", n->type, n->size, attrlen, changed, buf, base64attrstring.c_str());

            int creqtag = reqtag;
            reqtag = 0;
            reportevent("NK", report);
            sendevent(99400, report);
            reqtag = creqtag;

            delete [] buf;
        }

#ifdef ENABLE_SYNC
        // is this a synced node that was moved to a non-synced location? queue for
        // deletion from LocalNodes.
        if (n->localnode && n->localnode->parent && n->parent && !n->parent->localnode)
        {
            if (n->changed.removed || n->changed.parent)
            {
                if (n->type == FOLDERNODE)
                {
                    app->syncupdate_remote_folder_deletion(n->localnode->sync, n);
                }
                else
                {
                    app->syncupdate_remote_file_deletion(n->localnode->sync, n);
                }
            }

            n->localnode->deleted = true;
            n->localnode->node = NULL;
            n->localnode = NULL;
        }
        else
        {
            // is this a synced node that is not a sync root, or a new node in a
            // synced folder?
            // FIXME: aggregate subtrees!
            if (n->localnode && n->localnode->parent)
            {
                n->localnode->deleted = n->changed.removed;
            }

            if (n->parent && n->parent->localnode && (!n->localnode || (n->localnode->parent != n->parent->localnode)))
            {
                if (n->localnode)
                {
                    n->localnode->deleted = n->changed.removed;
                }

                if (!n->changed.removed && n->changed.parent)
                {
                    if (!n->localnode)
                    {
                        if (n->type == FOLDERNODE)
                        {
                            app->syncupdate_remote_folder_addition(n->parent->localnode->sync, n);
                        }
                        else
                        {
                            app->syncupdate_remote_file_addition(n->parent->localnode->sync, n);
                        }
                    }
                    else
                    {
                        app->syncupdate_remote_move(n->localnode->sync, n,
                            n->localnode->parent ? n->localnode->parent->node : NULL);
                    }
                }
            }
            else if (!n->changed.removed && n->changed.attrs && n->localnode && n->localnode->name.compare(n->displayname()))
            {
                app->syncupdate_remote_rename(n->localnode->sync, n, n->localnode->name.c_str());
            }
        }
#endif
    }

    if (!n->notified)
    {
        n->notified = true;
        nodenotify.push_back(n);
    }
}

void MegaClient::transfercacheadd(Transfer *transfer)
{
    if (tctable)
    {
        LOG_debug << "Caching transfer";
        tctable->put(MegaClient::CACHEDTRANSFER, transfer, &tckey);
    }
}

void MegaClient::transfercachedel(Transfer *transfer)
{
    if (tctable && transfer->dbid)
    {
        LOG_debug << "Removing cached transfer";
        tctable->del(transfer->dbid);
    }
}

void MegaClient::filecacheadd(File *file)
{
    if (tctable && !file->syncxfer)
    {
        LOG_debug << "Caching file";
        tctable->put(MegaClient::CACHEDFILE, file, &tckey);
    }
}

void MegaClient::filecachedel(File *file)
{
    if (tctable && !file->syncxfer)
    {
        LOG_debug << "Removing cached file";
        tctable->del(file->dbid);
    }

    if (file->temporaryfile)
    {
        LOG_debug << "Removing temporary file";
        fsaccess->unlinklocal(&file->localname);
    }
}

// queue user for notification
void MegaClient::notifyuser(User* u)
{
    if (!u->notified)
    {
        u->notified = true;
        usernotify.push_back(u);
    }
}

// queue pcr for notification
void MegaClient::notifypcr(PendingContactRequest* pcr)
{
    if (pcr && !pcr->notified)
    {
        pcr->notified = true;
        pcrnotify.push_back(pcr);
    }
}

#ifdef ENABLE_CHAT
void MegaClient::notifychat(TextChat *chat)
{
    if (!chat->notified)
    {
        chat->notified = true;
        chatnotify[chat->id] = chat;
    }
}
#endif

// process request for share node keys
// builds & emits k/cr command
// returns 1 in case of a valid response, 0 otherwise
void MegaClient::proccr(JSON* j)
{
    node_vector shares, nodes;
    handle h;

    if (j->enterobject())
    {
        for (;;)
        {
            switch (j->getnameid())
            {
                case MAKENAMEID3('s', 'n', 'k'):
                    procsnk(j);
                    break;

                case MAKENAMEID3('s', 'u', 'k'):
                    procsuk(j);
                    break;

                case EOO:
                    j->leaveobject();
                    return;

                default:
                    if (!j->storeobject())
                    {
                        return;
                    }
            }
        }

        return;
    }

    if (!j->enterarray())
    {
        LOG_err << "Malformed CR - outer array";
        return;
    }

    if (j->enterarray())
    {
        while (!ISUNDEF(h = j->gethandle()))
        {
            shares.push_back(nodebyhandle(h));
        }

        j->leavearray();

        if (j->enterarray())
        {
            while (!ISUNDEF(h = j->gethandle()))
            {
                nodes.push_back(nodebyhandle(h));
            }

            j->leavearray();
        }
        else
        {
            LOG_err << "Malformed SNK CR - nodes part";
            return;
        }

        if (j->enterarray())
        {
            cr_response(&shares, &nodes, j);
            j->leavearray();
        }
        else
        {
            LOG_err << "Malformed CR - linkage part";
            return;
        }
    }

    j->leavearray();
}

// share nodekey delivery
void MegaClient::procsnk(JSON* j)
{
    if (j->enterarray())
    {
        handle sh, nh;

        while (j->enterarray())
        {
            if (ISUNDEF((sh = j->gethandle())))
            {
                return;
            }

            if (ISUNDEF((nh = j->gethandle())))
            {
                return;
            }

            Node* sn = nodebyhandle(sh);

            if (sn && sn->sharekey && checkaccess(sn, OWNER))
            {
                Node* n = nodebyhandle(nh);

                if (n && n->isbelow(sn))
                {
                    byte keybuf[FILENODEKEYLENGTH];

                    sn->sharekey->ecb_encrypt((byte*)n->nodekey.data(), keybuf, n->nodekey.size());

                    reqs.add(new CommandSingleKeyCR(sh, nh, keybuf, n->nodekey.size()));
                }
            }

            j->leavearray();
        }

        j->leavearray();
    }
}

// share userkey delivery
void MegaClient::procsuk(JSON* j)
{
    if (j->enterarray())
    {
        while (j->enterarray())
        {
            handle sh, uh;

            sh = j->gethandle();

            if (!ISUNDEF(sh))
            {
                uh = j->gethandle();

                if (!ISUNDEF(uh))
                {
                    // FIXME: add support for share user key delivery
                }
            }

            j->leavearray();
        }

        j->leavearray();
    }
}

#ifdef ENABLE_CHAT
void MegaClient::procmcf(JSON *j)
{
    if (j->enterobject())
    {
        bool done = false;
        while (!done)
        {
            switch(j->getnameid())
            {
                case 'c':   // list of chatrooms
                {
                    j->enterarray();

                    while(j->enterobject())   // while there are more chats to read...
                    {
                        handle chatid = UNDEF;
                        privilege_t priv = PRIV_UNKNOWN;
                        int shard = -1;
                        userpriv_vector *userpriv = NULL;
                        bool group = false;
                        string title;
                        m_time_t ts = -1;

                        bool readingChat = true;
                        while(readingChat) // read the chat information
                        {
                            switch (j->getnameid())
                            {
                            case MAKENAMEID2('i','d'):
                                chatid = j->gethandle(MegaClient::CHATHANDLE);
                                break;

                            case 'p':
                                priv = (privilege_t) j->getint();
                                break;

                            case MAKENAMEID2('c','s'):
                                shard = int(j->getint());
                                break;

                            case 'u':   // list of users participating in the chat (+privileges)
                                userpriv = readuserpriv(j);
                                break;

                            case 'g':
                                group = j->getint();
                                break;

                            case MAKENAMEID2('c','t'):
                                j->storeobject(&title);
                                break;

                            case MAKENAMEID2('t', 's'):  // actual creation timestamp
                                ts = j->getint();
                                break;

                            case EOO:
                                if (chatid != UNDEF && priv != PRIV_UNKNOWN && shard != -1)
                                {
                                    if (chats.find(chatid) == chats.end())
                                    {
                                        chats[chatid] = new TextChat();
                                    }

                                    TextChat *chat = chats[chatid];
                                    chat->id = chatid;
                                    chat->priv = priv;
                                    chat->shard = shard;
                                    chat->group = group;
                                    chat->title = title;
                                    chat->ts = (ts != -1) ? ts : 0;

                                    // remove yourself from the list of users (only peers matter)
                                    if (userpriv)
                                    {
                                        userpriv_vector::iterator upvit;
                                        for (upvit = userpriv->begin(); upvit != userpriv->end(); upvit++)
                                        {
                                            if (upvit->first == me)
                                            {
                                                userpriv->erase(upvit);
                                                if (userpriv->empty())
                                                {
                                                    delete userpriv;
                                                    userpriv = NULL;
                                                }
                                                break;
                                            }
                                        }
                                    }
                                    delete chat->userpriv;  // discard any existing `userpriv`
                                    chat->userpriv = userpriv;
                                }
                                else
                                {
                                    LOG_err << "Failed to parse chat information";
                                }
                                readingChat = false;
                                break;

                            default:
                                if (!j->storeobject())
                                {
                                    LOG_err << "Failed to parse chat information";
                                    readingChat = false;
                                    delete userpriv;
                                    userpriv = NULL;
                                }
                                break;
                            }
                        }
                        j->leaveobject();
                    }

                    j->leavearray();
                    break;
                }

                case MAKENAMEID2('c', 'f'):
                {
                    j->enterarray();

                    while(j->enterobject()) // while there are more chatid/flag tuples to read...
                    {
                        handle chatid = UNDEF;
                        byte flags = 0xFF;

                        bool readingFlags = true;
                        while (readingFlags)
                        {
                            switch (j->getnameid())
                            {

                            case MAKENAMEID2('i','d'):
                                chatid = j->gethandle(MegaClient::CHATHANDLE);
                                break;

                            case 'f':
                                flags = byte(j->getint());
                                break;

                            case EOO:
                                if (chatid != UNDEF && flags != 0xFF)
                                {
                                    textchat_map::iterator it = chats.find(chatid);
                                    if (it == chats.end())
                                    {
                                        string chatidB64;
                                        string tmp((const char*)&chatid, sizeof(chatid));
                                        Base64::btoa(tmp, chatidB64);
                                        LOG_err << "Received flags for unknown chatid: " << chatidB64.c_str();
                                    }
                                    else
                                    {
                                        it->second->setFlags(flags);
                                    }
                                }
                                else
                                {
                                    LOG_err << "Failed to parse chat flags";
                                }
                                readingFlags = false;
                                break;

                            default:
                                if (!j->storeobject())
                                {
                                    LOG_err << "Failed to parse chat flags";
                                    readingFlags = false;
                                }
                                break;
                            }
                        }

                        j->leaveobject();
                    }

                    j->leavearray();
                    break;
                }

                case EOO:
                    done = true;
                    j->leaveobject();
                    break;

                default:
                    if (!j->storeobject())
                    {
                        return;
                    }
            }
        }
    }
}

void MegaClient::procmcna(JSON *j)
{
    if (j->enterarray())
    {
        while(j->enterobject())   // while there are more nodes to read...
        {
            handle chatid = UNDEF;
            handle h = UNDEF;
            handle uh = UNDEF;

            bool readingNode = true;
            while(readingNode) // read the attached node information
            {
                switch (j->getnameid())
                {
                case MAKENAMEID2('i','d'):
                    chatid = j->gethandle(MegaClient::CHATHANDLE);
                    break;

                case 'n':
                    h = j->gethandle(MegaClient::NODEHANDLE);
                    break;

                case 'u':
                    uh = j->gethandle(MegaClient::USERHANDLE);
                    break;

                case EOO:
                    if (chatid != UNDEF && h != UNDEF && uh != UNDEF)
                    {
                        textchat_map::iterator it = chats.find(chatid);
                        if (it == chats.end())
                        {
                            LOG_err << "Unknown chat for user/node access to attachment";
                        }
                        else
                        {
                            it->second->setNodeUserAccess(h, uh);
                        }
                    }
                    else
                    {
                        LOG_err << "Failed to parse attached node information";
                    }
                    readingNode = false;
                    break;

                default:
                    if (!j->storeobject())
                    {
                        LOG_err << "Failed to parse attached node information";
                        readingNode = false;
                    }
                    break;
                }
            }
            j->leaveobject();
        }        
        j->leavearray();
    }
}
#endif

// add node to vector, return position, deduplicate
unsigned MegaClient::addnode(node_vector* v, Node* n) const
{
    // linear search not particularly scalable, but fine for the relatively
    // small real-world requests
    for (int i = v->size(); i--; )
    {
        if ((*v)[i] == n)
        {
            return i;
        }
    }

    v->push_back(n);
    return v->size() - 1;
}

// generate crypto key response
// if !selector, generate all shares*nodes tuples
void MegaClient::cr_response(node_vector* shares, node_vector* nodes, JSON* selector)
{
    node_vector rshares, rnodes;
    unsigned si, ni;
    Node* sn;
    Node* n;
    string crkeys;
    byte keybuf[FILENODEKEYLENGTH];
    char buf[128];
    int setkey = -1;

    // for security reasons, we only respond to key requests affecting our own
    // shares
    for (si = shares->size(); si--; )
    {
        if ((*shares)[si] && ((*shares)[si]->inshare || !(*shares)[si]->sharekey))
        {
            LOG_warn << "Attempt to obtain node key for invalid/third-party share foiled";
            (*shares)[si] = NULL;
        }
    }

    if (!selector)
    {
        si = 0;
        ni = 0;
    }

    // estimate required size for requested keys
    // for each node: ",<index>,<index>,"<nodekey>
    crkeys.reserve(nodes->size() * ((5 + 4 * 2) + (FILENODEKEYLENGTH * 4 / 3 + 4)) + 1);
    // we reserve for indexes up to 4 digits per index

    for (;;)
    {
        if (selector)
        {
            if (!selector->isnumeric())
            {
                break;
            }

            si = (unsigned)selector->getint();
            ni = (unsigned)selector->getint();

            if (si >= shares->size())
            {
                LOG_err << "Share index out of range";
                return;
            }

            if (ni >= nodes->size())
            {
                LOG_err << "Node index out of range";
                return;
            }

            if (selector->pos[1] == '"')
            {
                setkey = selector->storebinary(keybuf, sizeof keybuf);
            }
        }
        else
        {
            // no selector supplied
            ni++;

            if (ni >= nodes->size())
            {
                ni = 0;
                if (++si >= shares->size())
                {
                    break;
                }
            }
        }

        if ((sn = (*shares)[si]) && (n = (*nodes)[ni]))
        {
            if (n->isbelow(sn))
            {
                if (setkey >= 0)
                {
                    if (setkey == (int)n->nodekey.size())
                    {
                        sn->sharekey->ecb_decrypt(keybuf, n->nodekey.size());
                        n->setkey(keybuf);
                        setkey = -1;
                    }
                }
                else
                {
                    n->applykey();
                    if (sn->sharekey && n->nodekey.size() ==
                            (unsigned)((n->type == FILENODE) ? FILENODEKEYLENGTH : FOLDERNODEKEYLENGTH))
                    {
                        unsigned nsi, nni;

                        nsi = addnode(&rshares, sn);
                        nni = addnode(&rnodes, n);

                        sprintf(buf, "\",%u,%u,\"", nsi, nni);

                        // generate & queue share nodekey
                        sn->sharekey->ecb_encrypt((byte*)n->nodekey.data(), keybuf, n->nodekey.size());
                        Base64::btoa(keybuf, n->nodekey.size(), strchr(buf + 7, 0));
                        crkeys.append(buf);
                    }
                    else
                    {
                        LOG_warn << "Skipping node due to an unavailable key";
                    }
                }
            }
            else
            {
                LOG_warn << "Attempt to obtain key of node outside share foiled";
            }
        }
    }

    if (crkeys.size())
    {
        crkeys.append("\"");
        reqs.add(new CommandKeyCR(this, &rshares, &rnodes, crkeys.c_str() + 2));
    }
}

void MegaClient::getaccountdetails(AccountDetails* ad, bool storage,
                                   bool transfer, bool pro, bool transactions,
                                   bool purchases, bool sessions)
{
    reqs.add(new CommandGetUserQuota(this, ad, storage, transfer, pro));

    if (transactions)
    {
        reqs.add(new CommandGetUserTransactions(this, ad));
    }

    if (purchases)
    {
        reqs.add(new CommandGetUserPurchases(this, ad));
    }

    if (sessions)
    {
        reqs.add(new CommandGetUserSessions(this, ad));
    }
}

void MegaClient::querytransferquota(m_off_t size)
{
    reqs.add(new CommandQueryTransferQuota(this, size));
}

// export node link
error MegaClient::exportnode(Node* n, int del, m_time_t ets)
{
    if (n->plink && !del && !n->plink->takendown
            && (ets == n->plink->ets) && !n->plink->isExpired())
    {
        restag = reqtag;
        app->exportnode_result(n->nodehandle, n->plink->ph);
        return API_OK;
    }

    if (!checkaccess(n, OWNER))
    {
        return API_EACCESS;
    }

    // export node
    switch (n->type)
    {
    case FILENODE:
        getpubliclink(n, del, ets);
        break;

    case FOLDERNODE:
        if (del)
        {
            // deletion of outgoing share also deletes the link automatically
            // need to first remove the link and then the share
            getpubliclink(n, del, ets);
            setshare(n, NULL, ACCESS_UNKNOWN);
        }
        else
        {
            // exporting folder - need to create share first
            setshare(n, NULL, RDONLY);
            // getpubliclink() is called as _result() of the share
        }

        break;

    default:
        return API_EACCESS;
    }

    return API_OK;
}

void MegaClient::getpubliclink(Node* n, int del, m_time_t ets)
{
    reqs.add(new CommandSetPH(this, n, del, ets));
}

// open exported file link
// formats supported: ...#!publichandle!key or publichandle!key
error MegaClient::openfilelink(const char* link, int op)
{
    const char* ptr = NULL;
    handle ph = 0;
    byte key[FILENODEKEYLENGTH];

    if ((ptr = strstr(link, "#!")))
    {
        ptr += 2;
    }
    else    // legacy format without '#'
    {
        ptr = link;
    }

    if (Base64::atob(ptr, (byte*)&ph, NODEHANDLE) == NODEHANDLE)
    {
        ptr += 8;

        if (*ptr == '!')
        {
            ptr++;

            if (Base64::atob(ptr, key, sizeof key) == sizeof key)
            {
                if (op)
                {
                    reqs.add(new CommandGetPH(this, ph, key, op));
                }
                else
                {
                    reqs.add(new CommandGetFile(this, NULL, key, ph, false));
                }

                return API_OK;
            }
        }
        else if (*ptr == '\0')    // no key provided, check only the existence of the node
        {
            if (op)
            {
                reqs.add(new CommandGetPH(this, ph, NULL, op));
                return API_OK;
            }
        }
    }

    return API_EARGS;
}

/* Format of password-protected links
 *
 * algorithm        = 1 byte - A byte to identify which algorithm was used (for future upgradability), initially is set to 0
 * file/folder      = 1 byte - A byte to identify if the link is a file or folder link (0 = folder, 1 = file)
 * public handle    = 6 bytes - The public folder/file handle
 * salt             = 32 bytes - A 256 bit randomly generated salt
 * encrypted key    = 16 or 32 bytes - The encrypted actual folder or file key
 * MAC tag          = 32 bytes - The MAC of all the previous data to ensure integrity of the link i.e. calculated as:
 *                      HMAC-SHA256(MAC key, (algorithm || file/folder || public handle || salt || encrypted key))
 */
error MegaClient::decryptlink(const char *link, const char *pwd, string* decryptedLink)
{
    if (!pwd || !link)
    {
        LOG_err << "Empty link or empty password to decrypt link";
        return API_EARGS;
    }

    const char* ptr = NULL;
    const char* end = NULL;
    if (!(ptr = strstr(link, "#P!")))
    {
        LOG_err << "This link is not password protected";
        return API_EARGS;
    }
    ptr += 3;

    // Decode the link
    int linkLen = 1 + 1 + 6 + 32 + 32 + 32;   // maximum size in binary, for file links
    string linkBin;
    linkBin.resize(linkLen);
    linkLen = Base64::atob(ptr, (byte*)linkBin.data(), linkLen);

    ptr = (char *)linkBin.data();
    end = ptr + linkLen;

    if ((ptr + 2) >= end)
    {
        LOG_err << "This link is too short";
        return API_EINCOMPLETE;
    }

    int algorithm = *ptr++;
    if (algorithm != 1 && algorithm != 2)
    {
        LOG_err << "The algorithm used to encrypt this link is not supported";
        return API_EINTERNAL;
    }

    int isFolder = !(*ptr++);
    if (isFolder > 1)
    {
        LOG_err << "This link doesn't reference any folder or file";
        return API_EARGS;
    }

    size_t encKeyLen = isFolder ? FOLDERNODEKEYLENGTH : FILENODEKEYLENGTH;
    if ((ptr + 38 + encKeyLen + 32) > end)
    {
        LOG_err << "This link is too short";
        return API_EINCOMPLETE;
    }

    handle ph = MemAccess::get<handle>(ptr);
    ptr += 6;

    byte salt[32];
    memcpy((char*)salt, ptr, 32);
    ptr += sizeof salt;

    string encKey;
    encKey.resize(encKeyLen);
    memcpy((byte *)encKey.data(), ptr, encKeyLen);
    ptr += encKeyLen;

    byte hmac[32];
    memcpy((char*)&hmac, ptr, 32);
    ptr += 32;

    // Derive MAC key with salt+pwd
    byte derivedKey[64];
    unsigned int iterations = 100000;
    PBKDF2_HMAC_SHA512 pbkdf2;
    pbkdf2.deriveKey(derivedKey, sizeof derivedKey,
                     (byte*) pwd, strlen(pwd),
                     salt, sizeof salt,
                     iterations);

    byte hmacComputed[32];
    if (algorithm == 1)
    {
        // verify HMAC with macKey(alg, f/F, ph, salt, encKey)
        HMACSHA256 hmacsha256((byte *)linkBin.data(), 40 + encKeyLen);
        hmacsha256.add(derivedKey + 32, 32);
        hmacsha256.get(hmacComputed);
    }
    else // algorithm == 2 (fix legacy Webclient bug: swap data and key)
    {
        // verify HMAC with macKey(alg, f/F, ph, salt, encKey)
        HMACSHA256 hmacsha256(derivedKey + 32, 32);
        hmacsha256.add((byte *)linkBin.data(), 40 + encKeyLen);
        hmacsha256.get(hmacComputed);
    }
    if (memcmp(hmac, hmacComputed, 32))
    {
        LOG_err << "HMAC verification failed. Possible tampered or corrupted link";
        return API_EKEY;
    }

    if (decryptedLink)
    {
        // Decrypt encKey using X-OR with first 16/32 bytes of derivedKey
        byte key[FILENODEKEYLENGTH];
        for (unsigned int i = 0; i < encKeyLen; i++)
        {
            key[i] = encKey[i] ^ derivedKey[i];
        }

        // generate plain link
        char phStr[9];
        char keyStr[FILENODEKEYLENGTH*4/3+3];

        Base64::btoa((byte*) &ph, MegaClient::NODEHANDLE, phStr);
        Base64::btoa(key, encKeyLen, keyStr);

        decryptedLink->clear();
        decryptedLink->append("https://mega.nz/#");
        decryptedLink->append(isFolder ? "F!" : "!");
        decryptedLink->append(phStr);
        decryptedLink->append("!");
        decryptedLink->append(keyStr);
    }

    return API_OK;
}

error MegaClient::encryptlink(const char *link, const char *pwd, string *encryptedLink)
{
    if (!pwd || !link)
    {
        LOG_err << "Empty link or empty password to encrypt link";
        return API_EARGS;
    }

    const char* ptr = NULL;
    const char* end = link + strlen(link);

    if (!(ptr = strstr(link, "#")) || ptr >= end)
    {
        LOG_err << "Invalid format of public link or incomplete";
        return API_EARGS;
    }
    ptr++;  // skip '#'

    int isFolder;
    if (*ptr == 'F')
    {
        isFolder = true;
        ptr++;  // skip 'F'
    }
    else if (*ptr == '!')
    {
        isFolder = false;
    }
    else
    {
        LOG_err << "Invalid format of public link";
        return API_EARGS;
    }
    ptr++;  // skip '!' separator

    if (ptr + 8 >= end)
    {
        LOG_err << "Incomplete public link";
        return API_EINCOMPLETE;
    }

    handle ph;
    if (Base64::atob(ptr, (byte*)&ph, NODEHANDLE) != NODEHANDLE)
    {
        LOG_err << "Invalid format of public link";
        return API_EARGS;
    }
    ptr += 8;   // skip public handle

    if (ptr + 1 >= end || *ptr != '!')
    {
        LOG_err << "Invalid format of public link";
        return API_EARGS;
    }
    ptr++;  // skip '!' separator

    size_t linkKeySize = isFolder ? FOLDERNODEKEYLENGTH : FILENODEKEYLENGTH;
    string linkKey;
    linkKey.resize(linkKeySize);
    if ((size_t) Base64::atob(ptr, (byte *)linkKey.data(), linkKey.size()) != linkKeySize)
    {
        LOG_err << "Invalid encryption key in the public link";
        return API_EKEY;
    }

    if (encryptedLink)
    {
        // Derive MAC key with salt+pwd
        byte derivedKey[64];
        byte salt[32];
        PrnGen::genblock(salt, 32);
        unsigned int iterations = 100000;
        PBKDF2_HMAC_SHA512 pbkdf2;
        pbkdf2.deriveKey(derivedKey, sizeof derivedKey,
                         (byte*) pwd, strlen(pwd),
                         salt, sizeof salt,
                         iterations);

        // Prepare encryption key
        string encKey;
        encKey.resize(linkKeySize);
        for (unsigned int i = 0; i < linkKeySize; i++)
        {
            encKey[i] = derivedKey[i] ^ linkKey[i];
        }

        // Preapare payload to derive encryption key
        byte algorithm = 2;
        byte type = isFolder ? 0 : 1;
        string payload;
        payload.append((char*) &algorithm, sizeof algorithm);
        payload.append((char*) &type, sizeof type);
        payload.append((char*) &ph, NODEHANDLE);
        payload.append((char*) salt, sizeof salt);
        payload.append(encKey);


        // Prepare HMAC
        byte hmac[32];
        if (algorithm == 1)
        {
            HMACSHA256 hmacsha256((byte *)payload.data(), payload.size());
            hmacsha256.add(derivedKey + 32, 32);
            hmacsha256.get(hmac);
        }
        else if (algorithm == 2) // fix legacy Webclient bug: swap data and key
        {
            HMACSHA256 hmacsha256(derivedKey + 32, 32);
            hmacsha256.add((byte *)payload.data(), payload.size());
            hmacsha256.get(hmac);
        }
        else
        {
            LOG_err << "Invalid algorithm to encrypt link";
            return API_EINTERNAL;
        }

        // Prepare encrypted link
        string encLinkBytes;
        encLinkBytes.append((char*) &algorithm, sizeof algorithm);
        encLinkBytes.append((char*) &type, sizeof type);
        encLinkBytes.append((char*) &ph, NODEHANDLE);
        encLinkBytes.append((char*) salt, sizeof salt);
        encLinkBytes.append(encKey);
        encLinkBytes.append((char*) hmac, sizeof hmac);

        string encLink;
        Base64::btoa(encLinkBytes, encLink);

        encryptedLink->clear();
        encryptedLink->append("https://mega.nz/#P!");
        encryptedLink->append(encLink);
    }

    return API_OK;
}

sessiontype_t MegaClient::loggedin()
{
    if (ISUNDEF(me))
    {
        return NOTLOGGEDIN;
    }

    User* u = finduser(me);

    if (u && !u->email.size())
    {
        return EPHEMERALACCOUNT;
    }

    if (!asymkey.isvalid())
    {
        return CONFIRMEDACCOUNT;
    }

    return FULLACCOUNT;
}

void MegaClient::whyamiblocked()
{
    reqs.add(new CommandWhyAmIblocked(this));
}

error MegaClient::changepw(const byte* newpwkey, const char *pin)
{
    User* u;

    if (!loggedin() || !(u = finduser(me)))
    {
        return API_EACCESS;
    }

    byte newkey[SymmCipher::KEYLENGTH];
    SymmCipher pwcipher;
    memcpy(newkey, key.key,  sizeof newkey);
    pwcipher.setkey(newpwkey);
    pwcipher.ecb_encrypt(newkey);

    string email = u->email;
    reqs.add(new CommandSetMasterKey(this, newkey, stringhash64(&email, &pwcipher), pin));
    return API_OK;
}

// create ephemeral session
void MegaClient::createephemeral()
{
    byte keybuf[SymmCipher::KEYLENGTH];
    byte pwbuf[SymmCipher::KEYLENGTH];
    byte sscbuf[2 * SymmCipher::KEYLENGTH];

    locallogout();

    PrnGen::genblock(keybuf, sizeof keybuf);
    PrnGen::genblock(pwbuf, sizeof pwbuf);
    PrnGen::genblock(sscbuf, sizeof sscbuf);

    key.setkey(keybuf);
    key.ecb_encrypt(sscbuf, sscbuf + SymmCipher::KEYLENGTH, SymmCipher::KEYLENGTH);

    key.setkey(pwbuf);
    key.ecb_encrypt(keybuf);

    reqs.add(new CommandCreateEphemeralSession(this, keybuf, pwbuf, sscbuf));
}

void MegaClient::resumeephemeral(handle uh, const byte* pw, int ctag)
{
    reqs.add(new CommandResumeEphemeralSession(this, uh, pw, ctag ? ctag : reqtag));
}

void MegaClient::sendsignuplink(const char* email, const char* name, const byte* pwhash)
{
    SymmCipher pwcipher(pwhash);
    byte c[2 * SymmCipher::KEYLENGTH];

    memcpy(c, key.key, sizeof key.key);
    PrnGen::genblock(c + SymmCipher::KEYLENGTH, SymmCipher::KEYLENGTH / 4);
    memset(c + SymmCipher::KEYLENGTH + SymmCipher::KEYLENGTH / 4, 0, SymmCipher::KEYLENGTH / 2);
    PrnGen::genblock(c + 2 * SymmCipher::KEYLENGTH - SymmCipher::KEYLENGTH / 4, SymmCipher::KEYLENGTH / 4);

    pwcipher.ecb_encrypt(c, c, sizeof c);

    reqs.add(new CommandSendSignupLink(this, email, name, c));
}

// if query is 0, actually confirm account; just decode/query signup link
// details otherwise
void MegaClient::querysignuplink(const byte* code, unsigned len)
{
    reqs.add(new CommandQuerySignupLink(this, code, len));
}

void MegaClient::confirmsignuplink(const byte* code, unsigned len, uint64_t emailhash)
{
    reqs.add(new CommandConfirmSignupLink(this, code, len, emailhash));
}

// generate and configure encrypted private key, plaintext public key
void MegaClient::setkeypair()
{
    CryptoPP::Integer pubk[AsymmCipher::PUBKEY];

    string privks, pubks;

    asymkey.genkeypair(asymkey.key, pubk, 2048);

    AsymmCipher::serializeintarray(pubk, AsymmCipher::PUBKEY, &pubks);
    AsymmCipher::serializeintarray(asymkey.key, AsymmCipher::PRIVKEY, &privks);

    // add random padding and ECB-encrypt with master key
    unsigned t = privks.size();

    privks.resize((t + SymmCipher::BLOCKSIZE - 1) & - SymmCipher::BLOCKSIZE);
    PrnGen::genblock((byte*)(privks.data() + t), privks.size() - t);

    key.ecb_encrypt((byte*)privks.data(), (byte*)privks.data(), (unsigned)privks.size());

    reqs.add(new CommandSetKeyPair(this,
                                      (const byte*)privks.data(),
                                      privks.size(),
                                      (const byte*)pubks.data(),
                                      pubks.size()));
}

bool MegaClient::fetchsc(DbTable* sctable)
{
    uint32_t id;
    string data;
    Node* n;
    User* u;
    PendingContactRequest* pcr;
    node_vector dp;

    LOG_info << "Loading session from local cache";

    sctable->rewind();

    bool hasNext = sctable->next(&id, &data, &key);
    WAIT_CLASS::bumpds();
    fnstats.timeToFirstByte = Waiter::ds - fnstats.startTime;

    while (hasNext)
    {
        switch (id & 15)
        {
            case CACHEDSCSN:
                if (data.size() != sizeof cachedscsn)
                {
                    return false;
                }
                break;

            case CACHEDNODE:
                if ((n = Node::unserialize(this, &data, &dp)))
                {
                    n->dbid = id;
                }
                else
                {
                    LOG_err << "Failed - node record read error";
                    return false;
                }
                break;

            case CACHEDPCR:
                if ((pcr = PendingContactRequest::unserialize(this, &data)))
                {
                    pcr->dbid = id;
                }
                else
                {
                    LOG_err << "Failed - pcr record read error";
                    return false;
                }
                break;

            case CACHEDUSER:
                if ((u = User::unserialize(this, &data)))
                {
                    u->dbid = id;
                }
                else
                {
                    LOG_err << "Failed - user record read error";
                    return false;
                }
                break;

            case CACHEDCHAT:
#ifdef ENABLE_CHAT
                {
                    TextChat *chat;
                    if ((chat = TextChat::unserialize(this, &data)))
                    {
                        chat->dbid = id;
                    }
                    else
                    {
                        LOG_err << "Failed - chat record read error";
                        return false;
                    }
                }
#endif
                break;
        }
        hasNext = sctable->next(&id, &data, &key);
    }

    WAIT_CLASS::bumpds();
    fnstats.timeToLastByte = Waiter::ds - fnstats.startTime;

    // any child nodes arrived before their parents?
    for (int i = dp.size(); i--; )
    {
        if ((n = nodebyhandle(dp[i]->parenthandle)))
        {
            dp[i]->setparent(n);
        }
    }

    mergenewshares(0);

    return true;
}

void MegaClient::closetc(bool remove)
{
    bool purgeOrphanTransfers = statecurrent;

#ifdef ENABLE_SYNC
    if (purgeOrphanTransfers && !remove)
    {
        if (!syncsup)
        {
            purgeOrphanTransfers = false;
        }
        else
        {
            for (sync_list::iterator it = syncs.begin(); it != syncs.end(); it++)
            {
                if ((*it)->state != SYNC_ACTIVE)
                {
                    purgeOrphanTransfers = false;
                    break;
                }
            }
        }
    }
#endif

    for (int d = GET; d == GET || d == PUT; d += PUT - GET)
    {
        while (cachedtransfers[d].size())
        {
            transfer_map::iterator it = cachedtransfers[d].begin();
            Transfer *transfer = it->second;
            if (remove || (purgeOrphanTransfers && (m_time() - transfer->lastaccesstime) >= 172500))
            {
                LOG_warn << "Purging orphan transfer";
                transfer->finished = true;
            }

            delete transfer;
            cachedtransfers[d].erase(it);
        }
    }

    pendingtcids.clear();
    cachedfiles.clear();
    cachedfilesdbids.clear();

    if (remove && tctable)
    {
        tctable->remove();
    }
    delete tctable;
    tctable = NULL;
}

void MegaClient::enabletransferresumption(const char *loggedoutid)
{
    if (!dbaccess || tctable)
    {
        return;
    }

    string dbname;
    if (sid.size() >= SIDLEN)
    {
        dbname.resize((SIDLEN - sizeof key.key) * 4 / 3 + 3);
        dbname.resize(Base64::btoa((const byte*)sid.data() + sizeof key.key, SIDLEN - sizeof key.key, (char*)dbname.c_str()));
        tckey = key;
    }
    else if (publichandle != UNDEF)
    {
        dbname.resize(NODEHANDLE * 4 / 3 + 3);
        dbname.resize(Base64::btoa((const byte*)&publichandle, NODEHANDLE, (char*)dbname.c_str()));
        tckey = key;
    }
    else
    {
        dbname = loggedoutid ? loggedoutid : "default";

        string lok;
        Hash hash;
        hash.add((const byte *)dbname.c_str(), dbname.size() + 1);
        hash.get(&lok);
        tckey.setkey((const byte*)lok.data());
    }

    dbname.insert(0, "transfers_");

    tctable = dbaccess->open(fsaccess, &dbname, true);
    if (!tctable)
    {
        return;
    }

    uint32_t id;
    string data;
    Transfer* t;

    LOG_info << "Loading transfers from local cache";
    tctable->rewind();
    while (tctable->next(&id, &data, &tckey))
    {
        switch (id & 15)
        {
            case CACHEDTRANSFER:
                if ((t = Transfer::unserialize(this, &data, cachedtransfers)))
                {
                    t->dbid = id;
                    if (t->priority > transferlist.currentpriority)
                    {
                        transferlist.currentpriority = t->priority;
                    }
                    LOG_debug << "Cached transfer loaded";
                }
                else
                {
                    tctable->del(id);
                    LOG_err << "Failed - transfer record read error";
                }
                break;
            case CACHEDFILE:
                cachedfiles.push_back(data);
                cachedfilesdbids.push_back(id);
                LOG_debug << "Cached file loaded";
                break;
        }
    }

    // if we are logged in but the filesystem is not current yet
    // postpone the resumption until the filesystem is updated
    if ((!sid.size() && publichandle == UNDEF) || statecurrent)
    {
        tctable->begin();
        for (unsigned int i = 0; i < cachedfiles.size(); i++)
        {
            direction_t type = NONE;
            File *file = app->file_resume(&cachedfiles.at(i), &type);
            if (!file || (type != GET && type != PUT))
            {
                tctable->del(cachedfilesdbids.at(i));
                continue;
            }
            nextreqtag();
            file->dbid = cachedfilesdbids.at(i);
            if (!startxfer(type, file))
            {
                tctable->del(cachedfilesdbids.at(i));
                continue;
            }
        }
        cachedfiles.clear();
        cachedfilesdbids.clear();
        tctable->commit();
    }
}

void MegaClient::disabletransferresumption(const char *loggedoutid)
{
    if (!dbaccess)
    {
        return;
    }
    closetc(true);

    string dbname;
    if (sid.size() >= SIDLEN)
    {
        dbname.resize((SIDLEN - sizeof key.key) * 4 / 3 + 3);
        dbname.resize(Base64::btoa((const byte*)sid.data() + sizeof key.key, SIDLEN - sizeof key.key, (char*)dbname.c_str()));

    }
    else if (publichandle != UNDEF)
    {
        dbname.resize(NODEHANDLE * 4 / 3 + 3);
        dbname.resize(Base64::btoa((const byte*)&publichandle, NODEHANDLE, (char*)dbname.c_str()));
    }
    else
    {
        dbname = loggedoutid ? loggedoutid : "default";
    }
    dbname.insert(0, "transfers_");

    tctable = dbaccess->open(fsaccess, &dbname, true);
    if (!tctable)
    {
        return;
    }

    closetc(true);
}

void MegaClient::fetchnodes(bool nocache)
{
    if (fetchingnodes)
    {
        return;
    }

    WAIT_CLASS::bumpds();
    fnstats.init();
    if (sid.size() >= SIDLEN)
    {
        fnstats.type = FetchNodesStats::TYPE_ACCOUNT;
    }
    else if (publichandle != UNDEF)
    {
        fnstats.type = FetchNodesStats::TYPE_FOLDER;
    }

    opensctable();

    if (sctable && cachedscsn == UNDEF)
    {
        sctable->truncate();
    }

    // only initial load from local cache
    if (loggedin() == FULLACCOUNT && !nodes.size() && sctable && !ISUNDEF(cachedscsn) && fetchsc(sctable))
    {
        WAIT_CLASS::bumpds();
        fnstats.mode = FetchNodesStats::MODE_DB;
        fnstats.cache = FetchNodesStats::API_NO_CACHE;
        fnstats.nodesCached = nodes.size();
        fnstats.timeToCached = Waiter::ds - fnstats.startTime;
        fnstats.timeToResult = fnstats.timeToCached;

        restag = reqtag;
        statecurrent = false;

        sctable->begin();
        pendingsccommit = false;

        Base64::btoa((byte*)&cachedscsn, sizeof cachedscsn, scsn);
        LOG_info << "Session loaded from local cache. SCSN: " << scsn;

        app->fetchnodes_result(API_OK);

        // if don't know fileversioning is enabled or disabled...
        // (it can happen after AP invalidates the attribute, but app is closed before current value is retrieved and cached)
        User *ownUser = finduser(me);
        const string *av = ownUser->getattr(ATTR_DISABLE_VERSIONS);
        if (av)
        {
            if (ownUser->isattrvalid((ATTR_DISABLE_VERSIONS)))
            {
                versions_disabled = !strcmp(av->c_str(), "1");
                if (versions_disabled)
                {
                    LOG_info << "File versioning is disabled";
                }
                else
                {
                    LOG_info << "File versioning is enabled";
                }
            }
            else
            {
                getua(ownUser, ATTR_DISABLE_VERSIONS, 0);
                LOG_info << "File versioning option exist but is unknown. Fetching...";
            }
        }
        else    // attribute does not exists
        {
            LOG_info << "File versioning is enabled";
            versions_disabled = false;
        }

        WAIT_CLASS::bumpds();
        fnstats.timeToSyncsResumed = Waiter::ds - fnstats.startTime;
    }
    else if (!fetchingnodes)
    {
        fnstats.mode = FetchNodesStats::MODE_API;
        fnstats.cache = nocache ? FetchNodesStats::API_NO_CACHE : FetchNodesStats::API_CACHE;
        fetchingnodes = true;
        pendingsccommit = false;

        // prevent the processing of previous sc requests
        delete pendingsc;
        pendingsc = NULL;
        jsonsc.pos = NULL;
        scnotifyurl.clear();
        insca = false;
        btsc.reset();

        // don't allow to start new sc requests yet
        *scsn = 0;

#ifdef ENABLE_SYNC
        for (sync_list::iterator it = syncs.begin(); it != syncs.end(); it++)
        {
            (*it)->changestate(SYNC_CANCELED);
        }
#endif
#ifdef ENABLE_CHAT
        if (loggedin() == FULLACCOUNT)
        {
            fetchkeys();
        }
#endif
        if (!k.size())
        {
            getuserdata();
        }
        reqs.add(new CommandFetchNodes(this, nocache));

        char me64[12];
        Base64::btoa((const byte*)&me, MegaClient::USERHANDLE, me64);
        reqs.add(new CommandGetUA(this, me64, ATTR_DISABLE_VERSIONS, 0));
    }
}

#ifdef ENABLE_CHAT
void MegaClient::fetchkeys()
{
    fetchingkeys = true;

    resetKeyring();
    discarduser(me);
    User *u = finduser(me, 1);

    int creqtag = reqtag;
    reqtag = 0;
    reqs.add(new CommandPubKeyRequest(this, u));    // public RSA
    reqtag = creqtag;

    getua(u, ATTR_KEYRING, 0);        // private Cu25519 & private Ed25519
    getua(u, ATTR_ED25519_PUBK, 0);
    getua(u, ATTR_CU25519_PUBK, 0);
    getua(u, ATTR_SIG_CU255_PUBK, 0);
    getua(u, ATTR_SIG_RSA_PUBK, 0);   // it triggers MegaClient::initializekeys() --> must be the latest
}

void MegaClient::initializekeys()
{
    User *u = finduser(me);

    // Initialize private keys
    const string *av = (u->isattrvalid(ATTR_KEYRING)) ? u->getattr(ATTR_KEYRING) : NULL;
    if (av)
    {
        TLVstore *tlvRecords = TLVstore::containerToTLVrecords(av, &key);
        if (tlvRecords)
        {

            if (tlvRecords->find(EdDSA::TLV_KEY))
            {
                string prEd255 = tlvRecords->get(EdDSA::TLV_KEY);
                if (prEd255.size() == EdDSA::SEED_KEY_LENGTH)
                {
                    signkey = new EdDSA((unsigned char *) prEd255.data());
                    if (!signkey->initializationOK)
                    {
                        delete signkey;
                        signkey = NULL;
                        clearKeys();
                        return;
                    }
                }
            }

            if (tlvRecords->find(ECDH::TLV_KEY))
            {
                string prCu255 = tlvRecords->get(ECDH::TLV_KEY);
                if (prCu255.size() == ECDH::PRIVATE_KEY_LENGTH)
                {
                    chatkey = new ECDH((unsigned char *) prCu255.data());
                    if (!chatkey->initializationOK)
                    {
                        delete chatkey;
                        chatkey = NULL;
                        clearKeys();
                        return;
                    }
                }
            }
            delete tlvRecords;
        }
        else
        {
            LOG_warn << "Failed to decrypt keyring while initialization";
        }
    }

    string puEd255 = (u->isattrvalid(ATTR_ED25519_PUBK)) ? *u->getattr(ATTR_ED25519_PUBK) : "";
    string puCu255 = (u->isattrvalid(ATTR_CU25519_PUBK)) ? *u->getattr(ATTR_CU25519_PUBK) : "";
    string sigCu255 = (u->isattrvalid(ATTR_SIG_CU255_PUBK)) ? *u->getattr(ATTR_SIG_CU255_PUBK) : "";
    string sigPubk = (u->isattrvalid(ATTR_SIG_RSA_PUBK)) ? *u->getattr(ATTR_SIG_RSA_PUBK) : "";

    if (chatkey && signkey)    // THERE ARE KEYS
    {
        // Check Ed25519 public key against derived version
        if ((puEd255.size() != EdDSA::PUBLIC_KEY_LENGTH) || memcmp(puEd255.data(), signkey->pubKey, EdDSA::PUBLIC_KEY_LENGTH))
        {
            LOG_warn << "Public key for Ed25519 mismatch.";

            int creqtag = reqtag;
            reqtag = 0;
            sendevent(99417, "Ed25519 public key mismatch");
            reqtag = creqtag;

            clearKeys();
            resetKeyring();
            return;
        }

        // Check Cu25519 public key against derive version
        if ((puCu255.size() != ECDH::PUBLIC_KEY_LENGTH) || memcmp(puCu255.data(), chatkey->pubKey, ECDH::PUBLIC_KEY_LENGTH))
        {
            LOG_warn << "Public key for Cu25519 mismatch.";

            int creqtag = reqtag;
            reqtag = 0;
            sendevent(99412, "Cu25519 public key mismatch");
            reqtag = creqtag;

            clearKeys();
            resetKeyring();
            return;
        }

        // Verify signatures for Cu25519
        if (!sigCu255.size() ||
                !signkey->verifyKey((unsigned char*) puCu255.data(),
                                    puCu255.size(),
                                    &sigCu255,
                                    (unsigned char*) puEd255.data()))
        {
            LOG_warn << "Signature of public key for Cu25519 not found or mismatch";

            int creqtag = reqtag;
            reqtag = 0;
            sendevent(99413, "Signature of Cu25519 public key mismatch");
            reqtag = creqtag;

            clearKeys();
            resetKeyring();
            return;
        }

        // Verify signature for RSA public key
        string sigPubk = (u->isattrvalid(ATTR_SIG_RSA_PUBK)) ? *u->getattr(ATTR_SIG_RSA_PUBK) : "";
        string pubkstr;
        if (pubk.isvalid())
        {
            pubk.serializekeyforjs(pubkstr);
        }
        if (!pubkstr.size() || !sigPubk.size())
        {
            int creqtag = reqtag;
            reqtag = 0;

            if (!pubkstr.size())
            {
                LOG_warn << "Error serializing RSA public key";
                sendevent(99421, "Error serializing RSA public key");
            }
            if (!sigPubk.size())
            {
                LOG_warn << "Signature of public key for RSA not found";
                sendevent(99422, "Signature of public key for RSA not found");
            }
            reqtag = creqtag;

            clearKeys();
            resetKeyring();
            return;
        }
        if (!signkey->verifyKey((unsigned char*) pubkstr.data(),
                                    pubkstr.size(),
                                    &sigPubk,
                                    (unsigned char*) puEd255.data()))
        {
            LOG_warn << "Verification of signature of public key for RSA failed";

            int creqtag = reqtag;
            reqtag = 0;
            sendevent(99414, "Verification of signature of public key for RSA failed");
            reqtag = creqtag;

            clearKeys();
            resetKeyring();
            return;
        }

        // if we reached this point, everything is OK
        LOG_info << "Keypairs and signatures loaded successfully";
        fetchingkeys = false;
        return;
    }
    else if (!signkey && !chatkey)       // THERE ARE NO KEYS
    {
        // Check completeness of keypairs
        if (!pubk.isvalid() || puEd255.size() || puCu255.size() || sigCu255.size() || sigPubk.size())
        {
            LOG_warn << "Public keys and/or signatures found witout their respective private key.";

            int creqtag = reqtag;
            reqtag = 0;
            sendevent(99415, "Incomplete keypair detected");
            reqtag = creqtag;

            clearKeys();
            return;
        }
        else    // No keys were set --> generate keypairs and related attributes
        {
            // generate keypairs
            EdDSA *signkey = new EdDSA();
            ECDH *chatkey = new ECDH();

            if (!chatkey->initializationOK || !signkey->initializationOK)
            {
                LOG_err << "Initialization of keys Cu25519 and/or Ed25519 failed";
                clearKeys();
                delete signkey;
                delete chatkey;
                return;
            }

            // prepare the TLV for private keys
            TLVstore tlvRecords;
            tlvRecords.set(EdDSA::TLV_KEY, string((const char*)signkey->keySeed, EdDSA::SEED_KEY_LENGTH));
            tlvRecords.set(ECDH::TLV_KEY, string((const char*)chatkey->privKey, ECDH::PRIVATE_KEY_LENGTH));
            string *tlvContainer = tlvRecords.tlvRecordsToContainer(&key);

            // prepare signatures
            string pubkStr;
            pubk.serializekeyforjs(pubkStr);
            signkey->signKey((unsigned char*)pubkStr.data(), pubkStr.size(), &sigPubk);
            signkey->signKey(chatkey->pubKey, ECDH::PUBLIC_KEY_LENGTH, &sigCu255);

            // store keys into user attributes (skipping the procresult() <-- reqtag=0)
            userattr_map attrs;
            string buf;

            buf.assign(tlvContainer->data(), tlvContainer->size());
            attrs[ATTR_KEYRING] = buf;

            buf.assign((const char *) signkey->pubKey, EdDSA::PUBLIC_KEY_LENGTH);
            attrs[ATTR_ED25519_PUBK] = buf;

            buf.assign((const char *) chatkey->pubKey, ECDH::PUBLIC_KEY_LENGTH);
            attrs[ATTR_CU25519_PUBK] = buf;

            buf.assign(sigPubk.data(), sigPubk.size());
            attrs[ATTR_SIG_RSA_PUBK] = buf;

            buf.assign(sigCu255.data(), sigCu255.size());
            attrs[ATTR_SIG_CU255_PUBK] = buf;

            putua(&attrs, 0);

            delete tlvContainer;
            delete chatkey;
            delete signkey; // MegaClient::signkey & chatkey are created on putua::procresult()

            LOG_info << "Creating new keypairs and signatures";
            fetchingkeys = false;
            return;
        }
    }
    else    // there is chatkey but no signing key, or viceversa
    {
        LOG_warn << "Keyring exists, but it's incomplete.";

        int creqtag = reqtag;
        reqtag = 0;
        if (!chatkey)
        {
            sendevent(99416, "Incomplete keyring detected: private key for Cu25519 not found.");
        }
        else // !signkey
        {
            sendevent(99423, "Incomplete keyring detected: private key for Ed25519 not found.");
        }
        reqtag = creqtag;

        resetKeyring();
        clearKeys();
        return;
    }
}
#endif  // ENABLE_CHAT

void MegaClient::purgenodesusersabortsc()
{
    app->clearing();

    while (!hdrns.empty())
    {
        delete hdrns.begin()->second;
    }

#ifdef ENABLE_SYNC
    for (sync_list::iterator it = syncs.begin(); it != syncs.end(); )
    {
        (*it)->changestate(SYNC_CANCELED);
        delete *(it++);
    }

    syncs.clear();
#endif

    for (node_map::iterator it = nodes.begin(); it != nodes.end(); it++)
    {
        delete it->second;
    }

    nodes.clear();

#ifdef ENABLE_SYNC
    todebris.clear();
    tounlink.clear();
    fingerprints.clear();
#endif

    for (fafc_map::iterator cit = fafcs.begin(); cit != fafcs.end(); cit++)
    {
        for (int i = 2; i--; )
        {
            for (faf_map::iterator it = cit->second->fafs[i].begin(); it != cit->second->fafs[i].end(); it++)
            {
                delete it->second;
            }

            cit->second->fafs[i].clear();
        }
    }

    for (newshare_list::iterator it = newshares.begin(); it != newshares.end(); it++)
    {
        delete *it;
    }

    newshares.clear();

    nodenotify.clear();
    usernotify.clear();
    pcrnotify.clear();

#ifndef ENABLE_CHAT
    users.clear();
    uhindex.clear();
    umindex.clear();
#else
    for (textchat_map::iterator it = chats.begin(); it != chats.end();)
    {
        delete it->second;
        chats.erase(it++);
    }
    chatnotify.clear();

    for (user_map::iterator it = users.begin(); it != users.end(); )
    {
        User *u = &(it->second);
        if (u->userhandle != me || u->userhandle == UNDEF)
        {
            umindex.erase(u->email);
            uhindex.erase(u->userhandle);
            users.erase(it++);
        }
        else
        {
            u->dbid = 0;
            u->notified = false;
            it++;
        }
    }

    assert(users.size() <= 1 && uhindex.size() <= 1 && umindex.size() <= 1);
#endif

    for (handlepcr_map::iterator it = pcrindex.begin(); it != pcrindex.end(); it++)
    {
        delete it->second;
    }

    pcrindex.clear();

    *scsn = 0;

    if (pendingsc)
    {
        app->request_response_progress(-1, -1);
        pendingsc->disconnect();
    }

    init();
}

// request direct read by node pointer
void MegaClient::pread(Node* n, m_off_t count, m_off_t offset, void* appdata)
{
    queueread(n->nodehandle, true, n->nodecipher(), MemAccess::get<int64_t>((const char*)n->nodekey.data() + SymmCipher::KEYLENGTH), count, offset, appdata);
}

// request direct read by exported handle / key
void MegaClient::pread(handle ph, SymmCipher* key, int64_t ctriv, m_off_t count, m_off_t offset, void* appdata, bool isforeign)
{
    queueread(ph, isforeign, key, ctriv, count, offset, appdata);
}

// since only the first six bytes of a handle are in use, we use the seventh to encode its type
void MegaClient::encodehandletype(handle* hp, bool p)
{
    if (p)
    {
        ((char*)hp)[NODEHANDLE] = 1;
    }
}

bool MegaClient::isprivatehandle(handle* hp)
{
    return ((char*)hp)[NODEHANDLE] != 0;
}

void MegaClient::queueread(handle h, bool p, SymmCipher* key, int64_t ctriv, m_off_t offset, m_off_t count, void* appdata)
{
    handledrn_map::iterator it;

    encodehandletype(&h, p);

    it = hdrns.find(h);

    if (it == hdrns.end())
    {
        // this handle is not being accessed yet: insert
        it = hdrns.insert(hdrns.end(), pair<handle, DirectReadNode*>(h, new DirectReadNode(this, h, p, key, ctriv)));
        it->second->hdrn_it = it;
        it->second->enqueue(offset, count, reqtag, appdata);

        if (overquotauntil && overquotauntil > Waiter::ds)
        {
            dstime timeleft = dstime(overquotauntil - Waiter::ds);
            app->pread_failure(API_EOVERQUOTA, 0, appdata, timeleft);
            it->second->schedule(timeleft);
        }
        else
        {
            it->second->dispatch();
        }
    }
    else
    {
        it->second->enqueue(offset, count, reqtag, appdata);
        if (overquotauntil && overquotauntil > Waiter::ds)
        {
            dstime timeleft = dstime(overquotauntil - Waiter::ds);
            app->pread_failure(API_EOVERQUOTA, 0, appdata, timeleft);
            it->second->schedule(timeleft);
        }
    }
}

// cancel direct read by node pointer / count / count
void MegaClient::preadabort(Node* n, m_off_t offset, m_off_t count)
{
    abortreads(n->nodehandle, true, offset, count);
}

// cancel direct read by exported handle / offset / count
void MegaClient::preadabort(handle ph, m_off_t offset, m_off_t count)
{
    abortreads(ph, false, offset, count);
}

void MegaClient::abortreads(handle h, bool p, m_off_t offset, m_off_t count)
{
    handledrn_map::iterator it;
    DirectReadNode* drn;

    encodehandletype(&h, p);
    
    if ((it = hdrns.find(h)) != hdrns.end())
    {
        drn = it->second;

        for (dr_list::iterator it = drn->reads.begin(); it != drn->reads.end(); )
        {
            if ((offset < 0 || offset == (*it)->offset) && (count < 0 || count == (*it)->count))
            {
                app->pread_failure(API_EINCOMPLETE, (*it)->drn->retries, (*it)->appdata, 0);

                delete *(it++);
            }
            else it++;
        }
    }
}

// execute pending directreads
bool MegaClient::execdirectreads()
{
    bool r = false;
    DirectReadSlot* drs;

    if (drq.size() < MAXDRSLOTS)
    {
        // fill slots
        for (dr_list::iterator it = drq.begin(); it != drq.end(); it++)
        {
            if (!(*it)->drs)
            {
                drs = new DirectReadSlot(*it);
                (*it)->drs = drs;
                r = true;

                if (drq.size() >= MAXDRSLOTS) break;
            }
        }
    }

    // perform slot I/O
    for (drs_list::iterator it = drss.begin(); it != drss.end(); )
    {
        if ((*(it++))->doio())
        {
            r = true;
            break;
        }
    }

    while (!dsdrns.empty() && dsdrns.begin()->first <= Waiter::ds)
    {
        if (dsdrns.begin()->second->reads.size() && (dsdrns.begin()->second->tempurl.size() || dsdrns.begin()->second->pendingcmd))
        {
            LOG_warn << "DirectRead scheduled retry";
            dsdrns.begin()->second->retry(API_EAGAIN);
        }
        else
        {
            LOG_debug << "Dispatching scheduled streaming";
            dsdrns.begin()->second->dispatch();
        }
    }

    return r;
}

// recreate filenames of active PUT transfers
void MegaClient::updateputs()
{
    for (transferslot_list::iterator it = tslots.begin(); it != tslots.end(); it++)
    {
        if ((*it)->transfer->type == PUT && (*it)->transfer->files.size())
        {
            (*it)->transfer->files.front()->prepare();
        }
    }
}

error MegaClient::isnodesyncable(Node *remotenode, bool *isinshare)
{
#ifdef ENABLE_SYNC
    // cannot sync files, rubbish bins or inboxes
    if (remotenode->type != FOLDERNODE && remotenode->type != ROOTNODE)
    {
        return API_EACCESS;
    }

    Node* n;
    bool inshare;

    // any active syncs below?
    for (sync_list::iterator it = syncs.begin(); it != syncs.end(); it++)
    {
        if ((*it)->state == SYNC_ACTIVE || (*it)->state == SYNC_INITIALSCAN)
        {
            n = (*it)->localroot.node;

            do {
                if (n == remotenode)
                {
                    return API_EEXIST;
                }
            } while ((n = n->parent));
        }
    }

    // any active syncs above?
    n = remotenode;
    inshare = false;

    do {
        for (sync_list::iterator it = syncs.begin(); it != syncs.end(); it++)
        {
            if (((*it)->state == SYNC_ACTIVE || (*it)->state == SYNC_INITIALSCAN)
             && n == (*it)->localroot.node)
            {
                return API_EEXIST;
            }
        }

        if (n->inshare && !inshare)
        {
            // we need FULL access to sync
            // FIXME: allow downsyncing from RDONLY and limited syncing to RDWR shares
            if (n->inshare->access != FULL) return API_EACCESS;

            inshare = true;
        }
    } while ((n = n->parent));

    if (inshare)
    {
        // this sync is located in an inbound share - make sure that there
        // are no access restrictions in place anywhere in the sync's tree
        for (user_map::iterator uit = users.begin(); uit != users.end(); uit++)
        {
            User* u = &uit->second;

            if (u->sharing.size())
            {
                for (handle_set::iterator sit = u->sharing.begin(); sit != u->sharing.end(); sit++)
                {
                    if ((n = nodebyhandle(*sit)) && n->inshare && n->inshare->access != FULL)
                    {
                        do {
                            if (n == remotenode)
                            {
                                return API_EACCESS;
                            }
                        } while ((n = n->parent));
                    }
                }
            }
        }
    }

    if (isinshare)
    {
        *isinshare = inshare;
    }
    return API_OK;
#else
    return API_EINCOMPLETE;
#endif
}

// check sync path, add sync if folder
// disallow nested syncs (there is only one LocalNode pointer per node)
// (FIXME: perform the same check for local paths!)
error MegaClient::addsync(string* rootpath, const char* debris, string* localdebris, Node* remotenode, fsfp_t fsfp, int tag, void *appData)
{
#ifdef ENABLE_SYNC
    bool inshare = false;
    error e = isnodesyncable(remotenode, &inshare);
    if (e)
    {
        return e;
    }

    if (rootpath->size() >= fsaccess->localseparator.size()
     && !memcmp(rootpath->data() + (rootpath->size() & -fsaccess->localseparator.size()) - fsaccess->localseparator.size(),
                fsaccess->localseparator.data(),
                fsaccess->localseparator.size()))
    {
        rootpath->resize((rootpath->size() & -fsaccess->localseparator.size()) - fsaccess->localseparator.size());
    }
    
    bool isnetwork = false;
    if (!fsaccess->issyncsupported(rootpath, &isnetwork))
    {
        LOG_warn << "Unsupported filesystem";
        return API_EFAILED;
    }

    FileAccess* fa = fsaccess->newfileaccess();
    if (fa->fopen(rootpath, true, false))
    {
        if (fa->type == FOLDERNODE)
        {
            string utf8path;
            fsaccess->local2path(rootpath, &utf8path);
            LOG_debug << "Adding sync: " << utf8path;

            Sync* sync = new Sync(this, rootpath, debris, localdebris, remotenode, fsfp, inshare, tag, appData);
            sync->isnetwork = isnetwork;

            if (sync->scan(rootpath, fa))
            {
                syncsup = false;
                e = API_OK;
                sync->initializing = false;
            }
            else
            {
                LOG_err << "Initial scan failed";
                sync->changestate(SYNC_FAILED);
                delete sync;
                e = API_EFAILED;
            }

            syncactivity = true;
        }
        else
        {
            e = API_EACCESS;    // cannot sync individual files
        }
    }
    else
    {
        e = fa->retry ? API_ETEMPUNAVAIL : API_ENOENT;
    }

    delete fa;

    return e;
#else
    return API_EINCOMPLETE;
#endif
}

#ifdef ENABLE_SYNC
// syncids are usable to indicate putnodes()-local parent linkage
handle MegaClient::nextsyncid()
{
    byte* ptr = (byte*)&currsyncid;

    while (!++*ptr && ptr < (byte*)&currsyncid + NODEHANDLE)
    {
        ptr++;
    }

    return currsyncid;
}

// recursively stop all transfers
void MegaClient::stopxfers(LocalNode* l)
{
    if (l->type != FILENODE)
    {
        for (localnode_map::iterator it = l->children.begin(); it != l->children.end(); it++)
        {
            stopxfers(it->second);
        }
    }
  
    stopxfer(l);
}

// add child to nchildren hash (deterministically prefer newer/larger versions
// of identical names to avoid flapping)
// apply standard unescaping, if necessary (use *strings as ephemeral storage
// space)
void MegaClient::addchild(remotenode_map* nchildren, string* name, Node* n, list<string>* strings) const
{
    Node** npp;

    if (name->find('%') + 1)
    {
        string tmplocalname;

        // perform one round of unescaping to ensure that the resulting local
        // filename matches
        fsaccess->path2local(name, &tmplocalname);
        fsaccess->local2name(&tmplocalname);

        strings->push_back(tmplocalname);
        name = &strings->back();
    }

    npp = &(*nchildren)[name];

    if (!*npp
     || n->mtime > (*npp)->mtime
     || (n->mtime == (*npp)->mtime && n->size > (*npp)->size)
     || (n->mtime == (*npp)->mtime && n->size == (*npp)->size && memcmp(n->crc, (*npp)->crc, sizeof n->crc) > 0))
    {
        *npp = n;
    }
}

// downward sync - recursively scan for tree differences and execute them locally
// this is first called after the local node tree is complete
// actions taken:
// * create missing local folders
// * initiate GET transfers to missing local files (but only if the target
// folder was created successfully)
// * attempt to execute renames, moves and deletions (deletions require the
// rubbish flag to be set)
// returns false if any local fs op failed transiently
bool MegaClient::syncdown(LocalNode* l, string* localpath, bool rubbish)
{
    // only use for LocalNodes with a corresponding and properly linked Node
    if (l->type != FOLDERNODE || !l->node || (l->parent && l->node->parent->localnode != l->parent))
    {
        return true;
    }

    list<string> strings;
    remotenode_map nchildren;
    remotenode_map::iterator rit;

    bool success = true;

    // build array of sync-relevant (in case of clashes, the newest alias wins)
    // remote children by name
    string localname;

    // build child hash - nameclash resolution: use newest/largest version
    for (node_list::iterator it = l->node->children.begin(); it != l->node->children.end(); it++)
    {
        attr_map::iterator ait;        

        // node must be syncable, alive, decrypted and have its name defined to
        // be considered - also, prevent clashes with the local debris folder
        if (((*it)->syncdeleted == SYNCDEL_NONE
             && !(*it)->attrstring
             && (ait = (*it)->attrs.map.find('n')) != (*it)->attrs.map.end()
             && ait->second.size())
         && (l->parent || l->sync->debris != ait->second))
        {
            size_t t = localpath->size();
            string localname = ait->second;
            fsaccess->name2local(&localname);
            localpath->append(fsaccess->localseparator);
            localpath->append(localname);
            if (app->sync_syncable(l->sync, ait->second.c_str(), localpath, *it))
            {
                addchild(&nchildren, &ait->second, *it, &strings);
            }
            else
            {
                LOG_debug << "Node excluded " << LOG_NODEHANDLE((*it)->nodehandle) << "  Name: " << (*it)->displayname();
            }
            localpath->resize(t);
        }
        else
        {
            LOG_debug << "Node skipped " << LOG_NODEHANDLE((*it)->nodehandle) << "  Name: " << (*it)->displayname();
        }
    }

    // remove remote items that exist locally from hash, recurse into existing folders
    for (localnode_map::iterator lit = l->children.begin(); lit != l->children.end(); )
    {
        LocalNode* ll = lit->second;

        rit = nchildren.find(&ll->name);

        size_t t = localpath->size();

        localpath->append(fsaccess->localseparator);
        localpath->append(ll->localname);

        // do we have a corresponding remote child?
        if (rit != nchildren.end())
        {
            // corresponding remote node exists
            // local: folder, remote: file - ignore
            // local: file, remote: folder - ignore
            // local: folder, remote: folder - recurse
            // local: file, remote: file - overwrite if newer
            if (ll->type != rit->second->type)
            {
                // folder/file clash: do nothing (rather than attempting to
                // second-guess the user)
                LOG_warn << "Type changed: " << ll->name << " LNtype: " << ll->type << " Ntype: " << rit->second->type;
                nchildren.erase(rit);
            }
            else if (ll->type == FILENODE)
            {
                if (ll->node != rit->second)
                {
                    ll->sync->statecacheadd(ll);
                }

                ll->setnode(rit->second);

                if (*ll == *(FileFingerprint*)rit->second)
                {
                    // both files are identical
                    nchildren.erase(rit);
                }
                // file exists on both sides - do not overwrite if local version newer or same
                else if (ll->mtime > rit->second->mtime)
                {
                    // local version is newer
                    LOG_debug << "LocalNode is newer: " << ll->name << " LNmtime: " << ll->mtime << " Nmtime: " << rit->second->mtime;
                    nchildren.erase(rit);
                }
                else if (ll->mtime == rit->second->mtime
                         && (ll->size > rit->second->size
                             || (ll->size == rit->second->size && memcmp(ll->crc, rit->second->crc, sizeof ll->crc) > 0)))

                {
                    if (ll->size < rit->second->size)
                    {
                        LOG_warn << "Syncdown. Same mtime but lower size: " << ll->name
                                 << " mtime: " << ll->mtime << " LNsize: " << ll->size << " Nsize: " << rit->second->size
                                 << " Nhandle: " << LOG_NODEHANDLE(rit->second->nodehandle);
                    }
                    else
                    {
                        LOG_warn << "Syncdown. Same mtime and size, but bigger CRC: " << ll->name
                                 << " mtime: " << ll->mtime << " size: " << ll->size << " Nhandle: " << LOG_NODEHANDLE(rit->second->nodehandle);
                    }

                    nchildren.erase(rit);
                }
                else
                {
                    // means that the localnode is going to be overwritten
                    if (rit->second->localnode && rit->second->localnode->transfer)
                    {
                        LOG_debug << "Stopping an unneeded upload";
                        stopxfer(rit->second->localnode);
                    }

                    rit->second->localnode = (LocalNode*)~0;
                }
            }
            else
            {
                if (ll->node != rit->second)
                {
                    ll->setnode(rit->second);
                    ll->sync->statecacheadd(ll);
                }

                // recurse into directories of equal name
                if (!syncdown(ll, localpath, rubbish) && success)
                {
                    success = false;
                }

                nchildren.erase(rit);
            }

            lit++;
        }
        else if (rubbish && ll->deleted)    // no corresponding remote node: delete local item
        {
            if (ll->type == FILENODE)
            {
                // only delete the file if it is unchanged
                string tmplocalpath;

                ll->getlocalpath(&tmplocalpath);

                FileAccess* fa = fsaccess->newfileaccess();

                if (fa->fopen(&tmplocalpath, true, false))
                {
                    FileFingerprint fp;
                    fp.genfingerprint(fa);

                    if (!(fp == *(FileFingerprint*)ll))
                    {
                        ll->deleted = false;
                    }
                }

                delete fa;
            }

            if (ll->deleted)
            {
                // attempt deletion and re-queue for retry in case of a transient failure
                ll->treestate(TREESTATE_SYNCING);

                if (l->sync->movetolocaldebris(localpath) || !fsaccess->transient_error)
                {
                    delete lit++->second;
                }
                else
                {
                    fsaccess->local2path(localpath, &blockedfile);
                    LOG_warn << "Transient error deleting " << blockedfile;
                    success = false;
                    lit++;
                }
            }
        }
        else
        {
            lit++;
        }

        localpath->resize(t);
    }

    // create/move missing local folders / FolderNodes, initiate downloads of
    // missing local files
    for (rit = nchildren.begin(); rit != nchildren.end(); rit++)
    {
        size_t t = localpath->size();

        localname = rit->second->attrs.map.find('n')->second;

        fsaccess->name2local(&localname);
        localpath->append(fsaccess->localseparator);
        localpath->append(localname);

        string utf8path;
        fsaccess->local2path(localpath, &utf8path);
        LOG_debug << "Unsynced remote node in syncdown: " << utf8path << " Nsize: " << rit->second->size
                  << " Nmtime: " << rit->second->mtime << " Nhandle: " << LOG_NODEHANDLE(rit->second->nodehandle);

        // does this node already have a corresponding LocalNode under
        // a different name or elsewhere in the filesystem?
        if (rit->second->localnode && rit->second->localnode != (LocalNode*)~0)
        {
            LOG_debug << "has a previous localnode: " << rit->second->localnode->name;
            if (rit->second->localnode->parent)
            {
                LOG_debug << "with a previous parent: " << rit->second->localnode->parent->name;
                string curpath;

                rit->second->localnode->getlocalpath(&curpath);
                rit->second->localnode->treestate(TREESTATE_SYNCING);

                LOG_debug << "Renaming/moving from the previous location to the new one";
                if (fsaccess->renamelocal(&curpath, localpath))
                {
                    fsaccess->local2path(localpath, &localname);
                    app->syncupdate_local_move(rit->second->localnode->sync,
                                               rit->second->localnode, localname.c_str());

                    // update LocalNode tree to reflect the move/rename
                    rit->second->localnode->setnameparent(l, localpath);

                    rit->second->localnode->sync->statecacheadd(rit->second->localnode);

                    // update filenames so that PUT transfers can continue seamlessly
                    updateputs();
                    syncactivity = true;

                    rit->second->localnode->treestate(TREESTATE_SYNCED);
                }
                else if (success && fsaccess->transient_error)
                {
                    // schedule retry
                    fsaccess->local2path(&curpath, &blockedfile);
                    LOG_debug << "Transient error moving localnode " << blockedfile;
                    success = false;
                }
            }
            else
            {
                LOG_debug << "without a previous parent. Skipping";
            }
        }
        else
        {
            LOG_debug << "doesn't have a previous localnode";
            // missing node is not associated with an existing LocalNode
            if (rit->second->type == FILENODE)
            {
                bool download = true;
                FileAccess *f = fsaccess->newfileaccess();
                if (rit->second->localnode != (LocalNode*)~0
                        && f->fopen(localpath, true, false))
                {
                    LOG_debug << "Skipping download over an unscanned file/folder";
                    download = false;
                }
                delete f;
                rit->second->localnode = NULL;

                // start fetching this node, unless fetch is already in progress
                // FIXME: to cover renames that occur during the
                // download, reconstruct localname in complete()
                if (download && !rit->second->syncget)
                {
                    LOG_debug << "Start fetching file node";
                    fsaccess->local2path(localpath, &localname);
                    app->syncupdate_get(l->sync, rit->second, localname.c_str());

                    rit->second->syncget = new SyncFileGet(l->sync, rit->second, localpath);
                    nextreqtag();
                    startxfer(GET, rit->second->syncget);
                    syncactivity = true;
                }
            }
            else
            {
                LOG_debug << "Creating local folder";

                // create local path, add to LocalNodes and recurse
                if (fsaccess->mkdirlocal(localpath))
                {
                    LocalNode* ll = l->sync->checkpath(l, localpath, &localname);

                    if (ll && ll != (LocalNode*)~0)
                    {
                        LOG_debug << "Local folder created, continuing syncdown";

                        ll->setnode(rit->second);
                        ll->sync->statecacheadd(ll);

                        if (!syncdown(ll, localpath, rubbish) && success)
                        {
                            LOG_debug << "Syncdown not finished";
                            success = false;
                        }
                    }
                    else
                    {
                        LOG_debug << "Checkpath() failed " << (ll == NULL);
                    }
                }
                else if (success && fsaccess->transient_error)
                {
                    fsaccess->local2path(localpath, &blockedfile);
                    LOG_debug << "Transient error creating folder " << blockedfile;
                    success = false;
                }
                else if (!fsaccess->transient_error)
                {
                    LOG_debug << "Non transient error creating folder";
                }
            }
        }

        localpath->resize(t);
    }

    return success;
}

// recursively traverse tree of LocalNodes and match with remote Nodes
// mark nodes to be rubbished in deleted. with their nodehandle
// mark additional nodes to to rubbished (those overwritten) by accumulating
// their nodehandles in rubbish.
// nodes to be added are stored in synccreate. - with nodehandle set to parent
// if attached to an existing node
// l and n are assumed to be folders and existing on both sides or scheduled
// for creation
bool MegaClient::syncup(LocalNode* l, dstime* nds)
{
    bool insync = true;

    list<string> strings;
    remotenode_map nchildren;
    remotenode_map::iterator rit;

    // build array of sync-relevant (newest alias wins) remote children by name
    attr_map::iterator ait;

    // UTF-8 converted local name
    string localname;

    if (l->node)
    {
        // corresponding remote node present: build child hash - nameclash
        // resolution: use newest version
        for (node_list::iterator it = l->node->children.begin(); it != l->node->children.end(); it++)
        {
            // node must be alive
            if ((*it)->syncdeleted == SYNCDEL_NONE)
            {
                // check if there is a crypto key missing...
                if ((*it)->attrstring)
                {
                    if (!l->reported)
                    {
                        char* buf = new char[(*it)->nodekey.size() * 4 / 3 + 4];
                        Base64::btoa((byte *)(*it)->nodekey.data(), (*it)->nodekey.size(), buf);

                        LOG_warn << "Sync: Undecryptable child node. " << buf;

                        l->reported = true;

                        char report[256];

                        Base64::btoa((const byte *)&(*it)->nodehandle, MegaClient::NODEHANDLE, report);
                        
                        sprintf(report + 8, " %d %.200s", (*it)->type, buf);

                        // report an "undecrypted child" event
                        int creqtag = reqtag;
                        reqtag = 0;
                        reportevent("CU", report);
                        reqtag = creqtag;

                        delete [] buf;
                    }

                    continue;
                }

                // ...or a node name attribute missing
                if ((ait = (*it)->attrs.map.find('n')) == (*it)->attrs.map.end())
                {
                    LOG_warn << "Node name missing, not syncing subtree: " << l->name.c_str();

                    if (!l->reported)
                    {
                        l->reported = true;

                        // report a "no-name child" event
                        int creqtag = reqtag;
                        reqtag = 0;
                        reportevent("CN");
                        reqtag = creqtag;
                    }

                    continue;
                }

                addchild(&nchildren, &ait->second, *it, &strings);
            }
        }
    }

    // check for elements that need to be created, deleted or updated on the
    // remote side
    for (localnode_map::iterator lit = l->children.begin(); lit != l->children.end(); lit++)
    {
        LocalNode* ll = lit->second;

        if (ll->deleted)
        {
            LOG_debug << "LocalNode deleted " << ll->name;
            continue;
        }

        localname = *lit->first;
        fsaccess->local2name(&localname);
        if (!localname.size() || !ll->name.size())
        {
            if (!ll->reported)
            {
                ll->reported = true;

                char report[256];
                sprintf(report, "%d %d %d %d", (int)lit->first->size(), (int)localname.size(), (int)ll->name.size(), (int)ll->type);

                // report a "no-name localnode" event
                int creqtag = reqtag;
                reqtag = 0;
                reportevent("LN", report);
                reqtag = creqtag;
            }
            continue;
        }

        rit = nchildren.find(&localname);

        // do we have a corresponding remote child?
        if (rit != nchildren.end())
        {
            // corresponding remote node exists
            // local: folder, remote: file - overwrite
            // local: file, remote: folder - overwrite
            // local: folder, remote: folder - recurse
            // local: file, remote: file - overwrite if newer
            if (ll->type != rit->second->type)
            {
                insync = false;
                LOG_warn << "Type changed: " << localname << " LNtype: " << ll->type << " Ntype: " << rit->second->type;
                movetosyncdebris(rit->second, l->sync->inshare);
            }
            else
            {
                // file on both sides - do not overwrite if local version older or identical
                if (ll->type == FILENODE)
                {
                    if (ll->node != rit->second)
                    {
                        ll->sync->statecacheadd(ll);
                    }
                    ll->setnode(rit->second);

                    // check if file is likely to be identical
                    if (*ll == *(FileFingerprint*)rit->second)
                    {
                        // files have the same size and the same mtime (or the
                        // same fingerprint, if available): no action needed
                        if (!ll->checked)
                        {
                            if (!gfxdisabled && gfx && gfx->isgfx(&ll->localname))
                            {
                                int missingattr = 0;

                                // check for missing imagery
                                if (!ll->node->hasfileattribute(GfxProc::THUMBNAIL))
                                {
                                    missingattr |= 1 << GfxProc::THUMBNAIL;
                                }

                                if (!ll->node->hasfileattribute(GfxProc::PREVIEW))
                                {
                                    missingattr |= 1 << GfxProc::PREVIEW;
                                }

                                if (missingattr && checkaccess(ll->node, OWNER)
                                        && !gfx->isvideo(&ll->localname))
                                {
                                    char me64[12];
                                    Base64::btoa((const byte*)&me, MegaClient::USERHANDLE, me64);
                                    if (ll->node->attrs.map.find('f') == ll->node->attrs.map.end() || ll->node->attrs.map['f'] != me64)
                                    {
                                        LOG_debug << "Restoring missing attributes: " << ll->name;
                                        string localpath;
                                        ll->getlocalpath(&localpath);
                                        SymmCipher *symmcipher = ll->node->nodecipher();
                                        gfx->gendimensionsputfa(NULL, &localpath, ll->node->nodehandle, symmcipher, missingattr);
                                    }
                                }
                            }

                            ll->checked = true;
                        }

                        // if this node is being fetched, but it's already synced
                        if (rit->second->syncget)
                        {
                            LOG_debug << "Stopping unneeded download";
                            delete rit->second->syncget;
                            rit->second->syncget = NULL;
                        }

                        // if this localnode is being uploaded, but it's already synced
                        if (ll->transfer)
                        {
                            LOG_debug << "Stopping unneeded upload";
                            stopxfer(ll);
                        }

                        ll->treestate(TREESTATE_SYNCED);
                        continue;
                    }

                    // skip if remote file is newer
                    if (ll->mtime < rit->second->mtime)
                    {
                        LOG_debug << "LocalNode is older: " << ll->name << " LNmtime: " << ll->mtime << " Nmtime: " << rit->second->mtime;
                        continue;
                    }                           

                    if (ll->mtime == rit->second->mtime)
                    {
                        if (ll->size < rit->second->size)
                        {
                            LOG_warn << "Syncup. Same mtime but lower size: " << ll->name
                                     << " LNmtime: " << ll->mtime << " LNsize: " << ll->size << " Nsize: " << rit->second->size
                                     << " Nhandle: " << LOG_NODEHANDLE(rit->second->nodehandle) ;

                            continue;
                        }

                        if (ll->size == rit->second->size && memcmp(ll->crc, rit->second->crc, sizeof ll->crc) < 0)
                        {
                            LOG_warn << "Syncup. Same mtime and size, but lower CRC: " << ll->name
                                     << " mtime: " << ll->mtime << " size: " << ll->size << " Nhandle: " << LOG_NODEHANDLE(rit->second->nodehandle);

                            continue;
                        }
                    }

                    LOG_debug << "LocalNode change detected on syncupload: " << ll->name << " LNsize: " << ll->size << " LNmtime: " << ll->mtime
                              << " NSize: " << rit->second->size << " Nmtime: " << rit->second->mtime << " Nhandle: " << LOG_NODEHANDLE(rit->second->nodehandle);

#ifdef WIN32
                    if(ll->size == ll->node->size && !memcmp(ll->crc, ll->node->crc, sizeof(ll->crc)))
                    {
                        LOG_debug << "Modification time changed only";
                        FileAccess *f = fsaccess->newfileaccess();
                        string lpath;
                        ll->getlocalpath(&lpath);
                        string stream = lpath;
                        stream.append((char *)L":$CmdTcID:$DATA", 30);
                        if (f->fopen(&stream))
                        {
                            LOG_warn << "COMODO detected";
                            HKEY hKey;
                            if (RegOpenKeyEx(HKEY_LOCAL_MACHINE,
                                            L"SYSTEM\\CurrentControlSet\\Services\\CmdAgent\\CisConfigs\\0\\HIPS\\SBSettings",
                                            0,
                                            KEY_QUERY_VALUE,
                                            &hKey ) == ERROR_SUCCESS)
                            {
                                DWORD value = 0;
                                DWORD size = sizeof(value);
                                if (RegQueryValueEx(hKey, L"EnableSourceTracking", NULL, NULL, (LPBYTE)&value, &size) == ERROR_SUCCESS)
                                {
                                    if (value == 1 && fsaccess->setmtimelocal(&lpath, ll->node->mtime))
                                    {
                                        LOG_warn << "Fixed modification time probably changed by COMODO";
                                        ll->mtime = ll->node->mtime;
                                        ll->treestate(TREESTATE_SYNCED);
                                        RegCloseKey(hKey);
                                        delete f;
                                        continue;
                                    }
                                }
                                RegCloseKey(hKey);
                            }
                        }

                        lpath.append((char *)L":OECustomProperty", 34);
                        if (f->fopen(&lpath))
                        {
                            LOG_warn << "Windows Search detected";
                            delete f;
                            continue;
                        }

                        delete f;
                    }
#endif

                    // if this node is being fetched, but has to be upsynced
                    if (rit->second->syncget)
                    {
                        LOG_debug << "Stopping unneeded download";
                        delete rit->second->syncget;
                        rit->second->syncget = NULL;
                    }
                }
                else
                {
                    insync = false;

                    if (ll->node != rit->second)
                    {
                        ll->setnode(rit->second);
                        ll->sync->statecacheadd(ll);
                    }

                    // recurse into directories of equal name
                    if (!syncup(ll, nds))
                    {
                        return false;
                    }
                    continue;
                }
            }
        }

        if (ll->type == FILENODE)
        {
            // do not begin transfer until the file size / mtime has stabilized
            insync = false;

            if (ll->transfer)
            {
                continue;
            }

            LOG_verbose << "Unsynced LocalNode (file): " << ll->name << " " << ll << " " << (ll->transfer != 0);
            ll->treestate(TREESTATE_PENDING);

            if (Waiter::ds < ll->nagleds)
            {
                LOG_debug << "Waiting for the upload delay: " << ll->name << " " << ll->nagleds;
                if (ll->nagleds < *nds)
                {
                    *nds = ll->nagleds;
                }

                continue;
            }
            else
            {
                Node *currentVersion = ll->node;
                if (currentVersion)
                {
                    m_time_t delay = 0;
                    m_time_t currentTime = m_time();
                    if (currentVersion->ctime > currentTime + 30)
                    {
                        // with more than 30 seconds of detecteed clock drift,
                        // we don't apply any version rate control for now
                        LOG_err << "Incorrect local time detected";
                    }
                    else
                    {
                        int recentVersions = 0;
                        m_time_t startInterval = currentTime - Sync::RECENT_VERSION_INTERVAL_SECS;
                        Node *version = currentVersion;
                        while (true)
                        {
                            if (version->ctime < startInterval)
                            {
                                break;
                            }

                            recentVersions++;
                            if (!version->children.size())
                            {
                                break;
                            }

                            version = version->children.back();
                        }

                        if (recentVersions > 10)
                        {
                            // version rate control starts with more than 10 recent versions
                            delay = 7 * (recentVersions / 10) * (recentVersions - 10);
                        }

                        LOG_debug << "Number of recent versions: " << recentVersions << " delay: " << delay
                                  << " prev: " << currentVersion->ctime << " current: " << currentTime;
                    }

                    if (delay)
                    {
                        m_time_t next = currentVersion->ctime + delay;
                        if (next > currentTime)
                        {
                            dstime backoffds = dstime((next - currentTime) * 10);
                            ll->nagleds = waiter->ds + backoffds;
                            LOG_debug << "Waiting for the version rate limit delay during " << backoffds << " ds";

                            if (ll->nagleds < *nds)
                            {
                                *nds = ll->nagleds;
                            }
                            continue;
                        }
                        else
                        {
                            LOG_debug << "Version rate limit delay already expired";
                        }
                    }
                }

                string localpath;
                bool t;
                FileAccess* fa = fsaccess->newfileaccess();

                ll->getlocalpath(&localpath);

                if (!(t = fa->fopen(&localpath, true, false))
                 || fa->size != ll->size
                 || fa->mtime != ll->mtime)
                {
                    if (t)
                    {
                        ll->sync->localbytes -= ll->size;
                        ll->genfingerprint(fa);
                        ll->sync->localbytes += ll->size;                        

                        ll->sync->statecacheadd(ll);
                    }

                    ll->bumpnagleds();

                    LOG_debug << "Localnode not stable yet: " << ll->name << " " << t << " " << fa->size << " " << ll->size
                              << " " << fa->mtime << " " << ll->mtime << " " << ll->nagleds;

                    delete fa;

                    if (ll->nagleds < *nds)
                    {
                        *nds = ll->nagleds;
                    }

                    continue;
                }

                delete fa;
                
                ll->created = false;
            }
        }
        else
        {
            LOG_verbose << "Unsynced LocalNode (folder): " << ll->name;
        }

        if (ll->created)
        {
            if (!ll->reported)
            {
                ll->reported = true;

                // FIXME: remove created flag and associated safeguards after
                // positively verifying the absence of a related repetitive node creation bug
                LOG_err << "Internal error: Duplicate node creation: " << ll->name.c_str();

                char report[256];

                // always report LocalNode's type, name length, mtime, file size
                sprintf(report, "[%u %u %d %d %d] %d %d %d %d %d %" PRIi64,
                    (int)nchildren.size(),
                    (int)l->children.size(),
                    l->node ? (int)l->node->children.size() : -1,
                    (int)synccreate.size(),
                    syncadding,
                    ll->type,
                    (int)ll->name.size(),
                    (int)ll->mtime,
                    (int)ll->sync->state,
                    (int)ll->sync->inshare,
                    ll->size);

                if (ll->node)
                {
                    int namelen;

                    if ((ait = ll->node->attrs.map.find('n')) != ll->node->attrs.map.end())
                    {
                        namelen = ait->second.size();
                    }
                    else
                    {
                        namelen = -1;
                    }

                    // additionally, report corresponding Node's type, name length, mtime, file size and handle
                    sprintf(strchr(report, 0), " %d %d %d %" PRIi64 " %d ", ll->node->type, namelen, (int)ll->node->mtime, ll->node->size, ll->node->syncdeleted);
                    Base64::btoa((const byte *)&ll->node->nodehandle, MegaClient::NODEHANDLE, strchr(report, 0));
                }

                // report a "dupe" event
                int creqtag = reqtag;
                reqtag = 0;
                reportevent("D2", report);
                reqtag = creqtag;
            }
            else
            {
                LOG_err << "LocalNode created and reported " << ll->name;
            }
        }
        else
        {
            ll->created = true;

            // create remote folder or send file
            LOG_debug << "Adding local file to synccreate: " << ll->name << " " << synccreate.size();
            synccreate.push_back(ll);
            syncactivity = true;

            if (synccreate.size() >= MAX_NEWNODES)
            {
                LOG_warn << "Stopping syncup due to MAX_NEWNODES";
                return false;
            }
        }

        if (ll->type == FOLDERNODE)
        {
            if (!syncup(ll, nds))
            {
                return false;
            }
        }
    }

    if (insync && l->node)
    {
        l->treestate(TREESTATE_SYNCED);
    }

    return true;
}

// execute updates stored in synccreate[]
// must not be invoked while the previous creation operation is still in progress
void MegaClient::syncupdate()
{
    // split synccreate[] in separate subtrees and send off to putnodes() for
    // creation on the server
    unsigned i, start, end;
    SymmCipher tkey;
    string tattrstring;
    AttrMap tattrs;
    Node* n;
    NewNode* nn;
    NewNode* nnp;
    LocalNode* l;

    for (start = 0; start < synccreate.size(); start = end)
    {
        // determine length of distinct subtree beneath existing node
        for (end = start; end < synccreate.size(); end++)
        {
            if ((end > start) && synccreate[end]->parent->node)
            {
                break;
            }
        }

        // add nodes that can be created immediately: folders & existing files;
        // start uploads of new files
        nn = nnp = new NewNode[end - start];

        for (i = start; i < end; i++)
        {
            n = NULL;
            l = synccreate[i];

            if (l->type == FOLDERNODE || (n = nodebyfingerprint(l)))
            {
                // create remote folder or copy file if it already exists
                nnp->source = NEW_NODE;
                nnp->type = l->type;
                nnp->syncid = l->syncid;
                nnp->localnode = l;
                l->newnode = nnp;
                nnp->nodehandle = n ? n->nodehandle : l->syncid;
                nnp->parenthandle = i > start ? l->parent->syncid : UNDEF;

                if (n)
                {
                    // overwriting an existing remote node? tag it as the previous version or move to SyncDebris
                    if (l->node && l->node->parent && l->node->parent->localnode)
                    {
                        if (versions_disabled)
                        {
                            movetosyncdebris(l->node, l->sync->inshare);
                        }
                        else
                        {
                            nnp->ovhandle = l->node->nodehandle;
                        }
                    }

                    // this is a file - copy, use original key & attributes
                    // FIXME: move instead of creating a copy if it is in
                    // rubbish to reduce node creation load
                    nnp->nodekey = n->nodekey;
                    tattrs.map = n->attrs.map;

                    app->syncupdate_remote_copy(l->sync, l->name.c_str());
                }
                else
                {
                    // this is a folder - create, use fresh key & attributes
                    nnp->nodekey.resize(FOLDERNODEKEYLENGTH);
                    PrnGen::genblock((byte*)nnp->nodekey.data(), FOLDERNODEKEYLENGTH);
                    tattrs.map.clear();
                }

                // set new name, encrypt and attach attributes
                tattrs.map['n'] = l->name;
                tattrs.getjson(&tattrstring);
                tkey.setkey((const byte*)nnp->nodekey.data(), nnp->type);
                nnp->attrstring = new string;
                makeattr(&tkey, nnp->attrstring, tattrstring.c_str());

                l->treestate(TREESTATE_SYNCING);
                nnp++;
            }
            else if (l->type == FILENODE)
            {
                l->treestate(TREESTATE_PENDING);

                // the overwrite will happen upon PUT completion
                string tmppath, tmplocalpath;

                nextreqtag();
                startxfer(PUT, l);

                l->getlocalpath(&tmplocalpath, true);
                fsaccess->local2path(&tmplocalpath, &tmppath);
                app->syncupdate_put(l->sync, l, tmppath.c_str());
            }
        }

        if (nnp == nn)
        {
            delete[] nn;
        }
        else
        {
            // add nodes unless parent node has been deleted
            if (synccreate[start]->parent->node)
            {
                syncadding++;

                reqs.add(new CommandPutNodes(this,
                                                synccreate[start]->parent->node->nodehandle,
                                                NULL, nn, nnp - nn,
                                                synccreate[start]->sync->tag,
                                                PUTNODES_SYNC));

                syncactivity = true;
            }
        }
    }

    synccreate.clear();
}

void MegaClient::putnodes_sync_result(error e, NewNode* nn, int nni)
{
    // check for file nodes that failed to copy and remove them from fingerprints
    // FIXME: retrigger sync decision upload them immediately
    while (nni--)
    {
        Node* n;
        if (nn[nni].type == FILENODE && !nn[nni].added)
        {
            if ((n = nodebyhandle(nn[nni].nodehandle)))
            {
                if (n->fingerprint_it != fingerprints.end())
                {
                    fingerprints.erase(n->fingerprint_it);
                    n->fingerprint_it = fingerprints.end();
                }
            }
        }
        else if (nn[nni].localnode && (n = nn[nni].localnode->node))
        {
            if (n->type == FOLDERNODE)
            {
                app->syncupdate_remote_folder_addition(nn[nni].localnode->sync, n);
            }
            else
            {
                app->syncupdate_remote_file_addition(nn[nni].localnode->sync, n);
            }
        }

        if (e && e != API_EEXPIRED && nn[nni].localnode && nn[nni].localnode->sync)
        {
            nn[nni].localnode->sync->errorcode = e;
            nn[nni].localnode->sync->changestate(SYNC_FAILED);
        }
    }

    delete[] nn;

    syncadding--;
    syncactivity = true;
}

// move node to //bin, then on to the SyncDebris folder of the day (to prevent
// dupes)
void MegaClient::movetosyncdebris(Node* dn, bool unlink)
{
    dn->syncdeleted = SYNCDEL_DELETED;

    // detach node from LocalNode
    if (dn->localnode)
    {
        dn->tag = dn->localnode->sync->tag;
        dn->localnode->node = NULL;
        dn->localnode = NULL;
    }

    Node* n = dn;

    // at least one parent node already on the way to SyncDebris?
    while ((n = n->parent) && n->syncdeleted == SYNCDEL_NONE);

    // no: enqueue this one
    if (!n)
    {
        if (unlink)
        {
            dn->tounlink_it = tounlink.insert(dn).first;
        }
        else
        {
            dn->todebris_it = todebris.insert(dn).first;        
        }
    }
}

void MegaClient::execsyncdeletions()
{                
    if (todebris.size())
    {
        execmovetosyncdebris();
    }

    if (tounlink.size())
    {
        execsyncunlink();
    }
}

void MegaClient::proclocaltree(LocalNode* n, LocalTreeProc* tp)
{
    if (n->type != FILENODE)
    {
        for (localnode_map::iterator it = n->children.begin(); it != n->children.end(); )
        {
            LocalNode *child = it->second;
            it++;
            proclocaltree(child, tp);
        }
    }

    tp->proc(this, n);
}

void MegaClient::execsyncunlink()
{
    Node* n;
    Node* tn;
    node_set::iterator it;

    // delete tounlink nodes
    do {
        n = tn = *tounlink.begin();

        while ((n = n->parent) && n->syncdeleted == SYNCDEL_NONE);

        if (!n)
        {
            int creqtag = reqtag;
            reqtag = tn->tag;
            unlink(tn);
            reqtag = creqtag;
        }

        tn->tounlink_it = tounlink.end();
        tounlink.erase(tounlink.begin());
    } while (tounlink.size());
}

// immediately moves pending todebris items to //bin
// also deletes tounlink items directly
void MegaClient::execmovetosyncdebris()
{
    Node* n;
    Node* tn;
    node_set::iterator it;

    m_time_t ts;
    struct tm tms;
    char buf[32];
    syncdel_t target;

    // attempt to move the nodes in node_set todebris to the following
    // locations (in falling order):
    // - //bin/SyncDebris/yyyy-mm-dd
    // - //bin/SyncDebris
    // - //bin

    // (if no rubbish bin is found, we should probably reload...)
    if (!(tn = nodebyhandle(rootnodes[RUBBISHNODE - ROOTNODE])))
    {
        return;
    }

    target = SYNCDEL_BIN;

    ts = m_time();
    struct tm* ptm = m_localtime(ts, &tms); 
    sprintf(buf, "%04d-%02d-%02d", ptm->tm_year + 1900, ptm->tm_mon + 1, ptm->tm_mday);
    m_time_t currentminute = ts / 60;

    // locate //bin/SyncDebris
    if ((n = childnodebyname(tn, SYNCDEBRISFOLDERNAME)) && n->type == FOLDERNODE)
    {
        tn = n;
        target = SYNCDEL_DEBRIS;

        // locate //bin/SyncDebris/yyyy-mm-dd
        if ((n = childnodebyname(tn, buf)) && n->type == FOLDERNODE)
        {
            tn = n;
            target = SYNCDEL_DEBRISDAY;
        }
    }

    // in order to reduce the API load, we move
    // - SYNCDEL_DELETED nodes to any available target
    // - SYNCDEL_BIN/SYNCDEL_DEBRIS nodes to SYNCDEL_DEBRISDAY
    // (move top-level nodes only)
    for (it = todebris.begin(); it != todebris.end(); )
    {
        n = *it;

        if (n->syncdeleted == SYNCDEL_DELETED
         || n->syncdeleted == SYNCDEL_BIN
         || n->syncdeleted == SYNCDEL_DEBRIS)
        {
            while ((n = n->parent) && n->syncdeleted == SYNCDEL_NONE);

            if (!n)
            {
                n = *it;

                if (n->syncdeleted == SYNCDEL_DELETED
                 || ((n->syncdeleted == SYNCDEL_BIN
                   || n->syncdeleted == SYNCDEL_DEBRIS)
                      && target == SYNCDEL_DEBRISDAY))
                {
                    n->syncdeleted = SYNCDEL_INFLIGHT;
                    int creqtag = reqtag;
                    reqtag = n->tag;
                    LOG_debug << "Moving to Syncdebris: " << n->displayname() << " in " << tn->displayname() << " Nhandle: " << LOG_NODEHANDLE(n->nodehandle);
                    rename(n, tn, target, n->parent ? n->parent->nodehandle : UNDEF);
                    reqtag = creqtag;
                    it++;
                }
                else
                {
                    LOG_debug << "SyncDebris daily folder not created. Final target: " << n->syncdeleted;
                    n->syncdeleted = SYNCDEL_NONE;
                    n->todebris_it = todebris.end();
                    todebris.erase(it++);
                }
            }
            else
            {
                it++;
            }
        }
        else if (n->syncdeleted == SYNCDEL_DEBRISDAY
                 || n->syncdeleted == SYNCDEL_FAILED)
        {
            LOG_debug << "Move to SyncDebris finished. Final target: " << n->syncdeleted;
            n->syncdeleted = SYNCDEL_NONE;
            n->todebris_it = todebris.end();
            todebris.erase(it++);
        }
        else
        {
            it++;
        }
    }

    if (target != SYNCDEL_DEBRISDAY && todebris.size() && !syncdebrisadding
            && (target == SYNCDEL_BIN || syncdebrisminute != currentminute))
    {
        syncdebrisadding = true;
        syncdebrisminute = currentminute;
        LOG_debug << "Creating daily SyncDebris folder: " << buf << " Target: " << target;

        // create missing component(s) of the sync debris folder of the day
        NewNode* nn;
        SymmCipher tkey;
        string tattrstring;
        AttrMap tattrs;
        int i = (target == SYNCDEL_DEBRIS) ? 1 : 2;

        nn = new NewNode[i] + i;

        while (i--)
        {
            nn--;

            nn->source = NEW_NODE;
            nn->type = FOLDERNODE;
            nn->nodehandle = i;
            nn->parenthandle = i ? 0 : UNDEF;

            nn->nodekey.resize(FOLDERNODEKEYLENGTH);
            PrnGen::genblock((byte*)nn->nodekey.data(), FOLDERNODEKEYLENGTH);

            // set new name, encrypt and attach attributes
            tattrs.map['n'] = (i || target == SYNCDEL_DEBRIS) ? buf : SYNCDEBRISFOLDERNAME;
            tattrs.getjson(&tattrstring);
            tkey.setkey((const byte*)nn->nodekey.data(), FOLDERNODE);
            nn->attrstring = new string;
            makeattr(&tkey, nn->attrstring, tattrstring.c_str());
        }

        reqs.add(new CommandPutNodes(this, tn->nodehandle, NULL, nn,
                                        (target == SYNCDEL_DEBRIS) ? 1 : 2, -reqtag,
                                        PUTNODES_SYNCDEBRIS));
    }
}

// we cannot delete the Sync object directly, as it might have pending
// operations on it
void MegaClient::delsync(Sync* sync, bool deletecache)
{
    sync->changestate(SYNC_CANCELED);

    if (deletecache && sync->statecachetable)
    {
        sync->statecachetable->remove();
        delete sync->statecachetable;
        sync->statecachetable = NULL;
    }

    syncactivity = true;
}

void MegaClient::putnodes_syncdebris_result(error, NewNode* nn)
{
    delete[] nn;

    syncdebrisadding = false;
}
#endif

// inject file into transfer subsystem
// if file's fingerprint is not valid, it will be obtained from the local file
// (PUT) or the file's key (GET)
bool MegaClient::startxfer(direction_t d, File* f, bool skipdupes)
{
    if (!f->transfer)
    {
        if (d == PUT)
        {
            if (!f->isvalid)    // (sync LocalNodes always have this set)
            {
                // missing FileFingerprint for local file - generate
                FileAccess* fa = fsaccess->newfileaccess();

                if (fa->fopen(&f->localname, d == PUT, d == GET))
                {
                    f->genfingerprint(fa);
                }

                delete fa;
            }

            // if we are unable to obtain a valid file FileFingerprint, don't proceed
            if (!f->isvalid)
            {
                LOG_err << "Unable to get a fingerprint " << f->name;
                return false;
            }

            #ifdef USE_MEDIAINFO
            mediaFileInfo.requestCodecMappingsOneTime(this, &f->localname);  
            #endif
        }
        else
        {
            if (!f->isvalid)
            {
                // no valid fingerprint: use filekey as its replacement
                memcpy(f->crc, f->filekey, sizeof f->crc);
            }
        }

        Transfer* t = NULL;
        transfer_map::iterator it = transfers[d].find(f);

        if (it != transfers[d].end())
        {
            t = it->second;
            if (skipdupes)
            {
                for (file_list::iterator fi = t->files.begin(); fi != t->files.end(); fi++)
                {
                    if ((d == GET && f->localname == (*fi)->localname)
                            || (d == PUT && f->h != UNDEF
                                && f->h == (*fi)->h
                                && !f->targetuser.size()
                                && !(*fi)->targetuser.size()
                                && f->name == (*fi)->name))
                    {
                        LOG_warn << "Skipping duplicated transfer";
                        return false;
                    }
                }
            }
            f->file_it = t->files.insert(t->files.end(), f);
            f->transfer = t;
            f->tag = reqtag;
            if (!f->dbid)
            {
                filecacheadd(f);
            }
            app->file_added(f);

            if (overquotauntil && overquotauntil > Waiter::ds)
            {
                dstime timeleft = dstime(overquotauntil - Waiter::ds);
                t->failed(API_EOVERQUOTA, timeleft);
            }
        }
        else
        {
            it = cachedtransfers[d].find(f);
            if (it != cachedtransfers[d].end())
            {
                LOG_debug << "Resumable transfer detected";
                t = it->second;
                if ((d == GET && !t->pos) || ((m_time() - t->lastaccesstime) >= 172500))
                {
                    LOG_warn << "Discarding temporary URL (" << t->pos << ", " << t->lastaccesstime << ")";
                    t->cachedtempurl.clear();

                    if (d == PUT)
                    {
                        t->chunkmacs.clear();
                        t->progresscompleted = 0;
                        delete [] t->ultoken;
                        t->ultoken = NULL;
                        t->pos = 0;
                    }
                }

                FileAccess* fa = fsaccess->newfileaccess();
                if (!fa->fopen(&t->localfilename))
                {
                    if (d == PUT)
                    {
                        LOG_warn << "Local file not found";
                        // the transfer will be retried to ensure that the file
                        // is not just just temporarily blocked
                    }
                    else
                    {
                        LOG_warn << "Temporary file not found";
                        t->localfilename.clear();
                        t->chunkmacs.clear();
                        t->progresscompleted = 0;
                        t->pos = 0;
                    }
                }
                else
                {
                    if (d == PUT)
                    {
                        if (f->genfingerprint(fa))
                        {
                            LOG_warn << "The local file has been modified";
                            t->cachedtempurl.clear();
                            t->chunkmacs.clear();
                            t->progresscompleted = 0;
                            delete [] t->ultoken;
                            t->ultoken = NULL;
                            t->pos = 0;
                        }
                    }
                    else
                    {
                        if (t->progresscompleted > fa->size)
                        {
                            LOG_warn << "Truncated temporary file";
                            t->chunkmacs.clear();
                            t->progresscompleted = 0;
                            t->pos = 0;
                        }
                    }
                }
                delete fa;
                cachedtransfers[d].erase(it);
                LOG_debug << "Transfer resumed";
            }

            if (!t)
            {
                t = new Transfer(this, d);
                *(FileFingerprint*)t = *(FileFingerprint*)f;
            }

            t->lastaccesstime = m_time();
            t->tag = reqtag;
            f->tag = reqtag;
            t->transfers_it = transfers[d].insert(pair<FileFingerprint*, Transfer*>((FileFingerprint*)t, t)).first;

            f->file_it = t->files.insert(t->files.end(), f);
            f->transfer = t;
            if (!f->dbid)
            {
                filecacheadd(f);
            }

            transferlist.addtransfer(t);
            app->transfer_added(t);
            app->file_added(f);
            looprequested = true;

            if (overquotauntil && overquotauntil > Waiter::ds)
            {
                dstime timeleft = dstime(overquotauntil - Waiter::ds);
                t->failed(API_EOVERQUOTA, timeleft);
            }
        }
    }

    return true;
}

// remove file from transfer subsystem
void MegaClient::stopxfer(File* f)
{
    if (f->transfer)
    {
        LOG_debug << "Stopping transfer: " << f->name;

        Transfer *transfer = f->transfer;
        transfer->files.erase(f->file_it);
        filecachedel(f);
        app->file_removed(f, API_EINCOMPLETE);
        f->transfer = NULL;
        f->terminated();

        // last file for this transfer removed? shut down transfer.
        if (!transfer->files.size())
        {
            looprequested = true;
            transfer->finished = true;
            transfer->state = TRANSFERSTATE_CANCELLED;
            app->transfer_removed(transfer);
            delete transfer;
        }
        else
        {
            if (transfer->type == PUT && transfer->localfilename.size())
            {
                LOG_debug << "Updating transfer path";
                transfer->files.front()->prepare();
            }
        }
    }
}

// pause/unpause transfers
void MegaClient::pausexfers(direction_t d, bool pause, bool hard)
{
    xferpaused[d] = pause;

    if (!pause || hard)
    {
        WAIT_CLASS::bumpds();

        for (transferslot_list::iterator it = tslots.begin(); it != tslots.end(); )
        {
            if ((*it)->transfer->type == d)
            {
                if (pause)
                {
                    if (hard)
                    {
                        (*it++)->disconnect();
                    }
                }
                else
                {
                    (*it)->lastdata = Waiter::ds;
                    (*it++)->doio(this);
                }
            }
            else
            {
                it++;
            }
        }
    }
}

void MegaClient::setmaxconnections(direction_t d, int num)
{
    if (num > 0)
    {
         if ((unsigned int) num > MegaClient::MAX_NUM_CONNECTIONS)
        {
            num = MegaClient::MAX_NUM_CONNECTIONS;
        }

        if (connections[d] != num)
        {
            connections[d] = num;
            for (transferslot_list::iterator it = tslots.begin(); it != tslots.end(); )
            {
                TransferSlot *slot = *it++;
                if (slot->transfer->type == d)
                {
                    slot->transfer->state = TRANSFERSTATE_QUEUED;
                    slot->transfer->bt.arm();
                    slot->transfer->cachedtempurl = slot->tempurl;
                    delete slot;
                }
            }
        }
    }
}

Node* MegaClient::nodebyfingerprint(FileFingerprint* fingerprint)
{
    fingerprint_set::iterator it;

    if ((it = fingerprints.find(fingerprint)) != fingerprints.end())
    {
        return (Node*)*it;
    }

    return NULL;
}

node_vector *MegaClient::nodesbyfingerprint(FileFingerprint* fingerprint)
{
    node_vector *nodes = new node_vector();
    pair<fingerprint_set::iterator, fingerprint_set::iterator> p = fingerprints.equal_range(fingerprint);
    for (fingerprint_set::iterator it = p.first; it != p.second; it++)
    {
        nodes->push_back((Node*)*it);
    }
    return nodes;
}


// a chunk transfer request failed: record failed protocol & host
void MegaClient::setchunkfailed(string* url)
{
    if (!chunkfailed && url->size() > 19)
    {
        LOG_debug << "Adding badhost report for URL " << *url;
        chunkfailed = true;
        httpio->success = false;

        // record protocol and hostname
        if (badhosts.size())
        {
            badhosts.append(",");
        }

        const char* ptr = url->c_str()+4;

        if (*ptr == 's')
        {
            badhosts.append("S");
            ptr++;
        }
        
        badhosts.append(ptr+6,7);
        btbadhost.reset();
    }
}

bool MegaClient::toggledebug()
{
     SimpleLogger::setLogLevel((SimpleLogger::logCurrentLevel >= logDebug) ? logWarning : logDebug);
     return debugstate();
}

bool MegaClient::debugstate()
{
    return SimpleLogger::logCurrentLevel >= logDebug;
}

void MegaClient::reportevent(const char* event, const char* details)
{
    LOG_err << "SERVER REPORT: " << event << " DETAILS: " << details;
    reqs.add(new CommandReportEvent(this, event, details));
}

bool MegaClient::setmaxdownloadspeed(m_off_t bpslimit)
{
    return httpio->setmaxdownloadspeed(bpslimit >= 0 ? bpslimit : 0);
}

bool MegaClient::setmaxuploadspeed(m_off_t bpslimit)
{
    return httpio->setmaxuploadspeed(bpslimit >= 0 ? bpslimit : 0);
}

m_off_t MegaClient::getmaxdownloadspeed()
{
    return httpio->getmaxdownloadspeed();
}

m_off_t MegaClient::getmaxuploadspeed()
{
    return httpio->getmaxuploadspeed();
}

handle MegaClient::getovhandle(Node *parent, string *name)
{
    handle ovhandle = UNDEF;
    if (parent && name)
    {
        Node *ovn = childnodebyname(parent, name->c_str(), true);
        if (ovn)
        {
            ovhandle = ovn->nodehandle;
        }
    }
    return ovhandle;
}

void MegaClient::userfeedbackstore(const char *message)
{
    string type = "feedback.";
    type.append(&(appkey[4]));
    type.append(".");

    string base64userAgent;
    base64userAgent.resize(useragent.size() * 4 / 3 + 4);
    Base64::btoa((byte *)useragent.data(), useragent.size(), (char *)base64userAgent.data());
    type.append(base64userAgent);

    reqs.add(new CommandUserFeedbackStore(this, type.c_str(), message, NULL));
}

void MegaClient::sendevent(int event, const char *desc)
{
    LOG_warn << "Event " << event << ": " << desc;
    reqs.add(new CommandSendEvent(this, event, desc));
}

void MegaClient::cleanrubbishbin()
{
    reqs.add(new CommandCleanRubbishBin(this));
}

#ifdef ENABLE_CHAT
void MegaClient::createChat(bool group, const userpriv_vector *userpriv)
{
    reqs.add(new CommandChatCreate(this, group, userpriv));
}

void MegaClient::inviteToChat(handle chatid, handle uh, int priv, const char *title)
{
    reqs.add(new CommandChatInvite(this, chatid, uh, (privilege_t) priv, title));
}

void MegaClient::removeFromChat(handle chatid, handle uh)
{
    reqs.add(new CommandChatRemove(this, chatid, uh));
}

void MegaClient::getUrlChat(handle chatid)
{
    reqs.add(new CommandChatURL(this, chatid));
}

userpriv_vector *MegaClient::readuserpriv(JSON *j)
{
    userpriv_vector *userpriv = NULL;

    if (j->enterarray())
    {
        while(j->enterobject())
        {
            handle uh = UNDEF;
            privilege_t priv = PRIV_UNKNOWN;

            bool readingUsers = true;
            while(readingUsers)
            {
                switch (j->getnameid())
                {
                    case 'u':
                        uh = j->gethandle(MegaClient::USERHANDLE);
                        break;

                    case 'p':
                        priv = (privilege_t) j->getint();
                        break;

                    case EOO:
                        if(uh == UNDEF || priv == PRIV_UNKNOWN)
                        {
                            delete userpriv;
                            return NULL;
                        }

                        if (!userpriv)
                        {
                            userpriv = new userpriv_vector;
                        }

                        userpriv->push_back(userpriv_pair(uh, priv));
                        readingUsers = false;
                        break;

                    default:
                        if (!j->storeobject())
                        {
                            delete userpriv;
                            return NULL;
                        }
                        break;
                    }
            }
            j->leaveobject();
        }
        j->leavearray();
    }

    return userpriv;
}

void MegaClient::grantAccessInChat(handle chatid, handle h, const char *uid)
{
    reqs.add(new CommandChatGrantAccess(this, chatid, h, uid));
}

void MegaClient::removeAccessInChat(handle chatid, handle h, const char *uid)
{
    reqs.add(new CommandChatRemoveAccess(this, chatid, h, uid));
}

void MegaClient::updateChatPermissions(handle chatid, handle uh, int priv)
{
    reqs.add(new CommandChatUpdatePermissions(this, chatid, uh, (privilege_t) priv));
}

void MegaClient::truncateChat(handle chatid, handle messageid)
{
    reqs.add(new CommandChatTruncate(this, chatid, messageid));
}

void MegaClient::setChatTitle(handle chatid, const char *title)
{
    reqs.add(new CommandChatSetTitle(this, chatid, title));
}

void MegaClient::getChatPresenceUrl()
{
    reqs.add(new CommandChatPresenceURL(this));
}

void MegaClient::registerPushNotification(int deviceType, const char *token)
{
    reqs.add(new CommandRegisterPushNotification(this, deviceType, token));
}

void MegaClient::archiveChat(handle chatid, bool archived)
{
    reqs.add(new CommandArchiveChat(this, chatid, archived));
}

void MegaClient::richlinkrequest(const char *url)
{
    reqs.add(new CommandRichLink(this, url));
}
#endif

void MegaClient::getaccountachievements(AchievementsDetails *details)
{
    reqs.add(new CommandGetMegaAchievements(this, details));
}

void MegaClient::getmegaachievements(AchievementsDetails *details)
{
    reqs.add(new CommandGetMegaAchievements(this, details, false));
}

void MegaClient::getwelcomepdf()
{
    reqs.add(new CommandGetWelcomePDF(this));
}

FetchNodesStats::FetchNodesStats()
{
    init();
}

void FetchNodesStats::init()
{
    mode = MODE_NONE;
    type = TYPE_NONE;
    cache = API_NONE;
    nodesCached = 0;
    nodesCurrent = 0;
    actionPackets = 0;

    eAgainCount = 0;
    e500Count = 0;
    eOthersCount = 0;

    startTime = Waiter::ds;
    timeToFirstByte = NEVER;
    timeToLastByte = NEVER;
    timeToCached = NEVER;
    timeToResult = NEVER;
    timeToSyncsResumed = NEVER;
    timeToCurrent = NEVER;
    timeToTransfersResumed = NEVER;
}

void FetchNodesStats::toJsonArray(string *json)
{
    if (!json)
    {
        return;
    }

    ostringstream oss;
    oss << "[" << mode << "," << type << ","
        << nodesCached << "," << nodesCurrent << "," << actionPackets << ","
        << eAgainCount << "," << e500Count << "," << eOthersCount << ","
        << timeToFirstByte << "," << timeToLastByte << ","
        << timeToCached << "," << timeToResult << ","
        << timeToSyncsResumed << "," << timeToCurrent << ","
        << timeToTransfersResumed << "," << cache << "]";
    json->append(oss.str());
}

} // namespace<|MERGE_RESOLUTION|>--- conflicted
+++ resolved
@@ -860,11 +860,8 @@
     tsLogin = false;
     versions_disabled = false;
     accountsince = 0;
-<<<<<<< HEAD
     gmfa_enabled = false;
-=======
     gfxdisabled = false;
->>>>>>> 5e5be241
 
 #ifndef EMSCRIPTEN
     autodownport = true;
