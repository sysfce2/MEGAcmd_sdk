/**
 * @file node.cpp
 * @brief Classes for accessing local and remote nodes
 *
 * (c) 2013-2014 by Mega Limited, Auckland, New Zealand
 *
 * This file is part of the MEGA SDK - Client Access Engine.
 *
 * Applications using the MEGA API must present a valid application key
 * and comply with the the rules set forth in the Terms of Service.
 *
 * The MEGA SDK is distributed in the hope that it will be useful,
 * but WITHOUT ANY WARRANTY; without even the implied warranty of
 * MERCHANTABILITY or FITNESS FOR A PARTICULAR PURPOSE.
 *
 * @copyright Simplified (2-clause) BSD License.
 *
 * You should have received a copy of the license along with this
 * program.
 */

#include "mega/node.h"
#include "mega/megaclient.h"
#include "mega/megaapp.h"
#include "mega/share.h"
#include "mega/serialize64.h"
#include "mega/base64.h"
#include "mega/sync.h"
#include "mega/transfer.h"
#include "mega/transferslot.h"
#include "mega/logging.h"
#include "mega/heartbeats.h"
#include "megafs.h"

namespace mega {

Node::Node(MegaClient* cclient, node_vector* dp, NodeHandle h, NodeHandle ph,
           nodetype_t t, m_off_t s, handle u, const char* fa, m_time_t ts)
{
    client = cclient;
    outshares = NULL;
    pendingshares = NULL;
    tag = 0;
    appdata = NULL;

    nodehandle = h.as8byte();
    parenthandle = ph.as8byte();

    parent = NULL;

    type = t;

    size = s;
    owner = u;

    JSON::copystring(&fileattrstring, fa);

    ctime = ts;

    inshare = NULL;
    sharekey = NULL;
    foreignkey = false;

    plink = NULL;

    memset(&changed, 0, sizeof changed);

    Node* p;

    client->nodes[h] = this;

    if (t == ROOTNODE) client->rootnodes.files = h;
    if (t == INCOMINGNODE) client->rootnodes.inbox = h;
    if (t == RUBBISHNODE) client->rootnodes.rubbish = h;

    // set parent linkage or queue for delayed parent linkage in case of
    // out-of-order delivery
    if ((p = client->nodeByHandle(ph, true)))
    {
        setparent(p);
    }
    else
    {
        dp->push_back(this);
    }

    client->mFingerprints.newnode(this);
}

Node::~Node()
{
    if (keyApplied())
    {
        client->mAppliedKeyNodeCount--;
        assert(client->mAppliedKeyNodeCount >= 0);
    }

    // abort pending direct reads
    client->preadabort(this);

    // remove node's fingerprint from hash
    if (!client->mOptimizePurgeNodes)
    {
        client->mFingerprints.remove(this);
    }

    if (outshares)
    {
        // delete outshares, including pointers from users for this node
        for (share_map::iterator it = outshares->begin(); it != outshares->end(); it++)
        {
            delete it->second;
        }
        delete outshares;
    }

    if (pendingshares)
    {
        // delete pending shares
        for (share_map::iterator it = pendingshares->begin(); it != pendingshares->end(); it++)
        {
            delete it->second;
        }
        delete pendingshares;
    }


    if (!client->mOptimizePurgeNodes)
    {
        // remove from parent's children
        if (parent)
        {
            parent->children.erase(child_it);
        }

        const Node* fa = firstancestor();
        NodeHandle ancestor = fa->nodeHandle();
        if (ancestor == client->rootnodes.files || ancestor == client->rootnodes.inbox || ancestor == client->rootnodes.rubbish || fa->inshare)
        {
            client->mNodeCounters[firstancestor()->nodeHandle()] -= subnodeCounts();
        }

        if (inshare)
        {
            client->mNodeCounters.erase(nodeHandle());
        }

        // delete child-parent associations (normally not used, as nodes are
        // deleted bottom-up)
        for (node_list::iterator it = children.begin(); it != children.end(); it++)
        {
            (*it)->parent = NULL;
        }
    }

    if (plink)
    {
        client->mPublicLinks.erase(nodehandle);
    }

    delete plink;
    delete inshare;
    delete sharekey;
}


Node* Node::childbyname(const string& name)
{
    for (auto* child : children)
    {
        if (child->hasName(name))
            return child;
    }

    return nullptr;
}

bool Node::hasChildWithName(const string& name) const
{
    for (auto* child : children)
    {
        if (child->hasName(name))
            return true;
    }

    return false;
}

void Node::setkeyfromjson(const char* k)
{
    if (keyApplied()) --client->mAppliedKeyNodeCount;
    JSON::copystring(&nodekeydata, k);
    if (keyApplied()) ++client->mAppliedKeyNodeCount;
    assert(client->mAppliedKeyNodeCount >= 0);
}

// update node key and decrypt attributes
void Node::setkey(const byte* newkey)
{
    if (newkey)
    {
        if (keyApplied()) --client->mAppliedKeyNodeCount;
        nodekeydata.assign(reinterpret_cast<const char*>(newkey), (type == FILENODE) ? FILENODEKEYLENGTH : FOLDERNODEKEYLENGTH);
        if (keyApplied()) ++client->mAppliedKeyNodeCount;
        assert(client->mAppliedKeyNodeCount >= 0);
    }

    setattr();
}

// parse serialized node and return Node object - updates nodes hash and parent
// mismatch vector
Node* Node::unserialize(MegaClient* client, const string* d, node_vector* dp)
{
    handle h, ph;
    nodetype_t t;
    m_off_t s;
    handle u;
    const byte* k = NULL;
    const char* fa;
    m_time_t ts;
    const byte* skey;
    const char* ptr = d->data();
    const char* end = ptr + d->size();
    unsigned short ll;
    Node* n;
    int i;
    char isExported = '\0';
    char hasLinkCreationTs = '\0';

    if (ptr + sizeof s + 2 * MegaClient::NODEHANDLE + MegaClient::USERHANDLE + 2 * sizeof ts + sizeof ll > end)
    {
        return NULL;
    }

    s = MemAccess::get<m_off_t>(ptr);
    ptr += sizeof s;

    if (s < 0 && s >= -RUBBISHNODE)
    {
        t = (nodetype_t)-s;
    }
    else
    {
        t = FILENODE;
    }

    h = 0;
    memcpy((char*)&h, ptr, MegaClient::NODEHANDLE);
    ptr += MegaClient::NODEHANDLE;

    ph = 0;
    memcpy((char*)&ph, ptr, MegaClient::NODEHANDLE);
    ptr += MegaClient::NODEHANDLE;

    if (!ph)
    {
        ph = UNDEF;
    }

    u = 0;
    memcpy((char*)&u, ptr, MegaClient::USERHANDLE);
    ptr += MegaClient::USERHANDLE;

    // FIME: use m_time_t / Serialize64 instead
    ptr += sizeof(time_t);

    ts = (uint32_t)MemAccess::get<time_t>(ptr);
    ptr += sizeof(time_t);

    if ((t == FILENODE) || (t == FOLDERNODE))
    {
        int keylen = ((t == FILENODE) ? FILENODEKEYLENGTH : FOLDERNODEKEYLENGTH);

        if (ptr + keylen + 8 + sizeof(short) > end)
        {
            return NULL;
        }

        k = (const byte*)ptr;
        ptr += keylen;
    }

    if (t == FILENODE)
    {
        ll = MemAccess::get<unsigned short>(ptr);
        ptr += sizeof ll;

        if (ptr + ll > end)
        {
            return NULL;
        }

        fa = ptr;
        ptr += ll;
    }
    else
    {
        fa = NULL;
    }

    if (ptr + sizeof isExported + sizeof hasLinkCreationTs > end)
    {
        return NULL;
    }

    isExported = MemAccess::get<char>(ptr);
    ptr += sizeof(isExported);

    hasLinkCreationTs = MemAccess::get<char>(ptr);
    ptr += sizeof(hasLinkCreationTs);

    auto authKeySize = MemAccess::get<char>(ptr);

    ptr += sizeof authKeySize;
    const char *authKey = nullptr;
    if (authKeySize)
    {
        authKey = ptr;
        ptr += authKeySize;
    }

    for (i = 5; i--;)
    {
        if (ptr + (unsigned char)*ptr < end)
        {
            ptr += (unsigned char)*ptr + 1;
        }
    }

    if (ptr + sizeof(short) > end)
    {
        return NULL;
    }

    short numshares = MemAccess::get<short>(ptr);
    ptr += sizeof(numshares);

    if (numshares)
    {
        if (ptr + SymmCipher::KEYLENGTH > end)
        {
            return NULL;
        }

        skey = (const byte*)ptr;
        ptr += SymmCipher::KEYLENGTH;
    }
    else
    {
        skey = NULL;
    }

    n = new Node(client, dp, NodeHandle().set6byte(h), NodeHandle().set6byte(ph), t, s, u, fa, ts);

    if (k)
    {
        n->setkey(k);
    }

    // read inshare, outshares, or pending shares
    while (numshares)   // inshares: -1, outshare/s: num_shares
    {
        int direction = (numshares > 0) ? -1 : 0;
        NewShare *newShare = Share::unserialize(direction, h, skey, &ptr, end);
        if (!newShare)
        {
            LOG_err << "Failed to unserialize Share";
            break;
        }

        client->newshares.push_back(newShare);
        if (numshares > 0)  // outshare/s
        {
            numshares--;
        }
        else    // inshare
        {
            break;
        }
    }

    ptr = n->attrs.unserialize(ptr, end);
    if (!ptr)
    {
        delete n;
        return NULL;
    }

    // It's needed to re-normalize node names because
    // the updated version of utf8proc doesn't provide
    // exactly the same output as the previous one that
    // we were using
    attr_map::iterator it = n->attrs.map.find('n');
    if (it != n->attrs.map.end())
    {
        LocalPath::utf8_normalize(&(it->second));
    }

    PublicLink *plink = NULL;
    if (isExported)
    {
        if (ptr + MegaClient::NODEHANDLE + sizeof(m_time_t) + sizeof(bool) > end)
        {
            delete n;
            return NULL;
        }

        handle ph = 0;
        memcpy((char*)&ph, ptr, MegaClient::NODEHANDLE);
        ptr += MegaClient::NODEHANDLE;
        m_time_t ets = MemAccess::get<m_time_t>(ptr);
        ptr += sizeof(ets);
        bool takendown = MemAccess::get<bool>(ptr);
        ptr += sizeof(takendown);

        m_time_t cts = 0;
        if (hasLinkCreationTs)
        {
            cts = MemAccess::get<m_time_t>(ptr);
            ptr += sizeof(cts);
        }

        plink = new PublicLink(ph, cts, ets, takendown, authKey ? authKey : "");
        client->mPublicLinks[n->nodehandle] = plink->ph;
    }
    n->plink = plink;

    n->setfingerprint();

    if (ptr == end)
    {
        return n;
    }
    else
    {
        delete n;
        return NULL;
    }
}

// serialize node - nodes with pending or RSA keys are unsupported
bool Node::serialize(string* d)
{
    // do not serialize encrypted nodes
    if (attrstring)
    {
        LOG_warn << "Trying to serialize an encrypted node";

        //Last attempt to decrypt the node
        applykey();
        setattr();

        if (attrstring)
        {
            LOG_warn << "Skipping undecryptable node";
            return false;
        }
    }

    switch (type)
    {
        case FILENODE:
            if ((int)nodekeydata.size() != FILENODEKEYLENGTH)
            {
                return false;
            }
            break;

        case FOLDERNODE:
            if ((int)nodekeydata.size() != FOLDERNODEKEYLENGTH)
            {
                return false;
            }
            break;

        default:
            if (nodekeydata.size())
            {
                return false;
            }
    }

    unsigned short ll;
    short numshares;
    m_off_t s;

    s = type ? -type : size;

    d->append((char*)&s, sizeof s);

    d->append((char*)&nodehandle, MegaClient::NODEHANDLE);

    if (parent)
    {
        d->append((char*)&parent->nodehandle, MegaClient::NODEHANDLE);
    }
    else
    {
        d->append("\0\0\0\0\0", MegaClient::NODEHANDLE);
    }

    d->append((char*)&owner, MegaClient::USERHANDLE);

    // FIXME: use Serialize64
    time_t ts = 0;  // we don't want to break backward compatibiltiy by changing the size (where m_time_t differs)
    d->append((char*)&ts, sizeof(ts));

    ts = (time_t)ctime;
    d->append((char*)&ts, sizeof(ts));

    d->append(nodekeydata);

    if (type == FILENODE)
    {
        ll = static_cast<unsigned short>(fileattrstring.size() + 1);
        d->append((char*)&ll, sizeof ll);
        d->append(fileattrstring.c_str(), ll);
    }

    char isExported = plink ? 1 : 0;
    d->append((char*)&isExported, 1);

    char hasLinkCreationTs = plink ? 1 : 0;
    d->append((char*)&hasLinkCreationTs, 1);

    if (isExported && plink && plink->mAuthKey.size())
    {
        auto authKeySize = (char)plink->mAuthKey.size();
        d->append((char*)&authKeySize, sizeof(authKeySize));
        d->append(plink->mAuthKey.data(), authKeySize);
    }
    else
    {
        d->append("", 1);
    }

    d->append("\0\0\0\0", 5); // Use these bytes for extensions

    if (inshare)
    {
        numshares = -1;
    }
    else
    {
        numshares = 0;
        if (outshares)
        {
            numshares = static_cast<short int>(numshares + outshares->size());
        }
        if (pendingshares)
        {
            numshares = static_cast<short int>(numshares + pendingshares->size());
        }
    }

    d->append((char*)&numshares, sizeof numshares);

    if (numshares)
    {
        d->append((char*)sharekey->key, SymmCipher::KEYLENGTH);

        if (inshare)
        {
            inshare->serialize(d);
        }
        else
        {
            if (outshares)
            {
                for (share_map::iterator it = outshares->begin(); it != outshares->end(); it++)
                {
                    it->second->serialize(d);
                }
            }
            if (pendingshares)
            {
                for (share_map::iterator it = pendingshares->begin(); it != pendingshares->end(); it++)
                {
                    it->second->serialize(d);
                }
            }
        }
    }

    attrs.serialize(d);

    if (isExported)
    {
        d->append((char*) &plink->ph, MegaClient::NODEHANDLE);
        d->append((char*) &plink->ets, sizeof(plink->ets));
        d->append((char*) &plink->takendown, sizeof(plink->takendown));
        if (hasLinkCreationTs)
        {
            d->append((char*) &plink->cts, sizeof(plink->cts));
        }
    }

    return true;
}

// decrypt attrstring and check magic number prefix
byte* Node::decryptattr(SymmCipher* key, const char* attrstring, size_t attrstrlen)
{
    if (attrstrlen)
    {
        int l = int(attrstrlen * 3 / 4 + 3);
        byte* buf = new byte[l];

        l = Base64::atob(attrstring, buf, l);

        if (!(l & (SymmCipher::BLOCKSIZE - 1)))
        {
            key->cbc_decrypt(buf, l);

            if (!memcmp(buf, "MEGA{\"", 6))
            {
                return buf;
            }
        }

        delete[] buf;
    }

    return NULL;
}

void Node::parseattr(byte *bufattr, AttrMap &attrs, m_off_t size, m_time_t &mtime , string &fileName, string &fingerprint, FileFingerprint &ffp)
{
    JSON json;
    nameid name;
    string *t;

    json.begin((char*)bufattr + 5);
    while ((name = json.getnameid()) != EOO && json.storeobject((t = &attrs.map[name])))
    {
        JSON::unescape(t);
    }

    attr_map::iterator it = attrs.map.find('n');   // filename
    if (it == attrs.map.end())
    {
        fileName = "CRYPTO_ERROR";
    }
    else if (it->second.empty())
    {
        fileName = "BLANK";
    }

    it = attrs.map.find('c');   // checksum
    if (it != attrs.map.end())
    {
        if (ffp.unserializefingerprint(&it->second))
        {
            ffp.size = size;
            mtime = ffp.mtime;

            char bsize[sizeof(size) + 1];
            int l = Serialize64::serialize((byte *)bsize, size);
            char *buf = new char[l * 4 / 3 + 4];
            char ssize = static_cast<char>('A' + Base64::btoa((const byte *)bsize, l, buf));

            string result(1, ssize);
            result.append(buf);
            result.append(it->second);
            delete [] buf;

            fingerprint = result;
        }
    }
}

// return temporary SymmCipher for this nodekey
SymmCipher* Node::nodecipher()
{
    return client->getRecycledTemporaryNodeCipher(&nodekeydata);
}

// decrypt attributes and build attribute hash
void Node::setattr()
{
    byte* buf;
    SymmCipher* cipher;

    if (attrstring && (cipher = nodecipher()) && (buf = decryptattr(cipher, attrstring->c_str(), attrstring->size())))
    {
        JSON json;
        nameid name;
        string* t;

        attrs.map.clear();
        json.begin((char*)buf + 5);

        while ((name = json.getnameid()) != EOO && json.storeobject((t = &attrs.map[name])))
        {
            JSON::unescape(t);

            if (name == 'n')
            {
                LocalPath::utf8_normalize(t);
            }
        }

        setfingerprint();

        delete[] buf;

        attrstring.reset();
    }
}

// if present, configure FileFingerprint from attributes
// otherwise, the file's fingerprint is derived from the file's mtime/size/key
void Node::setfingerprint()
{
    if (type == FILENODE && nodekeydata.size() >= sizeof crc)
    {
        client->mFingerprints.remove(this);

        attr_map::iterator it = attrs.map.find('c');

        if (it != attrs.map.end())
        {
            if (!unserializefingerprint(&it->second))
            {
                LOG_warn << "Invalid fingerprint";
            }
        }

        // if we lack a valid FileFingerprint for this file, use file's key,
        // size and client timestamp instead
        if (!isvalid)
        {
            memcpy(crc.data(), nodekeydata.data(), sizeof crc);
            mtime = ctime;
        }

        client->mFingerprints.add(this);
    }
}

bool Node::hasName(const string& name) const
{
    auto it = attrs.map.find('n');
    return it != attrs.map.end() && it->second == name;
}

// return file/folder name or special status strings
const char* Node::displayname() const
{
    // not yet decrypted
    if (attrstring)
    {
        LOG_debug << "NO_KEY " << type << " " << size << " " << Base64Str<MegaClient::NODEHANDLE>(nodehandle);
        return "NO_KEY";
    }

    attr_map::const_iterator it;

    it = attrs.map.find('n');

    if (it == attrs.map.end())
    {
        if (type < ROOTNODE || type > RUBBISHNODE)
        {
            LOG_debug << "CRYPTO_ERROR " << type << " " << size << " " << nodehandle;
        }
        return "CRYPTO_ERROR";
    }

    if (!it->second.size())
    {
        LOG_debug << "BLANK " << type << " " << size << " " << nodehandle;
        return "BLANK";
    }

    return it->second.c_str();
}

string Node::displaypath() const
{
    // factored from nearly identical functions in megapi_impl and megacli
    string path;
    const Node* n = this;
    for (; n; n = n->parent)
    {
        switch (n->type)
        {
        case FOLDERNODE:
            path.insert(0, n->displayname());

            if (n->inshare)
            {
                path.insert(0, ":");
                if (n->inshare->user)
                {
                    path.insert(0, n->inshare->user->email);
                }
                else
                {
                    path.insert(0, "UNKNOWN");
                }
                return path;
            }
            break;

        case INCOMINGNODE:
            path.insert(0, "//in");
            return path;

        case ROOTNODE:
            return path.empty() ? "/" : path;

        case RUBBISHNODE:
            path.insert(0, "//bin");
            return path;

        case TYPE_UNKNOWN:
        case FILENODE:
            path.insert(0, n->displayname());
        }
        path.insert(0, "/");
    }
    return path;
}

// returns position of file attribute or 0 if not present
int Node::hasfileattribute(fatype t) const
{
    return Node::hasfileattribute(&fileattrstring, t);
}

int Node::hasfileattribute(const string *fileattrstring, fatype t)
{
    char buf[24];

    sprintf(buf, ":%u*", t);
    return static_cast<int>(fileattrstring->find(buf) + 1);
}

// attempt to apply node key - sets nodekey to a raw key if successful
bool Node::applykey()
{
    if (type > FOLDERNODE)
    {
        //Root nodes contain an empty attrstring
        attrstring.reset();
    }

    if (keyApplied() || !nodekeydata.size())
    {
        return false;
    }

    int l = -1;
    size_t t = 0;
    handle h;
    const char* k = NULL;
    SymmCipher* sc = &client->key;
    handle me = client->loggedin() ? client->me : client->rootnodes.files.as8byte();

    while ((t = nodekeydata.find_first_of(':', t)) != string::npos)
    {
        // compound key: locate suitable subkey (always symmetric)
        h = 0;

        l = Base64::atob(nodekeydata.c_str() + (nodekeydata.find_last_of('/', t) + 1), (byte*)&h, sizeof h);
        t++;

        if (l == MegaClient::USERHANDLE)
        {
            // this is a user handle - reject if it's not me
            if (h != me)
            {
                continue;
            }
        }
        else
        {
            // look for share key if not folder access with folder master key
            if (h != me)
            {
                Node* n;

                // this is a share node handle - check if we have node and the
                // share key
                if (!(n = client->nodebyhandle(h)) || !n->sharekey)
                {
                    continue;
                }

                sc = n->sharekey;

                // this key will be rewritten when the node leaves the outbound share
                foreignkey = true;
            }
        }

        k = nodekeydata.c_str() + t;
        break;
    }

    // no: found => personal key, use directly
    // otherwise, no suitable key available yet - bail (it might arrive soon)
    if (!k)
    {
        if (l < 0)
        {
            k = nodekeydata.c_str();
        }
        else
        {
            return false;
        }
    }

    byte key[FILENODEKEYLENGTH];
    unsigned keylength = (type == FILENODE) ? FILENODEKEYLENGTH : FOLDERNODEKEYLENGTH;

    if (client->decryptkey(k, key, keylength, sc, 0, nodehandle))
    {
        client->mAppliedKeyNodeCount++;
        nodekeydata.assign((const char*)key, keylength);
        setattr();
    }

    assert(keyApplied());
    return true;
}

NodeCounter Node::subnodeCounts() const
{
    NodeCounter nc;
    for (Node *child : children)
    {
        nc += child->subnodeCounts();
    }
    if (type == FILENODE)
    {
        nc.files += 1;
        nc.storage += size;
        if (parent && parent->type == FILENODE)
        {
            nc.versions += 1;
            nc.versionStorage += size;
        }
    }
    else if (type == FOLDERNODE)
    {
        nc.folders += 1;
    }
    return nc;
}

// returns whether node was moved
bool Node::setparent(Node* p)
{
    if (p == parent)
    {
        return false;
    }

    NodeCounter nc;
    bool gotnc = false;

    const Node *originalancestor = firstancestor();
    NodeHandle oah = originalancestor->nodeHandle();
    if (oah == client->rootnodes.files || oah == client->rootnodes.inbox || oah == client->rootnodes.rubbish || originalancestor->inshare)
    {
        nc = subnodeCounts();
        gotnc = true;

        // nodes moving from cloud drive to rubbish for example, or between inshares from the same user.
        client->mNodeCounters[oah] -= nc;
    }

    if (parent)
    {
        parent->children.erase(child_it);
    }

    parent = p;

    if (parent)
    {
        //LOG_info << "moving " << Base64Str<MegaClient::NODEHANDLE>(nodehandle) << " " << attrs.map['n'] << " into " << Base64Str<MegaClient::NODEHANDLE>(parent->nodehandle) << " " << parent->attrs.map['n'];
        child_it = parent->children.insert(parent->children.end(), this);
    }

    const Node* newancestor = firstancestor();
    NodeHandle nah = newancestor->nodeHandle();
    if (nah == client->rootnodes.files || nah == client->rootnodes.inbox || nah == client->rootnodes.rubbish || newancestor->inshare)
    {
        if (!gotnc)
        {
            nc = subnodeCounts();
        }

        client->mNodeCounters[nah] += nc;
    }

//#ifdef ENABLE_SYNC
//    client->cancelSyncgetsOutsideSync(this);
//#endif

    return true;
}

const Node* Node::firstancestor() const
{
    const Node* n = this;
    while (n->parent != NULL)
    {
        n = n->parent;
    }
    return n;
}

const Node* Node::latestFileVersion() const
{
    const Node* n = this;
    if (type == FILENODE)
    {
        while (n->parent && n->parent->type == FILENODE)
        {
            n = n->parent;
        }
    }
    return n;
}

// returns 1 if n is under p, 0 otherwise
bool Node::isbelow(Node* p) const
{
    const Node* n = this;

    for (;;)
    {
        if (!n)
        {
            return false;
        }

        if (n == p)
        {
            return true;
        }

        n = n->parent;
    }
}

bool Node::isbelow(NodeHandle p) const
{
    const Node* n = this;

    for (;;)
    {
        if (!n)
        {
            return false;
        }

        if (n->nodeHandle() == p)
        {
            return true;
        }

        n = n->parent;
    }
}

void Node::setpubliclink(handle ph, m_time_t cts, m_time_t ets, bool takendown, const string &authKey)
{
    if (!plink) // creation
    {
        assert(client->mPublicLinks.find(nodehandle) == client->mPublicLinks.end());
        plink = new PublicLink(ph, cts, ets, takendown, authKey.empty() ? nullptr : authKey.c_str());
    }
    else            // update
    {
        assert(client->mPublicLinks.find(nodehandle) != client->mPublicLinks.end());
        plink->ph = ph;
        plink->cts = cts;
        plink->ets = ets;
        plink->takendown = takendown;
        plink->mAuthKey = authKey;
    }
    client->mPublicLinks[nodehandle] = ph;
}

PublicLink::PublicLink(handle ph, m_time_t cts, m_time_t ets, bool takendown, const char *authKey)
{
    this->ph = ph;
    this->cts = cts;
    this->ets = ets;
    this->takendown = takendown;
    if (authKey)
    {
        this->mAuthKey = authKey;
    }
}

PublicLink::PublicLink(PublicLink *plink)
{
    this->ph = plink->ph;
    this->cts = plink->cts;
    this->ets = plink->ets;
    this->takendown = plink->takendown;
    this->mAuthKey = plink->mAuthKey;
}

bool PublicLink::isExpired()
{
    if (!ets)       // permanent link: ets=0
        return false;

    m_time_t t = m_time();
    return ets < t;
}

#ifdef ENABLE_SYNC
// set, change or remove LocalNode's parent and localname/slocalname.
// newlocalpath must be a leaf name and must not point to an empty string (unless newparent == NULL).
// no shortname allowed as the last path component.
void LocalNode::setnameparent(LocalNode* newparent, const LocalPath& newlocalpath, std::unique_ptr<LocalPath> newshortname)
{
    Sync* oldsync = NULL;

    if (newshortname && *newshortname == newlocalpath)
    {
        // if the short name is the same, don't bother storing it.
        newshortname.reset();
    }

    bool parentChange = newparent != parent;
    bool localnameChange = newlocalpath != localname;
    bool shortnameChange = (newshortname && !slocalname) ||
                           (slocalname && !newshortname) ||
                           (newshortname && slocalname && *newshortname != *slocalname);

    if (parent)
    {
        if (parentChange || localnameChange)
        {
            // remove existing child linkage for localname
            parent->children.erase(&localname);
        }

        if (slocalname && (
            parentChange || shortnameChange))
        {
            // remove existing child linkage for slocalname
            parent->schildren.erase(slocalname.get());
        }
    }

    // reset treestate for old subtree (before we update the names for this node, in case we generate paths while recursing)
    // in case of just not syncing that subtree anymore - updates icon overlays
    if (parent && !newparent && !sync->mDestructorRunning)
    {
<<<<<<< HEAD
        // since we can't do it after the parent is updated
        // send out notifications with the current (soon to be old) paths, saying these are not consdiered by the sync anymore
        recursiveSetAndReportTreestate(TREESTATE_NONE, true, true);
=======
        // extract name component from localpath, check for rename unless newnode
        size_t p = newlocalpath->getLeafnameByteIndex();

        // has the name changed?
        if (!newlocalpath->backEqual(p, localname))
        {
            // set new name
            localname = newlocalpath->subpathFrom(p);
            name = localname.toName(*sync->client->fsaccess);

            if (node)
            {
                if (name != node->attrs.map['n'])
                {
                    if (node->type == FILENODE)
                    {
                        treestate(TREESTATE_SYNCING);
                    }
                    else
                    {
                        sync->client->app->syncupdate_treestate(sync->getConfig(), getLocalPath(), ts, type);
                    }

                    string prevname = node->attrs.map['n'];

                    // set new name
                    sync->client->setattr(node, attr_map('n', name), sync->client->nextreqtag(), prevname.c_str(), nullptr);
                }
            }
        }
>>>>>>> 0d283c19
    }

    if (localnameChange)
    {
        // set new name
        localname = newlocalpath;
    }

    if (shortnameChange)
    {
        // set new shortname
        slocalname = move(newshortname);
    }


    if (parentChange)
    {
        parent = newparent;

        if (parent && sync != parent->sync)
        {
            oldsync = sync;
            LOG_debug << "Moving files between different syncs";
        }
    }

    // add to parent map by localname
    if (parent && (parentChange || localnameChange))
    {
        #ifdef DEBUG
            auto it = parent->children.find(&localname);
            assert(it == parent->children.end());   // check we are not about to orphan the old one at this location... if we do then how did we get a clash in the first place?
        #endif

        parent->children[&localname] = this;
    }

    // add to parent map by shortname
    if (parent && slocalname && (parentChange || shortnameChange))
    {
#ifdef DEBUG
// TODO: enable these checks after we're sure about the localname check above
//        auto it = parent->schildren.find(&*slocalname);
//        assert(it == parent->schildren.end());   // check we are not about to orphan the old one at this location... if we do then how did we get a clash in the first place?
#endif
        parent->schildren[&*slocalname] = this;
    }

    // reset treestate
    if (parent && parentChange && !sync->mDestructorRunning)
    {
        // As we recurse through the update tree, we will see
        // that it's different from this, and send out the true state
        recursiveSetAndReportTreestate(TREESTATE_NONE, true, false);
    }

    if (oldsync)
    {
        DBTableTransactionCommitter committer(oldsync->statecachetable);

        // prepare localnodes for a sync change or/and a copy operation
        LocalTreeProcMove tp(parent->sync);
        sync->syncs.proclocaltree(this, &tp);

        // add to new parent map by localname// update local cache if there is a sync change
        oldsync->cachenodes();
        sync->cachenodes();
    }

    if (parent && parentChange)
    {
        LocalTreeProcUpdateTransfers tput;
        sync->syncs.proclocaltree(this, &tput);
    }
}

void LocalNode::moveContentTo(LocalNode* ln, LocalPath& fullPath, bool setScanAgain)
{
    vector<LocalNode*> workingList;
    workingList.reserve(children.size());
    for (auto& c : children) workingList.push_back(c.second);
    for (auto& c : workingList)
    {
        ScopedLengthRestore restoreLen(fullPath);
        fullPath.appendWithSeparator(c->localname, true);
        c->setnameparent(ln, fullPath.leafName(), sync->syncs.fsaccess->fsShortname(fullPath));

        // if moving between syncs, removal from old sync db is already done
        ln->sync->statecacheadd(c);

        if (setScanAgain)
        {
            c->setScanAgain(false, true, true, 0);
        }
    }

    ln->resetTransfer(move(transferSP));

    LocalTreeProcUpdateTransfers tput;
    tput.proc(*sync->syncs.fsaccess, ln);

    ln->mWaitingForIgnoreFileLoad = mWaitingForIgnoreFileLoad;

    // Make sure our exclusion state is recomputed.
    ln->setRecomputeExclusionState(true);
}

// delay uploads by 1.1 s to prevent server flooding while a file is still being written
void LocalNode::bumpnagleds()
{
    nagleds = Waiter::ds + 11;
}

LocalNode::LocalNode(Sync* csync)
: sync(csync)
, scanAgain(TREE_RESOLVED)
, checkMovesAgain(TREE_RESOLVED)
, syncAgain(TREE_RESOLVED)
, conflicts(TREE_RESOLVED)
, unstableFsidAssigned(false)
, deletedFS(false)
, moveApplyingToLocal(false)
, moveAppliedToLocal(false)
, scanInProgress(false)
, scanObsolete(false)
, parentSetScanAgain(false)
, parentSetCheckMovesAgain(false)
, parentSetSyncAgain(false)
, parentSetContainsConflicts(false)
, fsidSyncedReused(false)
, fsidScannedReused(false)
, confirmDeleteCount(0)
, certainlyOrphaned(0)
, neverScanned(0)
{
    fsid_lastSynced_it = sync->syncs.localnodeBySyncedFsid.end();
    fsid_asScanned_it = sync->syncs.localnodeByScannedFsid.end();
    syncedCloudNodeHandle_it = sync->syncs.localnodeByNodeHandle.end();
}

// initialize fresh LocalNode object - must be called exactly once
void LocalNode::init(nodetype_t ctype, LocalNode* cparent, const LocalPath& cfullpath, std::unique_ptr<LocalPath> shortname)
{
    parent = NULL;
//    notseen = 0;
    unstableFsidAssigned = false;
    deletedFS = false;
    moveAppliedToLocal = false;
    moveApplyingToLocal = false;
    oneTimeUseSyncedFingerprintInScan = false;
    recomputeFingerprint = false;
    scanAgain = TREE_RESOLVED;
    checkMovesAgain = TREE_RESOLVED;
    syncAgain = TREE_RESOLVED;
    conflicts = TREE_RESOLVED;
    parentSetCheckMovesAgain = false;
    parentSetSyncAgain = false;
    parentSetScanAgain = false;
    parentSetContainsConflicts = false;
    fsidSyncedReused = false;
    fsidScannedReused = false;
    confirmDeleteCount = 0;
    certainlyOrphaned = 0;
    neverScanned = 0;
    scanInProgress = false;
    scanObsolete = false;
    slocalname = NULL;

    if (type != FILENODE)
    {
        neverScanned = 1;
        ++sync->threadSafeState->neverScannedFolderCount;
    }

    mReportedSyncState = TREESTATE_NONE;

    type = ctype;

    bumpnagleds();

    mWaitingForIgnoreFileLoad = false;

    if (cparent)
    {
        setnameparent(cparent, cfullpath.leafName(), std::move(shortname));

        mIsIgnoreFile = type == FILENODE && localname == IGNORE_FILE_NAME;

        mExclusionState = parent->exclusionState(localname, type);
    }
    else
    {
        localname = cfullpath;
        slocalname.reset(shortname && *shortname != localname ? shortname.release() : nullptr);
<<<<<<< HEAD

        mExclusionState = ES_INCLUDED;
=======
        name = localname.toPath();
>>>>>>> 0d283c19
    }


//#ifdef DEBUG
//    // double check we were given the right shortname (if the file exists yet)
//    auto fa = sync->client->fsaccess->newfileaccess(false);
//    if (fa->fopen(cfullpath))  // exists, is file
//    {
//        auto sn = sync->client->fsaccess->fsShortname(cfullpath);
//        assert(!localname.empty() &&
//            ((!slocalname && (!sn || localname == *sn)) ||
//                (slocalname && sn && !slocalname->empty() && *slocalname != localname && *slocalname == *sn)));
//    }
//#endif

    sync->syncs.totalLocalNodes++;

    if (type != TYPE_UNKNOWN)
    {
        sync->localnodes[type]++;
    }
}

LocalNode::RareFields::ScanBlocked::ScanBlocked(PrnGen &rng, const LocalPath& lp, LocalNode* ln)
    : scanBlockedTimer(rng)
    , scanBlockedLocalPath(lp)
    , localNode(ln)
{
    scanBlockedTimer.backoff(Sync::SCANNING_DELAY_DS);
}

auto LocalNode::rare() -> RareFields&
{
    // Rare fields are those that are hardly ever used, and we don't want every LocalNode using more RAM for them all the time.
    // Those rare fields are put in this RareFields struct instead, and LocalNode holds an optional unique_ptr to them
    // Only a tiny subset of the LocalNodes should have populated RareFields at any one time.
    // If any of the rare fields are in use, the struct is present.  trimRareFields() removes the struct when none are in use.
    // This function should be used when one of those field is needed, as it creates the struct if it doesn't exist yet
    // and then returns it.

    if (!rareFields)
    {
        rareFields.reset(new RareFields);
    }
    return *rareFields;
}

auto LocalNode::rareRO() const -> const RareFields&
{
    // RO = read only
    // Use this function when you're not sure if rare fields have been populated, but need to check
    if (!rareFields)
    {
        static RareFields blankFields;
        return blankFields;
    }
    return *rareFields;
}

void LocalNode::trimRareFields()
{
    if (rareFields)
    {
        if (!scanInProgress) rareFields->scanRequest.reset();

        if (!rareFields->scanBlocked &&
            !rareFields->scanRequest &&
            !rareFields->moveFromHere &&
            !rareFields->moveToHere &&
            !rareFields->filterChain &&
            !rareFields->badlyFormedIgnoreFilePath &&
            rareFields->createFolderHere.expired() &&
            rareFields->removeNodeHere.expired() &&
            rareFields->unlinkHere.expired())
        {
            rareFields.reset();
        }
    }
}

unique_ptr<LocalPath> LocalNode::cloneShortname() const
{
    return unique_ptr<LocalPath>(
        slocalname
        ? new LocalPath(*slocalname)
        : nullptr);
}


void LocalNode::setScanAgain(bool doParent, bool doHere, bool doBelow, dstime delayds)
{
    if (doHere && scanInProgress)
    {
        scanObsolete = true;
    }

    auto state = TreeState((doHere?1u:0u) << 1 | (doBelow?1u:0u));

    if (state >= TREE_ACTION_HERE && delayds > 0)
        scanDelayUntil = std::max<dstime>(scanDelayUntil,  Waiter::ds + delayds);

    scanAgain = std::max<TreeState>(scanAgain, state);
    for (auto p = parent; p != NULL; p = p->parent)
    {
        p->scanAgain = std::max<TreeState>(p->scanAgain, TREE_DESCENDANT_FLAGGED);
    }

    // for scanning, we only need to set the parent once
    if (parent && doParent)
    {
        parent->scanAgain = std::max<TreeState>(parent->scanAgain, TREE_ACTION_HERE);
        doParent = false;
        parentSetScanAgain = false;
    }
    parentSetScanAgain = parentSetScanAgain || doParent;
}

void LocalNode::setCheckMovesAgain(bool doParent, bool doHere, bool doBelow)
{
    auto state = TreeState((doHere?1u:0u) << 1 | (doBelow?1u:0u));

    checkMovesAgain = std::max<TreeState>(checkMovesAgain, state);
    for (auto p = parent; p != NULL; p = p->parent)
    {
        p->checkMovesAgain = std::max<TreeState>(p->checkMovesAgain, TREE_DESCENDANT_FLAGGED);
    }

    parentSetCheckMovesAgain = parentSetCheckMovesAgain || doParent;
}

void LocalNode::setSyncAgain(bool doParent, bool doHere, bool doBelow)
{
    auto state = TreeState((doHere?1u:0u) << 1 | (doBelow?1u:0u));

    syncAgain = std::max<TreeState>(syncAgain, state);
    for (auto p = parent; p != NULL; p = p->parent)
    {
        p->syncAgain = std::max<TreeState>(p->syncAgain, TREE_DESCENDANT_FLAGGED);
    }

    parentSetSyncAgain = parentSetSyncAgain || doParent;
}

void LocalNode::setContainsConflicts(bool doParent, bool doHere, bool doBelow)
{
    // using the 3 flags for consistency & understandabilty but doBelow is not relevant
    assert(!doBelow);

    auto state = TreeState((doHere?1u:0u) << 1 | (doBelow?1u:0u));

    conflicts = std::max<TreeState>(conflicts, state);
    for (auto p = parent; p != NULL; p = p->parent)
    {
        p->conflicts = std::max<TreeState>(p->conflicts, TREE_DESCENDANT_FLAGGED);
    }

    parentSetContainsConflicts = parentSetContainsConflicts || doParent;
}

void LocalNode::initiateScanBlocked(bool folderBlocked, bool containsFingerprintBlocked)
{

    // Setting node as scan-blocked. The main loop will check it regularly by weak_ptr
    if (!rare().scanBlocked)
    {
        rare().scanBlocked.reset(new RareFields::ScanBlocked(sync->syncs.rng, getLocalPath(), this));
        sync->syncs.scanBlockedPaths.push_back(rare().scanBlocked);
    }

    if (folderBlocked && !rare().scanBlocked->folderUnreadable)
    {
        rare().scanBlocked->folderUnreadable = true;

<<<<<<< HEAD
        LOG_verbose << sync->syncname << "Directory scan has become inaccesible for path: " << getLocalPath();

        // Mark all immediate children as requiring refingerprinting.
        for (auto& childIt : children)
        {
            if (childIt.second->type == FILENODE)
                childIt.second->recomputeFingerprint = true;
=======
        if (type == FOLDERNODE)
        {
            LOG_debug << "Sync - local folder deletion detected: " << getLocalPath().toPath();
        }
        else
        {
            LOG_debug << "Sync - local file deletion detected: " << getLocalPath().toPath();
>>>>>>> 0d283c19
        }
    }

    if (containsFingerprintBlocked && !rare().scanBlocked->filesUnreadable)
    {
        LOG_verbose << sync->syncname << "Directory scan contains fingerprint-blocked files: " << getLocalPath();

        rare().scanBlocked->filesUnreadable = true;
    }
}

bool LocalNode::checkForScanBlocked(FSNode* fsNode)
{
    if (rareRO().scanBlocked && rare().scanBlocked->folderUnreadable)
    {
        // Have we recovered?
        if (fsNode && fsNode->type != TYPE_UNKNOWN && !fsNode->isBlocked)
        {
            LOG_verbose << sync->syncname << "Recovered from being scan blocked: " << localnodedisplaypath();

            type = fsNode->type; // original scan may not have been able to discern type, fix it now
            setScannedFsid(UNDEF, sync->syncs.localnodeByScannedFsid, fsNode->localname, FileFingerprint());
            sync->statecacheadd(this);

            if (!rare().scanBlocked->filesUnreadable)
            {
                rare().scanBlocked.reset();
                trimRareFields();
                return false;
            }
        }

        LOG_verbose << sync->syncname << "Waiting on scan blocked timer, retry in ds: "
            << rare().scanBlocked->scanBlockedTimer.retryin() << " for " << getLocalPath().toPath();

        // make sure path stays accurate in case this node moves
        rare().scanBlocked->scanBlockedLocalPath = getLocalPath();

        return true;
    }

    if (fsNode && (fsNode->type == TYPE_UNKNOWN || fsNode->isBlocked))
    {
        // We were not able to get details of the filesystem item when scanning the directory.
        // Consider it a blocked file, and we'll rescan the folder from time to time.
        LOG_verbose << sync->syncname << "File/folder was blocked when reading directory, retry later: " << localnodedisplaypath();

        // Setting node as scan-blocked. The main loop will check it regularly by weak_ptr
        initiateScanBlocked(true, false);
        return true;
    }

    return false;
}


bool LocalNode::scanRequired() const
{
    return scanAgain != TREE_RESOLVED;
}

void LocalNode::clearRegeneratableFolderScan(SyncPath& fullPath, vector<syncRow>& childRows)
{
    if (lastFolderScan &&
        lastFolderScan->size() == children.size())
    {
        // check for scan-blocked entries, those are not regeneratable
        for (auto& c : *lastFolderScan)
        {
            if (c.type == TYPE_UNKNOWN) return;
            if (c.isBlocked) return;
        }

        // check that generating the fsNodes results in the same set
        unsigned nChecked = 0;
        for (auto& row : childRows)
        {
            if (!!row.syncNode != !!row.fsNode) return;
            if (row.syncNode && row.fsNode)
            {
                if (row.syncNode->type == FILENODE &&
                    !scannedFingerprint.isvalid)
                {
                    return;
                }

                ++nChecked;
                auto generated = row.syncNode->getScannedFSDetails();
                if (!generated.equivalentTo(*row.fsNode)) return;
            }
        }

        if (nChecked == children.size())
        {
            // LocalNodes are now consistent with the last scan.
            LOG_debug << sync->syncname << "Clearing regeneratable folder scan records (" << lastFolderScan->size() << ") at " << fullPath.localPath_utf8();
            lastFolderScan.reset();
        }
    }
}

bool LocalNode::mightHaveMoves() const
{
    return checkMovesAgain != TREE_RESOLVED;
}

bool LocalNode::syncRequired() const
{
    return syncAgain != TREE_RESOLVED;
}


void LocalNode::propagateAnySubtreeFlags()
{
    for (auto& child : children)
    {
        if (child.second->type != FILENODE)
        {
            if (scanAgain == TREE_ACTION_SUBTREE)
            {
                child.second->scanDelayUntil = std::max<dstime>(child.second->scanDelayUntil,  scanDelayUntil);
            }

            child.second->scanAgain = propagateSubtreeFlag(scanAgain, child.second->scanAgain);
            child.second->checkMovesAgain = propagateSubtreeFlag(checkMovesAgain, child.second->checkMovesAgain);
            child.second->syncAgain = propagateSubtreeFlag(syncAgain, child.second->syncAgain);
        }
    }
    if (scanAgain == TREE_ACTION_SUBTREE) scanAgain = TREE_ACTION_HERE;
    if (checkMovesAgain == TREE_ACTION_SUBTREE) checkMovesAgain = TREE_ACTION_HERE;
    if (syncAgain == TREE_ACTION_SUBTREE) syncAgain = TREE_ACTION_HERE;
}


bool LocalNode::processBackgroundFolderScan(syncRow& row, SyncPath& fullPath)
{
    bool syncHere = false;

    assert(row.syncNode == this);
    assert(row.fsNode);
    assert(!sync->localdebris.isContainingPathOf(fullPath.localPath));

    std::shared_ptr<ScanService::ScanRequest> ourScanRequest = scanInProgress ? rare().scanRequest  : nullptr;

    std::shared_ptr<ScanService::ScanRequest>* availableScanSlot = nullptr;
    if (!sync->mActiveScanRequestGeneral || sync->mActiveScanRequestGeneral->completed())
    {
        availableScanSlot = &sync->mActiveScanRequestGeneral;
    }
    else if (neverScanned &&
            (!sync->mActiveScanRequestUnscanned || sync->mActiveScanRequestUnscanned->completed()))
    {
        availableScanSlot = &sync->mActiveScanRequestUnscanned;
    }

    if (!ourScanRequest && availableScanSlot)
    {
        // we can start a single new request if we are still recursing and the last request from this sync completed already
        if (scanDelayUntil != 0 && Waiter::ds < scanDelayUntil)
        {
            LOG_verbose << sync->syncname << "Too soon to scan this folder, needs more ds: " << scanDelayUntil - Waiter::ds;
        }
        else
        {
            // queueScan() already logs: LOG_verbose << "Requesting scan for: " << fullPath.toPath(*client->fsaccess);
            scanObsolete = false;
            scanInProgress = true;

            // If enough details of the scan are the same, we can reuse fingerprints instead of recalculating
            map<LocalPath, FSNode> priorScanChildren;

            for (auto& childIt : children)
            {
                auto& child = *childIt.second;

                bool useSyncedFP = child.oneTimeUseSyncedFingerprintInScan;
                child.oneTimeUseSyncedFingerprintInScan = false;

                bool forceRecompute = child.recomputeFingerprint;
                child.recomputeFingerprint = false;

                // Can't fingerprint directories.
                if (child.type != FILENODE || forceRecompute)
                    continue;

                if (child.scannedFingerprint.isvalid)
                {
                    // as-scanned by this instance is more accurate if available
                    priorScanChildren.emplace(*childIt.first, child.getScannedFSDetails());
                }
                else if (useSyncedFP && child.fsid_lastSynced != UNDEF && child.syncedFingerprint.isvalid)
                {
                    // But otherwise, already-synced syncs on startup should not re-fingerprint
                    // files that match the synced fingerprint by fsid/size/mtime (for quick startup)
                    priorScanChildren.emplace(*childIt.first, child.getLastSyncedFSDetails());
                }
            }

            ourScanRequest = sync->syncs.mScanService->queueScan(fullPath.localPath,
                row.fsNode->fsid, sync->syncs.mClient.followsymlinks, move(priorScanChildren));

            rare().scanRequest = ourScanRequest;
            *availableScanSlot = ourScanRequest;

            LOG_verbose << sync->syncname << "Issuing Directory scan request for : " << fullPath.localPath_utf8() << (availableScanSlot == &sync->mActiveScanRequestUnscanned ? " (in unscanned slot)" : "");

            if (neverScanned)
            {
                neverScanned = 0;
                --sync->threadSafeState->neverScannedFolderCount;
                LOG_verbose << sync->syncname << "Remaining known unscanned folders: " << sync->threadSafeState->neverScannedFolderCount.load();
            }
        }
    }
    else if (ourScanRequest &&
             ourScanRequest->completed())
    {
        if (ourScanRequest == sync->mActiveScanRequestGeneral) sync->mActiveScanRequestGeneral.reset();
        if (ourScanRequest == sync->mActiveScanRequestUnscanned) sync->mActiveScanRequestUnscanned.reset();

        scanInProgress = false;

        if (ScanService::SCAN_FSID_MISMATCH == ourScanRequest->completionResult())
        {
            LOG_verbose << sync->syncname << "Directory scan detected outdated fsid : " << fullPath.localPath_utf8();
            scanObsolete = true;
        }

        if (ScanService::SCAN_SUCCESS == ourScanRequest->completionResult()
            && ourScanRequest->fsidScanned() != row.fsNode->fsid)
        {
            LOG_verbose << sync->syncname << "Directory scan returned was for now outdated fsid : " << fullPath.localPath_utf8();
            scanObsolete = true;
        }

        if (scanObsolete)
        {
            LOG_verbose << sync->syncname << "Directory scan outdated for : " << fullPath.localPath_utf8();
            scanObsolete = false;

            // Scan results are out of date but may still be useful.
            lastFolderScan.reset(new vector<FSNode>(ourScanRequest->resultNodes()));

            // Mark this directory as requiring another scan.
            setScanAgain(false, true, false, 10);
        }
        else if (ScanService::SCAN_SUCCESS == ourScanRequest->completionResult())
        {
            lastFolderScan.reset(new vector<FSNode>(ourScanRequest->resultNodes()));

            LOG_verbose << sync->syncname << "Received " << lastFolderScan->size() << " directory scan results for: " << fullPath.localPath_utf8();

            scanDelayUntil = Waiter::ds + 20; // don't scan too frequently
            scanAgain = TREE_RESOLVED;
            setSyncAgain(false, true, false);
            syncHere = true;

            size_t numFingerprintBlocked = 0;
            for (auto& n : *lastFolderScan)
            {
                if (n.type == FILENODE && !n.fingerprint.isvalid) ++numFingerprintBlocked;
            }

            if (numFingerprintBlocked)
            {
                initiateScanBlocked(false, true);
            }
            else if (rareRO().scanBlocked &&
                     rareRO().scanBlocked->filesUnreadable)
            {
                LOG_verbose << sync->syncname << "Directory scan fingerprint-blocked files all resolved at: " << getLocalPath();
                rare().scanBlocked.reset();
                trimRareFields();
            }
        }
        else // SCAN_INACCESSIBLE
        {
            // we were previously able to scan this node, but now we can't.
            row.fsNode->isBlocked = true;
            if (!checkForScanBlocked(row.fsNode))
            {
                initiateScanBlocked(true, false);
            }
        }
    }

    trimRareFields();
    return syncHere;
}

void LocalNode::reassignUnstableFsidsOnceOnly(const FSNode* fsnode)
{
    if (!sync->fsstableids && !unstableFsidAssigned)
    {
        // for FAT and other filesystems where we can't rely on fsid
        // being the same after remount, so update our previously synced nodes
        // with the actual fsids now attached to them (usually generated by FUSE driver)

        if (fsnode && sync->syncEqual(*fsnode, *this))
        {
            setSyncedFsid(fsnode->fsid, sync->syncs.localnodeBySyncedFsid, localname, fsnode->cloneShortname());
            sync->statecacheadd(this);
        }
        else if (fsid_lastSynced != UNDEF)
        {
            // this node was synced with something, but not the thing that's there now (or not there)
            setSyncedFsid(UNDEF-1, sync->syncs.localnodeBySyncedFsid, localname, fsnode->cloneShortname());
            sync->statecacheadd(this);
        }
        unstableFsidAssigned = true;
    }
}

void LocalNode::recursiveSetAndReportTreestate(treestate_t ts, bool recurse, bool reportToApp)
{
    if (reportToApp && ts != mReportedSyncState)
    {
        assert(sync->syncs.onSyncThread());
        sync->syncs.mClient.app->syncupdate_treestate(sync->getConfig(), getLocalPath(), ts, type);
    }

    mReportedSyncState = ts;

    if (recurse)
    {
        for (auto& i : children)
        {
            i.second->recursiveSetAndReportTreestate(ts, recurse, reportToApp);
        }
    }
}

treestate_t LocalNode::checkTreestate(bool notifyChangeToApp)
{
    // notify file explorer if the sync state overlay icon should change

    treestate_t ts = TREESTATE_NONE;

    if (scanAgain == TREE_RESOLVED &&
        checkMovesAgain == TREE_RESOLVED &&
        syncAgain == TREE_RESOLVED)
    {
        ts = TREESTATE_SYNCED;
    }
    else if (type == FILENODE)
    {
        ts = TREESTATE_PENDING;
    }
    else if (scanAgain <= TREE_DESCENDANT_FLAGGED &&
        checkMovesAgain <= TREE_DESCENDANT_FLAGGED &&
        syncAgain <= TREE_DESCENDANT_FLAGGED)
    {
        ts = TREESTATE_SYNCING;
    }
    else
    {
        ts = TREESTATE_PENDING;
    }

    recursiveSetAndReportTreestate(ts, false, notifyChangeToApp);

    return ts;
}


// set fsid - assume that an existing assignment of the same fsid is no longer current and revoke
void LocalNode::setSyncedFsid(handle newfsid, fsid_localnode_map& fsidnodes, const LocalPath& fsName, std::unique_ptr<LocalPath> newshortname)
{
    if (fsid_lastSynced_it != fsidnodes.end())
    {
        if (newfsid == fsid_lastSynced && localname == fsName)
        {
            return;
        }

        fsidnodes.erase(fsid_lastSynced_it);
    }

    fsid_lastSynced = newfsid;
    fsidSyncedReused = false;

    // if synced to fs, localname should match exactly (no differences in case/escaping etc)
    if (localname != fsName ||
            !!newshortname != !!slocalname ||
            (newshortname && slocalname && *newshortname != *slocalname))
    {
        // localname must always be set by this function, to maintain parent's child maps
        setnameparent(parent, fsName, move(newshortname));
    }

    // LOG_verbose << "localnode " << this << " fsid " << toHandle(fsid_lastSynced) << " localname " << fsName.toPath() << " parent " << parent;

    if (fsid_lastSynced == UNDEF)
    {
        fsid_lastSynced_it = fsidnodes.end();
    }
    else
    {
        fsid_lastSynced_it = fsidnodes.insert(std::make_pair(fsid_lastSynced, this));
    }

//    assert(localname.empty() || name.empty() || (!parent && parent_dbid == UNDEF) || parent_dbid == 0 ||
//        0 == compareUtf(localname, true, name, false, true));
}

void LocalNode::setScannedFsid(handle newfsid, fsid_localnode_map& fsidnodes, const LocalPath& fsName, const FileFingerprint& scanfp)
{
    if (fsid_asScanned_it != fsidnodes.end())
    {
        fsidnodes.erase(fsid_asScanned_it);
    }

    fsid_asScanned = newfsid;
    fsidScannedReused = false;

    scannedFingerprint = scanfp;

    if (fsid_asScanned == UNDEF)
    {
        fsid_asScanned_it = fsidnodes.end();
    }
    else
    {
        fsid_asScanned_it = fsidnodes.insert(std::make_pair(fsid_asScanned, this));
    }

    assert(fsid_asScanned == UNDEF || 0 == compareUtf(localname, true, fsName, true, true));
}

void LocalNode::setSyncedNodeHandle(NodeHandle h)
{
    if (syncedCloudNodeHandle_it != sync->syncs.localnodeByNodeHandle.end())
    {
        if (h == syncedCloudNodeHandle)
        {
            return;
        }

        assert(syncedCloudNodeHandle_it->first == syncedCloudNodeHandle);

        // too verbose for million-node syncs
        //LOG_verbose << sync->syncname << "removing synced handle " << syncedCloudNodeHandle << " for " << localnodedisplaypath(*sync->syncs.fsaccess);

        sync->syncs.localnodeByNodeHandle.erase(syncedCloudNodeHandle_it);
    }

    syncedCloudNodeHandle = h;

    if (syncedCloudNodeHandle == UNDEF)
    {
        syncedCloudNodeHandle_it = sync->syncs.localnodeByNodeHandle.end();
    }
    else
    {
        // too verbose for million-node syncs
        //LOG_verbose << sync->syncname << "adding synced handle " << syncedCloudNodeHandle << " for " << localnodedisplaypath(*sync->syncs.fsaccess);

        syncedCloudNodeHandle_it = sync->syncs.localnodeByNodeHandle.insert(std::make_pair(syncedCloudNodeHandle, this));
    }

//    assert(localname.empty() || name.empty() || (!parent && parent_dbid == UNDEF) || parent_dbid == 0 ||
//        0 == compareUtf(localname, true, name, false, true));
}

LocalNode::~LocalNode()
{
    if (!sync->mDestructorRunning && dbid && (
        sync->state() == SYNC_ACTIVE || sync->state() == SYNC_INITIALSCAN))
    {
        sync->statecachedel(this);
    }

    if (sync->dirnotify && !sync->mDestructorRunning)
    {
        // deactivate corresponding notifyq records
        sync->dirnotify->fsEventq.replaceLocalNodePointers(this, (LocalNode*)~0);
        sync->dirnotify->fsDelayedNetworkEventq.replaceLocalNodePointers(this, (LocalNode*)~0);
    }

    if (!sync->syncs.mExecutingLocallogout)
    {
        // for Locallogout, we will resume syncs and their transfers on re-login.
        // for other cases - single sync cancel, disable etc - transfers are cancelled.
        resetTransfer(nullptr);

        // remove from fsidnode map, if present
        if (fsid_lastSynced_it != sync->syncs.localnodeBySyncedFsid.end())
        {
            sync->syncs.localnodeBySyncedFsid.erase(fsid_lastSynced_it);
        }
        if (fsid_asScanned_it != sync->syncs.localnodeByScannedFsid.end())
        {
            sync->syncs.localnodeByScannedFsid.erase(fsid_asScanned_it);
        }
        if (syncedCloudNodeHandle_it != sync->syncs.localnodeByNodeHandle.end())
        {
            sync->syncs.localnodeByNodeHandle.erase(syncedCloudNodeHandle_it);
        }
    }

    sync->syncs.totalLocalNodes--;

    if (type != TYPE_UNKNOWN)
    {
        sync->localnodes[type]--;    // todo: make sure we are not using the larger types and overflowing the buffer
    }

    // remove parent association
    if (parent)
    {
        setnameparent(nullptr, LocalPath(), nullptr);
    }

    deleteChildren();
}

void LocalNode::deleteChildren()
{
    for (localnode_map::iterator it = children.begin(); it != children.end(); )
    {
        // the destructor removes the child from our `children` map
        delete it++->second;
    }
    assert(children.empty());
}


bool LocalNode::conflictsDetected() const
{
    return conflicts != TREE_RESOLVED;
}

bool LocalNode::isAbove(const LocalNode& other) const
{
    return other.isBelow(*this);
}

bool LocalNode::isBelow(const LocalNode& other) const
{
    for (auto* node = parent; node; node = node->parent)
    {
        if (node == &other)
        {
            return true;
        }
    }

    return false;
}

LocalPath LocalNode::getLocalPath() const
{
    LocalPath lp;
    getlocalpath(lp);
    return lp;
}

void LocalNode::getlocalpath(LocalPath& path) const
{
<<<<<<< HEAD
    path.erase();
=======
    if (!sync)
    {
        LOG_err << "LocalNode::init() was never called";
        assert(false);
        return;
    }

    path.clear();
>>>>>>> 0d283c19

    for (const LocalNode* l = this; l != nullptr; l = l->parent)
    {
        assert(!l->parent || l->parent->sync == sync);

        // sync root has absolute path, the rest are just their leafname
        path.prependWithSeparator(l->localname);
    }
}

<<<<<<< HEAD
string LocalNode::localnodedisplaypath() const
{
    LocalPath local;
    getlocalpath(local);
    return local.toPath();
}

string LocalNode::getCloudPath() const
{
    string path;

    for (const LocalNode* l = this; l != nullptr; l = l->parent)
    {
        string name;

        CloudNode cn;
        string fullpath;
        if (sync->syncs.lookupCloudNode(l->syncedCloudNodeHandle, cn, l->parent ? nullptr : &fullpath,
            nullptr, nullptr, nullptr, Syncs::LATEST_VERSION))
        {
            name = cn.name;
        }
        else
        {
            name = localname.toName(*sync->syncs.fsaccess);
        }

        assert(!l->parent || l->parent->sync == sync);

        if (!path.empty())
            path.insert(0, 1, '/');

        path.insert(0, l->parent ? name : fullpath);
    }
    return path;
}

string LocalNode::getCloudName() const
{
    return localname.toName(*sync->syncs.fsaccess);
}

=======
>>>>>>> 0d283c19
// locate child by localname or slocalname
LocalNode* LocalNode::childbyname(LocalPath* localname)
{
    localnode_map::iterator it;

    if (!localname || ((it = children.find(localname)) == children.end() && (it = schildren.find(localname)) == schildren.end()))
    {
        return NULL;
    }

    return it->second;
}

LocalNode* LocalNode::findChildWithSyncedNodeHandle(NodeHandle h)
{
<<<<<<< HEAD
    for (auto& c : children)
    {
        if (c.second->syncedCloudNodeHandle == h)
        {
            return c.second;
        }
    }
    return nullptr;
}
=======
    getlocalpath(transfer->localfilename);
    assert(transfer->localfilename.isAbsolute());

>>>>>>> 0d283c19

FSNode LocalNode::getLastSyncedFSDetails() const
{
    assert(fsid_lastSynced != UNDEF);

    FSNode n;
    n.localname = localname;
    n.shortname = slocalname ? make_unique<LocalPath>(*slocalname): nullptr;
    n.type = type;
    n.fsid = fsid_lastSynced;
    n.isSymlink = false;  // todo: store localndoes for symlinks but don't use them?
    n.fingerprint = syncedFingerprint;
    assert(syncedFingerprint.isvalid || type != FILENODE);
    return n;
}


FSNode LocalNode::getScannedFSDetails() const
{
    FSNode n;
    n.localname = localname;
    n.shortname = slocalname ? make_unique<LocalPath>(*slocalname): nullptr;
    n.type = type;
    n.fsid = fsid_asScanned;
    n.isSymlink = false;  // todo: store localndoes for symlinks but don't use them?
    n.fingerprint = scannedFingerprint;
    assert(scannedFingerprint.isvalid || type != FILENODE);
    return n;
}

void LocalNode::queueClientUpload(shared_ptr<SyncUpload_inClient> upload, VersioningOption vo)
{
    resetTransfer(upload);

    sync->syncs.queueClient([upload, vo](MegaClient& mc, DBTableTransactionCommitter& committer)
        {
            mc.nextreqtag();
            mc.startxfer(PUT, upload.get(), committer, false, false, false, vo);
        });

}

void LocalNode::queueClientDownload(shared_ptr<SyncDownload_inClient> download)
{
    resetTransfer(download);

    sync->syncs.queueClient([download](MegaClient& mc, DBTableTransactionCommitter& committer)
        {
            mc.nextreqtag();
            mc.startxfer(GET, download.get(), committer, false, false, false, NoVersioning);
        });

}

void LocalNode::resetTransfer(shared_ptr<SyncTransfer_inClient> p)
{
    if (transferSP)
    {
        if (!transferSP->wasTerminated &&
            !transferSP->wasCompleted)
        {
            LOG_debug << "Abandoning old transfer, and queueing its cancel on client thread";

            // this flag allows in-progress transfers to self-cancel
            transferSP->wasRequesterAbandoned = true;

            // also queue an operation on the client thread to cancel it if it's queued
            auto tsp = transferSP;
            sync->syncs.queueClient([tsp](MegaClient& mc, DBTableTransactionCommitter& committer)
                {
                    mc.nextreqtag();
                    mc.stopxfer(tsp.get(), &committer);
                });
        }
    }

    if (p) p->selfKeepAlive = p;
    transferSP = move(p);
}


void LocalNode::updateTransferLocalname()
{
    if (transferSP)
    {
        transferSP->setLocalname(getLocalPath());
    }
}

void LocalNode::transferResetUnlessMatched(direction_t dir, const FileFingerprint& fingerprint)
{
    auto uploadPtr = dynamic_cast<SyncUpload_inClient*>(transferSP.get());

    // todo: should we be more accurate than just fingerprint?
    if (transferSP && (
        transferSP->wasTerminated ||
        dir != (uploadPtr ? PUT : GET) ||
        !(transferSP->fingerprint() == fingerprint)))
    {

        if (uploadPtr && uploadPtr->putnodesStarted)
        {
            // checking for a race where we already sent putnodes and it hasn't completed,
            // then we discover something that means we should abandon the transfer
            LOG_debug << sync->syncname << "Cancelling superceded transfer even though we have an outstanding putnodes request! " << transferSP->getLocalname().toPath();
            assert(false);
        }

        LOG_debug << sync->syncname << "Cancelling superceded transfer of " << transferSP->getLocalname().toPath();
        resetTransfer(nullptr);
    }
}

void SyncTransfer_inClient::terminated(error e)
{
    File::terminated(e);

    if (e == API_EOVERQUOTA)
    {
        syncThreadSafeState->client()->syncs.disableSyncByBackupId(syncThreadSafeState->backupId(), true, FOREIGN_TARGET_OVERSTORAGE, false, true, nullptr);
    }

    wasTerminated = true;
    selfKeepAlive.reset();  // deletes this object! (if abandoned by sync)
}

void SyncTransfer_inClient::completed(Transfer* t, putsource_t source)
{
    assert(source == PUTNODES_SYNC);

    // do not allow the base class to submit putnodes immediately
    //File::completed(t, source);

    wasCompleted = true;
    selfKeepAlive.reset();  // deletes this object! (if abandoned by sync)
}

void SyncUpload_inClient::completed(Transfer* t, putsource_t source)
{
    // Keep the info required for putnodes and wait for
    // the sync thread to validate and activate the putnodes

    uploadHandle = t->uploadhandle;
    uploadToken = *t->ultoken;
    fileNodeKey = t->filekey;

    SyncTransfer_inClient::completed(t, source);
}

void SyncUpload_inClient::sendPutnodes(MegaClient* client, NodeHandle ovHandle)
{

    weak_ptr<SyncTransfer_inClient> self = selfKeepAlive;

    File::sendPutnodes(client,
        uploadHandle,
        uploadToken,
        fileNodeKey,
        PUTNODES_SYNC,
        ovHandle,
        [self](const Error& e, targettype_t, vector<NewNode>&, bool targetOverride){

            if (auto s = self.lock())
            {
                auto client = s->syncThreadSafeState->client();
                if (e == API_EACCESS)
                {
                    client->sendevent(99402, "API_EACCESS putting node in sync transfer", 0);
                }
                else if (e == API_EOVERQUOTA)
                {
                    client->syncs.disableSyncByBackupId(s->syncThreadSafeState->backupId(), true, FOREIGN_TARGET_OVERSTORAGE, false, true, nullptr);
                }
            }
        });
}

SyncUpload_inClient::SyncUpload_inClient(NodeHandle targetFolder, const LocalPath& fullPath,
        const string& nodeName, const FileFingerprint& ff, shared_ptr<SyncThreadsafeState> stss,
        handle fsid, const LocalPath& localname, bool fromInshare)
{
    *static_cast<FileFingerprint*>(this) = ff;

    // normalized name (UTF-8 with unescaped special chars)
    // todo: we did unescape them though?
    name = nodeName;

    // setting the full path means it works like a normal non-sync transfer
    setLocalname(fullPath);

    h = targetFolder;

    hprivate = false;
    hforeign = false;
    syncxfer = true;
    fromInsycShare = fromInshare;
    temporaryfile = false;
    chatauth = nullptr;
    transfer = nullptr;
    tag = 0;

    syncThreadSafeState = move(stss);
    syncThreadSafeState->transferBegin(PUT, size);

    sourceFsid = fsid;
    sourceLocalname = localname;
}

SyncUpload_inClient::~SyncUpload_inClient()
{
    if (!wasTerminated && !wasCompleted)
    {
        assert(wasRequesterAbandoned);
        transfer = nullptr;  // don't try to remove File from Transfer from the wrong thread
    }

    if (wasCompleted && wasPutnodesCompleted)
    {
        syncThreadSafeState->transferComplete(PUT, size);
    }
    else
    {
        syncThreadSafeState->transferFailed(PUT, size);
    }

    if (putnodesStarted)
    {
        syncThreadSafeState->removeExpectedUpload(h, name);
    }
}

void SyncUpload_inClient::prepare(FileSystemAccess&)
{
    transfer->localfilename = getLocalname();

    // is this transfer in progress? update file's filename.
    if (transfer->slot && transfer->slot->fa && !transfer->slot->fa->nonblocking_localname.empty())
    {
        transfer->slot->fa->updatelocalname(transfer->localfilename, false);
    }

    //todo: localNode.treestate(TREESTATE_SYNCING);
}


// serialize/unserialize the following LocalNode properties:
// - type/size
// - fsid
// - parent LocalNode's dbid
// - corresponding Node handle
// - local name
// - fingerprint crc/mtime (filenodes only)
bool LocalNodeCore::write(string& destination, uint32_t parentID)
{
    // We need size even if we're not synced.
    auto size = syncedFingerprint.isvalid ? syncedFingerprint.size : 0;

    CacheableWriter w(destination);
    w.serializei64(type ? -type : size);
    w.serializehandle(fsid_lastSynced);
    w.serializeu32(parentID);
    w.serializenodehandle(syncedCloudNodeHandle.as8byte());
    w.serializestring(localname.platformEncoded());
    if (type == FILENODE)
    {
        if (syncedFingerprint.isvalid)
        {
            w.serializebinary((byte*)syncedFingerprint.crc.data(), sizeof(syncedFingerprint.crc));
            w.serializecompressed64(syncedFingerprint.mtime);
        }
        else
        {
            static FileFingerprint zeroFingerprint;
            w.serializebinary((byte*)zeroFingerprint.crc.data(), sizeof(zeroFingerprint.crc));
            w.serializecompressed64(zeroFingerprint.mtime);
        }
    }

    // Formerly mSyncable.
    //
    // No longer meaningful but serialized to maintain compatibility.
    w.serializebyte(1u);

    // first flag indicates we are storing slocalname.
    // Storing it is much, much faster than looking it up on startup.
    w.serializeexpansionflags(1);
    auto tmpstr = slocalname ? slocalname->platformEncoded() : string();
    w.serializepstr(slocalname ? &tmpstr : nullptr);

    return true;
}

bool LocalNode::serialize(string* d)
{
    assert(type != TYPE_UNKNOWN);

    // In fact this can occur, eg we invalidated scannedFingerprint when it was below a removed node, when an ancestor folder moved
    // Or (probably) from a node created from the cloud only
    //assert(type != FILENODE || syncedFingerprint.isvalid || scannedFingerprint.isvalid);

    // Every node we serialize should have a parent.
    assert(parent);

    // The only node with a zero DBID should be the root.
    assert(parent->dbid || !parent->parent);

#ifdef DEBUG
    if (fsid_lastSynced != UNDEF)
    {
        LocalPath localpath = getLocalPath();
        auto fa = sync->syncs.fsaccess->newfileaccess(false);
        if (fa->fopen(localpath))  // exists, is file
        {
            auto sn = sync->syncs.fsaccess->fsShortname(localpath);
            assert(!localname.empty() &&
                ((!slocalname && (!sn || localname == *sn)) ||
                    (slocalname && sn && !slocalname->empty() && *slocalname != localname && *slocalname == *sn)));
        }
    }
#endif

    auto parentID = parent ? parent->dbid : 0;
    auto result = LocalNodeCore::write(*d, parentID);

#ifdef DEBUG
    // Quick (de)serizliation check.
    {
        string source = *d;
        uint32_t id = 0u;

        auto node = unserialize(*sync, source, id);

        assert(node);
        assert(node->localname == localname);
        assert(!node->slocalname == !slocalname);
        assert(!node->slocalname || *node->slocalname == *slocalname);
    }
#endif

    return result;
}

bool LocalNodeCore::read(const string& source, uint32_t& parentID)
{
    if (source.size() < sizeof(m_off_t)         // type/size combo
                      + sizeof(handle)          // fsid
                      + sizeof(uint32_t)        // parent dbid
                      + MegaClient::NODEHANDLE  // handle
                      + sizeof(short))          // localname length
    {
        LOG_err << "LocalNode unserialization failed - short data";
        return false;
    }

    CacheableReader r(source);

    nodetype_t type;
    m_off_t size;

    if (!r.unserializei64(size)) return false;

    if (size < 0 && size >= -FOLDERNODE)
    {
        // will any compiler optimize this to a const assignment?
        type = (nodetype_t)-size;
        size = 0;
    }
    else
    {
        type = FILENODE;
    }

    handle fsid;
    handle h = 0;
    string localname, shortname;
    uint64_t mtime = 0;
    int32_t crc[4];
    memset(crc, 0, sizeof crc);
    byte syncable = 1;
    unsigned char expansionflags[8] = { 0 };

    if (!r.unserializehandle(fsid) ||
        !r.unserializeu32(parentID) ||
        !r.unserializenodehandle(h) ||
        !r.unserializestring(localname) ||
        (type == FILENODE && !r.unserializebinary((byte*)crc, sizeof(crc))) ||
        (type == FILENODE && !r.unserializecompressed64(mtime)) ||
        (r.hasdataleft() && !r.unserializebyte(syncable)) ||
        (r.hasdataleft() && !r.unserializeexpansionflags(expansionflags, 1)) ||
        (expansionflags[0] && !r.unserializecstr(shortname, false)))
    {
        LOG_err << "LocalNode unserialization failed at field " << r.fieldnum;
        assert(false);
        return false;
    }
    assert(!r.hasdataleft());

    this->type = type;
    this->syncedFingerprint.size = size;
    this->fsid_lastSynced = fsid;
    this->localname = LocalPath::fromPlatformEncodedRelative(localname);
    this->slocalname.reset(shortname.empty() ? nullptr : new LocalPath(LocalPath::fromPlatformEncodedRelative(shortname)));
    this->slocalname_in_db = 0 != expansionflags[0];

    memcpy(this->syncedFingerprint.crc.data(), crc, sizeof crc);

    this->syncedFingerprint.mtime = mtime;
    this->syncedFingerprint.isvalid = mtime != 0;

    // previously we scanned and created the LocalNode, but we had not set syncedFingerprint
    this->syncedCloudNodeHandle.set6byte(h);

    return true;
}

unique_ptr<LocalNode> LocalNode::unserialize(Sync& sync, const string& source, uint32_t& parentID)
{
    auto node = ::mega::make_unique<LocalNode>(&sync);

    if (!node->read(source, parentID))
        return nullptr;

    return node;
}

#ifdef USE_INOTIFY

LocalNode::WatchHandle::WatchHandle()
  : mEntry(mSentinel.end())
{
}

LocalNode::WatchHandle::~WatchHandle()
{
    operator=(nullptr);
}

auto LocalNode::WatchHandle::operator=(WatchMapIterator entry) -> WatchHandle&
{
    if (mEntry == entry) return *this;

<<<<<<< HEAD
    operator=(nullptr);
    mEntry = entry;
=======
    l->localname = LocalPath::fromPlatformEncodedRelative(localname);
    l->slocalname.reset(shortname.empty() ? nullptr : new LocalPath(LocalPath::fromPlatformEncodedRelative(shortname)));
    l->slocalname_in_db = 0 != expansionflags[0];
    l->name = l->localname.toName(*sync->client->fsaccess);
>>>>>>> 0d283c19

    return *this;
}

auto LocalNode::WatchHandle::operator=(std::nullptr_t) -> WatchHandle&
{
    if (mEntry == mSentinel.end()) return *this;

    auto& node = *mEntry->second.first;
    auto& sync = *node.sync;
    auto& notifier = static_cast<PosixDirNotify&>(*sync.dirnotify);

    notifier.removeWatch(mEntry);
    invalidate();
    return *this;
}

void LocalNode::WatchHandle::invalidate()
{
    mEntry = mSentinel.end();
}

bool LocalNode::WatchHandle::operator==(handle fsid) const
{
    if (mEntry == mSentinel.end()) return false;

    return fsid == mEntry->second.second;
}

WatchResult LocalNode::watch(const LocalPath& path, handle fsid)
{
    // Can't add a watch if we don't have a notifier.
    if (!sync->dirnotify)
        return WR_SUCCESS;

    // Do we need to (re)create a watch?
    if (mWatchHandle == fsid)
    {
        LOG_verbose << "[" << std::this_thread::get_id() << "]"
                    << " watch for path: " << path.toPath()
                    << " with mWatchHandle == fsid == " << fsid
                    << " Already in place";
        return WR_SUCCESS;
    }

    // Get our hands on the notifier.
    auto& notifier = static_cast<PosixDirNotify&>(*sync->dirnotify);

    // Add the watch.
    auto result = notifier.addWatch(*this, path, fsid);

    // Were we able to add the watch?
    if (result.second)
    {
        // Yup so assign the handle.
        mWatchHandle = result.first;
    }
    else
    {
        // Make sure any existing watch is invalidated.
        mWatchHandle = nullptr;
    }

    return result.second;
}

WatchMap LocalNode::WatchHandle::mSentinel;

#else // USE_INOTIFY

WatchResult LocalNode::watch(const LocalPath&, handle)
{
    // Only inotify requires us to create watches for each node.
    return WR_SUCCESS;
}

#endif // ! USE_INOTIFY

void LocalNode::clearFilters()
{
    // Only for directories.
    assert(type == FOLDERNODE);

    // Clear filter state.
    if (rareRO().filterChain)
    {
        rare().filterChain.reset();
        rare().badlyFormedIgnoreFilePath.reset();
        trimRareFields();
    }

    // Reset ignore file state.
    setRecomputeExclusionState(false);

    // Re-examine this subtree.
    setScanAgain(false, true, true, 0);
    setSyncAgain(false, true, true);
}

const FilterChain& LocalNode::filterChainRO() const
{
    static const FilterChain dummy;

    auto& filterChainPtr = rareRO().filterChain;

    if (filterChainPtr)
        return *filterChainPtr;

    return dummy;
}

bool LocalNode::loadFiltersIfChanged(const FileFingerprint& fingerprint, const LocalPath& path)
{
    // Only meaningful for directories.
    assert(type == FOLDERNODE);

    // Convenience.
    auto& filterChain = this->filterChain();

    if (filterChain.isValid() && !filterChain.changed(fingerprint))
    {
        return true;
    }

    if (filterChain.isValid())
    {
        filterChain.invalidate();
        setRecomputeExclusionState(false);
    }

    // Try and load the ignore file.
    if (FLR_SUCCESS != filterChain.load(*sync->syncs.fsaccess, path))
    {
        filterChain.invalidate();
    }

    return filterChain.isValid();
}

FilterChain& LocalNode::filterChain()
{
    auto& filterChainPtr = rare().filterChain;

    if (!filterChainPtr)
        filterChainPtr.reset(new FilterChain());

    return *filterChainPtr;
}

bool LocalNode::isExcluded(RemotePathPair namePath, nodetype_t type, bool inherited) const
{
    // This specialization only makes sense for directories.
    assert(this->type == FOLDERNODE);

    // Check whether the file is excluded by any filters.
    for (auto* node = this; node; node = node->parent)
    {
        assert(node->mExclusionState == ES_INCLUDED);

        if (node->rareRO().filterChain)
        {
            // Should we only consider inheritable filter rules?
            inherited = inherited || node != this;

            // Check for a filter match.
            auto result = node->filterChainRO().match(namePath, type, inherited);

            // Was the file matched by any filters?
            if (result.matched)
                return !result.included;
        }

        // Compute the node's cloud name.
        auto name = node->localname.toName(*sync->syncs.fsaccess);

        // Update path so that it's applicable to the next node's path filters.
        namePath.second.prependWithSeparator(name);
    }

    // File's included.
    return false;
}

bool LocalNode::isExcluded(const RemotePathPair&, m_off_t size) const
{
    // Specialization only meaningful for directories.
    assert(type == FOLDERNODE);

    // Consider files of unknown size included.
    if (size < 0)
        return false;

    // Check whether this file is excluded by any size filters.
    for (auto* node = this; node; node = node->parent)
    {
        // Sanity: We should never be called if either of these is true.
        assert(node->mExclusionState == ES_INCLUDED);

        if (node->rareRO().filterChain)
        {
            // Check for a filter match.
            auto result = node->filterChainRO().match(size);

            // Was the file matched by any filters?
            if (result.matched)
                return !result.included;
        }
    }

    // File's included.
    return false;
}

//void LocalNode::setWaitingForIgnoreFileLoad(bool pending)
//{
//    // Only meaningful for directories.
//    assert(type == FOLDERNODE);
//
//    // Do we really need to update our children?
//    if (!mWaitingForIgnoreFileLoad)
//    {
//        // Tell our children they need to recompute their state.
//        for (auto& childIt : children)
//            childIt.second->setRecomputeExclusionState();
//    }
//
//    // Apply new pending state.
//    mWaitingForIgnoreFileLoad = pending;
//}

void LocalNode::setRecomputeExclusionState(bool includingThisOne)
{
    if (includingThisOne)
    {
        mExclusionState = ES_UNKNOWN;
    }

    if (type == FILENODE)
        return;

    list<LocalNode*> pending(1, this);

    while (!pending.empty())
    {
        auto& node = *pending.front();

        for (auto& childIt : node.children)
        {
            auto& child = *childIt.second;

            if (child.mExclusionState == ES_UNKNOWN)
                continue;

            child.mExclusionState = ES_UNKNOWN;

            if (child.type == FOLDERNODE)
                pending.emplace_back(&child);
        }

        pending.pop_front();
    }
}

bool LocalNode::waitingForIgnoreFileLoad() const
{
    for (auto* node = this; node; node = node->parent)
    {
        if (node->mWaitingForIgnoreFileLoad)
            return true;
    }

    return false;
}

// Query whether a file is excluded by this node or one of its parents.
template<typename PathType>
typename std::enable_if<IsPath<PathType>::value, ExclusionState>::type
LocalNode::exclusionState(const PathType& path, nodetype_t type, m_off_t size) const
{
    // This specialization is only meaningful for directories.
    assert(this->type == FOLDERNODE);

    // We can't determine our child's exclusion state if we don't know our own.
    // Our children are excluded if we are.
    if (mExclusionState != ES_INCLUDED)
        return mExclusionState;

    // Children of unknown type still have to be handled.
    // Scan-blocked appear as TYPE_UNKNOWN and the user must be
	// able to exclude them when they are notified of them

    // Ignore files are only excluded if one of their parents is.
    if (type == FILENODE && path == IGNORE_FILE_NAME)
        return ES_INCLUDED;

    // We can't know the child's state unless our filters are current.
    if (mWaitingForIgnoreFileLoad)
        return ES_UNKNOWN;

    // Computed cloud name and relative cloud path.
    RemotePathPair namePath;

    // Current path component.
    PathType component;

    // Check if any intermediary path components are excluded.
    for (size_t index = 0; path.nextPathComponent(index, component); )
    {
        // Compute cloud name.
        namePath.first = component.toName(*sync->syncs.fsaccess);

        // Compute relative cloud path.
        namePath.second.appendWithSeparator(namePath.first, false);

        // Have we hit the final path component?
        if (!path.hasNextPathComponent(index))
            break;

        // Is this path component excluded?
        if (isExcluded(namePath, FOLDERNODE, false))
            return ES_EXCLUDED;
    }

    // Which node we should start our search from.
    auto* node = this;

    // Does the final path component represent a file?
    if (type == FILENODE)
    {
        // Ignore files are only exluded if one of their parents is.
        if (namePath.first == IGNORE_FILE_NAME)
            return ES_INCLUDED;

        // Is the file excluded by any size filters?
        if (node->isExcluded(namePath, size))
            return ES_EXCLUDED;
    }

    // Is the file excluded by any name filters?
    if (node->isExcluded(namePath, type, node != this))
        return ES_EXCLUDED;

    // File's included.
    return ES_INCLUDED;
}

// Make sure we instantiate the two types.  Jenkins gcc can't handle this in the header.
template ExclusionState LocalNode::exclusionState(const LocalPath& path, nodetype_t type, m_off_t size) const;
template ExclusionState LocalNode::exclusionState(const RemotePath& path, nodetype_t type, m_off_t size) const;

ExclusionState LocalNode::exclusionState(const string& name, nodetype_t type, m_off_t size) const
{
    assert(this->type == FOLDERNODE);

    // Consider providing a specialized implementation to avoid conversion.
    auto fsAccess = sync->syncs.fsaccess.get();
    auto fsType = sync->mFilesystemType;
    auto localname = LocalPath::fromRelativeName(name, *fsAccess, fsType);

    return exclusionState(localname, type, size);
}

ExclusionState LocalNode::exclusionState() const
{
    return mExclusionState;
}

bool LocalNode::isIgnoreFile() const
{
    return mIsIgnoreFile;
}

bool LocalNode::recomputeExclusionState()
{
    // We should never be asked to recompute the root's exclusion state.
    assert(parent);

    // Only recompute the state if it's necessary.
    if (mExclusionState != ES_UNKNOWN)
        return false;

    mExclusionState = parent->exclusionState(localname, type);

    return mExclusionState != ES_UNKNOWN;
}


void LocalNode::ignoreFilterPresenceChanged(bool present, FSNode* fsNode)
{
    // ignore file appeared or disappeared
    if (present)
    {
        // if the file is actually present locally, it'll be loaded after its syncItem()
        filterChain().invalidate();
    }
    else
    {
        rare().filterChain.reset();
    }
    setRecomputeExclusionState(false);
}

#endif // ENABLE_SYNC

void Fingerprints::newnode(Node* n)
{
    if (n->type == FILENODE)
    {
        n->fingerprint_it = mFingerprints.end();
    }
}

void Fingerprints::add(Node* n)
{
    assert(n->fingerprint_it == mFingerprints.end());
    if (n->type == FILENODE)
    {
        n->fingerprint_it = mFingerprints.insert(n);
        mSumSizes += n->size;
    }
}

void Fingerprints::remove(Node* n)
{
    if (n->type == FILENODE && n->fingerprint_it != mFingerprints.end())
    {
        mSumSizes -= n->size;
        mFingerprints.erase(n->fingerprint_it);
        n->fingerprint_it = mFingerprints.end();
    }
}

void Fingerprints::clear()
{
    mFingerprints.clear();
    mSumSizes = 0;
}

m_off_t Fingerprints::getSumSizes()
{
    return mSumSizes;
}

Node* Fingerprints::nodebyfingerprint(FileFingerprint* fingerprint)
{
    fingerprint_set::iterator it = mFingerprints.find(fingerprint);
    return it == mFingerprints.end() ? nullptr : static_cast<Node*>(*it);
}

node_vector *Fingerprints::nodesbyfingerprint(FileFingerprint* fingerprint)
{
    node_vector *nodes = new node_vector();
    auto p = mFingerprints.equal_range(fingerprint);
    for (iterator it = p.first; it != p.second; ++it)
    {
        nodes->push_back(static_cast<Node*>(*it));
    }
    return nodes;
}

unique_ptr<FSNode> FSNode::fromFOpened(FileAccess& fa, const LocalPath& fullPath, FileSystemAccess& fsa)
{
    unique_ptr<FSNode> result(new FSNode);
    result->type = fa.type;
    result->fsid = fa.fsidvalid ? fa.fsid : UNDEF;
    result->isSymlink = fa.mIsSymLink;
    result->fingerprint.mtime = fa.mtime;
    result->fingerprint.size = fa.size;

    result->localname = fullPath.leafName();

    if (auto sn = fsa.fsShortname(fullPath))
    {
        if (*sn != result->localname)
        {
            result->shortname = std::move(sn);
        }
    }
    return result;
}

unique_ptr<FSNode> FSNode::fromPath(FileSystemAccess& fsAccess, const LocalPath& path)
{
    auto fileAccess = fsAccess.newfileaccess(false);

    if (!fileAccess->fopen(path, true, false))
        return nullptr;

    auto fsNode = fromFOpened(*fileAccess, path, fsAccess);

    if (fsNode->type != FILENODE)
        return fsNode;

    if (!fsNode->fingerprint.genfingerprint(fileAccess.get()))
        return nullptr;

    return fsNode;
}

CloudNode::CloudNode(const Node& n)
    : name(n.displayname())
    , type(n.type)
    , handle(n.nodeHandle())
    , parentHandle(n.parent ? n.parent->nodeHandle() : NodeHandle())
    , parentType(n.parent ? n.parent->type : TYPE_UNKNOWN)
    , fingerprint(n.fingerprint())
{
    assert(fingerprint.isvalid || type != FILENODE);
}

bool CloudNode::isIgnoreFile() const
{
    return type == FILENODE && name == IGNORE_FILE_NAME;
}

} // namespace<|MERGE_RESOLUTION|>--- conflicted
+++ resolved
@@ -1159,42 +1159,9 @@
     // in case of just not syncing that subtree anymore - updates icon overlays
     if (parent && !newparent && !sync->mDestructorRunning)
     {
-<<<<<<< HEAD
         // since we can't do it after the parent is updated
         // send out notifications with the current (soon to be old) paths, saying these are not consdiered by the sync anymore
         recursiveSetAndReportTreestate(TREESTATE_NONE, true, true);
-=======
-        // extract name component from localpath, check for rename unless newnode
-        size_t p = newlocalpath->getLeafnameByteIndex();
-
-        // has the name changed?
-        if (!newlocalpath->backEqual(p, localname))
-        {
-            // set new name
-            localname = newlocalpath->subpathFrom(p);
-            name = localname.toName(*sync->client->fsaccess);
-
-            if (node)
-            {
-                if (name != node->attrs.map['n'])
-                {
-                    if (node->type == FILENODE)
-                    {
-                        treestate(TREESTATE_SYNCING);
-                    }
-                    else
-                    {
-                        sync->client->app->syncupdate_treestate(sync->getConfig(), getLocalPath(), ts, type);
-                    }
-
-                    string prevname = node->attrs.map['n'];
-
-                    // set new name
-                    sync->client->setattr(node, attr_map('n', name), sync->client->nextreqtag(), prevname.c_str(), nullptr);
-                }
-            }
-        }
->>>>>>> 0d283c19
     }
 
     if (localnameChange)
@@ -1389,12 +1356,8 @@
     {
         localname = cfullpath;
         slocalname.reset(shortname && *shortname != localname ? shortname.release() : nullptr);
-<<<<<<< HEAD
 
         mExclusionState = ES_INCLUDED;
-=======
-        name = localname.toPath();
->>>>>>> 0d283c19
     }
 
 
@@ -1568,7 +1531,6 @@
     {
         rare().scanBlocked->folderUnreadable = true;
 
-<<<<<<< HEAD
         LOG_verbose << sync->syncname << "Directory scan has become inaccesible for path: " << getLocalPath();
 
         // Mark all immediate children as requiring refingerprinting.
@@ -1576,15 +1538,6 @@
         {
             if (childIt.second->type == FILENODE)
                 childIt.second->recomputeFingerprint = true;
-=======
-        if (type == FOLDERNODE)
-        {
-            LOG_debug << "Sync - local folder deletion detected: " << getLocalPath().toPath();
-        }
-        else
-        {
-            LOG_debug << "Sync - local file deletion detected: " << getLocalPath().toPath();
->>>>>>> 0d283c19
         }
     }
 
@@ -1603,7 +1556,7 @@
         // Have we recovered?
         if (fsNode && fsNode->type != TYPE_UNKNOWN && !fsNode->isBlocked)
         {
-            LOG_verbose << sync->syncname << "Recovered from being scan blocked: " << localnodedisplaypath();
+            LOG_verbose << sync->syncname << "Recovered from being scan blocked: " << getLocalPath();
 
             type = fsNode->type; // original scan may not have been able to discern type, fix it now
             setScannedFsid(UNDEF, sync->syncs.localnodeByScannedFsid, fsNode->localname, FileFingerprint());
@@ -1630,7 +1583,7 @@
     {
         // We were not able to get details of the filesystem item when scanning the directory.
         // Consider it a blocked file, and we'll rescan the folder from time to time.
-        LOG_verbose << sync->syncname << "File/folder was blocked when reading directory, retry later: " << localnodedisplaypath();
+        LOG_verbose << sync->syncname << "File/folder was blocked when reading directory, retry later: " << getLocalPath();
 
         // Setting node as scan-blocked. The main loop will check it regularly by weak_ptr
         initiateScanBlocked(true, false);
@@ -2144,18 +2097,7 @@
 
 void LocalNode::getlocalpath(LocalPath& path) const
 {
-<<<<<<< HEAD
-    path.erase();
-=======
-    if (!sync)
-    {
-        LOG_err << "LocalNode::init() was never called";
-        assert(false);
-        return;
-    }
-
     path.clear();
->>>>>>> 0d283c19
 
     for (const LocalNode* l = this; l != nullptr; l = l->parent)
     {
@@ -2164,14 +2106,6 @@
         // sync root has absolute path, the rest are just their leafname
         path.prependWithSeparator(l->localname);
     }
-}
-
-<<<<<<< HEAD
-string LocalNode::localnodedisplaypath() const
-{
-    LocalPath local;
-    getlocalpath(local);
-    return local.toPath();
 }
 
 string LocalNode::getCloudPath() const
@@ -2209,8 +2143,6 @@
     return localname.toName(*sync->syncs.fsaccess);
 }
 
-=======
->>>>>>> 0d283c19
 // locate child by localname or slocalname
 LocalNode* LocalNode::childbyname(LocalPath* localname)
 {
@@ -2226,7 +2158,6 @@
 
 LocalNode* LocalNode::findChildWithSyncedNodeHandle(NodeHandle h)
 {
-<<<<<<< HEAD
     for (auto& c : children)
     {
         if (c.second->syncedCloudNodeHandle == h)
@@ -2236,11 +2167,6 @@
     }
     return nullptr;
 }
-=======
-    getlocalpath(transfer->localfilename);
-    assert(transfer->localfilename.isAbsolute());
-
->>>>>>> 0d283c19
 
 FSNode LocalNode::getLastSyncedFSDetails() const
 {
@@ -2682,15 +2608,8 @@
 {
     if (mEntry == entry) return *this;
 
-<<<<<<< HEAD
     operator=(nullptr);
     mEntry = entry;
-=======
-    l->localname = LocalPath::fromPlatformEncodedRelative(localname);
-    l->slocalname.reset(shortname.empty() ? nullptr : new LocalPath(LocalPath::fromPlatformEncodedRelative(shortname)));
-    l->slocalname_in_db = 0 != expansionflags[0];
-    l->name = l->localname.toName(*sync->client->fsaccess);
->>>>>>> 0d283c19
 
     return *this;
 }
