/**
 * @file node.cpp
 * @brief Classes for accessing local and remote nodes
 *
 * (c) 2013-2014 by Mega Limited, Auckland, New Zealand
 *
 * This file is part of the MEGA SDK - Client Access Engine.
 *
 * Applications using the MEGA API must present a valid application key
 * and comply with the the rules set forth in the Terms of Service.
 *
 * The MEGA SDK is distributed in the hope that it will be useful,
 * but WITHOUT ANY WARRANTY; without even the implied warranty of
 * MERCHANTABILITY or FITNESS FOR A PARTICULAR PURPOSE.
 *
 * @copyright Simplified (2-clause) BSD License.
 *
 * You should have received a copy of the license along with this
 * program.
 */

#include "mega/node.h"
#include "mega/megaclient.h"
#include "mega/megaapp.h"
#include "mega/share.h"
#include "mega/serialize64.h"
#include "mega/base64.h"
#include "mega/sync.h"
#include "mega/transfer.h"
#include "mega/transferslot.h"
#include "mega/logging.h"
#include "mega/heartbeats.h"
#include "megafs.h"

namespace mega {

const vector<string> Node::attributesToCopyIntoPreviousVersions{ "fav", "lbl", "sen" };

Node::Node(MegaClient& cclient, NodeHandle h, NodeHandle ph,
           nodetype_t t, m_off_t s, handle u, const char* fa, m_time_t ts)
    : client(&cclient)
{
    outshares = NULL;
    pendingshares = NULL;
    appdata = NULL;

    nodehandle = h.as8byte();
    parenthandle = ph.as8byte();

    parent = NULL;

    type = t;

    size = s;
    owner = u;

    JSON::copystring(&fileattrstring, fa);

    ctime = ts;

    inshare = NULL;
    sharekey = NULL;
    foreignkey = false;

    plink = NULL;

    memset(&changed, 0, sizeof changed);

    mFingerPrintPosition = client->mNodeManager.invalidFingerprintPos();

    if (type == FILENODE)
    {
        mCounter.files = 1;
        mCounter.storage = size;
    }
    else if (type == FOLDERNODE)
    {
        mCounter.folders = 1;
    }
}

Node::~Node()
{
    if (keyApplied())
    {
        client->mAppliedKeyNodeCount--;
        assert(client->mAppliedKeyNodeCount >= 0);
    }

    // abort pending direct reads
    client->preadabort(this);

    if (outshares)
    {
        // delete outshares, including pointers from users for this node
        for (share_map::iterator it = outshares->begin(); it != outshares->end(); it++)
        {
            delete it->second;
        }
        delete outshares;
    }

    if (pendingshares)
    {
        // delete pending shares
        for (share_map::iterator it = pendingshares->begin(); it != pendingshares->end(); it++)
        {
            delete it->second;
        }
        delete pendingshares;
    }

    delete plink;
    delete inshare;
    delete sharekey;
}
int Node::getShareType() const
{
    int shareType = ShareType_t::NO_SHARES;

    if (inshare)
    {
        shareType |= ShareType_t::IN_SHARES;
    }
    else
    {
        if (outshares)
        {
            for (share_map::iterator it = outshares->begin(); it != outshares->end(); it++)
            {
                Share *share = it->second;
                if (share->user)    // folder links are shares without user
                {
                    shareType |= ShareType_t::OUT_SHARES;
                    break;
                }
            }
        }
        if (pendingshares && pendingshares->size())
        {
            shareType |= ShareType_t::PENDING_OUTSHARES;
        }
        if (plink)
        {
            shareType |= ShareType_t::LINK;
        }
    }

    return shareType;
}

bool Node::isAncestor(NodeHandle ancestorHandle) const
{
    Node* ancestor = parent;
    while (ancestor)
    {
        if (ancestor->nodeHandle() == ancestorHandle)
        {
            return true;
        }

        ancestor = ancestor->parent;
    }

    return false;
}


bool Node::hasChildWithName(const string& name) const
{
    return client->childnodebyname(this, name.c_str()) ? true : false;
}

Node::Flags Node::getDBFlagsBitset() const
{
    Flags flags;
    flags.set(FLAGS_IS_VERSION, parent && parent->type == FILENODE);
    flags.set(FLAGS_IS_IN_RUBBISH, isAncestor(client->mNodeManager.getRootNodeRubbish()));
    flags.set(FLAGS_IS_MARKED_SENSTIVE, isMarkedSensitive());
    return flags;
}

uint64_t Node::getDBFlags() const
{
    return getDBFlagsBitset().to_ulong();
}

//static
uint64_t Node::getDBFlags(uint64_t oldFlags, bool isInRubbish, bool isVersion, bool isSensitive)
{
    Flags flags = oldFlags;
    flags.set(FLAGS_IS_VERSION, isVersion);
    flags.set(FLAGS_IS_IN_RUBBISH, isInRubbish);
    flags.set(FLAGS_IS_MARKED_SENSTIVE, isSensitive);
    return flags.to_ulong();
}

bool Node::getExtension(std::string& ext) const
{
    ext.clear();
    const char* name = displayname();
    const size_t size = strlen(name);

    const char* ptr = name + size;
    char c;

    for (unsigned i = 0; i < size; ++i)
    {
        if (*--ptr == '.')
        {
            ptr++; // Avoid add dot
            ext.reserve(i);

            unsigned j = 0;
            for (; j <= i - 1; j++)
            {
                if (*ptr < '.' || *ptr > 'z') return false;

                c = *(ptr++);

                // tolower()
                if (c >= 'A' && c <= 'Z') c |= ' ';

                ext.push_back(c);
            }

            return true;
        }
    }

    return false;
}

// these lists of file extensions (and the logic to use them) all come from the webclient - if updating here, please make sure the webclient is updated too, preferably webclient first.

static const std::set<nameid> documentExtensions = {MAKENAMEID3('a','n','s'), MAKENAMEID5('a','s','c','i','i'), MAKENAMEID3('d','o','c'), MAKENAMEID4('d','o','c','x'), MAKENAMEID4('d','o','t', 'x'), MAKENAMEID4('j','s','o','n'),  MAKENAMEID3('l','o','g'), MAKENAMEID3('o','d','s'), MAKENAMEID3('o','d','t'), MAKENAMEID5('p','a','g','e','s'), MAKENAMEID3('p','d','f'), MAKENAMEID3('p','p','c'), MAKENAMEID3('p','p','s'), MAKENAMEID3('p','p','t'), MAKENAMEID4('p','p','t','x'), MAKENAMEID3('r','t','f'),
                                             MAKENAMEID3('s','t','c'), MAKENAMEID3('s','t','d'), MAKENAMEID3('s','t','w'), MAKENAMEID3('s','t','i'), MAKENAMEID3('s','x','c'), MAKENAMEID3('s','x','d'), MAKENAMEID3('s','x','i'), MAKENAMEID3('s','x','m'), MAKENAMEID3('s','x','w'), MAKENAMEID3('t','x','t'), MAKENAMEID3('w','p','d'), MAKENAMEID3('w','p','s'), MAKENAMEID3('x','l','s'), MAKENAMEID4('x','l','s','x'), MAKENAMEID3('x','l','t'), MAKENAMEID4('x','l','t','m')};

static const std::set<nameid> audioExtensions = {MAKENAMEID3('a','c','3'), MAKENAMEID3('e','c','3'), MAKENAMEID3('3','g','a'), MAKENAMEID3('a','a','c'), MAKENAMEID3('a','d','p'), MAKENAMEID3('a','i','f'), MAKENAMEID4('a','i','f','c'), MAKENAMEID4('a','i','f','f'), MAKENAMEID2('a','u'), MAKENAMEID3('c','a','f'), MAKENAMEID3('d','r','a'), MAKENAMEID3('d','t','s'), MAKENAMEID5('d','t','s','h','d'), MAKENAMEID3('e','o','l'), MAKENAMEID4('f','l','a','c'), MAKENAMEID3('i','f','f'), MAKENAMEID3('k','a','r'), MAKENAMEID3('l','v','p'),
                                          MAKENAMEID3('m','2','a'), MAKENAMEID3('m','3','a'), MAKENAMEID3('m','3','u'), MAKENAMEID3('m','4','a'), MAKENAMEID3('m','i','d'), MAKENAMEID4('m','i','d','i'), MAKENAMEID3('m','k','a'), MAKENAMEID3('m','p','2'), MAKENAMEID4('m','p','2','a'), MAKENAMEID3('m','p','3'), MAKENAMEID4('m','p','4','a'), MAKENAMEID4('m','p','g','a'), MAKENAMEID3('o','g','a'), MAKENAMEID3('o','g','g'), MAKENAMEID4('o','p','u','s'), MAKENAMEID3('p','y','a'), MAKENAMEID2('r','a'),
                                          MAKENAMEID3('r','a','m'), MAKENAMEID3('r','i','p'), MAKENAMEID3('r','m','i'), MAKENAMEID3('r','m','p'), MAKENAMEID3('s','3','m'), MAKENAMEID3('s','i','l'), MAKENAMEID3('s','n','d'), MAKENAMEID3('s','p','x'), MAKENAMEID3('u','v','a'), MAKENAMEID4('u','v','v','a'), MAKENAMEID3('w','a','v'), MAKENAMEID3('w','a','x'), MAKENAMEID4('w','e','b','a'), MAKENAMEID3('w','m','a'), MAKENAMEID2('x','m')};

// Store extension than can't be stored in nameid due they have more than 8 characters
static const std::set<std::string> longAudioExtension = {"ecelp4800", "ecelp7470", "ecelp9600"};

static const std::set<nameid> videoExtensions = {MAKENAMEID3('3','g','2'), MAKENAMEID3('3','g','p'), MAKENAMEID3('a','s','f'), MAKENAMEID3('a','s','x'), MAKENAMEID3('a','v','i'), MAKENAMEID3('d','v','b'), MAKENAMEID3('f','4','v'), MAKENAMEID3('f','l','i'), MAKENAMEID3('f','l','v'), MAKENAMEID3('f','v','t'), MAKENAMEID4('h','2','6','1'), MAKENAMEID4('h','2','6','3'), MAKENAMEID4('h','2','6','4'), MAKENAMEID4('j','p','g','m'), MAKENAMEID4('j','p','g','v'), MAKENAMEID3('j','p','m'), MAKENAMEID3('m','1','v'),
                                          MAKENAMEID3('m','2','v'), MAKENAMEID3('m','4','u'), MAKENAMEID3('m','4','v'), MAKENAMEID3('m','j','2'), MAKENAMEID4('m','j','p','2'), MAKENAMEID4('m','k','3','d'), MAKENAMEID3('m','k','s'), MAKENAMEID3('m','k','v'), MAKENAMEID3('m','n','g'), MAKENAMEID3('m','o','v'), MAKENAMEID5('m','o','v','i','e'), MAKENAMEID3('m','p','4'), MAKENAMEID4('m','p','4','v'), MAKENAMEID3('m','p','e'), MAKENAMEID4('m','p','e','g'), MAKENAMEID3('m','p','g'), MAKENAMEID4('m','p','g','4'),
                                          MAKENAMEID3('m','x','u'), MAKENAMEID3('o','g','v'), MAKENAMEID3('p','y','v'), MAKENAMEID2('q','t'), MAKENAMEID3('s','m','v'), MAKENAMEID3('u','v','h'), MAKENAMEID3('u','v','m'), MAKENAMEID3('u','v','p'), MAKENAMEID3('u','v','s'), MAKENAMEID3('u','v','u'), MAKENAMEID3('u','v','v'), MAKENAMEID4('u','v','v','h'), MAKENAMEID4('u','v','v','m'), MAKENAMEID4('u','v','v','p'), MAKENAMEID4('u','v','v','s'), MAKENAMEID4('u','v','v','u'), MAKENAMEID4('u','v','v','v'),
                                          MAKENAMEID3('v','i','v'), MAKENAMEID3('v','o','b'), MAKENAMEID4('w','e','b','m'), MAKENAMEID2('w','m'), MAKENAMEID3('w','m','v'), MAKENAMEID3('w','m','x'), MAKENAMEID3('w','v','x')};

static const std::set<nameid> photoExtensions = {MAKENAMEID3('3','d','s'), MAKENAMEID3('b','m','p'), MAKENAMEID4('b','t','i','f'), MAKENAMEID3('c','g','m'), MAKENAMEID3('c','m','x'), MAKENAMEID3('d','j','v'), MAKENAMEID4('d','j','v','u'), MAKENAMEID3('d','w','g'), MAKENAMEID3('d','x','f'), MAKENAMEID3('f','b','s'), MAKENAMEID2('f','h'), MAKENAMEID3('f','h','4'), MAKENAMEID3('f','h','5'), MAKENAMEID3('f','h','7'), MAKENAMEID3('f','h','c'), MAKENAMEID3('f','p','x'), MAKENAMEID3('f','s','t'), MAKENAMEID2('g','3'),
                                          MAKENAMEID3('g','i','f'), MAKENAMEID4('h','e','i','c'), MAKENAMEID4('h','e','i','f'), MAKENAMEID3('i','c','o'), MAKENAMEID3('i','e','f'), MAKENAMEID3('j','p','e'), MAKENAMEID4('j','p','e','g'), MAKENAMEID3('j','p','g'), MAKENAMEID3('k','t','x'), MAKENAMEID3('m','d','i'), MAKENAMEID3('m','m','r'), MAKENAMEID3('n','p','x'), MAKENAMEID3('p','b','m'), MAKENAMEID3('p','c','t'), MAKENAMEID3('p','c','x'), MAKENAMEID3('p','g','m'), MAKENAMEID3('p','i','c'),
                                          MAKENAMEID3('p','n','g'), MAKENAMEID3('p','n','m'), MAKENAMEID3('p','p','m'), MAKENAMEID3('p','s','d'), MAKENAMEID3('r','a','s'), MAKENAMEID3('r','g','b'), MAKENAMEID3('r','l','c'), MAKENAMEID3('s','g','i'), MAKENAMEID3('s','i','d'), MAKENAMEID3('s','v','g'), MAKENAMEID4('s','v','g','z'), MAKENAMEID3('t','g','a'), MAKENAMEID3('t','i','f'), MAKENAMEID4('t','i','f','f'), MAKENAMEID3('u','v','g'), MAKENAMEID3('u','v','i'), MAKENAMEID4('u','v','v','g'),
                                          MAKENAMEID4('u','v','v','i'), MAKENAMEID4('w','b','m','p'), MAKENAMEID3('w','d','p'), MAKENAMEID4('w','e','b','p'), MAKENAMEID3('x','b','m'), MAKENAMEID3('x','i','f'), MAKENAMEID3('x','p','m'), MAKENAMEID3('x','w','d')};

static const std::set<nameid> photoRawExtensions = {MAKENAMEID3('3','f','r'), MAKENAMEID3('a','r','w'), MAKENAMEID3('c','r','2'), MAKENAMEID3('c','r','w'), MAKENAMEID4('c','i','f','f'), MAKENAMEID3('c','s','1'), MAKENAMEID3('d','c','r'), MAKENAMEID3('d','n','g'), MAKENAMEID3('e','r','f'), MAKENAMEID3('i','i','q'), MAKENAMEID3('k','2','5'), MAKENAMEID3('k','d','c'), MAKENAMEID3('m','e','f'), MAKENAMEID3('m','o','s'), MAKENAMEID3('m','r','w'), MAKENAMEID3('n','e','f'), MAKENAMEID3('n','r','w'),
                                          MAKENAMEID3('o','r','f'), MAKENAMEID3('p','e','f'), MAKENAMEID3('r','a','f'), MAKENAMEID3('r','a','w'), MAKENAMEID3('r','w','2'), MAKENAMEID3('r','w','l'), MAKENAMEID3('s','r','2'), MAKENAMEID3('s','r','f'), MAKENAMEID3('s','r','w'), MAKENAMEID3('x','3','f')};

static const std::set<nameid> photoImageDefExtension = {MAKENAMEID3('j','p','g'), MAKENAMEID4('j','p','e','g'), MAKENAMEID3('g','i','f'), MAKENAMEID3('b','m','p'), MAKENAMEID3('p','n','g')};

bool Node::isPhoto(const std::string& ext, bool checkPreview) const
{
    nameid extNameid = getExtensionNameId(ext);
    // evaluate according to the webclient rules, so that we get exactly the same bucketing.
    return photoImageDefExtension.find(extNameid) != photoImageDefExtension.end() ||
        photoRawExtensions.find(extNameid) != photoRawExtensions.end() ||
        (photoExtensions.find(extNameid) != photoExtensions.end()
            && (!checkPreview || hasfileattribute(GfxProc::PREVIEW)));
}

bool Node::isVideo(const std::string& ext) const
{
    if (hasfileattribute(fa_media) && nodekey().size() == FILENODEKEYLENGTH)
    {
#ifdef USE_MEDIAINFO
        if (client->mediaFileInfo.mediaCodecsReceived)
        {
            MediaProperties mp = MediaProperties::decodeMediaPropertiesAttributes(fileattrstring, (uint32_t*)(nodekey().data() + FILENODEKEYLENGTH / 2));
            unsigned videocodec = mp.videocodecid;
            if (!videocodec && mp.shortformat)
            {
                auto& v = client->mediaFileInfo.mediaCodecs.shortformats;
                if (mp.shortformat < v.size())
                {
                    videocodec = v[mp.shortformat].videocodecid;
                }
            }
            // approximation: the webclient has a lot of logic to determine if a particular codec is playable in that browser.  We'll just base our decision on the presence of a video codec.
            if (!videocodec)
            {
                return false; // otherwise double-check by extension
            }
        }
#endif
    }

    return videoExtensions.find(getExtensionNameId(ext)) != videoExtensions.end();
}

bool Node::isAudio(const std::string& ext) const
{
    nameid extNameid = getExtensionNameId(ext);
    if (extNameid != 0)
    {
        return audioExtensions.find(extNameid) != audioExtensions.end();
    }

    // Check longer extension
    return longAudioExtension.find(ext) != longAudioExtension.end();
}

bool Node::isDocument(const std::string& ext) const
{
    return documentExtensions.find(getExtensionNameId(ext)) != documentExtensions.end();
}

nameid Node::getExtensionNameId(const std::string& ext)
{
    if (ext.length() > 8)
    {
        return 0;
    }

    JSON json;
    return json.getnameid(ext.c_str());
}

// update node key data from JSON
void Node::setkeyfromjson(const char* k)
{
    string tmp;
    JSON::copystring(&tmp, k);
    setKey(tmp);
}

// update node key (already decrypted) and attempt to decrypt attributes
void Node::setkey(const byte* newkey)
{
    if (newkey)
    {
        string tmp(reinterpret_cast<const char*>(newkey), (type == FILENODE) ? FILENODEKEYLENGTH : FOLDERNODEKEYLENGTH);
        setKey(tmp);
    }

    setattr();
}

// set the node key (encrypted or decrypted)
void Node::setKey(const string& key)
{
    if (keyApplied()) --client->mAppliedKeyNodeCount;
    nodekeydata = key;
    if (keyApplied()) ++client->mAppliedKeyNodeCount;
    assert(client->mAppliedKeyNodeCount >= 0);
}

Node *Node::unserialize(MegaClient& client, const std::string *d, bool fromOldCache, std::list<std::unique_ptr<NewShare>>& ownNewshares)
{
    handle h, ph;
    nodetype_t t;
    m_off_t s;
    handle u;
    string nodekey;
    const char* fa;
    m_time_t ts;
    const byte* skey;
    const char* ptr = d->data();
    const char* end = ptr + d->size();
    unsigned short ll;
    int i;
    char isExported = '\0';
    char hasLinkCreationTs = '\0';

    if (ptr + sizeof s + 2 * MegaClient::NODEHANDLE + MegaClient::USERHANDLE + 2 * sizeof ts + sizeof ll > end)
    {
        return NULL;
    }

    s = MemAccess::get<m_off_t>(ptr);
    ptr += sizeof s;

    if (s < 0 && s >= -RUBBISHNODE)
    {
        t = (nodetype_t)-s;
    }
    else
    {
        t = FILENODE;
    }

    h = 0;
    memcpy((char*)&h, ptr, MegaClient::NODEHANDLE);
    ptr += MegaClient::NODEHANDLE;

    ph = 0;
    memcpy((char*)&ph, ptr, MegaClient::NODEHANDLE);
    ptr += MegaClient::NODEHANDLE;

    if (!ph)
    {
        ph = UNDEF;
    }

    u = 0;
    memcpy((char*)&u, ptr, MegaClient::USERHANDLE);
    ptr += MegaClient::USERHANDLE;

    // FIME: use m_time_t / Serialize64 instead
    ptr += sizeof(time_t);

    ts = (uint32_t)MemAccess::get<time_t>(ptr);
    ptr += sizeof(time_t);

    if ((t == FILENODE) || (t == FOLDERNODE))
    {
        int keylen = ((t == FILENODE) ? FILENODEKEYLENGTH : FOLDERNODEKEYLENGTH);

        if (ptr + keylen + 8 + sizeof(short) > end)
        {
            return NULL;
        }

        nodekey.assign(ptr, keylen);
        ptr += keylen;
    }

    if (t == FILENODE)
    {
        ll = MemAccess::get<unsigned short>(ptr);
        ptr += sizeof ll;

        if (ptr + ll > end)
        {
            return NULL;
        }

        fa = ptr;
        ptr += ll;
    }
    else
    {
        fa = NULL;
    }

    if (ptr + sizeof isExported + sizeof hasLinkCreationTs > end)
    {
        return NULL;
    }

    isExported = MemAccess::get<char>(ptr);
    ptr += sizeof(isExported);

    hasLinkCreationTs = MemAccess::get<char>(ptr);
    ptr += sizeof(hasLinkCreationTs);

    auto authKeySize = MemAccess::get<char>(ptr);

    ptr += sizeof authKeySize;
    const char *authKey = nullptr;
    if (authKeySize)
    {
        authKey = ptr;
        ptr += authKeySize;
    }

    if (ptr + (unsigned)*ptr > end)
    {
        return nullptr;
    }

    auto encrypted = *ptr && ptr[1];

    ptr += (unsigned)*ptr + 1;

    for (i = 4; i--;)
    {
        if (ptr + (unsigned char)*ptr < end)
        {
            ptr += (unsigned char)*ptr + 1;
        }
    }

    if (ptr + sizeof(short) > end)
    {
        return NULL;
    }

    short numshares = MemAccess::get<short>(ptr);
    ptr += sizeof(numshares);

    if (numshares)
    {
        if (ptr + SymmCipher::KEYLENGTH > end)
        {
            return NULL;
        }

        skey = (const byte*)ptr;
        ptr += SymmCipher::KEYLENGTH;
    }
    else
    {
        skey = NULL;
    }

    unique_ptr<Node> n(new Node(client, NodeHandle().set6byte(h), NodeHandle().set6byte(ph), t, s, u, fa, ts));

    // read inshare, outshares, or pending shares
    while (numshares)   // inshares: -1, outshare/s: num_shares
    {
        int direction = (numshares > 0) ? -1 : 0;
        std::unique_ptr<NewShare> newShare(Share::unserialize(direction, h, skey, &ptr, end));

        if (!newShare)
        {
            LOG_err << "Failed to unserialize Share";
            break;
        }

        if (fromOldCache)
        {
            // mergenewshare should be called when users and pcr are loaded
            // It's used only when we are migrating the cache
            // mergenewshares is called when all nodes, user and pcr are loaded (fetchsc)
            client.newshares.push_back(newShare.release());
        }
        else
        {
            ownNewshares.push_back(std::move(newShare));
        }

        if (numshares > 0)  // outshare/s
        {
            numshares--;
        }
        else    // inshare
        {
            break;
        }
    }

    ptr = n->attrs.unserialize(ptr, end);
    if (!ptr)
    {
        LOG_err << "Failed to unserialize attrs";
        assert(false);
        return NULL;
    }

    if (fromOldCache)
    {
        // It's needed to re-normalize node names because
        // the updated version of utf8proc doesn't provide
        // exactly the same output as the previous one that
        // we were using
        attr_map::iterator it = n->attrs.map.find('n');
        if (it != n->attrs.map.end())
        {
            LocalPath::utf8_normalize(&(it->second));
        }
    }
    // else from new cache, names has been normalized before to store in DB

    PublicLink *plink = NULL;
    if (isExported)
    {
        if (ptr + MegaClient::NODEHANDLE + sizeof(m_time_t) + sizeof(bool) > end)
        {
            return NULL;
        }

        handle ph = 0;
        memcpy((char*)&ph, ptr, MegaClient::NODEHANDLE);
        ptr += MegaClient::NODEHANDLE;
        m_time_t ets = MemAccess::get<m_time_t>(ptr);
        ptr += sizeof(ets);
        bool takendown = MemAccess::get<bool>(ptr);
        ptr += sizeof(takendown);

        m_time_t cts = 0;
        if (hasLinkCreationTs)
        {
            cts = MemAccess::get<m_time_t>(ptr);
            ptr += sizeof(cts);
        }

        plink = new PublicLink(ph, cts, ets, takendown, authKey ? authKey : "");
    }
    n->plink = plink;

    if (encrypted)
    {
        // Have we encoded the node key data's length?
        if (ptr + sizeof(uint32_t) > end)
        {
            return nullptr;
        }

        auto length = MemAccess::get<uint32_t>(ptr);
        ptr += sizeof(length);

        // Have we encoded the node key data?
        if (ptr + length > end)
        {
            return nullptr;
        }

        nodekey.assign(ptr, length);
        ptr += length;

        // Have we encoded the length of the attribute string?
        if (ptr + sizeof(uint32_t) > end)
        {
            return nullptr;
        }

        length = MemAccess::get<uint32_t>(ptr);
        ptr += sizeof(length);

        // Have we encoded the attribute string?
        if (ptr + length > end)
        {
            return nullptr;
        }

        n->attrstring.reset(new string(ptr, length));
        ptr += length;
    }

    n->setKey(nodekey); // it can be decrypted or encrypted

    if (!encrypted)
    {
        // only if the node is not encrypted, we can generate a valid
        // fingerprint, based on the node's attribute 'c'
        n->setfingerprint();
    }

    if (ptr == end)
    {
        return n.release();
    }
    else
    {
        return NULL;
    }
}

// serialize node - nodes with pending or RSA keys are unsupported
bool Node::serialize(string* d) const
{
    switch (type)
    {
        case FILENODE:
            if (!attrstring && (int)nodekeydata.size() != FILENODEKEYLENGTH)
            {
                return false;
            }
            break;

        case FOLDERNODE:
            if (!attrstring && (int)nodekeydata.size() != FOLDERNODEKEYLENGTH)
            {
                return false;
            }
            break;

        default:
            if (nodekeydata.size())
            {
                return false;
            }
    }

    unsigned short ll;
    short numshares;
    m_off_t s;

    s = type ? -type : size;

    d->append((char*)&s, sizeof s);

    d->append((char*)&nodehandle, MegaClient::NODEHANDLE);

    if (parenthandle != UNDEF)
    {
        d->append((char*)&parenthandle, MegaClient::NODEHANDLE);
    }
    else
    {
        d->append("\0\0\0\0\0", MegaClient::NODEHANDLE);
    }

    d->append((char*)&owner, MegaClient::USERHANDLE);

    // FIXME: use Serialize64
    time_t ts = 0;  // we don't want to break backward compatibility by changing the size (where m_time_t differs)
    d->append((char*)&ts, sizeof(ts));

    ts = (time_t)ctime;
    d->append((char*)&ts, sizeof(ts));

    if (attrstring)
    {
        auto length = 0u;

        if (type == FOLDERNODE)
        {
            length = FOLDERNODEKEYLENGTH;
        }
        else if (type == FILENODE)
        {
            length = FILENODEKEYLENGTH;
        }

        d->append(length, '\0');
    }
    else
    {
        d->append(nodekeydata);
    }

    if (type == FILENODE)
    {
        ll = static_cast<unsigned short>(fileattrstring.size() + 1);
        d->append((char*)&ll, sizeof ll);
        d->append(fileattrstring.c_str(), ll);
    }

    char isExported = plink ? 1 : 0;
    d->append((char*)&isExported, 1);

    char hasLinkCreationTs = plink ? 1 : 0;
    d->append((char*)&hasLinkCreationTs, 1);

    if (isExported && plink && plink->mAuthKey.size())
    {
        auto authKeySize = (char)plink->mAuthKey.size();
        d->append((char*)&authKeySize, sizeof(authKeySize));
        d->append(plink->mAuthKey.data(), authKeySize);
    }
    else
    {
        d->append("", 1);
    }

    d->append(1, static_cast<char>(!!attrstring));

    if (attrstring)
    {
        d->append(1, '\1');
    }

    // Use these bytes for extensions.
    d->append(4, '\0');

    if (inshare)
    {
        numshares = -1;
    }
    else
    {
        numshares = 0;
        if (outshares)
        {
            numshares = static_cast<short int>(numshares + outshares->size());
        }
        if (pendingshares)
        {
            numshares = static_cast<short int>(numshares + pendingshares->size());
        }
    }

    d->append((char*)&numshares, sizeof numshares);

    if (numshares)
    {
        if (sharekey)
        {
            d->append((char*)sharekey->key, SymmCipher::KEYLENGTH);
        }
        else // with ^!keys, shares may not receive the sharekey along with the share's data
        {
            d->append(SymmCipher::KEYLENGTH, '\0');
        }

        if (inshare)
        {
            inshare->serialize(d);
        }
        else
        {
            if (outshares)
            {
                for (share_map::iterator it = outshares->begin(); it != outshares->end(); it++)
                {
                    it->second->serialize(d);
                }
            }
            if (pendingshares)
            {
                for (share_map::iterator it = pendingshares->begin(); it != pendingshares->end(); it++)
                {
                    it->second->serialize(d);
                }
            }
        }
    }

    attrs.serialize(d);

    if (isExported)
    {
        d->append((char*) &plink->ph, MegaClient::NODEHANDLE);
        d->append((char*) &plink->ets, sizeof(plink->ets));
        d->append((char*) &plink->takendown, sizeof(plink->takendown));
        if (hasLinkCreationTs)
        {
            d->append((char*) &plink->cts, sizeof(plink->cts));
        }
    }

    // Write data necessary to thaw encrypted nodes.
    if (attrstring)
    {
        // Write node key data.
        uint32_t length = static_cast<uint32_t>(nodekeydata.size());
        d->append((char*)&length, sizeof(length));
        d->append(nodekeydata, 0, length);

        // Write attribute string data.
        length = static_cast<uint32_t>(attrstring->size());
        d->append((char*)&length, sizeof(length));
        d->append(*attrstring, 0, length);
    }

    return true;
}

// decrypt attrstring and check magic number prefix
byte* Node::decryptattr(SymmCipher* key, const char* attrstring, size_t attrstrlen)
{
    if (attrstrlen)
    {
        int l = int(attrstrlen * 3 / 4 + 3);
        byte* buf = new byte[l];

        l = Base64::atob(attrstring, buf, l);

        if (!(l & (SymmCipher::BLOCKSIZE - 1)))
        {
            key->cbc_decrypt(buf, l);

            if (!memcmp(buf, "MEGA{\"", 6))
            {
                return buf;
            }
        }

        delete[] buf;
    }

    return NULL;
}

void Node::parseattr(byte *bufattr, AttrMap &attrs, m_off_t size, m_time_t &mtime , string &fileName, string &fingerprint, FileFingerprint &ffp)
{
    JSON json;
    nameid name;
    string *t;

    json.begin((char*)bufattr + 5);
    while ((name = json.getnameid()) != EOO && json.storeobject((t = &attrs.map[name])))
    {
        JSON::unescape(t);
    }

    attr_map::iterator it = attrs.map.find('n');   // filename
    if (it == attrs.map.end())
    {
        fileName = "CRYPTO_ERROR";
    }
    else if (it->second.empty())
    {
        fileName = "BLANK";
    }

    it = attrs.map.find('c');   // checksum
    if (it != attrs.map.end())
    {
        if (ffp.unserializefingerprint(&it->second))
        {
            ffp.size = size;
            mtime = ffp.mtime;

            char bsize[sizeof(size) + 1];
            int l = Serialize64::serialize((byte *)bsize, size);
            char *buf = new char[l * 4 / 3 + 4];
            char ssize = static_cast<char>('A' + Base64::btoa((const byte *)bsize, l, buf));

            string result(1, ssize);
            result.append(buf);
            result.append(it->second);
            delete [] buf;

            fingerprint = result;
        }
    }
}

// return temporary SymmCipher for this nodekey
SymmCipher* Node::nodecipher()
{
    return client->getRecycledTemporaryNodeCipher(&nodekeydata);
}

// decrypt attributes and build attribute hash
void Node::setattr()
{
    byte* buf;
    SymmCipher* cipher;

    if (attrstring && (cipher = nodecipher()) && (buf = decryptattr(cipher, attrstring->c_str(), attrstring->size())))
    {
        JSON json;
        nameid name;
        string* t;

        AttrMap oldAttrs(attrs);
        attrs.map.clear();
        json.begin((char*)buf + 5);

        while ((name = json.getnameid()) != EOO && json.storeobject((t = &attrs.map[name])))
        {
            JSON::unescape(t);

            if (name == 'n')
            {
                LocalPath::utf8_normalize(t);
            }
        }

        changed.name = attrs.hasDifferentValue('n', oldAttrs.map);
        changed.favourite = attrs.hasDifferentValue(AttrMap::string2nameid("fav"), oldAttrs.map);
        changed.sensitive = attrs.hasDifferentValue(AttrMap::string2nameid("sen"), oldAttrs.map);

        setfingerprint();

        delete[] buf;

        attrstring.reset();
    }
}

nameid Node::sdsId()
{
    constexpr nameid nid = MAKENAMEID3('s', 'd', 's');
    return nid;
}

bool Node::isMarkedSensitive() const
{
    return attrs.getBool("sen");
}

bool Node::isSensitiveInherited() const
{
    if (isMarkedSensitive())
        return true;
    Node* p = parent;
    while (p)
    {
        if (p->isMarkedSensitive())
        {
            return true;
        }
        p = p->parent;
    }

    return false;
}

bool Node::areFlagsValid(Node::Flags requiredFlags, Node::Flags excludeFlags, Node::Flags excludeRecursiveFlags) const
{
    if (excludeRecursiveFlags.any() && anyExcludeRecursiveFlag(excludeRecursiveFlags))
        return false;
    if (requiredFlags.any() || excludeFlags.any())
    {
        Node::Flags flags = getDBFlagsBitset();
        if ((flags & excludeFlags).any())
            return false;
        if ((flags & requiredFlags) != requiredFlags)
            return false;
    }
    return true;
}

bool Node::anyExcludeRecursiveFlag(Node::Flags excludeRecursiveFlags) const
{
    if ((getDBFlagsBitset() & excludeRecursiveFlags).any())
        return true;

    const Node* p = parent;
    while (p)
    {
        Node::Flags flags = p->getDBFlagsBitset();
        if ((excludeRecursiveFlags & flags).any())
        {
            return true;
        }
        p = p->parent;
    }

    return false;
}

vector<pair<handle, int>> Node::getSdsBackups() const
{
    vector<pair<handle, int>> bkps;

    auto it = attrs.map.find(sdsId());
    if (it != attrs.map.end())
    {
        std::istringstream is(it->second);  // "b64aa:8,b64bb:8"
        while (!is.eof())
        {
            string b64BkpIdStr;
            std::getline(is, b64BkpIdStr, ':');
            if (!is.good())
            {
                LOG_err << "Invalid format in 'sds' attr value for backup id";
                break;
            }
            handle bkpId = UNDEF;
            Base64::atob(b64BkpIdStr.c_str(), (byte*)&bkpId, MegaClient::BACKUPHANDLE);
            assert(bkpId != UNDEF);

            string stateStr;
            std::getline(is, stateStr, ',');
            try
            {
                int state = std::stoi(stateStr);
                bkps.push_back(std::make_pair(bkpId, state));
            }
            catch (...)
            {
                LOG_err << "Invalid backup state in 'sds' attr value";
                break;
            }
        }
    }

    return bkps;
}

string Node::toSdsString(const vector<pair<handle, int>>& ids)
{
    string value;

    for (const auto& i : ids)
    {
        std::string idStr(Base64Str<MegaClient::BACKUPHANDLE>(i.first));
        value += idStr + ':' + std::to_string(i.second) + ','; // `b64aa:8,b64bb:8,`
    }

    if (!value.empty())
    {
        value.pop_back(); // remove trailing ','
    }

    return value;
}

// if present, configure FileFingerprint from attributes
// otherwise, the file's fingerprint is derived from the file's mtime/size/key
void Node::setfingerprint()
{
    if (type == FILENODE && nodekeydata.size() >= sizeof crc)
    {
        client->mNodeManager.removeFingerprint(this);

        attr_map::iterator it = attrs.map.find('c');

        if (it != attrs.map.end())
        {
            if (!unserializefingerprint(&it->second))
            {
                LOG_warn << "Invalid fingerprint";
            }
        }

        // if we lack a valid FileFingerprint for this file, use file's key,
        // size and client timestamp instead
        if (!isvalid)
        {
            memcpy(crc.data(), nodekeydata.data(), sizeof crc);
            mtime = ctime;
        }

        mFingerPrintPosition = client->mNodeManager.insertFingerprint(this);
    }
}

bool Node::hasName(const string& name) const
{
    auto it = attrs.map.find('n');
    return it != attrs.map.end() && it->second == name;
}

bool Node::hasName() const
{
    auto i = attrs.map.find('n');

    return i != attrs.map.end() && !i->second.empty();
}

// return file/folder name or special status strings
const char* Node::displayname() const
{
    // not yet decrypted
    if (attrstring)
    {
        LOG_debug << "NO_KEY " << type << " " << size << " " << Base64Str<MegaClient::NODEHANDLE>(nodehandle);
        return "NO_KEY";
    }

    attr_map::const_iterator it;

    it = attrs.map.find('n');

    if (it == attrs.map.end())
    {
        if (type < ROOTNODE || type > RUBBISHNODE)
        {
            LOG_debug << "CRYPTO_ERROR " << type << " " << size << " " << nodehandle;
        }
        return "CRYPTO_ERROR";
    }

    if (!it->second.size())
    {
        LOG_debug << "BLANK " << type << " " << size << " " << nodehandle;
        return "BLANK";
    }

    return it->second.c_str();
}

string Node::displaypath() const
{
    // factored from nearly identical functions in megapi_impl and megacli
    string path;
    const Node* n = this;
    for (; n; n = n->parent)
    {
        switch (n->type)
        {
        case FOLDERNODE:
            path.insert(0, n->displayname());

            if (n->inshare)
            {
                path.insert(0, ":");
                if (n->inshare->user)
                {
                    path.insert(0, n->inshare->user->email);
                }
                else
                {
                    path.insert(0, "UNKNOWN");
                }
                return path;
            }
            break;

        case VAULTNODE:
            path.insert(0, "//in");
            return path;

        case ROOTNODE:
            return path.empty() ? "/" : path;

        case RUBBISHNODE:
            path.insert(0, "//bin");
            return path;

        case TYPE_DONOTSYNC:
        case TYPE_SPECIAL:
        case TYPE_UNKNOWN:
        case FILENODE:
            path.insert(0, n->displayname());
        }
        path.insert(0, "/");
    }
    return path;
}

MimeType_t Node::getMimeType(bool checkPreview) const
{
    if (type != FILENODE)
    {
        return MimeType_t::MIME_TYPE_UNKNOWN;
    }

    std::string extension;
    if (!getExtension(extension))
    {
        return MimeType_t::MIME_TYPE_UNKNOWN;
    }

    if (isPhoto(extension, checkPreview))
    {
        return MimeType_t::MIME_TYPE_PHOTO;
    }
    else if (isVideo(extension))
    {
        return MimeType_t::MIME_TYPE_VIDEO;
    }
    else if (isAudio(extension))
    {
        return MimeType_t::MIME_TYPE_AUDIO;
    }
    else if (isDocument(extension))
    {
        return MimeType_t::MIME_TYPE_DOCUMENT;
    }

    return MimeType_t::MIME_TYPE_UNKNOWN;
}

bool isPhotoVideoAudioByName(const string& filenameExtensionLowercaseNoDot)
{
    nameid id = filenameExtensionLowercaseNoDot.length() > 8
              ? 0 : AttrMap::string2nameid(filenameExtensionLowercaseNoDot.c_str());

    if (id)
    {
        if (photoImageDefExtension.find(id) != photoImageDefExtension.end()) return true;
        if (photoRawExtensions.find(id) != photoRawExtensions.end()) return true;
        if (photoExtensions.find(id) != photoExtensions.end()) return true;
        if (videoExtensions.find(id) != videoExtensions.end()) return true;
        if (audioExtensions.find(id) != audioExtensions.end()) return true;
    }

    if (longAudioExtension.find(filenameExtensionLowercaseNoDot) != longAudioExtension.end()) return true;
    return false;
}

// returns position of file attribute or 0 if not present
int Node::hasfileattribute(fatype t) const
{
    return Node::hasfileattribute(&fileattrstring, t);
}

int Node::hasfileattribute(const string *fileattrstring, fatype t)
{
    char buf[24];

    snprintf(buf, sizeof(buf), ":%u*", t);
    return static_cast<int>(fileattrstring->find(buf) + 1);
}

// attempt to apply node key - sets nodekey to a raw key if successful
bool Node::applykey()
{
    if (type > FOLDERNODE)
    {
        //Root nodes contain an empty attrstring
        attrstring.reset();
    }

    if (keyApplied() || !nodekeydata.size())
    {
        return false;
    }

    int l = -1;
    size_t t = 0;
    handle h;
    const char* k = NULL;
    SymmCipher* sc = &client->key;
    handle me = client->loggedin() ? client->me : client->mNodeManager.getRootNodeFiles().as8byte();

    while ((t = nodekeydata.find_first_of(':', t)) != string::npos)
    {
        // compound key: locate suitable subkey (always symmetric)
        h = 0;

        l = Base64::atob(nodekeydata.c_str() + (nodekeydata.find_last_of('/', t) + 1), (byte*)&h, sizeof h);
        t++;

        if (l == MegaClient::USERHANDLE)
        {
            // this is a user handle - reject if it's not me
            if (h != me)
            {
                continue;
            }
        }
        else
        {
            // look for share key if not folder link access with folder master key
            if (h != me)
            {
                // this is a share node handle - check if share key is available at key's repository
                // if not available, check if the node already has the share key
                auto it = client->mNewKeyRepository.find(NodeHandle().set6byte(h));
                if (it == client->mNewKeyRepository.end())
                {
                    Node* n;
                    if (!(n = client->nodebyhandle(h)) || !n->sharekey)
                    {
                        continue;
                    }

                    sc = n->sharekey;
                }
                else
                {
                    sc = client->getRecycledTemporaryNodeCipher(it->second.data());
                }

                // this key will be rewritten when the node leaves the outbound share
                foreignkey = true;
            }
        }

        k = nodekeydata.c_str() + t;
        break;
    }

    // no: found => personal key, use directly
    // otherwise, no suitable key available yet - bail (it might arrive soon)
    if (!k)
    {
        if (l < 0)
        {
            k = nodekeydata.c_str();
        }
        else
        {
            return false;
        }
    }

    byte key[FILENODEKEYLENGTH];
    unsigned keylength = (type == FILENODE) ? FILENODEKEYLENGTH : FOLDERNODEKEYLENGTH;

    if (client->decryptkey(k, key, keylength, sc, 0, nodehandle))
    {
        std::string undecryptedKey = nodekeydata;
        client->mAppliedKeyNodeCount++;
        nodekeydata.assign((const char*)key, keylength);
        setattr();
        if (attrstring)
        {
            if (foreignkey)
            {
                // Decryption with a foreign share key failed.
                // Restoring the undecrypted node key because an updated
                // share key can be received later.
                client->mAppliedKeyNodeCount--;
                nodekeydata = undecryptedKey;
            }
            LOG_warn << "Failed to decrypt attributes for node: " << toNodeHandle(nodehandle);
        }
    }

    bool applied = keyApplied();
    if (!applied)
    {
        LOG_warn << "Failed to apply key for node: " << Base64Str<MegaClient::NODEHANDLE>(nodehandle);
        // keys could be missing due to nested inshares with multiple users: user A shares a folder 1
        // with user B and folder 1 has a subfolder folder 1_1. User A shares folder 1_1 with user C
        // and user C adds some files, which will be undecryptable for user B.
        // The ticket SDK-1959 aims to mitigate the problem. Uncomment next line when done:
        // assert(applied);
        // This can also happen due to a race condition between the creation / destruction of shares
        // the retrieval keys using "pk" and the update of the "^!keys" attribute.
        // If a folder is shared / unshared / shared, it's possible to reach this code with the old share
        // key, that could be in "mNewKeyRepository" (not in n->sharekey because Node::testShareKey is
        // used to prevent it).
    }

    return applied;
}

bool Node::testShareKey(const byte *shareKey)
{
    if (keyApplied() || !attrstring)
    {
        return true;
    }

    std::string mark = toNodeHandle(nodehandle) + ":";
    size_t p = nodekeydata.find(mark);
    if (p == string::npos)
    {
        return true;
    }

    byte key[FILENODEKEYLENGTH];
    unsigned keylength = (type == FILENODE) ? FILENODEKEYLENGTH : FOLDERNODEKEYLENGTH;
    const char* k = nodekeydata.c_str() + p + mark.size();
    SymmCipher *sc = client->getRecycledTemporaryNodeCipher(shareKey);
    if (!client->decryptkey(k, key, keylength, sc, 0, UNDEF))
    {
        // This should never happen (malformed key)
        LOG_err << "Malformed node key detected";
        assert(false);
        return true; // The share key could be OK
    }

    sc = client->getRecycledTemporaryNodeCipher(key);
    byte* buf = Node::decryptattr(sc, attrstring->c_str(), attrstring->size());
    if (!buf)
    {
        LOG_warn << "Outdated / incorrect share key detected for " << toNodeHandle(nodehandle);
        return false;
    }

    delete [] buf;
    return true;
}

NodeCounter Node::getCounter() const
{
    return mCounter;
}

void Node::setCounter(const NodeCounter &counter, bool notify)
{
    mCounter = counter;

    if (notify)
    {
        changed.counter = true;
        client->notifynode(this);
    }
}

// returns whether node was moved
bool Node::setparent(Node* p, bool updateNodeCounters)
{
    if (p == parent)
    {
        return false;
    }

    Node *oldparent = parent;
    if (oldparent)
    {
        client->mNodeManager.removeChild(oldparent, nodeHandle());
    }

    parenthandle = p ? p->nodehandle : UNDEF;
    parent = p;
    if (parent)
    {
        client->mNodeManager.addChild(parent->nodeHandle(), nodeHandle(), this);
    }

    if (updateNodeCounters)
    {
        client->mNodeManager.updateCounter(*this, oldparent);
    }

    return true;
}

const Node* Node::firstancestor() const
{
    const Node* n = this;
    while (n->parent != NULL)
    {
        n = n->parent;
    }

    return n;
}

const Node* Node::latestFileVersion() const
{
    const Node* n = this;
    if (type == FILENODE)
    {
        while (n->parent && n->parent->type == FILENODE)
        {
            n = n->parent;
        }
    }
    return n;
}

unsigned Node::depth() const
{
    auto* node = latestFileVersion();
    unsigned depth = 0u;

    for ( ; node->parent; node = node->parent)
        ++depth;

    return depth;
}

// returns 1 if n is under p, 0 otherwise
bool Node::isbelow(Node* p) const
{
    const Node* n = this;

    for (;;)
    {
        if (!n)
        {
            return false;
        }

        if (n == p)
        {
            return true;
        }

        n = n->parent;
    }
}

bool Node::isbelow(NodeHandle p) const
{
    const Node* n = this;

    for (;;)
    {
        if (!n)
        {
            return false;
        }

        if (n->nodeHandle() == p)
        {
            return true;
        }

        n = n->parent;
    }
}

void Node::setpubliclink(handle ph, m_time_t cts, m_time_t ets, bool takendown, const string &authKey)
{
    if (!plink) // creation
    {
        plink = new PublicLink(ph, cts, ets, takendown, authKey.empty() ? nullptr : authKey.c_str());
    }
    else            // update
    {
        plink->ph = ph;
        plink->cts = cts;
        plink->ets = ets;
        plink->takendown = takendown;
        plink->mAuthKey = authKey;
    }
}

PublicLink::PublicLink(handle ph, m_time_t cts, m_time_t ets, bool takendown, const char *authKey)
{
    this->ph = ph;
    this->cts = cts;
    this->ets = ets;
    this->takendown = takendown;
    if (authKey)
    {
        this->mAuthKey = authKey;
    }
}

PublicLink::PublicLink(PublicLink *plink)
{
    this->ph = plink->ph;
    this->cts = plink->cts;
    this->ets = plink->ets;
    this->takendown = plink->takendown;
    this->mAuthKey = plink->mAuthKey;
}

bool PublicLink::isExpired()
{
    if (!ets)       // permanent link: ets=0
        return false;

    m_time_t t = m_time();
    return ets < t;
}

#ifdef ENABLE_SYNC
// set, change or remove LocalNode's parent and localname/slocalname.
// newlocalpath must be a leaf name and must not point to an empty string (unless newparent == NULL).
// no shortname allowed as the last path component.
void LocalNode::setnameparent(LocalNode* newparent, const LocalPath& newlocalpath, std::unique_ptr<LocalPath> newshortname)
{
    Sync* oldsync = NULL;

    if (newshortname && *newshortname == newlocalpath)
    {
        // if the short name is the same, don't bother storing it.
        newshortname.reset();
    }

    bool parentChange = newparent != parent;
    bool localnameChange = newlocalpath != localname;
    bool shortnameChange = (newshortname && !slocalname) ||
                           (slocalname && !newshortname) ||
                           (newshortname && slocalname && *newshortname != *slocalname);

    if (parent)
    {
        if (parentChange || localnameChange)
        {
            // remove existing child linkage for localname
            auto it = parent->children.find(localname);
            if (it != parent->children.end() && it->second == this)
            {
                parent->children.erase(it);
            }
        }

        if (slocalname && (
            parentChange || shortnameChange))
        {
            // remove existing child linkage for slocalname
            auto it = parent->schildren.find(*slocalname);
            if (it != parent->schildren.end() && it->second == this)
            {
                parent->schildren.erase(it);
            }
        }
    }

    // reset treestate for old subtree (before we update the names for this node, in case we generate paths while recursing)
    // in case of just not syncing that subtree anymore - updates icon overlays
    if (parent && !newparent && !sync->mDestructorRunning)
    {
        // since we can't do it after the parent is updated
        // send out notifications with the current (soon to be old) paths, saying these are not consdiered by the sync anymore
        recursiveSetAndReportTreestate(TREESTATE_NONE, true, true);
    }

    if (localnameChange)
    {
        // set new name
        localname = newlocalpath;
        toName_of_localname = localname.toName(*sync->syncs.fsaccess);
    }

    if (shortnameChange)
    {
        // set new shortname
        slocalname = move(newshortname);
    }


    if (parentChange)
    {
        parent = newparent;

        if (parent && sync != parent->sync)
        {
            oldsync = sync;
            LOG_debug << "Moving files between different syncs";
        }
    }

    // add to parent map by localname
    if (parent && (parentChange || localnameChange))
    {
        #ifdef DEBUG
            auto it = parent->children.find(localname);
            assert(it == parent->children.end());   // check we are not about to orphan the old one at this location... if we do then how did we get a clash in the first place?
        #endif

        parent->children[localname] = this;
    }

    // add to parent map by shortname
    if (parent && slocalname && (parentChange || shortnameChange))
    {
        // it's quite possible that the new folder still has an older LocalNode with clashing shortname, that represents a file/folder since moved, but which we don't know about yet.
        // just assign the new one, we forget the old reference.  The other LocalNode will not remove this one since the LocalNode* will not match.
        parent->schildren[*slocalname] = this;
    }

    // reset treestate
    if (parent && parentChange && !sync->mDestructorRunning)
    {
        // As we recurse through the update tree, we will see
        // that it's different from this, and send out the true state
        recursiveSetAndReportTreestate(TREESTATE_NONE, true, false);
    }

    if (oldsync)
    {
        DBTableTransactionCommitter committer(oldsync->statecachetable);

        // prepare localnodes for a sync change or/and a copy operation
        LocalTreeProcMove tp(parent->sync);
        sync->syncs.proclocaltree(this, &tp);

        // add to new parent map by localname// update local cache if there is a sync change
        oldsync->cachenodes();
        sync->cachenodes();
    }

    if (parent && parentChange)
    {
        LocalTreeProcUpdateTransfers tput;
        sync->syncs.proclocaltree(this, &tput);
    }
}

void LocalNode::moveContentTo(LocalNode* ln, LocalPath& fullPath, bool setScanAgain)
{
    vector<LocalNode*> workingList;
    workingList.reserve(children.size());
    for (auto& c : children) workingList.push_back(c.second);
    for (auto& c : workingList)
    {
        ScopedLengthRestore restoreLen(fullPath);
        fullPath.appendWithSeparator(c->localname, true);
        c->setnameparent(ln, fullPath.leafName(), sync->syncs.fsaccess->fsShortname(fullPath));

        // if moving between syncs, removal from old sync db is already done
        ln->sync->statecacheadd(c);

        if (setScanAgain)
        {
            c->setScanAgain(false, true, true, 0);
        }
    }

    ln->resetTransfer(move(transferSP));

    LocalTreeProcUpdateTransfers tput;
    tput.proc(*sync->syncs.fsaccess, ln);

    ln->mWaitingForIgnoreFileLoad = mWaitingForIgnoreFileLoad;

    // Make sure our exclusion state is recomputed.
    ln->setRecomputeExclusionState(true, false);
}

// delay uploads by 1.1 s to prevent server flooding while a file is still being written
void LocalNode::bumpnagleds()
{
    nagleds = Waiter::ds + 11;
}

LocalNode::LocalNode(Sync* csync)
: sync(csync)
, scanAgain(TREE_RESOLVED)
, checkMovesAgain(TREE_RESOLVED)
, syncAgain(TREE_RESOLVED)
, conflicts(TREE_RESOLVED)
, unstableFsidAssigned(false)
, deletedFS(false)
, moveApplyingToLocal(false)
, moveAppliedToLocal(false)
, scanInProgress(false)
, scanObsolete(false)
, parentSetScanAgain(false)
, parentSetCheckMovesAgain(false)
, parentSetSyncAgain(false)
, parentSetContainsConflicts(false)
, fsidSyncedReused(false)
, fsidScannedReused(false)
, confirmDeleteCount(0)
, certainlyOrphaned(0)
, neverScanned(0)
, localFSCannotStoreThisName(0)
{
    fsid_lastSynced_it = sync->syncs.localnodeBySyncedFsid.end();
    fsid_asScanned_it = sync->syncs.localnodeByScannedFsid.end();
    syncedCloudNodeHandle_it = sync->syncs.localnodeByNodeHandle.end();

    sync->syncs.totalLocalNodes++;
}

// initialize fresh LocalNode object - must be called exactly once
void LocalNode::init(nodetype_t ctype, LocalNode* cparent, const LocalPath& cfullpath, std::unique_ptr<LocalPath> shortname)
{
    parent = NULL;
    unstableFsidAssigned = false;
    deletedFS = false;
    moveAppliedToLocal = false;
    moveApplyingToLocal = false;
    oneTimeUseSyncedFingerprintInScan = false;
    recomputeFingerprint = false;
    scanAgain = TREE_RESOLVED;
    checkMovesAgain = TREE_RESOLVED;
    syncAgain = TREE_RESOLVED;
    conflicts = TREE_RESOLVED;
    parentSetCheckMovesAgain = false;
    parentSetSyncAgain = false;
    parentSetScanAgain = false;
    parentSetContainsConflicts = false;
    fsidSyncedReused = false;
    fsidScannedReused = false;
    confirmDeleteCount = 0;
    certainlyOrphaned = 0;
    neverScanned = 0;
    scanInProgress = false;
    scanObsolete = false;
    slocalname = NULL;

    if (type != FILENODE)
    {
        neverScanned = 1;
        ++sync->threadSafeState->neverScannedFolderCount;
    }

    mReportedSyncState = TREESTATE_NONE;

    type = ctype;

    bumpnagleds();

    mWaitingForIgnoreFileLoad = false;

    if (cparent)
    {
        setnameparent(cparent, cfullpath.leafName(), std::move(shortname));

        mIsIgnoreFile = type == FILENODE && localname == IGNORE_FILE_NAME;

        mExclusionState = parent->exclusionState(localname, type, -1);
    }
    else
    {
        localname = cfullpath;
        toName_of_localname = localname.toName(*sync->syncs.fsaccess);
        slocalname.reset(shortname && *shortname != localname ? shortname.release() : nullptr);

        mExclusionState = ES_INCLUDED;
    }

    sync->threadSafeState->incrementSyncNodeCount(type, 1);
}

LocalNode::RareFields::ScanBlocked::ScanBlocked(PrnGen &rng, const LocalPath& lp, LocalNode* ln)
    : scanBlockedTimer(rng)
    , scanBlockedLocalPath(lp)
    , localNode(ln)
{
    scanBlockedTimer.backoff(Sync::SCANNING_DELAY_DS);
}

auto LocalNode::rare() -> RareFields&
{
    // Rare fields are those that are hardly ever used, and we don't want every LocalNode using more RAM for them all the time.
    // Those rare fields are put in this RareFields struct instead, and LocalNode holds an optional unique_ptr to them
    // Only a tiny subset of the LocalNodes should have populated RareFields at any one time.
    // If any of the rare fields are in use, the struct is present.  trimRareFields() removes the struct when none are in use.
    // This function should be used when one of those field is needed, as it creates the struct if it doesn't exist yet
    // and then returns it.

    if (!rareFields)
    {
        rareFields.reset(new RareFields);
    }
    return *rareFields;
}

auto LocalNode::rareRO() const -> const RareFields&
{
    // RO = read only
    // Use this function when you're not sure if rare fields have been populated, but need to check
    if (!rareFields)
    {
        static RareFields blankFields;
        return blankFields;
    }
    return *rareFields;
}

void LocalNode::trimRareFields()
{
    if (rareFields)
    {
        if (!scanInProgress) rareFields->scanRequest.reset();

        if (!rareFields->scanBlocked &&
            !rareFields->scanRequest &&
            rareFields->movePendingFrom.expired() &&
            !rareFields->movePendingTo &&
            !rareFields->moveFromHere &&
            !rareFields->moveToHere &&
            !rareFields->filterChain &&
            !rareFields->badlyFormedIgnoreFilePath &&
            !rareFields->createFolderHere &&
            rareFields->removeNodeHere.expired() &&
            rareFields->unlinkHere.expired() &&
            rareFields->localFSRenamedToThisName.empty())
        {
            rareFields.reset();
        }
    }
}

unique_ptr<LocalPath> LocalNode::cloneShortname() const
{
    return unique_ptr<LocalPath>(
        slocalname
        ? new LocalPath(*slocalname)
        : nullptr);
}


void LocalNode::setScanAgain(bool doParent, bool doHere, bool doBelow, dstime delayds)
{
    if (doHere && scanInProgress)
    {
        scanObsolete = true;
    }

    auto state = TreeState((doHere?1u:0u) << 1 | (doBelow?1u:0u));

    if (state >= TREE_ACTION_HERE && delayds > 0)
        scanDelayUntil = std::max<dstime>(scanDelayUntil,  Waiter::ds + delayds);

    scanAgain = std::max<TreeState>(scanAgain, state);
    for (auto p = parent; p != NULL; p = p->parent)
    {
        p->scanAgain = std::max<TreeState>(p->scanAgain, TREE_DESCENDANT_FLAGGED);
    }

    // for scanning, we only need to set the parent once
    if (parent && doParent)
    {
        parent->scanAgain = std::max<TreeState>(parent->scanAgain, TREE_ACTION_HERE);
        doParent = false;
        parentSetScanAgain = false;
    }
    parentSetScanAgain = parentSetScanAgain || doParent;
}

void LocalNode::setCheckMovesAgain(bool doParent, bool doHere, bool doBelow)
{
    auto state = TreeState((doHere?1u:0u) << 1 | (doBelow?1u:0u));

    checkMovesAgain = std::max<TreeState>(checkMovesAgain, state);
    for (auto p = parent; p != NULL; p = p->parent)
    {
        p->checkMovesAgain = std::max<TreeState>(p->checkMovesAgain, TREE_DESCENDANT_FLAGGED);
    }

    parentSetCheckMovesAgain = parentSetCheckMovesAgain || doParent;
}

void LocalNode::setSyncAgain(bool doParent, bool doHere, bool doBelow)
{
    auto state = TreeState((doHere?1u:0u) << 1 | (doBelow?1u:0u));

    syncAgain = std::max<TreeState>(syncAgain, state);
    for (auto p = parent; p != NULL; p = p->parent)
    {
        p->syncAgain = std::max<TreeState>(p->syncAgain, TREE_DESCENDANT_FLAGGED);
    }

    parentSetSyncAgain = parentSetSyncAgain || doParent;
}

void LocalNode::setContainsConflicts(bool doParent, bool doHere, bool doBelow)
{
    // using the 3 flags for consistency & understandabilty but doBelow is not relevant
    assert(!doBelow);

    auto state = TreeState((doHere?1u:0u) << 1 | (doBelow?1u:0u));

    conflicts = std::max<TreeState>(conflicts, state);
    for (auto p = parent; p != NULL; p = p->parent)
    {
        p->conflicts = std::max<TreeState>(p->conflicts, TREE_DESCENDANT_FLAGGED);
    }

    parentSetContainsConflicts = parentSetContainsConflicts || doParent;
}

void LocalNode::initiateScanBlocked(bool folderBlocked, bool containsFingerprintBlocked)
{

    // Setting node as scan-blocked. The main loop will check it regularly by weak_ptr
    if (!rare().scanBlocked)
    {
        rare().scanBlocked.reset(new RareFields::ScanBlocked(sync->syncs.rng, getLocalPath(), this));
        sync->syncs.scanBlockedPaths.push_back(rare().scanBlocked);
    }

    if (folderBlocked && !rare().scanBlocked->folderUnreadable)
    {
        rare().scanBlocked->folderUnreadable = true;

        LOG_verbose << sync->syncname << "Directory scan has become inaccesible for path: " << getLocalPath();

        // Mark all immediate children as requiring refingerprinting.
        for (auto& childIt : children)
        {
            if (childIt.second->type == FILENODE)
                childIt.second->recomputeFingerprint = true;
        }
    }

    if (containsFingerprintBlocked && !rare().scanBlocked->filesUnreadable)
    {
        LOG_verbose << sync->syncname << "Directory scan contains fingerprint-blocked files: " << getLocalPath();

        rare().scanBlocked->filesUnreadable = true;
    }
}

bool LocalNode::checkForScanBlocked(FSNode* fsNode)
{
    if (rareRO().scanBlocked && rare().scanBlocked->folderUnreadable)
    {
        // Have we recovered?
        if (fsNode && fsNode->type != TYPE_UNKNOWN && !fsNode->isBlocked)
        {
            LOG_verbose << sync->syncname << "Recovered from being scan blocked: " << getLocalPath();

            type = fsNode->type; // original scan may not have been able to discern type, fix it now
            setScannedFsid(UNDEF, sync->syncs.localnodeByScannedFsid, fsNode->localname, FileFingerprint());
            sync->statecacheadd(this);

            if (!rare().scanBlocked->filesUnreadable)
            {
                rare().scanBlocked.reset();
                trimRareFields();
                return false;
            }
        }

        LOG_verbose << sync->syncname << "Waiting on scan blocked timer, retry in ds: "
            << rare().scanBlocked->scanBlockedTimer.retryin() << " for " << getLocalPath();

        // make sure path stays accurate in case this node moves
        rare().scanBlocked->scanBlockedLocalPath = getLocalPath();

        return true;
    }

    if (fsNode && (fsNode->type == TYPE_UNKNOWN || fsNode->isBlocked))
    {
        // We were not able to get details of the filesystem item when scanning the directory.
        // Consider it a blocked file, and we'll rescan the folder from time to time.
        LOG_verbose << sync->syncname << "File/folder was blocked when reading directory, retry later: " << getLocalPath();

        // Setting node as scan-blocked. The main loop will check it regularly by weak_ptr
        initiateScanBlocked(true, false);
        return true;
    }

    return false;
}


bool LocalNode::scanRequired() const
{
    return scanAgain != TREE_RESOLVED;
}

void LocalNode::clearRegeneratableFolderScan(SyncPath& fullPath, vector<SyncRow>& childRows)
{
    if (lastFolderScan &&
        lastFolderScan->size() == children.size())
    {
        // check for scan-blocked entries, those are not regeneratable
        for (auto& c : *lastFolderScan)
        {
            if (c.type == TYPE_UNKNOWN) return;
            if (c.isBlocked) return;
        }

        // check that generating the fsNodes results in the same set
        unsigned nChecked = 0;
        for (auto& row : childRows)
        {
            if (!!row.syncNode != !!row.fsNode) return;
            if (row.syncNode && row.fsNode)
            {
                if (row.syncNode->type == FILENODE &&
                    !scannedFingerprint.isvalid)
                {
                    return;
                }

                ++nChecked;
                auto generated = row.syncNode->getScannedFSDetails();
                if (!generated.equivalentTo(*row.fsNode)) return;
            }
        }

        if (nChecked == children.size())
        {
            // LocalNodes are now consistent with the last scan.
            LOG_debug << sync->syncname << "Clearing regeneratable folder scan records (" << lastFolderScan->size() << ") at " << fullPath.localPath;
            lastFolderScan.reset();
        }
    }
}

bool LocalNode::mightHaveMoves() const
{
    return checkMovesAgain != TREE_RESOLVED;
}

bool LocalNode::syncRequired() const
{
    return syncAgain != TREE_RESOLVED;
}


void LocalNode::propagateAnySubtreeFlags()
{
    for (auto& child : children)
    {
        if (child.second->type != FILENODE)
        {
            if (scanAgain == TREE_ACTION_SUBTREE)
            {
                child.second->scanDelayUntil = std::max<dstime>(child.second->scanDelayUntil,  scanDelayUntil);
            }

            child.second->scanAgain = propagateSubtreeFlag(scanAgain, child.second->scanAgain);
            child.second->checkMovesAgain = propagateSubtreeFlag(checkMovesAgain, child.second->checkMovesAgain);
            child.second->syncAgain = propagateSubtreeFlag(syncAgain, child.second->syncAgain);
        }
    }
    if (scanAgain == TREE_ACTION_SUBTREE) scanAgain = TREE_ACTION_HERE;
    if (checkMovesAgain == TREE_ACTION_SUBTREE) checkMovesAgain = TREE_ACTION_HERE;
    if (syncAgain == TREE_ACTION_SUBTREE) syncAgain = TREE_ACTION_HERE;
}

bool isDoNotSyncFileName(const string& name)
{
    return name == "desktop.ini"
           || name == ".DS_Store"
           || name == "Icon\x0d";
}

bool LocalNode::processBackgroundFolderScan(SyncRow& row, SyncPath& fullPath)
{
    bool syncHere = false;

    assert(row.syncNode == this);
    assert(row.fsNode);
    assert(!sync->localdebris.isContainingPathOf(fullPath.localPath));

    std::shared_ptr<ScanService::ScanRequest> ourScanRequest = scanInProgress ? rare().scanRequest  : nullptr;

    std::shared_ptr<ScanService::ScanRequest>* availableScanSlot = nullptr;
    if (!sync->mActiveScanRequestGeneral || sync->mActiveScanRequestGeneral->completed())
    {
        availableScanSlot = &sync->mActiveScanRequestGeneral;
    }
    else if (neverScanned &&
            (!sync->mActiveScanRequestUnscanned || sync->mActiveScanRequestUnscanned->completed()))
    {
        availableScanSlot = &sync->mActiveScanRequestUnscanned;
    }

    if (!ourScanRequest && availableScanSlot)
    {
        // we can start a single new request if we are still recursing and the last request from this sync completed already
        if (scanDelayUntil != 0 && Waiter::ds < scanDelayUntil)
        {
            LOG_verbose << sync->syncname << "Too soon to scan this folder, needs more ds: " << scanDelayUntil - Waiter::ds;
        }
        else
        {
            // queueScan() already logs: LOG_verbose << "Requesting scan for: " << fullPath.toPath(*client->fsaccess);
            scanObsolete = false;
            scanInProgress = true;

            // If enough details of the scan are the same, we can reuse fingerprints instead of recalculating
            map<LocalPath, FSNode> priorScanChildren;

            if (lastFolderScan)
            {
                // use the same fingerprint shortcut data as the last time we scanned,
                // if we still have it (including fingerprint isvalid flag)
                for (auto& f : *lastFolderScan)
                {
                    if (f.type == FILENODE && f.fingerprint.isvalid)
                    {
                        priorScanChildren.emplace(f.localname, f.clone());
                    }
                }
            }

            for (auto& childIt : children)
            {
                auto& child = *childIt.second;

                bool useSyncedFP = child.oneTimeUseSyncedFingerprintInScan;
                child.oneTimeUseSyncedFingerprintInScan = false;

                bool forceRecompute = child.recomputeFingerprint;
                child.recomputeFingerprint = false;

                // Can't fingerprint directories.
                if (child.type != FILENODE || forceRecompute)
                {
                    priorScanChildren.erase(child.localname);
                    continue;
                }

                if (priorScanChildren.find(child.localname) != priorScanChildren.end())
                {
                    // already using not yet discarded last-scan data
                    continue;
                }

                if (child.scannedFingerprint.isvalid)
                {
                    // as-scanned by this instance is more accurate if available
                    priorScanChildren.emplace(childIt.first, child.getScannedFSDetails());
                }
                else if (useSyncedFP && child.fsid_lastSynced != UNDEF && child.syncedFingerprint.isvalid)
                {
                    // But otherwise, already-synced syncs on startup should not re-fingerprint
                    // files that match the synced fingerprint by fsid/size/mtime (for quick startup)
                    priorScanChildren.emplace(childIt.first, child.getLastSyncedFSDetails());
                }
            }

            ourScanRequest = sync->syncs.mScanService->queueScan(fullPath.localPath,
                row.fsNode->fsid, false, move(priorScanChildren), sync->syncs.waiter);

            rare().scanRequest = ourScanRequest;
            *availableScanSlot = ourScanRequest;

            LOG_verbose << sync->syncname << "Issuing Directory scan request for : " << fullPath.localPath << (availableScanSlot == &sync->mActiveScanRequestUnscanned ? " (in unscanned slot)" : "");
        }
    }
    else if (ourScanRequest &&
             ourScanRequest->completed())
    {
        if (ourScanRequest == sync->mActiveScanRequestGeneral) sync->mActiveScanRequestGeneral.reset();
        if (ourScanRequest == sync->mActiveScanRequestUnscanned) sync->mActiveScanRequestUnscanned.reset();

        scanInProgress = false;

        if (SCAN_FSID_MISMATCH == ourScanRequest->completionResult())
        {
            LOG_verbose << sync->syncname << "Directory scan detected outdated fsid : " << fullPath.localPath;
            scanObsolete = true;
            setScanAgain(true, false, false, 0);
        }

        if (SCAN_SUCCESS == ourScanRequest->completionResult()
            && ourScanRequest->fsidScanned() != row.fsNode->fsid)
        {
            LOG_verbose << sync->syncname << "Directory scan returned was for now outdated fsid : " << fullPath.localPath;
            scanObsolete = true;
            setScanAgain(true, false, false, 0);
        }

        if (scanObsolete)
        {
            LOG_verbose << sync->syncname << "Directory scan outdated for : " << fullPath.localPath;
            scanObsolete = false;

            // Scan results are out of date but may still be useful.
            lastFolderScan.reset(new vector<FSNode>(ourScanRequest->resultNodes()));

            // Mark this directory as requiring another scan.
            setScanAgain(false, true, false, 10);
        }
        else if (SCAN_SUCCESS == ourScanRequest->completionResult())
        {
            lastFolderScan.reset(new vector<FSNode>(ourScanRequest->resultNodes()));

            for (auto& i : *lastFolderScan)
            {
                if (isDoNotSyncFileName(i.localname.toPath(true)))
                {
                    // These are special shell-generated files for win & mac, only relevant in the filesystem they were created
                    i.type = TYPE_DONOTSYNC;
                    LOG_debug << "do-not-sync path identified by name: " << i.localname;
                }
            }

            LOG_verbose << sync->syncname << "Received " << lastFolderScan->size() << " directory scan results for: " << fullPath.localPath;

            if (neverScanned)
            {
                neverScanned = 0;
                --sync->threadSafeState->neverScannedFolderCount;
                LOG_debug << "neverScannedFolderCount decremented: " << getLocalPath() << " count: " << sync->threadSafeState->neverScannedFolderCount.load();
                LOG_verbose << sync->syncname << "Remaining known unscanned folders: " << sync->threadSafeState->neverScannedFolderCount.load();
            }

            scanDelayUntil = Waiter::ds + 20; // don't scan too frequently
            scanAgain = TREE_RESOLVED;
            setSyncAgain(false, true, false);
            syncHere = true;

            size_t numFingerprintBlocked = 0;
            for (auto& n : *lastFolderScan)
            {
                if (n.type == FILENODE && !n.fingerprint.isvalid)
                {
                    if (ES_EXCLUDED == exclusionState(n.localname, FILENODE, n.fingerprint.size))
                    {
                        // no need to complain about this one anymore, the user excluded it
                        n.type = TYPE_DONOTSYNC;
                    }
                    else
                    {
                        LOG_debug << "Directory scan contains a file that could not be fingerprinted: " << n.localname;
                        ++numFingerprintBlocked;
                    }
                }
                else if (n.type == TYPE_SPECIAL)
                {
                    if (ES_EXCLUDED == exclusionState(n.localname, TYPE_SPECIAL, n.fingerprint.size))
                    {
                        // no need to complain about this one anymore, the user excluded it
                        n.type = TYPE_DONOTSYNC;
                    }
                }
            }

            if (numFingerprintBlocked)
            {
                initiateScanBlocked(false, true);
            }
            else if (rareRO().scanBlocked &&
                     rareRO().scanBlocked->filesUnreadable)
            {
                LOG_verbose << sync->syncname << "Directory scan fingerprint-blocked files all resolved at: " << getLocalPath();
                rare().scanBlocked.reset();
                trimRareFields();
            }
        }
        else // SCAN_INACCESSIBLE
        {
            // we were previously able to scan this node, but now we can't.
            row.fsNode->isBlocked = true;
            if (!checkForScanBlocked(row.fsNode))
            {
                initiateScanBlocked(true, false);
            }
        }
    }

    trimRareFields();
    return syncHere;
}

void LocalNode::reassignUnstableFsidsOnceOnly(const FSNode* fsnode)
{
    if (!sync->fsstableids && !unstableFsidAssigned)
    {
        // for FAT and other filesystems where we can't rely on fsid
        // being the same after remount, so update our previously synced nodes
        // with the actual fsids now attached to them (usually generated by FUSE driver)

        if (fsid_lastSynced != UNDEF)
        {
            auto fsid = UNDEF - 1;
            auto sname = unique_ptr<LocalPath>();

            if (fsnode)
            {
                if (sync->syncEqual(*fsnode, *this))
                    fsid = fsnode->fsid;

                sname = fsnode->cloneShortname();
            }

            setSyncedFsid(fsid, sync->syncs.localnodeBySyncedFsid, localname, std::move(sname));
            sync->statecacheadd(this);
        }

        unstableFsidAssigned = true;
    }
}

void LocalNode::recursiveSetAndReportTreestate(treestate_t ts, bool recurse, bool reportToApp)
{
    if (reportToApp && ts != mReportedSyncState)
    {
        assert(sync->syncs.onSyncThread());
        sync->syncs.mClient.app->syncupdate_treestate(sync->getConfig(), getLocalPath(), ts, type);
    }

    mReportedSyncState = ts;

    if (recurse)
    {
        for (auto& i : children)
        {
            i.second->recursiveSetAndReportTreestate(ts, recurse, reportToApp);
        }
    }
}

treestate_t LocalNode::checkTreestate(bool notifyChangeToApp)
{
    // notify file explorer if the sync state overlay icon should change

    treestate_t ts = TREESTATE_NONE;

    if (ES_INCLUDED != exclusionState())
    {
        ts = TREESTATE_NONE;
    }
    else if (scanAgain == TREE_RESOLVED &&
        checkMovesAgain == TREE_RESOLVED &&
        syncAgain == TREE_RESOLVED)
    {
        ts = TREESTATE_SYNCED;
    }
    else if (type == FILENODE)
    {
        ts = TREESTATE_PENDING;
    }
    else if (scanAgain <= TREE_DESCENDANT_FLAGGED &&
        checkMovesAgain <= TREE_DESCENDANT_FLAGGED &&
        syncAgain <= TREE_DESCENDANT_FLAGGED)
    {
        ts = TREESTATE_SYNCING;
    }
    else
    {
        ts = TREESTATE_PENDING;
    }

    recursiveSetAndReportTreestate(ts, false, notifyChangeToApp);

    return ts;
}


// set fsid - assume that an existing assignment of the same fsid is no longer current and revoke
void LocalNode::setSyncedFsid(handle newfsid, fsid_localnode_map& fsidnodes, const LocalPath& fsName, std::unique_ptr<LocalPath> newshortname)
{
    if (fsid_lastSynced_it != fsidnodes.end())
    {
        if (newfsid == fsid_lastSynced && localname == fsName)
        {
            return;
        }

        fsidnodes.erase(fsid_lastSynced_it);
    }

    fsid_lastSynced = newfsid;
    fsidSyncedReused = false;

    // if synced to fs, localname should match exactly (no differences in case/escaping etc)
    if (localname != fsName ||
            !!newshortname != !!slocalname ||
            (newshortname && slocalname && *newshortname != *slocalname))
    {
        // localname must always be set by this function, to maintain parent's child maps
        setnameparent(parent, fsName, move(newshortname));
    }

    // LOG_verbose << "localnode " << this << " fsid " << toHandle(fsid_lastSynced) << " localname " << fsName.toPath() << " parent " << parent;

    if (fsid_lastSynced == UNDEF)
    {
        fsid_lastSynced_it = fsidnodes.end();
    }
    else
    {
        fsid_lastSynced_it = fsidnodes.insert(std::make_pair(fsid_lastSynced, this));
    }

//    assert(localname.empty() || name.empty() || (!parent && parent_dbid == UNDEF) || parent_dbid == 0 ||
//        0 == compareUtf(localname, true, name, false, true));
}

void LocalNode::setScannedFsid(handle newfsid, fsid_localnode_map& fsidnodes, const LocalPath& fsName, const FileFingerprint& scanfp)
{
    if (fsid_asScanned_it != fsidnodes.end())
    {
        fsidnodes.erase(fsid_asScanned_it);
    }

    fsid_asScanned = newfsid;
    fsidScannedReused = false;

    scannedFingerprint = scanfp;

    if (fsid_asScanned == UNDEF)
    {
        fsid_asScanned_it = fsidnodes.end();
    }
    else
    {
        fsid_asScanned_it = fsidnodes.insert(std::make_pair(fsid_asScanned, this));
    }

    assert(fsid_asScanned == UNDEF || 0 == compareUtf(localname, true, fsName, true, true));
}

void LocalNode::setSyncedNodeHandle(NodeHandle h)
{
    if (syncedCloudNodeHandle_it != sync->syncs.localnodeByNodeHandle.end())
    {
        if (h == syncedCloudNodeHandle)
        {
            return;
        }

        assert(syncedCloudNodeHandle_it->first == syncedCloudNodeHandle);

        // too verbose for million-node syncs
        //LOG_verbose << sync->syncname << "removing synced handle " << syncedCloudNodeHandle << " for " << localnodedisplaypath(*sync->syncs.fsaccess);

        sync->syncs.localnodeByNodeHandle.erase(syncedCloudNodeHandle_it);
    }

    syncedCloudNodeHandle = h;

    if (syncedCloudNodeHandle == UNDEF)
    {
        syncedCloudNodeHandle_it = sync->syncs.localnodeByNodeHandle.end();
    }
    else
    {
        // too verbose for million-node syncs
        //LOG_verbose << sync->syncname << "adding synced handle " << syncedCloudNodeHandle << " for " << localnodedisplaypath(*sync->syncs.fsaccess);

        syncedCloudNodeHandle_it = sync->syncs.localnodeByNodeHandle.insert(std::make_pair(syncedCloudNodeHandle, this));
    }

//    assert(localname.empty() || name.empty() || (!parent && parent_dbid == UNDEF) || parent_dbid == 0 ||
//        0 == compareUtf(localname, true, name, false, true));
}

LocalNode::~LocalNode()
{
    if (!sync->mDestructorRunning && dbid)
    {
        sync->statecachedel(this);
    }

    if (neverScanned)
    {
        neverScanned = 0;
        --sync->threadSafeState->neverScannedFolderCount;
    }

    if (sync->dirnotify && !sync->mDestructorRunning)
    {
        // deactivate corresponding notifyq records
        sync->dirnotify->fsEventq.replaceLocalNodePointers(this, (LocalNode*)~0);
    }

    if (!sync->syncs.mExecutingLocallogout)
    {
        // for Locallogout, we will resume syncs and their transfers on re-login.
        // for other cases - single sync cancel, disable etc - transfers are cancelled.
        resetTransfer(nullptr);

        sync->syncs.mMoveInvolvedLocalNodes.erase(this);

        // remove from fsidnode map, if present
        if (fsid_lastSynced_it != sync->syncs.localnodeBySyncedFsid.end())
        {
            sync->syncs.localnodeBySyncedFsid.erase(fsid_lastSynced_it);
        }
        if (fsid_asScanned_it != sync->syncs.localnodeByScannedFsid.end())
        {
            sync->syncs.localnodeByScannedFsid.erase(fsid_asScanned_it);
        }
        if (syncedCloudNodeHandle_it != sync->syncs.localnodeByNodeHandle.end())
        {
            sync->syncs.localnodeByNodeHandle.erase(syncedCloudNodeHandle_it);
        }
    }

    sync->syncs.totalLocalNodes--;
    sync->threadSafeState->incrementSyncNodeCount(type, -1);

    // remove parent association
    if (parent)
    {
        setnameparent(nullptr, LocalPath(), nullptr);
    }

    deleteChildren();
}

void LocalNode::deleteChildren()
{
    for (localnode_map::iterator it = children.begin(); it != children.end(); )
    {
        // the destructor removes the child from our `children` map
        delete it++->second;
    }
    assert(children.empty());
}


bool LocalNode::conflictsDetected() const
{
    return conflicts != TREE_RESOLVED;
}

bool LocalNode::isAbove(const LocalNode& other) const
{
    return other.isBelow(*this);
}

bool LocalNode::isBelow(const LocalNode& other) const
{
    for (auto* node = parent; node; node = node->parent)
    {
        if (node == &other)
        {
            return true;
        }
    }

    return false;
}

void LocalNode::setSubtreeNeedsRefingerprint()
{
    // Re-calculate fingerprints on disk
    // setScanAgain should be called separately
    recomputeFingerprint = true;
    oneTimeUseSyncedFingerprintInScan = false;

    for (auto& child : children)
    {
        if (type != FILENODE)  // no need to set it for file versions
        {
            child.second->setSubtreeNeedsRefingerprint();
        }
    }
}

LocalPath LocalNode::getLocalPath() const
{
    LocalPath lp;
    getlocalpath(lp);
    return lp;
}

void LocalNode::getlocalpath(LocalPath& path) const
{
    path.clear();

    for (const LocalNode* l = this; l != nullptr; l = l->parent)
    {
        assert(!l->parent || l->parent->sync == sync);

        // sync root has absolute path, the rest are just their leafname
        path.prependWithSeparator(l->localname);
    }
}

string LocalNode::getCloudPath(bool guessLeafName) const
{
    // We may need to guess the leaf name if we suspect
    // or know that the corresponding cloud node has been moved/renamed
    // and we need its old name

    string path;

    const LocalNode* l = this;

    if (guessLeafName)
    {
        path = l->localname.toName(*sync->syncs.fsaccess);
        l = l->parent;
    }

    for (; l != nullptr; l = l->parent)
    {
        string name;

        CloudNode cn;
        string fullpath;
        if (sync->syncs.lookupCloudNode(l->syncedCloudNodeHandle, cn, l->parent ? nullptr : &fullpath,
            nullptr, nullptr, nullptr, nullptr, Syncs::LATEST_VERSION))
        {
            name = cn.name;
        }
        else
        {
            name = l->localname.toName(*sync->syncs.fsaccess);
        }

        assert(!l->parent || l->parent->sync == sync);

        if (!path.empty())
            path.insert(0, 1, '/');

        path.insert(0, l->parent ? name : fullpath);
    }
    return path;
}


string LocalNode::debugGetParentList()
{
    string s;

    for (const LocalNode* l = this; l != nullptr; l = l->parent)
    {
        s += l->localname.toPath(false) + "(" + std::to_string((long long)(void*)l) + ") ";
    }
    return s;
}

// locate child by localname or slocalname
LocalNode* LocalNode::childbyname(LocalPath* localname)
{
    localnode_map::iterator it;

    if (!localname || ((it = children.find(*localname)) == children.end() && (it = schildren.find(*localname)) == schildren.end()))
    {
        return NULL;
    }

    return it->second;
}

LocalNode* LocalNode::findChildWithSyncedNodeHandle(NodeHandle h)
{
    for (auto& c : children)
    {
        if (c.second->syncedCloudNodeHandle == h)
        {
            return c.second;
        }
    }
    return nullptr;
}

FSNode LocalNode::getLastSyncedFSDetails() const
{
    assert(fsid_lastSynced != UNDEF);

    FSNode n;
    n.localname = localname;
    n.shortname = slocalname ? make_unique<LocalPath>(*slocalname): nullptr;
    n.type = type;
    n.fsid = fsid_lastSynced;
    n.isSymlink = false;  // todo: store localndoes for symlinks but don't use them?
    n.fingerprint = syncedFingerprint;
    assert(syncedFingerprint.isvalid || type != FILENODE);
    return n;
}


FSNode LocalNode::getScannedFSDetails() const
{
    FSNode n;
    n.localname = localname;
    n.shortname = slocalname ? make_unique<LocalPath>(*slocalname): nullptr;
    n.type = type;
    n.fsid = fsid_asScanned;
    n.isSymlink = false;  // todo: store localndoes for symlinks but don't use them?
    n.fingerprint = scannedFingerprint;
    assert(scannedFingerprint.isvalid || type != FILENODE);
    return n;
}

void LocalNode::updateMoveInvolvement()
{
    bool moveInvolved = hasRare() && (rare().moveToHere || rare().moveFromHere);
    if (moveInvolved)
    {
        sync->syncs.mMoveInvolvedLocalNodes.insert(this);
    }
    else
    {
        sync->syncs.mMoveInvolvedLocalNodes.erase(this);
    }
}

void LocalNode::queueClientUpload(shared_ptr<SyncUpload_inClient> upload, VersioningOption vo, bool queueFirst, NodeHandle ovHandleIfShortcut)
{
    resetTransfer(upload);

    sync->syncs.queueClient([upload, vo, queueFirst, ovHandleIfShortcut](MegaClient& mc, TransferDbCommitter& committer)
        {
            // Can we do it by Node clone if there is a matching file already in the cloud?
            Node* cloneNode = nullptr;
            node_vector v = mc.mNodeManager.getNodesByFingerprint(*upload);
            for (auto n: v)
            {
                string ext1, ext2;
                mc.fsaccess->getextension(upload->getLocalname(), ext1);
                n->getExtension(ext2);
                if (!ext1.empty() && ext1[0] == '.') ext1.erase(0, 1);
                if (!ext2.empty() && ext2[0] == '.') ext2.erase(0, 1);

                if (mc.treatAsIfFileDataEqual(*n, ext1, *upload, ext2))
                {
                    cloneNode = n;
                    break;
                }
            }

            if (cloneNode)
            {
                LOG_debug << "Cloning node rather than sync uploading: " << cloneNode->displaypath() << " for " << upload->sourceLocalname;
                // completion function is supplied to putNodes command
                upload->sendPutnodesToCloneNode(&mc, ovHandleIfShortcut, cloneNode);
                upload->putnodesStarted = true;
                upload->wasCompleted = true;
            }
            else
            {
                // upload will get called back on either completed() or termainted()
                upload->tag = mc.nextreqtag();
                upload->selfKeepAlive = upload;
                mc.startxfer(PUT, upload.get(), committer, false, queueFirst, false, vo, nullptr, upload->tag);
            }
        });

}

void LocalNode::queueClientDownload(shared_ptr<SyncDownload_inClient> download, bool queueFirst)
{
    resetTransfer(download);

    sync->syncs.queueClient([download, queueFirst](MegaClient& mc, TransferDbCommitter& committer)
        {
            download->selfKeepAlive = download;
            mc.startxfer(GET, download.get(), committer, false, queueFirst, false, NoVersioning, nullptr, mc.nextreqtag());
        });

}

void LocalNode::resetTransfer(shared_ptr<SyncTransfer_inClient> p)
{
    if (transferSP)
    {
        if (!transferSP->wasTerminated &&
            !transferSP->wasCompleted)
        {
            LOG_debug << "Abandoning old transfer, and queueing its cancel on client thread";

            // this flag allows in-progress transfers to self-cancel
            transferSP->wasRequesterAbandoned = true;

            // also queue an operation on the client thread to cancel it if it's queued
            auto tsp = transferSP;
            sync->syncs.queueClient([tsp](MegaClient& mc, TransferDbCommitter& committer)
                {
                    mc.nextreqtag();
                    mc.stopxfer(tsp.get(), &committer);
                });
        }
    }

    transferSP = move(p);
}


void LocalNode::updateTransferLocalname()
{
    if (transferSP)
    {
        transferSP->setLocalname(getLocalPath());
    }
}

bool LocalNode::transferResetUnlessMatched(direction_t dir, const FileFingerprint& fingerprint)
{
    if (!transferSP) return true;

    auto uploadPtr = dynamic_cast<SyncUpload_inClient*>(transferSP.get());

    auto different =
      dir != (uploadPtr ? PUT : GET)
      || transferSP->fingerprint() != fingerprint;

    // todo: should we be more accurate than just fingerprint?
    if (different || (transferSP->wasTerminated && transferSP->mError != API_EKEY))
    {
        if (uploadPtr && uploadPtr->putnodesStarted)
        {
            return false;
        }

        LOG_debug << sync->syncname << "Cancelling superceded transfer of " << transferSP->getLocalname();
        if (dir != (uploadPtr ? PUT : GET))
        {
            LOG_debug << sync->syncname << "Because transfer direction needs to change";
        }
        else
        {
            LOG_debug << sync->syncname << "Due to fingerprint change, was:" << transferSP->fingerprintDebugString() << " now:" << fingerprint.fingerprintDebugString();
        }
        resetTransfer(nullptr);
    }
    return true;
}

// serialize/unserialize the following LocalNode properties:
// - type/size
// - fsid
// - parent LocalNode's dbid
// - corresponding Node handle
// - local name
// - fingerprint crc/mtime (filenodes only)
<<<<<<< HEAD
bool LocalNodeCore::write(string& destination, uint32_t parentID)
=======
bool LocalNode::serialize(string* d) const
>>>>>>> 57413db6
{
    // We need size even if we're not synced.
    auto size = syncedFingerprint.isvalid ? syncedFingerprint.size : 0;

    CacheableWriter w(destination);
    w.serializei64(type ? -type : size);
    w.serializehandle(fsid_lastSynced);
    w.serializeu32(parentID);
    w.serializenodehandle(syncedCloudNodeHandle.as8byte());
    w.serializestring(localname.platformEncoded());
    if (type == FILENODE)
    {
        if (syncedFingerprint.isvalid)
        {
            w.serializebinary((byte*)syncedFingerprint.crc.data(), sizeof(syncedFingerprint.crc));
            w.serializecompressedi64(syncedFingerprint.mtime);
        }
        else
        {
            static FileFingerprint zeroFingerprint;
            w.serializebinary((byte*)zeroFingerprint.crc.data(), sizeof(zeroFingerprint.crc));
            w.serializecompressedi64(zeroFingerprint.mtime);
        }
    }

    // Formerly mSyncable.
    //
    // No longer meaningful but serialized to maintain compatibility.
    w.serializebyte(1u);

    // first flag indicates we are storing slocalname.
    // Storing it is much, much faster than looking it up on startup.
    w.serializeexpansionflags(1, 1);
    auto tmpstr = slocalname ? slocalname->platformEncoded() : string();
    w.serializepstr(slocalname ? &tmpstr : nullptr);

    w.serializebool(namesSynchronized);

    return true;
}

bool LocalNode::serialize(string* d)
{
    assert(type != TYPE_UNKNOWN);

    // In fact this can occur, eg we invalidated scannedFingerprint when it was below a removed node, when an ancestor folder moved
    // Or (probably) from a node created from the cloud only
    //assert(type != FILENODE || syncedFingerprint.isvalid || scannedFingerprint.isvalid);

    // Every node we serialize should have a parent.
    assert(parent);

    // The only node with a zero DBID should be the root.
    assert(parent->dbid || !parent->parent);

#ifdef DEBUG
    if (fsid_lastSynced != UNDEF)
    {
        LocalPath localpath = getLocalPath();
        auto fa = sync->syncs.fsaccess->newfileaccess(false);
        if (fa->fopen(localpath))  // exists, is file
        {
            auto sn = sync->syncs.fsaccess->fsShortname(localpath);
            if (!(!localname.empty() &&
                ((!slocalname && (!sn || localname == *sn)) ||
                    (slocalname && sn && !slocalname->empty() && *slocalname != localname && *slocalname == *sn))))
            {
                // we can't assert here or it can cause test failures, when the LocalNode just hasn't been updated from the disk state yet.
                // but we can log ERR to try to detect any issues during development.  Occasionally there will be false positives,
                // but also please do investigate when it's not a test that got shut down while busy.
                LOG_err << "Shortname mismatch on LocalNode serialize! " <<
                           "localname: " << localname << " slocalname " << (slocalname?*slocalname:LocalPath()) << (slocalname?"":"<null>") <<
                           " actual shorname " << (sn?*sn:LocalPath()) << (sn?"":"<null>") << " for path " << localpath;

            }
        }
    }
#endif

    auto parentID = parent ? parent->dbid : 0;
    auto result = LocalNodeCore::write(*d, parentID);

#ifdef DEBUG
    // Quick (de)serizliation check.
    {
        string source = *d;
        uint32_t id = 0u;

        auto node = unserialize(*sync, source, id);

        assert(node);
        assert(node->localname == localname);
        assert(!node->slocalname == !slocalname);
        assert(!node->slocalname || *node->slocalname == *slocalname);
        node->type = TYPE_UNKNOWN; // prevent mis-counting in destructor
    }
#endif

    return result;
}

bool LocalNodeCore::read(const string& source, uint32_t& parentID)
{
    if (source.size() < sizeof(m_off_t)         // type/size combo
                      + sizeof(handle)          // fsid
                      + sizeof(uint32_t)        // parent dbid
                      + MegaClient::NODEHANDLE  // handle
                      + sizeof(short))          // localname length
    {
        LOG_err << "LocalNode unserialization failed - short data";
        return false;
    }

    CacheableReader r(source);

    nodetype_t type;
    m_off_t size;

    if (!r.unserializei64(size)) return false;

    if (size < 0 && size >= -FOLDERNODE)
    {
        // will any compiler optimize this to a const assignment?
        type = (nodetype_t)-size;
        size = 0;
    }
    else
    {
        type = FILENODE;
    }

    handle fsid;
    handle h = 0;
    string localname, shortname;
    m_time_t mtime = 0;
    int32_t crc[4];
    memset(crc, 0, sizeof crc);
    byte syncable = 1;
    unsigned char expansionflags[8] = { 0 };
    bool ns = false;

    if (!r.unserializehandle(fsid) ||
        !r.unserializeu32(parentID) ||
        !r.unserializenodehandle(h) ||
        !r.unserializestring(localname) ||
        (type == FILENODE && !r.unserializebinary((byte*)crc, sizeof(crc))) ||
        (type == FILENODE && !r.unserializecompressedi64(mtime)) ||
        (r.hasdataleft() && !r.unserializebyte(syncable)) ||
        (r.hasdataleft() && !r.unserializeexpansionflags(expansionflags, 2)) ||
        (expansionflags[0] && !r.unserializecstr(shortname, false)) ||
        (expansionflags[1] && !r.unserializebool(ns)))
    {
        LOG_err << "LocalNode unserialization failed at field " << r.fieldnum;
        assert(false);
        return false;
    }
    assert(!r.hasdataleft());

    this->type = type;
    this->syncedFingerprint.size = size;
    this->fsid_lastSynced = fsid;
    this->localname = LocalPath::fromPlatformEncodedRelative(localname);
    this->slocalname.reset(shortname.empty() ? nullptr : new LocalPath(LocalPath::fromPlatformEncodedRelative(shortname)));
    this->slocalname_in_db = 0 != expansionflags[0];
    this->namesSynchronized = ns;

    memcpy(this->syncedFingerprint.crc.data(), crc, sizeof crc);

    this->syncedFingerprint.mtime = mtime;
    this->syncedFingerprint.isvalid = mtime != 0;

    // previously we scanned and created the LocalNode, but we had not set syncedFingerprint
    this->syncedCloudNodeHandle.set6byte(h);

    return true;
}

unique_ptr<LocalNode> LocalNode::unserialize(Sync& sync, const string& source, uint32_t& parentID)
{
    auto node = ::mega::make_unique<LocalNode>(&sync);

    if (!node->read(source, parentID))
        return nullptr;

    return node;
}

#ifdef USE_INOTIFY

LocalNode::WatchHandle::WatchHandle()
  : mEntry(mSentinel.end())
{
}

LocalNode::WatchHandle::~WatchHandle()
{
    operator=(nullptr);
}

auto LocalNode::WatchHandle::operator=(WatchMapIterator entry) -> WatchHandle&
{
    if (mEntry == entry) return *this;

    operator=(nullptr);
    mEntry = entry;

    return *this;
}

auto LocalNode::WatchHandle::operator=(std::nullptr_t) -> WatchHandle&
{
    if (mEntry == mSentinel.end()) return *this;

    auto& node = *mEntry->second.first;
    auto& sync = *node.sync;
    auto& notifier = static_cast<LinuxDirNotify&>(*sync.dirnotify);

    notifier.removeWatch(mEntry);
    invalidate();
    return *this;
}

void LocalNode::WatchHandle::invalidate()
{
    mEntry = mSentinel.end();
}

bool LocalNode::WatchHandle::operator==(handle fsid) const
{
    if (mEntry == mSentinel.end()) return false;

    return fsid == mEntry->second.second;
}

WatchResult LocalNode::watch(const LocalPath& path, handle fsid)
{
    // Can't add a watch if we don't have a notifier.
    if (!sync->dirnotify)
        return WR_SUCCESS;

    // Do we need to (re)create a watch?
    if (mWatchHandle == fsid)
    {
        LOG_verbose << "Watch for path: " << path
                    << " with mWatchHandle == fsid == " << fsid
                    << " Already in place";
        return WR_SUCCESS;
    }

    // Get our hands on the notifier.
    auto& notifier = static_cast<LinuxDirNotify&>(*sync->dirnotify);

    // Add the watch.
    auto result = notifier.addWatch(*this, path, fsid);

    // Were we able to add the watch?
    if (result.second)
    {
        // Yup so assign the handle.
        mWatchHandle = result.first;
    }
    else
    {
        // Make sure any existing watch is invalidated.
        mWatchHandle = nullptr;
    }

    return result.second;
}

WatchMap LocalNode::WatchHandle::mSentinel;

#else // USE_INOTIFY

WatchResult LocalNode::watch(const LocalPath&, handle)
{
    // Only inotify requires us to create watches for each node.
    return WR_SUCCESS;
}

#endif // ! USE_INOTIFY

void LocalNode::clearFilters()
{
    // Only for directories.
    assert(type == FOLDERNODE);

    // Clear filter state.
    if (rareRO().filterChain)
    {
        rare().filterChain.reset();
        rare().badlyFormedIgnoreFilePath.reset();
        trimRareFields();
    }

    // Reset ignore file state.
    setRecomputeExclusionState(false, false);

    // Re-examine this subtree.
    setScanAgain(false, true, true, 0);
    setSyncAgain(false, true, true);
}

const FilterChain& LocalNode::filterChainRO() const
{
    static const FilterChain dummy;

    auto& filterChainPtr = rareRO().filterChain;

    if (filterChainPtr)
        return *filterChainPtr;

    return dummy;
}

bool LocalNode::loadFiltersIfChanged(const FileFingerprint& fingerprint, const LocalPath& path)
{
    // Only meaningful for directories.
    assert(type == FOLDERNODE);

    // we will end up with rare fields so access directly
    auto& fc = rare().filterChain;
    if (fc &&
        fc->mFingerprint == fingerprint &&
        fc->mLoadSucceeded)
    {
        // already up to date
        return true;
    }

    fc.reset(new FilterChain);
    fc->mFingerprint = fingerprint;
    fc->mLoadSucceeded = FLR_SUCCESS == fc->load(*sync->syncs.fsaccess, path);

    // bear in mind that we may fail to read the file due to exclusive editing
    // then we come back on some later iteration and read it successfully
    setRecomputeExclusionState(false, true);

    return fc->mLoadSucceeded;
}

ExclusionState LocalNode::calcExcluded(RemotePathPair namePath, nodetype_t type, bool inherited) const
{
    // This specialization only makes sense for directories.
    assert(this->type == FOLDERNODE);

    // Check whether the file is excluded by any filters.
    for (auto* node = this; node; node = node->parent)
    {
        assert(node->mExclusionState == ES_INCLUDED);

        if (node->rareRO().filterChain)
        {
            // Should we only consider inheritable filter rules?
            inherited = inherited || node != this;

            // Check for a filter match.
            auto result = node->filterChainRO().match(namePath, type, inherited);

            // Was the file matched by any filters?
            if (result != ES_UNMATCHED)
                return result;
        }

        // Update path so that it's applicable to the next node's path filters.
        namePath.second.prependWithSeparator(node->toName_of_localname);
    }

    // If no rule matches, file's included.
    return ES_INCLUDED;
}

ExclusionState LocalNode::calcExcluded(const RemotePathPair&, m_off_t size) const
{
    // Specialization only meaningful for directories.
    assert(type == FOLDERNODE);

    // Consider files of unknown size included.
    if (size < 0)
        return ES_INCLUDED;

    // Check whether this file is excluded by any size filters.
    for (auto* node = this; node; node = node->parent)
    {
        // Sanity: We should never be called if either of these is true.
        assert(node->mExclusionState == ES_INCLUDED);

        if (node->rareRO().filterChain)
        {
            // Check for a filter match.
            auto result = node->filterChainRO().match(size);

            // Was the file matched by any filters?
            if (result != ES_UNMATCHED)
                return result;
        }
    }

    // File's included.
    return ES_INCLUDED;
}

void LocalNode::setRecomputeExclusionState(bool includingThisOne, bool scan)
{
    LOG_debug << "Clearing all LocalNode exclusion state from " << getLocalPath() << (includingThisOne ? " inclusive" : "");

    if (includingThisOne)
    {
        mExclusionState = ES_UNKNOWN;
    }

    if (scan)
    {
        // test this one by using "Ignore" button to exclude special symlink "My Pictures"
        // and then manually remove the exclusion and see if the stall returns
        // (same folder as .megaignore, and separately a subfolder)
        setScanAgain(false, true, true, 0);
    }
    else
    {
        setSyncAgain(false, true, true);
    }

    if (type == FILENODE)
        return;

    list<LocalNode*> pending(1, this);

    while (!pending.empty())
    {
        auto& node = *pending.front();

        for (auto& childIt : node.children)
        {
            auto& child = *childIt.second;

            if (child.mExclusionState == ES_UNKNOWN)
                continue;

            child.mExclusionState = ES_UNKNOWN;

            if (child.type == FOLDERNODE)
            {
                pending.emplace_back(&child);

                // make sure we visit this node later and recalculate exclusions
                child.setSyncAgain(false, true, true);
            }
        }

        pending.pop_front();
    }
}

bool LocalNode::waitingForIgnoreFileLoad() const
{
    for (auto* node = this; node; node = node->parent)
    {
        if (node->mWaitingForIgnoreFileLoad)
            return true;
    }

    return false;
}

// Query whether a file is excluded by this node or one of its parents.
template<typename PathType>
typename std::enable_if<IsPath<PathType>::value, ExclusionState>::type
LocalNode::exclusionState(const PathType& path, nodetype_t type, m_off_t size) const
{
    // This specialization is only meaningful for directories.
    assert(this->type == FOLDERNODE);

    // We can't determine our child's exclusion state if we don't know our own.
    // Our children are excluded if we are.
    if (mExclusionState != ES_INCLUDED)
        return mExclusionState;

    // Children of unknown type still have to be handled.
    // Scan-blocked appear as TYPE_UNKNOWN and the user must be
	// able to exclude them when they are notified of them

    // Ignore files are only excluded if one of their parents is.
    if (type == FILENODE && path == IGNORE_FILE_NAME)
        return ES_INCLUDED;

    // We can't know the child's state unless our filters are current.
    if (mWaitingForIgnoreFileLoad)
        return ES_UNKNOWN;

    // Computed cloud name and relative cloud path.
    RemotePathPair namePath;

    // Current path component.
    PathType component;

    // Check if any intermediary path components are excluded.
    for (size_t index = 0; path.nextPathComponent(index, component); )
    {
        // Compute cloud name.
        namePath.first = component.toName(*sync->syncs.fsaccess);

        // Compute relative cloud path.
        namePath.second.appendWithSeparator(namePath.first, false);

        // Have we hit the final path component?
        if (!path.hasNextPathComponent(index))
            break;

        // Is this path component excluded?
        if (ES_EXCLUDED == calcExcluded(namePath, FOLDERNODE, false))
            return ES_EXCLUDED;
    }

    // Does the final path component represent a file?
    if (type == FILENODE)
    {
        // Ignore files are only excluded if one of their parents is.
        if (namePath.first == IGNORE_FILE_NAME)
            return ES_INCLUDED;

        // Is the file excluded by any size filters?
        if (ES_EXCLUDED == calcExcluded(namePath, size))
            return ES_EXCLUDED;
    }

    // Is the file excluded by any name filters?
    return calcExcluded(namePath, type, false);
}

// Make sure we instantiate the two types.  Jenkins gcc can't handle this in the header.
template ExclusionState LocalNode::exclusionState(const LocalPath& path, nodetype_t type, m_off_t size) const;
template ExclusionState LocalNode::exclusionState(const RemotePath& path, nodetype_t type, m_off_t size) const;

ExclusionState LocalNode::exclusionState(const string& name, nodetype_t type, m_off_t size) const
{
    assert(this->type == FOLDERNODE);

    // Consider providing a specialized implementation to avoid conversion.
    auto fsAccess = sync->syncs.fsaccess.get();
    auto fsType = sync->mFilesystemType;
    auto localname = LocalPath::fromRelativeName(name, *fsAccess, fsType);

    return exclusionState(localname, type, size);
}

ExclusionState LocalNode::exclusionState() const
{
    if (isDoNotSyncFileName(toName_of_localname)) return ES_EXCLUDED;
    return mExclusionState;
}

bool LocalNode::isIgnoreFile() const
{
    return mIsIgnoreFile;
}

bool LocalNode::recomputeExclusionState()
{
    // We should never be asked to recompute the root's exclusion state.
    assert(parent);

    // Only recompute the state if it's necessary.
    if (mExclusionState != ES_UNKNOWN)
        return false;

    mExclusionState = parent->exclusionState(localname, type, -1);

    if (mExclusionState == ES_EXCLUDED)
    {
        // excluded nodes are as if they didn't exist.  So remove from db
        // also don't remember anything that might result in a move/delete etc if they get un-ignored
        setSyncedFsid(UNDEF, sync->syncs.localnodeBySyncedFsid, localname, cloneShortname());
        void setSyncedNodeHandle(NodeHandle());
        sync->statecachedel(this);
    }
    else if (mExclusionState == ES_INCLUDED)
    {
        if (!dbid)
        {
            // This node should be part of the database again
            sync->statecacheadd(this);
        }
    }

    return mExclusionState != ES_UNKNOWN;
}


void LocalNode::ignoreFilterPresenceChanged(bool present, FSNode* fsNode)
{
    // ignore file appeared or disappeared
    if (rareRO().filterChain)
    {
        rare().filterChain.reset();
    }
    setRecomputeExclusionState(false, false);
}

#endif // ENABLE_SYNC

void NodeCounter::operator += (const NodeCounter& o)
{
    storage += o.storage;
    files += o.files;
    folders += o.folders;
    versions += o.versions;
    versionStorage += o.versionStorage;
}

void NodeCounter::operator -= (const NodeCounter& o)
{
    storage -= o.storage;
    files -= o.files;
    folders -= o.folders;
    versions -= o.versions;
    versionStorage -= o.versionStorage;
}

std::string NodeCounter::serialize() const
{
    std::string nodeCountersBlob;
    CacheableWriter w(nodeCountersBlob);
    w.serializeu32(static_cast<uint32_t>(files));
    w.serializeu32(static_cast<uint32_t>(folders));
    w.serializei64(storage);
    w.serializeu32(static_cast<uint32_t>(versions));
    w.serializei64(versionStorage);

    return nodeCountersBlob;
}

NodeCounter::NodeCounter(const std::string &blob)
{
    CacheableReader r(blob);
    if (blob.size() == 28) // 4 + 4 + 8 + 4 + 8
    {
        uint32_t auxFiles;
        uint32_t auxFolders;
        uint32_t auxVersions;
        if (!r.unserializeu32(auxFiles) || !r.unserializeu32(auxFolders)
                || !r.unserializei64(storage) || !r.unserializeu32(auxVersions)
                || !r.unserializei64(versionStorage))
        {
            LOG_err << "Failure to unserialize node counter";
            assert(false);
            return;
        }

        files = auxFiles;
        folders = auxFolders;
        versions = auxVersions;

    }
    // During internal testing, 'files', 'folders' and 'versions' were stored as 'size_t', whose size is platform-dependent
    // -> in some machines it is 8 bytes, in others is 4 bytes. With the only goal of providing backwards compatibility for
    // internal testers, if the blob doesn't have expected size (using 4 bytes), check if size matches the expected using 8 bytes
    else if (blob.size() == 40)  // 8 + 8 + 8 + 8 + 8
    {
        uint64_t auxFiles;
        uint64_t auxFolders;
        uint64_t auxVersions;
        if (!r.unserializeu64(auxFiles) || !r.unserializeu64(auxFolders)
                || !r.unserializei64(storage) || !r.unserializeu64(auxVersions)
                || !r.unserializei64(versionStorage))
        {
            LOG_err << "Failure to unserialize node counter (files, folders and versions uint64_t)";
            assert(false);
            return;
        }

        files = static_cast<size_t>(auxFiles);
        folders = static_cast<size_t>(auxFolders);
        versions = static_cast<size_t>(auxVersions);
    }
    else
    {
        LOG_err << "Invalid size at node counter unserialization";
        assert(false);
    }
}

CloudNode::CloudNode(const Node& n)
    : name(n.hasName() ? n.displayname() : "")
    , type(n.type)
    , handle(n.nodeHandle())
    , parentHandle(n.parent ? n.parent->nodeHandle() : NodeHandle())
    , parentType(n.parent ? n.parent->type : TYPE_UNKNOWN)
    , fingerprint(n.fingerprint())
{
    assert(fingerprint.isvalid || type != FILENODE);
}

bool CloudNode::isIgnoreFile() const
{
    return type == FILENODE && name == IGNORE_FILE_NAME;
}

} // namespace<|MERGE_RESOLUTION|>--- conflicted
+++ resolved
@@ -2911,11 +2911,7 @@
 // - corresponding Node handle
 // - local name
 // - fingerprint crc/mtime (filenodes only)
-<<<<<<< HEAD
-bool LocalNodeCore::write(string& destination, uint32_t parentID)
-=======
-bool LocalNode::serialize(string* d) const
->>>>>>> 57413db6
+bool LocalNodeCore::write(string& destination, uint32_t parentID) const
 {
     // We need size even if we're not synced.
     auto size = syncedFingerprint.isvalid ? syncedFingerprint.size : 0;
@@ -2957,7 +2953,7 @@
     return true;
 }
 
-bool LocalNode::serialize(string* d)
+bool LocalNode::serialize(string* d) const
 {
     assert(type != TYPE_UNKNOWN);
 
