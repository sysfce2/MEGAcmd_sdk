--- conflicted
+++ resolved
@@ -1258,12 +1258,8 @@
         {
             // complete the copy/delete operation
             dstime nds = NEVER;
-<<<<<<< HEAD
-            sync->client->syncup(parent, &nds, false);
-=======
             size_t numPending = 0;
             sync->client->syncup(parent, &nds, numPending, true);
->>>>>>> 67065885
 
             // check if nodes can be immediately created
             bool immediatecreation = (int) sync->client->synccreate.size() == nc;
@@ -1308,13 +1304,8 @@
 , created{false}
 , reported{false}
 , checked{false}
-<<<<<<< HEAD
-, syncdownPartialAction(synctree_resolved)
-, syncupPartialAction(synctree_resolved)
-=======
 , syncdownTargetedAction(synctree_resolved)
 , syncupTargetedAction(synctree_resolved)
->>>>>>> 67065885
 {}
 
 // initialize fresh LocalNode object - must be called exactly once
@@ -1327,13 +1318,8 @@
     deleted = false;
     created = false;
     reported = false;
-<<<<<<< HEAD
-    syncdownPartialAction = synctree_resolved;
-    syncupPartialAction = synctree_resolved;
-=======
     syncdownTargetedAction = synctree_resolved;
     syncupTargetedAction = synctree_resolved;
->>>>>>> 67065885
     syncxfer = true;
     newnode.reset();
     parent_dbid = 0;
@@ -1375,16 +1361,6 @@
     sync->localnodes[type]++;
 }
 
-<<<<<<< HEAD
-
-void LocalNode::needsFutureSyncup()
-{
-    if (syncupPartialAction < synctree_scanhere) syncupPartialAction = synctree_scanhere;
-    for (auto p = parent; p != NULL; p = p->parent)
-    {
-        if (p->syncupPartialAction >= synctree_descendantflagged) break;
-        p->syncupPartialAction = synctree_descendantflagged;
-=======
 void LocalNode::needsFutureSyncup()
 {
     syncupTargetedAction = syncupTargetedAction < synctree_scanhere ? synctree_scanhere : syncupTargetedAction;
@@ -1392,23 +1368,11 @@
     {
         if (p->syncupTargetedAction >= synctree_descendantflagged) break;
         p->syncupTargetedAction = synctree_descendantflagged;
->>>>>>> 67065885
     }
 }
 
 void LocalNode::needsFutureSyncdown()
 {
-<<<<<<< HEAD
-    if (syncdownPartialAction < synctree_scanhere) syncdownPartialAction = synctree_scanhere;
-    for (auto p = parent; p != NULL; p = p->parent)
-    {
-        if (p->syncdownPartialAction >= synctree_descendantflagged) break;
-        p->syncdownPartialAction = synctree_descendantflagged;
-    }
-}
-
-
-=======
     syncdownTargetedAction = syncdownTargetedAction < synctree_scanhere ? synctree_scanhere : syncdownTargetedAction;
     for (auto p = parent; p != NULL; p = p->parent)
     {
@@ -1417,7 +1381,6 @@
     }
 }
 
->>>>>>> 67065885
 // update treestates back to the root LocalNode, inform app about changes
 void LocalNode::treestate(treestate_t newts)
 {
