/**
 * @file node.cpp
 * @brief Classes for accessing local and remote nodes
 *
 * (c) 2013-2014 by Mega Limited, Auckland, New Zealand
 *
 * This file is part of the MEGA SDK - Client Access Engine.
 *
 * Applications using the MEGA API must present a valid application key
 * and comply with the the rules set forth in the Terms of Service.
 *
 * The MEGA SDK is distributed in the hope that it will be useful,
 * but WITHOUT ANY WARRANTY; without even the implied warranty of
 * MERCHANTABILITY or FITNESS FOR A PARTICULAR PURPOSE.
 *
 * @copyright Simplified (2-clause) BSD License.
 *
 * You should have received a copy of the license along with this
 * program.
 */

#include "mega/node.h"
#include "mega/megaclient.h"
#include "mega/megaapp.h"
#include "mega/share.h"
#include "mega/serialize64.h"
#include "mega/base64.h"
#include "mega/sync.h"
#include "mega/transfer.h"
#include "mega/transferslot.h"
#include "mega/logging.h"

namespace mega {

Node::Node(MegaClient* cclient, node_vector* dp, handle h, handle ph,
           nodetype_t t, m_off_t s, handle u, const char* fa, m_time_t ts)
{
    client = cclient;
    outshares = NULL;
    pendingshares = NULL;
    tag = 0;
    appdata = NULL;

    nodehandle = h;
    parenthandle = ph;

    parent = NULL;

#ifdef ENABLE_SYNC
    syncdeleted = SYNCDEL_NONE;
    todebris_it = client->todebris.end();
    tounlink_it = client->tounlink.end();
#endif

    type = t;

    size = s;
    owner = u;

    JSON::copystring(&fileattrstring, fa);

    ctime = ts;

    inshare = NULL;
    sharekey = NULL;
    foreignkey = false;

    plink = NULL;

    memset(&changed, 0, sizeof changed);

    Node* p;

    client->nodes[h] = this;

    // folder link access: first returned record defines root node and
    // identity
    if (ISUNDEF(*client->rootnodes))
    {
        *client->rootnodes = h;

        if (client->loggedIntoWritableFolder())
        {
            // If logged into writable folder, we need the sharekey set in the root node
            // so as to include it in subsequent put nodes
            sharekey = new SymmCipher(client->key); //we use the "master key", in this case the secret share key
        }
    }

    if (t >= ROOTNODE && t <= RUBBISHNODE)
    {
        client->rootnodes[t - ROOTNODE] = h;
    }

    // set parent linkage or queue for delayed parent linkage in case of
    // out-of-order delivery
    if ((p = client->nodebyhandle(ph)))
    {
        setparent(p);
    }
    else
    {
        dp->push_back(this);
    }

    client->mFingerprints.newnode(this);
}

Node::~Node()
{
    if (keyApplied())
    {
        client->mAppliedKeyNodeCount--;
        assert(client->mAppliedKeyNodeCount >= 0);
    }

    // abort pending direct reads
    client->preadabort(this);

    // remove node's fingerprint from hash
    if (!client->mOptimizePurgeNodes)
    {
        client->mFingerprints.remove(this);
    }

#ifdef ENABLE_SYNC
    // remove from todebris node_set
    if (todebris_it != client->todebris.end())
    {
        client->todebris.erase(todebris_it);
    }

    // remove from tounlink node_set
    if (tounlink_it != client->tounlink.end())
    {
        client->tounlink.erase(tounlink_it);
    }
#endif

    if (outshares)
    {
        // delete outshares, including pointers from users for this node
        for (share_map::iterator it = outshares->begin(); it != outshares->end(); it++)
        {
            delete it->second;
        }
        delete outshares;
    }

    if (pendingshares)
    {
        // delete pending shares
        for (share_map::iterator it = pendingshares->begin(); it != pendingshares->end(); it++)
        {
            delete it->second;
        }
        delete pendingshares;
    }


    if (!client->mOptimizePurgeNodes)
    {
        // remove from parent's children
        if (parent)
        {
            parent->children.erase(child_it);
        }

        const Node* fa = firstancestor();
        handle ancestor = fa->nodehandle;
        if (ancestor == client->rootnodes[0] || ancestor == client->rootnodes[1] || ancestor == client->rootnodes[2] || fa->inshare)
        {
            client->mNodeCounters[firstancestor()->nodehandle] -= subnodeCounts();
        }

        if (inshare)
        {
            client->mNodeCounters.erase(nodehandle);
        }

        // delete child-parent associations (normally not used, as nodes are
        // deleted bottom-up)
        for (node_list::iterator it = children.begin(); it != children.end(); it++)
        {
            (*it)->parent = NULL;
        }
    }

    if (plink)
    {
        client->mPublicLinks.erase(nodehandle);
    }

    delete plink;
    delete inshare;
    delete sharekey;
}

string Node::canonicalname() const
{
    return client->fsaccess->canonicalize(name());
}

string Node::name() const
{
    auto it = attrs.map.find('n');

    if (it != attrs.map.end())
    {
        return it->second;
    }

    return "";
}

#ifdef ENABLE_SYNC

//void Node::detach(const bool recreate)
//{
//    if (localnode)
//    {
//        localnode->detach(recreate);
//    }
//}

bool Node::syncable(const LocalNode& parent) const
{
    // Not syncable if we're deleted.
    if (syncdeleted != SYNCDEL_NONE)
    {
        return false;
    }

    // Not syncable if we aren't decrypted.
    if (attrstring)
    {
        return false;
    }

    auto it = attrs.map.find('n');

    // Not syncable if we don't have a valid name.
    if (it == attrs.map.end() || it->second.empty())
    {
        return false;
    }

    // We're syncable if we're not the sync debris.
    return parent.parent || parent.sync->debris != it->second;
}

#endif /* ENABLE_SYNC */

void Node::setkeyfromjson(const char* k)
{
    if (keyApplied()) --client->mAppliedKeyNodeCount;
    JSON::copystring(&nodekeydata, k);
    if (keyApplied()) ++client->mAppliedKeyNodeCount;
    assert(client->mAppliedKeyNodeCount >= 0);
}

// update node key and decrypt attributes
void Node::setkey(const byte* newkey)
{
    if (newkey)
    {
        if (keyApplied()) --client->mAppliedKeyNodeCount;
        nodekeydata.assign(reinterpret_cast<const char*>(newkey), (type == FILENODE) ? FILENODEKEYLENGTH : FOLDERNODEKEYLENGTH);
        if (keyApplied()) ++client->mAppliedKeyNodeCount;
        assert(client->mAppliedKeyNodeCount >= 0);
    }

    setattr();
}

// parse serialized node and return Node object - updates nodes hash and parent
// mismatch vector
Node* Node::unserialize(MegaClient* client, const string* d, node_vector* dp)
{
    handle h, ph;
    nodetype_t t;
    m_off_t s;
    handle u;
    const byte* k = NULL;
    const char* fa;
    m_time_t ts;
    const byte* skey;
    const char* ptr = d->data();
    const char* end = ptr + d->size();
    unsigned short ll;
    Node* n;
    int i;
    char isExported = '\0';
    char hasLinkCreationTs = '\0';

    if (ptr + sizeof s + 2 * MegaClient::NODEHANDLE + MegaClient::USERHANDLE + 2 * sizeof ts + sizeof ll > end)
    {
        return NULL;
    }

    s = MemAccess::get<m_off_t>(ptr);
    ptr += sizeof s;

    if (s < 0 && s >= -RUBBISHNODE)
    {
        t = (nodetype_t)-s;
    }
    else
    {
        t = FILENODE;
    }

    h = 0;
    memcpy((char*)&h, ptr, MegaClient::NODEHANDLE);
    ptr += MegaClient::NODEHANDLE;

    ph = 0;
    memcpy((char*)&ph, ptr, MegaClient::NODEHANDLE);
    ptr += MegaClient::NODEHANDLE;

    if (!ph)
    {
        ph = UNDEF;
    }

    u = 0;
    memcpy((char*)&u, ptr, MegaClient::USERHANDLE);
    ptr += MegaClient::USERHANDLE;

    // FIME: use m_time_t / Serialize64 instead
    ptr += sizeof(time_t);

    ts = (uint32_t)MemAccess::get<time_t>(ptr);
    ptr += sizeof(time_t);

    if ((t == FILENODE) || (t == FOLDERNODE))
    {
        int keylen = ((t == FILENODE) ? FILENODEKEYLENGTH : FOLDERNODEKEYLENGTH);

        if (ptr + keylen + 8 + sizeof(short) > end)
        {
            return NULL;
        }

        k = (const byte*)ptr;
        ptr += keylen;
    }

    if (t == FILENODE)
    {
        ll = MemAccess::get<unsigned short>(ptr);
        ptr += sizeof ll;

        if (ptr + ll > end)
        {
            return NULL;
        }

        fa = ptr;
        ptr += ll;
    }
    else
    {
        fa = NULL;
    }

    if (ptr + sizeof isExported + sizeof hasLinkCreationTs > end)
    {
        return NULL;
    }

    isExported = MemAccess::get<char>(ptr);
    ptr += sizeof(isExported);

    hasLinkCreationTs = MemAccess::get<char>(ptr);
    ptr += sizeof(hasLinkCreationTs);

    auto authKeySize = MemAccess::get<char>(ptr);

    ptr += sizeof authKeySize;
    const char *authKey = nullptr;
    if (authKeySize)
    {
        authKey = ptr;
        ptr += authKeySize;
    }

    for (i = 5; i--;)
    {
        if (ptr + (unsigned char)*ptr < end)
        {
            ptr += (unsigned char)*ptr + 1;
        }
    }

    if (ptr + sizeof(short) > end)
    {
        return NULL;
    }

    short numshares = MemAccess::get<short>(ptr);
    ptr += sizeof(numshares);

    if (numshares)
    {
        if (ptr + SymmCipher::KEYLENGTH > end)
        {
            return NULL;
        }

        skey = (const byte*)ptr;
        ptr += SymmCipher::KEYLENGTH;
    }
    else
    {
        skey = NULL;
    }

    n = new Node(client, dp, h, ph, t, s, u, fa, ts);

    if (k)
    {
        n->setkey(k);
    }

    // read inshare, outshares, or pending shares
    while (numshares)   // inshares: -1, outshare/s: num_shares
    {
        int direction = (numshares > 0) ? -1 : 0;
        NewShare *newShare = Share::unserialize(direction, h, skey, &ptr, end);
        if (!newShare)
        {
            LOG_err << "Failed to unserialize Share";
            break;
        }

        client->newshares.push_back(newShare);
        if (numshares > 0)  // outshare/s
        {
            numshares--;
        }
        else    // inshare
        {
            break;
        }
    }

    ptr = n->attrs.unserialize(ptr, end);
    if (!ptr)
    {
        delete n;
        return NULL;
    }

    // It's needed to re-normalize node names because
    // the updated version of utf8proc doesn't provide
    // exactly the same output as the previous one that
    // we were using
    attr_map::iterator it = n->attrs.map.find('n');
    if (it != n->attrs.map.end())
    {
        client->fsaccess->normalize(&(it->second));
    }

    PublicLink *plink = NULL;
    if (isExported)
    {
        if (ptr + MegaClient::NODEHANDLE + sizeof(m_time_t) + sizeof(bool) > end)
        {
            delete n;
            return NULL;
        }

        handle ph = 0;
        memcpy((char*)&ph, ptr, MegaClient::NODEHANDLE);
        ptr += MegaClient::NODEHANDLE;
        m_time_t ets = MemAccess::get<m_time_t>(ptr);
        ptr += sizeof(ets);
        bool takendown = MemAccess::get<bool>(ptr);
        ptr += sizeof(takendown);

        m_time_t cts = 0;
        if (hasLinkCreationTs)
        {
            cts = MemAccess::get<m_time_t>(ptr);
            ptr += sizeof(cts);
        }

        plink = new PublicLink(ph, cts, ets, takendown, authKey ? authKey : "");
        client->mPublicLinks[n->nodehandle] = plink->ph;
    }
    n->plink = plink;

    n->setfingerprint();

    if (ptr == end)
    {
        return n;
    }
    else
    {
        delete n;
        return NULL;
    }
}

// serialize node - nodes with pending or RSA keys are unsupported
bool Node::serialize(string* d)
{
    // do not serialize encrypted nodes
    if (attrstring)
    {
        LOG_warn << "Trying to serialize an encrypted node";

        //Last attempt to decrypt the node
        applykey();
        setattr();

        if (attrstring)
        {
            LOG_warn << "Skipping undecryptable node";
            return false;
        }
    }

    switch (type)
    {
        case FILENODE:
            if ((int)nodekeydata.size() != FILENODEKEYLENGTH)
            {
                return false;
            }
            break;

        case FOLDERNODE:
            if ((int)nodekeydata.size() != FOLDERNODEKEYLENGTH)
            {
                return false;
            }
            break;

        default:
            if (nodekeydata.size())
            {
                return false;
            }
    }

    unsigned short ll;
    short numshares;
    m_off_t s;

    s = type ? -type : size;

    d->append((char*)&s, sizeof s);

    d->append((char*)&nodehandle, MegaClient::NODEHANDLE);

    if (parent)
    {
        d->append((char*)&parent->nodehandle, MegaClient::NODEHANDLE);
    }
    else
    {
        d->append("\0\0\0\0\0", MegaClient::NODEHANDLE);
    }

    d->append((char*)&owner, MegaClient::USERHANDLE);

    // FIXME: use Serialize64
    time_t ts = 0;  // we don't want to break backward compatibiltiy by changing the size (where m_time_t differs)
    d->append((char*)&ts, sizeof(ts));

    ts = (time_t)ctime;
    d->append((char*)&ts, sizeof(ts));

    d->append(nodekeydata);

    if (type == FILENODE)
    {
        ll = static_cast<unsigned short>(fileattrstring.size() + 1);
        d->append((char*)&ll, sizeof ll);
        d->append(fileattrstring.c_str(), ll);
    }

    char isExported = plink ? 1 : 0;
    d->append((char*)&isExported, 1);

    char hasLinkCreationTs = plink ? 1 : 0;
    d->append((char*)&hasLinkCreationTs, 1);

    if (isExported && plink && plink->mAuthKey.size())
    {
        auto authKeySize = (char)plink->mAuthKey.size();
        d->append((char*)&authKeySize, sizeof(authKeySize));
        d->append(plink->mAuthKey.data(), authKeySize);
    }
    else
    {
        d->append("", 1);
    }

    d->append("\0\0\0\0", 5); // Use these bytes for extensions

    if (inshare)
    {
        numshares = -1;
    }
    else
    {
        numshares = 0;
        if (outshares)
        {
            numshares += (short)outshares->size();
        }
        if (pendingshares)
        {
            numshares += (short)pendingshares->size();
        }
    }

    d->append((char*)&numshares, sizeof numshares);

    if (numshares)
    {
        d->append((char*)sharekey->key, SymmCipher::KEYLENGTH);

        if (inshare)
        {
            inshare->serialize(d);
        }
        else
        {
            if (outshares)
            {
                for (share_map::iterator it = outshares->begin(); it != outshares->end(); it++)
                {
                    it->second->serialize(d);
                }
            }
            if (pendingshares)
            {
                for (share_map::iterator it = pendingshares->begin(); it != pendingshares->end(); it++)
                {
                    it->second->serialize(d);
                }
            }
        }
    }

    attrs.serialize(d);

    if (isExported)
    {
        d->append((char*) &plink->ph, MegaClient::NODEHANDLE);
        d->append((char*) &plink->ets, sizeof(plink->ets));
        d->append((char*) &plink->takendown, sizeof(plink->takendown));
        if (hasLinkCreationTs)
        {
            d->append((char*) &plink->cts, sizeof(plink->cts));
        }
    }

    return true;
}

// decrypt attrstring and check magic number prefix
byte* Node::decryptattr(SymmCipher* key, const char* attrstring, size_t attrstrlen)
{
    if (attrstrlen)
    {
        int l = int(attrstrlen * 3 / 4 + 3);
        byte* buf = new byte[l];

        l = Base64::atob(attrstring, buf, l);

        if (!(l & (SymmCipher::BLOCKSIZE - 1)))
        {
            key->cbc_decrypt(buf, l);

            if (!memcmp(buf, "MEGA{\"", 6))
            {
                return buf;
            }
        }

        delete[] buf;
    }

    return NULL;
}

void Node::parseattr(byte *bufattr, AttrMap &attrs, m_off_t size, m_time_t &mtime , string &fileName, string &fingerprint, FileFingerprint &ffp)
{
    JSON json;
    nameid name;
    string *t;

    json.begin((char*)bufattr + 5);
    while ((name = json.getnameid()) != EOO && json.storeobject((t = &attrs.map[name])))
    {
        JSON::unescape(t);
    }

    attr_map::iterator it = attrs.map.find('n');   // filename
    if (it == attrs.map.end())
    {
        fileName = "CRYPTO_ERROR";
    }
    else if (it->second.empty())
    {
        fileName = "BLANK";
    }

    it = attrs.map.find('c');   // checksum
    if (it != attrs.map.end())
    {
        if (ffp.unserializefingerprint(&it->second))
        {
            ffp.size = size;
            mtime = ffp.mtime;

            char bsize[sizeof(size) + 1];
            int l = Serialize64::serialize((byte *)bsize, size);
            char *buf = new char[l * 4 / 3 + 4];
            char ssize = static_cast<char>('A' + Base64::btoa((const byte *)bsize, l, buf));

            string result(1, ssize);
            result.append(buf);
            result.append(it->second);
            delete [] buf;

            fingerprint = result;
        }
    }
}

// return temporary SymmCipher for this nodekey
SymmCipher* Node::nodecipher()
{
    if (client->tmpnodecipher.setkey(&nodekeydata))
    {
        return &client->tmpnodecipher;
    }

    return NULL;
}

// decrypt attributes and build attribute hash
void Node::setattr()
{
    byte* buf;
    SymmCipher* cipher;

    if (attrstring && (cipher = nodecipher()) && (buf = decryptattr(cipher, attrstring->c_str(), attrstring->size())))
    {
        JSON json;
        nameid name;
        string* t;

        attrs.map.clear();
        json.begin((char*)buf + 5);

        while ((name = json.getnameid()) != EOO && json.storeobject((t = &attrs.map[name])))
        {
            JSON::unescape(t);

            if (name == 'n')
            {
                client->fsaccess->normalize(t);
            }
        }

        setfingerprint();

        delete[] buf;

        attrstring.reset();
    }
}

// if present, configure FileFingerprint from attributes
// otherwise, the file's fingerprint is derived from the file's mtime/size/key
void Node::setfingerprint()
{
    if (type == FILENODE && nodekeydata.size() >= sizeof crc)
    {
        client->mFingerprints.remove(this);

        attr_map::iterator it = attrs.map.find('c');

        if (it != attrs.map.end())
        {
            if (!unserializefingerprint(&it->second))
            {
                LOG_warn << "Invalid fingerprint";
            }
        }

        // if we lack a valid FileFingerprint for this file, use file's key,
        // size and client timestamp instead
        if (!isvalid)
        {
            memcpy(crc.data(), nodekeydata.data(), sizeof crc);
            mtime = ctime;
        }

        client->mFingerprints.add(this);
    }
}

bool Node::hasName(const string& name) const
{
    auto it = attrs.map.find('n');
    return it != attrs.map.end() && it->second == name;
}

// return file/folder name or special status strings
const char* Node::displayname() const
{
    // not yet decrypted
    if (attrstring)
    {
        LOG_debug << "NO_KEY " << type << " " << size << " " << Base64Str<MegaClient::NODEHANDLE>(nodehandle);
        return "NO_KEY";
    }

    attr_map::const_iterator it;

    it = attrs.map.find('n');

    if (it == attrs.map.end())
    {
        if (type < ROOTNODE || type > RUBBISHNODE)
        {
            LOG_debug << "CRYPTO_ERROR " << type << " " << size << " " << nodehandle;
        }
        return "CRYPTO_ERROR";
    }

    if (!it->second.size())
    {
        LOG_debug << "BLANK " << type << " " << size << " " << nodehandle;
        return "BLANK";
    }

    return it->second.c_str();
}

string Node::displaypath() const
{
    // factored from nearly identical functions in megapi_impl and megacli
    string path;
    const Node* n = this;
    for (; n; n = n->parent)
    {
        switch (n->type)
        {
        case FOLDERNODE:
            path.insert(0, n->displayname());

            if (n->inshare)
            {
                path.insert(0, ":");
                if (n->inshare->user)
                {
                    path.insert(0, n->inshare->user->email);
                }
                else
                {
                    path.insert(0, "UNKNOWN");
                }
                return path;
            }
            break;

        case INCOMINGNODE:
            path.insert(0, "//in");
            return path;

        case ROOTNODE:
            return path.empty() ? "/" : path;

        case RUBBISHNODE:
            path.insert(0, "//bin");
            return path;

        case TYPE_UNKNOWN:
        case FILENODE:
            path.insert(0, n->displayname());
        }
        path.insert(0, "/");
    }
    return path;
}

// returns position of file attribute or 0 if not present
int Node::hasfileattribute(fatype t) const
{
    return Node::hasfileattribute(&fileattrstring, t);
}

int Node::hasfileattribute(const string *fileattrstring, fatype t)
{
    char buf[24];

    sprintf(buf, ":%u*", t);
    return static_cast<int>(fileattrstring->find(buf) + 1);
}

// attempt to apply node key - sets nodekey to a raw key if successful
bool Node::applykey()
{
    if (type > FOLDERNODE)
    {
        //Root nodes contain an empty attrstring
        attrstring.reset();
    }

    if (keyApplied() || !nodekeydata.size())
    {
        return false;
    }

    int l = -1;
    size_t t = 0;
    handle h;
    const char* k = NULL;
    SymmCipher* sc = &client->key;
    handle me = client->loggedin() ? client->me : *client->rootnodes;

    while ((t = nodekeydata.find_first_of(':', t)) != string::npos)
    {
        // compound key: locate suitable subkey (always symmetric)
        h = 0;

        l = Base64::atob(nodekeydata.c_str() + (nodekeydata.find_last_of('/', t) + 1), (byte*)&h, sizeof h);
        t++;

        if (l == MegaClient::USERHANDLE)
        {
            // this is a user handle - reject if it's not me
            if (h != me)
            {
                continue;
            }
        }
        else
        {
            // look for share key if not folder access with folder master key
            if (h != me)
            {
                Node* n;

                // this is a share node handle - check if we have node and the
                // share key
                if (!(n = client->nodebyhandle(h)) || !n->sharekey)
                {
                    continue;
                }

                sc = n->sharekey;

                // this key will be rewritten when the node leaves the outbound share
                foreignkey = true;
            }
        }

        k = nodekeydata.c_str() + t;
        break;
    }

    // no: found => personal key, use directly
    // otherwise, no suitable key available yet - bail (it might arrive soon)
    if (!k)
    {
        if (l < 0)
        {
            k = nodekeydata.c_str();
        }
        else
        {
            return false;
        }
    }

    byte key[FILENODEKEYLENGTH];
    unsigned keylength = (type == FILENODE) ? FILENODEKEYLENGTH : FOLDERNODEKEYLENGTH;

    if (client->decryptkey(k, key, keylength, sc, 0, nodehandle))
    {
        client->mAppliedKeyNodeCount++;
        nodekeydata.assign((const char*)key, keylength);
        setattr();
    }

    assert(keyApplied());
    return true;
}

NodeCounter Node::subnodeCounts() const
{
    NodeCounter nc;
    for (Node *child : children)
    {
        nc += child->subnodeCounts();
    }
    if (type == FILENODE)
    {
        nc.files += 1;
        nc.storage += size;
        if (parent && parent->type == FILENODE)
        {
            nc.versions += 1;
            nc.versionStorage += size;
        }
    }
    else if (type == FOLDERNODE)
    {
        nc.folders += 1;
    }
    return nc;
}

// returns whether node was moved
bool Node::setparent(Node* p)
{
    if (p == parent)
    {
        return false;
    }

    NodeCounter nc;
    bool gotnc = false;

    const Node *originalancestor = firstancestor();
    handle oah = originalancestor->nodehandle;
    if (oah == client->rootnodes[0] || oah == client->rootnodes[1] || oah == client->rootnodes[2] || originalancestor->inshare)
    {
        nc = subnodeCounts();
        gotnc = true;

        // nodes moving from cloud drive to rubbish for example, or between inshares from the same user.
        client->mNodeCounters[oah] -= nc;
    }

    if (parent)
    {
        parent->children.erase(child_it);
    }

    parent = p;

    if (parent)
    {
        //LOG_info << "moving " << Base64Str<MegaClient::NODEHANDLE>(nodehandle) << " " << attrs.map['n'] << " into " << Base64Str<MegaClient::NODEHANDLE>(parent->nodehandle) << " " << parent->attrs.map['n'];
        child_it = parent->children.insert(parent->children.end(), this);
    }

    const Node* newancestor = firstancestor();
    handle nah = newancestor->nodehandle;
    if (nah == client->rootnodes[0] || nah == client->rootnodes[1] || nah == client->rootnodes[2] || newancestor->inshare)
    {
        if (!gotnc)
        {
            nc = subnodeCounts();
        }

        client->mNodeCounters[nah] += nc;
    }

//#ifdef ENABLE_SYNC
//    client->cancelSyncgetsOutsideSync(this);
//#endif

    return true;
}

const Node* Node::firstancestor() const
{
    const Node* n = this;
    while (n->parent != NULL)
    {
        n = n->parent;
    }
    return n;
}

// returns 1 if n is under p, 0 otherwise
bool Node::isbelow(Node* p) const
{
    const Node* n = this;

    for (;;)
    {
        if (!n)
        {
            return false;
        }

        if (n == p)
        {
            return true;
        }

        n = n->parent;
    }
}

void Node::setpubliclink(handle ph, m_time_t cts, m_time_t ets, bool takendown, const string &authKey)
{
    if (!plink) // creation
    {
        assert(client->mPublicLinks.find(nodehandle) == client->mPublicLinks.end());
        plink = new PublicLink(ph, cts, ets, takendown, authKey.empty() ? nullptr : authKey.c_str());
    }
    else            // update
    {
        assert(client->mPublicLinks.find(nodehandle) != client->mPublicLinks.end());
        plink->ph = ph;
        plink->cts = cts;
        plink->ets = ets;
        plink->takendown = takendown;
        plink->mAuthKey = authKey;
    }
    client->mPublicLinks[nodehandle] = ph;
}

PublicLink::PublicLink(handle ph, m_time_t cts, m_time_t ets, bool takendown, const char *authKey)
{
    this->ph = ph;
    this->cts = cts;
    this->ets = ets;
    this->takendown = takendown;
    if (authKey)
    {
        this->mAuthKey = authKey;
    }
}

PublicLink::PublicLink(PublicLink *plink)
{
    this->ph = plink->ph;
    this->cts = plink->cts;
    this->ets = plink->ets;
    this->takendown = plink->takendown;
    this->mAuthKey = plink->mAuthKey;
}

bool PublicLink::isExpired()
{
    if (!ets)       // permanent link: ets=0
        return false;

    m_time_t t = m_time();
    return ets < t;
}

#ifdef ENABLE_SYNC
// set, change or remove LocalNode's parent and name/localname/slocalname.
// newlocalpath must be a full path and must not point to an empty string.
// no shortname allowed as the last path component.
void LocalNode::setnameparent(LocalNode* newparent, LocalPath* newlocalpath, std::unique_ptr<LocalPath> newshortname, bool applyToCloud)
{

    assert(!applyToCloud);

    if (!sync)
    {
        LOG_err << "LocalNode::init() was never called";
        assert(false);
        return;
    }

    //bool newnode = localname.empty();
    Node* todelete = NULL;
    int nc = 0;
    Sync* oldsync = NULL;

    if (parent)
    {
        // remove existing child linkage
        parent->children.erase(&localname);

        if (slocalname)
        {
            parent->schildren.erase(slocalname.get());
            slocalname.reset();
        }
    }

    if (newlocalpath)
    {
        // extract name component from localpath, check for rename unless newnode
        size_t p = newlocalpath->getLeafnameByteIndex(*sync->client->fsaccess);

        // has the name changed?
        if (!newlocalpath->backEqual(p, localname))
        {
            // set new name
            localname = newlocalpath->subpathFrom(p);
            name = localname.toName(*sync->client->fsaccess);

            //if (node && applyToCloud)
            //{
            //    if (!node->hasName(name))
            //    {
            //        if (node->type == FILENODE)
            //        {
            //            treestate(TREESTATE_SYNCING);
            //        }
            //        else
            //        {
            //            sync->client->app->syncupdate_treestate(this);
            //        }

            //        // queue command to set new name
            //        sync->client->setattr(node, attr_map('n', name), sync->tag);
            //    }
            //}
        }
    }

    if (parent && parent != newparent && !sync->mDestructorRunning)
    {
        treestate(TREESTATE_NONE);
    }

    if (newparent)
    {
        if (newparent != parent)
        {
            parent = newparent;

            //if (!newnode && node && applyToCloud)
            //{
            //    assert(parent->node);

            //    int creqtag = sync->client->reqtag;
            //    sync->client->reqtag = sync->tag;
            //    LOG_debug << "Moving node: " << node->displayname() << " to " << parent->node->displayname();
            //    if (sync->client->rename(node, parent->node, SYNCDEL_NONE, node->parent ? node->parent->nodehandle : UNDEF) == API_EACCESS
            //            && sync != parent->sync)
            //    {
            //        LOG_debug << "Rename not permitted. Using node copy/delete";

            //        // save for deletion
            //        todelete = node;
            //    }
            //    sync->client->reqtag = creqtag;

            //    if (type == FILENODE)
            //    {
            //        ts = TREESTATE_SYNCING;
            //    }
            //}

            if (sync != parent->sync)
            {
                LOG_debug << "Moving files between different syncs";
                oldsync = sync;
            }

            if (todelete || oldsync)
            {
                // prepare localnodes for a sync change or/and a copy operation
                LocalTreeProcMove tp(parent->sync, todelete != NULL);
                sync->client->proclocaltree(this, &tp);
                nc = tp.nc;
            }
        }

        // (we don't construct a UTF-8 or sname for the root path)
        parent->children[&localname] = this;

        if (newshortname && *newshortname != localname)
        {
            slocalname = std::move(newshortname);
            parent->schildren[slocalname.get()] = this;
        }
        else
        {
            slocalname.reset();
        }

        treestate(TREESTATE_NONE);

        //if (todelete)
        //{
        //    // complete the copy/delete operation
        //    dstime nds = NEVER;
        //    size_t numPending = 0;
        //    sync->client->syncup(parent, &nds, numPending, true);

        //    // check if nodes can be immediately created
        //    bool immediatecreation = (int) sync->client->synccreate.size() == nc;

        //    sync->client->syncupdate();

        //    // try to keep nodes in syncdebris if they can't be immediately created
        //    // to avoid uploads
        //    sync->client->movetosyncdebris(todelete, immediatecreation || oldsync->inshare);
        //}

        if (oldsync)
        {
            // update local cache if there is a sync change
            oldsync->cachenodes();
            sync->cachenodes();
        }
    }

    if (newlocalpath)
    {
        LocalTreeProcUpdateTransfers tput;
        sync->client->proclocaltree(this, &tput);
    }
}

void LocalNode::moveContentTo(LocalNode* ln, LocalPath& fullPath, bool setScanAgain)
{
    vector<LocalNode*> workingList;
    workingList.reserve(children.size());
    for (auto& c : children) workingList.push_back(c.second);
    for (auto& c : workingList)
    {
        ScopedLengthRestore restoreLen(fullPath);
        fullPath.appendWithSeparator(c->localname, true, sync->client->fsaccess->localseparator);
        c->setnameparent(ln, &fullPath, sync->client->fsaccess->fsShortname(fullPath), false);
        if (setScanAgain)
        {
            c->setScanAgain(false, true, true, 0);
        }
    }

    ln->upload = move(upload);
    ln->download = move(download);

    LocalTreeProcUpdateTransfers tput;
    tput.proc(sync->client, ln);
}

// delay uploads by 1.1 s to prevent server flooding while a file is still being written
void LocalNode::bumpnagleds()
{
    if (!sync)
    {
        LOG_err << "LocalNode::init() was never called";
        assert(false);
        return;
    }

    nagleds = sync->client->waiter->ds + 11;
}

LocalNode::LocalNode()
: unstableFsidAssigned(false)
, deletingCloud{false}
, deletedFS{false}
, moveSourceAppliedToCloud(false)
, moveSourceApplyingToCloud(false)
, moveTargetApplyingToCloud(false)
, moveAppliedToLocal(false)
, moveApplyingToLocal(false)
, conflicts(TREE_RESOLVED)
, scanAgain(TREE_RESOLVED)
, checkMovesAgain(TREE_RESOLVED)
, syncAgain(TREE_RESOLVED)
, parentSetCheckMovesAgain(false)
, parentSetSyncAgain(false)
, parentSetScanAgain(false)
, parentSetContainsConflicts(false)
, scanInProgress(false)
, scanObsolete(false)
, useBlocked(TREE_RESOLVED)
, scanBlocked(TREE_RESOLVED)
{}

// initialize fresh LocalNode object - must be called exactly once
void LocalNode::init(Sync* csync, nodetype_t ctype, LocalNode* cparent, LocalPath& cfullpath, std::unique_ptr<LocalPath> shortname)
{
    sync = csync;
    parent = NULL;
//    notseen = 0;
    unstableFsidAssigned = false;
    deletingCloud = false;
    deletedFS = false;
    moveSourceAppliedToCloud = false;
    moveSourceApplyingToCloud = false;
    moveTargetApplyingToCloud = false;
    moveAppliedToLocal = false;
    moveApplyingToLocal = false;
    conflicts = TREE_RESOLVED;
    scanAgain = TREE_RESOLVED;
    checkMovesAgain = TREE_RESOLVED;
    syncAgain = TREE_RESOLVED;
    parentSetCheckMovesAgain = false;
    parentSetSyncAgain = false;
    parentSetScanAgain = false;
    parentSetContainsConflicts = false;
    scanInProgress = false;
    scanObsolete = false;
    useBlocked = TREE_RESOLVED;
    scanBlocked = TREE_RESOLVED;
    newnode.reset();
    parent_dbid = 0;
    slocalname = NULL;

    ts = TREESTATE_NONE;
    dts = TREESTATE_NONE;

    type = ctype;
    syncid = sync->client->nextsyncid();

    bumpnagleds();

    if (cparent)
    {
        setnameparent(cparent, &cfullpath, std::move(shortname), false);
    }
    else
    {
        localname = cfullpath;
        slocalname.reset(shortname && *shortname != localname ? shortname.release() : nullptr);
        name = localname.toPath(*sync->client->fsaccess);
    }

//#ifdef DEBUG
//    // double check we were given the right shortname (if the file exists yet)
//    auto fa = sync->client->fsaccess->newfileaccess(false);
//    if (fa->fopen(cfullpath))  // exists, is file
//    {
//        auto sn = sync->client->fsaccess->fsShortname(cfullpath);
//        assert(!localname.empty() &&
//            ((!slocalname && (!sn || localname == *sn)) ||
//                (slocalname && sn && !slocalname->empty() && *slocalname != localname && *slocalname == *sn)));
//    }
//#endif

//    scanseqno = sync->scanseqno;

    // mark fsid as not valid
    fsid_it = sync->client->localnodeByFsid.end();
    syncedCloudNodeHandle_it = sync->client->localnodeByNodeHandle.end();

    // enable folder notification
    if (type == FOLDERNODE)
    {
        sync->dirnotify->addnotify(this, cfullpath);
    }

    sync->client->syncactivity = true;

    sync->client->totalLocalNodes++;

    if (type != TYPE_UNKNOWN)
    {
        sync->localnodes[type]++;
    }
}

void LocalNode::init(const FSNode& fsNode)
{
    // Must have been previously initialized.
    assert(sync);

    // Node we're initializing from must not be unknown.
    assert(fsNode.type != TYPE_UNKNOWN);

    // Must have been created to represent a blocked node.
    assert(type == TYPE_UNKNOWN);

    // Have we gained a shortname?
    if (fsNode.shortname && fsNode.localname != *fsNode.shortname)
    {
        // Unknown nodes shouldn't have a prior shortname.
        assert(!slocalname);

        slocalname.reset(new LocalPath(*fsNode.shortname));

        // Unknown nodes should never be the root.
        assert(parent);

        // Link us to our parent.
        parent->schildren[slocalname.get()] = this;
    }

    // Update our fingerprint.
    syncedFingerprint = fsNode.fingerprint;

    // Update our FSID.
    setfsid(fsNode.fsid, sync->client->localnodeByFsid);

    // Update our type.
    type = fsNode.type;

    // Update node counts.
    ++sync->localnodes[type];

    // Make sure directories get change notifications.
    if (type == FOLDERNODE)
    {
        const auto path = getLocalPath(true);
        sync->dirnotify->addnotify(this, path);
    }
}

auto LocalNode::rare() -> RareFields&
{
    if (!rareFields)
    {
        rareFields.reset(new RareFields);
    }
    return *rareFields;
}

void LocalNode::setScanAgain(bool doParent, bool doHere, bool doBelow, dstime delayds)
{
    if (doHere)
    {
        scanObsolete = true;
    }

    unsigned state = (doHere?1u:0u) << 1 | (doBelow?1u:0u);
    if (state >= TREE_ACTION_HERE && delayds > 0)
    {
        scanDelayUntil = std::max<dstime>(scanDelayUntil,  Waiter::ds + delayds);
    }

    scanAgain = std::max<unsigned>(scanAgain, state);
    for (auto p = parent; p != NULL; p = p->parent)
    {
        p->scanAgain = std::max<unsigned>(p->scanAgain, TREE_DESCENDANT_FLAGGED);
    }

    // for scanning, we only need to set the parent once
    if (parent && doParent)
    {
        parent->scanAgain = std::max<unsigned>(parent->scanAgain, TREE_ACTION_HERE);
        doParent = false;
        parentSetScanAgain = false;
    }
    parentSetScanAgain = parentSetScanAgain || doParent;
}

void LocalNode::setCheckMovesAgain(bool doParent, bool doHere, bool doBelow)
{
    unsigned state = (doHere?1u:0u) << 1 | (doBelow?1u:0u);

    checkMovesAgain = std::max<unsigned>(checkMovesAgain, state);
    for (auto p = parent; p != NULL; p = p->parent)
    {
        p->checkMovesAgain = std::max<unsigned>(p->checkMovesAgain, TREE_DESCENDANT_FLAGGED);
    }

    parentSetCheckMovesAgain = parentSetCheckMovesAgain || doParent;
}

void LocalNode::setSyncAgain(bool doParent, bool doHere, bool doBelow)
{
    unsigned state = (doHere?1u:0u) << 1 | (doBelow?1u:0u);

    syncAgain = std::max<unsigned>(syncAgain, state);
    for (auto p = parent; p != NULL; p = p->parent)
    {
        p->syncAgain = std::max<unsigned>(p->syncAgain, TREE_DESCENDANT_FLAGGED);
    }

    parentSetSyncAgain = parentSetSyncAgain || doParent;
}

void LocalNode::setContainsConflicts(bool doParent, bool doHere, bool doBelow)
{
    // using the 3 flags for consistency & understandabilty but doBelow is not relevant
    assert(!doBelow);

    unsigned state = (doHere?1u:0u) << 1 | (doBelow?1u:0u);

    conflicts = std::max<unsigned>(conflicts, state);
    for (auto p = parent; p != NULL; p = p->parent)
    {
        p->conflicts = std::max<unsigned>(p->conflicts, TREE_DESCENDANT_FLAGGED);
    }

    parentSetContainsConflicts = parentSetContainsConflicts || doParent;
}

void LocalNode::setUseBlocked()
{
    useBlocked = std::max<unsigned>(useBlocked, TREE_ACTION_HERE);

    if (!rare().useBlockedTimer)
    {
        rare().useBlockedTimer.reset(new BackoffTimer(sync->client->rng));
    }
    if (rare().useBlockedTimer->armed())
    {
        rare().useBlockedTimer->backoff(Sync::SCANNING_DELAY_DS);
    }

    for (auto p = parent; p != NULL; p = p->parent)
    {
        p->useBlocked = std::max<unsigned>(p->useBlocked, TREE_DESCENDANT_FLAGGED);
    }
}

void LocalNode::setScanBlocked()
{
    scanBlocked = std::max<unsigned>(scanBlocked, TREE_ACTION_HERE);

    for (auto p = parent; p != NULL; p = p->parent)
    {
        p->scanBlocked = std::max<unsigned>(p->scanBlocked, TREE_DESCENDANT_FLAGGED);
    }
}

bool LocalNode::checkForScanBlocked(FSNode* fsNode)
{
    if (scanBlocked >= TREE_ACTION_HERE)
    {
        // Have we recovered?
        if (type == TYPE_UNKNOWN && fsNode && fsNode->type != TYPE_UNKNOWN)
        {
            LOG_verbose << "Recovered from being scan blocked: " << localnodedisplaypath(*sync->client->fsaccess);
            init(*fsNode);
            scanBlocked = TREE_RESOLVED;
            rare().scanBlockedTimer->reset();
            return false;
        }

        // rescan if the timer is up
        if (rare().scanBlockedTimer->armed())
        {
            LOG_verbose << "Scan blocked timer elapsed, trigger parent rescan: "  << localnodedisplaypath(*sync->client->fsaccess);;
            if (parent) parent->setScanAgain(false, true, false, 0);
            rare().scanBlockedTimer->backoff(); // wait increases exponentially
            return true;
        }
        else
        {
            LOG_verbose << "Waiting on scan blocked timer, retry in ds: "
                << rare().scanBlockedTimer->retryin();
            return true;
        }
    }

    if (fsNode && (fsNode->type == TYPE_UNKNOWN || fsNode->isBlocked))
    {
        // We were not able to get details of the filesystem item when scanning the directory.
        // Consider it a blocked file, and we'll rescan the folder from time to time.
        LOG_verbose << "File/folder was blocked when reading directory, retry later: " << localnodedisplaypath(*sync->client->fsaccess);
        setScanBlocked();
        rare().scanBlockedTimer.reset(new BackoffTimer(sync->client->rng));
        rare().scanBlockedTimer->backoff(Sync::SCANNING_DELAY_DS);
        return true;
    }

    return false;
}


bool LocalNode::scanRequired() const
{
    return scanAgain != TREE_RESOLVED;
}

bool LocalNode::mightHaveMoves() const
{
    return checkMovesAgain != TREE_RESOLVED;
}

bool LocalNode::syncRequired() const
{
    return syncAgain != TREE_RESOLVED;
}

// update treestates back to the root LocalNode, inform app about changes
void LocalNode::treestate(treestate_t newts)
{
    if (!sync)
    {
        LOG_err << "LocalNode::init() was never called";
        assert(false);
        return;
    }

    if (newts != TREESTATE_NONE)
    {
        ts = newts;
    }

    if (ts != dts)
    {
        sync->client->app->syncupdate_treestate(this);
    }

    if (parent && ((newts == TREESTATE_NONE && ts != TREESTATE_NONE)
                   || (ts != dts && (!(ts == TREESTATE_SYNCED && parent->ts == TREESTATE_SYNCED))
                                 && (!(ts == TREESTATE_SYNCING && parent->ts == TREESTATE_SYNCING))
                                 && (!(ts == TREESTATE_PENDING && (parent->ts == TREESTATE_PENDING
                                                                   || parent->ts == TREESTATE_SYNCING))))))
    {
        treestate_t state = TREESTATE_NONE;
        if (newts != TREESTATE_NONE && ts == TREESTATE_SYNCING)
        {
            state = TREESTATE_SYNCING;
        }
        else
        {
            state = parent->checkstate();
        }

        parent->treestate(state);
    }

    dts = ts;
}

treestate_t LocalNode::checkstate()
{
    if (type == FILENODE)
        return ts;

    treestate_t state = TREESTATE_SYNCED;
    for (localnode_map::iterator it = children.begin(); it != children.end(); it++)
    {
        if (it->second->ts == TREESTATE_SYNCING)
        {
            state = TREESTATE_SYNCING;
            break;
        }

        if (it->second->ts == TREESTATE_PENDING && state == TREESTATE_SYNCED)
        {
            state = TREESTATE_PENDING;
        }
    }
    return state;
}

//void LocalNode::setnode(Node* cnode)
//{
//    if (node && (node != cnode) && node->localnode)
//    {
//        node->localnode = NULL;
//    }
//
//    deleted = false;
//
//    node = cnode;
//
//    if (node)
//    {
//        node->localnode = this;
//    }
//}

//void LocalNode::setnotseen(int newnotseen)
//{
//    if (!sync)
//    {
//        LOG_err << "LocalNode::init() was never called";
//        assert(false);
//        return;
//    }
//
//    if (!newnotseen)
//    {
//        if (notseen)
//        {
//            sync->client->localsyncnotseen.erase(notseen_it);
//        }
//
//        notseen = 0;
//        scanseqno = sync->scanseqno;
//    }
//    else
//    {
//        if (!notseen)
//        {
//            notseen_it = sync->client->localsyncnotseen.insert(this).first;
//        }
//
//        notseen = newnotseen;
//    }
//}

// set fsid - assume that an existing assignment of the same fsid is no longer current and revoke
void LocalNode::setfsid(handle newfsid, fsid_localnode_map& fsidnodes)
{
    assert(sync && sync->client);

    if (fsid_it != fsidnodes.end())
    {
        if (newfsid == fsid)
        {
            return;
        }

        fsidnodes.erase(fsid_it);
    }

    fsid = newfsid;

    if (fsid == UNDEF)
    {
        fsid_it = fsidnodes.end();
    }
    else
    {
        fsid_it = fsidnodes.insert(std::make_pair(fsid, this));
    }
}

void LocalNode::setSyncedNodeHandle(NodeHandle h)
{
    assert(sync && sync->client);

    if (syncedCloudNodeHandle_it != sync->client->localnodeByNodeHandle.end())
    {
        if (h == syncedCloudNodeHandle)
        {
            return;
        }

        assert(syncedCloudNodeHandle_it->first == syncedCloudNodeHandle);

        LOG_verbose << sync->client->clientname << "removing syned handle " << syncedCloudNodeHandle << " for " << localnodedisplaypath(*sync->client->fsaccess);

        sync->client->localnodeByNodeHandle.erase(syncedCloudNodeHandle_it);
    }

    syncedCloudNodeHandle = h;

    if (syncedCloudNodeHandle == UNDEF)
    {
        syncedCloudNodeHandle_it = sync->client->localnodeByNodeHandle.end();
    }
    else
    {
        LOG_verbose << sync->client->clientname << "adding syned handle " << syncedCloudNodeHandle << " for " << localnodedisplaypath(*sync->client->fsaccess);

        syncedCloudNodeHandle_it = sync->client->localnodeByNodeHandle.insert(std::make_pair(syncedCloudNodeHandle, this));
    }
}

LocalNode::~LocalNode()
{
    if (!sync)
    {
        LOG_err << "LocalNode::init() was never called";
        assert(false);
        return;
    }

    if (sync->state == SYNC_ACTIVE || sync->state == SYNC_INITIALSCAN)
    {
        sync->statecachedel(this);
    }

//    setnotseen(0);

    newnode.reset();

    if (sync->dirnotify.get())
    {
        // deactivate corresponding notifyq records
        sync->dirnotify->fsEventq.replaceLocalNodePointers(this, (LocalNode*)~0);
        sync->dirnotify->fsDelayedNetworkEventq.replaceLocalNodePointers(this, (LocalNode*)~0);
    }

    // remove from fsidnode map, if present
    if (fsid_it != sync->client->localnodeByFsid.end())
    {
        sync->client->localnodeByFsid.erase(fsid_it);
    }
    if (syncedCloudNodeHandle_it != sync->client->localnodeByNodeHandle.end())
    {
        sync->client->localnodeByNodeHandle.erase(syncedCloudNodeHandle_it);
    }

    sync->client->totalLocalNodes--;

    if (type != TYPE_UNKNOWN)
    {
        sync->localnodes[type]--;
    }

    if (type == FOLDERNODE)
    {
        if (sync->dirnotify.get())
        {
            sync->dirnotify->delnotify(this);
        }
    }

    // remove parent association
    if (parent)
    {
        setnameparent(NULL, NULL, NULL, false);
    }

    for (localnode_map::iterator it = children.begin(); it != children.end(); )
    {
        delete it++->second;
    }

    //if (node)
    //{
    //    // move associated node to SyncDebris unless the sync is currently
    //    // shutting down
    //    if (node->localnode == this)
    //    {
    //        node->localnode = NULL;
    //    }
    //}
}

//void LocalNode::conflictDetected(const TREESTATE conflicts)
//{
//    this->conflicts = conflicts;
//    conflictRefresh();
//}
//
//void LocalNode::conflictDetected()
//{
//    conflicts |= TREE_ACTION_HERE;
//    conflictRefresh();
//}
//
//void LocalNode::conflictRefresh()
//{
//    if (conflicts == TREE_RESOLVED)
//    {
//        return;
//    }
//
//    for (auto* node = parent; node; node = node->parent)
//    {
//        if (node->conflictsDetectedBelow())
//        {
//            return;
//        }
//
//        node->conflicts |= TREE_DESCENDANT_FLAGGED;
//    }
//}
//
bool LocalNode::conflictsDetected() const
{
    return conflicts != TREE_RESOLVED;
}
//
//bool LocalNode::conflictsDetectedBelow() const
//{
//    return conflicts & TREE_DESCENDANT_FLAGGED;
//}
//
//bool LocalNode::conflictsDetectedHere() const
//{
//    return conflicts & TREE_ACTION_HERE;
//}
//
//void LocalNode::conflictsResolved()
//{
//    conflicts = TREE_RESOLVED;
//}

//void LocalNode::detach(const bool recreate)
//{
//    // Never detach the root node.
//    if (parent && node)
//    {
//        node->localnode = nullptr;
//        node->tag = sync->tag;
//        node = nullptr;
//
//        created &= !recreate;
//    }
//}

bool LocalNode::isAbove(const LocalNode& other) const
{
    return other.isBelow(*this);
}

bool LocalNode::isBelow(const LocalNode& other) const
{
    for (auto* node = parent; node; node = node->parent)
    {
        if (node == &other)
        {
            return true;
        }
    }

    return false;
}

LocalPath LocalNode::getLocalPath() const
{
    LocalPath lp;
    getlocalpath(lp);
    return lp;
}

void LocalNode::getlocalpath(LocalPath& path) const
{
    if (!sync)
    {
        LOG_err << "LocalNode::init() was never called";
        assert(false);
        return;
    }

    path.erase();

    for (const LocalNode* l = this; l != nullptr; l = l->parent)
    {
        assert(!l->parent || l->parent->sync == sync);

        // sync root has absolute path, the rest are just their leafname
        path.prependWithSeparator(l->localname);
    }
}

string LocalNode::localnodedisplaypath(FileSystemAccess& fsa) const
{
    LocalPath local;
    getlocalpath(local);
    return local.toPath(fsa);
}

// locate child by localname or slocalname
LocalNode* LocalNode::childbyname(LocalPath* localname)
{
    localnode_map::iterator it;

    if (!localname || ((it = children.find(localname)) == children.end() && (it = schildren.find(localname)) == schildren.end()))
    {
        return NULL;
    }

    return it->second;
}

FSNode LocalNode::getKnownFSDetails()
{
<<<<<<< HEAD
    FSNode n;
    n.localname = localname;
    n.name = name;
    n.shortname = slocalname ? make_unique<LocalPath>(*slocalname): nullptr;
    n.type = type;
    n.fsid = fsid;
    n.isSymlink = false;  // todo: store localndoes for symlinks but don't use them?
    n.fingerprint = syncedFingerprint;
    return n;
}


LocalNode::Upload::Upload(LocalNode& ln, FSNode& details, NodeHandle targetFolder, const LocalPath& fullPath)
    : localNode(ln)
{
    *static_cast<FileFingerprint*>(this) = details.fingerprint;

    // normalized name (UTF-8 with unescaped special chars)
    // todo: we did unescape them though?
    name = details.name;

    // setting the full path means it works like a normal non-sync transfer
    localname = fullPath;

    h = targetFolder;

    hprivate = false;
    hforeign = false;
    syncxfer = true;
    temporaryfile = false;
    chatauth = nullptr;
    transfer = nullptr;
    tag = 0;
}

void LocalNode::Upload::prepare()
{
    localNode.getlocalpath(transfer->localfilename, true);
=======
    getlocalpath(transfer->localfilename);
>>>>>>> 96850bdc

    // is this transfer in progress? update file's filename.
    if (transfer->slot && transfer->slot->fa && !transfer->slot->fa->nonblocking_localname.empty())
    {
        transfer->slot->fa->updatelocalname(transfer->localfilename, false);
    }

    localNode.treestate(TREESTATE_SYNCING);
}

// complete a sync upload: complete to //bin if a newer node exists (which
// would have been caused by a race condition)
void LocalNode::Upload::completed(Transfer* t, LocalNode*)
{
    // in case this LocalNode was moved around (todo: since we don't actually move, make sure to copy internals such as upload transfers)

    h = NodeHandle();

    if (localNode.parent && !localNode.parent->syncedCloudNodeHandle.isUndef())
    {
        if (Node* p = localNode.sync->client->nodeByHandle(localNode.parent->syncedCloudNodeHandle))
        {
            h = p->nodeHandle();
        }
    }

    if (h.isUndef())
    {
        h.set6byte(t->client->rootnodes[RUBBISHNODE - ROOTNODE]);
    }

    File::completed(t, &localNode);
    localNode.upload.reset(); // deletes this object!
}

// serialize/unserialize the following LocalNode properties:
// - type/size
// - fsid
// - parent LocalNode's dbid
// - corresponding Node handle
// - local name
// - fingerprint crc/mtime (filenodes only)
bool LocalNode::serialize(string* d)
{
#ifdef DEBUG
    if (fsid != UNDEF)
    {
        LocalPath localpath = getLocalPath(true);
        auto fa = sync->client->fsaccess->newfileaccess(false);
        if (fa->fopen(localpath))  // exists, is file
        {
            auto sn = sync->client->fsaccess->fsShortname(localpath);
            assert(!localname.empty() &&
                ((!slocalname && (!sn || localname == *sn)) ||
                    (slocalname && sn && !slocalname->empty() && *slocalname != localname && *slocalname == *sn)));
        }
    }
#endif

    assert(type != TYPE_UNKNOWN);

    CacheableWriter w(*d);
    w.serializei64(type ? -type : syncedFingerprint.size);
    w.serializehandle(fsid);
    w.serializeu32(parent ? parent->dbid : 0);
    w.serializenodehandle(syncedCloudNodeHandle.as8byte());
    w.serializestring(localname.platformEncoded());
    if (type == FILENODE)
    {
        w.serializebinary((byte*)syncedFingerprint.crc.data(), sizeof(syncedFingerprint.crc));
        w.serializecompressed64(syncedFingerprint.mtime);
    }
    w.serializebyte(mSyncable);
    w.serializeexpansionflags(1);  // first flag indicates we are storing slocalname.  Storing it is much, much faster than looking it up on startup.
    auto tmpstr = slocalname ? slocalname->platformEncoded() : string();
    w.serializepstr(slocalname ? &tmpstr : nullptr);

#ifdef DEBUG
    // just check deserializing, real quick, only in debug
    string testread = w.dest;
    LocalNode* test = LocalNode::unserialize(sync, &testread);
    assert(test->localname == localname);
    assert((test->slocalname && slocalname) || (!test->slocalname && !slocalname));
    assert(!test->slocalname || *test->slocalname == *slocalname);
#endif

    return true;
}

LocalNode* LocalNode::unserialize(Sync* sync, const string* d)
{
    if (d->size() < sizeof(m_off_t)         // type/size combo
                  + sizeof(handle)          // fsid
                  + sizeof(uint32_t)        // parent dbid
                  + MegaClient::NODEHANDLE  // handle
                  + sizeof(short))          // localname length
    {
        LOG_err << "LocalNode unserialization failed - short data";
        return NULL;
    }

    CacheableReader r(*d);

    nodetype_t type;
    m_off_t size;

    if (!r.unserializei64(size)) return nullptr;

    if (size < 0 && size >= -FOLDERNODE)
    {
        // will any compiler optimize this to a const assignment?
        type = (nodetype_t)-size;
        size = 0;
    }
    else
    {
        type = FILENODE;
    }

    handle fsid;
    uint32_t parent_dbid;
    handle h = 0;
    string localname, shortname;
    uint64_t mtime = 0;
    int32_t crc[4];
    memset(crc, 0, sizeof crc);
    byte syncable = 1;
    unsigned char expansionflags[8] = { 0 };

    if (!r.unserializehandle(fsid) ||
        !r.unserializeu32(parent_dbid) ||
        !r.unserializenodehandle(h) ||
        !r.unserializestring(localname) ||
        (type == FILENODE && !r.unserializebinary((byte*)crc, sizeof(crc))) ||
        (type == FILENODE && !r.unserializecompressed64(mtime)) ||
        (r.hasdataleft() && !r.unserializebyte(syncable)) ||
        (r.hasdataleft() && !r.unserializeexpansionflags(expansionflags, 1)) ||
        (expansionflags[0] && !r.unserializecstr(shortname, false)))
    {
        LOG_err << "LocalNode unserialization failed at field " << r.fieldnum;
        return nullptr;
    }
    assert(!r.hasdataleft());

    LocalNode* l = new LocalNode();

    l->type = type;
    l->syncedFingerprint.size = size;

    l->parent_dbid = parent_dbid;

    l->fsid = fsid;
    l->fsid_it = sync->client->localnodeByFsid.end();

    l->localname = LocalPath::fromPlatformEncoded(localname);
    l->slocalname.reset(shortname.empty() ? nullptr : new LocalPath(LocalPath::fromPlatformEncoded(shortname)));
    l->slocalname_in_db = 0 != expansionflags[0];
    l->name = l->localname.toName(*sync->client->fsaccess);

    memcpy(l->syncedFingerprint.crc.data(), crc, sizeof crc);
    l->syncedFingerprint.mtime = mtime;
    l->syncedFingerprint.isvalid = true;

    l->syncedCloudNodeHandle.set6byte(h);
    l->syncedCloudNodeHandle_it = sync->client->localnodeByNodeHandle.end();

//    l->node = sync->client->nodebyhandle(h);
    l->parent = nullptr;
    l->sync = sync;
    l->mSyncable = syncable == 1;

    return l;
}

#endif

void Fingerprints::newnode(Node* n)
{
    if (n->type == FILENODE)
    {
        n->fingerprint_it = mFingerprints.end();
    }
}

void Fingerprints::add(Node* n)
{
    assert(n->fingerprint_it == mFingerprints.end());
    if (n->type == FILENODE)
    {
        n->fingerprint_it = mFingerprints.insert(n);
        mSumSizes += n->size;
    }
}

void Fingerprints::remove(Node* n)
{
    if (n->type == FILENODE && n->fingerprint_it != mFingerprints.end())
    {
        mSumSizes -= n->size;
        mFingerprints.erase(n->fingerprint_it);
        n->fingerprint_it = mFingerprints.end();
    }
}

void Fingerprints::clear()
{
    mFingerprints.clear();
    mSumSizes = 0;
}

m_off_t Fingerprints::getSumSizes()
{
    return mSumSizes;
}

Node* Fingerprints::nodebyfingerprint(FileFingerprint* fingerprint)
{
    fingerprint_set::iterator it = mFingerprints.find(fingerprint);
    return it == mFingerprints.end() ? nullptr : static_cast<Node*>(*it);
}

node_vector *Fingerprints::nodesbyfingerprint(FileFingerprint* fingerprint)
{
    node_vector *nodes = new node_vector();
    auto p = mFingerprints.equal_range(fingerprint);
    for (iterator it = p.first; it != p.second; ++it)
    {
        nodes->push_back(static_cast<Node*>(*it));
    }
    return nodes;
}

unique_ptr<FSNode> FSNode::fromFOpened(FileAccess& fa, const LocalPath& fullPath, FileSystemAccess& fsa)
{
    unique_ptr<FSNode> result(new FSNode);
    result->type = fa.type;
    result->fsid = fa.fsidvalid ? fa.fsid : UNDEF;
    result->isSymlink = fa.mIsSymLink;
    result->fingerprint.mtime = fa.mtime;
    result->fingerprint.size = fa.size;

    result->localname = fullPath.leafName(fsa.localseparator);

    if (auto sn = fsa.fsShortname(fullPath))
    {
        if (*sn != result->localname)
        {
            result->shortname = std::move(sn);
        }
    }
    return result;
}

} // namespace<|MERGE_RESOLUTION|>--- conflicted
+++ resolved
@@ -196,11 +196,6 @@
     delete sharekey;
 }
 
-string Node::canonicalname() const
-{
-    return client->fsaccess->canonicalize(name());
-}
-
 string Node::name() const
 {
     auto it = attrs.map.find('n');
@@ -1325,7 +1320,7 @@
     for (auto& c : workingList)
     {
         ScopedLengthRestore restoreLen(fullPath);
-        fullPath.appendWithSeparator(c->localname, true, sync->client->fsaccess->localseparator);
+        fullPath.appendWithSeparator(c->localname, true);
         c->setnameparent(ln, &fullPath, sync->client->fsaccess->fsShortname(fullPath), false);
         if (setScanAgain)
         {
@@ -1500,7 +1495,7 @@
     // Make sure directories get change notifications.
     if (type == FOLDERNODE)
     {
-        const auto path = getLocalPath(true);
+        const auto path = getLocalPath();
         sync->dirnotify->addnotify(this, path);
     }
 }
@@ -2046,7 +2041,6 @@
 
 FSNode LocalNode::getKnownFSDetails()
 {
-<<<<<<< HEAD
     FSNode n;
     n.localname = localname;
     n.name = name;
@@ -2084,10 +2078,7 @@
 
 void LocalNode::Upload::prepare()
 {
-    localNode.getlocalpath(transfer->localfilename, true);
-=======
-    getlocalpath(transfer->localfilename);
->>>>>>> 96850bdc
+    localNode.getlocalpath(transfer->localfilename);
 
     // is this transfer in progress? update file's filename.
     if (transfer->slot && transfer->slot->fa && !transfer->slot->fa->nonblocking_localname.empty())
@@ -2135,7 +2126,7 @@
 #ifdef DEBUG
     if (fsid != UNDEF)
     {
-        LocalPath localpath = getLocalPath(true);
+        LocalPath localpath = getLocalPath();
         auto fa = sync->client->fsaccess->newfileaccess(false);
         if (fa->fopen(localpath))  // exists, is file
         {
@@ -2329,7 +2320,7 @@
     result->fingerprint.mtime = fa.mtime;
     result->fingerprint.size = fa.size;
 
-    result->localname = fullPath.leafName(fsa.localseparator);
+    result->localname = fullPath.leafName();
 
     if (auto sn = fsa.fsShortname(fullPath))
     {
