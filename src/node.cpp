--- conflicted
+++ resolved
@@ -1467,21 +1467,11 @@
         newshortname.reset();
     }
 
-<<<<<<< HEAD
     bool parentChange = newparent != parent;
     bool localnameChange = newlocalpath != localname;
     bool shortnameChange = (newshortname && !slocalname) ||
                            (slocalname && !newshortname) ||
                            (newshortname && slocalname && *newshortname != *slocalname);
-=======
-    bool newnode = getLocalname().empty();
-    Node* todelete = NULL;
-    int nc = 0;
-    Sync* oldsync = NULL;
-    bool canChangeVault = sync->isBackup() || (newparent && newparent->sync && newparent->sync->isBackup());
-
-    assert(!newparent || newparent->node || newnode);
->>>>>>> 4ee6688d
 
     if (parent)
     {
@@ -1502,38 +1492,7 @@
             auto it = parent->schildren.find(*slocalname);
             if (it != parent->schildren.end() && it->second == this)
             {
-<<<<<<< HEAD
                 parent->schildren.erase(it);
-=======
-                if (name != node->attrs.map['n'])
-                {
-                    if (node->type == FILENODE)
-                    {
-                        treestate(TREESTATE_SYNCING);
-                    }
-                    else
-                    {
-                        sync->client->app->syncupdate_treestate(sync->getConfig(), getLocalPath(), ts, type);
-                    }
-
-                    string prevname = node->attrs.map['n'];
-
-                    // set new name
-                    auto client = sync->client;
-                    sync->client->setattr(node, attr_map('n', name),
-                        [prevname, client](NodeHandle h, Error e){
-                            if (!e)
-                            {
-                                if (Node* node = client->nodeByHandle(h))
-                                {
-                                    // After speculative instant completion removal, this is not needed (always sent via actionpacket code)
-                                    LOG_debug << "Sync - remote rename from " << prevname << " to " << node->displayname();
-                                }
-                            }
-                        },
-                        canChangeVault);
-                }
->>>>>>> 4ee6688d
             }
         }
     }
