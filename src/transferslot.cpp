/**
 * @file transferslot.cpp
 * @brief Class for active transfer
 *
 * (c) 2013-2014 by Mega Limited, Auckland, New Zealand
 *
 * This file is part of the MEGA SDK - Client Access Engine.
 *
 * Applications using the MEGA API must present a valid application key
 * and comply with the the rules set forth in the Terms of Service.
 *
 * The MEGA SDK is distributed in the hope that it will be useful,
 * but WITHOUT ANY WARRANTY; without even the implied warranty of
 * MERCHANTABILITY or FITNESS FOR A PARTICULAR PURPOSE.
 *
 * @copyright Simplified (2-clause) BSD License.
 *
 * You should have received a copy of the license along with this
 * program.
 */

#include "mega/transferslot.h"
#include "mega/node.h"
#include "mega/transfer.h"
#include "mega/megaclient.h"
#include "mega/command.h"
#include "mega/base64.h"
#include "mega/megaapp.h"
#include "mega/utils.h"
#include "mega/logging.h"
#include "mega/raid.h"
#include "mega/testhooks.h"

namespace mega {

TransferSlotFileAccess::TransferSlotFileAccess(std::unique_ptr<FileAccess>&& p, Transfer* t)
    : transfer(t)
{
    reset(std::move(p));
}

TransferSlotFileAccess::~TransferSlotFileAccess()
{
    reset();
}

void TransferSlotFileAccess::reset(std::unique_ptr<FileAccess>&& p)
{
    fa = std::move(p);

    // transfer has no slot or slot has no fa: timer is enabled
    transfer->bt.enable(!!p);
}


// transfer attempts are considered failed after XFERTIMEOUT deciseconds
// without data flow
const dstime TransferSlot::XFERTIMEOUT = 600;

// max time without progress callbacks
const dstime TransferSlot::PROGRESSTIMEOUT = 10;

#if defined(__ANDROID__) || defined(USE_IOS)
    const m_off_t TransferSlot::MAX_REQ_SIZE = 2097152; // 2 MB
#elif defined (_WIN32) || defined(HAVE_AIO_RT)
    const m_off_t TransferSlot::MAX_REQ_SIZE = 41943040; // 40 MB [Previous value: 16777216 -> 16 MB]
#else
    const m_off_t TransferSlot::MAX_REQ_SIZE = 16777216; // 16 MB [Previous value: 4194304 -> 4 MB]
#endif

const m_off_t TransferSlot::MAX_REQ_SIZE_NEW_RAID = 2 * 1024 * 1024; // 2 MB for each raidpart
#define NUM_CONNECTIONS_NEW_RAID 4 // Used as a temp fix for tests -until we have a way to change the value on megaCmd-

const m_off_t TransferSlot::MAX_GAP_SIZE = 256 * 1024 * 1024; // 256 MB

TransferSlot::TransferSlot(Transfer* ctransfer)
    : fa(ctransfer->client->fsaccess->newfileaccess(), ctransfer)
    , retrybt(ctransfer->client->rng, ctransfer->client->transferSlotsBackoff)
{
    downloadStartTime = std::chrono::system_clock::now();

    starttime = 0;
    lastprogressreport = 0;
    progressreported = 0;
    speed = meanSpeed = 0;

    lastdata = Waiter::ds;
    errorcount = 0;
    lasterror = API_OK;

    failure = false;
    retrying = false;

    connections = 0;
    asyncIO = NULL;
    pendingcmd = NULL;

    transfer = ctransfer;
    transfer->slot = this;
    transfer->state = TRANSFERSTATE_ACTIVE;

    slots_it = transfer->client->tslots.end();

    maxRequestSize = MAX_REQ_SIZE;
#if defined(_WIN32)
    MEMORYSTATUSEX statex;
    memset(&statex, 0, sizeof (statex));
    statex.dwLength = sizeof (statex);
    if (GlobalMemoryStatusEx(&statex))
    {
        LOG_debug << "[Windows] RAM stats. Free physical: " << statex.ullAvailPhys << "   Free virtual: " << statex.ullAvailVirtual;
        if (statex.ullAvailPhys < 1073741824 // 1024 MB
                || statex.ullAvailVirtual < 1073741824)
        {
            if (statex.ullAvailPhys < 536870912 // 512 MB
                    || statex.ullAvailVirtual < 536870912)
            {
                if (statex.ullAvailPhys < 268435456 // 256 MB
                        || statex.ullAvailVirtual < 268435456)
                {
                    maxRequestSize = 2097152; // 2 MB
                }
                else
                {
                    maxRequestSize = 4194304; // 4 MB
                }
            }
            else
            {
                maxRequestSize = 8388608; // 8 MB
            }
        }
    }
    else
    {
        LOG_warn << "[Windows] Error getting RAM usage info";
    }
#endif
}

bool TransferSlot::createconnectionsonce(MegaClient* client, TransferDbCommitter& committer)
{
    // delay creating these until we know if it's raid or non-raid
    if (!(connections || reqs.size() || asyncIO))
    {
        if (transferbuf.tempUrlVector().empty())
        {
            return false;   // too soon, we don't know raid / non-raid yet
        }

        connections = transferbuf.isRaid() ? RAIDPARTS : transfer->size > 131072 ? transfer->client->connections[transfer->type] : 1;
        if (transferbuf.isNewRaid()) connections = NUM_CONNECTIONS_NEW_RAID;
        LOG_debug << "Populating transfer slot with " << connections << " connections, max request size of " << maxRequestSize << " bytes";
        reqs.resize(connections);
        mReqSpeeds.resize(connections);
        asyncIO = new AsyncIOContext*[connections]();

        if (transferbuf.isNewRaid())
        {
            transfer->slot->initCloudRaid(client);
        }
    }
    return true;
}

// delete slot and associated resources, but keep transfer intact (can be
// reused on a new slot)
TransferSlot::~TransferSlot()
{
    LOG_verbose << "Deleting TransferSlot";
    if (transfer->type == GET && !transfer->finished
            && transfer->progresscompleted != transfer->size
            && !transfer->asyncopencontext)
    {
        bool cachetransfer = false; // need to save in cache

        if (fa && fa->asyncavailable())
        {
            for (int i = 0; i < connections; i++)
            {
                if (reqs[i] && reqs[i]->status == REQ_ASYNCIO && asyncIO[i])
                {
                    asyncIO[i]->finish();
                    if (!asyncIO[i]->failed)
                    {
                        LOG_verbose << "[TransferSlot::~TransferSlot] Conn " << i << " : Async write succeeded (size: " << asyncIO[i]->dataBufferLen << ")";
                        transferbuf.bufferWriteCompleted(i, true);
                        cachetransfer = true;
                    }
                    else
                    {
                        LOG_verbose << "[TransferSlot::~TransferSlot] Conn " << i << " : Async write failed (size: " << asyncIO[i]->dataBufferLen << ")";
                        transferbuf.bufferWriteCompleted(i, false);
                    }
                    reqs[i]->status = REQ_READY;
                }
                delete asyncIO[i];
                asyncIO[i] = NULL;
            }

            // Open the file in synchonous mode
            fa.reset(transfer->client->fsaccess->newfileaccess());
            if (!fa->fopen(transfer->localfilename, false, true, FSLogging::logOnError))
            {
                fa.reset();
            }
        }

        for (int i = 0; i < connections; i++)
        {
            if (HttpReqDL *downloadRequest = static_cast<HttpReqDL*>(reqs[i].get()))
            {
                switch (static_cast<reqstatus_t>(downloadRequest->status))
                {
                    case REQ_INFLIGHT:
                        if (fa && downloadRequest && downloadRequest->status == REQ_INFLIGHT
                            && downloadRequest->contentlength == downloadRequest->size
                            && downloadRequest->bufpos >= SymmCipher::BLOCKSIZE)
                        {
                            HttpReq::http_buf_t* buf = downloadRequest->release_buf();
                            buf->end -= buf->datalen() % RAIDSECTOR;
                            transferbuf.submitBuffer(i, new TransferBufferManager::FilePiece(downloadRequest->dlpos, buf)); // resets size & bufpos of downloadrequest.
                        }
                        break;

                    case REQ_DECRYPTING:
                    {
                        LOG_info << "[TransferSlot::~TransferSlot] Conn " << i << " : Waiting for block decryption";
                        std::mutex finalizedMutex;
                        std::unique_lock<std::mutex> guard(finalizedMutex);
                        auto outputPiece = transferbuf.getAsyncOutputBufferPointer(i);
                        outputPiece->finalizedCV.wait(guard, [&](){ return outputPiece->finalized; });
                        downloadRequest->status = REQ_DECRYPTED;
                        break;
                    }

                    default:
                        break;
                }
            }
        }

        bool anyData = true;
        while (anyData)
        {
            anyData = false;
            for (int i = 0; i < connections; ++i)
            {
                // synchronous writes for all remaining outstanding data (for raid, there can be a sequence of output pieces.  for non-raid, one piece per connection)
                // check each connection first and then all that were not yet on a connection
                auto outputPiece = transferbuf.getAsyncOutputBufferPointer(i);
                if (outputPiece)
                {
                    if (!outputPiece->finalized)
                    {
                        SymmCipher *cipher = transfer->client->getRecycledTemporaryTransferCipher(transfer->transferkey.data());
                        outputPiece->finalize(true, transfer->size, transfer->ctriv, cipher, &transfer->chunkmacs);
                    }
                    anyData = true;
                    if (fa && fa->fwrite(outputPiece->buf.datastart(), static_cast<unsigned>(outputPiece->buf.datalen()), outputPiece->pos))
                    {
                        LOG_verbose << "[TransferSlot::~TransferSlot] Conn " << i << " : Sync write succeeded (size: " << outputPiece->buf.datalen() << ")";
                        transferbuf.bufferWriteCompleted(i, true);
                        cachetransfer = true;
                    }
                    else
                    {
                        LOG_err << "[TransferSlot::~TransferSlot] Conn " << i << " : Error caching data at: " << outputPiece->pos << " (size: " << outputPiece->buf.datalen() << ")";
                        transferbuf.bufferWriteCompleted(i, false);  // throws the data away so we can move on to the next one
                    }
                }
            }
        }

        if (cachetransfer)
        {
            transfer->client->transfercacheadd(transfer, nullptr);
            LOG_debug << "[TransferSlot::~TransferSlot] Cachetransfer. Completed: " << transfer->progresscompleted;
        }
    }

    transfer->slot = NULL;

    if (slots_it != transfer->client->tslots.end())
    {
        // advance main loop iterator if deleting next in line
        if (transfer->client->slotit != transfer->client->tslots.end() && *transfer->client->slotit == this)
        {
            transfer->client->slotit++;
        }

        transfer->client->tslots.erase(slots_it);
        transfer->client->performanceStats.transferFinishes += 1;
    }

    if (pendingcmd)
    {
        pendingcmd->cancel();
    }

    if (transfer->asyncopencontext)
    {
        transfer->asyncopencontext.reset();
        transfer->client->asyncfopens--;
    }

    while (connections--)
    {
        delete asyncIO[connections];
    }

    delete[] asyncIO;
}

void TransferSlot::toggleport(HttpReqXfer *req)
{
    if (!memcmp(req->posturl.c_str(), "http:", 5))
    {
       size_t portendindex = req->posturl.find("/", 8);
       size_t portstartindex = req->posturl.find(":", 8);

       if (portendindex != string::npos)
       {
           if (portstartindex == string::npos)
           {
               LOG_debug << "Enabling alternative port for chunk";
               req->posturl.insert(portendindex, ":8080");
           }
           else
           {
               LOG_debug << "Disabling alternative port for chunk";
               req->posturl.erase(portstartindex, portendindex - portstartindex);
           }
       }
    }
}

// abort all HTTP connections
void TransferSlot::disconnect()
{
    for (int i = connections; i--;)
    {
        disconnect(i);
    }
}

// abort one HTTP connection
void TransferSlot::disconnect(unsigned connectionNum)
{
    if (reqs[connectionNum])
    {
        disconnect(reqs[connectionNum]);
    }
}

// abort one HTTP req
void TransferSlot::disconnect(const std::shared_ptr<HttpReqXfer>& req)
{
    req->disconnect();
}

int64_t TransferSlot::macsmac(chunkmac_map* m)
{
    return m->macsmac(transfer->transfercipher());
}

int64_t TransferSlot::macsmac_gaps(chunkmac_map* m, size_t g1, size_t g2, size_t g3, size_t g4)
{
    return m->macsmac_gaps(transfer->transfercipher(), g1, g2, g3, g4);
}

bool TransferSlot::checkMetaMacWithMissingLateEntries()
{
    // Due to an old bug, some uploads attached a MAC to the node that was missing some MAC entries
    // (even though the data was uploaded) - this occurred when a ultoken arrived but one other
    // final upload connection had not completed at the local end (even though it must have
    // completed at the server end).  So the file's data is still complete in the cloud.
    // Here we check if the MAC is one of those with a missing entry (or a few if the connection had multiple chunks)

    // last 3 connections, up to 32MB (ie chunks) each, up to two completing after the one that delivered the ultoken
    size_t end = transfer->chunkmacs.size();
    size_t finalN = std::min<size_t>(32 * 3, end);

    // first check for the most likely - a single connection gap (or two but completely consecutive making a single gap)
    for (size_t countBack = 1; countBack <= finalN; ++countBack)
    {
        size_t start1 = end - countBack;
        for (size_t len1 = 1; len1 <= 64 && start1 + len1 <= end; ++len1)
        {
            if (transfer->metamac == macsmac_gaps(&transfer->chunkmacs, start1, start1 + len1, end, end))
            {
                LOG_warn << "Found mac gaps were at " << start1 << " " << len1 << " from " << end;
                auto correctMac = macsmac(&transfer->chunkmacs);
                transfer->metamac = correctMac;
                // TODO: update the Node's key to be correct (needs some API additions before enabling)
                return true;
            }
        }
    }

    // now check for two separate pieces missing (much less likely)
    // limit to checking up to 16Mb pieces wtih up to 8Mb between to avoid excessive CPU
    // takes about 1 second on a fairly modest laptop for a 100Mb file (in a release build)
    finalN = std::min<size_t>(16 * 2 + 8, transfer->chunkmacs.size());
    for (size_t start1 = end - finalN; start1 < end; ++start1)
    {
        for (size_t len1 = 1; len1 <= 16 && start1 + len1 <= end; ++len1)
        {
            for (size_t start2 = start1 + len1 + 1; start2 < transfer->chunkmacs.size(); ++start2)
            {
                for (size_t len2 = 1; len2 <= 16 && start2 + len2 <= end; ++len2)
                {
                    if (transfer->metamac == macsmac_gaps(&transfer->chunkmacs, start1, start1 + len1, start2, start2 + len2))
                    {
                        LOG_warn << "Found mac gaps were at " << start1 << " " << len1 << " " << start2 << " " << len2 << " from " << end;
                        auto correctMac = macsmac(&transfer->chunkmacs);
                        transfer->metamac = correctMac;
                        // TODO: update the Node's key to be correct (needs some API additions before enabling)
                        return true;
                    }
                }
            }
        }
    }
    return false;
}

bool TransferSlot::checkDownloadTransferFinished(TransferDbCommitter& committer, MegaClient* client)
{
    if (transfer->progresscompleted == transfer->size)
    {
        // verify meta MAC
        if (!transfer->size
            || (macsmac(&transfer->chunkmacs) == transfer->metamac)
            || checkMetaMacWithMissingLateEntries())
        {
            client->transfercacheadd(transfer, &committer);
            if (transfer->progresscompleted != progressreported)
            {
                progressreported = transfer->progresscompleted;
                lastdata = Waiter::ds;

                progress();
            }

            transfer->complete(committer);
        }
        else
        {
            client->sendevent(99431, "MAC verification failed", 0);
            transfer->chunkmacs.clear();
            transfer->failed(API_EKEY, committer);
        }
        return true;
    }
    return false;
}

bool TransferSlot::testForSlowRaidConnection(unsigned connectionNum, bool& incrementErrors)
{
    if (transfer->type == GET && transferbuf.isRaid())
    {
        // quick early check - if we were getting data but haven't for a while
        // then switch channels before we time out entirely (at the halfway-to-timeout mark)
        if ((Waiter::ds - reqs[connectionNum]->lastdata) > (XFERTIMEOUT / 2))
        {
            LOG_warn << "Raid connection " << connectionNum << " has not received data for " << (XFERTIMEOUT / 2) << " deciseconds";
            incrementErrors = true;
            return true;
        }

        if (!transferbuf.isUnusedRaidConection(connectionNum)           // connection in use
                && mReqSpeeds[connectionNum].requestElapsedDs() > 50    // enough elapsed time to be considered
                && mRaidChannelSwapsForSlowness < 2)                    // no more than 2 swaps due to slown connections
        {
            m_off_t averageOtherRate = 0;
            unsigned otherCount = 0;
            for (unsigned j = RAIDPARTS; j--; )
            {
                if (j != connectionNum && !transferbuf.isUnusedRaidConection(j))
                {
                    if (transferbuf.isRaidConnectionProgressBlocked(j)   // this one can't continue because it would get too far ahead
                            || (reqs[j] && reqs[j]->status == REQ_DONE)) // this one reached end of file
                    {
                        ++otherCount;
                        averageOtherRate += mReqSpeeds[j].lastRequestSpeed();
                    }
                    else
                    {
                        return false;
                    }
                }
            }

            averageOtherRate /=  otherCount ? otherCount : 1;
            m_off_t thisRate = mReqSpeeds[connectionNum].lastRequestSpeed();

            if (thisRate < averageOtherRate / 2     // this is less than half of avg of other connections
                    && averageOtherRate > 50 * 1024 // avg is more than 50KB/s
                    && thisRate < 1024 * 1024)      // this is less than 1MB/s
            {
                LOG_warn << "Raid connection " << connectionNum
                         << " is much slower than its peers, with speed " << thisRate
                         << " while they are managing " << averageOtherRate;

                mRaidChannelSwapsForSlowness += 1;
                incrementErrors = false;
                return true;
            }
        }
    }
    return false;
}

// file transfer state machine
void TransferSlot::doio(MegaClient* client, TransferDbCommitter& committer)
{
    CodeCounter::ScopeTimer pbt(client->performanceStats.transferslotDoio);

    if (!fa || (transfer->size && transfer->progresscompleted == transfer->size)
            || (transfer->type == PUT && transfer->ultoken))
    {
        if (transfer->type == GET || transfer->ultoken)
        {
            if (fa && transfer->type == GET)
            {
                LOG_debug << "Verifying cached download";
                // verify meta MAC
                if (macsmac(&transfer->chunkmacs) == transfer->metamac)
                {
                    return transfer->complete(committer);
                }
                else
                {
                    client->sendevent(99432, "MAC verification failed for cached download", 0);

                    transfer->chunkmacs.clear();
                    return transfer->failed(API_EKEY, committer);
                }
            }

            // this is a pending completion, retry every 200 ms by default
            retrybt.backoff(2);
            retrying = true;

            return transfer->complete(committer);
        }
        else
        {
            client->sendevent(99410, "No upload token available", 0);

            return transfer->failed(API_EINTERNAL, committer);
        }
    }

    retrying = false;
    retrybt.reset();  // in case we don't delete the slot, and in case retrybt.next=1
    transfer->state = TRANSFERSTATE_ACTIVE;

    if (!createconnectionsonce(client, committer))  // don't use connections, reqs, or asyncIO before this point.
    {
        return;
    }

    dstime backoff = 0;
    m_off_t p = 0;
    bool earliestUploadCompleted = false;

    if (errorcount > 4)
    {
        LOG_warn << "Failed transfer: too many errors";
        return transfer->failed(lasterror, committer);
    }

    // main loop over connections
    for (int i = connections; i--; )
    {
        if (reqs[i])
        {
            unsigned slowestStartConnection;
            if (transfer->type == GET && reqs[i]->contentlength == reqs[i]->size && !transferbuf.isNewRaid() && transferbuf.detectSlowestRaidConnection(i, slowestStartConnection))
            {
                LOG_debug << "Connection " << slowestStartConnection << " is the slowest to reply, using the other 5.";
                reqs[slowestStartConnection].reset();
                transferbuf.resetPart(slowestStartConnection);
                i = connections;
                continue;
            }

            if (reqs[i]->status == REQ_FAILURE && reqs[i]->httpstatus == 200 && transfer->type == GET && transferbuf.isRaid())  // the request started out successfully, hence status==200 in the reply headers
            {
                // check if we got some data and the failure occured partway through the part chunk.  If so, best not to waste it, convert to success case with less data
                HttpReqDL *downloadRequest = static_cast<HttpReqDL*>(reqs[i].get());
                LOG_debug << "Connection " << i << " received " << downloadRequest->bufpos << " before failing, processing data.";
                if (downloadRequest->contentlength == downloadRequest->size && downloadRequest->bufpos >= RAIDSECTOR)
                {
                    downloadRequest->bufpos -= downloadRequest->bufpos % RAIDSECTOR;  // always on a raidline boundary
                    downloadRequest->size = unsigned(downloadRequest->bufpos);
                    transferbuf.transferPos(i) = downloadRequest->bufpos;
                    downloadRequest->status = REQ_SUCCESS;
                }
            }

            switch (static_cast<reqstatus_t>(reqs[i]->status))
            {
                case REQ_INFLIGHT:
                {
                    m_off_t delta = mReqSpeeds[i].requestProgressed(reqs[i]->transferred(client));
                    mTransferSpeed.calculateSpeed(delta);

                    p += reqs[i]->transferred(client);

                    assert(reqs[i]->lastdata != NEVER);
                    bool incrementErrors = false;
                    if (transfer->type == GET && transferbuf.isRaid()
                            && testForSlowRaidConnection(i, incrementErrors))
                    {
                        // switch to 5 channel raid to avoid the slow/delayed connection. (or if already switched, try a different 5).  If we already tried too many times then let the usual timeout occur
                        if (tryRaidRecoveryFromHttpGetError(i, incrementErrors))
                        {
                            LOG_warn << "Connection " << i << " is slow or stalled, trying the other 5 cloudraid connections";
                            reqs[i]->disconnect();
                            reqs[i]->status = REQ_READY;
                        }
                    }

                    if (EVER(reqs[i]->lastdata) && reqs[i]->lastdata > lastdata)
                    {
                        // prevent overall timeout if all channels are busy with big chunks for a while
                        lastdata = reqs[i]->lastdata;
                    }
                    break;
                }

                case REQ_SUCCESS:
                {
                    m_off_t delta = mReqSpeeds[i].requestProgressed(reqs[i]->size);
                    mTransferSpeed.calculateSpeed(delta);

                    if (client->orderdownloadedchunks && transfer->type == GET && !transferbuf.isRaid() && transfer->progresscompleted != static_cast<HttpReqDL*>(reqs[i].get())->dlpos)
                    {
                        // postponing unsorted chunk
                        p += reqs[i]->size;
                        break;
                    }

                    lastdata = Waiter::ds;
                    transfer->lastaccesstime = m_time();

                    LOG_debug << "Conn " << i << " : Transfer request finished (" << connDirectionToStr(transfer->type) << ")"
                            << " " << reqs[i]->pos << " - " << (reqs[i]->pos + reqs[i]->size)
                            << "   Size: " << reqs[i]->size
                            << (transferbuf.isRaid() ? string("   Part progress: " + std::to_string(transferbuf.transferPos(i)) + "/" + std::to_string(transferbuf.raidPartSize(i, transfer->size))) : "")
                            << "   (" << mReqSpeeds[i].lastRequestSpeed() << " B/s)";

                    if (transfer->type == PUT)
                    {
                        // completed put transfers are signalled through the
                        // return of the upload token
                        if (reqs[i]->in.size() == UPLOADTOKENLEN)
                        {
                            LOG_debug << "Conn " << i << " : Upload token received";
                            transfer->ultoken.reset(new UploadToken);
                            memcpy(transfer->ultoken.get(), reqs[i]->in.data(), UPLOADTOKENLEN);

                            errorcount = 0;
                            transfer->failcount = 0;

                            // Before we perform the next loop, check we are not still thread-encrypting some other chunk.
                            // The case where this is relevant is quite obscure: a chunk A was uploaded and processed server
                            // side, but the program exited before receiving and committing those chunk macs.  Now we are
                            // running again and processing the resumed transfer.  There isn't much of the file left to upload
                            // and we have uploaded a small chunk and received the result before even finishing (re-)encrypting
                            // chunk A.  But we do need to include its chunkmacs in the mac-of-macs or we'll assign a wrong mac
                            // to the Node, and think the file is corrupt on download.
                            for (int j = connections; j--; )
                            {
                                if (j != i && reqs[j] &&
                                    reqs[j]->status == REQ_ENCRYPTING)
                                {
                                    LOG_debug << "Conn " << i << " : Connection " << j << " is in REQ_ENCRYPTING status. Waiting for encryption of chunk so we know all chunk macs";
                                    while (reqs[j]->status == REQ_ENCRYPTING)
                                    {
                                        std::this_thread::sleep_for(std::chrono::milliseconds(1));
                                    }
                                }
                            }

                            // any other connections that have not reported back yet, or we haven't processed yet,
                            // must have completed also - make sure to include their chunk MACs in the mac-of-macs
                            for (int j = connections; j--; )
                            {
                                if (j != i && reqs[j] &&
                                    (reqs[j]->status == REQ_INFLIGHT
                                    || reqs[j]->status == REQ_SUCCESS
                                    || reqs[j]->status == REQ_FAILURE  // could be a network error getting the result, even though it succeeded server side
                                    || reqs[j]->status == REQ_PREPARED
                                    || reqs[j]->status == REQ_UPLOAD_PREPARED_BUT_WAIT))
                                {
                                    LOG_debug << "Conn " << i << " : Including chunk MACs from incomplete/unprocessed (at this end) from connection " << j;
                                    transfer->progresscompleted += reqs[j]->size;
                                    transfer->chunkmacs.finishedUploadChunks(static_cast<HttpReqUL*>(reqs[j].get())->mChunkmacs);
                                }
                            }

                            transfer->chunkmacs.finishedUploadChunks(static_cast<HttpReqUL*>(reqs[i].get())->mChunkmacs);
                            transfer->progresscompleted += reqs[i]->size;
                            LOG_debug << "Conn " << i << " : Progress completed: " << transfer->progresscompleted << "/" << transfer->size;
                            assert(transfer->progresscompleted == transfer->size);

                            updatecontiguousprogress();

                            memcpy(&transfer->filekey.key, transfer->transferkey.data(), sizeof transfer->transferkey);
                            transfer->filekey.iv_u64 = transfer->ctriv;
                            transfer->filekey.crc_u64 = macsmac(&transfer->chunkmacs);
                            SymmCipher::xorblock(transfer->filekey.iv_bytes.data(), transfer->filekey.key.data());

                            client->transfercacheadd(transfer, &committer);

                            if (transfer->progresscompleted != progressreported)
                            {
                                progressreported = transfer->progresscompleted;
                                lastdata = Waiter::ds;

                                progress();
                            }

                            return transfer->complete(committer);
                        }

                        if (reqs[i]->in.size() != 1 || reqs[i]->in[0] != '0')
                        {
                            LOG_debug << "Conn " << i << " : Error uploading chunk: " << reqs[i]->in;
                            error e = (error)atoi(reqs[i]->in.c_str());

                            DEBUG_TEST_HOOK_UPLOADCHUNK_FAILED(e);

                            if (e == API_EKEY)
                            {
                                client->sendevent(99429, "Integrity check failed in upload", 0);

                                lasterror = e;
                                errorcount++;
                                reqs[i]->status = REQ_PREPARED;
                                break;
                            }

                            if (e == DAEMON_EFAILED || (reqs[i]->contenttype.find("text/html") != string::npos
                                    && !memcmp(reqs[i]->posturl.c_str(), "http:", 5)))
                            {
                                client->usehttps = true;
                                client->app->notify_change_to_https();

                                if (e == DAEMON_EFAILED)
                                {
                                    // megad returning -4 should result in restarting the transfer
                                    LOG_warn << "Conn " << i << " : Upload piece failed with -4, the upload cannot be continued on that server";
                                    string event = "Unexpected upload chunk confirmation length: " + std::to_string(reqs[i]->in.size());
                                    client->sendevent(99441, event.c_str(), 0);  // old-style -4 (from requests with c= instead of d=) were/are reported as 99440
                                }
                                else
                                {
                                    LOG_warn << "Conn " << i << " : Invalid Content-Type detected during upload: " << reqs[i]->contenttype;
                                }
                                client->sendevent(99436, "Automatic change to HTTPS", 0);

                                return transfer->failed(API_EAGAIN, committer);
                            }

                            // fail with returned error
                            return transfer->failed(e, committer);
                        }

                        transfer->chunkmacs.finishedUploadChunks(static_cast<HttpReqUL*>(reqs[i].get())->mChunkmacs);
                        transfer->progresscompleted += reqs[i]->size;
                        LOG_debug << "Conn " << i << " : Progress completed: " << transfer->progresscompleted << "/" << transfer->size;

                        updatecontiguousprogress();

                        if (transfer->progresscompleted == transfer->size)
                        {
                            LOG_err << "Conn " << i << " : Upload is completed, but no upload token was received";
                            client->sendevent(99409, "No upload token received", 0);

                            return transfer->failed(API_EINTERNAL, committer);
                        }

                        errorcount = 0;
                        transfer->failcount = 0;
                        client->transfercacheadd(transfer, &committer);
                        reqs[i]->status = REQ_READY;

                        DEBUG_TEST_HOOK_UPLOADCHUNK_SUCCEEDED(transfer, committer);  // this will return if the hook returns false

                        // If this upload chunk is the earliest (lowest pos), then release the ones that were waiting
                        // This scheme prevents us from too big a gap between earlierst and latest (which could cause a -4 reply)
                        bool earliestInFlight = true;
                        for (int j = connections; j--; )
                        {
                            if (j != i && reqs[j] &&
                               (reqs[j]->status == REQ_INFLIGHT || reqs[j]->status == REQ_SUCCESS) &&
                               (reqs[j]->pos < reqs[i]->pos))
                            {
                                earliestInFlight = false;
                            }
                        }
                        if (earliestInFlight)
                        {
                            LOG_debug << "Connection " << i << " was the earliest upload piece and has now completed at " << reqs[i]->pos;
                            earliestUploadCompleted = true;
                        }

                    }
                    else   // GET
                    {
                        HttpReqDL *downloadRequest = static_cast<HttpReqDL*>(reqs[i].get());
                        if (reqs[i]->size == reqs[i]->bufpos || downloadRequest->buffer_released)   // downloadRequest->buffer_released being true indicates we're retrying this asyncIO
                        {
                            if (!downloadRequest->buffer_released)
                            {
                                transferbuf.submitBuffer(i, new TransferBufferManager::FilePiece(downloadRequest->dlpos, downloadRequest->release_buf())); // resets size & bufpos.  finalize() is taken care of in the transferbuf
                                downloadRequest->buffer_released = true;
                            }

                            auto outputPiece = transferbuf.getAsyncOutputBufferPointer(i);
                            if (outputPiece)
                            {
                                p += outputPiece->buf.datalen(); // p (and progressreported) needs to be updated with this value. If raid, it will also be increased with the data waiting to be recombined
                                mRaidChannelSwapsForSlowness = 0;
                                bool parallelNeeded = outputPiece->finalize(false, transfer->size, transfer->ctriv, transfer->transfercipher(), &transfer->chunkmacs);

                                if (parallelNeeded)
                                {
                                    // do full chunk (and chunk-remainder) decryption on a thread for throughput and to minimize mutex lock times.
                                    auto req = reqs[i];   // shared_ptr for shutdown safety
                                    auto transferkey = transfer->transferkey;
                                    auto ctriv = transfer->ctriv;
                                    auto filesize = transfer->size;
                                    req->status = REQ_DECRYPTING;

                                    client->mAsyncQueue.push([req, i, outputPiece, transferkey, ctriv, filesize](SymmCipher& sc)
                                    {
                                        sc.setkey(transferkey.data());
                                        outputPiece->finalize(true, filesize, ctriv, &sc, nullptr);
                                        req->status = REQ_DECRYPTED;
                                    }, false);  // not discardable:  if we downloaded the data, don't waste it - decrypt and write as much as we can to file
                                }
                                else
                                {
                                    reqs[i]->status = REQ_DECRYPTED;
                                }
                            }
                            else if (transferbuf.isRaid())
                            {
                                reqs[i]->status = REQ_READY;  // this connection has retrieved a part of the file, but we don't have enough to combine yet for full file output.   This connection can start fetching the next piece of that part.
                            }
                            else
                            {
                                LOG_err << "Conn " << i << " : non-raid, if the request succeeded then we must have a piece to write to file, but there is no piece!!";
                                assert(false);  // non-raid, if the request succeeded then we must have a piece to write to file.
                            }
                        }
                        else
                        {
                            if (reqs[i]->contenttype.find("text/html") != string::npos
                                    && !memcmp(reqs[i]->posturl.c_str(), "http:", 5))
                            {
                                LOG_warn << "Conn " << i << " : Invalid Content-Type detected during download: " << reqs[i]->contenttype;
                                client->usehttps = true;
                                client->app->notify_change_to_https();

                                client->sendevent(99436, "Automatic change to HTTPS", 0);

                                return transfer->failed(API_EAGAIN, committer);
                            }

                            client->sendevent(99430, "Invalid chunk size", 0);

                            LOG_warn << "Conn " << i << " : Invalid chunk size: " << reqs[i]->size << " - " << reqs[i]->bufpos;
                            lasterror = API_EREAD;
                            errorcount++;
                            reqs[i]->status = REQ_PREPARED;
                            break;
                        }
                    }
                    break;
                }
                case REQ_UPLOAD_PREPARED_BUT_WAIT:
                {
                    assert(transfer->type == PUT);
                    break;
                }
                case REQ_DECRYPTING:
                {
                    assert(transfer->type == GET);
                    // this must return the same piece we are decrypting, since we have not asked the transferbuf to discard it yet.
                    auto outputPiece = transferbuf.getAsyncOutputBufferPointer(i);
                    assert(outputPiece && outputPiece->buf.datalen());
                    p += outputPiece->buf.datalen(); // This is part of the transferred bytes
                    break;
                }
                case REQ_DECRYPTED:
                {
                        assert(transfer->type == GET);

                        // this must return the same piece we just decrypted, since we have not asked the transferbuf to discard it yet.
                        auto outputPiece = transferbuf.getAsyncOutputBufferPointer(i);

                        if (fa->asyncavailable())
                        {
                            if (asyncIO[i])
                            {
                                LOG_warn << "Conn " << i << " : Retrying failed async write";
                                delete asyncIO[i];
                                asyncIO[i] = NULL;
                            }

                            p += outputPiece->buf.datalen();

                            LOG_debug << "Conn " << i << " : Writing data asynchronously at " << outputPiece->pos << " to " << (outputPiece->pos + outputPiece->buf.datalen()) << " (size: " << outputPiece->buf.datalen() << ")";
                            asyncIO[i] = fa->asyncfwrite(outputPiece->buf.datastart(), static_cast<unsigned>(outputPiece->buf.datalen()), outputPiece->pos);
                            reqs[i]->status = REQ_ASYNCIO;
                        }
                        else
                        {
                            if (fa->fwrite(outputPiece->buf.datastart(), static_cast<unsigned>(outputPiece->buf.datalen()), outputPiece->pos))
                            {
                                LOG_verbose << "Conn " << i << " : Sync write succeeded (size: " << outputPiece->buf.datalen() << ")";
                                transferbuf.bufferWriteCompleted(i, true);
                                errorcount = 0;
                                transfer->failcount = 0;
                                updatecontiguousprogress();
                            }
                            else
                            {
                                LOG_err << "Conn " << i << " : Error saving finished chunk (size: " << outputPiece->buf.datalen() << ")";
                                if (!fa->retry)
                                {
                                    transferbuf.bufferWriteCompleted(i, false);  // discard failed data so we don't retry on slot deletion
                                    return transfer->failed(API_EWRITE, committer);
                                }
                                lasterror = API_EWRITE;
                                backoff = 2;
                                break;
                            }

                            if (checkDownloadTransferFinished(committer, client))
                            {
                                return;
                            }

                            client->transfercacheadd(transfer, &committer);
                            reqs[i]->status = REQ_READY;
                        }
                    }
                    break;

                case REQ_ASYNCIO:
                    if (asyncIO[i]->finished)
                    {
                        LOG_verbose << "Conn " << i << " : Processing finished async fs operation";
                        if (!asyncIO[i]->failed)
                        {
                            if (transfer->type == PUT)
                            {
                                LOG_verbose << "Conn " << i << " : Async read succeeded (size: " << asyncIO[i]->dataBufferLen << ")";
                                m_off_t npos = asyncIO[i]->posOfBuffer + asyncIO[i]->dataBufferLen;
                                string finaltempurl = transferbuf.tempURL(i);
                                if (client->usealtupport && !memcmp(finaltempurl.c_str(), "http:", 5))
                                {
                                    size_t index = finaltempurl.find("/", 8);
                                    if(index != string::npos && finaltempurl.find(":", 8) == string::npos)
                                    {
                                        finaltempurl.insert(index, ":8080");
                                    }
                                }

                                auto pos = asyncIO[i]->posOfBuffer;
                                auto req = reqs[i];    // shared_ptr so no object is deleted out from under the worker
                                auto transferkey = transfer->transferkey;
                                auto ctriv = transfer->ctriv;
                                req->pos = pos;
                                req->status = REQ_ENCRYPTING;

                                client->mAsyncQueue.push([req, transferkey, ctriv, finaltempurl, pos, npos](SymmCipher& sc)
                                    {
                                        sc.setkey(transferkey.data());
                                        req->prepare(finaltempurl.c_str(), &sc, ctriv, pos, npos);
                                        req->status = REQ_PREPARED;
                                    }, true);   // discardable - if the transfer or client are being destroyed, we won't be sending that data.
                            }
                            else
                            {
                                LOG_verbose << "Conn " << i << " : Async write succeeded (size: " << asyncIO[i]->dataBufferLen << ")";
                                transferbuf.bufferWriteCompleted(i, true);
                                errorcount = 0;
                                transfer->failcount = 0;

                                updatecontiguousprogress();

                                if (checkDownloadTransferFinished(committer, client))
                                {
                                    return;
                                }

                                client->transfercacheadd(transfer, &committer);
                                reqs[i]->status = REQ_READY;

                                if (client->orderdownloadedchunks && !transferbuf.isRaid())
                                {
                                    // Check connections again looking for postponed chunks
                                    delete asyncIO[i];
                                    asyncIO[i] = NULL;
                                    i = connections;
                                    continue;
                                }
                            }
                            delete asyncIO[i];
                            asyncIO[i] = NULL;
                        }
                        else
                        {
                            LOG_warn << "Conn " << i << " : Async operation failed  (size: " << asyncIO[i]->dataBufferLen << "). Retry: " << asyncIO[i]->retry;
                            if (!asyncIO[i]->retry)
                            {
                                transferbuf.bufferWriteCompleted(i, false);  // discard failed data so we don't retry on slot deletion
                                delete asyncIO[i];
                                asyncIO[i] = NULL;
                                return transfer->failed(transfer->type == PUT ? API_EREAD : API_EWRITE, committer);
                            }

                            // retry shortly
                            if (transfer->type == PUT)
                            {
                                lasterror = API_EREAD;
                                reqs[i]->status = REQ_READY;
                            }
                            else
                            {
                                lasterror = API_EWRITE;
                                reqs[i]->status = REQ_SUCCESS;
                            }
                            backoff = 2;
                        }
                    }
                    else if (transfer->type == GET)
                    {
                        p += asyncIO[i]->dataBufferLen;
                    }
                    break;

                case REQ_FAILURE:
                    {
                        auto failValue = processRequestFailure(client, reqs[i], backoff, i);
                        if (failValue.first != API_OK)
                        {
                            LOG_warn << "Conn " << i << " : Request Failed with code " << failValue.first << ". Transfer failed (backoff: " << failValue.second << ")";
                            // Error: transfer fail
                            return transfer->failed(failValue.first, committer, failValue.second);
                        }
                    }
                    break;

                default:
                    ;
            }
        }

        if (!failure)
        {
            if (!reqs[i] || (reqs[i]->status == REQ_READY))
            {
                bool newInputBufferSupplied = false;
                bool pauseConnectionInputForRaid = false;
                std::pair<m_off_t, m_off_t> posrange = transferbuf.nextNPosForConnection(i, maxRequestSize, connections, newInputBufferSupplied, pauseConnectionInputForRaid, client->httpio->uploadSpeed);

                // we might have a raid-reassembled block to write, or a previously loaded block, or a skip block to process.
                bool newOutputBufferSupplied = false;
                auto outputPiece = transferbuf.getAsyncOutputBufferPointer(i);
                if (outputPiece && reqs[i])
                {
                    // set up to do the actual write on the next loop, as if it was a retry
                    reqs[i]->status = REQ_SUCCESS;
                    static_cast<HttpReqDL*>(reqs[i].get())->buffer_released = true;
                    newOutputBufferSupplied = true;
                }

                if (newOutputBufferSupplied || newInputBufferSupplied || pauseConnectionInputForRaid)
                {
                    // process supplied block, or just wait until other connections catch up a bit
                }
                else if (posrange.second > posrange.first || !transfer->size || (transfer->type == PUT && asyncIO[i]))
                {
                    // download/upload specified range

                    if (!reqs[i])
                    {
                        reqs[i].reset(transfer->type == PUT ? (HttpReqXfer*)new HttpReqUL() : (HttpReqXfer*)new HttpReqDL());
                        reqs[i]->logname = client->clientname + (transfer->type == PUT ? "U" : "D") + std::to_string(++client->transferHttpCounter) + " ";
                    }

                    bool prepare = true;
                    if (transfer->type == PUT)
                    {
                        m_off_t pos = posrange.first;
                        unsigned size = (unsigned)(posrange.second - pos);

                        // No need to keep recopying already processed macs from prior uploads on this req[i]
                        // For uploads, these are always on chunk boundaries so no need to worry about partials.
                        static_cast<HttpReqUL*>(reqs[i].get())->mChunkmacs.clear();

                        if (fa->asyncavailable())
                        {
                            if (asyncIO[i])
                            {
                                LOG_warn << "Conn " << i << " : Retrying a failed read";
                                pos = asyncIO[i]->posOfBuffer;
                                size = asyncIO[i]->dataBufferLen;
                                posrange.second = pos + size;
                                delete asyncIO[i];
                                asyncIO[i] = NULL;
                            }

                            asyncIO[i] = fa->asyncfread(reqs[i]->out, size, (-(int)size) & (SymmCipher::BLOCKSIZE - 1), pos, FSLogging::logOnError);
                            reqs[i]->status = REQ_ASYNCIO;
                            prepare = false;
                        }
                        else
                        {
                            if (!fa->fread(reqs[i]->out, size, (-(int)size) & (SymmCipher::BLOCKSIZE - 1), transfer->pos, FSLogging::logOnError))
                            {
                                LOG_warn << "Conn " << i << " : Error preparing transfer: " << fa->retry;
                                if (!fa->retry)
                                {
                                    return transfer->failed(API_EREAD, committer);
                                }

                                // retry the read shortly
                                backoff = 2;
                                posrange.second = transfer->pos;
                                prepare = false;
                            }
                        }
                    }

                    if (prepare)
                    {
<<<<<<< HEAD
                        prepareRequest(reqs[i], transferbuf.isNewRaid() ? std::string() : transferbuf.tempURL(i), posrange.first, posrange.second);
=======
                        prepareRequest(reqs[i], transferbuf.tempURL(i), posrange.first, posrange.second);
>>>>>>> 69de3910
                    }

                    LOG_verbose << "Conn " << i << " : Request prepared. Pos: " << posrange.first << " to npos: " << posrange.second << ". Size: " << (posrange.second - posrange.first) << ". "
                                << (transferbuf.isRaid() ? "Transfer" : "Raid part") << " pos: " << transferbuf.transferPos(i) << ". New " << (transferbuf.isRaid() ? "Transfer" : "Raid part") << " pos: " << (std::max<m_off_t>(transferbuf.transferPos(i), posrange.second))
                                << (transferbuf.isRaid() ? string(". Part size: " + std::to_string(transferbuf.raidPartSize(i, transfer->size))) : "")
                                << ". Transfer size: " << transfer->size;
                    transferbuf.transferPos(i) = std::max<m_off_t>(transferbuf.transferPos(i), posrange.second);
                }
                else if (reqs[i])
                {
                    reqs[i]->status = REQ_DONE;

                    if (transfer->type == GET)
                    {
                        // raid reassembly can have several chunks to complete at the end of the file - keep processing till they are all done
                        auto outputPiece = transferbuf.getAsyncOutputBufferPointer(i);
                        if (outputPiece)
                        {
                            // set up to do the actual write on the next loop, as if it was a retry
                            reqs[i]->status = REQ_SUCCESS;
                            static_cast<HttpReqDL*>(reqs[i].get())->buffer_released = true;
                        }
                    }
                }
            }
        }
    }

    if (transfer->type == PUT)
    {
        // Get the number of reqs in flight and the position of the earliest for...
        int numInflight = 0;
        m_off_t earliestPosInFlight = 0;
        for (int i = connections; i--; )
        {
            if (reqs[i] && reqs[i]->status == REQ_INFLIGHT)
            {
                if (!numInflight || earliestPosInFlight > reqs[i]->pos)
                {
                    earliestPosInFlight = reqs[i]->pos;
                }
                ++numInflight;
            }
        }
        // ...avoid a gap greater than 256MB between start-pos of the earliest and the end-pos of the latest request
        // (the request should wait, so the gap doesn't grow over that limit)
        for (int i = connections; i--; )
        {
            if (reqs[i])
            {
                if (reqs[i]->status == REQ_PREPARED &&
                    (numInflight && !earliestUploadCompleted &&
                    earliestPosInFlight + MAX_GAP_SIZE < (reqs[i]->pos + reqs[i]->size)))
                {
                    LOG_debug << "Connection " << i << " delaying until earliest completes. pos=" << reqs[i]->pos;
                    reqs[i]->status = REQ_UPLOAD_PREPARED_BUT_WAIT;
                }
                else if (reqs[i]->status == REQ_UPLOAD_PREPARED_BUT_WAIT &&
                    (!numInflight || earliestUploadCompleted))
                {
                    LOG_debug << "Connection " << i << " resumes. pos=" << reqs[i]->pos;
                    reqs[i]->status = REQ_PREPARED;
                }
            }
        }
    }

    // Finally see if any requests are now fit to post
    for (int i = connections; i--; )
    {
        if (reqs[i] && !failure)
        {
            if (!backoff)
            {
                if (reqs[i]->status == REQ_PREPARED)
                {
                    mReqSpeeds[i].requestStarted();
                    reqs[i]->minspeed = true;

                    if (transferbuf.isNewRaid())
                    {
                        assert(cloudRaid != nullptr);
                        if (!cloudRaid->balancedRequest(i, transferbuf.tempUrlVector(), reqs[i]->size, reqs[i]->pos, reqs[i]->size, maxRequestSize))
                        {
                            reqs[i]->status = REQ_FAILURE;
                        }
                    }
                    else // if (!transferbuf.isNewRaid())
                    {
                        reqs[i]->post(client); // status becomes either REQ_INFLIGHT or REQ_FAILED
                    }
                }
                if (transferbuf.isNewRaid())
                {
                    if (reqs[i]->status == REQ_PREPARED || reqs[i]->status == REQ_INFLIGHT)
                    {
                        auto failValues = processRaidReq(i);
                        if (failValues.first != API_OK)
                        {
                            LOG_debug << "[TransferSlot::doio] Transfer fail after processing RaidReq. Error: " << failValues.first << ". Backoff: " << failValues.second;
                            return transfer->failed(failValues.first, committer, failValues.second);
                        }
                    }
                }
            }
        }
    }

    if (transfer->type == GET && transferbuf.isRaid())
    {
        // for Raid, additionally we need the raid data that's waiting to be recombined
        p += transferbuf.progress();
    }
    p += transfer->progresscompleted;

    if (p != progressreported || (Waiter::ds - lastprogressreport) > PROGRESSTIMEOUT)
    {
        if (p != progressreported)
        {
            m_off_t diff = std::max<m_off_t>(0, p - progressreported);
            speed = speedController.calculateSpeed(diff);
            meanSpeed = speedController.getMeanSpeed();
            if (transfer->type == PUT)
            {
                client->httpio->updateuploadspeed(diff);
            }
            else
            {
                client->httpio->updatedownloadspeed(diff);
            }

            progressreported = p;
            lastdata = Waiter::ds;
        }
        lastprogressreport = Waiter::ds;

        progress();
    }

    assert(lastdata != NEVER);
    if (Waiter::ds - lastdata >= XFERTIMEOUT && !failure)
    {
        LOG_warn << "Failed chunk(s) due to a timeout: no data moved for " << (XFERTIMEOUT/10) << " seconds" ;
        failure = true;
        bool changeport = false;

        if (transfer->type == GET && client->autodownport && !memcmp(transferbuf.tempURL(0).c_str(), "http:", 5))
        {
            LOG_debug << "Automatically changing download port due to a timeout";
            client->usealtdownport = !client->usealtdownport;
            changeport = true;
        }
        else if (transfer->type == PUT && client->autoupport && !memcmp(transferbuf.tempURL(0).c_str(), "http:", 5))
        {
            LOG_debug << "Automatically changing upload port due to a timeout";
            client->usealtupport = !client->usealtupport;
            changeport = true;
        }

        bool chunkfailed = false;
        for (int i = connections; i--; )
        {
            if (reqs[i] && reqs[i]->status == REQ_INFLIGHT)
            {
                chunkfailed = true;
                client->setchunkfailed(&reqs[i]->posturl);
                reqs[i]->disconnect();

                if (changeport)
                {
                    toggleport(reqs[i].get());
                }

                reqs[i]->status = REQ_PREPARED;
            }
        }

        if (!chunkfailed)
        {
            LOG_warn << "Transfer failed due to a timeout";
            return transfer->failed(API_EAGAIN, committer);  // either the (this) slot has been deleted, or the whole transfer including slot has been deleted
        }
        else
        {
            LOG_warn << "Chunk failed due to a timeout";
            client->app->transfer_failed(transfer, API_EFAILED);
            ++client->performanceStats.transferTempErrors;
        }
    }

    if (!failure && backoff > 0)
    {
        retrybt.backoff(backoff);
        retrying = true;  // we don't bother checking the `retrybt` before calling `doio` unless `retrying` is set.
    }
}


bool TransferSlot::tryRaidRecoveryFromHttpGetError(unsigned connectionNum, bool incrementErrors)
{
    // If we are downloding a cloudraid file then we may be able to ignore one connection and download from the other 5.
    if (transferbuf.isRaid())
    {
        if (transferbuf.tryRaidHttpGetErrorRecovery(connectionNum, incrementErrors))
        {
            // transferbuf is now set up to try a new connection
            reqs[connectionNum]->status = REQ_READY;

            // if the file is nearly complete then some connections might have stopped, but need restarting as they could have skipped portions
            for (unsigned j = connections; j--; )
            {
                if (reqs[j] && reqs[j]->status == REQ_DONE)
                {
                    reqs[j]->status = REQ_READY;
                }
            }
            return true;
        }
        LOG_warn << "Cloudraid transfer failed, too many connection errors";
    }
    return false;
}


// transfer progress notification to app and related files
void TransferSlot::progress()
{
    transfer->client->app->transfer_update(transfer);

    for (file_list::iterator it = transfer->files.begin(); it != transfer->files.end(); ++it)
    {
        (*it)->progress();
    }
}


m_off_t TransferSlot::updatecontiguousprogress()
{
    m_off_t contiguousProgress = transfer->chunkmacs.updateContiguousProgress(transfer->size);

    // Since that is updated, we may have a chance to consolidate the macsmac calculation so far also
    transfer->chunkmacs.updateMacsmacProgress(transfer->transfercipher());

    if (!transferbuf.tempUrlVector().empty() && transferbuf.isRaid())
    {
        LOG_debug << "Contiguous progress: " << contiguousProgress;
    }
    else
    {
        LOG_debug << "Contiguous progress: " << contiguousProgress << " (" << (transfer->pos - contiguousProgress) << ")";
    }

    return contiguousProgress;
}


void TransferSlot::prepareRequest(const std::shared_ptr<HttpReqXfer>& httpReq, const string& tempURL, m_off_t pos, m_off_t npos)
{
    string finaltempURL = tempURL;
<<<<<<< HEAD
    if (!finaltempURL.empty())
    {
        if (((transfer->type == GET && transfer->client->usealtdownport) ||
            (transfer->type == PUT && transfer->client->usealtupport)) &&
                !memcmp(finaltempURL.c_str(), "http:", 5))
        {
            size_t index = finaltempURL.find("/", 8);
            if (index != string::npos && finaltempURL.find(":", 8) == string::npos)
            {
                finaltempURL.insert(index, ":8080");
            }
=======
    if (((transfer->type == GET && transfer->client->usealtdownport) ||
        (transfer->type == PUT && transfer->client->usealtupport)) &&
            !memcmp(finaltempURL.c_str(), "http:", 5))
    {
        size_t index = finaltempURL.find("/", 8);
        if (index != string::npos && finaltempURL.find(":", 8) == string::npos)
        {
            finaltempURL.insert(index, ":8080");
>>>>>>> 69de3910
        }
    }

    httpReq->prepare(finaltempURL.c_str(),
                     transfer->transfercipher(),
                     transfer->ctriv,
                     pos, npos);
    httpReq->pos = pos;
    httpReq->status = REQ_PREPARED;
}

<<<<<<< HEAD

std::pair<error, dstime> TransferSlot::processRequestFailure(MegaClient* client, const std::shared_ptr<HttpReqXfer>& httpReq, dstime& backoff, int channel)
{
    LOG_warn << "Conn " << channel << " : Failed chunk. HTTP status: " << httpReq->httpstatus << " on channel " << channel;
=======
std::pair<error, dstime> TransferSlot::processRequestFailure(MegaClient* client, const std::shared_ptr<HttpReqXfer>& httpReq, dstime& backoff, int channel)
{
    LOG_warn << "Conn " << channel << " : Failed chunk. HTTP status: " << httpReq->httpstatus;
>>>>>>> 69de3910

    if (httpReq->httpstatus && httpReq->contenttype.find("text/html") != string::npos && !memcmp(httpReq->posturl.c_str(), "http:", 5))
    {
        LOG_warn << "Conn " << channel << " : Invalid Content-Type detected on failed chunk: " << httpReq->contenttype;
        client->usehttps = true;
        client->app->notify_change_to_https();

        client->sendevent(99436, "Automatic change to HTTPS", 0);

        return std::make_pair(API_EAGAIN, 0);
    }

    if (httpReq->httpstatus == 509)
    {
        LOG_warn << "Conn " << channel << " : Bandwidth overquota from storage server";

        dstime new_backoff = client->overTransferQuotaBackoff(httpReq.get());

        return std::make_pair(API_EOVERQUOTA, new_backoff);
    }
    else if (httpReq->httpstatus == 429)
    {
        // too many requests - back off a bit (may be added serverside at some point.  Added here 202020623)
        backoff = 5;
        httpReq->status = REQ_PREPARED;
    }
<<<<<<< HEAD
    else if (httpReq->httpstatus == 503 && !transferbuf.isRaid() && !transferbuf.isNewRaid())
=======
    else if (httpReq->httpstatus == 503 && !transferbuf.isRaid())
>>>>>>> 69de3910
    {
        // for non-raid, if a file gets a 503 then back off as it may become available shortly
        backoff = 50;
        httpReq->status = REQ_PREPARED;
    }
<<<<<<< HEAD
    else if (httpReq->httpstatus == 403 || httpReq->httpstatus == 404 || (httpReq->httpstatus == 503 && (transferbuf.isRaid() || transferbuf.isNewRaid())))
    {
        if (transferbuf.isNewRaid())
        {
            httpReq->status = REQ_READY;
        }
        // - 404 means "malformed or expired URL" - can be immediately fixed by getting a fresh one from the API
        // - 503 means "the API gave you good information, but I don't have the file" - cannot be fixed (at least not immediately) by getting a fresh URL
        // for raid parts and 503, it's appropriate to try another raid source
        else if (!tryRaidRecoveryFromHttpGetError(channel, true))
=======
    else if (httpReq->httpstatus == 403 || httpReq->httpstatus == 404 || (httpReq->httpstatus == 503 && transferbuf.isRaid()))
    {
        // - 404 means "malformed or expired URL" - can be immediately fixed by getting a fresh one from the API
        // - 503 means "the API gave you good information, but I don't have the file" - cannot be fixed (at least not immediately) by getting a fresh URL
        // for raid parts and 503, it's appropriate to try another raid source
        if (!tryRaidRecoveryFromHttpGetError(channel, true))
>>>>>>> 69de3910
        {
            return std::make_pair(API_EAGAIN, 0);
        }
    }
<<<<<<< HEAD
    else if (httpReq->httpstatus == 0 && (transferbuf.isNewRaid() || tryRaidRecoveryFromHttpGetError(channel, true)))
    {
        if (transferbuf.isNewRaid())
        {
            httpReq->status = REQ_READY;
        }
=======
    else if (httpReq->httpstatus == 0 && tryRaidRecoveryFromHttpGetError(channel, true))
    {
>>>>>>> 69de3910
        // status 0 indicates network error or timeout; no headers received.
        // tryRaidRecoveryFromHttpGetError has switched to loading a different part instead of this one.
    }
    else
    {
        if (!failure)
        {
            failure = true;
            bool changeport = false;

            if (transfer->type == GET && client->autodownport && !memcmp(httpReq->posturl.c_str(), "http:", 5))
            {
                LOG_debug << "Conn " << channel << " : Automatically changing download port";
                client->usealtdownport = !client->usealtdownport;
                changeport = true;
            }
            else if (transfer->type == PUT && client->autoupport && !memcmp(httpReq->posturl.c_str(), "http:", 5))
            {
                LOG_debug << "Conn " << channel << " : Automatically changing upload port";
                client->usealtupport = !client->usealtupport;
                changeport = true;
            }

            client->app->transfer_failed(transfer, API_EFAILED);
            client->setchunkfailed(&httpReq->posturl);
            ++client->performanceStats.transferTempErrors;

            if (changeport)
            {
                toggleport(httpReq.get());
            }
        }
        httpReq->status = REQ_PREPARED;
    }
    return std::make_pair(API_OK, 0);
}

<<<<<<< HEAD

bool TransferSlot::initCloudRaid(MegaClient* client)
{
    assert(transferbuf.isNewRaid());
    if (!transferbuf.isNewRaid())
    {
        return false;
    }

    if (cloudRaid == nullptr)
    {
        cloudRaid = std::make_shared<CloudRaid>(this, client, static_cast<int>(reqs.size()));
        return cloudRaid->isShown();
    }
    return cloudRaid->init(this, client, static_cast<int>(reqs.size()));
}


std::pair<error, dstime> TransferSlot::processRaidReq(size_t connection)
{
    assert(connection <= reqs.size());
    const std::shared_ptr<HttpReqXfer>& httpReq = reqs[connection];
    assert(transfer->type == GET);
    assert(httpReq != nullptr);
    assert(cloudRaid && cloudRaid->isShown());

    // Process internal RaidReq IO
    cloudRaid->raidReqDoio(static_cast<int>(connection));
    auto failValues = cloudRaid->checkTransferFailure();
    if (failValues.first != API_OK)
    {
        return failValues;
    }

    if (httpReq->status == REQ_PREPARED)
    {
        httpReq->bufpos = 0;
        httpReq->status = REQ_INFLIGHT;
    }
    m_off_t progress = -1;
    byte* buf = httpReq->buf + httpReq->bufpos;
    m_off_t len = httpReq->size - httpReq->bufpos;
    assert((len > 0) && "len is not 0 in processRaidReq");

    // Get raid-assembled data
    progress = static_cast<m_off_t>(cloudRaid->readData(static_cast<int>(connection), buf, len));
    if (progress > 0)
    {
        httpReq->bufpos += progress;
        if (httpReq->bufpos == httpReq->size)
        {
            httpReq->status = REQ_SUCCESS;
        }
    }
    else if (progress < 0)
    {
        httpReq->status = REQ_FAILURE;
    }
    httpReq->lastdata = Waiter::ds;

    if (httpReq->status == REQ_SUCCESS)
    {
        cloudRaid->removeRaidReq(static_cast<int>(connection));
    }
    return cloudRaid->checkTransferFailure();
}

=======
>>>>>>> 69de3910
} // namespace<|MERGE_RESOLUTION|>--- conflicted
+++ resolved
@@ -1145,11 +1145,7 @@
 
                     if (prepare)
                     {
-<<<<<<< HEAD
                         prepareRequest(reqs[i], transferbuf.isNewRaid() ? std::string() : transferbuf.tempURL(i), posrange.first, posrange.second);
-=======
-                        prepareRequest(reqs[i], transferbuf.tempURL(i), posrange.first, posrange.second);
->>>>>>> 69de3910
                     }
 
                     LOG_verbose << "Conn " << i << " : Request prepared. Pos: " << posrange.first << " to npos: " << posrange.second << ". Size: " << (posrange.second - posrange.first) << ". "
@@ -1409,20 +1405,8 @@
 void TransferSlot::prepareRequest(const std::shared_ptr<HttpReqXfer>& httpReq, const string& tempURL, m_off_t pos, m_off_t npos)
 {
     string finaltempURL = tempURL;
-<<<<<<< HEAD
-    if (!finaltempURL.empty())
-    {
-        if (((transfer->type == GET && transfer->client->usealtdownport) ||
-            (transfer->type == PUT && transfer->client->usealtupport)) &&
-                !memcmp(finaltempURL.c_str(), "http:", 5))
-        {
-            size_t index = finaltempURL.find("/", 8);
-            if (index != string::npos && finaltempURL.find(":", 8) == string::npos)
-            {
-                finaltempURL.insert(index, ":8080");
-            }
-=======
-    if (((transfer->type == GET && transfer->client->usealtdownport) ||
+    if (!finaltempURL.empty() &&
+        ((transfer->type == GET && transfer->client->usealtdownport) ||
         (transfer->type == PUT && transfer->client->usealtupport)) &&
             !memcmp(finaltempURL.c_str(), "http:", 5))
     {
@@ -1430,7 +1414,6 @@
         if (index != string::npos && finaltempURL.find(":", 8) == string::npos)
         {
             finaltempURL.insert(index, ":8080");
->>>>>>> 69de3910
         }
     }
 
@@ -1442,16 +1425,9 @@
     httpReq->status = REQ_PREPARED;
 }
 
-<<<<<<< HEAD
-
 std::pair<error, dstime> TransferSlot::processRequestFailure(MegaClient* client, const std::shared_ptr<HttpReqXfer>& httpReq, dstime& backoff, int channel)
 {
-    LOG_warn << "Conn " << channel << " : Failed chunk. HTTP status: " << httpReq->httpstatus << " on channel " << channel;
-=======
-std::pair<error, dstime> TransferSlot::processRequestFailure(MegaClient* client, const std::shared_ptr<HttpReqXfer>& httpReq, dstime& backoff, int channel)
-{
     LOG_warn << "Conn " << channel << " : Failed chunk. HTTP status: " << httpReq->httpstatus;
->>>>>>> 69de3910
 
     if (httpReq->httpstatus && httpReq->contenttype.find("text/html") != string::npos && !memcmp(httpReq->posturl.c_str(), "http:", 5))
     {
@@ -1478,17 +1454,12 @@
         backoff = 5;
         httpReq->status = REQ_PREPARED;
     }
-<<<<<<< HEAD
     else if (httpReq->httpstatus == 503 && !transferbuf.isRaid() && !transferbuf.isNewRaid())
-=======
-    else if (httpReq->httpstatus == 503 && !transferbuf.isRaid())
->>>>>>> 69de3910
     {
         // for non-raid, if a file gets a 503 then back off as it may become available shortly
         backoff = 50;
         httpReq->status = REQ_PREPARED;
     }
-<<<<<<< HEAD
     else if (httpReq->httpstatus == 403 || httpReq->httpstatus == 404 || (httpReq->httpstatus == 503 && (transferbuf.isRaid() || transferbuf.isNewRaid())))
     {
         if (transferbuf.isNewRaid())
@@ -1499,29 +1470,16 @@
         // - 503 means "the API gave you good information, but I don't have the file" - cannot be fixed (at least not immediately) by getting a fresh URL
         // for raid parts and 503, it's appropriate to try another raid source
         else if (!tryRaidRecoveryFromHttpGetError(channel, true))
-=======
-    else if (httpReq->httpstatus == 403 || httpReq->httpstatus == 404 || (httpReq->httpstatus == 503 && transferbuf.isRaid()))
-    {
-        // - 404 means "malformed or expired URL" - can be immediately fixed by getting a fresh one from the API
-        // - 503 means "the API gave you good information, but I don't have the file" - cannot be fixed (at least not immediately) by getting a fresh URL
-        // for raid parts and 503, it's appropriate to try another raid source
-        if (!tryRaidRecoveryFromHttpGetError(channel, true))
->>>>>>> 69de3910
         {
             return std::make_pair(API_EAGAIN, 0);
         }
     }
-<<<<<<< HEAD
     else if (httpReq->httpstatus == 0 && (transferbuf.isNewRaid() || tryRaidRecoveryFromHttpGetError(channel, true)))
     {
         if (transferbuf.isNewRaid())
         {
             httpReq->status = REQ_READY;
         }
-=======
-    else if (httpReq->httpstatus == 0 && tryRaidRecoveryFromHttpGetError(channel, true))
-    {
->>>>>>> 69de3910
         // status 0 indicates network error or timeout; no headers received.
         // tryRaidRecoveryFromHttpGetError has switched to loading a different part instead of this one.
     }
@@ -1559,7 +1517,6 @@
     return std::make_pair(API_OK, 0);
 }
 
-<<<<<<< HEAD
 
 bool TransferSlot::initCloudRaid(MegaClient* client)
 {
@@ -1627,6 +1584,4 @@
     return cloudRaid->checkTransferFailure();
 }
 
-=======
->>>>>>> 69de3910
 } // namespace