﻿/**
 * @file megaapi_impl.cpp
 * @brief Private implementation of the intermediate layer for the MEGA C++ SDK.
 *
 * (c) 2013-2014 by Mega Limited, Auckland, New Zealand
 *
 * This file is part of the MEGA SDK - Client Access Engine.
 *
 * Applications using the MEGA API must present a valid application key
 * and comply with the the rules set forth in the Terms of Service.
 *
 * The MEGA SDK is distributed in the hope that it will be useful,
 * but WITHOUT ANY WARRANTY; without even the implied warranty of
 * MERCHANTABILITY or FITNESS FOR A PARTICULAR PURPOSE.
 *
 * @copyright Simplified (2-clause) BSD License.
 *
 * You should have received a copy of the license along with this
 * program.
 */

#define _LARGE_FILES

#define _GNU_SOURCE 1
#define _FILE_OFFSET_BITS 64

#define USE_VARARGS
#define PREFER_STDARG
#include "megaapi_impl.h"
#include "megaapi.h"

#include <iomanip>
#include <algorithm>
#include <functional>
#include <cctype>
#include <locale>

#ifndef _WIN32
#ifndef _LARGEFILE64_SOURCE
    #define _LARGEFILE64_SOURCE
#endif
#include <signal.h>
#endif


#ifdef __APPLE__
    #include <xlocale.h>
    #include <strings.h>

    #if TARGET_OS_IPHONE
    #include <netdb.h>
    #include <resolv.h>
    #include <arpa/inet.h>
    #endif
#endif

#ifdef _WIN32
#ifndef WINDOWS_PHONE
#include <shlwapi.h>
#endif

#endif

#if (!defined(_WIN32) && !defined(USE_CURL_PUBLIC_KEY_PINNING)) || defined(WINDOWS_PHONE)
#include <openssl/rand.h>
#endif

using namespace mega;

MegaNodePrivate::MegaNodePrivate(const char *name, int type, int64_t size, int64_t ctime, int64_t mtime, uint64_t nodehandle,
                                 string *nodekey, string *attrstring, const char *fingerprint, MegaHandle parentHandle,
                                 const char *privateauth, const char *publicauth, bool ispublic, bool isForeign)
: MegaNode()
{
    this->name = MegaApi::strdup(name);
    this->fingerprint = MegaApi::strdup(fingerprint);
    this->customAttrs = NULL;
    this->duration = -1;
    this->latitude = INVALID_COORDINATE;
    this->longitude = INVALID_COORDINATE;
    this->type = type;
    this->size = size;
    this->ctime = ctime;
    this->mtime = mtime;
    this->nodehandle = nodehandle;
    this->parenthandle = parentHandle;
    this->attrstring.assign(attrstring->data(), attrstring->size());
    this->nodekey.assign(nodekey->data(), nodekey->size());
    this->changed = 0;
    this->thumbnailAvailable = false;
    this->previewAvailable = false;
    this->tag = 0;
    this->isPublicNode = ispublic;
    this->outShares = false;
    this->inShare = false;
    this->plink = NULL;
    this->sharekey = NULL;
    this->foreign = isForeign;
    this->children = NULL;

    if (privateauth)
    {
        this->privateAuth = privateauth;
    }

    if (publicauth)
    {
        this->publicAuth = publicauth;
    }

#ifdef ENABLE_SYNC
    this->syncdeleted = false;
#endif
}

MegaNodePrivate::MegaNodePrivate(MegaNode *node)
: MegaNode()
{
    this->name = MegaApi::strdup(node->getName());
    this->fingerprint = MegaApi::strdup(node->getFingerprint());
    this->customAttrs = NULL;
    this->duration = node->getDuration();
    this->latitude = node->getLatitude();
    this->longitude = node->getLongitude();
    this->type = node->getType();
    this->size = node->getSize();
    this->ctime = node->getCreationTime();
    this->mtime = node->getModificationTime();
    this->nodehandle = node->getHandle();
    this->parenthandle = node->getParentHandle();
    string * attrstring = node->getAttrString();
    this->attrstring.assign(attrstring->data(), attrstring->size());
    string *nodekey = node->getNodeKey();
    this->nodekey.assign(nodekey->data(),nodekey->size());
    this->changed = node->getChanges();
    this->thumbnailAvailable = node->hasThumbnail();
    this->previewAvailable = node->hasPreview();
    this->tag = node->getTag();
    this->isPublicNode = node->isPublic();
    this->privateAuth = *node->getPrivateAuth();
    this->publicAuth = *node->getPublicAuth();
    this->outShares = node->isOutShare();
    this->inShare = node->isInShare();
    this->foreign = node->isForeign();
    this->sharekey = NULL;

    this->children = node->getChildren();
    if (this->children)
    {
        this->children = this->children->copy();
    }

    if (node->isExported())
    {
        this->plink = new PublicLink(node->getPublicHandle(), node->getExpirationTime(), node->isTakenDown());

        if (type == FOLDERNODE)
        {
            MegaNodePrivate *n = dynamic_cast<MegaNodePrivate *>(node);
            if (n)
            {
                string *sk = n->getSharekey();
                if (sk)
                {
                    this->sharekey = new string(*sk);
                }
            }
        }
    }
    else
    {
        this->plink = NULL;
    }

    if (node->hasCustomAttrs())
    {
        this->customAttrs = new attr_map();
        MegaStringList *names = node->getCustomAttrNames();
        for (int i = 0; i < names->size(); i++)
        {
            (*customAttrs)[AttrMap::string2nameid(names->get(i))] = node->getCustomAttr(names->get(i));
        }
        delete names;
    }

#ifdef ENABLE_SYNC
    this->syncdeleted = node->isSyncDeleted();
    this->localPath = node->getLocalPath();
#endif
}

MegaNodePrivate::MegaNodePrivate(Node *node)
: MegaNode()
{
    this->name = MegaApi::strdup(node->displayname());
    this->fingerprint = NULL;
    this->children = NULL;

    if (node->isvalid)
    {
        string fingerprint;
        node->serializefingerprint(&fingerprint);
        m_off_t size = node->size;
        char bsize[sizeof(size)+1];
        int l = Serialize64::serialize((byte *)bsize, size);
        char *buf = new char[l * 4 / 3 + 4];
        char ssize = 'A' + Base64::btoa((const byte *)bsize, l, buf);
        string result(1, ssize);
        result.append(buf);
        result.append(fingerprint);
        delete [] buf;

        this->fingerprint = MegaApi::strdup(result.c_str());
    }

    this->duration = -1;
    this->latitude = INVALID_COORDINATE;
    this->longitude = INVALID_COORDINATE;
    this->customAttrs = NULL;

    char buf[10];
    for (attr_map::iterator it = node->attrs.map.begin(); it != node->attrs.map.end(); it++)
    {
        int attrlen = node->attrs.nameid2string(it->first, buf);
        buf[attrlen] = '\0';
        if (buf[0] == '_')
        {
           if (!customAttrs)
           {
               customAttrs = new attr_map();
           }

           nameid id = AttrMap::string2nameid(&buf[1]);
           (*customAttrs)[id] = it->second;
        }
        else
        {
            if (it->first == AttrMap::string2nameid("d"))
            {
               if (node->type == FILENODE)
               {
                   duration = Base64::atoi(&it->second);
               }
            }
            else if (it->first == AttrMap::string2nameid("l"))
            {
                if (node->type == FILENODE)
                {
                    string coords = it->second;
                    if (coords.size() != 8)
                    {
                       LOG_warn << "Malformed GPS coordinates attribute";
                    }
                    else
                    {
                        byte buf[3];
                        int number = 0;
                        if (Base64::atob((const char *) coords.substr(0, 4).data(), buf, sizeof(buf)) == sizeof(buf))
                        {
                            number = (buf[2] << 16) | (buf[1] << 8) | (buf[0]);
                            latitude = -90 + 180 * (double) number / 0xFFFFFF;
                        }

                        if (Base64::atob((const char *) coords.substr(4, 4).data(), buf, sizeof(buf)) == sizeof(buf))
                        {
                            number = (buf[2] << 16) | (buf[1] << 8) | (buf[0]);
                            longitude = -180 + 360 * (double) number / 0x01000000;
                        }
                    }

                   if (longitude < -180 || longitude > 180)
                   {
                       longitude = INVALID_COORDINATE;
                   }
                   if (latitude < -90 || latitude > 90)
                   {
                       latitude = INVALID_COORDINATE;
                   }
                   if (longitude == INVALID_COORDINATE || latitude == INVALID_COORDINATE)
                   {
                       longitude = INVALID_COORDINATE;
                       latitude = INVALID_COORDINATE;
                   }
               }
            }
        }
    }

    this->type = node->type;
    this->size = node->size;
    this->ctime = node->ctime;
    this->mtime = node->mtime;
    this->nodehandle = node->nodehandle;
    this->parenthandle = node->parent ? node->parent->nodehandle : INVALID_HANDLE;

    if(node->attrstring)
    {
        this->attrstring.assign(node->attrstring->data(), node->attrstring->size());
    }
    this->nodekey.assign(node->nodekey.data(),node->nodekey.size());

    this->changed = 0;
    if(node->changed.attrs)
    {
        this->changed |= MegaNode::CHANGE_TYPE_ATTRIBUTES;
    }
    if(node->changed.ctime)
    {
        this->changed |= MegaNode::CHANGE_TYPE_TIMESTAMP;
    }
    if(node->changed.fileattrstring)
    {
        this->changed |= MegaNode::CHANGE_TYPE_FILE_ATTRIBUTES;
    }
    if(node->changed.inshare)
    {
        this->changed |= MegaNode::CHANGE_TYPE_INSHARE;
    }
    if(node->changed.outshares)
    {
        this->changed |= MegaNode::CHANGE_TYPE_OUTSHARE;
    }
    if(node->changed.pendingshares)
    {
        this->changed |= MegaNode::CHANGE_TYPE_PENDINGSHARE;
    }
    if(node->changed.owner)
    {
        this->changed |= MegaNode::CHANGE_TYPE_OWNER;
    }
    if(node->changed.parent)
    {
        this->changed |= MegaNode::CHANGE_TYPE_PARENT;
    }
    if(node->changed.removed)
    {
        this->changed |= MegaNode::CHANGE_TYPE_REMOVED;
    }
    if(node->changed.publiclink)
    {
        this->changed |= MegaNode::CHANGE_TYPE_PUBLIC_LINK;
    }


#ifdef ENABLE_SYNC
	this->syncdeleted = (node->syncdeleted != SYNCDEL_NONE);
    if(node->localnode)
    {
        node->localnode->getlocalpath(&localPath, true);
        localPath.append("", 1);
    }
#endif

    this->thumbnailAvailable = (node->hasfileattribute(0) != 0);
    this->previewAvailable = (node->hasfileattribute(1) != 0);
    this->tag = node->tag;
    this->isPublicNode = false;
    this->foreign = false;

    // if there's only one share and it has no user --> public link
    this->outShares = (node->outshares) ? (node->outshares->size() > 1 || node->outshares->begin()->second->user) : false;
    this->inShare = (node->inshare != NULL) && !node->parent;
    this->plink = node->plink ? new PublicLink(node->plink) : NULL;
    if (plink && type == FOLDERNODE && node->sharekey)
    {
        char key[FOLDERNODEKEYLENGTH*4/3+3];
        Base64::btoa(node->sharekey->key, FOLDERNODEKEYLENGTH, key);
        this->sharekey = new string(key);
    }
    else
    {
        this->sharekey = NULL;
    }
}

string* MegaNodePrivate::getSharekey()
{
    return sharekey;
}

MegaNode *MegaNodePrivate::copy()
{
    return new MegaNodePrivate(this);
}

bool MegaNodePrivate::serialize(string *d)
{
    unsigned short ll;
    bool flag;

    ll = name ? strlen(name) + 1 : 0;
    d->append((char*)&ll, sizeof(ll));
    d->append(name, ll);

    ll = fingerprint ? strlen(fingerprint) + 1 : 0;
    d->append((char*)&ll, sizeof(ll));
    d->append(fingerprint, ll);

    d->append((char*)&size, sizeof(size));
    d->append((char*)&ctime, sizeof(ctime));
    d->append((char*)&mtime, sizeof(mtime));
    d->append((char*)&nodehandle, sizeof(nodehandle));
    d->append((char*)&parenthandle, sizeof(parenthandle));

    ll = (unsigned short)attrstring.size();
    d->append((char*)&ll, sizeof(ll));
    d->append(attrstring.data(), ll);

    ll = (unsigned short)nodekey.size();
    d->append((char*)&ll, sizeof(ll));
    d->append(nodekey.data(), ll);

    ll = (unsigned short)privateAuth.size();
    d->append((char*)&ll, sizeof(ll));
    d->append(privateAuth.data(), ll);

    ll = (unsigned short)publicAuth.size();
    d->append((char*)&ll, sizeof(ll));
    d->append(publicAuth.data(), ll);

    flag = isPublicNode;
    d->append((char*)&flag, sizeof(flag));

    flag = foreign;
    d->append((char*)&flag, sizeof(flag));

    d->append("\0\0\0\0\0\0\0", 8);

    return true;
}

MegaNodePrivate *MegaNodePrivate::unserialize(string *d)
{
    const char* ptr = d->data();
    const char* end = ptr + d->size();

    if (ptr + sizeof(unsigned short) > end)
    {
        LOG_err << "MegaNode unserialization failed - data too short";
        return NULL;
    }

    unsigned short namelen = MemAccess::get<unsigned short>(ptr);
    ptr += sizeof(namelen);
    if (ptr + namelen + sizeof(unsigned short) > end)
    {
        LOG_err << "MegaNode unserialization failed - name too long";
        return NULL;
    }
    string name;
    if (namelen)
    {
        name.assign(ptr, namelen - 1);
    }
    ptr += namelen;

    unsigned short fingerprintlen = MemAccess::get<unsigned short>(ptr);
    ptr += sizeof(fingerprintlen);
    if (ptr + fingerprintlen + sizeof(unsigned short)
            + sizeof(int64_t) + sizeof(int64_t)
            + sizeof(int64_t) + sizeof(MegaHandle)
            + sizeof(MegaHandle) + sizeof(unsigned short) > end)
    {
        LOG_err << "MegaNode unserialization failed - fingerprint too long";
        return NULL;
    }
    string fingerprint;
    if (fingerprintlen)
    {
        fingerprint.assign(ptr, fingerprintlen - 1);
    }
    ptr += fingerprintlen;

    int64_t size = MemAccess::get<int64_t>(ptr);
    ptr += sizeof(int64_t);

    int64_t ctime = MemAccess::get<int64_t>(ptr);
    ptr += sizeof(int64_t);

    int64_t mtime = MemAccess::get<int64_t>(ptr);
    ptr += sizeof(int64_t);

    MegaHandle nodehandle = MemAccess::get<MegaHandle>(ptr);
    ptr += sizeof(MegaHandle);

    MegaHandle parenthandle = MemAccess::get<MegaHandle>(ptr);
    ptr += sizeof(MegaHandle);

    unsigned short ll = MemAccess::get<unsigned short>(ptr);
    ptr += sizeof(ll);
    if (ptr + ll + sizeof(unsigned short) > end)
    {
        LOG_err << "MegaNode unserialization failed - attrstring too long";
        return NULL;
    }
    string attrstring;
    attrstring.assign(ptr, ll);
    ptr += ll;

    ll = MemAccess::get<unsigned short>(ptr);
    ptr += sizeof(ll);
    if (ptr + ll + sizeof(unsigned short) > end)
    {
        LOG_err << "MegaNode unserialization failed - nodekey too long";
        return NULL;
    }
    string nodekey;
    nodekey.assign(ptr, ll);
    ptr += ll;

    ll = MemAccess::get<unsigned short>(ptr);
    ptr += sizeof(ll);
    if (ptr + ll + sizeof(unsigned short) > end)
    {
        LOG_err << "MegaNode unserialization failed - auth too long";
        return NULL;
    }
    string privauth;
    privauth.assign(ptr, ll);
    ptr += ll;

    ll = MemAccess::get<unsigned short>(ptr);
    ptr += sizeof(ll);
    if (ptr + ll + sizeof(bool) + sizeof(bool) + 8 > end)
    {
        LOG_err << "MegaNode unserialization failed - auth too long";
        return NULL;
    }

    string pubauth;
    privauth.assign(ptr, ll);
    ptr += ll;

    bool isPublicNode = MemAccess::get<bool>(ptr);
    ptr += sizeof(bool);

    bool foreign = MemAccess::get<bool>(ptr);
    ptr += sizeof(bool);

    if (memcmp(ptr, "\0\0\0\0\0\0\0", 8))
    {
        LOG_err << "MegaNodePrivate unserialization failed - invalid version";
        return NULL;
    }
    ptr += 8;

    d->erase(0, ptr - d->data());

    return new MegaNodePrivate(namelen ? name.c_str() : NULL, FILENODE, size, ctime,
                               mtime, nodehandle, &nodekey, &attrstring,
                               fingerprintlen ? fingerprint.c_str() : NULL,
                               parenthandle, privauth.c_str(), pubauth.c_str(),
                               isPublicNode, foreign);
}

char *MegaNodePrivate::getBase64Handle()
{
    char *base64Handle = new char[12];
    Base64::btoa((byte*)&(nodehandle),MegaClient::NODEHANDLE,base64Handle);
    return base64Handle;
}

int MegaNodePrivate::getType()
{
	return type;
}

const char* MegaNodePrivate::getName()
{
    if(type <= FOLDERNODE)
    {
        return name;
    }

    switch(type)
    {
        case ROOTNODE:
            return "Cloud Drive";
        case INCOMINGNODE:
            return "Inbox";
        case RUBBISHNODE:
            return "Rubbish Bin";
        default:
            return name;
    }
}

const char *MegaNodePrivate::getFingerprint()
{
    return fingerprint;
}

bool MegaNodePrivate::hasCustomAttrs()
{
    return customAttrs != NULL;
}

MegaStringList *MegaNodePrivate::getCustomAttrNames()
{
    if (!customAttrs)
    {
        return new MegaStringList();
    }

    vector<char*> names;
    char *buf;
    for (attr_map::iterator it = customAttrs->begin(); it != customAttrs->end(); it++)
    {
        buf = new char[10];
        int attrlen = AttrMap::nameid2string(it->first, buf);
        buf[attrlen] = '\0';
        names.push_back(buf);
    }
    return new MegaStringListPrivate(names.data(), names.size());
}

const char *MegaNodePrivate::getCustomAttr(const char *attrName)
{
    if (!customAttrs)
    {
        return NULL;
    }

    nameid n = AttrMap::string2nameid(attrName);
    if (!n)
    {
        return NULL;
    }

    attr_map::iterator it = customAttrs->find(n);
    if (it == customAttrs->end())
    {
        return NULL;
    }

    return it->second.c_str();
}

int MegaNodePrivate::getDuration()
{
    return duration;
}

double MegaNodePrivate::getLatitude()
{
    return latitude;
}

double MegaNodePrivate::getLongitude()
{
    return longitude;
}

int64_t MegaNodePrivate::getSize()
{
	return size;
}

int64_t MegaNodePrivate::getCreationTime()
{
	return ctime;
}

int64_t MegaNodePrivate::getModificationTime()
{
    return mtime;
}

MegaHandle MegaNodePrivate::getParentHandle()
{
    return parenthandle;
}

uint64_t MegaNodePrivate::getHandle()
{
	return nodehandle;
}

string *MegaNodePrivate::getNodeKey()
{
    return &nodekey;
}

char *MegaNodePrivate::getBase64Key()
{
    char *key = NULL;

    // the key
    if (type == FILENODE && nodekey.size() >= FILENODEKEYLENGTH)
    {
        key = new char[FILENODEKEYLENGTH * 4 / 3 + 3];
        Base64::btoa((const byte*)nodekey.data(), FILENODEKEYLENGTH, key);
    }
    else if (type == FOLDERNODE && sharekey)
    {
        key = MegaApi::strdup(sharekey->c_str());
    }
    else
    {
        key = new char[1];
        key[0] = 0;
    }

    return key;
}

string *MegaNodePrivate::getAttrString()
{
	return &attrstring;
}

int MegaNodePrivate::getTag()
{
    return tag;
}

int64_t MegaNodePrivate::getExpirationTime()
{
    return plink ? plink->ets : -1;
}

MegaHandle MegaNodePrivate::getPublicHandle()
{
    return plink ? (MegaHandle) plink->ph : INVALID_HANDLE;
}

MegaNode* MegaNodePrivate::getPublicNode()
{
    if (!plink || plink->isExpired())
    {
        return NULL;
    }

    char *skey = getBase64Key();
    string key(skey);

    MegaNode *node = new MegaNodePrivate(
                name, type, size, ctime, mtime,
                plink->ph, &key, &attrstring, fingerprint,
                INVALID_HANDLE);

    delete [] skey;

    return node;
}

char *MegaNodePrivate::getPublicLink()
{
    if (!plink)
    {
        return NULL;
    }

    char *base64ph = new char[12];
    Base64::btoa((byte*)&(plink->ph), MegaClient::NODEHANDLE, base64ph);

    char *base64k = getBase64Key();

    string strlink = "https://mega.nz/#";
    strlink += (type ? "F" : "");
    strlink += "!";
    strlink += base64ph;
    strlink += "!";
    strlink += base64k;

    char *link = MegaApi::strdup(strlink.c_str());

    delete [] base64ph;
    delete [] base64k;

    return link;
}

bool MegaNodePrivate::isFile()
{
	return type == TYPE_FILE;
}

bool MegaNodePrivate::isFolder()
{
    return (type != TYPE_FILE) && (type != TYPE_UNKNOWN);
}

bool MegaNodePrivate::isRemoved()
{
    return hasChanged(MegaNode::CHANGE_TYPE_REMOVED);
}

bool MegaNodePrivate::hasChanged(int changeType)
{
    return (changed & changeType);
}

int MegaNodePrivate::getChanges()
{
    return changed;
}


const unsigned int MegaApiImpl::MAX_SESSION_LENGTH = 64;

#ifdef ENABLE_SYNC
bool MegaNodePrivate::isSyncDeleted()
{
    return syncdeleted;
}

string MegaNodePrivate::getLocalPath()
{
    return localPath;
}

bool WildcardMatch(const char *pszString, const char *pszMatch)
//  cf. http://www.planet-source-code.com/vb/scripts/ShowCode.asp?txtCodeId=1680&lngWId=3
{
    const char *cp;
    const char *mp;

    while ((*pszString) && (*pszMatch != '*'))
    {
        if ((*pszMatch != *pszString) && (*pszMatch != '?'))
        {
            return false;
        }
        pszMatch++;
        pszString++;
    }

    while (*pszString)
    {
        if (*pszMatch == '*')
        {
            if (!*++pszMatch)
            {
                return true;
            }
            mp = pszMatch;
            cp = pszString + 1;
        }
        else if ((*pszMatch == *pszString) || (*pszMatch == '?'))
        {
            pszMatch++;
            pszString++;
        }
        else
        {
            pszMatch = mp;
            pszString = cp++;
        }
    }
    while (*pszMatch == '*')
    {
        pszMatch++;
    }
    return !*pszMatch;
}

bool MegaApiImpl::is_syncable(const char *name)
{
    // Don't sync these system files from OS X
    if (!strcmp(name, "Icon\x0d"))
    {
        return false;
    }

    for (unsigned int i = 0; i < excludedNames.size(); i++)
    {
        if (WildcardMatch(name, excludedNames[i].c_str()))
        {
            return false;
        }
    }

    return true;
}

bool MegaApiImpl::is_syncable(long long size)
{
    if (!syncLowerSizeLimit)
    {
        // No lower limit. Check upper limit only
        if (syncUpperSizeLimit && size > syncUpperSizeLimit)
        {
            return false;
        }
    }
    else if (!syncUpperSizeLimit)
    {
        // No upper limit. Check lower limit only
        if (syncLowerSizeLimit && size < syncLowerSizeLimit)
        {
            return false;
        }
    }
    else
    {
        //Upper and lower limit
        if(syncLowerSizeLimit < syncUpperSizeLimit)
        {
            // Normal use case:
            // Exclude files with a size lower than the lower limit
            // or greater than the upper limit
            if(size < syncLowerSizeLimit || size > syncUpperSizeLimit)
            {
                return false;
            }
        }
        else
        {
            // Special use case:
            // Exclude files with a size lower than the lower limit
            // AND greater than the upper limit
            if(size < syncLowerSizeLimit && size > syncUpperSizeLimit)
            {
                return false;
            }
        }
    }

    return true;
}

bool MegaApiImpl::isIndexing()
{
    if(!client || client->syncs.size() == 0)
    {
        return false;
    }

    if(client->syncscanstate)
    {
        return true;
    }

    bool indexing = false;
    sdkMutex.lock();
    sync_list::iterator it = client->syncs.begin();
    while(it != client->syncs.end())
    {
        Sync *sync = (*it);
        if(sync->state == SYNC_INITIALSCAN)
        {
            indexing = true;
            break;
        }
        it++;
    }
    sdkMutex.unlock();
    return indexing;
}
#endif

bool MegaNodePrivate::hasThumbnail()
{
	return thumbnailAvailable;
}

bool MegaNodePrivate::hasPreview()
{
    return previewAvailable;
}

bool MegaNodePrivate::isPublic()
{
    return isPublicNode;
}

bool MegaNodePrivate::isShared()
{
    return outShares || inShare;
}

bool MegaNodePrivate::isOutShare()
{
    return outShares;
}

bool MegaNodePrivate::isInShare()
{
    return inShare;
}

bool MegaNodePrivate::isExported()
{
    return plink;
}

bool MegaNodePrivate::isExpired()
{
    return plink ? (plink->isExpired()) : false;
}

bool MegaNodePrivate::isTakenDown()
{
    return plink ? plink->takendown : false;
}

bool MegaNodePrivate::isForeign()
{
    return foreign;
}

string *MegaNodePrivate::getPrivateAuth()
{
    return &privateAuth;
}

MegaNodeList *MegaNodePrivate::getChildren()
{
    return children;
}

void MegaNodePrivate::setPrivateAuth(const char *privateAuth)
{
    if (!privateAuth || !privateAuth[0])
    {
        this->privateAuth.clear();
    }
    else
    {
        this->privateAuth = privateAuth;
    }
}

void MegaNodePrivate::setPublicAuth(const char *publicAuth)
{
    if (!publicAuth || !publicAuth[0])
    {
        this->publicAuth.clear();
    }
    else
    {
        this->publicAuth = publicAuth;
    }
}

void MegaNodePrivate::setForeign(bool foreign)
{
    this->foreign = foreign;
}

void MegaNodePrivate::setChildren(MegaNodeList *children)
{
    this->children = children;
}

void MegaNodePrivate::setName(const char *newName)
{
    if (name)
        delete [] name;

    name = MegaApi::strdup(newName);
}

string *MegaNodePrivate::getPublicAuth()
{
    return &publicAuth;
}

MegaNodePrivate::~MegaNodePrivate()
{
    delete[] name;
    delete [] fingerprint;
    delete customAttrs;
    delete plink;
    delete sharekey;
    delete children;
}

MegaUserPrivate::MegaUserPrivate(User *user) : MegaUser()
{
    email = MegaApi::strdup(user->email.c_str());
    handle = user->userhandle;
	visibility = user->show;
	ctime = user->ctime;
    tag = user->getTag();
    changed = 0;
    if (user->changed.authring)
    {
        changed |= MegaUser::CHANGE_TYPE_AUTHRING;
    }
    if(user->changed.avatar)
    {
        changed |= MegaUser::CHANGE_TYPE_AVATAR;
    }
    if(user->changed.lstint)
    {
        changed |= MegaUser::CHANGE_TYPE_LSTINT;
    }
    if(user->changed.firstname)
    {
        changed |= MegaUser::CHANGE_TYPE_FIRSTNAME;
    }
    if(user->changed.lastname)
    {
        changed |= MegaUser::CHANGE_TYPE_LASTNAME;
    }
    if(user->changed.email)
    {
        changed |= MegaUser::CHANGE_TYPE_EMAIL;
    }
    if(user->changed.keyring)
    {
        changed |= MegaUser::CHANGE_TYPE_KEYRING;
    }
    if(user->changed.country)
    {
        changed |= MegaUser::CHANGE_TYPE_COUNTRY;
    }
    if(user->changed.birthday)
    {
        changed |= MegaUser::CHANGE_TYPE_BIRTHDAY;
    }
    if(user->changed.puCu255)
    {
        changed |= MegaUser::CHANGE_TYPE_PUBKEY_CU255;
    }
    if(user->changed.puEd255)
    {
        changed |= MegaUser::CHANGE_TYPE_PUBKEY_ED255;
    }
    if(user->changed.sigPubk)
    {
        changed |= MegaUser::CHANGE_TYPE_SIG_PUBKEY_RSA;
    }
    if(user->changed.sigCu255)
    {
        changed |= MegaUser::CHANGE_TYPE_SIG_PUBKEY_CU25;
    }
}

MegaUserPrivate::MegaUserPrivate(MegaUser *user) : MegaUser()
{
	email = MegaApi::strdup(user->getEmail());
    handle = user->getHandle();
	visibility = user->getVisibility();
	ctime = user->getTimestamp();
    changed = user->getChanges();
    tag = user->isOwnChange();
}

MegaUser *MegaUserPrivate::fromUser(User *user)
{
    if(!user)
    {
        return NULL;
    }
    return new MegaUserPrivate(user);
}

MegaUser *MegaUserPrivate::copy()
{
	return new MegaUserPrivate(this);
}

MegaUserPrivate::~MegaUserPrivate()
{
	delete[] email;
}

const char* MegaUserPrivate::getEmail()
{
	return email;
}

MegaHandle MegaUserPrivate::getHandle()
{
    return handle;
}

int MegaUserPrivate::getVisibility()
{
	return visibility;
}

int64_t MegaUserPrivate::getTimestamp()
{
	return ctime;
}

bool MegaUserPrivate::hasChanged(int changeType)
{
    return (changed & changeType);
}

int MegaUserPrivate::getChanges()
{
    return changed;
}

int MegaUserPrivate::isOwnChange()
{
    return tag;
}


MegaNode *MegaNodePrivate::fromNode(Node *node)
{
    if(!node) return NULL;
    return new MegaNodePrivate(node);
}

MegaSharePrivate::MegaSharePrivate(MegaShare *share) : MegaShare()
{
	this->nodehandle = share->getNodeHandle();
	this->user = MegaApi::strdup(share->getUser());
	this->access = share->getAccess();
	this->ts = share->getTimestamp();
}

MegaShare *MegaSharePrivate::copy()
{
	return new MegaSharePrivate(this);
}

MegaSharePrivate::MegaSharePrivate(uint64_t handle, Share *share)
{
    this->nodehandle = handle;
    this->user = share->user ? MegaApi::strdup(share->user->email.c_str()) : NULL;
	this->access = share->access;
	this->ts = share->ts;
}

MegaShare *MegaSharePrivate::fromShare(uint64_t nodeuint64_t, Share *share)
{
    return new MegaSharePrivate(nodeuint64_t, share);
}

MegaSharePrivate::~MegaSharePrivate()
{
	delete[] user;
}

const char *MegaSharePrivate::getUser()
{
	return user;
}

uint64_t MegaSharePrivate::getNodeHandle()
{
    return nodehandle;
}

int MegaSharePrivate::getAccess()
{
	return access;
}

int64_t MegaSharePrivate::getTimestamp()
{
	return ts;
}


MegaTransferPrivate::MegaTransferPrivate(int type, MegaTransferListener *listener)
{
    this->type = type;
    this->tag = -1;
    this->path = NULL;
    this->nodeHandle = UNDEF;
    this->parentHandle = UNDEF;
    this->startPos = -1;
    this->endPos = -1;
    this->parentPath = NULL;
    this->listener = listener;
    this->retry = 0;
    this->maxRetries = 7;
    this->time = -1;
    this->startTime = 0;
    this->transferredBytes = 0;
    this->totalBytes = 0;
    this->fileName = NULL;
    this->transfer = NULL;
    this->speed = 0;
    this->deltaSize = 0;
    this->updateTime = 0;
    this->publicNode = NULL;
    this->lastBytes = NULL;
    this->syncTransfer = false;
    this->streamingTransfer = false;
    this->temporarySourceFile = false;
    this->lastError = API_OK;
    this->folderTransferTag = 0;
    this->appData = NULL;
}

MegaTransferPrivate::MegaTransferPrivate(const MegaTransferPrivate *transfer)
{
    path = NULL;
    parentPath = NULL;
    fileName = NULL;
    publicNode = NULL;
    lastBytes = NULL;
    appData = NULL;

    this->listener = transfer->getListener();
    this->transfer = transfer->getTransfer();
    this->type = transfer->getType();
    this->setTag(transfer->getTag());
    this->setPath(transfer->getPath());
    this->setNodeHandle(transfer->getNodeHandle());
    this->setParentHandle(transfer->getParentHandle());
    this->setStartPos(transfer->getStartPos());
    this->setEndPos(transfer->getEndPos());
    this->setParentPath(transfer->getParentPath());
    this->setNumRetry(transfer->getNumRetry());
    this->setMaxRetries(transfer->getMaxRetries());
    this->setTime(transfer->getTime());
    this->setStartTime(transfer->getStartTime());
    this->setTransferredBytes(transfer->getTransferredBytes());
    this->setTotalBytes(transfer->getTotalBytes());
    this->setFileName(transfer->getFileName());
    this->setSpeed(transfer->getSpeed());
    this->setDeltaSize(transfer->getDeltaSize());
    this->setUpdateTime(transfer->getUpdateTime());
    this->setPublicNode(transfer->getPublicNode());
    this->setTransfer(transfer->getTransfer());
    this->setSyncTransfer(transfer->isSyncTransfer());
    this->setStreamingTransfer(transfer->isStreamingTransfer());
    this->setSourceFileTemporary(transfer->isSourceFileTemporary());
    this->setLastError(transfer->getLastError());
    this->setFolderTransferTag(transfer->getFolderTransferTag());
    this->setAppData(transfer->getAppData());
}

MegaTransfer* MegaTransferPrivate::copy()
{
    return new MegaTransferPrivate(this);
}

void MegaTransferPrivate::setTransfer(Transfer *transfer)
{
	this->transfer = transfer;
}

Transfer* MegaTransferPrivate::getTransfer() const
{
	return transfer;
}

int MegaTransferPrivate::getTag() const
{
	return tag;
}

long long MegaTransferPrivate::getSpeed() const
{
	return speed;
}

long long MegaTransferPrivate::getDeltaSize() const
{
	return deltaSize;
}

int64_t MegaTransferPrivate::getUpdateTime() const
{
	return updateTime;
}

MegaNode *MegaTransferPrivate::getPublicNode() const
{
	return publicNode;
}

MegaNode *MegaTransferPrivate::getPublicMegaNode() const
{
    if(publicNode)
    {
        return publicNode->copy();
    }

    return NULL;
}

bool MegaTransferPrivate::isSyncTransfer() const
{
	return syncTransfer;
}

bool MegaTransferPrivate::isStreamingTransfer() const
{
    return streamingTransfer;
}

bool MegaTransferPrivate::isSourceFileTemporary() const
{
    return temporarySourceFile;
}

int MegaTransferPrivate::getType() const
{
	return type;
}

int64_t MegaTransferPrivate::getStartTime() const
{
	return startTime;
}

long long MegaTransferPrivate::getTransferredBytes() const
{
	return transferredBytes;
}

long long MegaTransferPrivate::getTotalBytes() const
{
	return totalBytes;
}

const char* MegaTransferPrivate::getPath() const
{
	return path;
}

const char* MegaTransferPrivate::getParentPath() const
{
	return parentPath;
}

uint64_t MegaTransferPrivate::getNodeHandle() const
{
	return nodeHandle;
}

uint64_t MegaTransferPrivate::getParentHandle() const
{
	return parentHandle;
}

long long MegaTransferPrivate::getStartPos() const
{
	return startPos;
}

long long MegaTransferPrivate::getEndPos() const
{
	return endPos;
}

int MegaTransferPrivate::getNumRetry() const
{
	return retry;
}

int MegaTransferPrivate::getMaxRetries() const
{
	return maxRetries;
}

int64_t MegaTransferPrivate::getTime() const
{
	return time;
}

const char* MegaTransferPrivate::getFileName() const
{
	return fileName;
}

char * MegaTransferPrivate::getLastBytes() const
{
    return lastBytes;
}

MegaError MegaTransferPrivate::getLastError() const
{
    return this->lastError;
}

bool MegaTransferPrivate::isFolderTransfer() const
{
    return folderTransferTag < 0;
}

int MegaTransferPrivate::getFolderTransferTag() const
{
    return this->folderTransferTag;
}

void MegaTransferPrivate::setAppData(const char *data)
{
    if (this->appData)
    {
        delete [] this->appData;
    }
    this->appData = MegaApi::strdup(data);
}

const char *MegaTransferPrivate::getAppData() const
{
    return this->appData;
}

bool MegaTransferPrivate::serialize(string *d)
{
    d->append((const char*)&type, sizeof(type));
    d->append((const char*)&nodeHandle, sizeof(nodeHandle));
    d->append((const char*)&parentHandle, sizeof(parentHandle));

    unsigned short ll;
    ll = path ? strlen(path) + 1 : 0;
    d->append((char*)&ll, sizeof(ll));
    d->append(path, ll);

    ll = parentPath ? strlen(parentPath) + 1 : 0;
    d->append((char*)&ll, sizeof(ll));
    d->append(parentPath, ll);

    ll = fileName ? strlen(fileName) + 1 : 0;
    d->append((char*)&ll, sizeof(ll));
    d->append(fileName, ll);

    d->append((const char*)&folderTransferTag, sizeof(folderTransferTag));
    d->append("\0\0\0\0\0\0", 7);

    ll = appData ? strlen(appData) + 1 : 0;
    if (ll)
    {
        char hasAppData = 1;
        d->append(&hasAppData, 1);
        d->append((char*)&ll, sizeof(ll));
        d->append(appData, ll);
    }
    else
    {
        d->append("", 1);
    }

    MegaNodePrivate *node = dynamic_cast<MegaNodePrivate *>(publicNode);
    bool isPublic = (node != NULL);
    d->append((const char*)&isPublic, sizeof(bool));
    if (isPublic)
    {
        node->serialize(d);
    }
    return true;
}

MegaTransferPrivate *MegaTransferPrivate::unserialize(string *d)
{
    const char* ptr = d->data();
    const char* end = ptr + d->size();

    if (ptr + sizeof(int) + sizeof(MegaHandle)
            + sizeof(MegaHandle) + sizeof(unsigned short) > end)
    {
        LOG_err << "MegaTransfer unserialization failed - data too short";
        return NULL;
    }

    int type = MemAccess::get<int>(ptr);
    ptr += sizeof(int);

    MegaTransferPrivate *transfer = new MegaTransferPrivate(type);
    transfer->nodeHandle = MemAccess::get<MegaHandle>(ptr);
    ptr += sizeof(MegaHandle);

    transfer->parentHandle = MemAccess::get<MegaHandle>(ptr);
    ptr += sizeof(MegaHandle);

    unsigned short pathlen = MemAccess::get<unsigned short>(ptr);
    ptr += sizeof(unsigned short);

    if (ptr + pathlen + sizeof(unsigned short) > end)
    {
        LOG_err << "MegaTransfer unserialization failed - path too long";
        delete transfer;
        return NULL;
    }

    if (pathlen)
    {
        string path;
        path.assign(ptr, pathlen - 1);
        transfer->setPath(path.c_str());
    }
    ptr += pathlen;

    unsigned short parentPathLen = MemAccess::get<unsigned short>(ptr);
    ptr += sizeof(unsigned short);

    if (ptr + parentPathLen + sizeof(unsigned short) > end)
    {
        LOG_err << "MegaTransfer unserialization failed - parentpath too long";
        delete transfer;
        return NULL;
    }

    if (parentPathLen)
    {
        string path;
        path.assign(ptr, parentPathLen - 1);
        transfer->setParentPath(path.c_str());
    }
    ptr += parentPathLen;

    unsigned short fileNameLen = MemAccess::get<unsigned short>(ptr);
    ptr += sizeof(unsigned short);

    if (ptr + fileNameLen + sizeof(int) + 7 + sizeof(char) > end)
    {
        LOG_err << "MegaTransfer unserialization failed - filename too long";
        delete transfer;
        return NULL;
    }

    if (fileNameLen)
    {
        string path;
        path.assign(ptr, fileNameLen - 1);
        transfer->setFileName(path.c_str());
    }
    ptr += fileNameLen;

    transfer->folderTransferTag = MemAccess::get<int>(ptr);
    ptr += sizeof(int);

    if (memcmp(ptr, "\0\0\0\0\0\0", 7))
    {
        LOG_err << "MegaTransfer unserialization failed - invalid version";
        delete transfer;
        return NULL;
    }
    ptr += 7;

    char hasAppData = MemAccess::get<char>(ptr);
    ptr += sizeof(char);
    if (hasAppData > 1)
    {
        LOG_err << "MegaTransfer unserialization failed - invalid app data";
        delete transfer;
        return NULL;
    }

    if (hasAppData)
    {
        if (ptr + sizeof(unsigned short) > end)
        {
            LOG_err << "MegaTransfer unserialization failed - no app data header";
            delete transfer;
            return NULL;
        }

        unsigned short appDataLen = MemAccess::get<unsigned short>(ptr);
        ptr += sizeof(unsigned short);
        if (!appDataLen || (ptr + appDataLen > end))
        {
            LOG_err << "MegaTransfer unserialization failed - invalid appData";
            delete transfer;
            return NULL;
        }

        string data;
        data.assign(ptr, appDataLen - 1);
        transfer->setAppData(data.c_str());
        ptr += appDataLen;
    }

    if (ptr + sizeof(bool) > end)
    {
        LOG_err << "MegaTransfer unserialization failed - reading public node";
        delete transfer;
        return NULL;
    }

    bool isPublic = MemAccess::get<bool>(ptr);
    ptr += sizeof(bool);

    d->erase(0, ptr - d->data());

    if (isPublic)
    {
        MegaNodePrivate *publicNode = MegaNodePrivate::unserialize(d);
        if (!publicNode)
        {
            LOG_err << "MegaTransfer unserialization failed - unable to unserialize MegaNode";
            delete transfer;
            return NULL;
        }

        transfer->setPublicNode(publicNode);
        delete publicNode;
    }

    return transfer;
}

void MegaTransferPrivate::setTag(int tag)
{
	this->tag = tag;
}

void MegaTransferPrivate::setSpeed(long long speed)
{
	this->speed = speed;
}

void MegaTransferPrivate::setDeltaSize(long long deltaSize)
{
	this->deltaSize = deltaSize;
}

void MegaTransferPrivate::setUpdateTime(int64_t updateTime)
{
	this->updateTime = updateTime;
}
void MegaTransferPrivate::setPublicNode(MegaNode *publicNode)
{
    if(this->publicNode)
    	delete this->publicNode;

    if(!publicNode)
    	this->publicNode = NULL;
    else
    	this->publicNode = publicNode->copy();
}

void MegaTransferPrivate::setSyncTransfer(bool syncTransfer)
{
    this->syncTransfer = syncTransfer;
}

void MegaTransferPrivate::setSourceFileTemporary(bool temporary)
{
    this->temporarySourceFile = temporary;
}

void MegaTransferPrivate::setStreamingTransfer(bool streamingTransfer)
{
    this->streamingTransfer = streamingTransfer;
}

void MegaTransferPrivate::setStartTime(int64_t startTime)
{
	this->startTime = startTime;
}

void MegaTransferPrivate::setTransferredBytes(long long transferredBytes)
{
	this->transferredBytes = transferredBytes;
}

void MegaTransferPrivate::setTotalBytes(long long totalBytes)
{
	this->totalBytes = totalBytes;
}

void MegaTransferPrivate::setLastBytes(char *lastBytes)
{
    this->lastBytes = lastBytes;
}

void MegaTransferPrivate::setLastError(MegaError e)
{
    this->lastError = e;
}

void MegaTransferPrivate::setFolderTransferTag(int tag)
{
    this->folderTransferTag = tag;
}

void MegaTransferPrivate::setListener(MegaTransferListener *listener)
{
    this->listener = listener;
}

void MegaTransferPrivate::setPath(const char* path)
{
	if(this->path) delete [] this->path;
    this->path = MegaApi::strdup(path);
	if(!this->path) return;

	for(int i = strlen(path)-1; i>=0; i--)
	{
		if((path[i]=='\\') || (path[i]=='/'))
		{
			setFileName(&(path[i+1]));
            char *parentPath = MegaApi::strdup(path);
            parentPath[i+1] = '\0';
            setParentPath(parentPath);
            delete [] parentPath;
			return;
		}
	}
	setFileName(path);
}

void MegaTransferPrivate::setParentPath(const char* path)
{
	if(this->parentPath) delete [] this->parentPath;
    this->parentPath =  MegaApi::strdup(path);
}

void MegaTransferPrivate::setFileName(const char* fileName)
{
	if(this->fileName) delete [] this->fileName;
    this->fileName =  MegaApi::strdup(fileName);
}

void MegaTransferPrivate::setNodeHandle(uint64_t nodeHandle)
{
	this->nodeHandle = nodeHandle;
}

void MegaTransferPrivate::setParentHandle(uint64_t parentHandle)
{
	this->parentHandle = parentHandle;
}

void MegaTransferPrivate::setStartPos(long long startPos)
{
	this->startPos = startPos;
}

void MegaTransferPrivate::setEndPos(long long endPos)
{
	this->endPos = endPos;
}

void MegaTransferPrivate::setNumRetry(int retry)
{
	this->retry = retry;
}

void MegaTransferPrivate::setMaxRetries(int maxRetries)
{
	this->maxRetries = maxRetries;
}

void MegaTransferPrivate::setTime(int64_t time)
{
	this->time = time;
}

const char * MegaTransferPrivate::getTransferString() const
{
    switch(type)
    {
    case TYPE_UPLOAD:
        return "UPLOAD";
    case TYPE_DOWNLOAD:
        return "DOWNLOAD";
    case TYPE_LOCAL_HTTP_DOWNLOAD:
        return "LOCAL_HTTP_DOWNLOAD";
    }

    return "UNKNOWN";
}

MegaTransferListener* MegaTransferPrivate::getListener() const
{
	return listener;
}

MegaTransferPrivate::~MegaTransferPrivate()
{
	delete[] path;
	delete[] parentPath;
	delete [] fileName;
    delete [] appData;
    delete publicNode;
}

const char * MegaTransferPrivate::toString() const
{
	return getTransferString();
}

const char * MegaTransferPrivate::__str__() const
{
	return getTransferString();
}

const char *MegaTransferPrivate::__toString() const
{
	return getTransferString();
}

MegaContactRequestPrivate::MegaContactRequestPrivate(PendingContactRequest *request)
{
    handle = request->id;
    sourceEmail = request->originatoremail.size() ? MegaApi::strdup(request->originatoremail.c_str()) : NULL;
    sourceMessage = request->msg.size() ? MegaApi::strdup(request->msg.c_str()) : NULL;
    targetEmail = request->targetemail.size() ? MegaApi::strdup(request->targetemail.c_str()) : NULL;
    creationTime = request->ts;
    modificationTime = request->uts;

    if(request->changed.accepted)
    {
        status = MegaContactRequest::STATUS_ACCEPTED;
    }
    else if(request->changed.deleted)
    {
        status = MegaContactRequest::STATUS_DELETED;
    }
    else if(request->changed.denied)
    {
        status = MegaContactRequest::STATUS_DENIED;
    }
    else if(request->changed.ignored)
    {
        status = MegaContactRequest::STATUS_IGNORED;
    }
    else if(request->changed.reminded)
    {
        status = MegaContactRequest::STATUS_REMINDED;
    }
    else
    {
        status = MegaContactRequest::STATUS_UNRESOLVED;
    }

    outgoing = request->isoutgoing;
}

MegaContactRequestPrivate::MegaContactRequestPrivate(const MegaContactRequest *request)
{
    handle = request->getHandle();
    sourceEmail = MegaApi::strdup(request->getSourceEmail());
    sourceMessage = MegaApi::strdup(request->getSourceMessage());
    targetEmail = MegaApi::strdup(request->getTargetEmail());
    creationTime = request->getCreationTime();
    modificationTime = request->getModificationTime();
    status = request->getStatus();
    outgoing = request->isOutgoing();
}

MegaContactRequestPrivate::~MegaContactRequestPrivate()
{
    delete [] sourceEmail;
    delete [] sourceMessage;
    delete [] targetEmail;
}

MegaContactRequest *MegaContactRequestPrivate::fromContactRequest(PendingContactRequest *request)
{
    return new MegaContactRequestPrivate(request);
}

MegaContactRequest *MegaContactRequestPrivate::copy() const
{
    return new MegaContactRequestPrivate(this);
}

MegaHandle MegaContactRequestPrivate::getHandle() const
{
    return handle;
}

char *MegaContactRequestPrivate::getSourceEmail() const
{
    return sourceEmail;
}

char *MegaContactRequestPrivate::getSourceMessage() const
{
    return sourceMessage;
}

char *MegaContactRequestPrivate::getTargetEmail() const
{
    return targetEmail;
}

int64_t MegaContactRequestPrivate::getCreationTime() const
{
    return creationTime;
}

int64_t MegaContactRequestPrivate::getModificationTime() const
{
    return modificationTime;
}

int MegaContactRequestPrivate::getStatus() const
{
    return status;
}

bool MegaContactRequestPrivate::isOutgoing() const
{
    return outgoing;
}


MegaAccountDetails *MegaAccountDetailsPrivate::fromAccountDetails(AccountDetails *details)
{
    return new MegaAccountDetailsPrivate(details);
}

MegaAccountDetailsPrivate::MegaAccountDetailsPrivate(AccountDetails *details)
{
    this->details = (*details);
}

MegaAccountDetailsPrivate::~MegaAccountDetailsPrivate()
{ }

MegaRequest *MegaRequestPrivate::copy()
{
    return new MegaRequestPrivate(this);
}

MegaRequestPrivate::MegaRequestPrivate(int type, MegaRequestListener *listener)
{
	this->type = type;
    this->tag = 0;
	this->transfer = 0;
	this->listener = listener;
#ifdef ENABLE_SYNC
    this->syncListener = NULL;
#endif
	this->nodeHandle = UNDEF;
	this->link = NULL;
	this->parentHandle = UNDEF;
    this->sessionKey = NULL;
	this->name = NULL;
	this->email = NULL;
    this->text = NULL;
	this->password = NULL;
	this->newPassword = NULL;
	this->privateKey = NULL;
	this->access = MegaShare::ACCESS_UNKNOWN;
	this->numRetry = 0;
	this->publicNode = NULL;
	this->numDetails = 0;
	this->file = NULL;
	this->attrType = 0;
    this->flag = false;
    this->totalBytes = -1;
    this->transferredBytes = 0;
    this->number = 0;

    if(type == MegaRequest::TYPE_ACCOUNT_DETAILS)
    {
        this->accountDetails = new AccountDetails();
    }
    else
    {
        this->accountDetails = NULL;
    }

    if((type == MegaRequest::TYPE_GET_PRICING) || (type == MegaRequest::TYPE_GET_PAYMENT_ID) || type == MegaRequest::TYPE_UPGRADE_ACCOUNT)
    {
        this->megaPricing = new MegaPricingPrivate();
    }
    else
    {
        megaPricing = NULL;
    }

#ifdef ENABLE_CHAT
    if(type == MegaRequest::TYPE_CHAT_CREATE)
    {
        this->chatPeerList = new MegaTextChatPeerListPrivate();
    }
    else
    {
        this->chatPeerList = NULL;
    }

    if(type == MegaRequest::TYPE_CHAT_FETCH)
    {
        this->chatList = new MegaTextChatListPrivate();
    }
    else
    {
        this->chatList = NULL;
    }
#endif

    stringMap = NULL;
}

MegaRequestPrivate::MegaRequestPrivate(MegaRequestPrivate *request)
{
    this->link = NULL;
    this->sessionKey = NULL;
    this->name = NULL;
    this->email = NULL;
    this->text = NULL;
    this->password = NULL;
    this->newPassword = NULL;
    this->privateKey = NULL;
    this->access = MegaShare::ACCESS_UNKNOWN;
    this->publicNode = NULL;
    this->file = NULL;
    this->publicNode = NULL;

    this->type = request->getType();
    this->setTag(request->getTag());
    this->setNodeHandle(request->getNodeHandle());
    this->setLink(request->getLink());
    this->setParentHandle(request->getParentHandle());
    this->setSessionKey(request->getSessionKey());
    this->setName(request->getName());
    this->setEmail(request->getEmail());
    this->setPassword(request->getPassword());
    this->setNewPassword(request->getNewPassword());
    this->setPrivateKey(request->getPrivateKey());
    this->setAccess(request->getAccess());
    this->setNumRetry(request->getNumRetry());
	this->numDetails = 0;
    this->setFile(request->getFile());
    this->setParamType(request->getParamType());
    this->setText(request->getText());
    this->setNumber(request->getNumber());
    this->setPublicNode(request->getPublicNode());
    this->setFlag(request->getFlag());
    this->setTransferTag(request->getTransferTag());
    this->setTotalBytes(request->getTotalBytes());
    this->setTransferredBytes(request->getTransferredBytes());
    this->listener = request->getListener();
#ifdef ENABLE_SYNC
    this->syncListener = request->getSyncListener();
#endif
    this->megaPricing = (MegaPricingPrivate *)request->getPricing();

    this->accountDetails = NULL;
    if(request->getAccountDetails())
    {
		this->accountDetails = new AccountDetails();
        *(this->accountDetails) = *(request->getAccountDetails());
	}

#ifdef ENABLE_CHAT   
    this->chatPeerList = request->getMegaTextChatPeerList() ? request->chatPeerList->copy() : NULL;
    this->chatList = request->getMegaTextChatList() ? request->chatList->copy() : NULL;
#endif

    this->stringMap = request->getMegaStringMap() ? request->stringMap->copy() : NULL;
}

AccountDetails *MegaRequestPrivate::getAccountDetails() const
{
    return accountDetails;
}

#ifdef ENABLE_CHAT
MegaTextChatPeerList *MegaRequestPrivate::getMegaTextChatPeerList() const
{
    return chatPeerList;
}

void MegaRequestPrivate::setMegaTextChatPeerList(MegaTextChatPeerList *chatPeers)
{
    if (this->chatPeerList)
        delete this->chatPeerList;

    this->chatPeerList = chatPeers->copy();
}

MegaTextChatList *MegaRequestPrivate::getMegaTextChatList() const
{
    return chatList;
}

void MegaRequestPrivate::setMegaTextChatList(MegaTextChatList *chatList)
{
    if (this->chatList)
        delete this->chatList;

    this->chatList = chatList->copy();
}
#endif

MegaStringMap *MegaRequestPrivate::getMegaStringMap() const
{
    return stringMap;
}

void MegaRequestPrivate::setMegaStringMap(const MegaStringMap *stringMap)
{
    if (this->stringMap)
    {
        delete this->stringMap;
    }

    this->stringMap = stringMap ? stringMap->copy() : NULL;
}

#ifdef ENABLE_SYNC
void MegaRequestPrivate::setSyncListener(MegaSyncListener *syncListener)
{
    this->syncListener = syncListener;
}

MegaSyncListener *MegaRequestPrivate::getSyncListener() const
{
    return syncListener;
}
#endif

MegaAccountDetails *MegaRequestPrivate::getMegaAccountDetails() const
{
    if(accountDetails)
    {
        return MegaAccountDetailsPrivate::fromAccountDetails(accountDetails);
    }
    return NULL;
}

MegaRequestPrivate::~MegaRequestPrivate()
{
	delete [] link;
	delete [] name;
	delete [] email;
	delete [] password;
	delete [] newPassword;
	delete [] privateKey;
    delete [] sessionKey;
	delete publicNode;
	delete [] file;
	delete accountDetails;
    delete megaPricing;
    delete [] text;

#ifdef ENABLE_CHAT
    delete chatPeerList;
    delete chatList;
#endif
}

int MegaRequestPrivate::getType() const
{
	return type;
}

uint64_t MegaRequestPrivate::getNodeHandle() const
{
	return nodeHandle;
}

const char* MegaRequestPrivate::getLink() const
{
	return link;
}

uint64_t MegaRequestPrivate::getParentHandle() const
{
	return parentHandle;
}

const char* MegaRequestPrivate::getSessionKey() const
{
	return sessionKey;
}

const char* MegaRequestPrivate::getName() const
{
	return name;
}

const char* MegaRequestPrivate::getEmail() const
{
	return email;
}

const char* MegaRequestPrivate::getPassword() const
{
	return password;
}

const char* MegaRequestPrivate::getNewPassword() const
{
	return newPassword;
}

const char* MegaRequestPrivate::getPrivateKey() const
{
	return privateKey;
}

int MegaRequestPrivate::getAccess() const
{
	return access;
}

const char* MegaRequestPrivate::getFile() const
{
	return file;
}

int MegaRequestPrivate::getParamType() const
{
	return attrType;
}

const char *MegaRequestPrivate::getText() const
{
    return text;
}

long long MegaRequestPrivate::getNumber() const
{
    return number;
}

bool MegaRequestPrivate::getFlag() const
{
	return flag;
}

long long MegaRequestPrivate::getTransferredBytes() const
{
	return transferredBytes;
}

long long MegaRequestPrivate::getTotalBytes() const
{
	return totalBytes;
}

int MegaRequestPrivate::getNumRetry() const
{
	return numRetry;
}

int MegaRequestPrivate::getNumDetails() const
{
    return numDetails;
}

int MegaRequestPrivate::getTag() const
{
    return tag;
}

MegaPricing *MegaRequestPrivate::getPricing() const
{
    return megaPricing ? megaPricing->copy() : NULL;
}

void MegaRequestPrivate::setNumDetails(int numDetails)
{
	this->numDetails = numDetails;
}

MegaNode *MegaRequestPrivate::getPublicNode() const
{
	return publicNode;
}

MegaNode *MegaRequestPrivate::getPublicMegaNode() const
{
    if(publicNode)
    {
        return publicNode->copy();
    }

    return NULL;
}

void MegaRequestPrivate::setNodeHandle(uint64_t nodeHandle)
{
	this->nodeHandle = nodeHandle;
}

void MegaRequestPrivate::setParentHandle(uint64_t parentHandle)
{
	this->parentHandle = parentHandle;
}

void MegaRequestPrivate::setSessionKey(const char* sessionKey)
{
    if(this->sessionKey) delete [] this->sessionKey;
    this->sessionKey = MegaApi::strdup(sessionKey);
}

void MegaRequestPrivate::setNumRetry(int numRetry)
{
	this->numRetry = numRetry;
}

void MegaRequestPrivate::setLink(const char* link)
{
	if(this->link)
		delete [] this->link;

    this->link = MegaApi::strdup(link);
}
void MegaRequestPrivate::setName(const char* name)
{
	if(this->name)
		delete [] this->name;

    this->name = MegaApi::strdup(name);
}
void MegaRequestPrivate::setEmail(const char* email)
{
	if(this->email)
		delete [] this->email;

    this->email = MegaApi::strdup(email);
}
void MegaRequestPrivate::setPassword(const char* password)
{
	if(this->password)
		delete [] this->password;

    this->password = MegaApi::strdup(password);
}
void MegaRequestPrivate::setNewPassword(const char* newPassword)
{
	if(this->newPassword)
		delete [] this->newPassword;

    this->newPassword = MegaApi::strdup(newPassword);
}
void MegaRequestPrivate::setPrivateKey(const char* privateKey)
{
	if(this->privateKey)
		delete [] this->privateKey;

    this->privateKey = MegaApi::strdup(privateKey);
}
void MegaRequestPrivate::setAccess(int access)
{
	this->access = access;
}

void MegaRequestPrivate::setFile(const char* file)
{
    if(this->file)
        delete [] this->file;

    this->file = MegaApi::strdup(file);
}

void MegaRequestPrivate::setParamType(int type)
{
    this->attrType = type;
}

void MegaRequestPrivate::setText(const char *text)
{
    if(this->text) delete [] this->text;
    this->text = MegaApi::strdup(text);
}

void MegaRequestPrivate::setNumber(long long number)
{
    this->number = number;
}

void MegaRequestPrivate::setFlag(bool flag)
{
    this->flag = flag;
}

void MegaRequestPrivate::setTransferTag(int transfer)
{
    this->transfer = transfer;
}

void MegaRequestPrivate::setListener(MegaRequestListener *listener)
{
    this->listener = listener;
}

void MegaRequestPrivate::setTotalBytes(long long totalBytes)
{
    this->totalBytes = totalBytes;
}

void MegaRequestPrivate::setTransferredBytes(long long transferredBytes)
{
    this->transferredBytes = transferredBytes;
}

void MegaRequestPrivate::setTag(int tag)
{
    this->tag = tag;
}

void MegaRequestPrivate::addProduct(handle product, int proLevel, int gbStorage, int gbTransfer, int months, int amount, const char *currency, const char* description, const char* iosid, const char* androidid)
{
    if(megaPricing)
    {
        megaPricing->addProduct(product, proLevel, gbStorage, gbTransfer, months, amount, currency, description, iosid, androidid);
    }
}

void MegaRequestPrivate::setProxy(Proxy *proxy)
{
    this->proxy = proxy;
}

Proxy *MegaRequestPrivate::getProxy()
{
    return proxy;
}

void MegaRequestPrivate::setPublicNode(MegaNode *publicNode)
{
    if(this->publicNode)
		delete this->publicNode;

    if(!publicNode)
		this->publicNode = NULL;
    else
		this->publicNode = publicNode->copy();
}

const char *MegaRequestPrivate::getRequestString() const
{
	switch(type)
	{
        case TYPE_LOGIN: return "LOGIN";
        case TYPE_CREATE_FOLDER: return "CREATE_FOLDER";
        case TYPE_MOVE: return "MOVE";
        case TYPE_COPY: return "COPY";
        case TYPE_RENAME: return "RENAME";
        case TYPE_REMOVE: return "REMOVE";
        case TYPE_SHARE: return "SHARE";
        case TYPE_IMPORT_LINK: return "IMPORT_LINK";
        case TYPE_EXPORT: return "EXPORT";
        case TYPE_FETCH_NODES: return "FETCH_NODES";
        case TYPE_ACCOUNT_DETAILS: return "ACCOUNT_DETAILS";
        case TYPE_CHANGE_PW: return "CHANGE_PW";
        case TYPE_UPLOAD: return "UPLOAD";
        case TYPE_LOGOUT: return "LOGOUT";
        case TYPE_GET_PUBLIC_NODE: return "GET_PUBLIC_NODE";
        case TYPE_GET_ATTR_FILE: return "GET_ATTR_FILE";
        case TYPE_SET_ATTR_FILE: return "SET_ATTR_FILE";
        case TYPE_GET_ATTR_USER: return "GET_ATTR_USER";
        case TYPE_SET_ATTR_USER: return "SET_ATTR_USER";
        case TYPE_RETRY_PENDING_CONNECTIONS: return "RETRY_PENDING_CONNECTIONS";
        case TYPE_REMOVE_CONTACT: return "REMOVE_CONTACT";
        case TYPE_CREATE_ACCOUNT: return "CREATE_ACCOUNT";
        case TYPE_CONFIRM_ACCOUNT: return "CONFIRM_ACCOUNT";
        case TYPE_QUERY_SIGNUP_LINK: return "QUERY_SIGNUP_LINK";
        case TYPE_ADD_SYNC: return "ADD_SYNC";
        case TYPE_REMOVE_SYNC: return "REMOVE_SYNC";
        case TYPE_REMOVE_SYNCS: return "REMOVE_SYNCS";
        case TYPE_PAUSE_TRANSFERS: return "PAUSE_TRANSFERS";
        case TYPE_CANCEL_TRANSFER: return "CANCEL_TRANSFER";
        case TYPE_CANCEL_TRANSFERS: return "CANCEL_TRANSFERS";
        case TYPE_DELETE: return "DELETE";
        case TYPE_REPORT_EVENT: return "REPORT_EVENT";
        case TYPE_CANCEL_ATTR_FILE: return "CANCEL_ATTR_FILE";
        case TYPE_GET_PRICING: return "GET_PRICING";
        case TYPE_GET_PAYMENT_ID: return "GET_PAYMENT_ID";
        case TYPE_UPGRADE_ACCOUNT: return "UPGRADE_ACCOUNT";
        case TYPE_GET_USER_DATA: return "GET_USER_DATA";
        case TYPE_LOAD_BALANCING: return "LOAD_BALANCING";
        case TYPE_KILL_SESSION: return "KILL_SESSION";
        case TYPE_SUBMIT_PURCHASE_RECEIPT: return "SUBMIT_PURCHASE_RECEIPT";
        case TYPE_CREDIT_CARD_STORE: return "CREDIT_CARD_STORE";
        case TYPE_CREDIT_CARD_QUERY_SUBSCRIPTIONS: return "CREDIT_CARD_QUERY_SUBSCRIPTIONS";
        case TYPE_CREDIT_CARD_CANCEL_SUBSCRIPTIONS: return "CREDIT_CARD_CANCEL_SUBSCRIPTIONS";
        case TYPE_GET_SESSION_TRANSFER_URL: return "GET_SESSION_TRANSFER_URL";
        case TYPE_GET_PAYMENT_METHODS: return "GET_PAYMENT_METHODS";
        case TYPE_INVITE_CONTACT: return "INVITE_CONTACT";
        case TYPE_REPLY_CONTACT_REQUEST: return "REPLY_CONTACT_REQUEST";
        case TYPE_SUBMIT_FEEDBACK: return "SUBMIT_FEEDBACK";
        case TYPE_SEND_EVENT: return "SEND_EVENT";
        case TYPE_CLEAN_RUBBISH_BIN: return "CLEAN_RUBBISH_BIN";
        case TYPE_SET_ATTR_NODE: return "SET_ATTR_NODE";
        case TYPE_CHAT_CREATE: return "CHAT_CREATE";
        case TYPE_CHAT_FETCH: return "CHAT_FETCH";
        case TYPE_CHAT_INVITE: return "CHAT_INVITE";
        case TYPE_CHAT_REMOVE: return "CHAT_REMOVE";
        case TYPE_CHAT_URL: return "CHAT_URL";
        case TYPE_CHAT_GRANT_ACCESS: return "CHAT_GRANT_ACCESS";
        case TYPE_CHAT_REMOVE_ACCESS: return "CHAT_REMOVE_ACCESS";
        case TYPE_USE_HTTPS_ONLY: return "USE_HTTPS_ONLY";
        case TYPE_SET_PROXY: return "SET_PROXY";
<<<<<<< HEAD
        case TYPE_GET_RECOVERY_LINK: return "TYPE_GET_RECOVERY_LINK";
        case TYPE_QUERY_RECOVERY_LINK: return "TYPE_QUERY_RECOVERY_LINK";
        case TYPE_CONFIRM_RECOVERY_LINK: return "TYPE_CONFIRM_RECOVERY_LINK";
        case TYPE_GET_CANCEL_LINK: return "TYPE_GET_CANCEL_LINK";
        case TYPE_CONFIRM_CANCEL_LINK: return "TYPE_CONFIRM_CANCEL_LINK";
        case TYPE_GET_CHANGE_EMAIL_LINK: return "TYPE_GET_CHANGE_EMAIL_LINK";
        case TYPE_CONFIRM_CHANGE_EMAIL_LINK: return "TYPE_CONFIRM_CHANGE_EMAIL_LINK";
        case TYPE_SET_MAX_CONNECTIONS: return "SET_MAX_CONNECTIONS";
=======
        case TYPE_GET_RECOVERY_LINK: return "GET_RECOVERY_LINK";
        case TYPE_QUERY_RECOVERY_LINK: return "QUERY_RECOVERY_LINK";
        case TYPE_CONFIRM_RECOVERY_LINK: return "CONFIRM_RECOVERY_LINK";
        case TYPE_GET_CANCEL_LINK: return "GET_CANCEL_LINK";
        case TYPE_CONFIRM_CANCEL_LINK: return "CONFIRM_CANCEL_LINK";
        case TYPE_GET_CHANGE_EMAIL_LINK: return "GET_CHANGE_EMAIL_LINK";
        case TYPE_CONFIRM_CHANGE_EMAIL_LINK: return "CONFIRM_CHANGE_EMAIL_LINK";
        case TYPE_CHAT_SET_TITLE: return "CHAT_SET_TITLE";
>>>>>>> 9484cf18
    }
    return "UNKNOWN";
}

MegaRequestListener *MegaRequestPrivate::getListener() const
{
	return listener;
}

int MegaRequestPrivate::getTransferTag() const
{
	return transfer;
}

const char *MegaRequestPrivate::toString() const
{
	return getRequestString();
}

const char *MegaRequestPrivate::__str__() const
{
	return getRequestString();
}

const char *MegaRequestPrivate::__toString() const
{
	return getRequestString();
}

MegaStringMapPrivate::MegaStringMapPrivate()
{

}

MegaStringMapPrivate::MegaStringMapPrivate(const string_map *map, bool toBase64)
{
    strMap.insert(map->begin(),map->end());

    if (toBase64)
    {
        char* buf;
        string_map::iterator it;
        for (it = strMap.begin(); it != strMap.end(); it++)
        {
            buf = new char[it->second.length() * 4 / 3 + 4];
            Base64::btoa((const byte *) it->second.data(), it->second.length(), buf);

            it->second.assign(buf);

            delete buf;
        }
    }
}

MegaStringMapPrivate::~MegaStringMapPrivate()
{

}

MegaStringMap *MegaStringMapPrivate::copy() const
{
    return new MegaStringMapPrivate(this);
}

const char *MegaStringMapPrivate::get(const char *key) const
{
    string_map::const_iterator it = strMap.find(key);

    if (it == strMap.end())
    {
        return NULL;
    }

    return it->second.data();
}

MegaStringList *MegaStringMapPrivate::getKeys() const
{
    vector<char*> keys;
    char *buf;
    for (string_map::const_iterator it = strMap.begin(); it != strMap.end(); it++)
    {
        buf = new char[it->first.length()+1];
        memcpy(buf, it->first.data(), it->first.length());
        buf[it->first.length()] = 0;

        keys.push_back(buf);
    }

    return new MegaStringListPrivate(keys.data(), keys.size());
}

void MegaStringMapPrivate::set(const char *key, const char *value)
{
    strMap[key] = value;
}

int MegaStringMapPrivate::size() const
{
    return strMap.size();
}

MegaStringMapPrivate::MegaStringMapPrivate(const MegaStringMapPrivate *megaStringMap)
{
    MegaStringList *keys = megaStringMap->getKeys();
    const char *key = NULL;
    const char *value = NULL;
    for (int i=0; i < keys->size(); i++)
    {
        key = keys->get(i);
        value = megaStringMap->get(key);

        strMap[key] = value;
    }

    delete keys;
}

MegaStringListPrivate::MegaStringListPrivate()
{
    list = NULL;
    s = 0;
}

MegaStringListPrivate::MegaStringListPrivate(MegaStringListPrivate *stringList)
{
    s = stringList->size();
    if (!s)
    {
        list = NULL;
        return;
    }

    list = new const char*[s];
    for (int i = 0; i < s; i++)
        list[i] = MegaApi::strdup(stringList->get(i));
}

MegaStringListPrivate::MegaStringListPrivate(char **newlist, int size)
{
    list = NULL;
    s = size;
    if (!size)
    {
        return;
    }

    list = new const char*[size];
    for (int i = 0; i < size; i++)
        list[i] = newlist[i];
}

MegaStringListPrivate::~MegaStringListPrivate()
{
    if(!list)
        return;

    for(int i=0; i<s; i++)
        delete [] list[i];
    delete [] list;
}

MegaStringList *MegaStringListPrivate::copy()
{
    return new MegaStringListPrivate(this);
}

const char *MegaStringListPrivate::get(int i)
{
    if(!list || (i < 0) || (i >= s))
        return NULL;

    return list[i];
}

int MegaStringListPrivate::size()
{
    return s;
}

MegaNodeListPrivate::MegaNodeListPrivate()
{
	list = NULL;
	s = 0;
}

MegaNodeListPrivate::MegaNodeListPrivate(Node** newlist, int size)
{
	list = NULL; s = size;
	if(!size) return;

	list = new MegaNode*[size];
	for(int i=0; i<size; i++)
		list[i] = MegaNodePrivate::fromNode(newlist[i]);
}

MegaNodeListPrivate::MegaNodeListPrivate(MegaNodeListPrivate *nodeList)
{
    s = nodeList->size();
	if (!s)
	{
		list = NULL;
		return;
	}

	list = new MegaNode*[s];
	for (int i = 0; i<s; i++)
        list[i] = new MegaNodePrivate(nodeList->get(i));
}

MegaNodeListPrivate::~MegaNodeListPrivate()
{
	if(!list)
		return;

	for(int i=0; i<s; i++)
		delete list[i];
	delete [] list;
}

MegaNodeList *MegaNodeListPrivate::copy()
{
    return new MegaNodeListPrivate(this);
}

MegaNode *MegaNodeListPrivate::get(int i)
{
	if(!list || (i < 0) || (i >= s))
		return NULL;

	return list[i];
}

int MegaNodeListPrivate::size()
{
	return s;
}

MegaUserListPrivate::MegaUserListPrivate()
{
	list = NULL;
	s = 0;
}

MegaUserListPrivate::MegaUserListPrivate(User** newlist, int size)
{
	list = NULL;
	s = size;

	if(!size)
		return;

	list = new MegaUser*[size];
	for(int i=0; i<size; i++)
		list[i] = MegaUserPrivate::fromUser(newlist[i]);
}

MegaUserListPrivate::MegaUserListPrivate(MegaUserListPrivate *userList)
{
    s = userList->size();
	if (!s)
	{
		list = NULL;
		return;
	}
	list = new MegaUser*[s];
	for (int i = 0; i<s; i++)
        list[i] = new MegaUserPrivate(userList->get(i));
}

MegaUserListPrivate::~MegaUserListPrivate()
{
	if(!list)
		return;

	for(int i=0; i<s; i++)
		delete list[i];

	delete [] list;
}

MegaUserList *MegaUserListPrivate::copy()
{
    return new MegaUserListPrivate(this);
}

MegaUser *MegaUserListPrivate::get(int i)
{
	if(!list || (i < 0) || (i >= s))
		return NULL;

	return list[i];
}

int MegaUserListPrivate::size()
{
	return s;
}


MegaShareListPrivate::MegaShareListPrivate()
{
	list = NULL;
	s = 0;
}

MegaShareListPrivate::MegaShareListPrivate(Share** newlist, uint64_t *uint64_tlist, int size)
{
	list = NULL; s = size;
	if(!size) return;

	list = new MegaShare*[size];
	for(int i=0; i<size; i++)
        list[i] = MegaSharePrivate::fromShare(uint64_tlist[i], newlist[i]);
}

MegaShareListPrivate::~MegaShareListPrivate()
{
	if(!list)
		return;

	for(int i=0; i<s; i++)
		delete list[i];

	delete [] list;
}

MegaShare *MegaShareListPrivate::get(int i)
{
	if(!list || (i < 0) || (i >= s))
		return NULL;

	return list[i];
}

int MegaShareListPrivate::size()
{
	return s;
}

MegaTransferListPrivate::MegaTransferListPrivate()
{
	list = NULL;
	s = 0;
}

MegaTransferListPrivate::MegaTransferListPrivate(MegaTransfer** newlist, int size)
{
    list = NULL;
    s = size;

    if(!size)
        return;

    list = new MegaTransfer*[size];
    for(int i=0; i<size; i++)
        list[i] = newlist[i]->copy();
}

MegaTransferListPrivate::~MegaTransferListPrivate()
{
	if(!list)
		return;

    for(int i=0; i < s; i++)
		delete list[i];

	delete [] list;
}

MegaTransfer *MegaTransferListPrivate::get(int i)
{
	if(!list || (i < 0) || (i >= s))
		return NULL;

	return list[i];
}

int MegaTransferListPrivate::size()
{
	return s;
}

MegaContactRequestListPrivate::MegaContactRequestListPrivate()
{
    list = NULL;
    s = 0;
}

MegaContactRequestListPrivate::MegaContactRequestListPrivate(PendingContactRequest **newlist, int size)
{
    list = NULL;
    s = size;

    if(!size)
        return;

    list = new MegaContactRequest*[size];
    for(int i=0; i<size; i++)
        list[i] = new MegaContactRequestPrivate(newlist[i]);
}

MegaContactRequestListPrivate::~MegaContactRequestListPrivate()
{
    if(!list)
        return;

    for(int i=0; i < s; i++)
        delete list[i];

    delete [] list;
}

MegaContactRequestList *MegaContactRequestListPrivate::copy()
{
    return new MegaContactRequestListPrivate(this);
}

MegaContactRequest *MegaContactRequestListPrivate::get(int i)
{
    if(!list || (i < 0) || (i >= s))
        return NULL;

    return list[i];
}

int MegaContactRequestListPrivate::size()
{
    return s;
}

MegaContactRequestListPrivate::MegaContactRequestListPrivate(MegaContactRequestListPrivate *requestList)
{
    s = requestList->size();
    if (!s)
    {
        list = NULL;
        return;
    }
    list = new MegaContactRequest*[s];
    for (int i = 0; i < s; i++)
        list[i] = new MegaContactRequestPrivate(requestList->get(i));
}

int MegaFile::nextseqno = 0;

MegaFile::MegaFile() : File()
{
    seqno = ++nextseqno;
    megaTransfer = NULL;
}

void MegaFile::setTransfer(MegaTransferPrivate *transfer)
{
    this->megaTransfer = transfer;
}

MegaTransferPrivate *MegaFile::getTransfer()
{
    return megaTransfer;
}

bool MegaFile::serialize(string *d)
{
    if (!megaTransfer)
    {
        return false;
    }

    if (!File::serialize(d))
    {
        return false;
    }

    if (!megaTransfer->serialize(d))
    {
        return false;
    }

    d->append("\0\0\0\0\0\0\0", 8);

    return true;
}

MegaFile *MegaFile::unserialize(string *d)
{
    File *file = File::unserialize(d);
    if (!file)
    {
        LOG_err << "Error unserializing MegaFile: Unable to unserialize File";
        return NULL;
    }

    MegaFile *megaFile = new MegaFile();
    *(File *)megaFile = *(File *)file;
    delete file;

    MegaTransferPrivate *transfer = MegaTransferPrivate::unserialize(d);
    if (!transfer)
    {
        delete megaFile;
        return NULL;
    }

    const char* ptr = d->data();
    const char* end = ptr + d->size();
    if (ptr + 8 > end)
    {
        LOG_err << "MegaFile unserialization failed - data too short";
        delete megaFile;
        delete transfer;
        return NULL;
    }

    if (memcmp(ptr, "\0\0\0\0\0\0\0", 8))
    {
        LOG_err << "MegaFile unserialization failed - invalid version";
        delete megaFile;
        delete transfer;
        return NULL;
    }
    ptr += 8;

    d->erase(0, ptr - d->data());

    transfer->setSourceFileTemporary(megaFile->temporaryfile);

    megaFile->setTransfer(transfer);
    return megaFile;
}

MegaFileGet::MegaFileGet(MegaClient *client, Node *n, string dstPath) : MegaFile()
{
    h = n->nodehandle;
    *(FileFingerprint*)this = *n;

    string securename = n->displayname();
    client->fsaccess->name2local(&securename);
    client->fsaccess->local2path(&securename, &name);

    string finalPath;
    if(dstPath.size())
    {
        char c = dstPath[dstPath.size()-1];
        if((c == '\\') || (c == '/')) finalPath = dstPath+name;
        else finalPath = dstPath;
    }
    else finalPath = name;

    size = n->size;
    mtime = n->mtime;

    if(n->nodekey.size()>=sizeof(filekey))
        memcpy(filekey,n->nodekey.data(),sizeof filekey);

    client->fsaccess->path2local(&finalPath, &localname);
    hprivate = true;
    hforeign = false;
}

MegaFileGet::MegaFileGet(MegaClient *client, MegaNode *n, string dstPath) : MegaFile()
{
    h = n->getHandle();
    name = n->getName();
	string finalPath;
	if(dstPath.size())
	{
		char c = dstPath[dstPath.size()-1];
		if((c == '\\') || (c == '/')) finalPath = dstPath+name;
		else finalPath = dstPath;
	}
	else finalPath = name;

    const char *fingerprint = n->getFingerprint();
    if (fingerprint)
    {
        FileFingerprint *fp = MegaApiImpl::getFileFingerprintInternal(fingerprint);
        if (fp)
        {
            *(FileFingerprint *)this = *(FileFingerprint *)fp;
            delete fp;
        }
    }

    size = n->getSize();
    mtime = n->getModificationTime();

    if(n->getNodeKey()->size()>=sizeof(filekey))
        memcpy(filekey,n->getNodeKey()->data(),sizeof filekey);

    client->fsaccess->path2local(&finalPath, &localname);
    hprivate = !n->isPublic();
    hforeign = n->isForeign();

    if(n->getPrivateAuth()->size())
    {
        privauth = *n->getPrivateAuth();
    }

    if(n->getPublicAuth()->size())
    {
        pubauth = *n->getPublicAuth();
    }
}

bool MegaFileGet::serialize(string *d)
{
    if (!MegaFile::serialize(d))
    {
        return false;
    }

    d->append("\0\0\0\0\0\0\0", 8);

    return true;
}

MegaFileGet *MegaFileGet::unserialize(string *d)
{
    MegaFile *file = MegaFile::unserialize(d);
    if (!file)
    {
        LOG_err << "Error unserializing MegaFileGet: Unable to unserialize MegaFile";
        return NULL;
    }

    const char* ptr = d->data();
    const char* end = ptr + d->size();
    if (ptr + 8 > end)
    {
        LOG_err << "MegaFileGet unserialization failed - data too short";
        delete file;
        return NULL;
    }

    if (memcmp(ptr, "\0\0\0\0\0\0\0", 8))
    {
        LOG_err << "MegaFileGet unserialization failed - invalid version";
        delete file;
        return NULL;
    }

    ptr += 8;
    if (ptr != end)
    {
        LOG_err << "MegaFileGet unserialization failed - wrong size";
        delete file;
        return NULL;
    }

    MegaFileGet *megaFile = new MegaFileGet();
    *(MegaFile *)megaFile = *(MegaFile *)file;
    delete file;

    return megaFile;
}

void MegaFileGet::prepare()
{
    if (!transfer->localfilename.size())
    {
        transfer->localfilename = localname;

        size_t index =  string::npos;
        while ((index = transfer->localfilename.rfind(transfer->client->fsaccess->localseparator, index)) != string::npos)
        {
            if(!(index % transfer->client->fsaccess->localseparator.size()))
            {
                break;
            }

            index--;
        }

        if(index != string::npos)
        {
            transfer->localfilename.resize(index + transfer->client->fsaccess->localseparator.size());
        }

        string suffix;
        transfer->client->fsaccess->tmpnamelocal(&suffix);
        transfer->localfilename.append(suffix);
    }
}

void MegaFileGet::updatelocalname()
{
#ifdef _WIN32
    transfer->localfilename.append("", 1);
    WIN32_FILE_ATTRIBUTE_DATA fad;
    if (GetFileAttributesExW((LPCWSTR)transfer->localfilename.data(), GetFileExInfoStandard, &fad))
        SetFileAttributesW((LPCWSTR)transfer->localfilename.data(), fad.dwFileAttributes & ~FILE_ATTRIBUTE_HIDDEN);
    transfer->localfilename.resize(transfer->localfilename.size()-1);
#endif
}

void MegaFileGet::progress()
{
#ifdef _WIN32
    if(transfer->slot && !transfer->slot->progressreported)
    {
        transfer->localfilename.append("", 1);
        WIN32_FILE_ATTRIBUTE_DATA fad;
        if (GetFileAttributesExW((LPCWSTR)transfer->localfilename.data(), GetFileExInfoStandard, &fad))
            SetFileAttributesW((LPCWSTR)transfer->localfilename.data(), fad.dwFileAttributes | FILE_ATTRIBUTE_HIDDEN);
        transfer->localfilename.resize(transfer->localfilename.size()-1);
    }
#endif
}

void MegaFileGet::completed(Transfer*, LocalNode*)
{
    delete this;
}

void MegaFileGet::terminated()
{
    delete this;
}

MegaFilePut::MegaFilePut(MegaClient *, string* clocalname, string *filename, handle ch, const char* ctargetuser, int64_t mtime, bool isSourceTemporary) : MegaFile()
{
    // full local path
    localname = *clocalname;

    // target parent node
    h = ch;

    // target user
    targetuser = ctargetuser;

    // new node name
    name = *filename;

    customMtime = mtime;

    temporaryfile = isSourceTemporary;
}

bool MegaFilePut::serialize(string *d)
{
    if (!MegaFile::serialize(d))
    {
        return false;
    }

    d->append((char*)&customMtime, sizeof(customMtime));
    d->append("\0\0\0\0\0\0\0", 8);

    return true;
}

MegaFilePut *MegaFilePut::unserialize(string *d)
{
    MegaFile *file = MegaFile::unserialize(d);
    if (!file)
    {
        LOG_err << "Error unserializing MegaFilePut: Unable to unserialize MegaFile";
        return NULL;
    }

    const char* ptr = d->data();
    const char* end = ptr + d->size();
    if (ptr + sizeof(int64_t) + 8 > end)
    {
        LOG_err << "MegaFilePut unserialization failed - data too short";
        delete file;
        return NULL;
    }

    int64_t customMtime = MemAccess::get<int64_t>(ptr);
    ptr += sizeof(customMtime);

    if (memcmp(ptr, "\0\0\0\0\0\0\0", 8))
    {
        LOG_err << "MegaFilePut unserialization failed - invalid version";
        delete file;
        return NULL;
    }

    ptr += 8;
    if (ptr != end)
    {
        LOG_err << "MegaFilePut unserialization failed - wrong size";
        delete file;
        return NULL;
    }

    MegaFilePut *megaFile = new MegaFilePut();
    *(MegaFile *)megaFile = *(MegaFile *)file;
    delete file;

    megaFile->customMtime = customMtime;
    return megaFile;
}

void MegaFilePut::completed(Transfer* t, LocalNode*)
{
    if(customMtime >= 0)
        t->mtime = customMtime;

    File::completed(t,NULL);
    delete this;
}

void MegaFilePut::terminated()
{
    delete this;
}

bool TreeProcessor::processNode(Node*)
{
	return false; /* Stops the processing */
}

TreeProcessor::~TreeProcessor()
{ }


//Entry point for the blocking thread
void *MegaApiImpl::threadEntryPoint(void *param)
{
#ifndef _WIN32
    struct sigaction noaction;
    memset(&noaction, 0, sizeof(noaction));
    noaction.sa_handler = SIG_IGN;
    ::sigaction(SIGPIPE, &noaction, 0);
#endif

    MegaApiImpl *megaApiImpl = (MegaApiImpl *)param;
    megaApiImpl->loop();
	return 0;
}

ExternalLogger *MegaApiImpl::externalLogger = NULL;

MegaApiImpl::MegaApiImpl(MegaApi *api, const char *appKey, MegaGfxProcessor* processor, const char *basePath, const char *userAgent)
{
	init(api, appKey, processor, basePath, userAgent);
}

MegaApiImpl::MegaApiImpl(MegaApi *api, const char *appKey, const char *basePath, const char *userAgent)
{
	init(api, appKey, NULL, basePath, userAgent);
}

MegaApiImpl::MegaApiImpl(MegaApi *api, const char *appKey, const char *basePath, const char *userAgent, int fseventsfd)
{
	init(api, appKey, NULL, basePath, userAgent, fseventsfd);
}

void MegaApiImpl::init(MegaApi *api, const char *appKey, MegaGfxProcessor* processor, const char *basePath, const char *userAgent, int fseventsfd)
{
    this->api = api;

    sdkMutex.init(true);
    maxRetries = 7;
	currentTransfer = NULL;
    pendingUploads = 0;
    pendingDownloads = 0;
    totalUploads = 0;
    totalDownloads = 0;
    client = NULL;
    waiting = false;
    waitingRequest = false;
    totalDownloadedBytes = 0;
    totalUploadedBytes = 0;
    activeRequest = NULL;
    activeTransfer = NULL;
    activeError = NULL;
    activeNodes = NULL;
    activeUsers = NULL;
    syncLowerSizeLimit = 0;
    syncUpperSizeLimit = 0;
    downloadSpeed = 0;
    uploadSpeed = 0;
    uploadPartialBytes = 0;
    downloadPartialBytes = 0;

#ifdef HAVE_LIBUV
    httpServer = NULL;
    httpServerMaxBufferSize = 0;
    httpServerMaxOutputSize = 0;
    httpServerEnableFiles = true;
    httpServerEnableFolders = false;
    httpServerRestrictedMode = MegaApi::HTTP_SERVER_ALLOW_CREATED_LOCAL_LINKS;
    httpServerSubtitlesSupportEnabled = false;
#endif

    httpio = new MegaHttpIO();
    waiter = new MegaWaiter();

#ifndef __APPLE__
    (void)fseventsfd;
    fsAccess = new MegaFileSystemAccess();
#else
    fsAccess = new MegaFileSystemAccess(fseventsfd);
#endif

	if (basePath)
	{
		string sBasePath = basePath;
		int lastIndex = sBasePath.size() - 1;
		if (sBasePath[lastIndex] != '/' && sBasePath[lastIndex] != '\\')
		{
			string utf8Separator;
			fsAccess->local2path(&fsAccess->localseparator, &utf8Separator);
			sBasePath.append(utf8Separator);
		}
		dbAccess = new MegaDbAccess(&sBasePath);

        this->basePath = basePath;
	}
	else dbAccess = NULL;

	gfxAccess = NULL;
	if(processor)
	{
		GfxProcExternal *externalGfx = new GfxProcExternal();
		externalGfx->setProcessor(processor);
		gfxAccess = externalGfx;
	}
	else
	{
		gfxAccess = new MegaGfxProc();
	}

	if(!userAgent)
	{
		userAgent = "";
	}

    client = new MegaClient(this, waiter, httpio, fsAccess, dbAccess, gfxAccess, appKey, userAgent);

#if defined(_WIN32) && !defined(WINDOWS_PHONE)
    httpio->unlock();
#endif

    //Start blocking thread
	threadExit = 0;
    thread.start(threadEntryPoint, this);
}

MegaApiImpl::~MegaApiImpl()
{
    MegaRequestPrivate *request = new MegaRequestPrivate(MegaRequest::TYPE_DELETE);
    requestQueue.push(request);
    waiter->notify();
    thread.join();
}

int MegaApiImpl::isLoggedIn()
{
    sdkMutex.lock();
    int result = client->loggedin();
    sdkMutex.unlock();
	return result;
}

char* MegaApiImpl::getMyEmail()
{
	User* u;
    sdkMutex.lock();
	if (!client->loggedin() || !(u = client->finduser(client->me)))
	{
		sdkMutex.unlock();
		return NULL;
	}

    char *result = MegaApi::strdup(u->email.c_str());
    sdkMutex.unlock();
    return result;
}

char *MegaApiImpl::getMyUserHandle()
{
    sdkMutex.lock();
    if (ISUNDEF(client->me))
    {
        sdkMutex.unlock();
        return NULL;
    }

    char buf[12];
    Base64::btoa((const byte*)&client->me, MegaClient::USERHANDLE, buf);
    char *result = MegaApi::strdup(buf);
    sdkMutex.unlock();
    return result;
}

MegaUser *MegaApiImpl::getMyUser()
{
    sdkMutex.lock();
    MegaUser *user = MegaUserPrivate::fromUser(client->finduser(client->me));
    sdkMutex.unlock();
    return user;
}

char *MegaApiImpl::getMyXMPPJid()
{
    sdkMutex.lock();
    if (ISUNDEF(client->me))
    {
        sdkMutex.unlock();
        return NULL;
    }

    char jid[16];
    Base32::btoa((const byte *)&client->me, MegaClient::USERHANDLE, jid);
    char *result = MegaApi::strdup(jid);

    sdkMutex.unlock();
    return result;
}

#ifdef ENABLE_CHAT
char *MegaApiImpl::getMyFingerprint()
{
    sdkMutex.lock();
    if (ISUNDEF(client->me))
    {
        sdkMutex.unlock();
        return NULL;
    }

    char *result = NULL;
    if (client->signkey)
    {
        result = client->signkey->genFingerprintHex();
    }

    sdkMutex.unlock();
    return result;
}
#endif

void MegaApiImpl::setLogLevel(int logLevel)
{
    if(!externalLogger)
    {
        externalLogger = new ExternalLogger();
    }
    externalLogger->setLogLevel(logLevel);
}

void MegaApiImpl::setLoggerClass(MegaLogger *megaLogger)
{
    if(!externalLogger)
    {
        externalLogger = new ExternalLogger();
    }
    externalLogger->setMegaLogger(megaLogger);
}

void MegaApiImpl::log(int logLevel, const char *message, const char *filename, int line)
{
    if(!externalLogger)
    {
        return;
    }

    externalLogger->postLog(logLevel, message, filename, line);
}

char* MegaApiImpl::getBase64PwKey(const char *password)
{
	if(!password) return NULL;

	byte pwkey[SymmCipher::KEYLENGTH];
	error e = client->pw_key(password,pwkey);
	if(e)
		return NULL;

	char* buf = new char[SymmCipher::KEYLENGTH*4/3+4];
	Base64::btoa((byte *)pwkey, SymmCipher::KEYLENGTH, buf);
	return buf;
}

char* MegaApiImpl::getStringHash(const char* base64pwkey, const char* inBuf)
{
	if(!base64pwkey || !inBuf) return NULL;

	char pwkey[SymmCipher::KEYLENGTH];
	Base64::atob(base64pwkey, (byte *)pwkey, sizeof pwkey);

	SymmCipher key;
	key.setkey((byte*)pwkey);

    uint64_t strhash;
	string neBuf = inBuf;

    strhash = client->stringhash64(&neBuf, &key);

	char* buf = new char[8*4/3+4];
    Base64::btoa((byte*)&strhash, 8, buf);
    return buf;
}

void MegaApiImpl::getSessionTransferURL(const char *path, MegaRequestListener *listener)
{
    MegaRequestPrivate *request = new MegaRequestPrivate(MegaRequest::TYPE_GET_SESSION_TRANSFER_URL);
    request->setText(path);
    request->setListener(listener);
    requestQueue.push(request);
    waiter->notify();
}

MegaHandle MegaApiImpl::base32ToHandle(const char *base32Handle)
{
	if(!base32Handle) return INVALID_HANDLE;

	handle h = 0;
	Base32::atob(base32Handle,(byte*)&h, MegaClient::USERHANDLE);
	return h;
}

const char* MegaApiImpl::ebcEncryptKey(const char* encryptionKey, const char* plainKey)
{
	if(!encryptionKey || !plainKey) return NULL;

	char pwkey[SymmCipher::KEYLENGTH];
	Base64::atob(encryptionKey, (byte *)pwkey, sizeof pwkey);

	SymmCipher key;
	key.setkey((byte*)pwkey);

	char plkey[SymmCipher::KEYLENGTH];
	Base64::atob(plainKey, (byte*)plkey, sizeof plkey);
	key.ecb_encrypt((byte*)plkey);

	char* buf = new char[SymmCipher::KEYLENGTH*4/3+4];
	Base64::btoa((byte*)plkey, SymmCipher::KEYLENGTH, buf);
	return buf;
}

handle MegaApiImpl::base64ToHandle(const char* base64Handle)
{
	if(!base64Handle) return UNDEF;

	handle h = 0;
	Base64::atob(base64Handle,(byte*)&h,MegaClient::NODEHANDLE);
    return h;
}

handle MegaApiImpl::base64ToUserHandle(const char *base64Handle)
{
    if(!base64Handle) return UNDEF;

    handle h = 0;
    Base64::atob(base64Handle,(byte*)&h,MegaClient::USERHANDLE);
    return h;
}

char *MegaApiImpl::handleToBase64(MegaHandle handle)
{
    char *base64Handle = new char[12];
    Base64::btoa((byte*)&(handle),MegaClient::NODEHANDLE,base64Handle);
    return base64Handle;
}

char *MegaApiImpl::userHandleToBase64(MegaHandle handle)
{
    char *base64Handle = new char[14];
    Base64::btoa((byte*)&(handle),MegaClient::USERHANDLE,base64Handle);
    return base64Handle;
}

void MegaApiImpl::retryPendingConnections(bool disconnect, bool includexfers, MegaRequestListener *listener)
{
	MegaRequestPrivate *request = new MegaRequestPrivate(MegaRequest::TYPE_RETRY_PENDING_CONNECTIONS);
	request->setFlag(disconnect);
	request->setNumber(includexfers);
	request->setListener(listener);
	requestQueue.push(request);
    waiter->notify();
}

void MegaApiImpl::addEntropy(char *data, unsigned int size)
{
    if(PrnGen::rng.CanIncorporateEntropy())
    {
        PrnGen::rng.IncorporateEntropy((const byte*)data, size);
    }

#if (!defined(_WIN32) && !defined(USE_CURL_PUBLIC_KEY_PINNING)) || defined(WINDOWS_PHONE)
    RAND_seed(data, size);
#endif
}

string MegaApiImpl::userAttributeToString(int type)
{
    string attrname;

    switch(type)
    {
        case MegaApi::USER_ATTR_AVATAR:
            attrname = "+a";
            break;

        case MegaApi::USER_ATTR_FIRSTNAME:
            attrname = "firstname";
            break;

        case MegaApi::USER_ATTR_LASTNAME:
            attrname = "lastname";
            break;

        case MegaApi::USER_ATTR_AUTHRING:
            attrname = "*!authring";
            break;

        case MegaApi::USER_ATTR_LAST_INTERACTION:
            attrname = "*!lstint";
            break;

        case MegaApi::USER_ATTR_ED25519_PUBLIC_KEY:
            attrname = "+puEd255";
            break;

        case MegaApi::USER_ATTR_CU25519_PUBLIC_KEY:
            attrname = "+puCu255";
            break;

        case MegaApi::USER_ATTR_SIG_RSA_PUBLIC_KEY:
            attrname = "+sigPubk";
            break;

        case MegaApi::USER_ATTR_SIG_CU255_PUBLIC_KEY:
            attrname = "+sigCu255";
            break;

        case MegaApi::USER_ATTR_KEYRING:
            attrname = "*keyring";
            break;
    }

    return attrname;
}

char MegaApiImpl::userAttributeToScope(int type)
{
    char scope;

    switch(type)
    {
        case MegaApi::USER_ATTR_AVATAR:
        case MegaApi::USER_ATTR_ED25519_PUBLIC_KEY:
        case MegaApi::USER_ATTR_CU25519_PUBLIC_KEY:
        case MegaApi::USER_ATTR_SIG_RSA_PUBLIC_KEY:
        case MegaApi::USER_ATTR_SIG_CU255_PUBLIC_KEY:
            scope = '+';
            break;

        case MegaApi::USER_ATTR_FIRSTNAME:
        case MegaApi::USER_ATTR_LASTNAME:
            scope = '0';
            break;

        case MegaApi::USER_ATTR_AUTHRING:
        case MegaApi::USER_ATTR_LAST_INTERACTION:
        case MegaApi::USER_ATTR_KEYRING:
            scope = '*';
            break;
    }

    return scope;
}

void MegaApiImpl::setStatsID(const char *id)
{
    if (!id || !*id || MegaClient::statsid)
    {
        return;
    }

    MegaClient::statsid = MegaApi::strdup(id);
}

void MegaApiImpl::fastLogin(const char* email, const char *stringHash, const char *base64pwkey, MegaRequestListener *listener)
{
    MegaRequestPrivate *request = new MegaRequestPrivate(MegaRequest::TYPE_LOGIN, listener);
	request->setEmail(email);
	request->setPassword(stringHash);
	request->setPrivateKey(base64pwkey);
	requestQueue.push(request);
    waiter->notify();
}

void MegaApiImpl::fastLogin(const char *session, MegaRequestListener *listener)
{
    MegaRequestPrivate *request = new MegaRequestPrivate(MegaRequest::TYPE_LOGIN, listener);
    request->setSessionKey(session);
    requestQueue.push(request);
    waiter->notify();
}

void MegaApiImpl::killSession(MegaHandle sessionHandle, MegaRequestListener *listener)
{
    MegaRequestPrivate *request = new MegaRequestPrivate(MegaRequest::TYPE_KILL_SESSION, listener);
    request->setNodeHandle(sessionHandle);
    requestQueue.push(request);
    waiter->notify();
}

void MegaApiImpl::getUserData(MegaRequestListener *listener)
{
    MegaRequestPrivate *request = new MegaRequestPrivate(MegaRequest::TYPE_GET_USER_DATA, listener);
    requestQueue.push(request);
    waiter->notify();
}

void MegaApiImpl::getUserData(MegaUser *user, MegaRequestListener *listener)
{
    MegaRequestPrivate *request = new MegaRequestPrivate(MegaRequest::TYPE_GET_USER_DATA, listener);
    request->setFlag(true);
    if(user)
    {
        request->setEmail(user->getEmail());
    }

    requestQueue.push(request);
    waiter->notify();
}

void MegaApiImpl::getUserData(const char *user, MegaRequestListener *listener)
{
    MegaRequestPrivate *request = new MegaRequestPrivate(MegaRequest::TYPE_GET_USER_DATA, listener);
    request->setFlag(true);
    request->setEmail(user);
    requestQueue.push(request);
    waiter->notify();
}

void MegaApiImpl::login(const char *login, const char *password, MegaRequestListener *listener)
{
	MegaRequestPrivate *request = new MegaRequestPrivate(MegaRequest::TYPE_LOGIN, listener);
	request->setEmail(login);
	request->setPassword(password);
	requestQueue.push(request);
    waiter->notify();
}

char *MegaApiImpl::dumpSession()
{
    sdkMutex.lock();
    byte session[MAX_SESSION_LENGTH];
    char* buf = NULL;
    int size;
    size = client->dumpsession(session, sizeof session);
    if (size > 0)
    {
        buf = new char[sizeof(session) * 4 / 3 + 4];
        Base64::btoa(session, size, buf);
    }

    sdkMutex.unlock();
    return buf;
}

char *MegaApiImpl::dumpXMPPSession()
{
    sdkMutex.lock();
    char* buf = NULL;

    if (client->loggedin())
    {
        buf = new char[MAX_SESSION_LENGTH * 4 / 3 + 4];
        Base64::btoa((const byte *)client->sid.data(), client->sid.size(), buf);
    }

    sdkMutex.unlock();
    return buf;
}

char *MegaApiImpl::getAccountAuth()
{
    sdkMutex.lock();
    char* buf = NULL;

    if (client->loggedin())
    {
        buf = new char[MAX_SESSION_LENGTH * 4 / 3 + 4];
        Base64::btoa((const byte *)client->sid.data(), client->sid.size(), buf);
    }

    sdkMutex.unlock();
    return buf;
}

void MegaApiImpl::setAccountAuth(const char *auth)
{
    sdkMutex.lock();
    if (!auth)
    {
        client->accountauth.clear();
    }
    else
    {
        client->accountauth = auth;
    }

    handle h = client->getrootpublicfolder();
    if (h != UNDEF)
    {
        client->setrootnode(h);
    }
    sdkMutex.unlock();
}

void MegaApiImpl::createAccount(const char* email, const char* password, const char* name, MegaRequestListener *listener)
{
    MegaRequestPrivate *request = new MegaRequestPrivate(MegaRequest::TYPE_CREATE_ACCOUNT, listener);
	request->setEmail(email);
	request->setPassword(password);
	request->setName(name);
	requestQueue.push(request);
    waiter->notify();
}

void MegaApiImpl::createAccount(const char* email, const char* password, const char* firstname, const char* lastname, MegaRequestListener *listener)
{
    MegaRequestPrivate *request = new MegaRequestPrivate(MegaRequest::TYPE_CREATE_ACCOUNT, listener);
    request->setEmail(email);
    request->setPassword(password);
    request->setName(firstname);
    request->setText(lastname);
    requestQueue.push(request);
    waiter->notify();
}

void MegaApiImpl::fastCreateAccount(const char* email, const char *base64pwkey, const char* name, MegaRequestListener *listener)
{
    MegaRequestPrivate *request = new MegaRequestPrivate(MegaRequest::TYPE_CREATE_ACCOUNT, listener);
	request->setEmail(email);
	request->setPrivateKey(base64pwkey);
	request->setName(name);
	requestQueue.push(request);
    waiter->notify();
}

void MegaApiImpl::querySignupLink(const char* link, MegaRequestListener *listener)
{
	MegaRequestPrivate *request = new MegaRequestPrivate(MegaRequest::TYPE_QUERY_SIGNUP_LINK, listener);
	request->setLink(link);
	requestQueue.push(request);
    waiter->notify();
}

void MegaApiImpl::confirmAccount(const char* link, const char *password, MegaRequestListener *listener)
{
	MegaRequestPrivate *request = new MegaRequestPrivate(MegaRequest::TYPE_CONFIRM_ACCOUNT, listener);
	request->setLink(link);
	request->setPassword(password);
	requestQueue.push(request);
    waiter->notify();
}

void MegaApiImpl::fastConfirmAccount(const char* link, const char *base64pwkey, MegaRequestListener *listener)
{
    MegaRequestPrivate *request = new MegaRequestPrivate(MegaRequest::TYPE_CONFIRM_ACCOUNT, listener);
	request->setLink(link);
	request->setPrivateKey(base64pwkey);
	requestQueue.push(request);
    waiter->notify();
}

void MegaApiImpl::resetPassword(const char *email, bool hasMasterKey, MegaRequestListener *listener)
{
    MegaRequestPrivate *request = new MegaRequestPrivate(MegaRequest::TYPE_GET_RECOVERY_LINK, listener);
    request->setEmail(email);
    request->setFlag(hasMasterKey);
    requestQueue.push(request);
    waiter->notify();
}

void MegaApiImpl::queryRecoveryLink(const char *link, MegaRequestListener *listener)
{
    MegaRequestPrivate *request = new MegaRequestPrivate(MegaRequest::TYPE_QUERY_RECOVERY_LINK, listener);
    request->setLink(link);
    requestQueue.push(request);
    waiter->notify();
}

void MegaApiImpl::confirmResetPasswordLink(const char *link, const char *newPwd, const char *masterKey, MegaRequestListener *listener)
{
    MegaRequestPrivate *request = new MegaRequestPrivate(MegaRequest::TYPE_CONFIRM_RECOVERY_LINK, listener);
    request->setLink(link);
    request->setPassword(newPwd);
    request->setPrivateKey(masterKey);
    requestQueue.push(request);
    waiter->notify();
}

void MegaApiImpl::cancelAccount(MegaRequestListener *listener)
{
    MegaRequestPrivate *request = new MegaRequestPrivate(MegaRequest::TYPE_GET_CANCEL_LINK, listener);
    requestQueue.push(request);
    waiter->notify();
}

void MegaApiImpl::confirmCancelAccount(const char *link, const char *pwd, MegaRequestListener *listener)
{
    MegaRequestPrivate *request = new MegaRequestPrivate(MegaRequest::TYPE_CONFIRM_CANCEL_LINK, listener);
    request->setLink(link);
    request->setPassword(pwd);
    requestQueue.push(request);
    waiter->notify();
}

void MegaApiImpl::changeEmail(const char *email, MegaRequestListener *listener)
{
    MegaRequestPrivate *request = new MegaRequestPrivate(MegaRequest::TYPE_GET_CHANGE_EMAIL_LINK, listener);
    request->setEmail(email);
    requestQueue.push(request);
    waiter->notify();
}

void MegaApiImpl::confirmChangeEmail(const char *link, const char *pwd, MegaRequestListener *listener)
{
    MegaRequestPrivate *request = new MegaRequestPrivate(MegaRequest::TYPE_CONFIRM_CHANGE_EMAIL_LINK, listener);
    request->setLink(link);
    request->setPassword(pwd);
    requestQueue.push(request);
    waiter->notify();
}

void MegaApiImpl::setProxySettings(MegaProxy *proxySettings)
{
    Proxy *localProxySettings = new Proxy();
    localProxySettings->setProxyType(proxySettings->getProxyType());

    string url;
    if(proxySettings->getProxyURL())
        url = proxySettings->getProxyURL();

    string localurl;

#if defined(WINDOWS_PHONE) || (defined(_WIN32) && defined(USE_CURL))
    localurl = url;
#else
    fsAccess->path2local(&url, &localurl);
#endif

    localProxySettings->setProxyURL(&localurl);

    if(proxySettings->credentialsNeeded())
    {
        string username;
        if(proxySettings->getUsername())
            username = proxySettings->getUsername();

        string localusername;

#if defined(WINDOWS_PHONE) || (defined(_WIN32) && defined(USE_CURL))
        localusername = username;
#else
        fsAccess->path2local(&username, &localusername);
#endif

        string password;
        if(proxySettings->getPassword())
            password = proxySettings->getPassword();

        string localpassword;

#if defined(WINDOWS_PHONE) || (defined(_WIN32) && defined(USE_CURL))
        localpassword = password;
#else
        fsAccess->path2local(&password, &localpassword);
#endif

        localProxySettings->setCredentials(&localusername, &localpassword);
    }

    MegaRequestPrivate *request = new MegaRequestPrivate(MegaRequest::TYPE_SET_PROXY);
    request->setProxy(localProxySettings);
    requestQueue.push(request);
    waiter->notify();
}

MegaProxy *MegaApiImpl::getAutoProxySettings()
{
    MegaProxy *proxySettings = new MegaProxy;
    sdkMutex.lock();
    Proxy *localProxySettings = httpio->getautoproxy();
    sdkMutex.unlock();
    proxySettings->setProxyType(localProxySettings->getProxyType());
    if(localProxySettings->getProxyType() == Proxy::CUSTOM)
    {
        string localProxyURL = localProxySettings->getProxyURL();
        string proxyURL;
        fsAccess->local2path(&localProxyURL, &proxyURL);
        LOG_debug << "Autodetected proxy: " << proxyURL;
        proxySettings->setProxyURL(proxyURL.c_str());
    }

    delete localProxySettings;
    return proxySettings;
}

void MegaApiImpl::loop()
{
#if defined(WINDOWS_PHONE) || TARGET_OS_IPHONE
    // Workaround to get the IP of valid DNS servers on Windows Phone/iOS
    string servers;

    while (true)
    {
    #ifdef WINDOWS_PHONE
        client->httpio->getMEGADNSservers(&servers);
    #else
        __res_state res;
        if(res_ninit(&res) == 0)
        {
            union res_sockaddr_union u[MAXNS];
            int nscount = res_getservers(&res, u, MAXNS);

            for(int i = 0; i < nscount; i++)
            {
                char straddr[INET6_ADDRSTRLEN];
                straddr[0] = 0;

                if(u[i].sin.sin_family == PF_INET)
                {
                    mega_inet_ntop(PF_INET, &u[i].sin.sin_addr, straddr, sizeof(straddr));
                }

                if(u[i].sin6.sin6_family == PF_INET6)
                {
                    mega_inet_ntop(PF_INET6, &u[i].sin6.sin6_addr, straddr, sizeof(straddr));
                }

                if(straddr[0])
                {
                    if (servers.size())
                    {
                        servers.append(",");
                    }
                    servers.append(straddr);
                }
            }

            res_ndestroy(&res);
        }
    #endif

        if (servers.size())
            break;

    #ifdef WINDOWS_PHONE
        std::this_thread::sleep_for(std::chrono::seconds(1));
    #else
        sleep(1);
    #endif
    }

    LOG_debug << "Using MEGA DNS servers " << servers;
    httpio->setdnsservers(servers.c_str());

#elif _WIN32
    httpio->lock();
#endif

    while(true)
	{
        sdkMutex.lock();
        int r = client->preparewait();
        sdkMutex.unlock();
        if (!r)
        {
            r = client->dowait();
        }

        if (r & Waiter::NEEDEXEC)
        {
            sendPendingTransfers();
            sendPendingRequests();
            if(threadExit)
                break;

            sdkMutex.lock();
            client->exec();
            sdkMutex.unlock();
        }
	}

    sdkMutex.lock();
    delete client;

	//It doesn't seem fully safe to delete those objects :-/
    // delete httpio;
    // delete waiter;
    // delete fsAccess;
    sdkMutex.unlock();
}


void MegaApiImpl::createFolder(const char *name, MegaNode *parent, MegaRequestListener *listener)
{
    MegaRequestPrivate *request = new MegaRequestPrivate(MegaRequest::TYPE_CREATE_FOLDER, listener);
    if(parent) request->setParentHandle(parent->getHandle());
	request->setName(name);
	requestQueue.push(request);
    waiter->notify();
}

void MegaApiImpl::moveNode(MegaNode *node, MegaNode *newParent, MegaRequestListener *listener)
{
	MegaRequestPrivate *request = new MegaRequestPrivate(MegaRequest::TYPE_MOVE, listener);
    if(node) request->setNodeHandle(node->getHandle());
    if(newParent) request->setParentHandle(newParent->getHandle());
	requestQueue.push(request);
    waiter->notify();
}

void MegaApiImpl::copyNode(MegaNode *node, MegaNode* target, MegaRequestListener *listener)
{
	MegaRequestPrivate *request = new MegaRequestPrivate(MegaRequest::TYPE_COPY, listener);
    if (node)
    {
        request->setPublicNode(node);
        request->setNodeHandle(node->getHandle());
    }
    if(target) request->setParentHandle(target->getHandle());
	requestQueue.push(request);
	waiter->notify();
}

void MegaApiImpl::copyNode(MegaNode *node, MegaNode *target, const char *newName, MegaRequestListener *listener)
{
    MegaRequestPrivate *request = new MegaRequestPrivate(MegaRequest::TYPE_COPY, listener);
    if (node)
    {
        request->setPublicNode(node);
        request->setNodeHandle(node->getHandle());
    }
    if(target) request->setParentHandle(target->getHandle());
    request->setName(newName);
    requestQueue.push(request);
    waiter->notify();
}

void MegaApiImpl::renameNode(MegaNode *node, const char *newName, MegaRequestListener *listener)
{
	MegaRequestPrivate *request = new MegaRequestPrivate(MegaRequest::TYPE_RENAME, listener);
    if(node) request->setNodeHandle(node->getHandle());
	request->setName(newName);
	requestQueue.push(request);
    waiter->notify();
}

void MegaApiImpl::remove(MegaNode *node, MegaRequestListener *listener)
{
	MegaRequestPrivate *request = new MegaRequestPrivate(MegaRequest::TYPE_REMOVE, listener);
    if(node) request->setNodeHandle(node->getHandle());
	requestQueue.push(request);
    waiter->notify();
}

void MegaApiImpl::cleanRubbishBin(MegaRequestListener *listener)
{
    MegaRequestPrivate *request = new MegaRequestPrivate(MegaRequest::TYPE_CLEAN_RUBBISH_BIN, listener);
    requestQueue.push(request);
    waiter->notify();
}

void MegaApiImpl::sendFileToUser(MegaNode *node, MegaUser *user, MegaRequestListener *listener)
{
	return sendFileToUser(node, user ? user->getEmail() : NULL, listener);
}

void MegaApiImpl::sendFileToUser(MegaNode *node, const char* email, MegaRequestListener *listener)
{
	MegaRequestPrivate *request = new MegaRequestPrivate(MegaRequest::TYPE_COPY, listener);
    if (node)
    {
        request->setPublicNode(node);
        request->setNodeHandle(node->getHandle());
    }
    request->setEmail(email);
	requestQueue.push(request);
    waiter->notify();
}

void MegaApiImpl::share(MegaNode* node, MegaUser *user, int access, MegaRequestListener *listener)
{
    return share(node, user ? user->getEmail() : NULL, access, listener);
}

void MegaApiImpl::share(MegaNode *node, const char* email, int access, MegaRequestListener *listener)
{
	MegaRequestPrivate *request = new MegaRequestPrivate(MegaRequest::TYPE_SHARE, listener);
    if(node) request->setNodeHandle(node->getHandle());
	request->setEmail(email);
	request->setAccess(access);
	requestQueue.push(request);
    waiter->notify();
}

void MegaApiImpl::loginToFolder(const char* megaFolderLink, MegaRequestListener *listener)
{
    MegaRequestPrivate *request = new MegaRequestPrivate(MegaRequest::TYPE_LOGIN, listener);
	request->setLink(megaFolderLink);
    request->setEmail("FOLDER");
	requestQueue.push(request);
    waiter->notify();
}

void MegaApiImpl::importFileLink(const char* megaFileLink, MegaNode *parent, MegaRequestListener *listener)
{
	MegaRequestPrivate *request = new MegaRequestPrivate(MegaRequest::TYPE_IMPORT_LINK, listener);
	if(parent) request->setParentHandle(parent->getHandle());
	request->setLink(megaFileLink);
	requestQueue.push(request);
    waiter->notify();
}

void MegaApiImpl::getPublicNode(const char* megaFileLink, MegaRequestListener *listener)
{
	MegaRequestPrivate *request = new MegaRequestPrivate(MegaRequest::TYPE_GET_PUBLIC_NODE, listener);
	request->setLink(megaFileLink);
	requestQueue.push(request);
    waiter->notify();
}

void MegaApiImpl::getThumbnail(MegaNode* node, const char *dstFilePath, MegaRequestListener *listener)
{
	getNodeAttribute(node, 0, dstFilePath, listener);
}

void MegaApiImpl::cancelGetThumbnail(MegaNode* node, MegaRequestListener *listener)
{
	cancelGetNodeAttribute(node, 0, listener);
}

void MegaApiImpl::setThumbnail(MegaNode* node, const char *srcFilePath, MegaRequestListener *listener)
{
	setNodeAttribute(node, 0, srcFilePath, listener);
}

void MegaApiImpl::getPreview(MegaNode* node, const char *dstFilePath, MegaRequestListener *listener)
{
	getNodeAttribute(node, 1, dstFilePath, listener);
}

void MegaApiImpl::cancelGetPreview(MegaNode* node, MegaRequestListener *listener)
{
	cancelGetNodeAttribute(node, 1, listener);
}

void MegaApiImpl::setPreview(MegaNode* node, const char *srcFilePath, MegaRequestListener *listener)
{
	setNodeAttribute(node, 1, srcFilePath, listener);
}

void MegaApiImpl::getUserAvatar(MegaUser* user, const char *dstFilePath, MegaRequestListener *listener)
{
    const char *email = NULL;
    if (user)
    {
        email = user->getEmail();
    }
    getUserAttr(email, MegaApi::USER_ATTR_AVATAR, dstFilePath, listener);
}

void MegaApiImpl::getUserAvatar(const char* email_or_handle, const char *dstFilePath, MegaRequestListener *listener)
{
    getUserAttr(email_or_handle, MegaApi::USER_ATTR_AVATAR, dstFilePath, listener);
}

char *MegaApiImpl::getUserAvatarColor(MegaUser *user)
{
    return getAvatarColor(user ? (handle) user->getHandle() : client->me);
}

char *MegaApiImpl::getUserAvatarColor(const char *userhandle)
{
    return getAvatarColor(userhandle ? MegaApiImpl::base64ToUserHandle(userhandle) : client->me);
}

void MegaApiImpl::setAvatar(const char *dstFilePath, MegaRequestListener *listener)
{
    setUserAttr(MegaApi::USER_ATTR_AVATAR, dstFilePath, listener);
}

void MegaApiImpl::getUserAttribute(MegaUser* user, int type, MegaRequestListener *listener)
{
    const char *email = NULL;
    if (user)
    {
        email = user->getEmail();
    }
    getUserAttr(email, type ? type : -1, NULL, listener);
}

void MegaApiImpl::getUserAttribute(const char* email_or_handle, int type, MegaRequestListener *listener)
{
    getUserAttr(email_or_handle, type ? type : -1, NULL, listener);
}

void MegaApiImpl::setUserAttribute(int type, const char *value, MegaRequestListener *listener)
{
    setUserAttr(type ? type : -1, value, listener);
}

void MegaApiImpl::setUserAttribute(int type, const MegaStringMap *value, MegaRequestListener *listener)
{
    MegaRequestPrivate *request = new MegaRequestPrivate(MegaRequest::TYPE_SET_ATTR_USER, listener);

    request->setMegaStringMap(value);
    request->setParamType(type);
    requestQueue.push(request);
    waiter->notify();
}

void MegaApiImpl::setCustomNodeAttribute(MegaNode *node, const char *attrName, const char *value, MegaRequestListener *listener)
{
    MegaRequestPrivate *request = new MegaRequestPrivate(MegaRequest::TYPE_SET_ATTR_NODE, listener);
    if(node) request->setNodeHandle(node->getHandle());
    request->setName(attrName);
    request->setText(value);
    request->setFlag(false);     // is official attribute?
    requestQueue.push(request);
    waiter->notify();
}

void MegaApiImpl::setNodeDuration(MegaNode *node, int secs, MegaRequestListener *listener)
{
    MegaRequestPrivate *request = new MegaRequestPrivate(MegaRequest::TYPE_SET_ATTR_NODE, listener);
    if(node) request->setNodeHandle(node->getHandle());
    request->setParamType(MegaApi::NODE_ATTR_DURATION);
    request->setNumber(secs);
    request->setFlag(true);     // is official attribute?
    requestQueue.push(request);
    waiter->notify();
}

void MegaApiImpl::setNodeCoordinates(MegaNode *node, double latitude, double longitude, MegaRequestListener *listener)
{
    MegaRequestPrivate *request = new MegaRequestPrivate(MegaRequest::TYPE_SET_ATTR_NODE, listener);

    if(node)
    {
        request->setNodeHandle(node->getHandle());
    }

    int lat = latitude;
    if (latitude != MegaNode::INVALID_COORDINATE)
    {
        lat = ((latitude + 90) / 180) * 0xFFFFFF;
    }

    int lon = longitude;
    if (longitude != MegaNode::INVALID_COORDINATE)
    {
        lon = (longitude == 180) ? 0 : ((longitude + 180) / 360) * 0x01000000;
    }

    request->setParamType(MegaApi::NODE_ATTR_COORDINATES);
    request->setTransferTag(lat);
    request->setNumDetails(lon);
    request->setFlag(true);     // is official attribute?
    requestQueue.push(request);
    waiter->notify();
}

void MegaApiImpl::exportNode(MegaNode *node, int64_t expireTime, MegaRequestListener *listener)
{
    MegaRequestPrivate *request = new MegaRequestPrivate(MegaRequest::TYPE_EXPORT, listener);
    if(node) request->setNodeHandle(node->getHandle());
    request->setNumber(expireTime);
    request->setAccess(1);
    requestQueue.push(request);
    waiter->notify();
}

void MegaApiImpl::disableExport(MegaNode *node, MegaRequestListener *listener)
{
    MegaRequestPrivate *request = new MegaRequestPrivate(MegaRequest::TYPE_EXPORT, listener);
    if(node) request->setNodeHandle(node->getHandle());
    request->setAccess(0);
    requestQueue.push(request);
    waiter->notify();
}

void MegaApiImpl::fetchNodes(MegaRequestListener *listener)
{
	MegaRequestPrivate *request = new MegaRequestPrivate(MegaRequest::TYPE_FETCH_NODES, listener);
	requestQueue.push(request);
    waiter->notify();
}

void MegaApiImpl::getPricing(MegaRequestListener *listener)
{
    MegaRequestPrivate *request = new MegaRequestPrivate(MegaRequest::TYPE_GET_PRICING, listener);
    requestQueue.push(request);
    waiter->notify();
}

void MegaApiImpl::getPaymentId(handle productHandle, MegaRequestListener *listener)
{
    MegaRequestPrivate *request = new MegaRequestPrivate(MegaRequest::TYPE_GET_PAYMENT_ID, listener);
    request->setNodeHandle(productHandle);
    requestQueue.push(request);
    waiter->notify();
}

void MegaApiImpl::upgradeAccount(MegaHandle productHandle, int paymentMethod, MegaRequestListener *listener)
{
    MegaRequestPrivate *request = new MegaRequestPrivate(MegaRequest::TYPE_UPGRADE_ACCOUNT, listener);
    request->setNodeHandle(productHandle);
    request->setNumber(paymentMethod);
    requestQueue.push(request);
    waiter->notify();
}

void MegaApiImpl::submitPurchaseReceipt(int gateway, const char *receipt, MegaRequestListener *listener)
{
    MegaRequestPrivate *request = new MegaRequestPrivate(MegaRequest::TYPE_SUBMIT_PURCHASE_RECEIPT, listener);
    request->setNumber(gateway);
    request->setText(receipt);
    requestQueue.push(request);
    waiter->notify();
}

void MegaApiImpl::creditCardStore(const char* address1, const char* address2, const char* city,
                                  const char* province, const char* country, const char *postalcode,
                                  const char* firstname, const char* lastname, const char* creditcard,
                                  const char* expire_month, const char* expire_year, const char* cv2,
                                  MegaRequestListener *listener)
{
    MegaRequestPrivate *request = new MegaRequestPrivate(MegaRequest::TYPE_CREDIT_CARD_STORE, listener);
    string email;

    sdkMutex.lock();
    User *u = client->finduser(client->me);
    if (u)
    {
        email = u->email;
    }
    sdkMutex.unlock();

    if (email.size())
    {
        string saddress1, saddress2, scity, sprovince, scountry, spostalcode;
        string sfirstname, slastname, screditcard, sexpire_month, sexpire_year, scv2;

        if (address1)
        {
           saddress1 = address1;
        }

        if (address2)
        {
            saddress2 = address2;
        }

        if (city)
        {
            scity = city;
        }

        if (province)
        {
            sprovince = province;
        }

        if (country)
        {
            scountry = country;
        }

        if (postalcode)
        {
            spostalcode = postalcode;
        }

        if (firstname)
        {
            sfirstname = firstname;
        }

        if (lastname)
        {
            slastname = lastname;
        }

        if (creditcard)
        {
            screditcard = creditcard;
            screditcard.erase(remove_if(screditcard.begin(), screditcard.end(),
                                     not1(ptr_fun(static_cast<int(*)(int)>(isdigit)))), screditcard.end());
        }

        if (expire_month)
        {
            sexpire_month = expire_month;
        }

        if (expire_year)
        {
            sexpire_year = expire_year;
        }

        if (cv2)
        {
            scv2 = cv2;
        }

        int tam = 256 + sfirstname.size() + slastname.size() + screditcard.size()
                + sexpire_month.size() + sexpire_year.size() + scv2.size() + saddress1.size()
                + saddress2.size() + scity.size() + sprovince.size() + spostalcode.size()
                + scountry.size() + email.size();

        char *ccplain = new char[tam];
        snprintf(ccplain, tam, "{\"first_name\":\"%s\",\"last_name\":\"%s\","
                "\"card_number\":\"%s\","
                "\"expiry_date_month\":\"%s\",\"expiry_date_year\":\"%s\","
                "\"cv2\":\"%s\",\"address1\":\"%s\","
                "\"address2\":\"%s\",\"city\":\"%s\","
                "\"province\":\"%s\",\"postal_code\":\"%s\","
                "\"country_code\":\"%s\",\"email_address\":\"%s\"}", sfirstname.c_str(), slastname.c_str(),
                 screditcard.c_str(), sexpire_month.c_str(), sexpire_year.c_str(), scv2.c_str(), saddress1.c_str(),
                 saddress2.c_str(), scity.c_str(), sprovince.c_str(), spostalcode.c_str(), scountry.c_str(), email.c_str());

        request->setText((const char* )ccplain);
        delete [] ccplain;
    }

    requestQueue.push(request);
    waiter->notify();
}

void MegaApiImpl::creditCardQuerySubscriptions(MegaRequestListener *listener)
{
    MegaRequestPrivate *request = new MegaRequestPrivate(MegaRequest::TYPE_CREDIT_CARD_QUERY_SUBSCRIPTIONS, listener);
    requestQueue.push(request);
    waiter->notify();
}

void MegaApiImpl::creditCardCancelSubscriptions(const char* reason, MegaRequestListener *listener)
{
    MegaRequestPrivate *request = new MegaRequestPrivate(MegaRequest::TYPE_CREDIT_CARD_CANCEL_SUBSCRIPTIONS, listener);
    request->setText(reason);
    requestQueue.push(request);
    waiter->notify();
}

void MegaApiImpl::getPaymentMethods(MegaRequestListener *listener)
{
    MegaRequestPrivate *request = new MegaRequestPrivate(MegaRequest::TYPE_GET_PAYMENT_METHODS, listener);
    requestQueue.push(request);
    waiter->notify();
}

char *MegaApiImpl::exportMasterKey()
{
    sdkMutex.lock();
    char* buf = NULL;

    if(client->loggedin())
    {
        buf = new char[SymmCipher::KEYLENGTH * 4 / 3 + 4];
        Base64::btoa(client->key.key, SymmCipher::KEYLENGTH, buf);
    }

    sdkMutex.unlock();
    return buf;
}

void MegaApiImpl::getAccountDetails(bool storage, bool transfer, bool pro, bool sessions, bool purchases, bool transactions, MegaRequestListener *listener)
{
	MegaRequestPrivate *request = new MegaRequestPrivate(MegaRequest::TYPE_ACCOUNT_DETAILS, listener);
	int numDetails = 0;
	if(storage) numDetails |= 0x01;
    if(transfer) numDetails |= 0x02;
	if(pro) numDetails |= 0x04;
	if(transactions) numDetails |= 0x08;
	if(purchases) numDetails |= 0x10;
	if(sessions) numDetails |= 0x20;
	request->setNumDetails(numDetails);

	requestQueue.push(request);
    waiter->notify();
}

void MegaApiImpl::changePassword(const char *oldPassword, const char *newPassword, MegaRequestListener *listener)
{
	MegaRequestPrivate *request = new MegaRequestPrivate(MegaRequest::TYPE_CHANGE_PW, listener);
	request->setPassword(oldPassword);
	request->setNewPassword(newPassword);
	requestQueue.push(request);
    waiter->notify();
}

void MegaApiImpl::logout(MegaRequestListener *listener)
{
	MegaRequestPrivate *request = new MegaRequestPrivate(MegaRequest::TYPE_LOGOUT, listener);
    request->setFlag(true);
	requestQueue.push(request);
    waiter->notify();
}

void MegaApiImpl::localLogout(MegaRequestListener *listener)
{
    MegaRequestPrivate *request = new MegaRequestPrivate(MegaRequest::TYPE_LOGOUT, listener);
    request->setFlag(false);
    requestQueue.push(request);
    waiter->notify();
}

void MegaApiImpl::submitFeedback(int rating, const char *comment, MegaRequestListener *listener)
{
    MegaRequestPrivate *request = new MegaRequestPrivate(MegaRequest::TYPE_SUBMIT_FEEDBACK, listener);
    request->setText(comment);
    request->setNumber(rating);
    requestQueue.push(request);
    waiter->notify();
}

void MegaApiImpl::reportEvent(const char *details, MegaRequestListener *listener)
{
    MegaRequestPrivate *request = new MegaRequestPrivate(MegaRequest::TYPE_REPORT_EVENT, listener);
    request->setText(details);
    requestQueue.push(request);
    waiter->notify();
}

void MegaApiImpl::sendEvent(int eventType, const char *message, MegaRequestListener *listener)
{
    MegaRequestPrivate *request = new MegaRequestPrivate(MegaRequest::TYPE_SEND_EVENT, listener);
    request->setNumber(eventType);
    request->setText(message);
    requestQueue.push(request);
    waiter->notify();
}

void MegaApiImpl::useHttpsOnly(bool usehttps)
{
    MegaRequestPrivate *request = new MegaRequestPrivate(MegaRequest::TYPE_USE_HTTPS_ONLY);
    request->setFlag(usehttps);
    requestQueue.push(request);
    waiter->notify();
}

bool MegaApiImpl::usingHttpsOnly()
{
    return client->usehttps;
}

void MegaApiImpl::getNodeAttribute(MegaNode *node, int type, const char *dstFilePath, MegaRequestListener *listener)
{
	MegaRequestPrivate *request = new MegaRequestPrivate(MegaRequest::TYPE_GET_ATTR_FILE, listener);
    if(dstFilePath)
    {
        string path(dstFilePath);
#if defined(_WIN32) && !defined(WINDOWS_PHONE)
        if(!PathIsRelativeA(path.c_str()) && ((path.size()<2) || path.compare(0, 2, "\\\\")))
            path.insert(0, "\\\\?\\");
#endif

        int c = path[path.size()-1];
        if((c=='/') || (c == '\\'))
        {
            const char *base64Handle = node->getBase64Handle();
            path.append(base64Handle);
            path.push_back('0' + type);
            path.append(".jpg");
            delete [] base64Handle;
        }

        request->setFile(path.c_str());
    }

    request->setParamType(type);
    if(node) request->setNodeHandle(node->getHandle());
	requestQueue.push(request);
    waiter->notify();
}

void MegaApiImpl::cancelGetNodeAttribute(MegaNode *node, int type, MegaRequestListener *listener)
{
	MegaRequestPrivate *request = new MegaRequestPrivate(MegaRequest::TYPE_CANCEL_ATTR_FILE, listener);
	request->setParamType(type);
	if (node) request->setNodeHandle(node->getHandle());
	requestQueue.push(request);
	waiter->notify();
}

void MegaApiImpl::setNodeAttribute(MegaNode *node, int type, const char *srcFilePath, MegaRequestListener *listener)
{
	MegaRequestPrivate *request = new MegaRequestPrivate(MegaRequest::TYPE_SET_ATTR_FILE, listener);
	request->setFile(srcFilePath);
    request->setParamType(type);
    if(node) request->setNodeHandle(node->getHandle());
	requestQueue.push(request);
    waiter->notify();
}

void MegaApiImpl::getUserAttr(const char *email_or_handle, int type, const char *dstFilePath, MegaRequestListener *listener)
{
    MegaRequestPrivate *request = new MegaRequestPrivate(MegaRequest::TYPE_GET_ATTR_USER, listener);

    if (type == MegaApi::USER_ATTR_AVATAR && dstFilePath)
    {
        string path(dstFilePath);
#if defined(_WIN32) && !defined(WINDOWS_PHONE)
        if(!PathIsRelativeA(path.c_str()) && ((path.size()<2) || path.compare(0, 2, "\\\\")))
            path.insert(0, "\\\\?\\");
#endif

        int c = path[path.size()-1];
        if((c=='/') || (c == '\\'))
        {
            path.append(email_or_handle);
            path.push_back('0' + type);
            path.append(".jpg");
        }

        request->setFile(path.c_str());
    }

    request->setParamType(type);
    if(email_or_handle)
    {
        request->setEmail(email_or_handle);
    }
    requestQueue.push(request);
    waiter->notify();
}

void MegaApiImpl::setUserAttr(int type, const char *value, MegaRequestListener *listener)
{
    MegaRequestPrivate *request = new MegaRequestPrivate(MegaRequest::TYPE_SET_ATTR_USER, listener);
    if(type == MegaApi::USER_ATTR_AVATAR)
    {
        request->setFile(value);
    }
    else
    {
        request->setText(value);
    }

    request->setParamType(type);
    requestQueue.push(request);
    waiter->notify();
}

char *MegaApiImpl::getAvatarColor(handle userhandle)
{
    string colors[] = {        
        "#69F0AE",
        "#13E03C",
        "#31B500",
        "#00897B",
        "#00ACC1",
        "#61D2FF",
        "#2BA6DE",
        "#FFD300",
        "#FFA500",
        "#FF6F00",
        "#E65100",
        "#FF5252",
        "#FF1A53",
        "#C51162",
        "#880E4F"
    };

    int index = userhandle % sizeof(colors)/sizeof(colors[0]);

    return MegaApi::strdup(colors[index].c_str());
}

void MegaApiImpl::inviteContact(const char *email, const char *message,int action, MegaRequestListener *listener)
{
    MegaRequestPrivate *request = new MegaRequestPrivate(MegaRequest::TYPE_INVITE_CONTACT, listener);
    request->setNumber(action);
    request->setEmail(email);
    request->setText(message);
    requestQueue.push(request);
    waiter->notify();
}

void MegaApiImpl::replyContactRequest(MegaContactRequest *r, int action, MegaRequestListener *listener)
{
    MegaRequestPrivate *request = new MegaRequestPrivate(MegaRequest::TYPE_REPLY_CONTACT_REQUEST, listener);
    if(r)
    {
        request->setNodeHandle(r->getHandle());
    }

    request->setNumber(action);
    requestQueue.push(request);
    waiter->notify();
}

void MegaApiImpl::removeContact(MegaUser *user, MegaRequestListener* listener)
{
	MegaRequestPrivate *request = new MegaRequestPrivate(MegaRequest::TYPE_REMOVE_CONTACT, listener);
    if(user)
    {
        request->setEmail(user->getEmail());
    }

	requestQueue.push(request);
    waiter->notify();
}

void MegaApiImpl::pauseTransfers(bool pause, int direction, MegaRequestListener* listener)
{
    MegaRequestPrivate *request = new MegaRequestPrivate(MegaRequest::TYPE_PAUSE_TRANSFERS, listener);
    request->setFlag(pause);
    request->setNumber(direction);
    requestQueue.push(request);
    waiter->notify();
}

void MegaApiImpl::enableTransferResumption(const char *loggedOutId)
{
    sdkMutex.lock();
    client->enabletransferresumption(loggedOutId);
    sdkMutex.unlock();
}

void MegaApiImpl::disableTransferResumption(const char *loggedOutId)
{
    sdkMutex.lock();
    client->disabletransferresumption(loggedOutId);
    sdkMutex.unlock();
}

bool MegaApiImpl::areTransfersPaused(int direction)
{
    if(direction != MegaTransfer::TYPE_DOWNLOAD && direction != MegaTransfer::TYPE_UPLOAD)
    {
        return false;
    }

    bool result;
    sdkMutex.lock();
    if(direction == MegaTransfer::TYPE_DOWNLOAD)
    {
        result = client->xferpaused[GET];
    }
    else
    {
        result = client->xferpaused[PUT];
    }
    sdkMutex.unlock();
    return result;
}

//-1 -> AUTO, 0 -> NONE, >0 -> b/s
void MegaApiImpl::setUploadLimit(int bpslimit)
{
    client->putmbpscap = bpslimit;
}

void MegaApiImpl::setMaxConnections(int direction, int connections, MegaRequestListener *listener)
{
    MegaRequestPrivate *request = new MegaRequestPrivate(MegaRequest::TYPE_SET_MAX_CONNECTIONS, listener);
    request->setParamType(direction);
    request->setNumber(connections);
    requestQueue.push(request);
    waiter->notify();
}

void MegaApiImpl::setDownloadMethod(int method)
{
    switch(method)
    {
        case MegaApi::TRANSFER_METHOD_NORMAL:
            client->usealtdownport = false;
            client->autodownport = false;
            break;
        case MegaApi::TRANSFER_METHOD_ALTERNATIVE_PORT:
            client->usealtdownport = true;
            client->autodownport = false;
            break;
        case MegaApi::TRANSFER_METHOD_AUTO:
            client->autodownport = true;
            break;
        case MegaApi::TRANSFER_METHOD_AUTO_NORMAL:
            client->usealtdownport = false;
            client->autodownport = true;
            break;
        case MegaApi::TRANSFER_METHOD_AUTO_ALTERNATIVE:
            client->usealtdownport = true;
            client->autodownport = true;
            break;
        default:
            break;
    }
}

void MegaApiImpl::setUploadMethod(int method)
{
    switch(method)
    {
        case MegaApi::TRANSFER_METHOD_NORMAL:
            client->usealtupport = false;
            client->autoupport = false;
            break;
        case MegaApi::TRANSFER_METHOD_ALTERNATIVE_PORT:
            client->usealtupport = true;
            client->autoupport = false;
            break;
        case MegaApi::TRANSFER_METHOD_AUTO:
            client->autoupport = true;
            break;
        case MegaApi::TRANSFER_METHOD_AUTO_NORMAL:
            client->usealtupport = false;
            client->autoupport = true;
            break;
        case MegaApi::TRANSFER_METHOD_AUTO_ALTERNATIVE:
            client->usealtupport = true;
            client->autoupport = true;
            break;
        default:
            break;
    }
}

int MegaApiImpl::getDownloadMethod()
{
    if (client->autodownport)
    {
        if(client->usealtdownport)
        {
            return MegaApi::TRANSFER_METHOD_AUTO_ALTERNATIVE;
        }
        else
        {
            return MegaApi::TRANSFER_METHOD_AUTO_NORMAL;
        }
    }

    if (client->usealtdownport)
    {
        return MegaApi::TRANSFER_METHOD_ALTERNATIVE_PORT;
    }

    return MegaApi::TRANSFER_METHOD_NORMAL;
}

int MegaApiImpl::getUploadMethod()
{
    if (client->autoupport)
    {
        if(client->usealtupport)
        {
            return MegaApi::TRANSFER_METHOD_AUTO_ALTERNATIVE;
        }
        else
        {
            return MegaApi::TRANSFER_METHOD_AUTO_NORMAL;
        }
    }

    if (client->usealtupport)
    {
        return MegaApi::TRANSFER_METHOD_ALTERNATIVE_PORT;
    }

    return MegaApi::TRANSFER_METHOD_NORMAL;
}

MegaTransferList *MegaApiImpl::getTransfers()
{
    sdkMutex.lock();

    vector<MegaTransfer *> transfers;
    for (int d = GET; d == GET || d == PUT; d += PUT - GET)
    {
        for (transfer_map::iterator it = client->transfers[d].begin(); it != client->transfers[d].end(); it++)
        {
            Transfer *t = it->second;
            if(transferMap.find(t->tag) == transferMap.end())
            {
                continue;
            }
            MegaTransferPrivate* transfer = transferMap.at(t->tag);
            transfers.push_back(transfer);
        }
    }

    MegaTransferList *result = new MegaTransferListPrivate(transfers.data(), transfers.size());

    sdkMutex.unlock();
    return result;
}

MegaTransferList *MegaApiImpl::getStreamingTransfers()
{
    sdkMutex.lock();

    vector<MegaTransfer *> transfers;
    for (std::map<int, MegaTransferPrivate *>::iterator it = transferMap.begin(); it != transferMap.end(); it++)
    {
        MegaTransferPrivate *transfer = it->second;
        if (transfer->isStreamingTransfer())
        {
            transfers.push_back(transfer);
        }
    }
    MegaTransferList *result = new MegaTransferListPrivate(transfers.data(), transfers.size());

    sdkMutex.unlock();
    return result;
}

MegaTransfer *MegaApiImpl::getTransferByTag(int transferTag)
{
    MegaTransfer* value = NULL;
    sdkMutex.lock();

    if(transferMap.find(transferTag) == transferMap.end())
    {
        sdkMutex.unlock();
        return NULL;
    }

    value = transferMap.at(transferTag)->copy();
    sdkMutex.unlock();
    return value;
}

MegaTransferList *MegaApiImpl::getTransfers(int type)
{
    if(type != MegaTransfer::TYPE_DOWNLOAD && type != MegaTransfer::TYPE_UPLOAD)
    {
        return new MegaTransferListPrivate();
    }

    sdkMutex.lock();

    vector<MegaTransfer *> transfers;
    for (transfer_map::iterator it = client->transfers[type].begin(); it != client->transfers[type].end(); it++)
    {
        Transfer *t = it->second;
        if(transferMap.find(t->tag) == transferMap.end())
        {
            continue;
        }
        MegaTransferPrivate* transfer = transferMap.at(t->tag);
        transfers.push_back(transfer);
    }

    MegaTransferList *result = new MegaTransferListPrivate(transfers.data(), transfers.size());

    sdkMutex.unlock();
    return result;
}

MegaTransferList *MegaApiImpl::getChildTransfers(int transferTag)
{
    sdkMutex.lock();

    if(transferMap.find(transferTag) == transferMap.end())
    {
        sdkMutex.unlock();
        return new MegaTransferListPrivate();
    }

    MegaTransfer *transfer = transferMap.at(transferTag);
    if(!transfer->isFolderTransfer())
    {
        sdkMutex.unlock();
        return new MegaTransferListPrivate();
    }

    vector<MegaTransfer *> transfers;
    for(std::map<int, MegaTransferPrivate *>::iterator it = transferMap.begin(); it != transferMap.end(); it++)
    {
        MegaTransferPrivate *t = it->second;
        if(t->getFolderTransferTag() == transferTag)
        {
            transfers.push_back(transfer);
        }
    }

    MegaTransferList *result = new MegaTransferListPrivate(transfers.data(), transfers.size());

    sdkMutex.unlock();
    return result;
}

void MegaApiImpl::startUpload(const char *localPath, MegaNode *parent, const char *fileName, int64_t mtime, int folderTransferTag, const char *appData, bool isSourceFileTemporary, MegaTransferListener *listener)
{
    MegaTransferPrivate* transfer = new MegaTransferPrivate(MegaTransfer::TYPE_UPLOAD, listener);
    if(localPath)
    {
        string path(localPath);
#if defined(_WIN32) && !defined(WINDOWS_PHONE)
        if(!PathIsRelativeA(path.c_str()) && ((path.size()<2) || path.compare(0, 2, "\\\\")))
            path.insert(0, "\\\\?\\");
#endif
        transfer->setPath(path.data());
    }

    if(parent)
    {
        transfer->setParentHandle(parent->getHandle());
    }

    transfer->setMaxRetries(maxRetries);
    transfer->setAppData(appData);
    transfer->setSourceFileTemporary(isSourceFileTemporary);

    if(fileName)
    {
        transfer->setFileName(fileName);
    }

    transfer->setTime(mtime);

    if(folderTransferTag)
    {
        transfer->setFolderTransferTag(folderTransferTag);
    }

	transferQueue.push(transfer);
    waiter->notify();
}

void MegaApiImpl::startUpload(const char* localPath, MegaNode* parent, MegaTransferListener *listener)
{ return startUpload(localPath, parent, (const char *)NULL, -1, 0, NULL, false, listener); }

void MegaApiImpl::startUpload(const char *localPath, MegaNode *parent, int64_t mtime, MegaTransferListener *listener)
{ return startUpload(localPath, parent, (const char *)NULL, mtime, 0, NULL, false, listener); }

void MegaApiImpl::startUpload(const char* localPath, MegaNode* parent, const char* fileName, MegaTransferListener *listener)
{ return startUpload(localPath, parent, fileName, -1, 0, NULL, false, listener); }

void MegaApiImpl::startDownload(MegaNode *node, const char* localPath, long /*startPos*/, long /*endPos*/, int folderTransferTag, const char *appData, MegaTransferListener *listener)
{
	MegaTransferPrivate* transfer = new MegaTransferPrivate(MegaTransfer::TYPE_DOWNLOAD, listener);

    if(localPath)
    {
#if defined(_WIN32) && !defined(WINDOWS_PHONE)
        string path(localPath);
        if(!PathIsRelativeA(path.c_str()) && ((path.size()<2) || path.compare(0, 2, "\\\\")))
            path.insert(0, "\\\\?\\");
        localPath = path.data();
#endif

        int c = localPath[strlen(localPath)-1];
        if((c=='/') || (c == '\\')) transfer->setParentPath(localPath);
        else transfer->setPath(localPath);
    }

    if(node)
    {
        transfer->setNodeHandle(node->getHandle());
        if (node->isPublic() || node->isForeign())
        {
            transfer->setPublicNode(node);
        }
    }

    transfer->setMaxRetries(maxRetries);
    transfer->setAppData(appData);

    if (folderTransferTag)
    {
        transfer->setFolderTransferTag(folderTransferTag);
    }

	transferQueue.push(transfer);
	waiter->notify();
}

void MegaApiImpl::startDownload(MegaNode *node, const char* localFolder, MegaTransferListener *listener)
{ startDownload(node, localFolder, 0, 0, 0, NULL, listener); }

void MegaApiImpl::cancelTransfer(MegaTransfer *t, MegaRequestListener *listener)
{
    MegaRequestPrivate *request = new MegaRequestPrivate(MegaRequest::TYPE_CANCEL_TRANSFER, listener);
    if(t)
    {
        request->setTransferTag(t->getTag());
    }
    requestQueue.push(request);
    waiter->notify();
}

void MegaApiImpl::cancelTransferByTag(int transferTag, MegaRequestListener *listener)
{
    MegaRequestPrivate *request = new MegaRequestPrivate(MegaRequest::TYPE_CANCEL_TRANSFER, listener);
    request->setTransferTag(transferTag);
    requestQueue.push(request);
    waiter->notify();
}

void MegaApiImpl::cancelTransfers(int direction, MegaRequestListener *listener)
{
    MegaRequestPrivate *request = new MegaRequestPrivate(MegaRequest::TYPE_CANCEL_TRANSFERS, listener);
    request->setParamType(direction);
    requestQueue.push(request);
    waiter->notify();
}

void MegaApiImpl::startStreaming(MegaNode* node, m_off_t startPos, m_off_t size, MegaTransferListener *listener)
{
	MegaTransferPrivate* transfer = new MegaTransferPrivate(MegaTransfer::TYPE_DOWNLOAD, listener);
    if(node && !node->isPublic() && !node->isForeign())
	{
		transfer->setNodeHandle(node->getHandle());
	}
	else
	{
		transfer->setPublicNode(node);
	}

    transfer->setStreamingTransfer(true);
	transfer->setStartPos(startPos);
	transfer->setEndPos(startPos + size - 1);
	transfer->setMaxRetries(maxRetries);
	transferQueue.push(transfer);
	waiter->notify();
}

#ifdef ENABLE_SYNC

//Move local files inside synced folders to the "Rubbish" folder.
bool MegaApiImpl::moveToLocalDebris(const char *path)
{
    sdkMutex.lock();

    string utf8path = path;
#if defined(_WIN32) && !defined(WINDOWS_PHONE)
        if(!PathIsRelativeA(utf8path.c_str()) && ((utf8path.size()<2) || utf8path.compare(0, 2, "\\\\")))
            utf8path.insert(0, "\\\\?\\");
#endif

    string localpath;
    fsAccess->path2local(&utf8path, &localpath);

    Sync *sync = NULL;
    for (sync_list::iterator it = client->syncs.begin(); it != client->syncs.end(); it++)
    {
        string *localroot = &((*it)->localroot.localname);
        if(((localroot->size()+fsAccess->localseparator.size())<localpath.size()) &&
            !memcmp(localroot->data(), localpath.data(), localroot->size()) &&
            !memcmp(fsAccess->localseparator.data(), localpath.data()+localroot->size(), fsAccess->localseparator.size()))
        {
            sync = (*it);
            break;
        }
    }

    if(!sync)
    {
        sdkMutex.unlock();
        return false;
    }

    bool result = sync->movetolocaldebris(&localpath);
    sdkMutex.unlock();

    return result;
}

int MegaApiImpl::syncPathState(string* path)
{
#if defined(_WIN32) && !defined(WINDOWS_PHONE)
    string prefix("\\\\?\\");
    string localPrefix;
    fsAccess->path2local(&prefix, &localPrefix);
    path->append("", 1);
    if(!PathIsRelativeW((LPCWSTR)path->data()) && (path->size()<4 || memcmp(path->data(), localPrefix.data(), 4)))
    {
        path->insert(0, localPrefix);
    }
    path->resize(path->size() - 1);
#endif

    int state = MegaApi::STATE_NONE;
    sdkMutex.lock();
    for (sync_list::iterator it = client->syncs.begin(); it != client->syncs.end(); it++)
    {
        Sync *sync = (*it);
        unsigned int ssize = sync->localroot.localname.size();
        if(path->size() < ssize || memcmp(path->data(), sync->localroot.localname.data(), ssize))
            continue;

        if(path->size() == ssize)
        {
            state = sync->localroot.ts;
            break;
        }
        else if(!memcmp(path->data()+ssize, client->fsaccess->localseparator.data(), client->fsaccess->localseparator.size()))
        {
            LocalNode* l = sync->localnodebypath(NULL, path);
            if(l)
                state = l->ts;
            else
                state = MegaApi::STATE_IGNORED;
            break;
        }
    }
    sdkMutex.unlock();
    return state;
}


MegaNode *MegaApiImpl::getSyncedNode(string *path)
{
    sdkMutex.lock();
    MegaNode *node = NULL;
    for (sync_list::iterator it = client->syncs.begin(); (it != client->syncs.end()) && (node == NULL); it++)
    {
        Sync *sync = (*it);
        if(path->size() == sync->localroot.localname.size() &&
                !memcmp(path->data(), sync->localroot.localname.data(), path->size()))
        {
            node = MegaNodePrivate::fromNode(sync->localroot.node);
            break;
        }

        LocalNode * localNode = sync->localnodebypath(NULL, path);
        if(localNode) node = MegaNodePrivate::fromNode(localNode->node);
    }
    sdkMutex.unlock();
    return node;
}

void MegaApiImpl::syncFolder(const char *localFolder, MegaNode *megaFolder, MegaRequestListener *listener)
{
    MegaRequestPrivate *request = new MegaRequestPrivate(MegaRequest::TYPE_ADD_SYNC);
    if(megaFolder) request->setNodeHandle(megaFolder->getHandle());
    if(localFolder)
    {
        string path(localFolder);
#if defined(_WIN32) && !defined(WINDOWS_PHONE)
        if(!PathIsRelativeA(path.c_str()) && ((path.size()<2) || path.compare(0, 2, "\\\\")))
            path.insert(0, "\\\\?\\");
#endif
        request->setFile(path.data());
    }

    request->setListener(listener);
    requestQueue.push(request);
    waiter->notify();
}

void MegaApiImpl::resumeSync(const char *localFolder, long long localfp, MegaNode *megaFolder, MegaRequestListener* listener)
{
    sdkMutex.lock();

#ifdef __APPLE__
    localfp = 0;
#endif

    LOG_debug << "Resume sync";

    MegaRequestPrivate *request = new MegaRequestPrivate(MegaRequest::TYPE_ADD_SYNC);
    request->setListener(listener);
    if(megaFolder) request->setNodeHandle(megaFolder->getHandle());
    if(localFolder)
    {
        string path(localFolder);
#if defined(_WIN32) && !defined(WINDOWS_PHONE)
        if(!PathIsRelativeA(path.c_str()) && ((path.size()<2) || path.compare(0, 2, "\\\\")))
            path.insert(0, "\\\\?\\");
#endif
        request->setFile(path.data());
    }
    request->setNumber(localfp);

    int nextTag = client->nextreqtag();
    request->setTag(nextTag);
    requestMap[nextTag]=request;
    error e = API_OK;
    fireOnRequestStart(request);

    const char *localPath = request->getFile();
    Node *node = client->nodebyhandle(request->getNodeHandle());
    if(!node || (node->type==FILENODE) || !localPath)
    {
        e = API_EARGS;
    }
    else
    {
        string utf8name(localPath);
        string localname;
        client->fsaccess->path2local(&utf8name, &localname);
        e = client->addsync(&localname, DEBRISFOLDER, NULL, node, localfp, -nextTag);
        if(!e)
        {
            MegaSyncPrivate *sync = new MegaSyncPrivate(client->syncs.back());
            sync->setListener(request->getSyncListener());
            syncMap[-nextTag] = sync;

            request->setNumber(client->syncs.back()->fsfp);
        }
    }

    fireOnRequestFinish(request, MegaError(e));
    sdkMutex.unlock();
}

void MegaApiImpl::removeSync(handle nodehandle, MegaRequestListener* listener)
{
    MegaRequestPrivate *request = new MegaRequestPrivate(MegaRequest::TYPE_REMOVE_SYNC, listener);
    request->setNodeHandle(nodehandle);
    request->setFlag(true);
    requestQueue.push(request);
    waiter->notify();
}

void MegaApiImpl::disableSync(handle nodehandle, MegaRequestListener *listener)
{
    MegaRequestPrivate *request = new MegaRequestPrivate(MegaRequest::TYPE_REMOVE_SYNC, listener);
    request->setNodeHandle(nodehandle);
    request->setFlag(false);
    requestQueue.push(request);
    waiter->notify();
}

int MegaApiImpl::getNumActiveSyncs()
{
    sdkMutex.lock();
    int num = client->syncs.size();
    sdkMutex.unlock();
    return num;
}

void MegaApiImpl::stopSyncs(MegaRequestListener *listener)
{
    MegaRequestPrivate *request = new MegaRequestPrivate(MegaRequest::TYPE_REMOVE_SYNCS, listener);
    requestQueue.push(request);
    waiter->notify();
}

bool MegaApiImpl::isSynced(MegaNode *n)
{
    if(!n) return false;
    sdkMutex.lock();
    Node *node = client->nodebyhandle(n->getHandle());
    if(!node)
    {
        sdkMutex.unlock();
        return false;
    }

    bool result = (node->localnode!=NULL);
    sdkMutex.unlock();
    return result;
}

void MegaApiImpl::setExcludedNames(vector<string> *excludedNames)
{
    sdkMutex.lock();
    if(!excludedNames)
    {
        this->excludedNames.clear();
        sdkMutex.unlock();
        return;
    }

    for(unsigned int i=0; i<excludedNames->size(); i++)
    {
        LOG_debug << "Excluded name: " << excludedNames->at(i);
    }

    this->excludedNames = *excludedNames;
    sdkMutex.unlock();
}

void MegaApiImpl::setExclusionLowerSizeLimit(long long limit)
{
    syncLowerSizeLimit = limit;
}

void MegaApiImpl::setExclusionUpperSizeLimit(long long limit)
{
    syncUpperSizeLimit = limit;
}

string MegaApiImpl::getLocalPath(MegaNode *n)
{
    if(!n) return string();
    sdkMutex.lock();
    Node *node = client->nodebyhandle(n->getHandle());
    if(!node || !node->localnode)
    {
        sdkMutex.unlock();
        return string();
    }

    string result;
    node->localnode->getlocalpath(&result, true);
    result.append("", 1);
    sdkMutex.unlock();
    return result;
}

long long MegaApiImpl::getNumLocalNodes()
{
    return client->totalLocalNodes;
}

#endif

int MegaApiImpl::getNumPendingUploads()
{
    return pendingUploads;
}

int MegaApiImpl::getNumPendingDownloads()
{
    return pendingDownloads;
}

int MegaApiImpl::getTotalUploads()
{
    return totalUploads;
}

int MegaApiImpl::getTotalDownloads()
{
    return totalDownloads;
}

void MegaApiImpl::resetTotalDownloads()
{
    totalDownloads = 0;
}

void MegaApiImpl::resetTotalUploads()
{
    totalUploads = 0;
}

MegaNode *MegaApiImpl::getRootNode()
{
    sdkMutex.lock();
    MegaNode *result = MegaNodePrivate::fromNode(client->nodebyhandle(client->rootnodes[0]));
    sdkMutex.unlock();
	return result;
}

MegaNode* MegaApiImpl::getInboxNode()
{
    sdkMutex.lock();
    MegaNode *result = MegaNodePrivate::fromNode(client->nodebyhandle(client->rootnodes[1]));
    sdkMutex.unlock();
	return result;
}

MegaNode* MegaApiImpl::getRubbishNode()
{
    sdkMutex.lock();
    MegaNode *result = MegaNodePrivate::fromNode(client->nodebyhandle(client->rootnodes[2]));
    sdkMutex.unlock();
    return result;
}

void MegaApiImpl::setDefaultFilePermissions(int permissions)
{
    fsAccess->setdefaultfilepermissions(permissions);
}

int MegaApiImpl::getDefaultFilePermissions()
{
    return fsAccess->getdefaultfilepermissions();
}

void MegaApiImpl::setDefaultFolderPermissions(int permissions)
{
    fsAccess->setdefaultfolderpermissions(permissions);
}

int MegaApiImpl::getDefaultFolderPermissions()
{
    return fsAccess->getdefaultfolderpermissions();
}

long long MegaApiImpl::getBandwidthOverquotaDelay()
{
    long long result = client->overquotauntil;
    return result > Waiter::ds ? (result - Waiter::ds) / 10 : 0;
}

bool MegaApiImpl::userComparatorDefaultASC (User *i, User *j)
{
	if(strcasecmp(i->email.c_str(), j->email.c_str())<=0) return 1;
    return 0;
}

char *MegaApiImpl::escapeFsIncompatible(const char *filename)
{
    if(!filename)
    {
        return NULL;
    }
    string name = filename;
    client->fsaccess->escapefsincompatible(&name);
    return MegaApi::strdup(name.c_str());
}

char *MegaApiImpl::unescapeFsIncompatible(const char *name)
{
    if(!name)
    {
        return NULL;
    }
    string filename = name;
    client->fsaccess->unescapefsincompatible(&filename);
    return MegaApi::strdup(filename.c_str());
}

bool MegaApiImpl::createThumbnail(const char *imagePath, const char *dstPath)
{
    if (!gfxAccess)
    {
        return false;
    }

    string utf8ImagePath = imagePath;
    string localImagePath;
    fsAccess->path2local(&utf8ImagePath, &localImagePath);

    string utf8DstPath = dstPath;
    string localDstPath;
    fsAccess->path2local(&utf8DstPath, &localDstPath);

    sdkMutex.lock();
    bool result = gfxAccess->savefa(&localImagePath, GfxProc::THUMBNAIL120X120, &localDstPath);
    sdkMutex.unlock();

    return result;
}

bool MegaApiImpl::createPreview(const char *imagePath, const char *dstPath)
{
    if (!gfxAccess)
    {
        return false;
    }

    string utf8ImagePath = imagePath;
    string localImagePath;
    fsAccess->path2local(&utf8ImagePath, &localImagePath);

    string utf8DstPath = dstPath;
    string localDstPath;
    fsAccess->path2local(&utf8DstPath, &localDstPath);

    sdkMutex.lock();
    bool result = gfxAccess->savefa(&localImagePath, GfxProc::PREVIEW1000x1000, &localDstPath);
    sdkMutex.unlock();

    return result;
}

bool MegaApiImpl::isOnline()
{
    return !client->httpio->noinetds;
}

#ifdef HAVE_LIBUV
bool MegaApiImpl::httpServerStart(bool localOnly, int port)
{
    sdkMutex.lock();
    if (httpServer && httpServer->getPort() == port && httpServer->isLocalOnly() == localOnly)
    {
        httpServer->clearAllowedHandles();
        sdkMutex.unlock();
        return true;
    }

    httpServerStop();
    httpServer = new MegaHTTPServer(this);
    httpServer->setMaxBufferSize(httpServerMaxBufferSize);
    httpServer->setMaxOutputSize(httpServerMaxOutputSize);
    httpServer->enableFileServer(httpServerEnableFiles);
    httpServer->enableFolderServer(httpServerEnableFolders);
    httpServer->setRestrictedMode(httpServerRestrictedMode);
    httpServer->enableSubtitlesSupport(httpServerRestrictedMode);

    bool result = httpServer->start(port, localOnly);
    if (!result)
    {
        MegaHTTPServer *server = httpServer;
        httpServer = NULL;
        sdkMutex.unlock();
        delete server;
    }
    else
    {
        sdkMutex.unlock();
    }
    return result;
}

void MegaApiImpl::httpServerStop()
{
    sdkMutex.lock();
    if (httpServer)
    {
        MegaHTTPServer *server = httpServer;
        httpServer = NULL;
        sdkMutex.unlock();
        delete server;
    }
    else
    {
        sdkMutex.unlock();
    }
}

int MegaApiImpl::httpServerIsRunning()
{
    bool result = false;
    sdkMutex.lock();
    if (httpServer)
    {
        result = httpServer->getPort();
    }
    sdkMutex.unlock();
    return result;
}

char *MegaApiImpl::httpServerGetLocalLink(MegaNode *node)
{
    if (!node)
    {
        return NULL;
    }

    sdkMutex.lock();
    if (!httpServer)
    {
        sdkMutex.unlock();
        return NULL;
    }

    char *result = httpServer->getLink(node);
    sdkMutex.unlock();
    return result;
}

void MegaApiImpl::httpServerSetMaxBufferSize(int bufferSize)
{
    sdkMutex.lock();
    httpServerMaxBufferSize = bufferSize <= 0 ? 0 : bufferSize;
    if (httpServer)
    {
        httpServer->setMaxBufferSize(httpServerMaxBufferSize);
    }
    sdkMutex.unlock();
}

int MegaApiImpl::httpServerGetMaxBufferSize()
{
    int value;
    sdkMutex.lock();
    if (httpServerMaxBufferSize)
    {
        value = httpServerMaxBufferSize;
    }
    else
    {
        value = StreamingBuffer::MAX_BUFFER_SIZE;
    }
    sdkMutex.unlock();
    return value;
}

void MegaApiImpl::httpServerSetMaxOutputSize(int outputSize)
{
    sdkMutex.lock();
    httpServerMaxOutputSize = outputSize <= 0 ? 0 : outputSize;
    if (httpServer)
    {
        httpServer->setMaxOutputSize(httpServerMaxOutputSize);
    }
    sdkMutex.unlock();
}

int MegaApiImpl::httpServerGetMaxOutputSize()
{
    int value;
    sdkMutex.lock();
    if (httpServerMaxOutputSize)
    {
        value = httpServerMaxOutputSize;
    }
    else
    {
        value = StreamingBuffer::MAX_OUTPUT_SIZE;
    }
    sdkMutex.unlock();
    return value;
}

void MegaApiImpl::httpServerEnableFileServer(bool enable)
{
    sdkMutex.lock();
    this->httpServerEnableFiles = enable;
    if (httpServer)
    {
        httpServer->enableFileServer(enable);
    }
    sdkMutex.unlock();
}

bool MegaApiImpl::httpServerIsFileServerEnabled()
{
    return httpServerEnableFiles;
}

void MegaApiImpl::httpServerEnableFolderServer(bool enable)
{
    sdkMutex.lock();
    this->httpServerEnableFolders = enable;
    if (httpServer)
    {
        httpServer->enableFolderServer(enable);
    }
    sdkMutex.unlock();
}

bool MegaApiImpl::httpServerIsFolderServerEnabled()
{
    return httpServerEnableFolders;
}

void MegaApiImpl::httpServerSetRestrictedMode(int mode)
{
    if (mode != MegaApi::HTTP_SERVER_DENY_ALL
            && mode != MegaApi::HTTP_SERVER_ALLOW_ALL
            && mode != MegaApi::HTTP_SERVER_ALLOW_CREATED_LOCAL_LINKS
            && mode != MegaApi::HTTP_SERVER_ALLOW_LAST_LOCAL_LINK)
    {
        return;
    }

    sdkMutex.lock();
    httpServerRestrictedMode = mode;
    if (httpServer)
    {
        httpServer->setRestrictedMode(httpServerRestrictedMode);
    }
    sdkMutex.unlock();
}

int MegaApiImpl::httpServerGetRestrictedMode()
{
    return httpServerRestrictedMode;
}

void MegaApiImpl::httpServerEnableSubtitlesSupport(bool enable)
{
    sdkMutex.lock();
    httpServerSubtitlesSupportEnabled = enable;
    if (httpServer)
    {
        httpServer->enableSubtitlesSupport(httpServerSubtitlesSupportEnabled);
    }
    sdkMutex.unlock();
}

bool MegaApiImpl::httpServerIsSubtitlesSupportEnabled()
{
    return httpServerSubtitlesSupportEnabled;
}

bool MegaApiImpl::httpServerIsLocalOnly()
{
    bool localOnly = true;
    sdkMutex.lock();
    if (httpServer)
    {
        localOnly = httpServer->isLocalOnly();
    }
    sdkMutex.unlock();
    return localOnly;
}

void MegaApiImpl::httpServerAddListener(MegaTransferListener *listener)
{
    if (!listener)
    {
        return;
    }

    sdkMutex.lock();
    httpServerListeners.insert(listener);
    sdkMutex.unlock();
}

void MegaApiImpl::httpServerRemoveListener(MegaTransferListener *listener)
{
    if (!listener)
    {
        return;
    }

    sdkMutex.lock();
    httpServerListeners.erase(listener);
    sdkMutex.unlock();
}

void MegaApiImpl::fireOnStreamingStart(MegaTransferPrivate *transfer)
{
    for(set<MegaTransferListener *>::iterator it = httpServerListeners.begin(); it != httpServerListeners.end() ; it++)
        (*it)->onTransferStart(api, transfer);
}

void MegaApiImpl::fireOnStreamingTemporaryError(MegaTransferPrivate *transfer, MegaError e)
{
    for(set<MegaTransferListener *>::iterator it = httpServerListeners.begin(); it != httpServerListeners.end() ; it++)
        (*it)->onTransferTemporaryError(api, transfer, &e);
}

void MegaApiImpl::fireOnStreamingFinish(MegaTransferPrivate *transfer, MegaError e)
{
    if(e.getErrorCode())
    {
        LOG_warn << "Streaming request finished with error: " << e.getErrorString();
    }
    else
    {
        LOG_info << "Streaming request finished";
    }

    for(set<MegaTransferListener *>::iterator it = httpServerListeners.begin(); it != httpServerListeners.end() ; it++)
        (*it)->onTransferFinish(api, transfer, &e);

    delete transfer;
}
#endif

#ifdef ENABLE_CHAT
void MegaApiImpl::createChat(bool group, MegaTextChatPeerList *peers, MegaRequestListener *listener)
{
    MegaRequestPrivate *request = new MegaRequestPrivate(MegaRequest::TYPE_CHAT_CREATE, listener);
    request->setFlag(group);
    request->setMegaTextChatPeerList(peers);
    requestQueue.push(request);
    waiter->notify();
}

void MegaApiImpl::inviteToChat(MegaHandle chatid, MegaHandle uh, int privilege, const char *title, MegaRequestListener *listener)
{
    MegaRequestPrivate *request = new MegaRequestPrivate(MegaRequest::TYPE_CHAT_INVITE, listener);
    request->setNodeHandle(chatid);
    request->setParentHandle(uh);
    request->setAccess(privilege);
    request->setText(title);
    requestQueue.push(request);
    waiter->notify();
}

void MegaApiImpl::removeFromChat(MegaHandle chatid, MegaHandle uh, MegaRequestListener *listener)
{
    MegaRequestPrivate *request = new MegaRequestPrivate(MegaRequest::TYPE_CHAT_REMOVE, listener);
    request->setNodeHandle(chatid);
    if (uh != INVALID_HANDLE)   // if not provided, it removes oneself from the chat
    {
        request->setParentHandle(uh);
    }
    requestQueue.push(request);
    waiter->notify();
}

void MegaApiImpl::getUrlChat(MegaHandle chatid, MegaRequestListener *listener)
{
    MegaRequestPrivate *request = new MegaRequestPrivate(MegaRequest::TYPE_CHAT_URL, listener);
    request->setNodeHandle(chatid);
    requestQueue.push(request);
    waiter->notify();
}

void MegaApiImpl::grantAccessInChat(MegaHandle chatid, MegaNode *n, MegaHandle uh, MegaRequestListener *listener)
{
    MegaRequestPrivate *request = new MegaRequestPrivate(MegaRequest::TYPE_CHAT_GRANT_ACCESS, listener);
    request->setParentHandle(chatid);
    request->setNodeHandle(n->getHandle());

    char uid[12];
    Base64::btoa((byte*)&uh, MegaClient::CHATHANDLE, uid);
    uid[11] = 0;

    request->setEmail(uid);
    requestQueue.push(request);
    waiter->notify();
}

void MegaApiImpl::removeAccessInChat(MegaHandle chatid, MegaNode *n, MegaHandle uh, MegaRequestListener *listener)
{
    MegaRequestPrivate *request = new MegaRequestPrivate(MegaRequest::TYPE_CHAT_REMOVE_ACCESS, listener);
    request->setParentHandle(chatid);
    request->setNodeHandle(n->getHandle());

    char uid[12];
    Base64::btoa((byte*)&uh, MegaClient::CHATHANDLE, uid);
    uid[11] = 0;

    request->setEmail(uid);
    waiter->notify();
}

void MegaApiImpl::updateChatPermissions(MegaHandle chatid, MegaHandle uh, int privilege, MegaRequestListener *listener)
{
    MegaRequestPrivate *request = new MegaRequestPrivate(MegaRequest::TYPE_CHAT_UPDATE_PERMISSIONS, listener);
    request->setNodeHandle(chatid);
    request->setParentHandle(uh);
    request->setAccess(privilege);
    requestQueue.push(request);
    waiter->notify();
}

void MegaApiImpl::truncateChat(MegaHandle chatid, MegaHandle messageid, MegaRequestListener *listener)
{
    MegaRequestPrivate *request = new MegaRequestPrivate(MegaRequest::TYPE_CHAT_TRUNCATE, listener);
    request->setNodeHandle(chatid);
    request->setParentHandle(messageid);
    requestQueue.push(request);
    waiter->notify();
}

void MegaApiImpl::setChatTitle(MegaHandle chatid, const char *title, MegaRequestListener *listener)
{
    MegaRequestPrivate *request = new MegaRequestPrivate(MegaRequest::TYPE_CHAT_SET_TITLE, listener);
    request->setNodeHandle(chatid);
    request->setText(title);
    requestQueue.push(request);
    waiter->notify();
}
#endif

MegaUserList* MegaApiImpl::getContacts()
{
    sdkMutex.lock();

	vector<User*> vUsers;
	for (user_map::iterator it = client->users.begin() ; it != client->users.end() ; it++ )
	{
		User *u = &(it->second);
        if (u->userhandle == client->me)
        {
            continue;
        }
        vector<User *>::iterator i = std::lower_bound(vUsers.begin(), vUsers.end(), u, MegaApiImpl::userComparatorDefaultASC);
		vUsers.insert(i, u);
	}
    MegaUserList *userList = new MegaUserListPrivate(vUsers.data(), vUsers.size());

    sdkMutex.unlock();

	return userList;
}


MegaUser* MegaApiImpl::getContact(const char *uid)
{
    sdkMutex.lock();
    MegaUser *user = MegaUserPrivate::fromUser(client->finduser(uid, 0));

    if (user && user->getHandle() == client->me)
    {
        delete user;
        user = NULL;    // it's not a contact
    }

    sdkMutex.unlock();
	return user;
}


MegaNodeList* MegaApiImpl::getInShares(MegaUser *megaUser)
{
    if (!megaUser)
    {
        return new MegaNodeListPrivate();
    }

    sdkMutex.lock();
    vector<Node*> vNodes;
    User *user = client->finduser(megaUser->getEmail(), 0);
    if (!user || user->show != VISIBLE)
    {
        sdkMutex.unlock();
        return new MegaNodeListPrivate();
    }

    for (handle_set::iterator sit = user->sharing.begin(); sit != user->sharing.end(); sit++)
    {
        Node *n;
        if ((n = client->nodebyhandle(*sit)) && !n->parent)
        {
            vNodes.push_back(n);
        }
    }

    MegaNodeList *nodeList;
    if (vNodes.size())
    {
        nodeList = new MegaNodeListPrivate(vNodes.data(), vNodes.size());
    }
    else
    {
        nodeList = new MegaNodeListPrivate();
    }

    sdkMutex.unlock();
    return nodeList;
}

MegaNodeList* MegaApiImpl::getInShares()
{
    sdkMutex.lock();

    vector<Node*> vNodes;
    for (user_map::iterator it = client->users.begin(); it != client->users.end(); it++)
    {
        User *user = &(it->second);
        if (user->show != VISIBLE)
        {
            continue;
        }

        Node *n;
        for (handle_set::iterator sit = user->sharing.begin(); sit != user->sharing.end(); sit++)
        {
            if ((n = client->nodebyhandle(*sit)) && !n->parent)
            {
                vNodes.push_back(n);
            }
        }
    }

    MegaNodeList *nodeList = new MegaNodeListPrivate(vNodes.data(), vNodes.size());
    sdkMutex.unlock();
    return nodeList;
}

MegaShareList* MegaApiImpl::getInSharesList()
{
    sdkMutex.lock();

    vector<Share*> vShares;
    handle_vector vHandles;

    for(user_map::iterator it = client->users.begin(); it != client->users.end(); it++)
    {
        User *user = &(it->second);
        if (user->show != VISIBLE)
        {
            continue;
        }

        Node *n;

        for (handle_set::iterator sit = user->sharing.begin(); sit != user->sharing.end(); sit++)
        {
            if ((n = client->nodebyhandle(*sit)) && !n->parent)
            {
                vShares.push_back(n->inshare);
                vHandles.push_back(n->nodehandle);
            }
        }
    }

    MegaShareList *shareList = new MegaShareListPrivate(vShares.data(), vHandles.data(), vShares.size());
    sdkMutex.unlock();
    return shareList;
}

bool MegaApiImpl::isPendingShare(MegaNode *megaNode)
{
    if(!megaNode) return false;

    sdkMutex.lock();
    Node *node = client->nodebyhandle(megaNode->getHandle());
    if(!node)
    {
        sdkMutex.unlock();
        return false;
    }

    bool result = (node->pendingshares != NULL);
    sdkMutex.unlock();

    return result;
}

MegaShareList *MegaApiImpl::getOutShares()
{
    sdkMutex.lock();

    OutShareProcessor shareProcessor;
    processTree(client->nodebyhandle(client->rootnodes[0]), &shareProcessor, true);
    MegaShareList *shareList = new MegaShareListPrivate(shareProcessor.getShares().data(), shareProcessor.getHandles().data(), shareProcessor.getShares().size());

	sdkMutex.unlock();
	return shareList;
}

MegaShareList* MegaApiImpl::getOutShares(MegaNode *megaNode)
{
    if(!megaNode) return new MegaShareListPrivate();

    sdkMutex.lock();
	Node *node = client->nodebyhandle(megaNode->getHandle());
	if(!node)
	{
        sdkMutex.unlock();
        return new MegaShareListPrivate();
	}

    if(!node->outshares)
    {
        sdkMutex.unlock();
        return new MegaShareListPrivate();
    }

	vector<Share*> vShares;
	vector<handle> vHandles;

    for (share_map::iterator it = node->outshares->begin(); it != node->outshares->end(); it++)
	{
        Share *share = it->second;
        if (share->user && (share->user->show == VISIBLE))
        {
            vShares.push_back(share);
            vHandles.push_back(node->nodehandle);
        }
	}

    MegaShareList *shareList = new MegaShareListPrivate(vShares.data(), vHandles.data(), vShares.size());
    sdkMutex.unlock();
    return shareList;
}

MegaShareList *MegaApiImpl::getPendingOutShares()
{
    sdkMutex.lock();

    PendingOutShareProcessor shareProcessor;
    processTree(client->nodebyhandle(client->rootnodes[0]), &shareProcessor, true);
    MegaShareList *shareList = new MegaShareListPrivate(shareProcessor.getShares().data(), shareProcessor.getHandles().data(), shareProcessor.getShares().size());

    sdkMutex.unlock();
    return shareList;
}

MegaShareList *MegaApiImpl::getPendingOutShares(MegaNode *megaNode)
{
    if(!megaNode)
    {
        return new MegaShareListPrivate();
    }

    sdkMutex.lock();
    Node *node = client->nodebyhandle(megaNode->getHandle());
    if(!node || !node->pendingshares)
    {
        sdkMutex.unlock();
        return new MegaShareListPrivate();
    }

    vector<Share*> vShares;
    vector<handle> vHandles;

    for (share_map::iterator it = node->pendingshares->begin(); it != node->pendingshares->end(); it++)
    {
        vShares.push_back(it->second);
        vHandles.push_back(node->nodehandle);
    }

    MegaShareList *shareList = new MegaShareListPrivate(vShares.data(), vHandles.data(), vShares.size());
    sdkMutex.unlock();
    return shareList;
}

MegaNodeList *MegaApiImpl::getPublicLinks()
{
    sdkMutex.lock();

    PublicLinkProcessor linkProcessor;
    processTree(client->nodebyhandle(client->rootnodes[0]), &linkProcessor, true);
    MegaNodeList *nodeList = new MegaNodeListPrivate(linkProcessor.getNodes().data(), linkProcessor.getNodes().size());

    sdkMutex.unlock();
    return nodeList;
}

MegaContactRequestList *MegaApiImpl::getIncomingContactRequests()
{
    sdkMutex.lock();
    vector<PendingContactRequest*> vContactRequests;
    for (handlepcr_map::iterator it = client->pcrindex.begin(); it != client->pcrindex.end(); it++)
    {
        if(!it->second->isoutgoing && !it->second->removed())
        {
            vContactRequests.push_back(it->second);
        }
    }

    MegaContactRequestList *requestList = new MegaContactRequestListPrivate(vContactRequests.data(), vContactRequests.size());
    sdkMutex.unlock();

    return requestList;
}

MegaContactRequestList *MegaApiImpl::getOutgoingContactRequests()
{
    sdkMutex.lock();
    vector<PendingContactRequest*> vContactRequests;
    for (handlepcr_map::iterator it = client->pcrindex.begin(); it != client->pcrindex.end(); it++)
    {
        if(it->second->isoutgoing && !it->second->removed())
        {
            vContactRequests.push_back(it->second);
        }
    }

    MegaContactRequestList *requestList = new MegaContactRequestListPrivate(vContactRequests.data(), vContactRequests.size());
    sdkMutex.unlock();

    return requestList;
}

int MegaApiImpl::getAccess(MegaNode* megaNode)
{
    if(!megaNode) return MegaShare::ACCESS_UNKNOWN;

    sdkMutex.lock();
    Node *node = client->nodebyhandle(megaNode->getHandle());
    if(!node)
    {
        sdkMutex.unlock();
        return MegaShare::ACCESS_UNKNOWN;
    }

    if (!client->loggedin())
    {
        sdkMutex.unlock();
        return MegaShare::ACCESS_READ;
    }

    if(node->type > FOLDERNODE)
    {
        sdkMutex.unlock();
        return MegaShare::ACCESS_OWNER;
    }

    Node *n = node;
    accesslevel_t a = OWNER;
    while (n)
    {
        if (n->inshare) { a = n->inshare->access; break; }
        n = n->parent;
    }

    sdkMutex.unlock();

    switch(a)
    {
        case RDONLY: return MegaShare::ACCESS_READ;
        case RDWR: return MegaShare::ACCESS_READWRITE;
        case FULL: return MegaShare::ACCESS_FULL;
        default: return MegaShare::ACCESS_OWNER;
    }
}

bool MegaApiImpl::processMegaTree(MegaNode* n, MegaTreeProcessor* processor, bool recursive)
{
    if (!n)
    {
        return true;
    }

    if (!processor)
    {
        return false;
    }

    sdkMutex.lock();
    Node *node = NULL;

    if (!n->isForeign() && !n->isPublic())
    {
        node = client->nodebyhandle(n->getHandle());
    }

    if (!node)
    {
        if (n->getType() != FILENODE)
        {
            MegaNodeList *nList = n->getChildren();
            if (nList)
            {
                for (int i = 0; i < nList->size(); i++)
                {
                    MegaNode *child = nList->get(i);
                    if (recursive)
                    {
                        if (!processMegaTree(child, processor))
                        {
                            sdkMutex.unlock();
                            return 0;
                        }
                    }
                    else
                    {
                        if (!processor->processMegaNode(child))
                        {
                            sdkMutex.unlock();
                            return 0;
                        }
                    }
                }
            }
        }
        bool result = processor->processMegaNode(n);
        sdkMutex.unlock();
        return result;
    }

    if (node->type != FILENODE)
    {
        for (node_list::iterator it = node->children.begin(); it != node->children.end(); )
        {
            MegaNode *megaNode = MegaNodePrivate::fromNode(*it++);
            if (recursive)
            {
                if (!processMegaTree(megaNode,processor))
                {
                    delete megaNode;
                    sdkMutex.unlock();
                    return 0;
                }
            }
            else
            {
                if (!processor->processMegaNode(megaNode))
                {
                    delete megaNode;
                    sdkMutex.unlock();
                    return 0;
                }
            }
            delete megaNode;
        }
    }
    bool result = processor->processMegaNode(n);
    sdkMutex.unlock();
    return result;
}

MegaNodeList *MegaApiImpl::search(const char *searchString)
{
    if(!searchString)
    {
        return new MegaNodeListPrivate();
    }

    sdkMutex.lock();

    node_vector result;
    Node *node;

    // rootnodes
    for (unsigned int i = 0; i < (sizeof client->rootnodes / sizeof *client->rootnodes); i++)
    {
        node = client->nodebyhandle(client->rootnodes[i]);

        SearchTreeProcessor searchProcessor(searchString);
        processTree(node, &searchProcessor);
        node_vector& vNodes = searchProcessor.getResults();

        result.insert(result.end(), vNodes.begin(), vNodes.end());
    }

    // inshares
    MegaShareList *shares = getInSharesList();
    for (int i = 0; i < shares->size(); i++)
    {
        node = client->nodebyhandle(shares->get(i)->getNodeHandle());

        SearchTreeProcessor searchProcessor(searchString);
        processTree(node, &searchProcessor);
        vector<Node *>& vNodes  = searchProcessor.getResults();

        result.insert(result.end(), vNodes.begin(), vNodes.end());
    }
    delete shares;

    MegaNodeList *nodeList = new MegaNodeListPrivate(result.data(), result.size());
    
    sdkMutex.unlock();

    return nodeList;
}

MegaNode *MegaApiImpl::createForeignFileNode(MegaHandle handle, const char *key, const char *name, m_off_t size, m_off_t mtime,
                                            MegaHandle parentHandle, const char* privateauth, const char *publicauth)
{
    string nodekey;
    string attrstring;
    nodekey.resize(strlen(key) * 3 / 4 + 3);
    nodekey.resize(Base64::atob(key, (byte *)nodekey.data(), nodekey.size()));
    return new MegaNodePrivate(name, FILENODE, size, mtime, mtime, handle, &nodekey, &attrstring, NULL, parentHandle,
                               privateauth, publicauth, false, true);
}

MegaNode *MegaApiImpl::createForeignFolderNode(MegaHandle handle, const char *name, MegaHandle parentHandle, const char *privateauth, const char *publicauth)
{
    string nodekey;
    string attrstring;
    return new MegaNodePrivate(name, FOLDERNODE, 0, 0, 0, handle, &nodekey, &attrstring, NULL, parentHandle,
                               privateauth, publicauth, false, true);
}

MegaNode *MegaApiImpl::authorizeNode(MegaNode *node)
{
    if (!node)
    {
        return NULL;
    }

    if (node->isPublic() || node->isForeign())
    {
        return node->copy();
    }

    MegaNodePrivate *result = NULL;
    sdkMutex.lock();
    Node *n = client->nodebyhandle(node->getHandle());
    if (n)
    {
        result = new MegaNodePrivate(node);
        authorizeMegaNodePrivate(result);
    }

    sdkMutex.unlock();
    return result;
}

void MegaApiImpl::authorizeMegaNodePrivate(MegaNodePrivate *node)
{
    node->setForeign(true);
    if (node->getType() == MegaNode::TYPE_FILE)
    {
        char *h = NULL;
        if (client->sid.size())
        {
            h = getAccountAuth();
            node->setPrivateAuth(h);
        }
        else
        {
            h = MegaApiImpl::handleToBase64(client->getrootpublicfolder());
            node->setPublicAuth(h);
        }
        delete [] h;
    }
    else
    {
        MegaNodeList *children = getChildren(node);
        node->setChildren(children);
        for (int i = 0; i < children->size(); i++)
        {
            MegaNodePrivate *privNode = (MegaNodePrivate *)children->get(i);
            authorizeMegaNodePrivate(privNode);
        }
    }  
}

const char *MegaApiImpl::getVersion()
{
    return client->version();
}

const char *MegaApiImpl::getUserAgent()
{
    return client->useragent.c_str();
}

const char *MegaApiImpl::getBasePath()
{
    return basePath.c_str();
}

void MegaApiImpl::changeApiUrl(const char *apiURL, bool disablepkp)
{
    sdkMutex.lock();
    MegaClient::APIURL = apiURL;
    if(disablepkp)
    {
        MegaClient::disablepkp = true;
    }

    client->abortbackoff();
    client->disconnect();
    sdkMutex.unlock();
}

void MegaApiImpl::retrySSLerrors(bool enable)
{
    sdkMutex.lock();
    client->retryessl = enable;
    sdkMutex.unlock();
}

void MegaApiImpl::setPublicKeyPinning(bool enable)
{
    sdkMutex.lock();
    client->disablepkp = !enable;
    sdkMutex.unlock();
}

bool MegaApiImpl::processTree(Node* node, TreeProcessor* processor, bool recursive)
{
	if(!node) return 1;
	if(!processor) return 0;

    sdkMutex.lock();
	node = client->nodebyhandle(node->nodehandle);
	if(!node)
	{
        sdkMutex.unlock();
		return 1;
	}

	if (node->type != FILENODE)
	{
		for (node_list::iterator it = node->children.begin(); it != node->children.end(); )
		{
			if(recursive)
			{
				if(!processTree(*it++,processor))
				{
                    sdkMutex.unlock();
					return 0;
				}
			}
			else
			{
				if(!processor->processNode(*it++))
				{
                    sdkMutex.unlock();
					return 0;
				}
			}
		}
	}
	bool result = processor->processNode(node);
    sdkMutex.unlock();
	return result;
}

MegaNodeList* MegaApiImpl::search(MegaNode* n, const char* searchString, bool recursive)
{
    if (!n || !searchString)
    {
    	return new MegaNodeListPrivate();
    }
    
    sdkMutex.lock();
    
    Node *node = client->nodebyhandle(n->getHandle());
    if (!node)
    {
        sdkMutex.unlock();
        return new MegaNodeListPrivate();
    }

    SearchTreeProcessor searchProcessor(searchString);
    for (node_list::iterator it = node->children.begin(); it != node->children.end(); )
    {
        processTree(*it++, &searchProcessor, recursive);
    }
    vector<Node *>& vNodes = searchProcessor.getResults();

    MegaNodeList *nodeList = new MegaNodeListPrivate(vNodes.data(), vNodes.size());

    sdkMutex.unlock();

    return nodeList;
}

long long MegaApiImpl::getSize(MegaNode *n)
{
    if(!n) return 0;

    if (n->getType() == MegaNode::TYPE_FILE)
    {
       return n->getSize();
    }

    sdkMutex.lock();
    Node *node = client->nodebyhandle(n->getHandle());
    if(!node)
    {
        sdkMutex.unlock();
        return 0;
    }
    SizeProcessor sizeProcessor;
    processTree(node, &sizeProcessor);
    long long result = sizeProcessor.getTotalBytes();
    sdkMutex.unlock();

    return result;
}

char *MegaApiImpl::getFingerprint(const char *filePath)
{
    if(!filePath) return NULL;

    string path = filePath;
    string localpath;
    fsAccess->path2local(&path, &localpath);

    FileAccess *fa = fsAccess->newfileaccess();
    if(!fa->fopen(&localpath, true, false))
        return NULL;

    FileFingerprint fp;
    fp.genfingerprint(fa);
    m_off_t size = fa->size;
    delete fa;
    if(fp.size < 0)
        return NULL;

    string fingerprint;
    fp.serializefingerprint(&fingerprint);

    char bsize[sizeof(size)+1];
    int l = Serialize64::serialize((byte *)bsize, size);
    char *buf = new char[l * 4 / 3 + 4];
    char ssize = 'A' + Base64::btoa((const byte *)bsize, l, buf);

    string result(1, ssize);
    result.append(buf);
    result.append(fingerprint);
    delete [] buf;

    return MegaApi::strdup(result.c_str());
}

char *MegaApiImpl::getFingerprint(MegaNode *n)
{
    if(!n) return NULL;

    return MegaApi::strdup(n->getFingerprint());
}

void MegaApiImpl::transfer_failed(Transfer* tr, error e, dstime timeleft)
{
    if(transferMap.find(tr->tag) == transferMap.end()) return;
    MegaError megaError(e, timeleft / 10);
    MegaTransferPrivate* transfer = transferMap.at(tr->tag);
    transfer->setUpdateTime(Waiter::ds);
    transfer->setDeltaSize(0);
    transfer->setSpeed(0);
    transfer->setLastError(megaError);

    if (e == API_EOVERQUOTA && timeleft)
    {
        LOG_warn << "Bandwidth overquota";
        for (int d = GET; d == GET || d == PUT; d += PUT - GET)
        {
            for (transfer_map::iterator it = client->transfers[d].begin(); it != client->transfers[d].end(); it++)
            {
                Transfer *t = it->second;
                t->bt.backoff(timeleft);
                if (t->slot)
                {
                    t->slot->retrybt.backoff(timeleft);
                    t->slot->retrying = true;
                }
            }
        }
    }

    fireOnTransferTemporaryError(transfer, megaError);
}

char *MegaApiImpl::getFingerprint(MegaInputStream *inputStream, int64_t mtime)
{
    if(!inputStream) return NULL;

    ExternalInputStream is(inputStream);
    m_off_t size = is.size();
    if(size < 0)
        return NULL;

    FileFingerprint fp;
    fp.genfingerprint(&is, mtime);

    if(fp.size < 0)
        return NULL;

    string fingerprint;
    fp.serializefingerprint(&fingerprint);

    char bsize[sizeof(size)+1];
    int l = Serialize64::serialize((byte *)bsize, size);
    char *buf = new char[l * 4 / 3 + 4];
    char ssize = 'A' + Base64::btoa((const byte *)bsize, l, buf);

    string result(1, ssize);
    result.append(buf);
    result.append(fingerprint);
    delete [] buf;

    return MegaApi::strdup(result.c_str());
}

MegaNode *MegaApiImpl::getNodeByFingerprint(const char *fingerprint)
{
    if(!fingerprint) return NULL;

    MegaNode *result;
    sdkMutex.lock();
    result = MegaNodePrivate::fromNode(getNodeByFingerprintInternal(fingerprint));
    sdkMutex.unlock();
    return result;
}

MegaNodeList *MegaApiImpl::getNodesByFingerprint(const char *fingerprint)
{
    FileFingerprint *fp = MegaApiImpl::getFileFingerprintInternal(fingerprint);
    if (!fp)
    {
        return new MegaNodeListPrivate();
    }

    sdkMutex.lock();
    node_vector *nodes = client->nodesbyfingerprint(fp);
    MegaNodeList *result = new MegaNodeListPrivate(nodes->data(), nodes->size());
    delete fp;
    delete nodes;
    sdkMutex.unlock();
    return result;
}

MegaNode *MegaApiImpl::getExportableNodeByFingerprint(const char *fingerprint, const char *name)
{
    MegaNode *result = NULL;

    FileFingerprint *fp = MegaApiImpl::getFileFingerprintInternal(fingerprint);
    if (!fp)
    {
        return NULL;
    }

    sdkMutex.lock();
    node_vector *nodes = client->nodesbyfingerprint(fp);
    for (unsigned int i = 0; i < nodes->size(); i++)
    {
        Node *node = nodes->at(i);
        if ((!name || !strcmp(name, node->displayname())) &&
                client->checkaccess(node, OWNER))
        {
            Node *n = node;
            while (n)
            {
                if (n->type == RUBBISHNODE)
                {
                    node = NULL;
                    break;
                }
                n = n->parent;
            }

            if (!node)
            {
                continue;
            }

            result = MegaNodePrivate::fromNode(node);
            break;
        }
    }

    delete fp;
    delete nodes;
    sdkMutex.unlock();
    return result;
}

MegaNode *MegaApiImpl::getNodeByFingerprint(const char *fingerprint, MegaNode* parent)
{
    if(!fingerprint) return NULL;

    MegaNode *result;
    sdkMutex.lock();
    Node *p = NULL;
    if(parent)
    {
        p = client->nodebyhandle(parent->getHandle());
    }

    result = MegaNodePrivate::fromNode(getNodeByFingerprintInternal(fingerprint, p));
    sdkMutex.unlock();
    return result;
}

bool MegaApiImpl::hasFingerprint(const char *fingerprint)
{
    return (getNodeByFingerprintInternal(fingerprint) != NULL);
}

char *MegaApiImpl::getCRC(const char *filePath)
{
    if(!filePath) return NULL;

    string path = filePath;
    string localpath;
    fsAccess->path2local(&path, &localpath);

    FileAccess *fa = fsAccess->newfileaccess();
    if(!fa->fopen(&localpath, true, false))
        return NULL;

    FileFingerprint fp;
    fp.genfingerprint(fa);
    delete fa;
    if(fp.size < 0)
        return NULL;

    string result;
    result.resize((sizeof fp.crc) * 4 / 3 + 4);
    result.resize(Base64::btoa((const byte *)fp.crc, sizeof fp.crc, (char*)result.c_str()));
    return MegaApi::strdup(result.c_str());
}

char *MegaApiImpl::getCRCFromFingerprint(const char *fingerprint)
{    
    FileFingerprint *fp = MegaApiImpl::getFileFingerprintInternal(fingerprint);
    if (!fp)
    {
        return NULL;
    }
    
    string result;
    result.resize((sizeof fp->crc) * 4 / 3 + 4);
    result.resize(Base64::btoa((const byte *)fp->crc, sizeof fp->crc,(char*)result.c_str()));
    delete fp;

    return MegaApi::strdup(result.c_str());
}

char *MegaApiImpl::getCRC(MegaNode *n)
{
    if(!n) return NULL;

    sdkMutex.lock();
    Node *node = client->nodebyhandle(n->getHandle());
    if(!node || node->type != FILENODE || node->size < 0 || !node->isvalid)
    {
        sdkMutex.unlock();
        return NULL;
    }

    string result;
    result.resize((sizeof node->crc) * 4 / 3 + 4);
    result.resize(Base64::btoa((const byte *)node->crc, sizeof node->crc, (char*)result.c_str()));

    sdkMutex.unlock();
    return MegaApi::strdup(result.c_str());
}

MegaNode *MegaApiImpl::getNodeByCRC(const char *crc, MegaNode *parent)
{
    if(!parent) return NULL;

    sdkMutex.lock();
    Node *node = client->nodebyhandle(parent->getHandle());
    if(!node || node->type == FILENODE)
    {
        sdkMutex.unlock();
        return NULL;
    }

    byte binarycrc[sizeof(node->crc)];
    Base64::atob(crc, binarycrc, sizeof(binarycrc));

    for (node_list::iterator it = node->children.begin(); it != node->children.end(); it++)
    {
        Node *child = (*it);
        if(!memcmp(child->crc, binarycrc, sizeof(node->crc)))
        {
            MegaNode *result = MegaNodePrivate::fromNode(child);
            sdkMutex.unlock();
            return result;
        }
    }

    sdkMutex.unlock();
    return NULL;
}

SearchTreeProcessor::SearchTreeProcessor(const char *search) { this->search = search; }

#if defined(_WIN32) || defined(__APPLE__)

char *strcasestr(const char *string, const char *substring)
{
	int i, j;
	for (i = 0; string[i]; i++)
	{
		for (j = 0; substring[j]; j++)
		{
			unsigned char c1 = string[i + j];
			if (!c1)
				return NULL;

			unsigned char c2 = substring[j];
			if (toupper(c1) != toupper(c2))
				break;
		}

		if (!substring[j])
			return (char *)string + i;
	}
	return NULL;
}

#endif

bool SearchTreeProcessor::processNode(Node* node)
{
    if (!node)
    {
        return true;
    }

    if (!search)
    {
        return false;
    }

    if (strcasestr(node->displayname(), search)!=NULL)
    {
        results.push_back(node);
    }

    return true;
}

vector<Node *> &SearchTreeProcessor::getResults()
{
	return results;
}

SizeProcessor::SizeProcessor()
{
    totalBytes=0;
}

bool SizeProcessor::processNode(Node *node)
{
    if(node->type == FILENODE)
        totalBytes += node->size;
    return true;
}

long long SizeProcessor::getTotalBytes()
{
    return totalBytes;
}

void MegaApiImpl::transfer_added(Transfer *t)
{
	MegaTransferPrivate *transfer = currentTransfer;
    if(!transfer)
    {
        transfer = new MegaTransferPrivate(t->type);
        transfer->setSyncTransfer(true);
    }

	currentTransfer = NULL;
    transfer->setTransfer(t);
    transfer->setTotalBytes(t->size);
    transfer->setTag(t->tag);
	transferMap[t->tag]=transfer;

    if (t->type == GET)
    {
        totalDownloads++;
        pendingDownloads++;
    }
    else
    {
        totalUploads++;
        pendingUploads++;
    }

    fireOnTransferStart(transfer);
}

void MegaApiImpl::transfer_removed(Transfer *t)
{
    if(transferMap.find(t->tag) == transferMap.end()) return;
    MegaTransferPrivate* transfer = transferMap.at(t->tag);
    if(!transfer)
    {
        return;
    }

    if (t->type == GET)
    {
        if(pendingDownloads > 0)
            pendingDownloads--;

        if(totalDownloads > 0)
            totalDownloads--;
    }
    else
    {
        if(pendingUploads > 0)
            pendingUploads--;

        if(totalUploads > 0)
            totalUploads--;
    }

    fireOnTransferFinish(transfer, transfer->getLastError());
}

void MegaApiImpl::transfer_prepare(Transfer *t)
{
    if(transferMap.find(t->tag) == transferMap.end()) return;
    MegaTransferPrivate* transfer = transferMap.at(t->tag);

	if (t->type == GET)
		transfer->setNodeHandle(t->files.back()->h);

    string path;
    fsAccess->local2path(&(t->files.back()->localname), &path);
    transfer->setPath(path.c_str());
    transfer->setTotalBytes(t->size);

    LOG_info << "Transfer (" << transfer->getTransferString() << ") starting. File: " << transfer->getFileName();
}

void MegaApiImpl::transfer_update(Transfer *tr)
{
    if(transferMap.find(tr->tag) == transferMap.end()) return;
    MegaTransferPrivate* transfer = transferMap.at(tr->tag);
    if(!transfer)
    {
        return;
    }

    if(tr->slot)
    {
        if((transfer->getUpdateTime() != Waiter::ds) || !tr->slot->progressreported || (tr->slot->progressreported == tr->size))
        {
            if(!transfer->getStartTime())
            {
                transfer->setTotalBytes(tr->size);
                transfer->setStartTime(Waiter::ds);
                transfer->setTransferredBytes(tr->slot->progressreported);
            }

            m_off_t deltaSize = tr->slot->progressreported - transfer->getTransferredBytes();
            transfer->setDeltaSize(deltaSize);

            dstime currentTime = Waiter::ds;
            long long speed = 0;
            if(tr->type == GET)
            {
                totalDownloadedBytes += deltaSize;

                while(downloadBytes.size())
                {
                    dstime deltaTime = currentTime - downloadTimes[0];
                    if(deltaTime <= 50)
                    {
                        break;
                    }

                    downloadPartialBytes -= downloadBytes[0];
                    downloadBytes.erase(downloadBytes.begin());
                    downloadTimes.erase(downloadTimes.begin());
                }

                downloadBytes.push_back(deltaSize);
                downloadTimes.push_back(currentTime);
                downloadPartialBytes += deltaSize;

                downloadSpeed = (downloadPartialBytes * 10) / 50;
                speed = downloadSpeed;
            }
            else
            {
                totalUploadedBytes += deltaSize;

                while(uploadBytes.size())
                {
                    dstime deltaTime = currentTime - uploadTimes[0];
                    if(deltaTime <= 50)
                    {
                        break;
                    }

                    uploadPartialBytes -= uploadBytes[0];
                    uploadBytes.erase(uploadBytes.begin());
                    uploadTimes.erase(uploadTimes.begin());
                }

                uploadBytes.push_back(deltaSize);
                uploadTimes.push_back(currentTime);
                uploadPartialBytes += deltaSize;

                uploadSpeed = (uploadPartialBytes * 10) / 50;
                speed = uploadSpeed;
            }

            transfer->setTransferredBytes(tr->slot->progressreported);

            if(currentTime < transfer->getStartTime())
                transfer->setStartTime(currentTime);

            transfer->setSpeed(speed);
            transfer->setUpdateTime(currentTime);

            fireOnTransferUpdate(transfer);
        }
	}
}

void MegaApiImpl::transfer_complete(Transfer* tr)
{
    if(transferMap.find(tr->tag) == transferMap.end()) return;
    MegaTransferPrivate* transfer = transferMap.at(tr->tag);

    dstime currentTime = Waiter::ds;
    if(!transfer->getStartTime())
        transfer->setStartTime(currentTime);
    if(currentTime<transfer->getStartTime())
        transfer->setStartTime(currentTime);

    transfer->setUpdateTime(currentTime);

    if(tr->size != transfer->getTransferredBytes())
    {
        long long speed = 0;
        long long deltaTime = currentTime-transfer->getStartTime();
        if(deltaTime<=0)
            deltaTime = 1;
        if(transfer->getTotalBytes()>0)
            speed = (10*transfer->getTotalBytes())/deltaTime;

        transfer->setSpeed(speed);
        transfer->setDeltaSize(tr->size - transfer->getTransferredBytes());
        if(tr->type == GET)
            totalDownloadedBytes += transfer->getDeltaSize();
        else
            totalUploadedBytes += transfer->getDeltaSize();

        transfer->setTransferredBytes(tr->size);
    }

    if (tr->type == GET)
    {
        if(pendingDownloads > 0)
            pendingDownloads--;

        string path;
        fsAccess->local2path(&tr->localfilename, &path);
        transfer->setPath(path.c_str());

        fireOnTransferFinish(transfer, MegaError(API_OK));
    }
    else
    {
        if(tr->size != transfer->getTransferredBytes())
        {
            fireOnTransferUpdate(transfer);
        }
        transfer->setTransfer(NULL);
    }
}

void MegaApiImpl::transfer_resume(string *d)
{
    if (!d || d->size() < sizeof(char))
    {
        return;
    }

    MegaFile *file;
    char type = MemAccess::get<char>(d->data());
    switch (type)
    {
    case GET:
        file = MegaFileGet::unserialize(d);
        break;
    case PUT:
        file = MegaFilePut::unserialize(d);
        MegaTransferPrivate* transfer = file->getTransfer();
        Node *parent = client->nodebyhandle(transfer->getParentHandle());
        node_vector *nodes = client->nodesbyfingerprint(file);
        const char *name = transfer->getFileName();
        if (parent && nodes && name)
        {
            for (unsigned int i = 0; i < nodes->size(); i++)
            {
                Node* node = nodes->at(i);
                if (node->parent == parent && !strcmp(node->displayname(), name))
                {
                    // don't resume the upload if the node already exist in the target folder
                    delete file;
                    delete transfer;
                    file = NULL;
                    break;
                }
            }
        }
        delete nodes;
        break;
    }

    if (!file)
    {
        return;
    }

    currentTransfer = file->getTransfer();
    client->nextreqtag();
    client->startxfer((direction_t)type, file);
    waiter->notify();
}

dstime MegaApiImpl::pread_failure(error e, int retry, void* param, dstime timeLeft)
{
    MegaTransferPrivate *transfer = (MegaTransferPrivate *)param;
    transfer->setUpdateTime(Waiter::ds);
    transfer->setDeltaSize(0);
    transfer->setSpeed(0);
    transfer->setLastBytes(NULL);
    if (retry <= transfer->getMaxRetries() && e != API_EINCOMPLETE)
    {	
        fireOnTransferTemporaryError(transfer, MegaError(e, timeLeft / 10));
        LOG_debug << "Streaming temporarily failed " << retry;
        if (retry <= 1)
        {
            return 0;
        }

        return (dstime)(1 << (retry - 1));
    }
    else
    {
        fireOnTransferFinish(transfer, MegaError(e));
        return NEVER;
    }
}

bool MegaApiImpl::pread_data(byte *buffer, m_off_t len, m_off_t, void* param)
{
    MegaTransferPrivate *transfer = (MegaTransferPrivate *)param;

    if(!transfer->getStartTime())
    {
        transfer->setStartTime(Waiter::ds);
    }

    m_off_t deltaSize = len;
    transfer->setDeltaSize(deltaSize);

    dstime currentTime = Waiter::ds;
    long long speed = 0;

    totalDownloadedBytes += deltaSize;
    while(downloadBytes.size())
    {
        dstime deltaTime = currentTime - downloadTimes[0];
        if(deltaTime <= 50)
        {
            break;
        }

        downloadPartialBytes -= downloadBytes[0];
        downloadBytes.erase(downloadBytes.begin());
        downloadTimes.erase(downloadTimes.begin());
    }

    downloadBytes.push_back(deltaSize);
    downloadTimes.push_back(currentTime);
    downloadPartialBytes += deltaSize;

    downloadSpeed = (downloadPartialBytes * 10) / 50;
    speed = downloadSpeed;

    if(currentTime < transfer->getStartTime())
        transfer->setStartTime(currentTime);

    transfer->setSpeed(speed);
    transfer->setUpdateTime(currentTime);
    transfer->setLastBytes((char *)buffer);
    transfer->setDeltaSize(len);
    transfer->setTransferredBytes(transfer->getTransferredBytes()+len);

    bool end = (transfer->getTransferredBytes() == transfer->getTotalBytes());
    fireOnTransferUpdate(transfer);
    if(!fireOnTransferData(transfer) || end)
    {
        fireOnTransferFinish(transfer, end ? MegaError(API_OK) : MegaError(API_EINCOMPLETE));
		return end;
    }
    return true;
}

void MegaApiImpl::reportevent_result(error e)
{
    MegaError megaError(e);
    if(requestMap.find(client->restag) == requestMap.end()) return;
    MegaRequestPrivate* request = requestMap.at(client->restag);
    if(!request || (request->getType() != MegaRequest::TYPE_REPORT_EVENT)) return;

    fireOnRequestFinish(request, megaError);
}

void MegaApiImpl::sessions_killed(handle, error e)
{
    MegaError megaError(e);

    if(requestMap.find(client->restag) == requestMap.end()) return;
    MegaRequestPrivate* request = requestMap.at(client->restag);
    if(!request || (request->getType() != MegaRequest::TYPE_KILL_SESSION)) return;

    fireOnRequestFinish(request, megaError);
}

void MegaApiImpl::cleanrubbishbin_result(error e)
{
    MegaError megaError(e);

    if(requestMap.find(client->restag) == requestMap.end()) return;
    MegaRequestPrivate* request = requestMap.at(client->restag);
    if(!request || (request->getType() != MegaRequest::TYPE_CLEAN_RUBBISH_BIN)) return;

    fireOnRequestFinish(request, megaError);
}

void MegaApiImpl::getrecoverylink_result(error e)
{
    MegaError megaError(e);

    if(requestMap.find(client->restag) == requestMap.end()) return;
    MegaRequestPrivate* request = requestMap.at(client->restag);
    if(!request || ((request->getType() != MegaRequest::TYPE_GET_RECOVERY_LINK) &&
                    (request->getType() != MegaRequest::TYPE_GET_CANCEL_LINK))) return;

    fireOnRequestFinish(request, megaError);
}

void MegaApiImpl::queryrecoverylink_result(error e)
{
    MegaError megaError(e);

    if(requestMap.find(client->restag) == requestMap.end()) return;
    MegaRequestPrivate* request = requestMap.at(client->restag);
    if(!request || ((request->getType() != MegaRequest::TYPE_QUERY_RECOVERY_LINK) &&
                    (request->getType() != MegaRequest::TYPE_CONFIRM_RECOVERY_LINK) &&
                    (request->getType() != MegaRequest::TYPE_CONFIRM_CHANGE_EMAIL_LINK))) return;

    fireOnRequestFinish(request, megaError);
}

void MegaApiImpl::queryrecoverylink_result(int type, const char *email, const char *ip, time_t, handle uh, const vector<string> *)
{
    if(requestMap.find(client->restag) == requestMap.end()) return;
    MegaRequestPrivate* request = requestMap.at(client->restag);
    int reqType = request->getType();
    if(!request || ((reqType != MegaRequest::TYPE_QUERY_RECOVERY_LINK) &&
                    (reqType != MegaRequest::TYPE_CONFIRM_RECOVERY_LINK) &&
                    (reqType != MegaRequest::TYPE_CONFIRM_CHANGE_EMAIL_LINK))) return;

    request->setEmail(email);
    request->setFlag(type == RECOVER_WITH_MASTERKEY);
    request->setNumber(type);   // not specified in MegaApi documentation
    request->setText(ip);       // not specified in MegaApi documentation
    request->setNodeHandle(uh); // not specified in MegaApi documentation

    const char *link = request->getLink();
    const char* code;

    byte pwkey[SymmCipher::KEYLENGTH];
    const char *mk64;

    if (reqType == MegaRequest::TYPE_QUERY_RECOVERY_LINK)
    {
        fireOnRequestFinish(request, MegaError());
        return;
    }
    else if (reqType == MegaRequest::TYPE_CONFIRM_RECOVERY_LINK)
    {
        if ((code = strstr(link, "#recover")))
        {
            code += strlen("#recover");
        }
        else
        {
            fireOnRequestFinish(request, MegaError(API_EARGS));
            return;
        }

        switch (type)
        {
        case RECOVER_WITH_MASTERKEY:
            {
                mk64 = request->getPrivateKey();
                if (!mk64)
                {
                    fireOnRequestFinish(request, MegaError(API_EARGS));
                    return;
                }

                int creqtag = client->reqtag;
                client->reqtag = client->restag;
                client->getprivatekey(code);
                client->reqtag = creqtag;
                break;
            }

        case RECOVER_WITHOUT_MASTERKEY:
            {
                client->pw_key(request->getPassword(), pwkey);
                int creqtag = client->reqtag;
                client->reqtag = client->restag;
                client->confirmrecoverylink(code, email, pwkey);
                client->reqtag = creqtag;
                break;
            }

        default:
            LOG_debug << "Unknown type of recovery link";

            fireOnRequestFinish(request, MegaError(API_EARGS));
            return;
        }
    }
    else if (reqType == MegaRequest::TYPE_CONFIRM_CHANGE_EMAIL_LINK)
    {
        if (type != CHANGE_EMAIL)
        {
            LOG_debug << "Unknown type of change email link";

            fireOnRequestFinish(request, MegaError(API_EARGS));
            return;
        }

        if ((code = strstr(link, "#verify")))
        {
            code += strlen("#verify");
        }
        else
        {
            fireOnRequestFinish(request, MegaError(API_EARGS));
            return;
        };

        client->pw_key(request->getPassword(), pwkey);

        int creqtag = client->reqtag;
        client->reqtag = client->restag;
        client->validatepwd(pwkey);
        client->reqtag = creqtag;
    }
}

void MegaApiImpl::getprivatekey_result(error e, const byte *privk, const size_t len_privk)
{
    if(requestMap.find(client->restag) == requestMap.end()) return;
    MegaRequestPrivate* request = requestMap.at(client->restag);
    if(!request || (request->getType() != MegaRequest::TYPE_CONFIRM_RECOVERY_LINK)) return;

    if (e)
    {
        fireOnRequestFinish(request, MegaError(e));
        return;
    }

    const char *link = request->getLink();
    const char* code;
    if ((code = strstr(link, "#recover")))
    {
        code += strlen("#recover");
    }
    else
    {
        fireOnRequestFinish(request, MegaError(API_EARGS));
        return;
    }

    byte pwkey[SymmCipher::KEYLENGTH];
    client->pw_key(request->getPassword(), pwkey);

    byte mk[SymmCipher::KEYLENGTH];
    Base64::atob(request->getPrivateKey(), mk, sizeof mk);

    // check the private RSA is valid after decryption with master key
    SymmCipher key;
    key.setkey(mk);

    byte privkbuf[AsymmCipher::MAXKEYLENGTH * 2];
    memcpy(privkbuf, privk, len_privk);
    key.ecb_decrypt(privkbuf, len_privk);

    AsymmCipher uk;
    if (!uk.setkey(AsymmCipher::PRIVKEY, privkbuf, len_privk))
    {
        fireOnRequestFinish(request, MegaError(API_EKEY));
    }
    else
    {
        int creqtag = client->reqtag;
        client->reqtag = client->restag;
        client->confirmrecoverylink(code, request->getEmail(), pwkey, mk);
        client->reqtag = creqtag;
    }
}

void MegaApiImpl::confirmrecoverylink_result(error e)
{
    if(requestMap.find(client->restag) == requestMap.end()) return;
    MegaRequestPrivate* request = requestMap.at(client->restag);
    if(!request || (request->getType() != MegaRequest::TYPE_CONFIRM_RECOVERY_LINK)) return;

    fireOnRequestFinish(request, MegaError(e));
}

void MegaApiImpl::confirmcancellink_result(error e)
{
    if(requestMap.find(client->restag) == requestMap.end()) return;
    MegaRequestPrivate* request = requestMap.at(client->restag);
    if(!request || (request->getType() != MegaRequest::TYPE_CONFIRM_CANCEL_LINK)) return;

    fireOnRequestFinish(request, MegaError(e));
}

void MegaApiImpl::validatepassword_result(error e)
{
    if(requestMap.find(client->restag) == requestMap.end()) return;
    MegaRequestPrivate* request = requestMap.at(client->restag);
    if(!request || ((request->getType() != MegaRequest::TYPE_CONFIRM_CANCEL_LINK) &&
                    (request->getType() != MegaRequest::TYPE_CONFIRM_CHANGE_EMAIL_LINK))) return;

    if (e)
    {
        fireOnRequestFinish(request, MegaError(e));
        return;
    }

    if (request->getType() == MegaRequest::TYPE_CONFIRM_CANCEL_LINK)
    {
        const char *link = request->getLink();
        const char* code;
        if ((code = strstr(link, "#cancel")))
        {
            code += strlen("#cancel");
            int creqtag = client->reqtag;
            client->reqtag = client->restag;
            client->confirmcancellink(code);
            client->reqtag = creqtag;
        }
        else
        {
            fireOnRequestFinish(request, MegaError(API_EARGS));
        }
    }
    else if (request->getType() == MegaRequest::TYPE_CONFIRM_CHANGE_EMAIL_LINK)
    {
        byte pwkey[SymmCipher::KEYLENGTH];
        client->pw_key(request->getPassword(), pwkey);

        const char* code;
        if ((code = strstr(request->getLink(), "#verify")))
        {
            code += strlen("#verify");
            int creqtag = client->reqtag;
            client->reqtag = client->restag;
            client->confirmemaillink(code, request->getEmail(), pwkey);
            client->reqtag = creqtag;
        }
        else
        {
            fireOnRequestFinish(request, MegaError(API_EARGS));
        }
    }
}

void MegaApiImpl::getemaillink_result(error e)
{
    if(requestMap.find(client->restag) == requestMap.end()) return;
    MegaRequestPrivate* request = requestMap.at(client->restag);
    if(!request || (request->getType() != MegaRequest::TYPE_GET_CHANGE_EMAIL_LINK)) return;

    fireOnRequestFinish(request, MegaError(e));
}

void MegaApiImpl::confirmemaillink_result(error e)
{
    if(requestMap.find(client->restag) == requestMap.end()) return;
    MegaRequestPrivate* request = requestMap.at(client->restag);
    if(!request || (request->getType() != MegaRequest::TYPE_CONFIRM_CHANGE_EMAIL_LINK)) return;

    fireOnRequestFinish(request, MegaError(e));
}

#ifdef ENABLE_CHAT

void MegaApiImpl::chatcreate_result(TextChat *chat, error e)
{
    MegaError megaError(e);
    if(requestMap.find(client->restag) == requestMap.end()) return;
    MegaRequestPrivate* request = requestMap.at(client->restag);
    if(!request || (request->getType() != MegaRequest::TYPE_CHAT_CREATE)) return;

    if (!e)
    {
        // encapsulate the chat in a list for the request
        textchat_vector chatList;
        chatList.push_back(chat);

        MegaTextChatListPrivate *megaChatList = new MegaTextChatListPrivate(&chatList);
        request->setMegaTextChatList(megaChatList);
    }

    fireOnRequestFinish(request, megaError);
}

void MegaApiImpl::chatinvite_result(error e)
{
    MegaError megaError(e);
    if(requestMap.find(client->restag) == requestMap.end()) return;
    MegaRequestPrivate* request = requestMap.at(client->restag);
    if(!request || (request->getType() != MegaRequest::TYPE_CHAT_INVITE)) return;

    fireOnRequestFinish(request, megaError);
}

void MegaApiImpl::chatremove_result(error e)
{
    MegaError megaError(e);
    if(requestMap.find(client->restag) == requestMap.end()) return;
    MegaRequestPrivate* request = requestMap.at(client->restag);
    if(!request || (request->getType() != MegaRequest::TYPE_CHAT_REMOVE)) return;

    fireOnRequestFinish(request, megaError);
}

void MegaApiImpl::chaturl_result(error e)
{
    MegaError megaError(e);
    if(requestMap.find(client->restag) == requestMap.end()) return;
    MegaRequestPrivate* request = requestMap.at(client->restag);
    if(!request || (request->getType() != MegaRequest::TYPE_CHAT_URL)) return;

    fireOnRequestFinish(request, megaError);
}

void MegaApiImpl::chaturl_result(string *url, error e)
{
    MegaError megaError(e);
    if(requestMap.find(client->restag) == requestMap.end()) return;
    MegaRequestPrivate* request = requestMap.at(client->restag);
    if(!request || (request->getType() != MegaRequest::TYPE_CHAT_URL)) return;

    if (!e)
    {
        request->setLink(url->c_str());
    }

    fireOnRequestFinish(request, megaError);
}

void MegaApiImpl::chatgrantaccess_result(error e)
{
    MegaError megaError(e);
    if(requestMap.find(client->restag) == requestMap.end()) return;
    MegaRequestPrivate* request = requestMap.at(client->restag);
    if(!request || (request->getType() != MegaRequest::TYPE_CHAT_GRANT_ACCESS)) return;

    fireOnRequestFinish(request, megaError);
}

void MegaApiImpl::chatremoveaccess_result(error e)
{
    MegaError megaError(e);
    if(requestMap.find(client->restag) == requestMap.end()) return;
    MegaRequestPrivate* request = requestMap.at(client->restag);
    if(!request || (request->getType() != MegaRequest::TYPE_CHAT_REMOVE_ACCESS)) return;

    fireOnRequestFinish(request, megaError);
}

void MegaApiImpl::chatupdatepermissions_result(error e)
{
    MegaRequestPrivate* request;
    map<int, MegaRequestPrivate *>::iterator it = requestMap.find(client->restag);
    if(it == requestMap.end()       ||
            !(request = it->second) ||
            request->getType() != MegaRequest::TYPE_CHAT_UPDATE_PERMISSIONS)
    {
        return;
    }

    MegaError megaError(e);
    fireOnRequestFinish(request, megaError);
}

void MegaApiImpl::chattruncate_result(error e)
{
    MegaRequestPrivate* request;
    map<int, MegaRequestPrivate *>::iterator it = requestMap.find(client->restag);
    if(it == requestMap.end()       ||
            !(request = it->second) ||
            request->getType() != MegaRequest::TYPE_CHAT_TRUNCATE)
    {
        return;
    }

    MegaError megaError(e);
    fireOnRequestFinish(request, megaError);
}

void MegaApiImpl::chatsettitle_result(error e)
{
    MegaRequestPrivate* request;
    map<int, MegaRequestPrivate *>::iterator it = requestMap.find(client->restag);
    if(it == requestMap.end()       ||
            !(request = it->second) ||
            request->getType() != MegaRequest::TYPE_CHAT_SET_TITLE)
    {
        return;
    }

    MegaError megaError(e);
    fireOnRequestFinish(request, megaError);
}



void MegaApiImpl::chats_updated(textchat_vector *chats)
{
    if (!chats || !chats->size())
    {
        return;
    }

    MegaTextChatList *chatList = new MegaTextChatListPrivate(chats);
    fireOnChatsUpdate(chatList);
    delete chatList;
}
#endif

#ifdef ENABLE_SYNC
void MegaApiImpl::syncupdate_state(Sync *sync, syncstate_t newstate)
{
    LOG_debug << "Sync state change: " << newstate << " Path: " << sync->localroot.name;
    client->abortbackoff(false);

    if(newstate == SYNC_FAILED)
    {
        MegaRequestPrivate *request = new MegaRequestPrivate(MegaRequest::TYPE_ADD_SYNC);

        if(sync->localroot.node)
        {
            request->setNodeHandle(sync->localroot.node->nodehandle);
        }

        int nextTag = client->nextreqtag();
        request->setTag(nextTag);
        requestMap[nextTag]=request;
        fireOnRequestFinish(request, MegaError(sync->errorcode));
    }

    if(syncMap.find(sync->tag) == syncMap.end()) return;
    MegaSyncPrivate* megaSync = syncMap.at(sync->tag);
    megaSync->setState(newstate);

    fireOnSyncStateChanged(megaSync);
}

void MegaApiImpl::syncupdate_scanning(bool scanning)
{
    if(client)
    {
        client->abortbackoff(false);
        client->syncscanstate = scanning;
    }
    fireOnGlobalSyncStateChanged();
}

void MegaApiImpl::syncupdate_local_folder_addition(Sync *sync, LocalNode *, const char* path)
{
    LOG_debug << "Sync - local folder addition detected: " << path;
    client->abortbackoff(false);

    if(syncMap.find(sync->tag) == syncMap.end()) return;
    MegaSyncPrivate* megaSync = syncMap.at(sync->tag);

    MegaSyncEventPrivate *event = new MegaSyncEventPrivate(MegaSyncEvent::TYPE_LOCAL_FOLDER_ADITION);
    event->setPath(path);
    fireOnSyncEvent(megaSync, event);
}

void MegaApiImpl::syncupdate_local_folder_deletion(Sync *sync, LocalNode *localNode)
{
    client->abortbackoff(false);

    string local;
    string path;
    localNode->getlocalpath(&local, true);
    fsAccess->local2path(&local, &path);
    LOG_debug << "Sync - local folder deletion detected: " << path.c_str();

    if(syncMap.find(sync->tag) == syncMap.end()) return;
    MegaSyncPrivate* megaSync = syncMap.at(sync->tag);


    MegaSyncEventPrivate *event = new MegaSyncEventPrivate(MegaSyncEvent::TYPE_LOCAL_FOLDER_DELETION);
    event->setPath(path.c_str());
    fireOnSyncEvent(megaSync, event);
}

void MegaApiImpl::syncupdate_local_file_addition(Sync *sync, LocalNode *, const char* path)
{
    LOG_debug << "Sync - local file addition detected: " << path;
    client->abortbackoff(false);

    if(syncMap.find(sync->tag) == syncMap.end()) return;
    MegaSyncPrivate* megaSync = syncMap.at(sync->tag);

    MegaSyncEventPrivate *event = new MegaSyncEventPrivate(MegaSyncEvent::TYPE_LOCAL_FILE_ADDITION);
    event->setPath(path);
    fireOnSyncEvent(megaSync, event);
}

void MegaApiImpl::syncupdate_local_file_deletion(Sync *sync, LocalNode *localNode)
{
    client->abortbackoff(false);

    string local;
    string path;
    localNode->getlocalpath(&local, true);
    fsAccess->local2path(&local, &path);
    LOG_debug << "Sync - local file deletion detected: " << path.c_str();

    if(syncMap.find(sync->tag) == syncMap.end()) return;
    MegaSyncPrivate* megaSync = syncMap.at(sync->tag);

    MegaSyncEventPrivate *event = new MegaSyncEventPrivate(MegaSyncEvent::TYPE_LOCAL_FILE_DELETION);
    event->setPath(path.c_str());
    fireOnSyncEvent(megaSync, event);
}

void MegaApiImpl::syncupdate_local_file_change(Sync *sync, LocalNode *, const char* path)
{
    LOG_debug << "Sync - local file change detected: " << path;
    client->abortbackoff(false);

    if(syncMap.find(sync->tag) == syncMap.end()) return;
    MegaSyncPrivate* megaSync = syncMap.at(sync->tag);

    MegaSyncEventPrivate *event = new MegaSyncEventPrivate(MegaSyncEvent::TYPE_LOCAL_FILE_CHANGED);
    event->setPath(path);
    fireOnSyncEvent(megaSync, event);
}

void MegaApiImpl::syncupdate_local_move(Sync *sync, LocalNode *localNode, const char *to)
{
    client->abortbackoff(false);

    string local;
    string path;
    localNode->getlocalpath(&local, true);
    fsAccess->local2path(&local, &path);
    LOG_debug << "Sync - local rename/move " << path.c_str() << " -> " << to;

    if(syncMap.find(sync->tag) == syncMap.end()) return;
    MegaSyncPrivate* megaSync = syncMap.at(sync->tag);

    MegaSyncEventPrivate *event = new MegaSyncEventPrivate(MegaSyncEvent::TYPE_LOCAL_MOVE);
    event->setPath(path.c_str());
    event->setNewPath(to);
    fireOnSyncEvent(megaSync, event);
}

void MegaApiImpl::syncupdate_get(Sync *sync, Node* node, const char *path)
{
    LOG_debug << "Sync - requesting file " << path;

    if(syncMap.find(sync->tag) == syncMap.end()) return;
    MegaSyncPrivate* megaSync = syncMap.at(sync->tag);

    MegaSyncEventPrivate *event = new MegaSyncEventPrivate(MegaSyncEvent::TYPE_FILE_GET);
    event->setNodeHandle(node->nodehandle);
    event->setPath(path);
    fireOnSyncEvent(megaSync, event);
}

void MegaApiImpl::syncupdate_put(Sync *sync, LocalNode *, const char *path)
{
    LOG_debug << "Sync - sending file " << path;

    if(syncMap.find(sync->tag) == syncMap.end()) return;
    MegaSyncPrivate* megaSync = syncMap.at(sync->tag);

    MegaSyncEventPrivate *event = new MegaSyncEventPrivate(MegaSyncEvent::TYPE_FILE_PUT);
    event->setPath(path);
    fireOnSyncEvent(megaSync, event);
}

void MegaApiImpl::syncupdate_remote_file_addition(Sync *sync, Node *n)
{
    LOG_debug << "Sync - remote file addition detected " << n->displayname() << " Nhandle: " << LOG_NODEHANDLE(n->nodehandle);
    client->abortbackoff(false);

    if(syncMap.find(sync->tag) == syncMap.end()) return;
    MegaSyncPrivate* megaSync = syncMap.at(sync->tag);

    MegaSyncEventPrivate *event = new MegaSyncEventPrivate(MegaSyncEvent::TYPE_REMOTE_FILE_ADDITION);
    event->setNodeHandle(n->nodehandle);
    fireOnSyncEvent(megaSync, event);
}

void MegaApiImpl::syncupdate_remote_file_deletion(Sync *sync, Node *n)
{
    LOG_debug << "Sync - remote file deletion detected " << n->displayname();
    client->abortbackoff(false);

    if(syncMap.find(sync->tag) == syncMap.end()) return;
    MegaSyncPrivate* megaSync = syncMap.at(sync->tag);

    MegaSyncEventPrivate *event = new MegaSyncEventPrivate(MegaSyncEvent::TYPE_REMOTE_FILE_DELETION);
    event->setNodeHandle(n->nodehandle);
    fireOnSyncEvent(megaSync, event);
}

void MegaApiImpl::syncupdate_remote_folder_addition(Sync *sync, Node *n)
{
    LOG_debug << "Sync - remote folder addition detected " << n->displayname();
    client->abortbackoff(false);

    if(syncMap.find(sync->tag) == syncMap.end()) return;
    MegaSyncPrivate* megaSync = syncMap.at(sync->tag);

    MegaSyncEventPrivate *event = new MegaSyncEventPrivate(MegaSyncEvent::TYPE_REMOTE_FOLDER_ADDITION);
    event->setNodeHandle(n->nodehandle);
    fireOnSyncEvent(megaSync, event);
}

void MegaApiImpl::syncupdate_remote_folder_deletion(Sync *sync, Node *n)
{
    LOG_debug << "Sync - remote folder deletion detected " << n->displayname();
    client->abortbackoff(false);

    if(syncMap.find(sync->tag) == syncMap.end()) return;
    MegaSyncPrivate* megaSync = syncMap.at(sync->tag);

    MegaSyncEventPrivate *event = new MegaSyncEventPrivate(MegaSyncEvent::TYPE_REMOTE_FOLDER_DELETION);
    event->setNodeHandle(n->nodehandle);
    fireOnSyncEvent(megaSync, event);
}

void MegaApiImpl::syncupdate_remote_copy(Sync *, const char *name)
{
    LOG_debug << "Sync - creating remote file " << name << " by copying existing remote file";
    client->abortbackoff(false);
}

void MegaApiImpl::syncupdate_remote_move(Sync *sync, Node *n, Node *prevparent)
{
    LOG_debug << "Sync - remote move " << n->displayname() <<
                 " from " << (prevparent ? prevparent->displayname() : "?") <<
                 " to " << (n->parent ? n->parent->displayname() : "?");
    client->abortbackoff(false);

    if(syncMap.find(sync->tag) == syncMap.end()) return;
    MegaSyncPrivate* megaSync = syncMap.at(sync->tag);

    MegaSyncEventPrivate *event = new MegaSyncEventPrivate(MegaSyncEvent::TYPE_REMOTE_MOVE);
    event->setNodeHandle(n->nodehandle);
    event->setPrevParent(prevparent ? prevparent->nodehandle : UNDEF);
    fireOnSyncEvent(megaSync, event);
}

void MegaApiImpl::syncupdate_remote_rename(Sync *sync, Node *n, const char *prevname)
{
    LOG_debug << "Sync - remote rename from " << prevname << " to " << n->displayname();
    client->abortbackoff(false);

    if(syncMap.find(sync->tag) == syncMap.end()) return;
    MegaSyncPrivate* megaSync = syncMap.at(sync->tag);

    MegaSyncEventPrivate *event = new MegaSyncEventPrivate(MegaSyncEvent::TYPE_REMOTE_RENAME);
    event->setNodeHandle(n->nodehandle);
    event->setPrevName(prevname);
    fireOnSyncEvent(megaSync, event);
}

void MegaApiImpl::syncupdate_treestate(LocalNode *l)
{
    string local;
    string path;
    l->getlocalpath(&local, true);
    fsAccess->local2path(&local, &path);

    if(syncMap.find(l->sync->tag) == syncMap.end()) return;
    MegaSyncPrivate* megaSync = syncMap.at(l->sync->tag);

    fireOnFileSyncStateChanged(megaSync, path.data(), (int)l->ts);
}

bool MegaApiImpl::sync_syncable(Node *node)
{
    if(node->type == FILENODE && !is_syncable(node->size))
    {
        return false;
    }

    const char *name = node->displayname();
    sdkMutex.unlock();
    bool result = is_syncable(name);
    sdkMutex.lock();
    return result;
}

bool MegaApiImpl::sync_syncable(const char *name, string *localpath, string *)
{
    static FileAccess* f = fsAccess->newfileaccess();
    if (f->fopen(localpath) && !is_syncable(f->size))
    {
        return false;
    }

    sdkMutex.unlock();
    bool result =  is_syncable(name);
    sdkMutex.lock();
    return result;
}

void MegaApiImpl::syncupdate_local_lockretry(bool waiting)
{
    if (waiting)
    {
        LOG_debug << "Sync - waiting for local filesystem lock";
    }
    else
    {
        LOG_debug << "Sync - local filesystem lock issue resolved, continuing...";
        client->abortbackoff(false);
    }

    this->waiting = waiting;
    this->fireOnGlobalSyncStateChanged();
}
#endif


// user addition/update (users never get deleted)
void MegaApiImpl::users_updated(User** u, int count)
{
    if(!count)
    {
        return;
    }

    MegaUserList *userList = NULL;
    if(u != NULL)
    {
        userList = new MegaUserListPrivate(u, count);
        fireOnUsersUpdate(userList);
    }
    else
    {
        fireOnUsersUpdate(NULL);
    }
    delete userList;
}

void MegaApiImpl::account_updated()
{
    fireOnAccountUpdate();
}

void MegaApiImpl::pcrs_updated(PendingContactRequest **r, int count)
{
    if(!count)
    {
        return;
    }

    MegaContactRequestList *requestList = NULL;
    if(r != NULL)
    {
        requestList = new MegaContactRequestListPrivate(r, count);
        fireOnContactRequestsUpdate(requestList);
    }
    else
    {
        fireOnContactRequestsUpdate(NULL);
    }
    delete requestList;
}

void MegaApiImpl::setattr_result(handle h, error e)
{
	MegaError megaError(e);
    if(requestMap.find(client->restag) == requestMap.end()) return;
    MegaRequestPrivate* request = requestMap.at(client->restag);
    if (!request || ((request->getType() != MegaRequest::TYPE_RENAME)
            && request->getType() != MegaRequest::TYPE_SET_ATTR_NODE))
    {
        return;
    }

	request->setNodeHandle(h);
    fireOnRequestFinish(request, megaError);
}

void MegaApiImpl::rename_result(handle h, error e)
{
	MegaError megaError(e);
    if(requestMap.find(client->restag) == requestMap.end()) return;
    MegaRequestPrivate* request = requestMap.at(client->restag);
    if(!request || (request->getType() != MegaRequest::TYPE_MOVE)) return;

    request->setNodeHandle(h);
    fireOnRequestFinish(request, megaError);
}

void MegaApiImpl::unlink_result(handle h, error e)
{
	MegaError megaError(e);
    if(requestMap.find(client->restag) == requestMap.end()) return;
    MegaRequestPrivate* request = requestMap.at(client->restag);
    if(!request || ((request->getType() != MegaRequest::TYPE_REMOVE) &&
                    (request->getType() != MegaRequest::TYPE_MOVE)))
    {
        return;
    }

    if (request->getType() != MegaRequest::TYPE_MOVE)
    {
        request->setNodeHandle(h);
    }

    fireOnRequestFinish(request, megaError);
}

void MegaApiImpl::fetchnodes_result(error e)
{    
    MegaError megaError(e);
    MegaRequestPrivate* request;
    if (!client->restag)
    {
        request = new MegaRequestPrivate(MegaRequest::TYPE_FETCH_NODES);
        fireOnRequestFinish(request, megaError);
        return;
    }

    if (requestMap.find(client->restag) == requestMap.end())
    {
        return;
    }
    request = requestMap.at(client->restag);
    if(!request || (request->getType() != MegaRequest::TYPE_FETCH_NODES))
    {
        return;
    }

    if (e == API_OK)
    {
        // check if we fetched a folder link and the key is invalid
        handle h = client->getrootpublicfolder();
        if (h != UNDEF)
        {
            Node *n = client->nodebyhandle(h);
            if (n && (n->attrs.map.find('n') == n->attrs.map.end()))
            {
                request->setFlag(true);
            }
        }
    }

    fireOnRequestFinish(request, megaError);
}

void MegaApiImpl::putnodes_result(error e, targettype_t t, NewNode* nn)
{
    handle h = UNDEF;
    Node *n = NULL;

    if(!e && t != USER_HANDLE)
    {
        if(client->nodenotify.size())
        {
            n = client->nodenotify.back();
        }

        if(n)
        {
            n->applykey();
            n->setattr();
            h = n->nodehandle;
        }
    }

	MegaError megaError(e);
    if(transferMap.find(client->restag) != transferMap.end())
    {
        MegaTransferPrivate* transfer = transferMap.at(client->restag);
        if(transfer->getType() == MegaTransfer::TYPE_DOWNLOAD)
        {
            return;
        }

        if(pendingUploads > 0)
        {
            pendingUploads--;
        }

        transfer->setNodeHandle(h);
        fireOnTransferFinish(transfer, megaError);
        delete [] nn;
        return;
    }

	if(requestMap.find(client->restag) == requestMap.end()) return;
	MegaRequestPrivate* request = requestMap.at(client->restag);
    if(!request || ((request->getType() != MegaRequest::TYPE_IMPORT_LINK) &&
                    (request->getType() != MegaRequest::TYPE_CREATE_FOLDER) &&
                    (request->getType() != MegaRequest::TYPE_COPY) &&
                    (request->getType() != MegaRequest::TYPE_MOVE))) return;

    delete [] nn;

    if (request->getType() != MegaRequest::TYPE_MOVE)
    {
        request->setNodeHandle(h);
        fireOnRequestFinish(request, megaError);
    }
    else
    {
        if (!e)
        {
            Node * node = client->nodebyhandle(request->getNodeHandle());
            if (!node)
            {
                e = API_ENOENT;
            }
            else
            {
                request->setNodeHandle(h);
                int creqtag = client->reqtag;
                client->reqtag = request->getTag();
                e = client->unlink(node);
                client->reqtag = creqtag;
            }
        }

        if (e)
        {
            fireOnRequestFinish(request, MegaError(e));
        }
    }
}

void MegaApiImpl::share_result(error e)
{
	MegaError megaError(e);

    if(requestMap.find(client->restag) == requestMap.end()) return;
    MegaRequestPrivate* request = requestMap.at(client->restag);
    if(!request || ((request->getType() != MegaRequest::TYPE_EXPORT) &&
                    (request->getType() != MegaRequest::TYPE_SHARE))) return;

    // exportnode_result will be called to end the request.
    if (!e && request->getType() == MegaRequest::TYPE_EXPORT)
    {
        Node* node = client->nodebyhandle(request->getNodeHandle());
        if (!node)
        {
            fireOnRequestFinish(request, API_ENOENT);
            return;
        }

        if (!request->getAccess())
        {
            fireOnRequestFinish(request, API_EINTERNAL);
            return;
        }

        client->getpubliclink(node, false, request->getNumber());
		return;
    }

    fireOnRequestFinish(request, megaError);
}

void MegaApiImpl::share_result(int, error)
{
    //The other callback will be called at the end of the request
}

void MegaApiImpl::setpcr_result(handle h, error e, opcactions_t action)
{
    MegaError megaError(e);
    if(requestMap.find(client->restag) == requestMap.end()) return;
    MegaRequestPrivate* request = requestMap.at(client->restag);
    if(!request || request->getType() != MegaRequest::TYPE_INVITE_CONTACT) return;

    if (e)
    {
        LOG_debug << "Outgoing pending contact request failed (" << megaError.getErrorString() << ")";
    }
    else
    {
        switch (action)
        {
            case OPCA_DELETE:
                LOG_debug << "Outgoing pending contact request deleted successfully";
                break;
            case OPCA_REMIND:
                LOG_debug << "Outgoing pending contact request reminded successfully";
                break;
            case OPCA_ADD:
                char buffer[12];
                Base64::btoa((byte*)&h, sizeof(h), buffer);
                LOG_debug << "Outgoing pending contact request succeeded, id: " << buffer;
                break;
        }
    }

    request->setNodeHandle(h);
    request->setNumber(action);
    fireOnRequestFinish(request, megaError);
}

void MegaApiImpl::updatepcr_result(error e, ipcactions_t action)
{
    MegaError megaError(e);
    if(requestMap.find(client->restag) == requestMap.end()) return;
    MegaRequestPrivate* request = requestMap.at(client->restag);
    if(!request || request->getType() != MegaRequest::TYPE_REPLY_CONTACT_REQUEST) return;

    if (e)
    {
        LOG_debug << "Incoming pending contact request update failed (" << megaError.getErrorString() << ")";
    }
    else
    {
        string labels[3] = {"accepted", "denied", "ignored"};
        LOG_debug << "Incoming pending contact request successfully " << labels[(int)action];
    }

    request->setNumber(action);
    fireOnRequestFinish(request, megaError);
}

void MegaApiImpl::fa_complete(Node*, fatype, const char* data, uint32_t len)
{
    int tag = client->restag;
    while(tag)
    {
        if(requestMap.find(tag) == requestMap.end()) return;
        MegaRequestPrivate* request = requestMap.at(tag);
        if(!request || (request->getType() != MegaRequest::TYPE_GET_ATTR_FILE)) return;

        tag = request->getNumber();

        FileAccess *f = client->fsaccess->newfileaccess();
        string filePath(request->getFile());
        string localPath;
        fsAccess->path2local(&filePath, &localPath);

        totalDownloadedBytes += len;

        fsAccess->unlinklocal(&localPath);
        if(!f->fopen(&localPath, false, true))
        {
            delete f;
            fireOnRequestFinish(request, MegaError(API_EWRITE));
            continue;
        }

        if(!f->fwrite((const byte*)data, len, 0))
        {
            delete f;
            fireOnRequestFinish(request, MegaError(API_EWRITE));
            continue;
        }

        delete f;
        fireOnRequestFinish(request, MegaError(API_OK));
    }
}

int MegaApiImpl::fa_failed(handle, fatype, int retries, error e)
{
    int tag = client->restag;
    while(tag)
    {
        if(requestMap.find(tag) == requestMap.end()) return 1;
        MegaRequestPrivate* request = requestMap.at(tag);
        if(!request || (request->getType() != MegaRequest::TYPE_GET_ATTR_FILE))
            return 1;

        tag = request->getNumber();
        if(retries >= 2)
        {
            fireOnRequestFinish(request, MegaError(e));
        }
        else
        {
            fireOnRequestTemporaryError(request, MegaError(e));
        }
    }

    return (retries >= 2);
}

void MegaApiImpl::putfa_result(handle, fatype, error e)
{
    MegaError megaError(e);
    if(requestMap.find(client->restag) == requestMap.end()) return;
    MegaRequestPrivate* request = requestMap.at(client->restag);
    if(!request || request->getType() != MegaRequest::TYPE_SET_ATTR_FILE)
        return;

    fireOnRequestFinish(request, megaError);
}

void MegaApiImpl::putfa_result(handle, fatype, const char *)
{
    MegaError megaError(API_OK);
    if(requestMap.find(client->restag) == requestMap.end()) return;
    MegaRequestPrivate* request = requestMap.at(client->restag);
    if(!request || request->getType() != MegaRequest::TYPE_SET_ATTR_FILE)
        return;

    fireOnRequestFinish(request, megaError);
}

void MegaApiImpl::enumeratequotaitems_result(handle product, unsigned prolevel, unsigned gbstorage, unsigned gbtransfer, unsigned months, unsigned amount, const char* currency, const char* description, const char* iosid, const char* androidid)
{
    if(requestMap.find(client->restag) == requestMap.end()) return;
    MegaRequestPrivate* request = requestMap.at(client->restag);
    if(!request || ((request->getType() != MegaRequest::TYPE_GET_PRICING) &&
                    (request->getType() != MegaRequest::TYPE_GET_PAYMENT_ID) &&
                    (request->getType() != MegaRequest::TYPE_UPGRADE_ACCOUNT)))
    {
        return;
    }

    request->addProduct(product, prolevel, gbstorage, gbtransfer, months, amount, currency, description, iosid, androidid);
}

void MegaApiImpl::enumeratequotaitems_result(error e)
{
    if(requestMap.find(client->restag) == requestMap.end()) return;
    MegaRequestPrivate* request = requestMap.at(client->restag);
    if(!request || ((request->getType() != MegaRequest::TYPE_GET_PRICING) &&
                    (request->getType() != MegaRequest::TYPE_GET_PAYMENT_ID) &&
                    (request->getType() != MegaRequest::TYPE_UPGRADE_ACCOUNT)))
    {
        return;
    }

    if(request->getType() == MegaRequest::TYPE_GET_PRICING)
    {
        fireOnRequestFinish(request, MegaError(e));
    }
    else
    {
        MegaPricing *pricing = request->getPricing();
        int i;
        for(i = 0; i < pricing->getNumProducts(); i++)
        {
            if(pricing->getHandle(i) == request->getNodeHandle())
            {
                requestMap.erase(request->getTag());
                int nextTag = client->nextreqtag();
                request->setTag(nextTag);
                requestMap[nextTag]=request;
                client->purchase_additem(0, request->getNodeHandle(), pricing->getAmount(i),
                                         pricing->getCurrency(i), 0, NULL, NULL);
                break;
            }
        }

        if(i == pricing->getNumProducts())
        {
            fireOnRequestFinish(request, MegaError(API_ENOENT));
        }
        delete pricing;
    }
}

void MegaApiImpl::additem_result(error e)
{
    if(requestMap.find(client->restag) == requestMap.end()) return;
    MegaRequestPrivate* request = requestMap.at(client->restag);
    if(!request || ((request->getType() != MegaRequest::TYPE_GET_PAYMENT_ID) &&
                    (request->getType() != MegaRequest::TYPE_UPGRADE_ACCOUNT))) return;

    if(e != API_OK)
    {
        client->purchase_begin();
        fireOnRequestFinish(request, MegaError(e));
        return;
    }

    if(request->getType() == MegaRequest::TYPE_GET_PAYMENT_ID)
    {
        char saleid[16];
        Base64::btoa((byte *)&client->purchase_basket.back(), 8, saleid);
        request->setLink(saleid);
        client->purchase_begin();
        fireOnRequestFinish(request, MegaError(API_OK));
        return;
    }

    //MegaRequest::TYPE_UPGRADE_ACCOUNT
    int method = request->getNumber();
    client->purchase_checkout(method);
}

void MegaApiImpl::checkout_result(const char *errortype, error e)
{
    if(requestMap.find(client->restag) == requestMap.end()) return;
    MegaRequestPrivate* request = requestMap.at(client->restag);
    if(!request || (request->getType() != MegaRequest::TYPE_UPGRADE_ACCOUNT)) return;

    if(!errortype)
    {
        fireOnRequestFinish(request, MegaError(e));
        return;
    }

    if(!strcmp(errortype, "FP"))
    {
        fireOnRequestFinish(request, MegaError(e - 100));
        return;
    }

    fireOnRequestFinish(request, MegaError(MegaError::PAYMENT_EGENERIC));
    return;
}

void MegaApiImpl::submitpurchasereceipt_result(error e)
{
    if(requestMap.find(client->restag) == requestMap.end()) return;
    MegaRequestPrivate* request = requestMap.at(client->restag);
    if(!request || (request->getType() != MegaRequest::TYPE_SUBMIT_PURCHASE_RECEIPT)) return;

    fireOnRequestFinish(request, MegaError(e));
}

void MegaApiImpl::creditcardquerysubscriptions_result(int number, error e)
{
    if(requestMap.find(client->restag) == requestMap.end()) return;
    MegaRequestPrivate* request = requestMap.at(client->restag);
    if(!request || (request->getType() != MegaRequest::TYPE_CREDIT_CARD_QUERY_SUBSCRIPTIONS)) return;

    request->setNumber(number);
    fireOnRequestFinish(request, MegaError(e));
}

void MegaApiImpl::creditcardcancelsubscriptions_result(error e)
{
    if(requestMap.find(client->restag) == requestMap.end()) return;
    MegaRequestPrivate* request = requestMap.at(client->restag);
    if(!request || (request->getType() != MegaRequest::TYPE_CREDIT_CARD_CANCEL_SUBSCRIPTIONS)) return;

    fireOnRequestFinish(request, MegaError(e));
}
void MegaApiImpl::getpaymentmethods_result(int methods, error e)
{
    if(requestMap.find(client->restag) == requestMap.end()) return;
    MegaRequestPrivate* request = requestMap.at(client->restag);
    if(!request || (request->getType() != MegaRequest::TYPE_GET_PAYMENT_METHODS)) return;

    request->setNumber(methods);
    fireOnRequestFinish(request, MegaError(e));
}

void MegaApiImpl::userfeedbackstore_result(error e)
{
    if(requestMap.find(client->restag) == requestMap.end()) return;
    MegaRequestPrivate* request = requestMap.at(client->restag);
    if(!request || (request->getType() != MegaRequest::TYPE_SUBMIT_FEEDBACK)) return;

    fireOnRequestFinish(request, MegaError(e));
}

void MegaApiImpl::sendevent_result(error e)
{
    if(requestMap.find(client->restag) == requestMap.end()) return;
    MegaRequestPrivate* request = requestMap.at(client->restag);
    if(!request || (request->getType() != MegaRequest::TYPE_SEND_EVENT)) return;

    fireOnRequestFinish(request, MegaError(e));
}

void MegaApiImpl::creditcardstore_result(error e)
{
    if(requestMap.find(client->restag) == requestMap.end()) return;
    MegaRequestPrivate* request = requestMap.at(client->restag);
    if(!request || (request->getType() != MegaRequest::TYPE_CREDIT_CARD_STORE)) return;

    fireOnRequestFinish(request, MegaError(e));
}

void MegaApiImpl::copysession_result(string *session, error e)
{
    if(requestMap.find(client->restag) == requestMap.end()) return;
    MegaRequestPrivate* request = requestMap.at(client->restag);
    if(!request || (request->getType() != MegaRequest::TYPE_GET_SESSION_TRANSFER_URL)) return;

    const char *path = request->getText();
    string *data = NULL;
    if(e == API_OK)
    {
        data = client->sessiontransferdata(path, session);
    }

    if(data)
    {
        data->insert(0, "https://mega.nz/#sitetransfer!");
    }
    else
    {
        data = new string("https://mega.nz/#");
        if(path)
        {
            data->append(path);
        }
    }

    request->setLink(data->c_str());
    delete data;

    fireOnRequestFinish(request, MegaError(e));
}

void MegaApiImpl::clearing()
{

}

void MegaApiImpl::notify_retry(dstime dsdelta)
{
#ifdef ENABLE_SYNC
    bool previousFlag = waitingRequest;
#endif

    if(!dsdelta)
        waitingRequest = false;
    else if(dsdelta > 10)
        waitingRequest = true;

#ifdef ENABLE_SYNC
    if(previousFlag != waitingRequest)
        fireOnGlobalSyncStateChanged();
#endif

    if (dsdelta && requestMap.size() == 1)
    {
        MegaRequestPrivate *request = requestMap.begin()->second;
        fireOnRequestTemporaryError(request, MegaError(API_EAGAIN));
    }
}

// callback for non-EAGAIN request-level errors
// retrying is futile
// this can occur e.g. with syntactically malformed requests (due to a bug) or due to an invalid application key
void MegaApiImpl::request_error(error e)
{
    MegaRequestPrivate *request = new MegaRequestPrivate(MegaRequest::TYPE_LOGOUT);
    request->setFlag(false);
    request->setParamType(e);

    if (e == API_ESSL && client->sslfakeissuer.size())
    {
        request->setText(client->sslfakeissuer.c_str());
    }

    if (e == API_ESID)
    {
        client->removecaches();
        client->locallogout();
    }

    requestQueue.push(request);
    waiter->notify();
}

void MegaApiImpl::request_response_progress(m_off_t currentProgress, m_off_t totalProgress)
{
    if(requestMap.size() == 1)
    {
        MegaRequestPrivate *request = requestMap.begin()->second;
        if(request && request->getType() == MegaRequest::TYPE_FETCH_NODES)
        {
            if(request->getTransferredBytes() != currentProgress)
            {
                request->setTransferredBytes(currentProgress);
                if(totalProgress != -1)
                {
                    request->setTotalBytes(totalProgress);
                }
                fireOnRequestUpdate(request);
            }
        }
    }
}

// login result
void MegaApiImpl::login_result(error result)
{
	MegaError megaError(result);
    if(requestMap.find(client->restag) == requestMap.end()) return;
    MegaRequestPrivate* request = requestMap.at(client->restag);
    if(!request || (request->getType() != MegaRequest::TYPE_LOGIN)) return;

    fireOnRequestFinish(request, megaError);
}

void MegaApiImpl::logout_result(error e)
{
    if(requestMap.find(client->restag) == requestMap.end()) return;
    MegaRequestPrivate* request = requestMap.at(client->restag);
    if(!request || (request->getType() != MegaRequest::TYPE_LOGOUT)) return;

    if(!e || e == API_ESID)
    {
        requestMap.erase(request->getTag());

        error preverror = (error)request->getParamType();
        while(!requestMap.empty())
        {
            std::map<int,MegaRequestPrivate*>::iterator it=requestMap.begin();
            if(it->second) fireOnRequestFinish(it->second, MegaError(preverror ? preverror : API_EACCESS));
        }

        while(!transferMap.empty())
        {
            std::map<int, MegaTransferPrivate *>::iterator it=transferMap.begin();
            if(it->second) fireOnTransferFinish(it->second, MegaError(preverror ? preverror : API_EACCESS));
        }

        pendingUploads = 0;
        pendingDownloads = 0;
        totalUploads = 0;
        totalDownloads = 0;
        waiting = false;
        waitingRequest = false;
        excludedNames.clear();
        syncLowerSizeLimit = 0;
        syncUpperSizeLimit = 0;
        uploadSpeed = 0;
        downloadSpeed = 0;
        downloadTimes.clear();
        downloadBytes.clear();
        uploadTimes.clear();
        uploadBytes.clear();
        uploadPartialBytes = 0;
        downloadPartialBytes = 0;

        fireOnRequestFinish(request, MegaError(preverror));
        return;
    }
    fireOnRequestFinish(request,MegaError(e));
}

void MegaApiImpl::userdata_result(string *name, string* pubk, string* privk, handle bjid, error result)
{
    MegaError megaError(result);
    if(requestMap.find(client->restag) == requestMap.end()) return;
    MegaRequestPrivate* request = requestMap.at(client->restag);
    if(!request || (request->getType() != MegaRequest::TYPE_GET_USER_DATA)) return;

    if(result == API_OK)
    {
        char jid[16];
        Base32::btoa((byte *)&bjid, MegaClient::USERHANDLE, jid);

        request->setPassword(pubk->c_str());
        request->setPrivateKey(privk->c_str());
        request->setName(name->c_str());
        request->setText(jid);
    }
    fireOnRequestFinish(request, megaError);
}

void MegaApiImpl::pubkey_result(User *u)
{
    if(requestMap.find(client->restag) == requestMap.end()) return;
    MegaRequestPrivate* request = requestMap.at(client->restag);
    if(!request || (request->getType() != MegaRequest::TYPE_GET_USER_DATA)) return;

    if(!u)
    {
        fireOnRequestFinish(request, MegaError(API_ENOENT));
        return;
    }

    if(!u->pubk.isvalid())
    {
        fireOnRequestFinish(request, MegaError(API_EACCESS));
        return;
    }

    string key;
    u->pubk.serializekey(&key, AsymmCipher::PUBKEY);
    char pubkbuf[AsymmCipher::MAXKEYLENGTH * 4 / 3 + 4];
    Base64::btoa((byte *)key.data(), key.size(), pubkbuf);
    request->setPassword(pubkbuf);

    char jid[16];
    Base32::btoa((byte *)&u->userhandle, MegaClient::USERHANDLE, jid);
    request->setText(jid);

    if(u->email.size())
    {
        request->setEmail(u->email.c_str());
    }

    fireOnRequestFinish(request, MegaError(API_OK));
}

// password change result
void MegaApiImpl::changepw_result(error result)
{
	MegaError megaError(result);
    if(requestMap.find(client->restag) == requestMap.end()) return;
    MegaRequestPrivate* request = requestMap.at(client->restag);
    if(!request || request->getType() != MegaRequest::TYPE_CHANGE_PW) return;

    fireOnRequestFinish(request, megaError);
}

// node export failed
void MegaApiImpl::exportnode_result(error result)
{
	MegaError megaError(result);
    if(requestMap.find(client->restag) == requestMap.end()) return;
    MegaRequestPrivate* request = requestMap.at(client->restag);
    if(!request || request->getType() != MegaRequest::TYPE_EXPORT) return;

    fireOnRequestFinish(request, megaError);
}

void MegaApiImpl::exportnode_result(handle h, handle ph)
{
    Node* n;
    if(requestMap.find(client->restag) == requestMap.end()) return;
    MegaRequestPrivate* request = requestMap.at(client->restag);
    if(!request || request->getType() != MegaRequest::TYPE_EXPORT) return;

    if ((n = client->nodebyhandle(h)))
    {
        char node[9];
        char key[FILENODEKEYLENGTH*4/3+3];

        Base64::btoa((byte*)&ph,MegaClient::NODEHANDLE,node);

        // the key
        if (n->type == FILENODE)
        {
            if(n->nodekey.size() >= FILENODEKEYLENGTH)
            {
                Base64::btoa((const byte*)n->nodekey.data(),FILENODEKEYLENGTH,key);
            }
            else
            {
                key[0]=0;
            }
        }
        else if (n->sharekey)
        {
            Base64::btoa(n->sharekey->key,FOLDERNODEKEYLENGTH,key);
        }
        else
        {
            fireOnRequestFinish(request, MegaError(MegaError::API_EKEY));
            return;
        }

        string link = "https://mega.nz/#";
        link += (n->type ? "F" : "");
        link += "!";
        link += node;
        link += "!";
        link += key;
        request->setLink(link.c_str());
        fireOnRequestFinish(request, MegaError(MegaError::API_OK));
    }
    else
    {
        request->setNodeHandle(UNDEF);
        fireOnRequestFinish(request, MegaError(MegaError::API_ENOENT));
    }
}

// the requested link could not be opened
void MegaApiImpl::openfilelink_result(error result)
{
	MegaError megaError(result);
    if(requestMap.find(client->restag) == requestMap.end()) return;
    MegaRequestPrivate* request = requestMap.at(client->restag);
    if(!request || ((request->getType() != MegaRequest::TYPE_IMPORT_LINK) &&
                    (request->getType() != MegaRequest::TYPE_GET_PUBLIC_NODE))) return;

    fireOnRequestFinish(request, megaError);
}

// the requested link was opened successfully
// (it is the application's responsibility to delete n!)
void MegaApiImpl::openfilelink_result(handle ph, const byte* key, m_off_t size, string* a, string*, int)
{
    if(requestMap.find(client->restag) == requestMap.end()) return;
    MegaRequestPrivate* request = requestMap.at(client->restag);
    if(!request || ((request->getType() != MegaRequest::TYPE_IMPORT_LINK) &&
                    (request->getType() != MegaRequest::TYPE_GET_PUBLIC_NODE))) return;

	if (!client->loggedin() && (request->getType() == MegaRequest::TYPE_IMPORT_LINK))
	{
        fireOnRequestFinish(request, MegaError(MegaError::API_EACCESS));
		return;
	}

    // no key provided --> check only that the nodehandle is valid
    if (!key && (request->getType() == MegaRequest::TYPE_GET_PUBLIC_NODE))
    {
        fireOnRequestFinish(request, MegaError(MegaError::API_EINCOMPLETE));
        return;
    }

    string attrstring;
    string fileName;
    string keystring;
    string fingerprint;

    attrstring.resize(a->length()*4/3+4);
    attrstring.resize(Base64::btoa((const byte *)a->data(),a->length(), (char *)attrstring.data()));

    m_time_t mtime = 0;

    SymmCipher nodeKey;
    keystring.assign((char*)key,FILENODEKEYLENGTH);
    nodeKey.setkey(key, FILENODE);

    byte *buf = Node::decryptattr(&nodeKey,attrstring.c_str(),attrstring.size());
    if(buf)
    {
        JSON json;
        nameid name;
        string* t;
        AttrMap attrs;

        json.begin((char*)buf+5);
        while ((name = json.getnameid()) != EOO && json.storeobject((t = &attrs.map[name])))
            JSON::unescape(t);

        delete[] buf;

        attr_map::iterator it;
        it = attrs.map.find('n');
        if (it == attrs.map.end()) fileName = "CRYPTO_ERROR";
        else if (!it->second.size()) fileName = "BLANK";
        else fileName = it->second.c_str();

        it = attrs.map.find('c');
        if(it != attrs.map.end())
        {
            FileFingerprint ffp;
            if(ffp.unserializefingerprint(&it->second))
            {
                mtime = ffp.mtime;

                char bsize[sizeof(size)+1];
                int l = Serialize64::serialize((byte *)bsize, size);
                char *buf = new char[l * 4 / 3 + 4];
                char ssize = 'A' + Base64::btoa((const byte *)bsize, l, buf);

                string result(1, ssize);
                result.append(buf);
                result.append(it->second);
                delete [] buf;

                fingerprint = result;
            }
        }
    }
    else
    {
        fileName = "CRYPTO_ERROR";
        request->setFlag(true);
    }

	if(request->getType() == MegaRequest::TYPE_IMPORT_LINK)
	{
		NewNode* newnode = new NewNode[1];

		// set up new node as folder node
		newnode->source = NEW_PUBLIC;
		newnode->type = FILENODE;
		newnode->nodehandle = ph;
        newnode->parenthandle = UNDEF;
		newnode->nodekey.assign((char*)key,FILENODEKEYLENGTH);
        newnode->attrstring = new string(*a);

		// add node
        requestMap.erase(request->getTag());
        int nextTag = client->nextreqtag();
        request->setTag(nextTag);
        requestMap[nextTag]=request;
        client->putnodes(request->getParentHandle(), newnode, 1);
	}
	else
	{
        MegaNodePrivate *megaNodePrivate = new MegaNodePrivate(fileName.c_str(), FILENODE, size, 0, mtime, ph, &keystring, a,
                                                           fingerprint.size() ? fingerprint.c_str() : NULL, INVALID_HANDLE);
        request->setPublicNode(megaNodePrivate);
        delete megaNodePrivate;
        fireOnRequestFinish(request, MegaError(MegaError::API_OK));
	}
}

// reload needed
void MegaApiImpl::reload(const char*)
{
    fireOnReloadNeeded();
}

// nodes have been modified
// (nodes with their removed flag set will be deleted immediately after returning from this call,
// at which point their pointers will become invalid at that point.)
void MegaApiImpl::nodes_updated(Node** n, int count)
{
    LOG_debug << "Nodes updated: " << count;
    if (!count)
    {
        return;
    }

    MegaNodeList *nodeList = NULL;
    if (n != NULL)
    {
        nodeList = new MegaNodeListPrivate(n, count);
        fireOnNodesUpdate(nodeList);
    }
    else
    {
        fireOnNodesUpdate(NULL);
    }
    delete nodeList;
}

void MegaApiImpl::account_details(AccountDetails*, bool, bool, bool, bool, bool, bool)
{
    if(requestMap.find(client->restag) == requestMap.end()) return;
    MegaRequestPrivate* request = requestMap.at(client->restag);
    if(!request || (request->getType() != MegaRequest::TYPE_ACCOUNT_DETAILS)) return;

	int numDetails = request->getNumDetails();
	numDetails--;
	request->setNumDetails(numDetails);
	if(!numDetails)
    {
        if(!request->getAccountDetails()->storage_max)
            fireOnRequestFinish(request, MegaError(MegaError::API_EACCESS));
        else
            fireOnRequestFinish(request, MegaError(MegaError::API_OK));
    }
}

void MegaApiImpl::account_details(AccountDetails*, error e)
{
	MegaError megaError(e);
    if(requestMap.find(client->restag) == requestMap.end()) return;
    MegaRequestPrivate* request = requestMap.at(client->restag);
    if(!request || (request->getType() != MegaRequest::TYPE_ACCOUNT_DETAILS)) return;

    fireOnRequestFinish(request, megaError);
}

void MegaApiImpl::removecontact_result(error e)
{
	MegaError megaError(e);
    if(requestMap.find(client->restag) == requestMap.end()) return;
    MegaRequestPrivate* request = requestMap.at(client->restag);
    if(!request || (request->getType() != MegaRequest::TYPE_REMOVE_CONTACT)) return;

    fireOnRequestFinish(request, megaError);
}

void MegaApiImpl::putua_result(error e)
{
    MegaError megaError(e);
    if(requestMap.find(client->restag) == requestMap.end()) return;
    MegaRequestPrivate* request = requestMap.at(client->restag);
    if(!request || (request->getType() != MegaRequest::TYPE_SET_ATTR_USER)) return;

#ifdef ENABLE_CHAT
    if (e && client->fetchingkeys)
    {
        client->clearKeys();
        client->resetKeyring();
    }
#endif

    fireOnRequestFinish(request, megaError);
}

void MegaApiImpl::getua_result(error e)
{
	MegaError megaError(e);
	if(requestMap.find(client->restag) == requestMap.end()) return;
    MegaRequestPrivate* request = requestMap.at(client->restag);
    if(!request || ((request->getType() != MegaRequest::TYPE_GET_ATTR_USER) &&
                    (request->getType() != MegaRequest::TYPE_SET_ATTR_USER))) return;

    fireOnRequestFinish(request, megaError);
}

void MegaApiImpl::getua_result(byte* data, unsigned len)
{
	if(requestMap.find(client->restag) == requestMap.end()) return;
	MegaRequestPrivate* request = requestMap.at(client->restag);
    if(!request || (request->getType() != MegaRequest::TYPE_GET_ATTR_USER)) return;

    int attrType = request->getParamType();
    switch (attrType)
    {
        case MegaApi::USER_ATTR_AVATAR:
            if (len)
            {

                FileAccess *f = client->fsaccess->newfileaccess();
                string filePath(request->getFile());
                string localPath;
                fsAccess->path2local(&filePath, &localPath);

                totalDownloadedBytes += len;

                fsAccess->unlinklocal(&localPath);
                if(!f->fopen(&localPath, false, true))
                {
                    delete f;
                    fireOnRequestFinish(request, MegaError(API_EWRITE));
                    return;
                }

                if(!f->fwrite((const byte*)data, len, 0))
                {
                    delete f;
                    fireOnRequestFinish(request, MegaError(API_EWRITE));
                    return;
                }

                delete f;
            }
            else    // no data for the avatar
            {
                fireOnRequestFinish(request, MegaError(API_ENOENT));
                return;
            }

            break;

        // null-terminated char arrays
        case MegaApi::USER_ATTR_FIRSTNAME:
        case MegaApi::USER_ATTR_LASTNAME:
            {
                string str((const char*)data,len);
                request->setText(str.c_str());
            }
            break;

        // byte arrays with possible nulls in the middle --> to Base64
        case MegaApi::USER_ATTR_ED25519_PUBLIC_KEY:
        case MegaApi::USER_ATTR_CU25519_PUBLIC_KEY:
        case MegaApi::USER_ATTR_SIG_RSA_PUBLIC_KEY:
        case MegaApi::USER_ATTR_SIG_CU255_PUBLIC_KEY:
        default:
            {
                string str;
                str.resize(len * 4 / 3 + 4);
                str.resize(Base64::btoa(data, len, (char*)str.data()));
                request->setText(str.c_str());
            }
            break;
    }

    fireOnRequestFinish(request, MegaError(API_OK));
}

void MegaApiImpl::getua_result(TLVstore *tlv)
{
    if(requestMap.find(client->restag) == requestMap.end()) return;
    MegaRequestPrivate* request = requestMap.at(client->restag);
    if(!request || (request->getType() != MegaRequest::TYPE_GET_ATTR_USER)) return;

    if (tlv)
    {
        // TLV data usually includes byte arrays with zeros in the middle, so values
        // must be converted into Base64 strings to avoid problems
        MegaStringMap *stringMap = new MegaStringMapPrivate(tlv->getMap(), true);
        request->setMegaStringMap(stringMap);
        delete stringMap;
    }

    fireOnRequestFinish(request, MegaError(API_OK));
    return;
}

#ifdef DEBUG
void MegaApiImpl::delua_result(error)
{
}
#endif

// user attribute update notification
void MegaApiImpl::userattr_update(User*, int, const char*)
{
}

void MegaApiImpl::ephemeral_result(error e)
{
	MegaError megaError(e);
    if(requestMap.find(client->restag) == requestMap.end()) return;
    MegaRequestPrivate* request = requestMap.at(client->restag);
    if(!request || ((request->getType() != MegaRequest::TYPE_CREATE_ACCOUNT))) return;

    fireOnRequestFinish(request, megaError);
}

void MegaApiImpl::ephemeral_result(handle, const byte*)
{
    if(requestMap.find(client->restag) == requestMap.end()) return;
    MegaRequestPrivate* request = requestMap.at(client->restag);
    if(!request || ((request->getType() != MegaRequest::TYPE_CREATE_ACCOUNT))) return;

    requestMap.erase(request->getTag());
    int nextTag = client->nextreqtag();
    request->setTag(nextTag);
    requestMap[nextTag] = request;

	byte pwkey[SymmCipher::KEYLENGTH];
    if(!request->getPrivateKey())
		client->pw_key(request->getPassword(),pwkey);
	else
		Base64::atob(request->getPrivateKey(), (byte *)pwkey, sizeof pwkey);

    client->sendsignuplink(request->getEmail(),request->getName(),pwkey);

    int creqtag = client->reqtag;
    client->reqtag = 0;

    if (request->getName())
    {
        client->putua(ATTR_FIRSTNAME, (const byte*) request->getName(), strlen(request->getName()));
    }
    if (request->getText())
    {
        client->putua(ATTR_LASTNAME, (const byte*) request->getText(), strlen(request->getText()));
    }

    client->reqtag = creqtag;
}

void MegaApiImpl::sendsignuplink_result(error e)
{
	MegaError megaError(e);
    if(requestMap.find(client->restag) == requestMap.end()) return;
    MegaRequestPrivate* request = requestMap.at(client->restag);
    if(!request || ((request->getType() != MegaRequest::TYPE_CREATE_ACCOUNT))) return;

    requestMap.erase(request->getTag());
    while(!requestMap.empty())
    {
        std::map<int,MegaRequestPrivate*>::iterator it=requestMap.begin();
        if(it->second) fireOnRequestFinish(it->second, MegaError(MegaError::API_EACCESS));
    }

    while(!transferMap.empty())
    {
        std::map<int, MegaTransferPrivate *>::iterator it=transferMap.begin();
        if(it->second) fireOnTransferFinish(it->second, MegaError(MegaError::API_EACCESS));
    }

    client->locallogout();
    fireOnRequestFinish(request, megaError);
}

void MegaApiImpl::querysignuplink_result(error e)
{
	MegaError megaError(e);
    if(requestMap.find(client->restag) == requestMap.end()) return;
    MegaRequestPrivate* request = requestMap.at(client->restag);
    if(!request || ((request->getType() != MegaRequest::TYPE_QUERY_SIGNUP_LINK) &&
                    (request->getType() != MegaRequest::TYPE_CONFIRM_ACCOUNT))) return;

    fireOnRequestFinish(request, megaError);
}

void MegaApiImpl::querysignuplink_result(handle, const char* email, const char* name, const byte* pwc, const byte*, const byte* c, size_t len)
{
    if(requestMap.find(client->restag) == requestMap.end()) return;
    MegaRequestPrivate* request = requestMap.at(client->restag);
    if(!request || ((request->getType() != MegaRequest::TYPE_QUERY_SIGNUP_LINK) &&
                    (request->getType() != MegaRequest::TYPE_CONFIRM_ACCOUNT))) return;

	request->setEmail(email);
	request->setName(name);

	if(request->getType() == MegaRequest::TYPE_QUERY_SIGNUP_LINK)
	{
        fireOnRequestFinish(request, MegaError(API_OK));
		return;
	}

	string signupemail = email;
	string signupcode;
	signupcode.assign((char*)c,len);

	byte signuppwchallenge[SymmCipher::KEYLENGTH];
	byte signupencryptedmasterkey[SymmCipher::KEYLENGTH];

	memcpy(signuppwchallenge,pwc,sizeof signuppwchallenge);
	memcpy(signupencryptedmasterkey,pwc,sizeof signupencryptedmasterkey);

	byte pwkey[SymmCipher::KEYLENGTH];
    if(!request->getPrivateKey())
		client->pw_key(request->getPassword(),pwkey);
	else
		Base64::atob(request->getPrivateKey(), (byte *)pwkey, sizeof pwkey);

	// verify correctness of supplied signup password
	SymmCipher pwcipher(pwkey);
	pwcipher.ecb_decrypt(signuppwchallenge);

	if (*(uint64_t*)(signuppwchallenge+4))
	{
        fireOnRequestFinish(request, MegaError(API_ENOENT));
	}
	else
	{
		// decrypt and set master key, then proceed with the confirmation
		pwcipher.ecb_decrypt(signupencryptedmasterkey);
		client->key.setkey(signupencryptedmasterkey);

        requestMap.erase(request->getTag());
        int nextTag = client->nextreqtag();
        request->setTag(nextTag);
        requestMap[nextTag] = request;

		client->confirmsignuplink((const byte*)signupcode.data(),signupcode.size(),MegaClient::stringhash64(&signupemail,&pwcipher));
	}
}

void MegaApiImpl::confirmsignuplink_result(error e)
{
	MegaError megaError(e);
    if(requestMap.find(client->restag) == requestMap.end()) return;
    MegaRequestPrivate* request = requestMap.at(client->restag);
    if(!request) return;

    fireOnRequestFinish(request, megaError);
}

void MegaApiImpl::setkeypair_result(error)
{

}

void MegaApiImpl::checkfile_result(handle h, error e)
{
    if(e)
    {
        for(std::map<int, MegaTransferPrivate *>::iterator iter = transferMap.begin(); iter != transferMap.end(); iter++)
        {
            MegaTransferPrivate *transfer = iter->second;
            if(transfer->getNodeHandle() == h)
                fireOnTransferTemporaryError(transfer, MegaError(e));
        }
    }
}

void MegaApiImpl::checkfile_result(handle h, error e, byte*, m_off_t, m_time_t, m_time_t, string*, string*, string*)
{
    if(e)
    {
        for(std::map<int, MegaTransferPrivate *>::iterator iter = transferMap.begin(); iter != transferMap.end(); iter++)
        {
            MegaTransferPrivate *transfer = iter->second;
            if(transfer->getNodeHandle() == h)
                fireOnTransferTemporaryError(transfer, MegaError(e));
        }
    }
}

void MegaApiImpl::addListener(MegaListener* listener)
{
    if(!listener) return;

    sdkMutex.lock();
    listeners.insert(listener);
    sdkMutex.unlock();
}

void MegaApiImpl::addRequestListener(MegaRequestListener* listener)
{
    if(!listener) return;

    sdkMutex.lock();
    requestListeners.insert(listener);
    sdkMutex.unlock();
}

void MegaApiImpl::addTransferListener(MegaTransferListener* listener)
{
    if(!listener) return;

    sdkMutex.lock();
    transferListeners.insert(listener);
    sdkMutex.unlock();
}

void MegaApiImpl::addGlobalListener(MegaGlobalListener* listener)
{
    if(!listener) return;

    sdkMutex.lock();
    globalListeners.insert(listener);
    sdkMutex.unlock();
}

#ifdef ENABLE_SYNC
void MegaApiImpl::addSyncListener(MegaSyncListener *listener)
{
    if(!listener) return;

    sdkMutex.lock();
    syncListeners.insert(listener);
    sdkMutex.unlock();
}

void MegaApiImpl::removeSyncListener(MegaSyncListener *listener)
{
    if(!listener) return;

    sdkMutex.lock();
    syncListeners.erase(listener);

    std::map<int, MegaSyncPrivate*>::iterator it = syncMap.begin();
    while(it != syncMap.end())
    {
        MegaSyncPrivate* sync = it->second;
        if(sync->getListener() == listener)
            sync->setListener(NULL);

        it++;
    }
    requestQueue.removeListener(listener);

    sdkMutex.unlock();
}
#endif

void MegaApiImpl::removeListener(MegaListener* listener)
{
    if(!listener) return;

    sdkMutex.lock();
    listeners.erase(listener);
    sdkMutex.unlock();
}

void MegaApiImpl::removeRequestListener(MegaRequestListener* listener)
{
    if(!listener) return;

    sdkMutex.lock();
    requestListeners.erase(listener);

    std::map<int, MegaRequestPrivate*>::iterator it = requestMap.begin();
    while(it != requestMap.end())
    {
        MegaRequestPrivate* request = it->second;
        if(request->getListener() == listener)
            request->setListener(NULL);

        it++;
    }

    requestQueue.removeListener(listener);
    sdkMutex.unlock();
}

void MegaApiImpl::removeTransferListener(MegaTransferListener* listener)
{
    if(!listener) return;

    sdkMutex.lock();
    transferListeners.erase(listener);

    std::map<int, MegaTransferPrivate*>::iterator it = transferMap.begin();
    while(it != transferMap.end())
    {
        MegaTransferPrivate* transfer = it->second;
        if(transfer->getListener() == listener)
            transfer->setListener(NULL);

        it++;
    }

    transferQueue.removeListener(listener);
    sdkMutex.unlock();
}

void MegaApiImpl::removeGlobalListener(MegaGlobalListener* listener)
{
    if(!listener) return;

    sdkMutex.lock();
    globalListeners.erase(listener);
    sdkMutex.unlock();
}

MegaRequest *MegaApiImpl::getCurrentRequest()
{
    return activeRequest;
}

MegaTransfer *MegaApiImpl::getCurrentTransfer()
{
    return activeTransfer;
}

MegaError *MegaApiImpl::getCurrentError()
{
    return activeError;
}

MegaNodeList *MegaApiImpl::getCurrentNodes()
{
    return activeNodes;
}

MegaUserList *MegaApiImpl::getCurrentUsers()
{
    return activeUsers;
}

void MegaApiImpl::fireOnRequestStart(MegaRequestPrivate *request)
{
    activeRequest = request;
    LOG_info << "Request (" << request->getRequestString() << ") starting";
	for(set<MegaRequestListener *>::iterator it = requestListeners.begin(); it != requestListeners.end() ; it++)
		(*it)->onRequestStart(api, request);

	for(set<MegaListener *>::iterator it = listeners.begin(); it != listeners.end() ; it++)
		(*it)->onRequestStart(api, request);

	MegaRequestListener* listener = request->getListener();
	if(listener) listener->onRequestStart(api, request);
	activeRequest = NULL;
}


void MegaApiImpl::fireOnRequestFinish(MegaRequestPrivate *request, MegaError e)
{
	MegaError *megaError = new MegaError(e);
	activeRequest = request;
	activeError = megaError;

    if(e.getErrorCode())
    {
        LOG_warn << "Request (" << request->getRequestString() << ") finished with error: " << e.getErrorString();
    }
    else
    {
        LOG_info << "Request (" << request->getRequestString() << ") finished";
    }

	for(set<MegaRequestListener *>::iterator it = requestListeners.begin(); it != requestListeners.end() ; it++)
		(*it)->onRequestFinish(api, request, megaError);

	for(set<MegaListener *>::iterator it = listeners.begin(); it != listeners.end() ; it++)
		(*it)->onRequestFinish(api, request, megaError);

	MegaRequestListener* listener = request->getListener();
	if(listener) listener->onRequestFinish(api, request, megaError);

    requestMap.erase(request->getTag());

	activeRequest = NULL;
	activeError = NULL;
	delete request;
    delete megaError;
}

void MegaApiImpl::fireOnRequestUpdate(MegaRequestPrivate *request)
{
    activeRequest = request;

    for(set<MegaRequestListener *>::iterator it = requestListeners.begin(); it != requestListeners.end() ; it++)
        (*it)->onRequestUpdate(api, request);

    for(set<MegaListener *>::iterator it = listeners.begin(); it != listeners.end() ; it++)
        (*it)->onRequestUpdate(api, request);

    MegaRequestListener* listener = request->getListener();
    if(listener) listener->onRequestUpdate(api, request);

    activeRequest = NULL;
}

void MegaApiImpl::fireOnRequestTemporaryError(MegaRequestPrivate *request, MegaError e)
{
	MegaError *megaError = new MegaError(e);
	activeRequest = request;
	activeError = megaError;

    request->setNumRetry(request->getNumRetry() + 1);

	for(set<MegaRequestListener *>::iterator it = requestListeners.begin(); it != requestListeners.end() ; it++)
		(*it)->onRequestTemporaryError(api, request, megaError);

	for(set<MegaListener *>::iterator it = listeners.begin(); it != listeners.end() ; it++)
		(*it)->onRequestTemporaryError(api, request, megaError);

	MegaRequestListener* listener = request->getListener();
	if(listener) listener->onRequestTemporaryError(api, request, megaError);

	activeRequest = NULL;
	activeError = NULL;
	delete megaError;
}

void MegaApiImpl::fireOnTransferStart(MegaTransferPrivate *transfer)
{
	activeTransfer = transfer;

	for(set<MegaTransferListener *>::iterator it = transferListeners.begin(); it != transferListeners.end() ; it++)
		(*it)->onTransferStart(api, transfer);

	for(set<MegaListener *>::iterator it = listeners.begin(); it != listeners.end() ; it++)
		(*it)->onTransferStart(api, transfer);

	MegaTransferListener* listener = transfer->getListener();
	if(listener) listener->onTransferStart(api, transfer);

	activeTransfer = NULL;
}

void MegaApiImpl::fireOnTransferFinish(MegaTransferPrivate *transfer, MegaError e)
{
	MegaError *megaError = new MegaError(e);
	activeTransfer = transfer;
	activeError = megaError;

    if(e.getErrorCode())
    {
        LOG_warn << "Transfer (" << transfer->getTransferString() << ") finished with error: " << e.getErrorString()
                    << " File: " << transfer->getFileName();
    }
    else
    {
        LOG_info << "Transfer (" << transfer->getTransferString() << ") finished. File: " << transfer->getFileName();
    }

	for(set<MegaTransferListener *>::iterator it = transferListeners.begin(); it != transferListeners.end() ; it++)
		(*it)->onTransferFinish(api, transfer, megaError);

	for(set<MegaListener *>::iterator it = listeners.begin(); it != listeners.end() ; it++)
		(*it)->onTransferFinish(api, transfer, megaError);

	MegaTransferListener* listener = transfer->getListener();
	if(listener) listener->onTransferFinish(api, transfer, megaError);

    transferMap.erase(transfer->getTag());

	activeTransfer = NULL;
	activeError = NULL;
	delete transfer;
	delete megaError;
}

void MegaApiImpl::fireOnTransferTemporaryError(MegaTransferPrivate *transfer, MegaError e)
{
	MegaError *megaError = new MegaError(e);
	activeTransfer = transfer;
	activeError = megaError;

    transfer->setNumRetry(transfer->getNumRetry() + 1);

	for(set<MegaTransferListener *>::iterator it = transferListeners.begin(); it != transferListeners.end() ; it++)
		(*it)->onTransferTemporaryError(api, transfer, megaError);

	for(set<MegaListener *>::iterator it = listeners.begin(); it != listeners.end() ; it++)
		(*it)->onTransferTemporaryError(api, transfer, megaError);

	MegaTransferListener* listener = transfer->getListener();
	if(listener) listener->onTransferTemporaryError(api, transfer, megaError);

	activeTransfer = NULL;
	activeError = NULL;
    delete megaError;
}

MegaClient *MegaApiImpl::getMegaClient()
{
    return client;
}

void MegaApiImpl::fireOnTransferUpdate(MegaTransferPrivate *transfer)
{
	activeTransfer = transfer;

	for(set<MegaTransferListener *>::iterator it = transferListeners.begin(); it != transferListeners.end() ; it++)
		(*it)->onTransferUpdate(api, transfer);

	for(set<MegaListener *>::iterator it = listeners.begin(); it != listeners.end() ; it++)
		(*it)->onTransferUpdate(api, transfer);

	MegaTransferListener* listener = transfer->getListener();
	if(listener) listener->onTransferUpdate(api, transfer);

	activeTransfer = NULL;
}

bool MegaApiImpl::fireOnTransferData(MegaTransferPrivate *transfer)
{
	activeTransfer = transfer;
	bool result = false;
	MegaTransferListener* listener = transfer->getListener();
	if(listener)
    {
		result = listener->onTransferData(api, transfer, transfer->getLastBytes(), transfer->getDeltaSize());
    }

	activeTransfer = NULL;
	return result;
}

void MegaApiImpl::fireOnUsersUpdate(MegaUserList *users)
{
	activeUsers = users;

	for(set<MegaGlobalListener *>::iterator it = globalListeners.begin(); it != globalListeners.end() ; it++)
    {
        (*it)->onUsersUpdate(api, users);
    }
	for(set<MegaListener *>::iterator it = listeners.begin(); it != listeners.end() ; it++)
    {
        (*it)->onUsersUpdate(api, users);
    }

    activeUsers = NULL;
}

void MegaApiImpl::fireOnContactRequestsUpdate(MegaContactRequestList *requests)
{
    activeContactRequests = requests;

    for(set<MegaGlobalListener *>::iterator it = globalListeners.begin(); it != globalListeners.end() ; it++)
    {
        (*it)->onContactRequestsUpdate(api, requests);
    }
    for(set<MegaListener *>::iterator it = listeners.begin(); it != listeners.end() ; it++)
    {
        (*it)->onContactRequestsUpdate(api, requests);
    }

    activeContactRequests = NULL;
}

void MegaApiImpl::fireOnNodesUpdate(MegaNodeList *nodes)
{
	activeNodes = nodes;

	for(set<MegaGlobalListener *>::iterator it = globalListeners.begin(); it != globalListeners.end() ; it++)
    {
        (*it)->onNodesUpdate(api, nodes);
    }
	for(set<MegaListener *>::iterator it = listeners.begin(); it != listeners.end() ; it++)
    {
        (*it)->onNodesUpdate(api, nodes);
    }

    activeNodes = NULL;
}

void MegaApiImpl::fireOnAccountUpdate()
{
    for(set<MegaGlobalListener *>::iterator it = globalListeners.begin(); it != globalListeners.end() ; it++)
    {
        (*it)->onAccountUpdate(api);
    }
    for(set<MegaListener *>::iterator it = listeners.begin(); it != listeners.end() ; it++)
    {
        (*it)->onAccountUpdate(api);
    }
}

void MegaApiImpl::fireOnReloadNeeded()
{
	for(set<MegaGlobalListener *>::iterator it = globalListeners.begin(); it != globalListeners.end() ; it++)
		(*it)->onReloadNeeded(api);

	for(set<MegaListener *>::iterator it = listeners.begin(); it != listeners.end() ; it++)
		(*it)->onReloadNeeded(api);
}

#ifdef ENABLE_SYNC
void MegaApiImpl::fireOnSyncStateChanged(MegaSyncPrivate *sync)
{
    for(set<MegaListener *>::iterator it = listeners.begin(); it != listeners.end() ; it++)
        (*it)->onSyncStateChanged(api, sync);

    for(set<MegaSyncListener *>::iterator it = syncListeners.begin(); it != syncListeners.end() ; it++)
        (*it)->onSyncStateChanged(api, sync);

    MegaSyncListener* listener = sync->getListener();
    if(listener)
    {
        listener->onSyncStateChanged(api, sync);
    }
}

void MegaApiImpl::fireOnSyncEvent(MegaSyncPrivate *sync, MegaSyncEvent *event)
{
    for(set<MegaListener *>::iterator it = listeners.begin(); it != listeners.end() ; it++)
        (*it)->onSyncEvent(api, sync, event);

    for(set<MegaSyncListener *>::iterator it = syncListeners.begin(); it != syncListeners.end() ; it++)
        (*it)->onSyncEvent(api, sync, event);

    MegaSyncListener* listener = sync->getListener();
    if(listener)
    {
        listener->onSyncEvent(api, sync, event);
    }

    delete event;
}

void MegaApiImpl::fireOnGlobalSyncStateChanged()
{
    for(set<MegaListener *>::iterator it = listeners.begin(); it != listeners.end() ; it++)
        (*it)->onGlobalSyncStateChanged(api);

    for(set<MegaGlobalListener *>::iterator it = globalListeners.begin(); it != globalListeners.end() ; it++)
        (*it)->onGlobalSyncStateChanged(api);
}

void MegaApiImpl::fireOnFileSyncStateChanged(MegaSyncPrivate *sync, const char *filePath, int newState)
{
    for(set<MegaListener *>::iterator it = listeners.begin(); it != listeners.end() ; it++)
        (*it)->onSyncFileStateChanged(api, sync, filePath, newState);

    for(set<MegaSyncListener *>::iterator it = syncListeners.begin(); it != syncListeners.end() ; it++)
        (*it)->onSyncFileStateChanged(api, sync, filePath, newState);

    MegaSyncListener* listener = sync->getListener();
    if(listener)
    {
        listener->onSyncFileStateChanged(api, sync, filePath, newState);
    }
}

#endif

#ifdef ENABLE_CHAT

void MegaApiImpl::fireOnChatsUpdate(MegaTextChatList *chats)
{
    for(set<MegaGlobalListener *>::iterator it = globalListeners.begin(); it != globalListeners.end() ; it++)
    {
        (*it)->onChatsUpdate(api, chats);
    }
    for(set<MegaListener *>::iterator it = listeners.begin(); it != listeners.end() ; it++)
    {
        (*it)->onChatsUpdate(api, chats);
    }
}

#endif

MegaError MegaApiImpl::checkAccess(MegaNode* megaNode, int level)
{
    if(!megaNode || level < MegaShare::ACCESS_UNKNOWN || level > MegaShare::ACCESS_OWNER)
    {
        return MegaError(API_EARGS);
    }

    sdkMutex.lock();
    Node *node = client->nodebyhandle(megaNode->getHandle());
	if(!node)
	{
        sdkMutex.unlock();
        return MegaError(API_ENOENT);
	}

    accesslevel_t a = OWNER;
    switch(level)
    {
    	case MegaShare::ACCESS_UNKNOWN:
    	case MegaShare::ACCESS_READ:
    		a = RDONLY;
    		break;
    	case MegaShare::ACCESS_READWRITE:
    		a = RDWR;
    		break;
    	case MegaShare::ACCESS_FULL:
    		a = FULL;
    		break;
    	case MegaShare::ACCESS_OWNER:
    		a = OWNER;
    		break;
    }

	MegaError e(client->checkaccess(node, a) ? API_OK : API_EACCESS);
    sdkMutex.unlock();

	return e;
}

MegaError MegaApiImpl::checkMove(MegaNode* megaNode, MegaNode* targetNode)
{
	if(!megaNode || !targetNode) return MegaError(API_EARGS);

    sdkMutex.lock();
    Node *node = client->nodebyhandle(megaNode->getHandle());
	Node *target = client->nodebyhandle(targetNode->getHandle());
	if(!node || !target)
	{
        sdkMutex.unlock();
        return MegaError(API_ENOENT);
	}

	MegaError e(client->checkmove(node,target));
    sdkMutex.unlock();

    return e;
}

bool MegaApiImpl::isFilesystemAvailable()
{
    sdkMutex.lock();
    bool result = client->nodebyhandle(client->rootnodes[0]) != NULL;
    sdkMutex.unlock();
    return result;
}

bool isDigit(const char *c)
{
    return (*c >= '0' && *c <= '9');
}

// returns 0 if i==j, +1 if i goes first, -1 if j goes first.
int naturalsorting_compare (const char *i, const char *j)
{
    static uint64_t maxNumber = (ULONG_MAX - 57) / 10; // 57 --> ASCII code for '9'

    bool stringMode = true;

    while (*i && *j)
    {
        if (stringMode)
        {
            char char_i, char_j;
            while ( (char_i = *i) && (char_j = *j) )
            {
                bool char_i_isDigit = isDigit(i);
                bool char_j_isDigit = isDigit(j);;

                if (char_i_isDigit && char_j_isDigit)
                {
                    stringMode = false;
                    break;
                }

                if(char_i_isDigit)
                {
                    return -1;
                }

                if(char_j_isDigit)
                {
                    return 1;
                }

                int difference = strncasecmp((char *)&char_i, (char *)&char_j, 1);
                if (difference)
                {
                    return difference;
                }

                ++i;
                ++j;
            }
        }
        else    // we are comparing numbers on both strings
        {
            uint64_t number_i = 0;
            unsigned int i_overflow_count = 0;
            while (*i && isDigit(i))
            {
                number_i = number_i * 10 + (*i - 48); // '0' ASCII code is 48
                ++i;

                // check the number won't overflow upon addition of next char
                if (number_i >= maxNumber)
                {
                    number_i -= maxNumber;
                    i_overflow_count++;
                }
            }

            uint64_t number_j = 0;
            unsigned int j_overflow_count = 0;
            while (*j && isDigit(j))
            {
                number_j = number_j * 10 + (*j - 48);
                ++j;

                // check the number won't overflow upon addition of next char
                if (number_j >= maxNumber)
                {
                    number_j -= maxNumber;
                    j_overflow_count++;
                }
            }

            int difference = i_overflow_count - j_overflow_count;
            if (difference)
            {
                return difference;
            }

            difference = number_i - number_j;
            if (difference)
            {
                return difference;
            }

            stringMode = true;
        }
    }

    if (*j)
    {
        return -1;
    }

    if (*i)
    {
        return 1;
    }

    return 0;
}

bool MegaApiImpl::nodeComparatorDefaultASC (Node *i, Node *j)
{
    if(i->type < j->type) return 0;
    if(i->type > j->type) return 1;

    if(naturalsorting_compare(i->displayname(), j->displayname())<=0) return 1;
	return 0;
}

bool MegaApiImpl::nodeComparatorDefaultDESC (Node *i, Node *j)
{
    if(i->type < j->type) return 1;
    if(i->type > j->type) return 0;
    if(naturalsorting_compare(i->displayname(), j->displayname())<=0) return 0;
    return 1;
}

bool MegaApiImpl::nodeComparatorSizeASC (Node *i, Node *j)
{ if(i->size < j->size) return 1; return 0;}
bool MegaApiImpl::nodeComparatorSizeDESC (Node *i, Node *j)
{ if(i->size < j->size) return 0; return 1;}

bool MegaApiImpl::nodeComparatorCreationASC  (Node *i, Node *j)
{ if(i->ctime < j->ctime) return 1; return 0;}
bool MegaApiImpl::nodeComparatorCreationDESC  (Node *i, Node *j)
{ if(i->ctime < j->ctime) return 0; return 1;}

bool MegaApiImpl::nodeComparatorModificationASC  (Node *i, Node *j)
{ if(i->mtime < j->mtime) return 1; return 0;}
bool MegaApiImpl::nodeComparatorModificationDESC  (Node *i, Node *j)
{ if(i->mtime < j->mtime) return 0; return 1;}

bool MegaApiImpl::nodeComparatorAlphabeticalASC  (Node *i, Node *j)
{ if(strcasecmp(i->displayname(), j->displayname())<=0) return 1; return 0; }
bool MegaApiImpl::nodeComparatorAlphabeticalDESC  (Node *i, Node *j)
{ if(strcasecmp(i->displayname(), j->displayname())<=0) return 0; return 1; }

int MegaApiImpl::getNumChildren(MegaNode* p)
{
	if (!p) return 0;

	sdkMutex.lock();
	Node *parent = client->nodebyhandle(p->getHandle());
	if (!parent)
	{
		sdkMutex.unlock();
		return 0;
	}

	int numChildren = parent->children.size();
	sdkMutex.unlock();

	return numChildren;
}

int MegaApiImpl::getNumChildFiles(MegaNode* p)
{
	if (!p) return 0;

	sdkMutex.lock();
	Node *parent = client->nodebyhandle(p->getHandle());
	if (!parent)
	{
		sdkMutex.unlock();
		return 0;
	}

	int numFiles = 0;
	for (node_list::iterator it = parent->children.begin(); it != parent->children.end(); it++)
	{
		if ((*it)->type == FILENODE)
			numFiles++;
	}
	sdkMutex.unlock();

	return numFiles;
}

int MegaApiImpl::getNumChildFolders(MegaNode* p)
{
	if (!p) return 0;

	sdkMutex.lock();
	Node *parent = client->nodebyhandle(p->getHandle());
	if (!parent)
	{
		sdkMutex.unlock();
		return 0;
	}

	int numFolders = 0;
	for (node_list::iterator it = parent->children.begin(); it != parent->children.end(); it++)
	{
		if ((*it)->type != FILENODE)
			numFolders++;
	}
	sdkMutex.unlock();

	return numFolders;
}


MegaNodeList *MegaApiImpl::getChildren(MegaNode* p, int order)
{
    if(!p) return new MegaNodeListPrivate();

    sdkMutex.lock();
    Node *parent = client->nodebyhandle(p->getHandle());
	if(!parent)
	{
        sdkMutex.unlock();
        return new MegaNodeListPrivate();
	}

    vector<Node *> childrenNodes;

    if(!order || order> MegaApi::ORDER_ALPHABETICAL_DESC)
	{
		for (node_list::iterator it = parent->children.begin(); it != parent->children.end(); )
            childrenNodes.push_back(*it++);
	}
	else
	{
        bool (*comp)(Node*, Node*);
		switch(order)
		{
        case MegaApi::ORDER_DEFAULT_ASC: comp = MegaApiImpl::nodeComparatorDefaultASC; break;
        case MegaApi::ORDER_DEFAULT_DESC: comp = MegaApiImpl::nodeComparatorDefaultDESC; break;
        case MegaApi::ORDER_SIZE_ASC: comp = MegaApiImpl::nodeComparatorSizeASC; break;
        case MegaApi::ORDER_SIZE_DESC: comp = MegaApiImpl::nodeComparatorSizeDESC; break;
        case MegaApi::ORDER_CREATION_ASC: comp = MegaApiImpl::nodeComparatorCreationASC; break;
        case MegaApi::ORDER_CREATION_DESC: comp = MegaApiImpl::nodeComparatorCreationDESC; break;
        case MegaApi::ORDER_MODIFICATION_ASC: comp = MegaApiImpl::nodeComparatorModificationASC; break;
        case MegaApi::ORDER_MODIFICATION_DESC: comp = MegaApiImpl::nodeComparatorModificationDESC; break;
        case MegaApi::ORDER_ALPHABETICAL_ASC: comp = MegaApiImpl::nodeComparatorAlphabeticalASC; break;
        case MegaApi::ORDER_ALPHABETICAL_DESC: comp = MegaApiImpl::nodeComparatorAlphabeticalDESC; break;
        default: comp = MegaApiImpl::nodeComparatorDefaultASC; break;
		}

		for (node_list::iterator it = parent->children.begin(); it != parent->children.end(); )
		{
            Node *n = *it++;
            vector<Node *>::iterator i = std::lower_bound(childrenNodes.begin(),
					childrenNodes.end(), n, comp);
            childrenNodes.insert(i, n);
		}
	}
    sdkMutex.unlock();

    if(childrenNodes.size()) return new MegaNodeListPrivate(childrenNodes.data(), childrenNodes.size());
    else return new MegaNodeListPrivate();
}

int MegaApiImpl::getIndex(MegaNode *n, int order)
{
    if(!n)
    {
        return -1;
    }

    sdkMutex.lock();
    Node *node = client->nodebyhandle(n->getHandle());
    if(!node)
    {
        sdkMutex.unlock();
        return -1;
    }

    Node *parent = node->parent;
    if(!parent)
    {
        sdkMutex.unlock();
        return -1;
    }


    if(!order || order> MegaApi::ORDER_ALPHABETICAL_DESC)
    {
        sdkMutex.unlock();
        return 0;
    }

    bool (*comp)(Node*, Node*);
    switch(order)
    {
        case MegaApi::ORDER_DEFAULT_ASC: comp = MegaApiImpl::nodeComparatorDefaultASC; break;
        case MegaApi::ORDER_DEFAULT_DESC: comp = MegaApiImpl::nodeComparatorDefaultDESC; break;
        case MegaApi::ORDER_SIZE_ASC: comp = MegaApiImpl::nodeComparatorSizeASC; break;
        case MegaApi::ORDER_SIZE_DESC: comp = MegaApiImpl::nodeComparatorSizeDESC; break;
        case MegaApi::ORDER_CREATION_ASC: comp = MegaApiImpl::nodeComparatorCreationASC; break;
        case MegaApi::ORDER_CREATION_DESC: comp = MegaApiImpl::nodeComparatorCreationDESC; break;
        case MegaApi::ORDER_MODIFICATION_ASC: comp = MegaApiImpl::nodeComparatorModificationASC; break;
        case MegaApi::ORDER_MODIFICATION_DESC: comp = MegaApiImpl::nodeComparatorModificationDESC; break;
        case MegaApi::ORDER_ALPHABETICAL_ASC: comp = MegaApiImpl::nodeComparatorAlphabeticalASC; break;
        case MegaApi::ORDER_ALPHABETICAL_DESC: comp = MegaApiImpl::nodeComparatorAlphabeticalDESC; break;
        default: comp = MegaApiImpl::nodeComparatorDefaultASC; break;
    }

    vector<Node *> childrenNodes;
    for (node_list::iterator it = parent->children.begin(); it != parent->children.end(); )
    {
        Node *temp = *it++;
        vector<Node *>::iterator i = std::lower_bound(childrenNodes.begin(),
                childrenNodes.end(), temp, comp);
        childrenNodes.insert(i, temp);
    }

    vector<Node *>::iterator i = std::lower_bound(childrenNodes.begin(),
            childrenNodes.end(), node, comp);

    sdkMutex.unlock();
    return i - childrenNodes.begin();
}

MegaNode *MegaApiImpl::getChildNode(MegaNode *parent, const char* name)
{
    if(!parent || !name)
    {
        return NULL;
    }

    sdkMutex.lock();
    Node *parentNode = client->nodebyhandle(parent->getHandle());
	if(!parentNode)
	{
        sdkMutex.unlock();
        return NULL;
	}

    MegaNode *node = MegaNodePrivate::fromNode(client->childnodebyname(parentNode, name));
    sdkMutex.unlock();
    return node;
}

Node *MegaApiImpl::getNodeByFingerprintInternal(const char *fingerprint)
{
    FileFingerprint *fp = MegaApiImpl::getFileFingerprintInternal(fingerprint);
    if (!fp)
    {
        return NULL;
    }

    sdkMutex.lock();
    Node *n  = client->nodebyfingerprint(fp);
    sdkMutex.unlock();

    delete fp;
    return n;
}

Node *MegaApiImpl::getNodeByFingerprintInternal(const char *fingerprint, Node *parent)
{

    FileFingerprint *fp = MegaApiImpl::getFileFingerprintInternal(fingerprint);
    if (!fp)
    {
        return NULL;
    }

    Node *n = NULL;
    sdkMutex.lock();
    node_vector *nodes = client->nodesbyfingerprint(fp);
    if (nodes->size())
    {
        n = nodes->at(0);
    }

    if (n && parent && n->parent != parent)
    {
        for (unsigned int i = 1; i < nodes->size(); i++)
        {
            Node* node = nodes->at(i);
            if (node->parent == parent)
            {
                n = node;
                break;
            }
        }
    }
    delete fp;
    delete nodes;
    sdkMutex.unlock();

    return n;
}

FileFingerprint *MegaApiImpl::getFileFingerprintInternal(const char *fingerprint)
{
    if(!fingerprint || !fingerprint[0])
    {
        return NULL;
    }

    m_off_t size = 0;
    unsigned int fsize = strlen(fingerprint);
    unsigned int ssize = fingerprint[0] - 'A';
    if(ssize > (sizeof(size) * 4 / 3 + 4) || fsize <= (ssize + 1))
    {
        return NULL;
    }

    int len =  sizeof(size) + 1;
    byte *buf = new byte[len];
    Base64::atob(fingerprint + 1, buf, len);
    int l = Serialize64::unserialize(buf, len, (uint64_t *)&size);
    delete [] buf;
    if(l <= 0)
    {
        return NULL;
    }

    string sfingerprint = fingerprint + ssize + 1;

    FileFingerprint *fp = new FileFingerprint;
    if(!fp->unserializefingerprint(&sfingerprint))
    {
        delete fp;
        return NULL;
    }

    fp->size = size;

    return fp;
}

MegaNode* MegaApiImpl::getParentNode(MegaNode* n)
{
    if(!n) return NULL;

    sdkMutex.lock();
    Node *node = client->nodebyhandle(n->getHandle());
	if(!node)
	{
        sdkMutex.unlock();
        return NULL;
	}

    MegaNode *result = MegaNodePrivate::fromNode(node->parent);
    sdkMutex.unlock();

	return result;
}

char* MegaApiImpl::getNodePath(MegaNode *node)
{
    if(!node) return NULL;

    sdkMutex.lock();
    Node *n = client->nodebyhandle(node->getHandle());
    if(!n)
	{
        sdkMutex.unlock();
        return NULL;
	}

	string path;
	if (n->nodehandle == client->rootnodes[0])
	{
		path = "/";
        sdkMutex.unlock();
        return stringToArray(path);
	}

	while (n)
	{
		switch (n->type)
		{
		case FOLDERNODE:
			path.insert(0,n->displayname());

			if (n->inshare)
			{
				path.insert(0,":");
				if (n->inshare->user) path.insert(0,n->inshare->user->email);
				else path.insert(0,"UNKNOWN");
                sdkMutex.unlock();
                return stringToArray(path);
			}
			break;

		case INCOMINGNODE:
			path.insert(0,"//in");
            sdkMutex.unlock();
            return stringToArray(path);

		case ROOTNODE:
            sdkMutex.unlock();
            return stringToArray(path);

		case RUBBISHNODE:
			path.insert(0,"//bin");
            sdkMutex.unlock();
            return stringToArray(path);

		case TYPE_UNKNOWN:
		case FILENODE:
			path.insert(0,n->displayname());
		}

		path.insert(0,"/");

        n = n->parent;
	}
    sdkMutex.unlock();
    return stringToArray(path);
}

MegaNode* MegaApiImpl::getNodeByPath(const char *path, MegaNode* node)
{
    if(!path) return NULL;

    sdkMutex.lock();
    Node *cwd = NULL;
    if(node) cwd = client->nodebyhandle(node->getHandle());

	vector<string> c;
	string s;
	int l = 0;
	const char* bptr = path;
	int remote = 0;
	Node* n;
	Node* nn;

	// split path by / or :
	do {
		if (!l)
		{
			if (*path >= 0)
			{
				if (*path == '\\')
				{
                    if (path > bptr)
                    {
                        s.append(bptr, path - bptr);
                    }

					bptr = ++path;

					if (*bptr == 0)
					{
						c.push_back(s);
						break;
					}

					path++;
					continue;
				}

				if (*path == '/' || *path == ':' || !*path)
				{
					if (*path == ':')
					{
						if (c.size())
						{
                            sdkMutex.unlock();
                            return NULL;
						}
						remote = 1;
					}

                    if (path > bptr)
                    {
                        s.append(bptr, path - bptr);
                    }

                    bptr = path + 1;

					c.push_back(s);

					s.erase();
				}
			}
            else if ((*path & 0xf0) == 0xe0)
            {
                l = 1;
            }
            else if ((*path & 0xf8) == 0xf0)
            {
                l = 2;
            }
            else if ((*path & 0xfc) == 0xf8)
            {
                l = 3;
            }
            else if ((*path & 0xfe) == 0xfc)
            {
                l = 4;
            }
		}
        else
        {
            l--;
        }
	} while (*path++);

	if (l)
	{
        sdkMutex.unlock();
        return NULL;
	}

	if (remote)
	{
        // target: user inbox - it's not a node - return NULL
		if (c.size() == 2 && !c[1].size())
		{
            sdkMutex.unlock();
            return NULL;
		}

		User* u;

        if ((u = client->finduser(c[0].c_str())))
        {
            // locate matching share from this user
            handle_set::iterator sit;
            string name;
            for (sit = u->sharing.begin(); sit != u->sharing.end(); sit++)
            {
                if ((n = client->nodebyhandle(*sit)))
                {
                    if(!name.size())
                    {
                        name =  c[1];
                        n->client->fsaccess->normalize(&name);
                    }

                    if (!strcmp(name.c_str(), n->displayname()))
                    {
                        l = 2;
                        break;
                    }
                }
            }
        }

		if (!l)
		{
            sdkMutex.unlock();
            return NULL;
		}
	}
	else
	{
		// path starting with /
		if (c.size() > 1 && !c[0].size())
        {
			// path starting with //
			if (c.size() > 2 && !c[1].size())
			{
                if (c[2] == "in")
                {
                    n = client->nodebyhandle(client->rootnodes[1]);
                }
                else if (c[2] == "bin")
                {
                    n = client->nodebyhandle(client->rootnodes[2]);
                }
				else
				{
                    sdkMutex.unlock();
                    return NULL;
				}

				l = 3;
			}
			else
			{
				n = client->nodebyhandle(client->rootnodes[0]);
				l = 1;
			}
		}
        else
        {
            n = cwd;
        }
	}

	// parse relative path
	while (n && l < (int)c.size())
	{
		if (c[l] != ".")
		{
			if (c[l] == "..")
			{
                if (n->parent)
                {
                    n = n->parent;
                }
			}
			else
			{
				// locate child node (explicit ambiguity resolution: not implemented)
				if (c[l].size())
				{
                    nn = client->childnodebyname(n, c[l].c_str());

					if (!nn)
					{
                        sdkMutex.unlock();
                        return NULL;
                    }

					n = nn;
				}
			}
		}

		l++;
	}

    MegaNode *result = MegaNodePrivate::fromNode(n);
    sdkMutex.unlock();
    return result;
}

MegaNode* MegaApiImpl::getNodeByHandle(handle handle)
{
	if(handle == UNDEF) return NULL;
    sdkMutex.lock();
    MegaNode *result = MegaNodePrivate::fromNode(client->nodebyhandle(handle));
    sdkMutex.unlock();
    return result;
}

MegaContactRequest *MegaApiImpl::getContactRequestByHandle(MegaHandle handle)
{
    sdkMutex.lock();
    if(client->pcrindex.find(handle) == client->pcrindex.end())
    {
        sdkMutex.unlock();
        return NULL;
    }
    MegaContactRequest* request = MegaContactRequestPrivate::fromContactRequest(client->pcrindex.at(handle));
    sdkMutex.unlock();
    return request;
}

void MegaApiImpl::sendPendingTransfers()
{
    MegaTransferPrivate *transfer;
    error e;
    int nextTag;

    while((transfer = transferQueue.pop()))
    {
        sdkMutex.lock();
        e = API_OK;
        nextTag = client->nextreqtag();

        switch(transfer->getType())
        {
            case MegaTransfer::TYPE_UPLOAD:
            {
                const char* localPath = transfer->getPath();
                const char* fileName = transfer->getFileName();
                int64_t mtime = transfer->getTime();
                bool isSourceTemporary = transfer->isSourceFileTemporary();
                Node *parent = client->nodebyhandle(transfer->getParentHandle());

                if (!localPath || !parent || parent->type == FILENODE || !fileName || !(*fileName))
                {
                    e = API_EARGS;
                    break;
                }

                string tmpString = localPath;
                string wLocalPath;
                client->fsaccess->path2local(&tmpString, &wLocalPath);

                FileAccess *fa = fsAccess->newfileaccess();
                if(!fa->fopen(&wLocalPath, true, false))
                {
                    e = API_EREAD;
                    break;
                }

                nodetype_t type = fa->type;
                delete fa;

                if(type == FILENODE)
                {
                    currentTransfer = transfer;
                    string wFileName = fileName;
                    MegaFilePut *f = new MegaFilePut(client, &wLocalPath, &wFileName, transfer->getParentHandle(), "", mtime, isSourceTemporary);
                    f->setTransfer(transfer);
                    bool started = client->startxfer(PUT, f, true);
                    if(!started)
                    {
                        if(!f->isvalid)
                        {
                            //Unable to read the file
                            transfer->setSyncTransfer(false);
                            transferMap[nextTag]=transfer;
                            transfer->setTag(nextTag);
                            fireOnTransferStart(transfer);
                            fireOnTransferFinish(transfer, MegaError(API_EREAD));
                        }
                        else
                        {
                            //Already existing transfer
                            transferMap[nextTag]=transfer;
                            transfer->setTag(nextTag);
                            fireOnTransferStart(transfer);
                            fireOnTransferFinish(transfer, MegaError(API_EEXIST));
                        }
                    }
                    else if(transfer->getTag() == -1)
                    {
                        //Already existing transfer
                        //Delete the new one and set the transfer as regular
                        transfer_map::iterator it = client->transfers[PUT].find(f);
                        if(it != client->transfers[PUT].end())
                        {
                            int previousTag = it->second->tag;
                            if(transferMap.find(previousTag) != transferMap.end())
                            {
                                MegaTransferPrivate* previousTransfer = transferMap.at(previousTag);
                                previousTransfer->setSyncTransfer(false);
                                delete transfer;
                            }
                        }
                    }
                    currentTransfer=NULL;
                }
                else
                {
                    transferMap[nextTag]=transfer;
                    transfer->setTag(nextTag);
                    MegaFolderUploadController *uploader = new MegaFolderUploadController(this, transfer);
                    uploader->start();
                }
                break;
            }
            case MegaTransfer::TYPE_DOWNLOAD:
            {
                Node *node = NULL;
                MegaNode *publicNode = transfer->getPublicNode();
                const char *parentPath = transfer->getParentPath();
                const char *fileName = transfer->getFileName();

                if (!publicNode)
                {
                    handle nodehandle = transfer->getNodeHandle();
                    node = client->nodebyhandle(nodehandle);
                }

                if (!node && !publicNode)
                {
                    e = API_ENOENT;
                    break;
                }

                if (!transfer->isStreamingTransfer() && !parentPath && !fileName)
                {
                    e = API_EARGS;
                    break;
                }

                if (!transfer->isStreamingTransfer() && ((node && node->type != FILENODE) || (publicNode && publicNode->getType() != FILENODE)) )
                {
                    // Folder download
                    transferMap[nextTag] = transfer;
                    transfer->setTag(nextTag);
                    MegaFolderDownloadController *downloader = new MegaFolderDownloadController(this, transfer);
                    downloader->start(publicNode);
                    break;
                }

                // File download
                currentTransfer=transfer;
                if (!transfer->isStreamingTransfer())
                {
                    string name;
                    string securename;
                    string path;

                    if (parentPath)
                    {
                        path = parentPath;
                    }
                    else
                    {
                        string separator;
                        client->fsaccess->local2path(&client->fsaccess->localseparator, &separator);
                        path = ".";
                        path.append(separator);
                    }

                    MegaFileGet *f;
                    if (node)
                    {
                        if (!fileName)
                        {
                            attr_map::iterator ait = node->attrs.map.find('n');
                            if (ait == node->attrs.map.end())
                            {
                                name = "CRYPTO_ERROR";
                            }
                            else if(!ait->second.size())
                            {
                                name = "BLANK";
                            }
                            else
                            {
                                name = ait->second;
                            }
                        }
                        else
                        {
                            name = fileName;
                        }

                        client->fsaccess->name2local(&name);
                        client->fsaccess->local2path(&name, &securename);
                        path += securename;
                        f = new MegaFileGet(client, node, path);
                    }
                    else
                    {
                        if (!transfer->getFileName())
                        {
                            name = publicNode->getName();
                        }
                        else
                        {
                            name = transfer->getFileName();
                        }

                        client->fsaccess->name2local(&name);
                        client->fsaccess->local2path(&name, &securename);
                        path += securename;
                        f = new MegaFileGet(client, publicNode, path);
                    }

                    transfer->setPath(path.c_str());
                    f->setTransfer(transfer);
                    bool ok = client->startxfer(GET, f, true);
                    if (transfer->getTag() == -1)
                    {
                        //Already existing transfer
                        if (ok)
                        {
                            //Set the transfer as regular
                            transfer_map::iterator it = client->transfers[GET].find(f);
                            if (it != client->transfers[GET].end())
                            {
                                int previousTag = it->second->tag;
                                if (transferMap.find(previousTag) != transferMap.end())
                                {
                                    MegaTransferPrivate* previousTransfer = transferMap.at(previousTag);
                                    previousTransfer->setSyncTransfer(false);
                                }
                            }
                        }
                        else
                        {
                            //Already existing transfer
                            transferMap[nextTag]=transfer;
                            transfer->setTag(nextTag);
                            fireOnTransferStart(transfer);

                            long long overquotaDelay = getBandwidthOverquotaDelay();
                            if (overquotaDelay)
                            {
                                fireOnTransferTemporaryError(transfer, MegaError(API_EOVERQUOTA, overquotaDelay));
                            }

                            fireOnTransferFinish(transfer, MegaError(API_EEXIST));
                        }
                    }
                }
                else
                {
                    m_off_t startPos = transfer->getStartPos();
                    m_off_t endPos = transfer->getEndPos();
                    if (startPos < 0 || endPos < 0 || startPos > endPos)
                    {
                        e = API_EARGS;
                        break;
                    }

                    if (node)
                	{
                        transfer->setFileName(node->displayname());
                        if (startPos >= node->size || endPos >= node->size)
                        {
                            e = API_EARGS;
                            break;
                        }

                        m_off_t totalBytes = endPos - startPos + 1;
                        transferMap[nextTag]=transfer;
                        transfer->setTotalBytes(totalBytes);
                        transfer->setTag(nextTag);
                        fireOnTransferStart(transfer);
                        client->pread(node, startPos, totalBytes, transfer);
                        waiter->notify();
                    }
                    else
                    {
                        transfer->setFileName(publicNode->getName());
                        if (startPos >= publicNode->getSize() || endPos >= publicNode->getSize())
                        {
                            e = API_EARGS;
                            break;
                        }

                        m_off_t totalBytes = endPos - startPos + 1;
                        transferMap[nextTag]=transfer;
                        transfer->setTotalBytes(totalBytes);
                        transfer->setTag(nextTag);
                        fireOnTransferStart(transfer);
                        SymmCipher cipher;
                        cipher.setkey(publicNode->getNodeKey());
                        client->pread(publicNode->getHandle(), &cipher,
                            MemAccess::get<int64_t>((const char*)publicNode->getNodeKey()->data() + SymmCipher::KEYLENGTH),
                                      startPos, totalBytes, transfer);
                        waiter->notify();
                    }
                }

                currentTransfer = NULL;
                break;
            }
        }

        if (e)
        {
            fireOnTransferFinish(transfer, MegaError(e));
        }

        sdkMutex.unlock();
    }
}

void MegaApiImpl::removeRecursively(const char *path)
{
#ifndef _WIN32
    string spath = path;
    PosixFileSystemAccess::emptydirlocal(&spath);
#else
    string utf16path;
    MegaApi::utf8ToUtf16(path, &utf16path);
    if(utf16path.size())
    {
        utf16path.resize(utf16path.size()-2);
        WinFileSystemAccess::emptydirlocal(&utf16path);
    }
#endif
}


void MegaApiImpl::sendPendingRequests()
{
	MegaRequestPrivate *request;
	error e;
    int nextTag = 0;

	while((request = requestQueue.pop()))
	{
        if (!nextTag && request->getType() != MegaRequest::TYPE_LOGOUT)
        {
            client->abortbackoff(false);
        }

		sdkMutex.lock();
		nextTag = client->nextreqtag();
        request->setTag(nextTag);
		requestMap[nextTag]=request;
		e = API_OK;

        fireOnRequestStart(request);
		switch(request->getType())
		{
		case MegaRequest::TYPE_LOGIN:
		{
			const char *login = request->getEmail();
			const char *password = request->getPassword();
            const char* megaFolderLink = request->getLink();
            const char* base64pwkey = request->getPrivateKey();
            const char* sessionKey = request->getSessionKey();

            if(!megaFolderLink && (!(login && password)) && !sessionKey && (!(login && base64pwkey)))
            {
                e = API_EARGS;
                break;
            }

            string slogin;
            if(login)
            {
                slogin = login;
                slogin.erase(slogin.begin(), std::find_if(slogin.begin(), slogin.end(), std::not1(std::ptr_fun<int, int>(std::isspace))));
                slogin.erase(std::find_if(slogin.rbegin(), slogin.rend(), std::not1(std::ptr_fun<int, int>(std::isspace))).base(), slogin.end());
            }

            requestMap.erase(request->getTag());
            while(!requestMap.empty())
            {
                std::map<int,MegaRequestPrivate*>::iterator it=requestMap.begin();
                if(it->second) fireOnRequestFinish(it->second, MegaError(MegaError::API_EACCESS));
            }

            while(!transferMap.empty())
            {
                std::map<int, MegaTransferPrivate *>::iterator it=transferMap.begin();
                if(it->second) fireOnTransferFinish(it->second, MegaError(MegaError::API_EACCESS));
            }
            requestMap[request->getTag()]=request;

            if(sessionKey)
            {
                byte session[MAX_SESSION_LENGTH];
                int size = Base64::atob(sessionKey, (byte *)session, sizeof session);
                client->login(session, size);
            }
            else if(login && base64pwkey)
            {
                byte pwkey[SymmCipher::KEYLENGTH];
                Base64::atob(base64pwkey, (byte *)pwkey, sizeof pwkey);

                if(password)
                {
                    uint64_t emailhash;
                    Base64::atob(password, (byte *)&emailhash, sizeof emailhash);
                    client->fastlogin(slogin.c_str(), pwkey, emailhash);
                }
                else
                {
                    client->login(slogin.c_str(), pwkey);
                }
            }
            else if(login && password)
            {
                byte pwkey[SymmCipher::KEYLENGTH];
                if((e = client->pw_key(password,pwkey))) break;
                client->login(slogin.c_str(), pwkey);
            }
            else
            {
                e = client->folderaccess(megaFolderLink);
                if(e == API_OK)
                {
                    fireOnRequestFinish(request, MegaError(e));
                }
            }

            break;
		}
        case MegaRequest::TYPE_CREATE_FOLDER:
		{
			Node *parent = client->nodebyhandle(request->getParentHandle());
			const char *name = request->getName();
            if(!name || !(*name) || !parent) { e = API_EARGS; break; }

			NewNode *newnode = new NewNode[1];
			SymmCipher key;
			string attrstring;
			byte buf[FOLDERNODEKEYLENGTH];

			// set up new node as folder node
			newnode->source = NEW_NODE;
			newnode->type = FOLDERNODE;
			newnode->nodehandle = 0;
			newnode->parenthandle = UNDEF;

			// generate fresh random key for this folder node
			PrnGen::genblock(buf,FOLDERNODEKEYLENGTH);
			newnode->nodekey.assign((char*)buf,FOLDERNODEKEYLENGTH);
			key.setkey(buf);

			// generate fresh attribute object with the folder name
			AttrMap attrs;
            string sname = name;
            fsAccess->normalize(&sname);
            attrs.map['n'] = sname;

			// JSON-encode object and encrypt attribute string
			attrs.getjson(&attrstring);
            newnode->attrstring = new string;
            client->makeattr(&key,newnode->attrstring,attrstring.c_str());

			// add the newly generated folder node
			client->putnodes(parent->nodehandle,newnode,1);
			break;
		}
		case MegaRequest::TYPE_MOVE:
		{
			Node *node = client->nodebyhandle(request->getNodeHandle());
			Node *newParent = client->nodebyhandle(request->getParentHandle());
			if(!node || !newParent) { e = API_EARGS; break; }

            if(node->parent == newParent)
            {
                fireOnRequestFinish(request, MegaError(API_OK));
                break;
            }

            if ((e = client->checkmove(node, newParent)))
            {
                // If it's not possible to move the node, try copy-delete,
                // but only when it's not possible due to access rights
                // the node and the target are from different node trees,
                // it's possible to put nodes in the target folder
                // and also to remove the source node
                if (e != API_EACCESS)
                {
                    break;
                }

                Node *nodeRoot = node;
                while (nodeRoot->parent)
                {
                    nodeRoot = nodeRoot->parent;
                }

                Node *parentRoot = newParent;
                while (parentRoot->parent)
                {
                    parentRoot = parentRoot->parent;
                }

                if ((nodeRoot == parentRoot)
                        || !client->checkaccess(node, FULL)
                        || !client->checkaccess(newParent, RDWR))
                {
                    break;
                }

                unsigned nc;
                TreeProcCopy tc;

                // determine number of nodes to be copied
                client->proctree(node, &tc);
                tc.allocnodes();
                nc = tc.nc;

                // build new nodes array
                client->proctree(node, &tc);
                if (!nc)
                {
                    e = API_EARGS;
                    break;
                }

                tc.nn->parenthandle = UNDEF;
                client->putnodes(newParent->nodehandle, tc.nn, nc);
                e = API_OK;
                break;
            }

			e = client->rename(node, newParent);
			break;
		}
		case MegaRequest::TYPE_COPY:
		{
            Node *node = NULL;
			Node *target = client->nodebyhandle(request->getParentHandle());
			const char* email = request->getEmail();
            MegaNode *megaNode = request->getPublicNode();
            const char *newName = request->getName();

            if (!megaNode->isForeign() && !megaNode->isPublic())
            {
                node = client->nodebyhandle(request->getNodeHandle());
                if (!node)
                {
                    e = API_ENOENT;
                    break;
                }
            }

            if (!megaNode || (!target && !email)
                    || (newName && !(*newName))
                    || (target && target->type == FILENODE))
            {
                e = API_EARGS;
                break;
            }

            if (!node)
            {
                unsigned nc;
                MegaTreeProcCopy tc(client);

                processMegaTree(megaNode, &tc);
                tc.allocnodes();
                nc = tc.nc;
                if (!nc)
                {
                    e = API_EARGS;
                    break;
                }

                if (newName)
                {
                    MegaNodePrivate *privateNode = dynamic_cast<MegaNodePrivate *>(megaNode);
                    if (privateNode)
                    {
                        privateNode->setName(newName);
                    }
                    else
                    {
                        LOG_err << "Unknown node type";
                    }
                }

                // build new nodes array
                processMegaTree(megaNode, &tc);

                tc.nn->parenthandle = UNDEF;

                if (target)
                {
                    client->putnodes(target->nodehandle, tc.nn, nc);
                }
                else
                {
                    client->putnodes(email, tc.nn, nc);
                }
            }
            else
            {
                unsigned nc;
                TreeProcCopy tc;

                // determine number of nodes to be copied
                client->proctree(node,&tc);
                tc.allocnodes();
                nc = tc.nc;

                // build new nodes array
                client->proctree(node,&tc);
                if (!nc)
                {
                    e = API_EARGS;
                    break;
                }

                tc.nn->parenthandle = UNDEF;

                if (newName && tc.nn[0].nodekey.size())
                {
                    SymmCipher key;
                    AttrMap attrs;
                    string attrstring;

                    key.setkey((const byte*)tc.nn[0].nodekey.data(), node->type);
                    attrs = node->attrs;

                    string sname = newName;
                    fsAccess->normalize(&sname);
                    attrs.map['n'] = sname;

                    attrs.getjson(&attrstring);
                    client->makeattr(&key,tc.nn[0].attrstring, attrstring.c_str());
                }

                if (target)
                {
                    client->putnodes(target->nodehandle,tc.nn,nc);
                }
                else
                {
                    client->putnodes(email, tc.nn, nc);
                }
            }
			break;
		}
        case MegaRequest::TYPE_RENAME:
        {
            Node* node = client->nodebyhandle(request->getNodeHandle());
            const char* newName = request->getName();
            if(!node || !newName || !(*newName)) { e = API_EARGS; break; }

            if (!client->checkaccess(node,FULL)) { e = API_EACCESS; break; }

            string sname = newName;
            fsAccess->normalize(&sname);
            node->attrs.map['n'] = sname;
            e = client->setattr(node);
            break;
        }
		case MegaRequest::TYPE_REMOVE:
		{
			Node* node = client->nodebyhandle(request->getNodeHandle());
			if(!node) { e = API_EARGS; break; }

			e = client->unlink(node);
			break;
		}
		case MegaRequest::TYPE_SHARE:
		{
			Node *node = client->nodebyhandle(request->getNodeHandle());
			const char* email = request->getEmail();
			int access = request->getAccess();
            if(!node || !email || !strchr(email, '@'))
            {
                e = API_EARGS;
                break;
            }

            accesslevel_t a;
			switch(access)
			{
				case MegaShare::ACCESS_UNKNOWN:
                    a = ACCESS_UNKNOWN;
                    break;
				case MegaShare::ACCESS_READ:
					a = RDONLY;
					break;
				case MegaShare::ACCESS_READWRITE:
					a = RDWR;
					break;
				case MegaShare::ACCESS_FULL:
					a = FULL;
					break;
				case MegaShare::ACCESS_OWNER:
					a = OWNER;
					break;
                default:
                    e = API_EARGS;
			}

            if(e == API_OK)
                client->setshare(node, email, a);
			break;
		}
		case MegaRequest::TYPE_IMPORT_LINK:
		case MegaRequest::TYPE_GET_PUBLIC_NODE:
		{
			Node *node = client->nodebyhandle(request->getParentHandle());
			const char* megaFileLink = request->getLink();
			if(!megaFileLink) { e = API_EARGS; break; }
			if((request->getType()==MegaRequest::TYPE_IMPORT_LINK) && (!node)) { e = API_EARGS; break; }

			e = client->openfilelink(megaFileLink, 1);
			break;
		}
		case MegaRequest::TYPE_EXPORT:
		{
			Node* node = client->nodebyhandle(request->getNodeHandle());
			if(!node) { e = API_EARGS; break; }

            e = client->exportnode(node, !request->getAccess(), request->getNumber());
			break;
		}
		case MegaRequest::TYPE_FETCH_NODES:
		{
			client->fetchnodes();
			break;
		}
		case MegaRequest::TYPE_ACCOUNT_DETAILS:
		{
            if(client->loggedin() != FULLACCOUNT)
            {
                e = API_EACCESS;
                break;
            }

			int numDetails = request->getNumDetails();
			bool storage = (numDetails & 0x01) != 0;
			bool transfer = (numDetails & 0x02) != 0;
			bool pro = (numDetails & 0x04) != 0;
			bool transactions = (numDetails & 0x08) != 0;
			bool purchases = (numDetails & 0x10) != 0;
			bool sessions = (numDetails & 0x20) != 0;

			numDetails = 1;
			if(transactions) numDetails++;
			if(purchases) numDetails++;
			if(sessions) numDetails++;

			request->setNumDetails(numDetails);

			client->getaccountdetails(request->getAccountDetails(), storage, transfer, pro, transactions, purchases, sessions);
			break;
		}
		case MegaRequest::TYPE_CHANGE_PW:
		{
			const char* oldPassword = request->getPassword();
			const char* newPassword = request->getNewPassword();
			if(!oldPassword || !newPassword) { e = API_EARGS; break; }

			byte pwkey[SymmCipher::KEYLENGTH];
			byte newpwkey[SymmCipher::KEYLENGTH];
			if((e = client->pw_key(oldPassword, pwkey))) { e = API_EARGS; break; }
			if((e = client->pw_key(newPassword, newpwkey))) { e = API_EARGS; break; }
			e = client->changepw(pwkey, newpwkey);
			break;
		}
		case MegaRequest::TYPE_LOGOUT:
		{
            if (request->getParamType() == API_ESSL && client->retryessl)
            {
                e = API_EINCOMPLETE;
                break;
            }

            if(request->getFlag())
            {
                client->logout();
            }
            else
            {
                client->locallogout();
                client->restag = nextTag;
                logout_result(API_OK);
            }
			break;
		}
		case MegaRequest::TYPE_GET_ATTR_FILE:
		{
			const char* dstFilePath = request->getFile();
            int type = request->getParamType();
			Node *node = client->nodebyhandle(request->getNodeHandle());

			if(!dstFilePath || !node) { e = API_EARGS; break; }

            e = client->getfa(node, (fatype)type);
            if(e == API_EEXIST)
            {
                e = API_OK;
                int prevtag = client->restag;
                MegaRequestPrivate* req = NULL;
                while(prevtag)
                {
                    if(requestMap.find(prevtag) == requestMap.end())
                    {
                        LOG_err << "Invalid duplicate getattr request";
                        req = NULL;
                        e = API_EINTERNAL;
                        break;
                    }

                    req = requestMap.at(prevtag);
                    if(!req || (req->getType() != MegaRequest::TYPE_GET_ATTR_FILE))
                    {
                        LOG_err << "Invalid duplicate getattr type";
                        req = NULL;
                        e = API_EINTERNAL;
                        break;
                    }

                    prevtag = req->getNumber();
                }

                if(req)
                {
                    LOG_debug << "Duplicate getattr detected";
                    req->setNumber(request->getTag());
                }
            }
			break;
		}
		case MegaRequest::TYPE_GET_ATTR_USER:
		{
            const char* value = request->getFile();
            attr_t type = attr_t(request->getParamType());
            const char *email = request->getEmail();

            string attrname = MegaApiImpl::userAttributeToString(type);
            char scope = MegaApiImpl::userAttributeToScope(type);

            User *user = email ? client->finduser(email, 0) : client->finduser(client->me, 0);

            if (!user)  // email/handle not found among (ex)contacts
            {
                if (scope == '*' || scope == '#')
                {
                    LOG_warn << "Cannot retrieve private/protected attributes from users other than yourself.";
                    client->app->getua_result(API_EACCESS);
                    return;
                }

                client->getua(email, type);
                break;
            }

            if ( attrname.empty() ||    // unknown attribute type
                 (type == ATTR_AVATAR && !value) ) // no destination file for avatar
            {
                e = API_EARGS;
                break;
            }

            // if attribute is private and user is not logged in user...
            if (scope == '*' && user->userhandle != client->me)
            {
                e = API_EACCESS;
                break;
            }

            client->getua(user, type);
            break;
		}
		case MegaRequest::TYPE_SET_ATTR_USER:
		{
            const char* file = request->getFile();
            const char* value = request->getText();
            attr_t type = attr_t(request->getParamType());
            MegaStringMap *stringMap = request->getMegaStringMap();

            char scope = MegaApiImpl::userAttributeToScope(type);
            string attrname = MegaApiImpl::userAttributeToString(type);
            if (attrname.empty())   // unknown attribute type
            {
                e = API_EARGS;
                break;
            }

            string attrvalue;

            if (type == ATTR_KEYRING                ||
                    type == ATTR_AUTHRING           ||
                    type == ATTR_CU25519_PUBK       ||
                    type == ATTR_ED25519_PUBK       ||
                    type == ATTR_SIG_CU255_PUBK     ||
                    type == ATTR_SIG_RSA_PUBK)
            {
                e = API_EACCESS;
                break;
            }
            else if (type == ATTR_AVATAR)
            {
                // read the attribute value from file
                if (file)
                {
                    string path = file;
                    string localpath;
                    fsAccess->path2local(&path, &localpath);

                    FileAccess *f = fsAccess->newfileaccess();
                    if (!f->fopen(&localpath, 1, 0))
                    {
                        delete f;
                        e = API_EREAD;
                        break;
                    }

                    if (!f->fread(&attrvalue, f->size, 0, 0))
                    {
                        delete f;
                        e = API_EREAD;
                        break;
                    }
                    delete f;

                    client->putua(type, (byte *)attrvalue.data(), attrvalue.size());
                    break;
                }
                else    // removing current attribute's value
                {
                    client->putua(type);
                    break;
                }
            }
            else if (scope == '*')   // private attribute
            {
                if (!stringMap)
                {
                    e = API_EARGS;
                    break;
                }

                // encode the MegaStringMap as a TLV container
                TLVstore tlv;
                string value;
                unsigned len;
                const char *buf, *key;
                MegaStringList *keys = stringMap->getKeys();
                for (int i=0; i < keys->size(); i++)
                {
                    key = keys->get(i);
                    buf = stringMap->get(key);

                    len = strlen(buf)/4*3+3;
                    value.resize(len);
                    value.resize(Base64::atob(buf, (byte *)value.data(), len));

                    tlv.set(key, value);
                }
                delete keys;

                // serialize and encrypt the TLV container
                string *container = tlv.tlvRecordsToContainer(&client->key);

                client->putua(type, (byte *)container->data(), container->size());
                delete container;

                break;
            }
            else    // any other type of attribute
            {
                if (!value)
                {
                    e = API_EARGS;
                    break;
                }

                client->putua(type, (byte *)value, strlen(value));
                break;
            }

            break;
		}
        case MegaRequest::TYPE_SET_ATTR_FILE:
        {
            const char* srcFilePath = request->getFile();
            int type = request->getParamType();
            Node *node = client->nodebyhandle(request->getNodeHandle());

            if(!srcFilePath || !node) { e = API_EARGS; break; }

            string path = srcFilePath;
            string localpath;
            fsAccess->path2local(&path, &localpath);

            string *attributedata = new string;
            FileAccess *f = fsAccess->newfileaccess();
            if (!f->fopen(&localpath, 1, 0))
            {
                delete f;
                delete attributedata;
                e = API_EREAD;
                break;
            }

            if(!f->fread(attributedata, f->size, 0, 0))
            {
                delete f;
                delete attributedata;
                e = API_EREAD;
                break;
            }
            delete f;

            client->putfa(node->nodehandle, (fatype)type, node->nodecipher(), attributedata);
            //attributedata is not deleted because putfa takes its ownership
            break;
        }
        case MegaRequest::TYPE_SET_ATTR_NODE:
        {
            Node *node = client->nodebyhandle(request->getNodeHandle());
            bool isOfficial = request->getFlag();

            if (!node)
            {
                e = API_EARGS;
                break;
            }

            if (!client->checkaccess(node, FULL))
            {
                e = API_EACCESS;
                break;
            }

            if (isOfficial)
            {
                int type = request->getParamType();
                if (type == MegaApi::NODE_ATTR_DURATION)
                {
                    int secs = request->getNumber();
                    if (node->type != FILENODE || secs < MegaNode::INVALID_DURATION)
                    {
                        e = API_EARGS;
                        break;
                    }

                    if (secs == MegaNode::INVALID_DURATION)
                    {
                        node->attrs.map.erase('d');
                    }
                    else
                    {
                        string attrVal;
                        Base64::itoa(secs, &attrVal);
                        if (attrVal.size())
                        {
                            node->attrs.map['d'] = attrVal;
                        }
                    }
                }
                else if (type == MegaApi::NODE_ATTR_COORDINATES)
                {
                    if (node->type != FILENODE)
                    {
                        e = API_EARGS;
                        break;
                    }

                    int longitude = request->getNumDetails();
                    int latitude = request->getTransferTag();
                    nameid coordsName = AttrMap::string2nameid("l");

                    if (longitude == MegaNode::INVALID_COORDINATE && latitude == MegaNode::INVALID_COORDINATE)
                    {
                        node->attrs.map.erase(coordsName);
                    }
                    else
                    {
                        if (longitude < 0 || longitude >= 0x01000000
                                || latitude < 0 || latitude >= 0x01000000)
                        {
                            e = API_EARGS;
                            break;
                        }

                        string latValue;
                        latValue.resize(sizeof latitude * 4 / 3 + 4);
                        latValue.resize(Base64::btoa((const byte*) &latitude, 3, (char*)latValue.data()));

                        string lonValue;
                        lonValue.resize(sizeof longitude * 4 / 3 + 4);
                        lonValue.resize(Base64::btoa((const byte*) &longitude, 3, (char*)lonValue.data()));

                        string coordsValue = latValue + lonValue;
                        node->attrs.map[coordsName] = coordsValue;
                    }
                }
                else
                {
                    e = API_EARGS;
                    break;
                }
            }
            else    // custom attribute, not official
            {
                const char* attrName = request->getName();
                const char* attrValue = request->getText();

                if (!attrName || !attrName[0] || strlen(attrName) > 7)
                {
                    e = API_EARGS;
                    break;
                }

                string sname = attrName;
                fsAccess->normalize(&sname);
                sname.insert(0, "_");
                nameid attr = AttrMap::string2nameid(sname.c_str());

                if (attrValue)
                {
                    string svalue = attrValue;
                    fsAccess->normalize(&svalue);
                    node->attrs.map[attr] = svalue;
                }
                else
                {
                    node->attrs.map.erase(attr);
                }
            }

            if (!e)
            {
                e = client->setattr(node);
            }

            break;
        }
		case MegaRequest::TYPE_CANCEL_ATTR_FILE:
		{
			int type = request->getParamType();
			Node *node = client->nodebyhandle(request->getNodeHandle());

			if (!node) { e = API_EARGS; break; }

            e = client->getfa(node, (fatype)type, 1);
			if (!e)
			{
				std::map<int, MegaRequestPrivate*>::iterator it = requestMap.begin();
				while(it != requestMap.end())
				{
					MegaRequestPrivate *r = it->second;
					it++;
					if (r->getType() == MegaRequest::TYPE_GET_ATTR_FILE &&
						r->getParamType() == request->getParamType() &&
						r->getNodeHandle() == request->getNodeHandle())
					{
						fireOnRequestFinish(r, MegaError(API_EINCOMPLETE));
					}
				}
				fireOnRequestFinish(request, MegaError(e));
			}
			break;
		}
		case MegaRequest::TYPE_RETRY_PENDING_CONNECTIONS:
		{
			bool disconnect = request->getFlag();
			bool includexfers = request->getNumber();
			client->abortbackoff(includexfers);
			if(disconnect)
            {
                client->disconnect();

#if defined(WINDOWS_PHONE) || TARGET_OS_IPHONE
                // Workaround to get the IP of valid DNS servers on Windows Phone/iOS
                string servers;

                while (true)
                {
                #ifdef WINDOWS_PHONE
                    client->httpio->getMEGADNSservers(&servers);
                #else
                    __res_state res;
                    if(res_ninit(&res) == 0)
                    {
                        union res_sockaddr_union u[MAXNS];
                        int nscount = res_getservers(&res, u, MAXNS);

                        for(int i = 0; i < nscount; i++)
                        {
                            char straddr[INET6_ADDRSTRLEN];
                            straddr[0] = 0;

                            if(u[i].sin.sin_family == PF_INET)
                            {
                                mega_inet_ntop(PF_INET, &u[i].sin.sin_addr, straddr, sizeof(straddr));
                            }

                            if(u[i].sin6.sin6_family == PF_INET6)
                            {
                                mega_inet_ntop(PF_INET6, &u[i].sin6.sin6_addr, straddr, sizeof(straddr));
                            }

                            if(straddr[0])
                            {
                                if (servers.size())
                                {
                                    servers.append(",");
                                }
                                servers.append(straddr);
                            }
                        }

                        res_ndestroy(&res);
                    }
                #endif

                    if (servers.size())
                        break;

                #ifdef WINDOWS_PHONE
                    std::this_thread::sleep_for(std::chrono::seconds(1));
                #else
                    sleep(1);
                #endif
                }

                LOG_debug << "Using MEGA DNS servers " << servers;
                httpio->setdnsservers(servers.c_str());
#endif
            }

			fireOnRequestFinish(request, MegaError(API_OK));
			break;
        }
        case MegaRequest::TYPE_INVITE_CONTACT:
        {
            const char *email = request->getEmail();
            const char *message = request->getText();
            int action = request->getNumber();

            if(client->loggedin() != FULLACCOUNT)
            {
                e = API_EACCESS;
                break;
            }

            if(!email || !client->finduser(client->me)->email.compare(email))
            {
                e = API_EARGS;
                break;
            }

            if (action != OPCA_ADD && action != OPCA_REMIND && action != OPCA_DELETE)
            {
                e = API_EARGS;
                break;
            }

            client->setpcr(email, (opcactions_t)action, message);
            break;
        }
        case MegaRequest::TYPE_REPLY_CONTACT_REQUEST:
        {
            handle h = request->getNodeHandle();
            int action = request->getNumber();

            if(h == INVALID_HANDLE || action < 0 || action > MegaContactRequest::REPLY_ACTION_IGNORE)
            {
                e = API_EARGS;
                break;
            }

            client->updatepcr(h, (ipcactions_t)action);
            break;
        }
		case MegaRequest::TYPE_REMOVE_CONTACT:
		{
			const char *email = request->getEmail();
			if(!email) { e = API_EARGS; break; }
            e = client->removecontact(email, HIDDEN);
			break;
		}
		case MegaRequest::TYPE_CREATE_ACCOUNT:
		{
			const char *email = request->getEmail();
			const char *password = request->getPassword();
            const char *name = request->getName();
            const char *pwkey = request->getPrivateKey();

            if(!email || !name || (!password && !pwkey))
			{
				e = API_EARGS; break;
			}

            requestMap.erase(request->getTag());
            while(!requestMap.empty())
            {
                std::map<int,MegaRequestPrivate*>::iterator it=requestMap.begin();
                if(it->second) fireOnRequestFinish(it->second, MegaError(MegaError::API_EACCESS));
            }

            while(!transferMap.empty())
            {
                std::map<int, MegaTransferPrivate *>::iterator it=transferMap.begin();
                if(it->second) fireOnTransferFinish(it->second, MegaError(MegaError::API_EACCESS));
            }
            requestMap[request->getTag()]=request;

			client->createephemeral();
			break;
		}
        case MegaRequest::TYPE_QUERY_SIGNUP_LINK:
        {
            const char *link = request->getLink();
            if(!link)
            {
                e = API_EARGS;
                break;
            }

            const char* ptr = link;
            const char* tptr;

            if ((tptr = strstr(ptr,"#confirm")))
            {
                ptr = tptr+8;

                unsigned len = (strlen(link)-(ptr-link))*3/4+4;
                byte *c = new byte[len];
                len = Base64::atob(ptr,c,len);
                if (len)
                {
                    client->querysignuplink(c,len);
                }
                else
                {
                    e = API_EARGS;
                }
                delete[] c;
                break;
            }
            else if ((tptr = strstr(ptr,"#newsignup")))
            {
                ptr = tptr+10;

                unsigned len = (strlen(link)-(ptr-link))*3/4+4;
                byte *c = new byte[len];
                len = Base64::atob(ptr,c,len);

                if (len > 8)
                {
                    // extract email and email_hash from link
                    byte *email = c;
                    byte *sha512bytes = c+len-8;    // last 11 chars

                    // get the hash for the received email
                    Hash sha512;
                    sha512.add(email, len-8);
                    string sha512str;
                    sha512.get(&sha512str);

                    // and finally check it
                    if (memcmp(sha512bytes, sha512str.data(), 8) == 0)
                    {
                        email[len-8] = '\0';
                        request->setEmail((const char *)email);
                        delete[] c;

                        fireOnRequestFinish(request, MegaError(API_OK));
                        break;
                    }
                }

                delete[] c;
            }

            e = API_EARGS;
            break;
        }
		case MegaRequest::TYPE_CONFIRM_ACCOUNT:
		{
			const char *link = request->getLink();
			const char *password = request->getPassword();
			const char *pwkey = request->getPrivateKey();

            if(!link || (request->getType() == MegaRequest::TYPE_CONFIRM_ACCOUNT && !password && !pwkey))
			{
				e = API_EARGS;
				break;
			}

			const char* ptr = link;
			const char* tptr;

			if ((tptr = strstr(ptr,"#confirm"))) ptr = tptr+8;

			unsigned len = (strlen(link)-(ptr-link))*3/4+4;
			byte *c = new byte[len];
            len = Base64::atob(ptr,c,len);
            if (len)
            {
                client->querysignuplink(c,len);
            }
            else
            {
                e = API_EARGS;
            }
			delete[] c;
			break;
		}
        case MegaRequest::TYPE_GET_RECOVERY_LINK:
        {
            const char *email = request->getEmail();
            bool hasMasterKey = request->getFlag();

            if (!email || !email[0])
            {
                e = API_EARGS;
                break;
            }

            client->getrecoverylink(email, hasMasterKey);
            break;
        }
        case MegaRequest::TYPE_QUERY_RECOVERY_LINK:
        {
            const char *link = request->getLink();

            const char* code;
            if (link && (code = strstr(link, "#recover")))
            {
                code += strlen("#recover");
            }
            else if (link && (code = strstr(link, "#verify")))
            {
                code += strlen("#verify");
            }
            else if (link && (code = strstr(link, "#cancel")))
            {
                code += strlen("#cancel");
            }
            else
            {
                e = API_EARGS;
                break;
            }

            client->queryrecoverylink(code);
            break;
        }
        case MegaRequest::TYPE_CONFIRM_RECOVERY_LINK:
        {
            const char *link = request->getLink();
            const char *newPwd = request->getPassword();

            const char* code;
            if (newPwd && link && (code = strstr(link, "#recover")))
            {
                code += strlen("#recover");
            }
            else
            {
                e = API_EARGS;
                break;
            }

            // concatenate query + confirm requests
            client->queryrecoverylink(code);
            break;
        }
        case MegaRequest::TYPE_GET_CANCEL_LINK:
        {
            if (client->loggedin() != FULLACCOUNT)
            {
                e = API_EACCESS;
                break;
            }

            User *u = client->finduser(client->me);
            if (!u)
            {
                e = API_ENOENT;
                break;
            }

            client->getcancellink(u->email.c_str());
            break;
        }
        case MegaRequest::TYPE_CONFIRM_CANCEL_LINK:
        {
            const char *link = request->getLink();
            const char *pwd = request->getPassword();

            if (client->loggedin() != FULLACCOUNT)
            {
                e = API_EACCESS;
            }

            const char* code;
            if (!pwd || !link || !(code = strstr(link, "#cancel")))
            {
                e = API_EARGS;
                break;
            }

            byte pwkey[SymmCipher::KEYLENGTH];
            client->pw_key(pwd, pwkey);

            // concatenate login + confirm requests
            e = client->validatepwd(pwkey);
            break;
        }
        case MegaRequest::TYPE_GET_CHANGE_EMAIL_LINK:
        {
            if (client->loggedin() != FULLACCOUNT)
            {
                e = API_EACCESS;
                break;
            }

            const char *email = request->getEmail();
            if (!email)
            {
                e = API_EARGS;
                break;
            }

            client->getemaillink(email);
            break;
        }
        case MegaRequest::TYPE_CONFIRM_CHANGE_EMAIL_LINK:
        {
            const char *link = request->getLink();
            const char *pwd = request->getPassword();

            if (client->loggedin() != FULLACCOUNT)
            {
                e = API_EACCESS;
            }

            const char* code;
            if (pwd && link && (code = strstr(link, "#verify")))
            {
                code += strlen("#verify");
            }
            else
            {
                e = API_EARGS;
                break;
            }

            // concatenates query + validate pwd + confirm
            client->queryrecoverylink(code);
            break;
        }
        case MegaRequest::TYPE_PAUSE_TRANSFERS:
        {
            bool pause = request->getFlag();
            int direction = request->getNumber();
            if(direction != -1
                    && direction != MegaTransfer::TYPE_DOWNLOAD
                    && direction != MegaTransfer::TYPE_UPLOAD)
            {
                e = API_EARGS;
                break;
            }

            if(direction == -1)
            {
                client->pausexfers(PUT, pause);
                client->pausexfers(GET, pause);
            }
            else if(direction == MegaTransfer::TYPE_DOWNLOAD)
            {
                client->pausexfers(GET, pause);
            }
            else
            {
                client->pausexfers(PUT, pause);
            }

            fireOnRequestFinish(request, MegaError(API_OK));
            break;
        }
        case MegaRequest::TYPE_SET_MAX_CONNECTIONS:
        {
            int direction = request->getParamType();
            int connections = request->getNumber();

            if (connections <= 0 || (direction != -1
                    && direction != MegaTransfer::TYPE_DOWNLOAD
                    && direction != MegaTransfer::TYPE_UPLOAD))
            {
                e = API_EARGS;
                break;
            }

            if (connections > 6)
            {
                e = API_ETOOMANY;
                break;
            }

            if (direction == -1)
            {
                client->setmaxconnections(GET, connections);
                client->setmaxconnections(PUT, connections);
            }
            else if (direction == MegaTransfer::TYPE_DOWNLOAD)
            {
                client->setmaxconnections(GET, connections);
            }
            else
            {
                client->setmaxconnections(PUT, connections);
            }

            fireOnRequestFinish(request, MegaError(API_OK));
            break;
        }
        case MegaRequest::TYPE_CANCEL_TRANSFER:
        {
            int transferTag = request->getTransferTag();
            if(transferMap.find(transferTag) == transferMap.end()) { e = API_ENOENT; break; };

            MegaTransferPrivate* megaTransfer = transferMap.at(transferTag);

            if (!megaTransfer->isStreamingTransfer())
            {
                Transfer *transfer = megaTransfer->getTransfer();
                if (!transfer)
                {
                    e = API_ENOENT;
                    break;
                }

                #ifdef _WIN32
                    if(transfer->type==GET)
                    {
                        transfer->localfilename.append("", 1);
                        WIN32_FILE_ATTRIBUTE_DATA fad;
                        if (GetFileAttributesExW((LPCWSTR)transfer->localfilename.data(), GetFileExInfoStandard, &fad))
                            SetFileAttributesW((LPCWSTR)transfer->localfilename.data(), fad.dwFileAttributes & ~FILE_ATTRIBUTE_HIDDEN);
                        transfer->localfilename.resize(transfer->localfilename.size()-1);
                    }
                #endif

                megaTransfer->setSyncTransfer(true);
                megaTransfer->setLastError(MegaError(API_EINCOMPLETE));

                file_list files = transfer->files;
                file_list::iterator iterator = files.begin();
                while (iterator != files.end())
                {
                    File *file = *iterator;
                    iterator++;
                    if(!file->syncxfer) client->stopxfer(file);
                }
                fireOnRequestFinish(request, MegaError(API_OK));
            }
            else
            {
                m_off_t startPos = megaTransfer->getStartPos();
                m_off_t endPos = megaTransfer->getEndPos();
                m_off_t totalBytes = endPos - startPos + 1;

                MegaNode *publicNode = megaTransfer->getPublicNode();
                if (publicNode)
                {
                    client->preadabort(publicNode->getHandle(), startPos, totalBytes);
                }
                else
                {
                    Node *node = client->nodebyhandle(megaTransfer->getNodeHandle());
                    if (node)
                    {
                        client->preadabort(node, startPos, totalBytes);
                    }
                }
                fireOnRequestFinish(request, MegaError(API_OK));
            }
            break;
        }
        case MegaRequest::TYPE_CANCEL_TRANSFERS:
        {
            int direction = request->getParamType();
            if((direction != MegaTransfer::TYPE_DOWNLOAD) && (direction != MegaTransfer::TYPE_UPLOAD))
                { e = API_EARGS; break; }

            for (transfer_map::iterator it = client->transfers[direction].begin() ; it != client->transfers[direction].end() ; )
            {
                Transfer *transfer = it->second;
                if(transferMap.find(transfer->tag) != transferMap.end())
                {
                    MegaTransferPrivate* megaTransfer = transferMap.at(transfer->tag);
                    megaTransfer->setSyncTransfer(true);
                    megaTransfer->setLastError(MegaError(API_EINCOMPLETE));
                }

                it++;

                file_list files = transfer->files;
				file_list::iterator iterator = files.begin();
				while (iterator != files.end())
				{
					File *file = *iterator;
					iterator++;
					if(!file->syncxfer) client->stopxfer(file);
				}
            }
            fireOnRequestFinish(request, MegaError(API_OK));
            break;
        }
#ifdef ENABLE_SYNC
        case MegaRequest::TYPE_ADD_SYNC:
        {
            const char *localPath = request->getFile();
            Node *node = client->nodebyhandle(request->getNodeHandle());
            if(!node || (node->type==FILENODE) || !localPath)
            {
                e = API_EARGS;
                break;
            }

            string utf8name(localPath);
            string localname;
            client->fsaccess->path2local(&utf8name, &localname);
            e = client->addsync(&localname, DEBRISFOLDER, NULL, node, 0, -nextTag);
            if(!e)
            {
                MegaSyncPrivate *sync = new MegaSyncPrivate(client->syncs.back());
                sync->setListener(request->getSyncListener());
                syncMap[-nextTag] = sync;

                request->setNumber(client->syncs.back()->fsfp);
                fireOnRequestFinish(request, MegaError(API_OK));
            }
            break;
        }
        case MegaRequest::TYPE_REMOVE_SYNCS:
        {
            sync_list::iterator it = client->syncs.begin();
            while (it != client->syncs.end())
            {
                Sync *sync = (*it);
                int tag = sync->tag;
                it++;

                client->delsync(sync);

                if (syncMap.find(tag) != syncMap.end())
                {
                    MegaSyncPrivate *megaSync = syncMap.at(tag);
                    syncMap.erase(tag);
                    delete megaSync;
                }
            }
            fireOnRequestFinish(request, MegaError(API_OK));
            break;
        }
        case MegaRequest::TYPE_REMOVE_SYNC:
        {
            handle nodehandle = request->getNodeHandle();
            sync_list::iterator it = client->syncs.begin();
            bool found = false;
            while(it != client->syncs.end())
            {
                Sync *sync = (*it);
                it++;

                int tag = sync->tag;
                if (!sync->localroot.node || sync->localroot.node->nodehandle == nodehandle)
                {
                    string path;
                    fsAccess->local2path(&sync->localroot.localname, &path);
                    if (!request->getFile() || sync->localroot.node)
                    {
                        request->setFile(path.c_str());
                    }

                    client->delsync(sync, request->getFlag());

                    if (syncMap.find(tag) != syncMap.end())
                    {
                        MegaSyncPrivate *megaSync = syncMap.at(tag);
                        syncMap.erase(tag);
                        delete megaSync;
                    }

                    found = true;
                }
            }

            if (found)
            {
                fireOnRequestFinish(request, MegaError(API_OK));
            }
            else
            {
                e = API_ENOENT;
            }

            break;
        }
#endif
        case MegaRequest::TYPE_REPORT_EVENT:
        {
            const char *details = request->getText();
            if(!details)
            {
                e = API_EARGS;
                break;
            }

            string event = "A"; //Application event
            int size = strlen(details);
            char *base64details = new char[size * 4 / 3 + 4];
            Base64::btoa((byte *)details, size, base64details);
            client->reportevent(event.c_str(), base64details);
            delete [] base64details;
            break;
        }
        case MegaRequest::TYPE_DELETE:
        {
#ifdef HAVE_LIBUV
            if (httpServer)
            {
                MegaHTTPServer *server = httpServer;
                httpServer = NULL;
                sdkMutex.unlock();
                delete server;
                sdkMutex.lock();
            }
#endif
            threadExit = 1;
            break;
        }
        case MegaRequest::TYPE_GET_PRICING:
        case MegaRequest::TYPE_GET_PAYMENT_ID:
        case MegaRequest::TYPE_UPGRADE_ACCOUNT:
        {
            int method = request->getNumber();
            if(method != MegaApi::PAYMENT_METHOD_BALANCE && method != MegaApi::PAYMENT_METHOD_CREDIT_CARD)
            {
                e = API_EARGS;
                break;
            }

            client->purchase_enumeratequotaitems();
            break;
        }
        case MegaRequest::TYPE_SUBMIT_PURCHASE_RECEIPT:
        {
            const char* receipt = request->getText();
            int type = request->getNumber();

            if(!receipt || (type != MegaApi::PAYMENT_METHOD_GOOGLE_WALLET
                            && type != MegaApi::PAYMENT_METHOD_ITUNES
                            && type != MegaApi::PAYMENT_METHOD_WINDOWS_STORE))
            {
                e = API_EARGS;
                break;
            }

            if(type == MegaApi::PAYMENT_METHOD_ITUNES && client->loggedin() != FULLACCOUNT)
            {
                e = API_EACCESS;
                break;
            }

            string base64receipt;
            if (type == MegaApi::PAYMENT_METHOD_GOOGLE_WALLET
                    || type == MegaApi::PAYMENT_METHOD_WINDOWS_STORE)
            {
                int len = strlen(receipt);
                base64receipt.resize(len * 4 / 3 + 4);
                base64receipt.resize(Base64::btoa((byte *)receipt, len, (char *)base64receipt.data()));
            }
            else // MegaApi::PAYMENT_METHOD_ITUNES
            {
                base64receipt = receipt;
            }

            client->submitpurchasereceipt(type, base64receipt.c_str());
            break;
        }
        case MegaRequest::TYPE_CREDIT_CARD_STORE:
        {
            const char *ccplain = request->getText();
            e = client->creditcardstore(ccplain);
            break;
        }
        case MegaRequest::TYPE_CREDIT_CARD_QUERY_SUBSCRIPTIONS:
        {
            client->creditcardquerysubscriptions();
            break;
        }
        case MegaRequest::TYPE_CREDIT_CARD_CANCEL_SUBSCRIPTIONS:
        {
            const char* reason = request->getText();
            client->creditcardcancelsubscriptions(reason);
            break;
        }
        case MegaRequest::TYPE_GET_PAYMENT_METHODS:
        {
            client->getpaymentmethods();
            break;
        }
        case MegaRequest::TYPE_SUBMIT_FEEDBACK:
        {
            int rating = request->getNumber();
            const char *message = request->getText();

            if(rating < 1 || rating > 5)
            {
                e = API_EARGS;
                break;
            }

            if(!message)
            {
                message = "";
            }

            int size = strlen(message);
            char *base64message = new char[size * 4 / 3 + 4];
            Base64::btoa((byte *)message, size, base64message);

            char base64uhandle[12];
            Base64::btoa((const byte*)&client->me, MegaClient::USERHANDLE, base64uhandle);

            string feedback;
            feedback.resize(128 + strlen(base64message));

            snprintf((char *)feedback.data(), feedback.size(), "{\\\"r\\\":\\\"%d\\\",\\\"m\\\":\\\"%s\\\",\\\"u\\\":\\\"%s\\\"}", rating, base64message, base64uhandle);
            client->userfeedbackstore(feedback.c_str());
            delete [] base64message;
            break;
        }
        case MegaRequest::TYPE_SEND_EVENT:
        {
            int number = request->getNumber();
            const char *text = request->getText();

            if(number < 99500 || number >= 99600 || !text)
            {
                e = API_EARGS;
                break;
            }

            client->sendevent(number, text);
            break;
        }
        case MegaRequest::TYPE_GET_USER_DATA:
        {
            const char *email = request->getEmail();
            if(request->getFlag() && !email)
            {
                e = API_EARGS;
                break;
            }

            if(!request->getFlag())
            {
                client->getuserdata();
            }
            else
            {
                client->getpubkey(email);
            }

            break;
        }
        case MegaRequest::TYPE_KILL_SESSION:
        {
            MegaHandle handle = request->getNodeHandle();
            if (handle == INVALID_HANDLE)
            {
                client->killallsessions();
            }
            else
            {
                client->killsession(handle);
            }
            break;
        }
        case MegaRequest::TYPE_GET_SESSION_TRANSFER_URL:
        {
            client->copysession();
            break;
        }
        case MegaRequest::TYPE_CLEAN_RUBBISH_BIN:
        {
            client->cleanrubbishbin();
            break;
        }
        case MegaRequest::TYPE_USE_HTTPS_ONLY:
        {
            bool usehttps = request->getFlag();
            if (client->usehttps != usehttps)
            {
                client->usehttps = usehttps;
                for (int d = GET; d == GET || d == PUT; d += PUT - GET)
                {
                    for (transfer_map::iterator it = client->transfers[d].begin(); it != client->transfers[d].end(); it++)
                    {
                        Transfer *t = it->second;
                        if (t->slot)
                        {
                            t->failed(API_EAGAIN);
                        }
                    }
                }
            }
            fireOnRequestFinish(request, MegaError(API_OK));
            break;
        }
        case MegaRequest::TYPE_SET_PROXY:
        {
            Proxy *proxy = request->getProxy();
            httpio->setproxy(proxy);
            delete proxy;
            fireOnRequestFinish(request, MegaError(API_OK));
            break;
        }
#ifdef ENABLE_CHAT
        case MegaRequest::TYPE_CHAT_CREATE:
        {
            MegaTextChatPeerList *chatPeers = request->getMegaTextChatPeerList();
            if (!chatPeers)   // refuse to create chats without participants
            {
                e = API_EARGS;
                break;
            }

            bool group = request->getFlag();
            const userpriv_vector *userpriv = ((MegaTextChatPeerListPrivate*)chatPeers)->getList();
            if (!userpriv || (!group && chatPeers->size() > 1))
            {
                e = API_EARGS;
                break;
            }

            // if 1:1 chat, peer is enforced to be moderator too
            if (!group && userpriv->at(1).second != PRIV_MODERATOR)
            {
                ((MegaTextChatPeerListPrivate*)chatPeers)->setPeerPrivilege(userpriv->at(1).first, PRIV_MODERATOR);
            }

            client->createChat(group, userpriv);
            break;
        }
        case MegaRequest::TYPE_CHAT_INVITE:
        {
            handle chatid = request->getNodeHandle();
            handle uh = request->getParentHandle();
            int access = request->getAccess();
            const char *title = request->getText();

            if (chatid == INVALID_HANDLE || uh == INVALID_HANDLE)
            {
                e = API_EARGS;
                break;
            }

            char uid[12];
            Base64::btoa((byte*)&uh, sizeof uh, uid);
            uid[11] = 0;

            client->inviteToChat(chatid, uid, access, title);
            break;
        }
        case MegaRequest::TYPE_CHAT_REMOVE:
        {
            handle chatid = request->getNodeHandle();
            handle uh = request->getParentHandle();

            if (chatid == INVALID_HANDLE)
            {
                e = API_EARGS;
                break;
            }

            // user is optional. If not provided, command apply to own user
            if (uh != INVALID_HANDLE)
            {
                char uid[12];
                Base64::btoa((byte*)&uh, sizeof uh, uid);
                uid[11] = 0;

                client->removeFromChat(chatid, uid);
            }
            else
            {
                client->removeFromChat(chatid);
            }
            break;
        }
        case MegaRequest::TYPE_CHAT_URL:
        {
            MegaHandle chatid = request->getNodeHandle();
            if (chatid == INVALID_HANDLE)
            {
                e = API_EARGS;
                break;
            }

            client->getUrlChat(chatid);
            break;
        }
        case MegaRequest::TYPE_CHAT_GRANT_ACCESS:
        {
            handle chatid = request->getParentHandle();
            handle h = request->getNodeHandle();
            const char *uid = request->getEmail();

            if (chatid == INVALID_HANDLE || h == INVALID_HANDLE || !uid)
            {
                e = API_EARGS;
                break;
            }

            client->grantAccessInChat(chatid, h, uid);
            break;
        }
        case MegaRequest::TYPE_CHAT_REMOVE_ACCESS:
        {
            handle chatid = request->getParentHandle();
            handle h = request->getNodeHandle();
            const char *uid = request->getEmail();

            if (chatid == INVALID_HANDLE || h == INVALID_HANDLE || !uid)
            {
                e = API_EARGS;
                break;
            }

            client->removeAccessInChat(chatid, h, uid);
            break;
        }
        case MegaRequest::TYPE_CHAT_UPDATE_PERMISSIONS:
        {
            handle chatid = request->getNodeHandle();
            handle uh = request->getParentHandle();
            int access = request->getAccess();

            if (chatid == INVALID_HANDLE || uh == INVALID_HANDLE)
            {
                e = API_EARGS;
                break;
            }

            char uid[12];
            Base64::btoa((byte*)&uh, sizeof uh, uid);
            uid[11] = 0;

            client->updateChatPermissions(chatid, uid, access);
            break;
        }
        case MegaRequest::TYPE_CHAT_TRUNCATE:
        {
            MegaHandle chatid = request->getNodeHandle();
            handle messageid = request->getParentHandle();
            if (chatid == INVALID_HANDLE || messageid == INVALID_HANDLE)
            {
                e = API_EARGS;
                break;
            }

            client->truncateChat(chatid, messageid);
            break;
        }
        case MegaRequest::TYPE_CHAT_SET_TITLE:
        {
            MegaHandle chatid = request->getNodeHandle();
            const char *title = request->getText();
            if (chatid == INVALID_HANDLE || title == NULL)
            {
                e = API_EARGS;
                break;
            }

            client->setChatTitle(chatid, title);
            break;
        }
#endif
        default:
        {
            e = API_EINTERNAL;
        }
        }

		if(e)
        {
            LOG_err << "Error starting request: " << e;
            fireOnRequestFinish(request, MegaError(e));
        }

		sdkMutex.unlock();
	}
}

char* MegaApiImpl::stringToArray(string &buffer)
{
	char *newbuffer = new char[buffer.size()+1];
	memcpy(newbuffer, buffer.data(), buffer.size());
	newbuffer[buffer.size()]='\0';
    return newbuffer;
}

void MegaApiImpl::updateStats()
{
    sdkMutex.lock();
    pendingDownloads = client->transfers[0].size();
    pendingUploads = client->transfers[1].size();
    sdkMutex.unlock();
}

long long MegaApiImpl::getNumNodes()
{
    return client->totalNodes;
}

long long MegaApiImpl::getTotalDownloadedBytes()
{
    return totalDownloadedBytes;
}

long long MegaApiImpl::getTotalUploadedBytes()
{
    return totalUploadedBytes;
}

void MegaApiImpl::update()
{
#ifdef ENABLE_SYNC
    sdkMutex.lock();

    LOG_debug << "PendingCS? " << (client->pendingcs != NULL);
    if(client->curfa == client->newfa.end())
    {
        LOG_debug << "PendingFA? 0";
    }
    else
    {
        HttpReqCommandPutFA* fa = *client->curfa;
        if(fa)
        {
            LOG_debug << "PendingFA? " << client->newfa.size() << " STATUS: " << fa->status;
        }
    }

    LOG_debug << "FLAGS: " << client->syncactivity << " " << client->syncadded
              << " " << client->syncdownrequired << " " << client->syncdownretry
              << " " << client->syncfslockretry << " " << client->syncfsopsfailed
              << " " << client->syncnagleretry << " " << client->syncscanfailed
              << " " << client->syncops << " " << client->syncscanstate
              << " " << client->faputcompletion.size() << " " << client->synccreate.size()
              << " " << client->fetchingnodes << " " << client->pendingfa.size()
              << " " << client->xferpaused[0] << " " << client->xferpaused[1]
              << " " << client->transfers[0].size() << " " << client->transfers[1].size()
              << " " << client->syncscanstate << " " << client->statecurrent
              << " " << client->syncadding << " " << client->syncdebrisadding
              << " " << client->umindex.size() << " " << client->uhindex.size();

    sdkMutex.unlock();
#endif

    waiter->notify();
}

bool MegaApiImpl::isWaiting()
{
    return waiting || waitingRequest;
}

TreeProcCopy::TreeProcCopy()
{
	nn = NULL;
	nc = 0;
}

void TreeProcCopy::allocnodes()
{
	if(nc) nn = new NewNode[nc];
}

TreeProcCopy::~TreeProcCopy()
{
	//Will be deleted in putnodes_result
	//delete[] nn;
}

// determine node tree size (nn = NULL) or write node tree to new nodes array
void TreeProcCopy::proc(MegaClient* client, Node* n)
{
	if (nn)
	{
		string attrstring;
		SymmCipher key;
		NewNode* t = nn+--nc;

		// copy node
		t->source = NEW_NODE;
		t->type = n->type;
		t->nodehandle = n->nodehandle;
        t->parenthandle = n->parent ? n->parent->nodehandle : UNDEF;

		// copy key (if file) or generate new key (if folder)
		if (n->type == FILENODE) t->nodekey = n->nodekey;
		else
		{
			byte buf[FOLDERNODEKEYLENGTH];
			PrnGen::genblock(buf,sizeof buf);
			t->nodekey.assign((char*)buf,FOLDERNODEKEYLENGTH);
		}

		t->attrstring = new string;
		if(t->nodekey.size())
		{
			key.setkey((const byte*)t->nodekey.data(),n->type);

			n->attrs.getjson(&attrstring);
			client->makeattr(&key,t->attrstring,attrstring.c_str());
		}
	}
	else nc++;
}

TransferQueue::TransferQueue()
{
    mutex.init(false);
}

void TransferQueue::push(MegaTransferPrivate *transfer)
{
    mutex.lock();
    transfers.push_back(transfer);
    mutex.unlock();
}

void TransferQueue::push_front(MegaTransferPrivate *transfer)
{
    mutex.lock();
    transfers.push_front(transfer);
    mutex.unlock();
}

MegaTransferPrivate *TransferQueue::pop()
{
    mutex.lock();
    if(transfers.empty())
    {
        mutex.unlock();
        return NULL;
    }
    MegaTransferPrivate *transfer = transfers.front();
    transfers.pop_front();
    mutex.unlock();
    return transfer;
}

void TransferQueue::removeListener(MegaTransferListener *listener)
{
    mutex.lock();

    std::deque<MegaTransferPrivate *>::iterator it = transfers.begin();
    while(it != transfers.end())
    {
        MegaTransferPrivate *transfer = (*it);
        if(transfer->getListener() == listener)
            transfer->setListener(NULL);
        it++;
    }

    mutex.unlock();
}

RequestQueue::RequestQueue()
{
    mutex.init(false);
}

void RequestQueue::push(MegaRequestPrivate *request)
{
    mutex.lock();
    requests.push_back(request);
    mutex.unlock();
}

void RequestQueue::push_front(MegaRequestPrivate *request)
{
    mutex.lock();
    requests.push_front(request);
    mutex.unlock();
}

MegaRequestPrivate *RequestQueue::pop()
{
    mutex.lock();
    if(requests.empty())
    {
        mutex.unlock();
        return NULL;
    }
    MegaRequestPrivate *request = requests.front();
    requests.pop_front();
    mutex.unlock();
    return request;
}

void RequestQueue::removeListener(MegaRequestListener *listener)
{
    mutex.lock();

    std::deque<MegaRequestPrivate *>::iterator it = requests.begin();
    while(it != requests.end())
    {
        MegaRequestPrivate *request = (*it);
        if(request->getListener()==listener)
            request->setListener(NULL);
        it++;
    }

    mutex.unlock();
}

#ifdef ENABLE_SYNC
void RequestQueue::removeListener(MegaSyncListener *listener)
{
    mutex.lock();

    std::deque<MegaRequestPrivate *>::iterator it = requests.begin();
    while(it != requests.end())
    {
        MegaRequestPrivate *request = (*it);
        if(request->getSyncListener()==listener)
            request->setSyncListener(NULL);
        it++;
    }

    mutex.unlock();
}
#endif

MegaHashSignatureImpl::MegaHashSignatureImpl(const char *base64Key)
{
    hashSignature = new HashSignature(new Hash());
    asymmCypher = new AsymmCipher();

    string pubks;
    int len = strlen(base64Key)/4*3+3;
    pubks.resize(len);
    pubks.resize(Base64::atob(base64Key, (byte *)pubks.data(), len));
    asymmCypher->setkey(AsymmCipher::PUBKEY,(byte*)pubks.data(), pubks.size());
}

MegaHashSignatureImpl::~MegaHashSignatureImpl()
{
    delete hashSignature;
    delete asymmCypher;
}

void MegaHashSignatureImpl::init()
{
    hashSignature->get(asymmCypher, NULL, 0);
}

void MegaHashSignatureImpl::add(const char *data, unsigned size)
{
    hashSignature->add((const byte *)data, size);
}

bool MegaHashSignatureImpl::checkSignature(const char *base64Signature)
{
    char signature[512];
    int l = Base64::atob(base64Signature, (byte *)signature, sizeof(signature));
    if(l != sizeof(signature))
        return false;

    return hashSignature->check(asymmCypher, (const byte *)signature, sizeof(signature));
}

int MegaAccountDetailsPrivate::getProLevel()
{
    return details.pro_level;
}

int64_t MegaAccountDetailsPrivate::getProExpiration()
{
    return details.pro_until;
}

int MegaAccountDetailsPrivate::getSubscriptionStatus()
{
    if(details.subscription_type == 'S')
    {
        return MegaAccountDetails::SUBSCRIPTION_STATUS_VALID;
    }

    if(details.subscription_type == 'R')
    {
        return MegaAccountDetails::SUBSCRIPTION_STATUS_INVALID;
    }

    return MegaAccountDetails::SUBSCRIPTION_STATUS_NONE;
}

int64_t MegaAccountDetailsPrivate::getSubscriptionRenewTime()
{
    return details.subscription_renew;
}

char *MegaAccountDetailsPrivate::getSubscriptionMethod()
{
    return MegaApi::strdup(details.subscription_method.c_str());
}

char *MegaAccountDetailsPrivate::getSubscriptionCycle()
{
    return MegaApi::strdup(details.subscription_cycle);
}

long long MegaAccountDetailsPrivate::getStorageMax()
{
    return details.storage_max;
}

long long MegaAccountDetailsPrivate::getStorageUsed()
{
    return details.storage_used;
}

long long MegaAccountDetailsPrivate::getTransferMax()
{
    return details.transfer_max;
}

long long MegaAccountDetailsPrivate::getTransferOwnUsed()
{
    return details.transfer_own_used;
}

int MegaAccountDetailsPrivate::getNumUsageItems()
{
    return details.storage.size();
}

long long MegaAccountDetailsPrivate::getStorageUsed(MegaHandle handle)
{
    return details.storage[handle].bytes;
}

long long MegaAccountDetailsPrivate::getNumFiles(MegaHandle handle)
{
    return details.storage[handle].files;
}

long long MegaAccountDetailsPrivate::getNumFolders(MegaHandle handle)
{
    return details.storage[handle].folders;
}

MegaAccountDetails* MegaAccountDetailsPrivate::copy()
{
    return new MegaAccountDetailsPrivate(&details);
}

int MegaAccountDetailsPrivate::getNumBalances() const
{
    return details.balances.size();
}

MegaAccountBalance *MegaAccountDetailsPrivate::getBalance(int i) const
{
    if ((unsigned int)i < details.balances.size())
    {
        return MegaAccountBalancePrivate::fromAccountBalance(&(details.balances[(unsigned int)i]));
    }
    return NULL;
}

int MegaAccountDetailsPrivate::getNumSessions() const
{
    return details.sessions.size();
}

MegaAccountSession *MegaAccountDetailsPrivate::getSession(int i) const
{
    if ((unsigned int)i < details.sessions.size())
    {
        return MegaAccountSessionPrivate::fromAccountSession(&(details.sessions[(unsigned int)i]));
    }
    return NULL;
}

int MegaAccountDetailsPrivate::getNumPurchases() const
{
    return details.purchases.size();
}

MegaAccountPurchase *MegaAccountDetailsPrivate::getPurchase(int i) const
{
    if ((unsigned int)i < details.purchases.size())
    {
        return MegaAccountPurchasePrivate::fromAccountPurchase(&(details.purchases[(unsigned int)i]));
    }
    return NULL;
}

int MegaAccountDetailsPrivate::getNumTransactions() const
{
    return details.transactions.size();
}

MegaAccountTransaction *MegaAccountDetailsPrivate::getTransaction(int i) const
{
    if ((unsigned int)i < details.transactions.size())
    {
        return MegaAccountTransactionPrivate::fromAccountTransaction(&(details.transactions[(unsigned int)i]));
    }
    return NULL;
}

int MegaAccountDetailsPrivate::getTemporalBandwidthInterval()
{
    return details.transfer_hist.size();
}

long long MegaAccountDetailsPrivate::getTemporalBandwidth()
{
    long long result = 0;
    for (unsigned int i = 0; i < details.transfer_hist.size(); i++)
    {
        result += details.transfer_hist[i];
    }
    return result;
}

bool MegaAccountDetailsPrivate::isTemporalBandwidthValid()
{
    return details.transfer_hist_valid;
}

ExternalLogger::ExternalLogger()
{
	mutex.init(true);
	this->megaLogger = NULL;
	SimpleLogger::setOutputClass(this);

    //Initialize outputSettings map
    SimpleLogger::outputSettings[(LogLevel)logFatal];
    SimpleLogger::outputSettings[(LogLevel)logError];
    SimpleLogger::outputSettings[(LogLevel)logWarning];
    SimpleLogger::outputSettings[(LogLevel)logInfo];
    SimpleLogger::outputSettings[(LogLevel)logDebug];
    SimpleLogger::outputSettings[(LogLevel)logMax];
}

void ExternalLogger::setMegaLogger(MegaLogger *logger)
{
	this->megaLogger = logger;
}

void ExternalLogger::setLogLevel(int logLevel)
{
	SimpleLogger::setLogLevel((LogLevel)logLevel);
}

void ExternalLogger::postLog(int logLevel, const char *message, const char *filename, int line)
{
    if(SimpleLogger::logCurrentLevel < logLevel)
        return;

	if(!message)
	{
		message = "";
	}

	if(!filename)
	{
		filename = "";
	}

    mutex.lock();
	SimpleLogger((LogLevel)logLevel, filename, line) << message;
    mutex.unlock();
}

void ExternalLogger::log(const char *time, int loglevel, const char *source, const char *message)
{
	if(!time)
	{
		time = "";
	}

	if(!source)
	{
		source = "";
	}

	if(!message)
	{
		message = "";
	}

	mutex.lock();
	if(megaLogger)
	{
        megaLogger->log(time, loglevel, source, message);
	}
	else
	{
		cout << "[" << time << "][" << SimpleLogger::toStr((LogLevel)loglevel) << "] " << message << endl;
	}
	mutex.unlock();
}


OutShareProcessor::OutShareProcessor()
{

}

bool OutShareProcessor::processNode(Node *node)
{
    if(!node->outshares)
    {
        return true;
    }

    for (share_map::iterator it = node->outshares->begin(); it != node->outshares->end(); it++)
	{
        Share *share = it->second;
        if (share->user && (share->user->show == VISIBLE)) // public links have no user
        {
            shares.push_back(share);
            handles.push_back(node->nodehandle);
        }
	}

	return true;
}

vector<Share *> &OutShareProcessor::getShares()
{
	return shares;
}

vector<handle> &OutShareProcessor::getHandles()
{
	return handles;
}

PendingOutShareProcessor::PendingOutShareProcessor()
{

}

bool PendingOutShareProcessor::processNode(Node *node)
{
    if(!node->pendingshares)
    {
        return true;
    }

    for (share_map::iterator it = node->pendingshares->begin(); it != node->pendingshares->end(); it++)
    {
        shares.push_back(it->second);
        handles.push_back(node->nodehandle);
    }

    return true;
}

vector<Share *> &PendingOutShareProcessor::getShares()
{
    return shares;
}

vector<handle> &PendingOutShareProcessor::getHandles()
{
    return handles;
}

MegaPricingPrivate::~MegaPricingPrivate()
{
    for(unsigned i = 0; i < currency.size(); i++)
    {
        delete[] currency[i];
    }

    for(unsigned i = 0; i < description.size(); i++)
    {
        delete[] description[i];
    }

    for(unsigned i = 0; i < iosId.size(); i++)
    {
        delete[] iosId[i];
    }

    for(unsigned i = 0; i < androidId.size(); i++)
    {
        delete[] androidId[i];
    }
}

int MegaPricingPrivate::getNumProducts()
{
    return handles.size();
}

handle MegaPricingPrivate::getHandle(int productIndex)
{
    if((unsigned)productIndex < handles.size())
        return handles[productIndex];

    return UNDEF;
}

int MegaPricingPrivate::getProLevel(int productIndex)
{
    if((unsigned)productIndex < proLevel.size())
        return proLevel[productIndex];

    return 0;
}

int MegaPricingPrivate::getGBStorage(int productIndex)
{
    if((unsigned)productIndex < gbStorage.size())
        return gbStorage[productIndex];

    return 0;
}

int MegaPricingPrivate::getGBTransfer(int productIndex)
{
    if((unsigned)productIndex < gbTransfer.size())
        return gbTransfer[productIndex];

    return 0;
}

int MegaPricingPrivate::getMonths(int productIndex)
{
    if((unsigned)productIndex < months.size())
        return months[productIndex];

    return 0;
}

int MegaPricingPrivate::getAmount(int productIndex)
{
    if((unsigned)productIndex < amount.size())
        return amount[productIndex];

    return 0;
}

const char *MegaPricingPrivate::getCurrency(int productIndex)
{
    if((unsigned)productIndex < currency.size())
        return currency[productIndex];

    return NULL;
}

const char *MegaPricingPrivate::getDescription(int productIndex)
{
    if((unsigned)productIndex < description.size())
        return description[productIndex];

    return NULL;
}

const char *MegaPricingPrivate::getIosID(int productIndex)
{
    if((unsigned)productIndex < iosId.size())
        return iosId[productIndex];

    return NULL;
}

const char *MegaPricingPrivate::getAndroidID(int productIndex)
{
    if((unsigned)productIndex < androidId.size())
        return androidId[productIndex];

    return NULL;
}

MegaPricing *MegaPricingPrivate::copy()
{
    MegaPricingPrivate *megaPricing = new MegaPricingPrivate();
    for(unsigned i=0; i<handles.size(); i++)
    {
        megaPricing->addProduct(handles[i], proLevel[i], gbStorage[i], gbTransfer[i],
                                months[i], amount[i], currency[i], description[i], iosId[i], androidId[i]);
    }

    return megaPricing;
}

void MegaPricingPrivate::addProduct(handle product, int proLevel, int gbStorage, int gbTransfer, int months, int amount, const char *currency,
                                    const char* description, const char* iosid, const char* androidid)
{
    this->handles.push_back(product);
    this->proLevel.push_back(proLevel);
    this->gbStorage.push_back(gbStorage);
    this->gbTransfer.push_back(gbTransfer);
    this->months.push_back(months);
    this->amount.push_back(amount);
    this->currency.push_back(MegaApi::strdup(currency));
    this->description.push_back(MegaApi::strdup(description));
    this->iosId.push_back(MegaApi::strdup(iosid));
    this->androidId.push_back(MegaApi::strdup(androidid));
}

#ifdef ENABLE_SYNC
MegaSyncPrivate::MegaSyncPrivate(Sync *sync)
{
    this->tag = sync->tag;
    sync->client->fsaccess->local2path(&sync->localroot.localname, &localFolder);
    this->megaHandle = sync->localroot.node->nodehandle;
    this->fingerprint = sync->fsfp;
    this->state = sync->state;
    this->listener = NULL;
}

MegaSyncPrivate::MegaSyncPrivate(MegaSyncPrivate *sync)
{
    this->setTag(sync->getTag());
    this->setLocalFolder(sync->getLocalFolder());
    this->setMegaHandle(sync->getMegaHandle());
    this->setLocalFingerprint(sync->getLocalFingerprint());
    this->setState(sync->getState());
    this->setListener(sync->getListener());
}

MegaSyncPrivate::~MegaSyncPrivate()
{
}

MegaSync *MegaSyncPrivate::copy()
{
    return new MegaSyncPrivate(this);
}

MegaHandle MegaSyncPrivate::getMegaHandle() const
{
    return megaHandle;
}

void MegaSyncPrivate::setMegaHandle(MegaHandle handle)
{
    this->megaHandle = handle;
}

const char *MegaSyncPrivate::getLocalFolder() const
{
    if(!localFolder.size())
        return NULL;

    return localFolder.c_str();
}

void MegaSyncPrivate::setLocalFolder(const char *path)
{
    this->localFolder = path;
}

long long MegaSyncPrivate::getLocalFingerprint() const
{
    return fingerprint;
}

void MegaSyncPrivate::setLocalFingerprint(long long fingerprint)
{
    this->fingerprint = fingerprint;
}

int MegaSyncPrivate::getTag() const
{
    return tag;
}

void MegaSyncPrivate::setTag(int tag)
{
    this->tag = tag;
}

void MegaSyncPrivate::setListener(MegaSyncListener *listener)
{
    this->listener = listener;
}

MegaSyncListener *MegaSyncPrivate::getListener()
{
    return this->listener;
}

int MegaSyncPrivate::getState() const
{
    return state;
}

void MegaSyncPrivate::setState(int state)
{
    this->state = state;
}

MegaSyncEventPrivate::MegaSyncEventPrivate(int type)
{
    this->type = type;
    path = NULL;
    newPath = NULL;
    prevName = NULL;
    nodeHandle = INVALID_HANDLE;
    prevParent = INVALID_HANDLE;
}

MegaSyncEventPrivate::~MegaSyncEventPrivate()
{
    delete [] path;
}

MegaSyncEvent *MegaSyncEventPrivate::copy()
{
    MegaSyncEventPrivate *event = new MegaSyncEventPrivate(type);
    event->setPath(this->path);
    event->setNodeHandle(this->nodeHandle);
    event->setNewPath(this->newPath);
    event->setPrevName(this->prevName);
    event->setPrevParent(this->prevParent);
    return event;
}

int MegaSyncEventPrivate::getType() const
{
    return type;
}

const char *MegaSyncEventPrivate::getPath() const
{
    return path;
}

MegaHandle MegaSyncEventPrivate::getNodeHandle() const
{
    return nodeHandle;
}

const char *MegaSyncEventPrivate::getNewPath() const
{
    return newPath;
}

const char *MegaSyncEventPrivate::getPrevName() const
{
    return prevName;
}

MegaHandle MegaSyncEventPrivate::getPrevParent() const
{
    return prevParent;
}

void MegaSyncEventPrivate::setPath(const char *path)
{
    if(this->path)
    {
        delete [] this->path;
    }
    this->path =  MegaApi::strdup(path);
}

void MegaSyncEventPrivate::setNodeHandle(MegaHandle nodeHandle)
{
    this->nodeHandle = nodeHandle;
}

void MegaSyncEventPrivate::setNewPath(const char *newPath)
{
    if(this->newPath)
    {
        delete [] this->newPath;
    }
    this->newPath =  MegaApi::strdup(newPath);
}

void MegaSyncEventPrivate::setPrevName(const char *prevName)
{
    if(this->prevName)
    {
        delete [] this->prevName;
    }
    this->prevName =  MegaApi::strdup(prevName);
}

void MegaSyncEventPrivate::setPrevParent(MegaHandle prevParent)
{
    this->prevParent = prevParent;
}

#endif


MegaAccountBalance *MegaAccountBalancePrivate::fromAccountBalance(const AccountBalance *balance)
{
    return new MegaAccountBalancePrivate(balance);
}

MegaAccountBalancePrivate::~MegaAccountBalancePrivate()
{

}

MegaAccountBalance *MegaAccountBalancePrivate::copy()
{
    return new MegaAccountBalancePrivate(&balance);
}

double MegaAccountBalancePrivate::getAmount() const
{
    return balance.amount;
}

char *MegaAccountBalancePrivate::getCurrency() const
{
    return MegaApi::strdup(balance.currency);
}

MegaAccountBalancePrivate::MegaAccountBalancePrivate(const AccountBalance *balance)
{
    this->balance = *balance;
}

MegaAccountSession *MegaAccountSessionPrivate::fromAccountSession(const AccountSession *session)
{
    return new MegaAccountSessionPrivate(session);
}

MegaAccountSessionPrivate::~MegaAccountSessionPrivate()
{

}

MegaAccountSession *MegaAccountSessionPrivate::copy()
{
    return new MegaAccountSessionPrivate(&session);
}

int64_t MegaAccountSessionPrivate::getCreationTimestamp() const
{
    return session.timestamp;
}

int64_t MegaAccountSessionPrivate::getMostRecentUsage() const
{
    return session.mru;
}

char *MegaAccountSessionPrivate::getUserAgent() const
{
    return MegaApi::strdup(session.useragent.c_str());
}

char *MegaAccountSessionPrivate::getIP() const
{
    return MegaApi::strdup(session.ip.c_str());
}

char *MegaAccountSessionPrivate::getCountry() const
{
    return MegaApi::strdup(session.country);
}

bool MegaAccountSessionPrivate::isCurrent() const
{
    return session.current;
}

bool MegaAccountSessionPrivate::isAlive() const
{
    return session.alive;
}

MegaHandle MegaAccountSessionPrivate::getHandle() const
{
    return session.id;
}

MegaAccountSessionPrivate::MegaAccountSessionPrivate(const AccountSession *session)
{
    this->session = *session;
}


MegaAccountPurchase *MegaAccountPurchasePrivate::fromAccountPurchase(const AccountPurchase *purchase)
{
    return new MegaAccountPurchasePrivate(purchase);
}

MegaAccountPurchasePrivate::~MegaAccountPurchasePrivate()
{

}

MegaAccountPurchase *MegaAccountPurchasePrivate::copy()
{
    return new MegaAccountPurchasePrivate(&purchase);
}

int64_t MegaAccountPurchasePrivate::getTimestamp() const
{
    return purchase.timestamp;
}

char *MegaAccountPurchasePrivate::getHandle() const
{
    return MegaApi::strdup(purchase.handle);
}

char *MegaAccountPurchasePrivate::getCurrency() const
{
    return MegaApi::strdup(purchase.currency);
}

double MegaAccountPurchasePrivate::getAmount() const
{
    return purchase.amount;
}

int MegaAccountPurchasePrivate::getMethod() const
{
    return purchase.method;
}

MegaAccountPurchasePrivate::MegaAccountPurchasePrivate(const AccountPurchase *purchase)
{
    this->purchase = *purchase;
}


MegaAccountTransaction *MegaAccountTransactionPrivate::fromAccountTransaction(const AccountTransaction *transaction)
{
    return new MegaAccountTransactionPrivate(transaction);
}

MegaAccountTransactionPrivate::~MegaAccountTransactionPrivate()
{

}

MegaAccountTransaction *MegaAccountTransactionPrivate::copy()
{
    return new MegaAccountTransactionPrivate(&transaction);
}

int64_t MegaAccountTransactionPrivate::getTimestamp() const
{
    return transaction.timestamp;
}

char *MegaAccountTransactionPrivate::getHandle() const
{
    return MegaApi::strdup(transaction.handle);
}

char *MegaAccountTransactionPrivate::getCurrency() const
{
    return MegaApi::strdup(transaction.currency);
}

double MegaAccountTransactionPrivate::getAmount() const
{
    return transaction.delta;
}

MegaAccountTransactionPrivate::MegaAccountTransactionPrivate(const AccountTransaction *transaction)
{
    this->transaction = *transaction;
}



ExternalInputStream::ExternalInputStream(MegaInputStream *inputStream)
{
    this->inputStream = inputStream;
}

m_off_t ExternalInputStream::size()
{
    return inputStream->getSize();
}

bool ExternalInputStream::read(byte *buffer, unsigned size)
{
    return inputStream->read((char *)buffer, size);
}


FileInputStream::FileInputStream(FileAccess *fileAccess)
{
    this->fileAccess = fileAccess;
    this->offset = 0;
}

m_off_t FileInputStream::size()
{
    return fileAccess->size;
}

bool FileInputStream::read(byte *buffer, unsigned size)
{
    if (!buffer)
    {
        if ((offset + size) <= fileAccess->size)
        {
            offset += size;
            return true;
        }

        LOG_warn << "Invalid seek on FileInputStream";
        return false;
    }

    if (fileAccess->sysread(buffer, size, offset))
    {
        offset += size;
        return true;
    }

    LOG_warn << "Invalid read on FileInputStream";
    return false;
}

FileInputStream::~FileInputStream()
{

}

MegaTreeProcCopy::MegaTreeProcCopy(MegaClient *client)
{
    nn = NULL;
    nc = 0;
    this->client = client;
}

void MegaTreeProcCopy::allocnodes()
{
    if (nc)
    {
        nn = new NewNode[nc];
    }
}
bool MegaTreeProcCopy::processMegaNode(MegaNode *n)
{
    if (nn)
    {
        NewNode* t = nn+--nc;

        // copy key (if file) or generate new key (if folder)
        if (n->getType() == FILENODE)
        {
            t->nodekey = *(n->getNodeKey());
        }
        else
        {
            byte buf[FOLDERNODEKEYLENGTH];
            PrnGen::genblock(buf,sizeof buf);
            t->nodekey.assign((char*)buf, FOLDERNODEKEYLENGTH);
        }

        t->attrstring = new string;
        if (n->isPublic())
        {
            t->source = NEW_PUBLIC;
        }
        else
        {
            t->source = NEW_NODE;
        }

        SymmCipher key;
        AttrMap attrs;

        key.setkey((const byte*)t->nodekey.data(),n->getType());
        string sname = n->getName();
        client->fsaccess->normalize(&sname);
        attrs.map['n'] = sname;

        const char *fingerprint = n->getFingerprint();
        if (fingerprint && fingerprint[0])
        {
            m_off_t size = 0;
            unsigned int fsize = strlen(fingerprint);
            unsigned int ssize = fingerprint[0] - 'A';
            if (!(ssize > (sizeof(size) * 4 / 3 + 4) || fsize <= (ssize + 1)))
            {
                int len =  sizeof(size) + 1;
                byte *buf = new byte[len];
                Base64::atob(fingerprint + 1, buf, len);
                int l = Serialize64::unserialize(buf, len, (uint64_t *)&size);
                delete [] buf;
                if (l > 0)
                {
                    attrs.map['c'] = fingerprint + ssize + 1;
                }
            }
        }

        string attrstring;
        attrs.getjson(&attrstring);
        client->makeattr(&key,t->attrstring, attrstring.c_str());

        t->nodehandle = n->getHandle();
        t->type = (nodetype_t)n->getType();
        t->parenthandle = n->getParentHandle() ? n->getParentHandle() : UNDEF;
    }
    else
    {
        nc++;
    }

    return true;
}

MegaFolderUploadController::MegaFolderUploadController(MegaApiImpl *megaApi, MegaTransferPrivate *transfer)
{
    this->megaApi = megaApi;
    this->client = megaApi->getMegaClient();
    this->transfer = transfer;
    this->listener = transfer->getListener();
    this->recursive = 0;
    this->pendingTransfers = 0;
    this->tag = transfer->getTag();
}

void MegaFolderUploadController::start()
{
    transfer->setFolderTransferTag(-1);
    transfer->setStartTime(Waiter::ds);
    megaApi->fireOnTransferStart(transfer);

    const char *name = transfer->getFileName();
    MegaNode *parent = megaApi->getNodeByHandle(transfer->getParentHandle());
    if(!parent)
    {
        megaApi->fireOnTransferFinish(transfer, MegaError(API_EARGS));
        delete this;
    }
    else
    {
        string path = transfer->getPath();
        string localpath;
        client->fsaccess->path2local(&path, &localpath);

        MegaNode *child = megaApi->getChildNode(parent, name);

        if(!child || !child->isFolder())
        {
            pendingFolders.push_back(localpath);
            megaApi->createFolder(name, parent, this);
        }
        else
        {
            pendingFolders.push_front(localpath);
            onFolderAvailable(child->getHandle());
        }

        delete child;
        delete parent;
    }
}

void MegaFolderUploadController::onFolderAvailable(MegaHandle handle)
{
    recursive++;
    string localPath = pendingFolders.front();
    pendingFolders.pop_front();

    MegaNode *parent = megaApi->getNodeByHandle(handle);

    string localname;
    DirAccess* da;
    da = client->fsaccess->newdiraccess();
    if (da->dopen(&localPath, NULL, false))
    {
        size_t t = localPath.size();

        while (da->dnext(&localPath, &localname, client->followsymlinks))
        {
            if (t)
            {
                localPath.append(client->fsaccess->localseparator);
            }

            localPath.append(localname);

            FileAccess *fa = client->fsaccess->newfileaccess();
            if(fa->fopen(&localPath, true, false))
            {
                string name = localname;
                client->fsaccess->local2name(&name);

                if(fa->type == FILENODE)
                {
                    pendingTransfers++;
                    MegaNode *child = megaApi->getChildNode(parent, name.c_str());
                    if(!child || child->isFolder() || (fa->size != child->getSize()))
                    {                        
                        FileFingerprint fp;
                        fp.genfingerprint(fa);
                        Node *node = client->nodebyfingerprint(&fp);
                        if(!node)
                        {
                            string utf8path;
                            client->fsaccess->local2path(&localPath, &utf8path);
                            megaApi->startUpload(utf8path.c_str(), parent, (const char *)NULL, -1, tag, NULL, false, this);
                        }
                        else
                        {
                            string utf8path;
                            client->fsaccess->local2path(&localPath, &utf8path);
                            #if defined(_WIN32) && !defined(WINDOWS_PHONE)
                                    if(!PathIsRelativeA(utf8path.c_str()) && ((utf8path.size()<2) || utf8path.compare(0, 2, "\\\\")))
                                        utf8path.insert(0, "\\\\?\\");
                            #endif

                            int nextTag = client->nextreqtag();
                            MegaTransferPrivate* t = new MegaTransferPrivate(MegaTransfer::TYPE_UPLOAD, this);
                            t->setPath(utf8path.c_str());
                            t->setParentHandle(parent->getHandle());
                            t->setTag(nextTag);
                            t->setFolderTransferTag(tag);
                            t->setTotalBytes(node->size);
                            megaApi->transferMap[nextTag] = t;
                            pendingSkippedTransfers.push_back(t);
                            megaApi->fireOnTransferStart(t);

                            MegaNode *duplicate = MegaNodePrivate::fromNode(node);
                            megaApi->copyNode(duplicate, parent, name.c_str(), this);
                            delete duplicate;
                        }
                    }
                    else
                    {
                        string utf8path;
                        client->fsaccess->local2path(&localPath, &utf8path);
                        #if defined(_WIN32) && !defined(WINDOWS_PHONE)
                                if(!PathIsRelativeA(utf8path.c_str()) && ((utf8path.size()<2) || utf8path.compare(0, 2, "\\\\")))
                                    utf8path.insert(0, "\\\\?\\");
                        #endif

                        int nextTag = client->nextreqtag();
                        MegaTransferPrivate* t = new MegaTransferPrivate(MegaTransfer::TYPE_UPLOAD, this);
                        t->setPath(utf8path.data());
                        t->setParentHandle(parent->getHandle());
                        t->setTag(nextTag);
                        t->setFolderTransferTag(tag);
                        t->setTotalBytes(child->getSize());
                        megaApi->transferMap[nextTag] = t;
                        megaApi->fireOnTransferStart(t);

                        t->setTransferredBytes(child->getSize());
                        t->setDeltaSize(child->getSize());
                        megaApi->fireOnTransferFinish(t, MegaError(API_OK));
                    }

                    delete child;
                }
                else
                {
                    MegaNode *child = megaApi->getChildNode(parent, name.c_str());
                    if(!child || !child->isFolder())
                    {
                        pendingFolders.push_back(localPath);
                        megaApi->createFolder(name.c_str(), parent, this);
                    }
                    else
                    {
                        pendingFolders.push_front(localPath);
                        onFolderAvailable(child->getHandle());
                    }
                    delete child;
                }
            }

            localPath.resize(t);
            delete fa;
        }
    }

    delete da;
    delete parent;
    recursive--;

    checkCompletion();
}

void MegaFolderUploadController::checkCompletion()
{
    if(!recursive && !pendingFolders.size() && !pendingTransfers && !pendingSkippedTransfers.size())
    {
        LOG_debug << "Folder transfer finished - " << transfer->getTransferredBytes() << " of " << transfer->getTotalBytes();
        megaApi->fireOnTransferFinish(transfer, MegaError(API_OK));
        delete this;
    }
}

void MegaFolderUploadController::onRequestFinish(MegaApi *, MegaRequest *request, MegaError *e)
{
    int type = request->getType();
    int errorCode = e->getErrorCode();

    if(type == MegaRequest::TYPE_CREATE_FOLDER)
    {
        if(!errorCode)
        {
            onFolderAvailable(request->getNodeHandle());
        }
        else
        {
            pendingFolders.pop_front();
            checkCompletion();
        }
    }
    else if(type == MegaRequest::TYPE_COPY)
    {
        Node *node = client->nodebyhandle(request->getNodeHandle());

        MegaTransferPrivate *t = pendingSkippedTransfers.front();
        t->setTransferredBytes(node->size);
        t->setDeltaSize(node->size);
        megaApi->fireOnTransferFinish(t, MegaError(API_OK));
        pendingSkippedTransfers.pop_front();
        checkCompletion();
    }
}

void MegaFolderUploadController::onTransferStart(MegaApi *, MegaTransfer *t)
{
    transfer->setTotalBytes(transfer->getTotalBytes() + t->getTotalBytes());
    transfer->setUpdateTime(Waiter::ds);
    megaApi->fireOnTransferUpdate(transfer);
}

void MegaFolderUploadController::onTransferUpdate(MegaApi *, MegaTransfer *t)
{
    transfer->setTransferredBytes(transfer->getTransferredBytes() + t->getDeltaSize());
    transfer->setUpdateTime(Waiter::ds);
    transfer->setSpeed(t->getSpeed());
    megaApi->fireOnTransferUpdate(transfer);
}

void MegaFolderUploadController::onTransferFinish(MegaApi *, MegaTransfer *t, MegaError *)
{
    pendingTransfers--;
    transfer->setTransferredBytes(transfer->getTransferredBytes() + t->getDeltaSize());
    transfer->setUpdateTime(Waiter::ds);

    if(t->getSpeed())
    {
        transfer->setSpeed(t->getSpeed());
    }

    megaApi->fireOnTransferUpdate(transfer);
    checkCompletion();
}

MegaFolderDownloadController::MegaFolderDownloadController(MegaApiImpl *megaApi, MegaTransferPrivate *transfer)
{
    this->megaApi = megaApi;
    this->client = megaApi->getMegaClient();
    this->transfer = transfer;
    this->listener = transfer->getListener();
    this->recursive = 0;
    this->pendingTransfers = 0;
    this->tag = transfer->getTag();
    this->e = API_OK;
}

void MegaFolderDownloadController::start(MegaNode *node)
{
    transfer->setFolderTransferTag(-1);
    transfer->setStartTime(Waiter::ds);
    megaApi->fireOnTransferStart(transfer);

    const char *parentPath = transfer->getParentPath();
    const char *fileName = transfer->getFileName();
    bool deleteNode = false;

    if (!node)
    {
        node = megaApi->getNodeByHandle(transfer->getNodeHandle());
        if (!node)
        {
            LOG_debug << "Folder download failed. Node not found";
            megaApi->fireOnTransferFinish(transfer, MegaError(API_ENOENT));
            delete this;
            return;
        }
        deleteNode = true;
    }

    string name;
    string securename;
    string path;

    if (parentPath)
    {
        path = parentPath;
    }
    else
    {
        string separator;
        client->fsaccess->local2path(&client->fsaccess->localseparator, &separator);
        path = ".";
        path.append(separator);
    }

    if (!fileName)
    {
        name = node->getName();
    }
    else
    {
        name = fileName;
    }

    client->fsaccess->name2local(&name);
    client->fsaccess->local2path(&name, &securename);
    path += securename;

#if defined(_WIN32) && !defined(WINDOWS_PHONE)
    if (!PathIsRelativeA(path.c_str()) && ((path.size()<2) || path.compare(0, 2, "\\\\")))
        path.insert(0, "\\\\?\\");
#endif

    transfer->setPath(path.c_str());
    downloadFolderNode(node, &path);

    if (deleteNode)
    {
        delete node;
    }
}

void MegaFolderDownloadController::downloadFolderNode(MegaNode *node, string *path)
{
    recursive++;

    string localpath;
    client->fsaccess->path2local(path, &localpath);
    FileAccess *da = client->fsaccess->newfileaccess();
    if (!da->fopen(&localpath, true, false))
    {
        if (!client->fsaccess->mkdirlocal(&localpath))
        {
            delete da;
            LOG_err << "Unable to create folder: " << *path;

            recursive--;
            e = API_EWRITE;
            checkCompletion();
            return;
        }
    }
    else if (da->type != FILENODE)
    {
        LOG_debug << "Already existing folder detected: " << *path;
    }
    else
    {
        delete da;
        LOG_err << "Local file detected where there should be a folder: " << *path;

        recursive--;
        e = API_EEXIST;
        checkCompletion();
        return;
    }
    delete da;

    localpath.append(client->fsaccess->localseparator);
    MegaNodeList *children = NULL;
    bool deleteChildren = false;
    if (node->isForeign())
    {
        children = node->getChildren();
    }
    else
    {
        children = megaApi->getChildren(node);
        deleteChildren = true;
    }

    if (!children)
    {
        LOG_err << "Child nodes not found: " << *path;
        recursive--;
        e = API_ENOENT;
        checkCompletion();
        return;
    }

    for (int i = 0; i < children->size(); i++)
    {
        MegaNode *child = children->get(i);
        int l = localpath.size();

        string name = child->getName();
        int64_t size = child->getSize();
        client->fsaccess->name2local(&name);
        localpath.append(name);

        string utf8path;
        client->fsaccess->local2path(&localpath, &utf8path);

        if (child->getType() == MegaNode::TYPE_FILE)
        {
            pendingTransfers++;
            FileAccess *fa = NULL;
            fa = client->fsaccess->newfileaccess();

            if (fa->fopen(&localpath, true, false) && fa->type == FILENODE)
            {
                const char *fpLocal = megaApi->getFingerprint(localpath.c_str());
                const char *fpRemote = megaApi->getFingerprint(child);

                if ((fpLocal && fpRemote && !strcmp(fpLocal,fpRemote))
                        || (!fpRemote && size == fa->size
                            && child->getModificationTime() == fa->mtime))
                {
                    delete [] fpLocal;
                    delete [] fpRemote;

                    LOG_debug << "Already downloaded file detected: " << utf8path;
                    int nextTag = client->nextreqtag();
                    MegaTransferPrivate* t = new MegaTransferPrivate(MegaTransfer::TYPE_DOWNLOAD, this);

                    t->setPath(utf8path.data());
                    t->setNodeHandle(child->getHandle());

                    t->setTag(nextTag);
                    t->setFolderTransferTag(tag);
                    t->setTotalBytes(size);
                    megaApi->transferMap[nextTag] = t;
                    megaApi->fireOnTransferStart(t);

                    t->setTransferredBytes(size);
                    t->setDeltaSize(size);
                    megaApi->fireOnTransferFinish(t, MegaError(API_OK));
                    localpath.resize(l);
                    delete fa;
                    continue;
                }
                delete [] fpLocal;
                delete [] fpRemote;
            }
            delete fa;

            megaApi->startDownload(child, utf8path.c_str(), 0, 0, tag, NULL, this);
        }
        else
        {
            downloadFolderNode(child, &utf8path);
        }

        localpath.resize(l);
    }

    recursive--;
    checkCompletion();
    if (deleteChildren)
    {
        delete children;
    } 
}

void MegaFolderDownloadController::checkCompletion()
{
    if (!recursive && !pendingTransfers)
    {
        LOG_debug << "Folder download finished - " << transfer->getTransferredBytes() << " of " << transfer->getTotalBytes();
        megaApi->fireOnTransferFinish(transfer, MegaError(e));
        delete this;
    }
}

void MegaFolderDownloadController::onTransferStart(MegaApi *, MegaTransfer *t)
{
    transfer->setTotalBytes(transfer->getTotalBytes() + t->getTotalBytes());
    transfer->setUpdateTime(Waiter::ds);
    megaApi->fireOnTransferUpdate(transfer);
}

void MegaFolderDownloadController::onTransferUpdate(MegaApi *, MegaTransfer *t)
{
    transfer->setTransferredBytes(transfer->getTransferredBytes() + t->getDeltaSize());
    transfer->setUpdateTime(Waiter::ds);
    transfer->setSpeed(t->getSpeed());
    megaApi->fireOnTransferUpdate(transfer);
}

void MegaFolderDownloadController::onTransferFinish(MegaApi *, MegaTransfer *t, MegaError *e)
{
    pendingTransfers--;
    transfer->setTransferredBytes(transfer->getTransferredBytes() + t->getDeltaSize());
    transfer->setUpdateTime(Waiter::ds);

    if (t->getSpeed())
    {
        transfer->setSpeed(t->getSpeed());
    }

    megaApi->fireOnTransferUpdate(transfer);
    if (e->getErrorCode())
    {
        this->e = (error)e->getErrorCode();
    }
    checkCompletion();
}

#ifdef HAVE_LIBUV
StreamingBuffer::StreamingBuffer()
{
    this->capacity = 0;
    this->buffer = NULL;
    this->inpos = 0;
    this->outpos = 0;
    this->size = 0;
    this->free = 0;
    this->maxBufferSize = MAX_BUFFER_SIZE;
    this->maxOutputSize = MAX_OUTPUT_SIZE;
}

StreamingBuffer::~StreamingBuffer()
{
    delete [] buffer;
}

void StreamingBuffer::init(unsigned int capacity)
{
    if (capacity > maxBufferSize)
    {
        capacity = maxBufferSize;
    }

    this->capacity = capacity;
    this->buffer = new char[capacity];
    this->inpos = 0;
    this->outpos = 0;
    this->size = 0;
    this->free = capacity;
}

unsigned int StreamingBuffer::append(const char *buf, unsigned int len)
{
    if (!buffer)
    {
        // initialize the buffer if it's not initialized yet
        init(len);
    }

    if (free < len)
    {
        LOG_debug << "Not enough available space";
        len = free;
    }

    // update the internal state
    int currentIndex = inpos;
    inpos += len;
    int remaining = inpos - capacity;
    inpos %= capacity;
    size += len;
    free -= len;

    // append the new data
    if (remaining <= 0)
    {
        memcpy(buffer + currentIndex, buf, len);
    }
    else
    {
        int num = len - remaining;
        memcpy(buffer + currentIndex, buf, num);
        memcpy(buffer, buf + num, remaining);
    }

    return len;
}

unsigned int StreamingBuffer::availableData()
{
    return size;
}

unsigned int StreamingBuffer::availableSpace()
{
    return free;
}

unsigned int StreamingBuffer::availableCapacity()
{
    return capacity;
}

uv_buf_t StreamingBuffer::nextBuffer()
{
    if (!size)
    {
        // no data available
        return uv_buf_init(NULL, 0);
    }

    // prepare output buffer
    char *outbuf = buffer + outpos;
    int len = size < maxOutputSize ? size : maxOutputSize;
    if (outpos + len > capacity)
    {
        len = capacity - outpos;
    }

    // update the internal state
    size -= len;
    outpos += len;
    outpos %= capacity;

    // return the buffer
    return uv_buf_init(outbuf, len);
}

void StreamingBuffer::freeData(unsigned int len)
{
    // update the internal state
    free += len;
}

void StreamingBuffer::setMaxBufferSize(unsigned int bufferSize)
{
    if (bufferSize)
    {
        this->maxBufferSize = bufferSize;
    }
    else
    {
        this->maxBufferSize = MAX_BUFFER_SIZE;
    }
}

void StreamingBuffer::setMaxOutputSize(unsigned int outputSize)
{
    if (outputSize)
    {
        this->maxOutputSize = outputSize;
    }
    else
    {
        this->maxOutputSize = MAX_OUTPUT_SIZE;
    }
}

// http_parser settings
http_parser_settings MegaHTTPServer::parsercfg;

MegaHTTPServer::MegaHTTPServer(MegaApiImpl *megaApi)
{
    this->megaApi = megaApi;
    this->localOnly = true;
    this->started = false;
    this->port = 0;
    this->maxBufferSize = 0;
    this->maxOutputSize = 0;
    this->fileServerEnabled = true;
    this->folderServerEnabled = true;
    this->restrictedMode = MegaApi::HTTP_SERVER_ALLOW_CREATED_LOCAL_LINKS;
    this->lastHandle = INVALID_HANDLE;
    this->subtitlesSupportEnabled = false;
}

MegaHTTPServer::~MegaHTTPServer()
{
    stop();
}

bool MegaHTTPServer::start(int port, bool localOnly)
{
    if (started && this->port == port && this->localOnly == localOnly)
    {
        return true;
    }
    stop();

    this->port = port;
    this->localOnly = localOnly;
    uv_sem_init(&semaphore, 0);
    thread.start(threadEntryPoint, this);
    uv_sem_wait(&semaphore);
    uv_sem_destroy(&semaphore);
    return started;
}

void MegaHTTPServer::run()
{
    // parser callbacks
    parsercfg.on_url = onUrlReceived;
    parsercfg.on_message_begin = onMessageBegin;
    parsercfg.on_headers_complete = onHeadersComplete;
    parsercfg.on_message_complete = onMessageComplete;
    parsercfg.on_header_field = onHeaderField;
    parsercfg.on_header_value = onHeaderValue;
    parsercfg.on_body = onBody;

    uv_loop_t *uv_loop = uv_default_loop();

    uv_async_init(uv_loop, &exit_handle, onCloseRequested);
    exit_handle.data = this;

    uv_tcp_init(uv_loop, &server);
    server.data = this;

    uv_tcp_keepalive(&server, 0, 0);

    struct sockaddr_in address;
    if (localOnly)
    {
        uv_ip4_addr("127.0.0.1", port, &address);
    }
    else
    {
        uv_ip4_addr("0.0.0.0", port, &address);
    }

    if(uv_tcp_bind(&server, (const struct sockaddr*)&address, 0)
        || uv_listen((uv_stream_t*)&server, 32, onNewClient))
    {
        port = 0;
        uv_sem_post(&semaphore);
        return;
    }

    LOG_info << "HTTP server started on port " << port;
    started = true;
    uv_sem_post(&semaphore);
    uv_run(uv_loop, UV_RUN_DEFAULT);

    uv_loop_close(uv_loop);
    started = false;
    port = 0;

    LOG_debug << "HTTP server thread exit";
}

void MegaHTTPServer::stop()
{
    if (!started)
    {
        return;
    }

    uv_async_send(&exit_handle);
    thread.join();
}

int MegaHTTPServer::getPort()
{
    return port;
}

bool MegaHTTPServer::isLocalOnly()
{
    return localOnly;
}

void MegaHTTPServer::setMaxBufferSize(int bufferSize)
{
    this->maxBufferSize = bufferSize <= 0 ? 0 : bufferSize;
}

void MegaHTTPServer::setMaxOutputSize(int outputSize)
{
    this->maxOutputSize = outputSize <= 0 ? 0 : outputSize;
}

int MegaHTTPServer::getMaxBufferSize()
{
    if (maxBufferSize)
    {
        return maxBufferSize;
    }

    return StreamingBuffer::MAX_BUFFER_SIZE;
}

int MegaHTTPServer::getMaxOutputSize()
{
    if (maxOutputSize)
    {
        return maxOutputSize;
    }

    return StreamingBuffer::MAX_OUTPUT_SIZE;
}

void MegaHTTPServer::enableFileServer(bool enable)
{
    this->fileServerEnabled = enable;
}

void MegaHTTPServer::enableFolderServer(bool enable)
{
    this->folderServerEnabled = enable;
}

void MegaHTTPServer::setRestrictedMode(int mode)
{
    this->restrictedMode = mode;
}

bool MegaHTTPServer::isFileServerEnabled()
{
    return fileServerEnabled;
}

bool MegaHTTPServer::isFolderServerEnabled()
{
    return folderServerEnabled;
}

int MegaHTTPServer::getRestrictedMode()
{
    return restrictedMode;
}

bool MegaHTTPServer::isHandleAllowed(handle h)
{
    return restrictedMode == MegaApi::HTTP_SERVER_ALLOW_ALL
            || (restrictedMode == MegaApi::HTTP_SERVER_ALLOW_CREATED_LOCAL_LINKS && allowedHandles.count(h))
            || (restrictedMode == MegaApi::HTTP_SERVER_ALLOW_LAST_LOCAL_LINK && h == lastHandle);
}

void MegaHTTPServer::clearAllowedHandles()
{
    allowedHandles.clear();
    lastHandle = INVALID_HANDLE;
}

char *MegaHTTPServer::getLink(MegaNode *node)
{
    if (!node)
    {
        return NULL;
    }

    lastHandle = node->getHandle();
    allowedHandles.insert(lastHandle);

    ostringstream oss;
    oss << "http://127.0.0.1:" << port << "/";
    char *base64handle = node->getBase64Handle();
    oss << base64handle;
    delete [] base64handle;

    if (node->isPublic())
    {
        char *base64key = node->getBase64Key();
        oss << "!" << base64key;
        delete [] base64key;
    }

    oss << "/";

    string name = node->getName();
    string escapedName;
    URLCodec::escape(&name, &escapedName);
    oss << escapedName;
    string link = oss.str();
    return MegaApi::strdup(link.c_str());
}

bool MegaHTTPServer::isSubtitlesSupportEnabled()
{
    return subtitlesSupportEnabled;
}

void MegaHTTPServer::enableSubtitlesSupport(bool enable)
{
    this->subtitlesSupportEnabled = enable;
}

void *MegaHTTPServer::threadEntryPoint(void *param)
{
#ifndef _WIN32
    struct sigaction noaction;
    memset(&noaction, 0, sizeof(noaction));
    noaction.sa_handler = SIG_IGN;
    ::sigaction(SIGPIPE, &noaction, 0);
#endif

    MegaHTTPServer *httpServer = (MegaHTTPServer *)param;
    httpServer->run();
    return NULL;
}

void MegaHTTPServer::onNewClient(uv_stream_t* server_handle, int status)
{
    if (status < 0)
    {
        return;
    }

    // Create an object to save context information
    MegaHTTPContext* httpctx = new MegaHTTPContext();

    // Initialize the parser
    http_parser_init(&httpctx->parser, HTTP_REQUEST);

    // Set connection data
    httpctx->server = (MegaHTTPServer *)(server_handle->data);
    httpctx->megaApi = httpctx->server->megaApi;
    httpctx->parser.data = httpctx;
    httpctx->tcphandle.data = httpctx;
    httpctx->asynchandle.data = httpctx;
    httpctx->server->connections.push_back(httpctx);
    LOG_debug << "Connection received! " << httpctx->server->connections.size();

    // Async handle to perform writes
    uv_async_init(uv_default_loop(), &httpctx->asynchandle, onAsyncEvent);

    // Accept the connection
    uv_tcp_init(uv_default_loop(), &httpctx->tcphandle);
    uv_accept(server_handle, (uv_stream_t*)&httpctx->tcphandle);

    // Start reading
    uv_read_start((uv_stream_t*)&httpctx->tcphandle, allocBuffer, onDataReceived);
}

void MegaHTTPServer::allocBuffer(uv_handle_t *, size_t suggested_size, uv_buf_t* buf)
{
    // Reserve a buffer with the suggested size
    *buf = uv_buf_init(new char[suggested_size], suggested_size);
}

void MegaHTTPServer::onDataReceived(uv_stream_t* tcp, ssize_t nread, const uv_buf_t * buf)
{
    ssize_t parsed = -1;
    MegaHTTPContext *httpctx = (MegaHTTPContext*) tcp->data;
    if (nread >= 0)
    {
        parsed = http_parser_execute(&httpctx->parser, &parsercfg, buf->base, nread);
    }
    delete [] buf->base;

    if (parsed < 0 || nread < 0 || parsed < nread || httpctx->parser.upgrade)
    {
        httpctx->finished = true;
        LOG_debug << "Finishing request. Connection reset by peer or unsupported data";
        if (!uv_is_closing((uv_handle_t*)&httpctx->tcphandle))
        {
            uv_close((uv_handle_t*)&httpctx->tcphandle, onClose);
        }
    }
}

void MegaHTTPServer::onClose(uv_handle_t* handle)
{
    MegaHTTPContext* httpctx = (MegaHTTPContext*) handle->data;

    // streaming transfers are automatically stopped when their listener is removed
    httpctx->megaApi->removeTransferListener(httpctx);
    httpctx->megaApi->removeRequestListener(httpctx);

    httpctx->server->connections.remove(httpctx);
    LOG_debug << "Connection closed: " << httpctx->server->connections.size();

    uv_close((uv_handle_t *)&httpctx->asynchandle, onAsyncEventClose);
}

void MegaHTTPServer::onAsyncEventClose(uv_handle_t *handle)
{
    MegaHTTPContext* httpctx = (MegaHTTPContext*) handle->data;

    if (httpctx->resultCode == API_EINTERNAL)
    {
        httpctx->resultCode = API_EINCOMPLETE;
    }

    if (httpctx->transfer)
    {
        httpctx->megaApi->cancelTransfer(httpctx->transfer);
        httpctx->megaApi->fireOnStreamingFinish(httpctx->transfer, MegaError(httpctx->resultCode));
    }

    delete httpctx->node;
    delete httpctx;
    LOG_debug << "Connection deleted";
}

int MegaHTTPServer::onMessageBegin(http_parser *)
{
    return 0;
}

int MegaHTTPServer::onHeadersComplete(http_parser *)
{
    return 0;
}

int MegaHTTPServer::onUrlReceived(http_parser *parser, const char *url, size_t length)
{
    MegaHTTPContext* httpctx = (MegaHTTPContext*) parser->data;
    httpctx->path.assign(url, length);
    LOG_debug << "URL received: " << httpctx->path;

    if (length < 9 || url[0] != '/' || (length >= 10 && url[9] != '/' && url[9] != '!'))
    {
        LOG_debug << "URL without node handle";
        return 0;
    }

    unsigned int index = 9;
    httpctx->nodehandle.assign(url + 1, 8);
    LOG_debug << "Node handle: " << httpctx->nodehandle;

    if (length > 53 && url[index] == '!')
    {
        httpctx->nodekey.assign(url + 10, 43);
        LOG_debug << "Public link. Key: " << httpctx->nodekey;
        index = 53;
    }

    if (length > index && url[index] != '/')
    {
        LOG_warn << "Invalid URL";
        return 0;
    }

    index++;
    if (length > index)
    {
        string nodename(url + index, length - index);
        URLCodec::unescape(&nodename, &httpctx->nodename);
        LOG_debug << "Node name: " << httpctx->nodename;
    }

    return 0;
}

int MegaHTTPServer::onHeaderField(http_parser *parser, const char *at, size_t length)
{
    MegaHTTPContext* httpctx = (MegaHTTPContext*) parser->data;

    if (length == 5 && !memcmp(at, "Range", 5))
    {
        httpctx->range = true;
        LOG_debug << "Range header detected";
    }
    return 0;
}

int MegaHTTPServer::onHeaderValue(http_parser *parser, const char *at, size_t length)
{
    MegaHTTPContext* httpctx = (MegaHTTPContext*) parser->data;
    string value(at, length);
    size_t index;
    char *endptr;

    if (httpctx->range)
    {
        LOG_debug << "Range header value: " << value;
        httpctx->range = false;
        if (length > 7 && !memcmp(at, "bytes=", 6)
                && ((index = value.find_first_of('-')) != string::npos))
        {
            endptr = (char *)value.c_str();
            unsigned long long number = strtoull(value.c_str() + 6, &endptr, 10);
            if (endptr == value.c_str() || *endptr != '-' || number == ULLONG_MAX)
            {
                return 0;
            }

            httpctx->rangeStart = number;
            if (length > (index + 1))
            {
                number = strtoull(value.c_str() + index + 1, &endptr, 10);
                if (endptr == value.c_str() || *endptr != '\0' || number == ULLONG_MAX)
                {
                    return 0;
                }
                httpctx->rangeEnd = number;
            }
            LOG_debug << "Range value parsed: " << httpctx->rangeStart << " - " << httpctx->rangeEnd;
        }
    }
    return 0;
}

int MegaHTTPServer::onBody(http_parser *, const char *, size_t)
{
    return 0;
}

int MegaHTTPServer::onMessageComplete(http_parser *parser)
{
    LOG_debug << "Message complete";
    MegaNode *node = NULL;
    std::ostringstream response;
    MegaHTTPContext* httpctx = (MegaHTTPContext*) parser->data;
    httpctx->bytesWritten = 0;
    httpctx->size = 0;
    httpctx->streamingBuffer.setMaxBufferSize(httpctx->server->getMaxBufferSize());
    httpctx->streamingBuffer.setMaxOutputSize(httpctx->server->getMaxOutputSize());

    httpctx->transfer = new MegaTransferPrivate(MegaTransfer::TYPE_LOCAL_HTTP_DOWNLOAD);
    httpctx->transfer->setPath(httpctx->path.c_str());
    if (httpctx->nodename.size())
    {
        httpctx->transfer->setFileName(httpctx->nodename.c_str());
    }
    if (httpctx->nodehandle.size())
    {
        httpctx->transfer->setNodeHandle(MegaApi::base64ToHandle(httpctx->nodehandle.c_str()));
    }
    httpctx->transfer->setStartTime(Waiter::ds);

    if (parser->method == HTTP_OPTIONS)
    {
        LOG_debug << "Request method: OPTIONS";
        response << "HTTP/1.1 200 OK\r\n"
                    "Allow: GET,POST,HEAD,OPTIONS\r\n"
                    "Connection: close\r\n"
                    "\r\n";

        httpctx->resultCode = API_OK;
        string resstr = response.str();
        sendHeaders(httpctx, &resstr);
        return 0;
    }

    if (parser->method != HTTP_GET && parser->method != HTTP_POST && parser->method != HTTP_HEAD)
    {
        LOG_debug << "Method not allowed: " << parser->method;
        response << "HTTP/1.1 405 Method not allowed\r\n"
                    "Connection: close\r\n"
                    "\r\n";

        httpctx->resultCode = 405;
        string resstr = response.str();
        sendHeaders(httpctx, &resstr);
        return 0;
    }
    else
    {
        switch (parser->method)
        {
        case HTTP_GET:
            LOG_debug << "Request method: GET";
            break;
        case HTTP_POST:
            LOG_debug << "Request method: POST";
            break;
        case HTTP_HEAD:
            LOG_debug << "Request method: HEAD";
            break;
        default:
            LOG_warn << "Request method: " << parser->method;
        }
    }

    if (httpctx->path == "/favicon.ico")
    {
        LOG_debug << "Favicon requested";
        response << "HTTP/1.1 301 Moved Permanently\r\n"
                    "Location: https://mega.nz/favicon.ico\r\n"
                    "Connection: close\r\n"
                    "\r\n";

        httpctx->resultCode = API_OK;
        string resstr = response.str();
        sendHeaders(httpctx, &resstr);
        return 0;
    }

    if (httpctx->path == "/")
    {
        node = httpctx->megaApi->getRootNode();
        char *base64Handle = node->getBase64Handle();
        httpctx->nodehandle = base64Handle;
        delete [] base64Handle;
        httpctx->nodename = node->getName();
        httpctx->transfer->setFileName(httpctx->nodename.c_str());
    }
    else if (httpctx->nodehandle.size())
    {
        node = httpctx->megaApi->getNodeByHandle(MegaApi::base64ToHandle(httpctx->nodehandle.c_str()));
    }

    if (!httpctx->nodehandle.size())
    {
        response << "HTTP/1.1 404 Not Found\r\n"
                    "Connection: close\r\n"
                  << "\r\n";
        httpctx->resultCode = 404;
        string resstr = response.str();
        sendHeaders(httpctx, &resstr);
        delete node;
        return 0;
    }

    handle h = MegaApi::base64ToHandle(httpctx->nodehandle.c_str());
    if (!httpctx->server->isHandleAllowed(h))
    {
        LOG_debug << "Forbidden due to the restricted mode";
        response << "HTTP/1.1 403 Forbidden\r\n"
                    "Connection: close\r\n"
                  << "\r\n";

        httpctx->resultCode = 403;
        string resstr = response.str();
        sendHeaders(httpctx, &resstr);
        delete node;
        return 0;
    }

    if (!node)
    {
        if (!httpctx->nodehandle.size() || !httpctx->nodekey.size())
        {
            LOG_warn << "URL not found: " << httpctx->path;

            response << "HTTP/1.1 404 Not Found\r\n"
                        "Connection: close\r\n"
                      << "\r\n";

            httpctx->resultCode = 404;
            string resstr = response.str();
            sendHeaders(httpctx, &resstr);
            return 0;
        }
        else
        {
            string link = "https://mega.nz/#!";
            link.append(httpctx->nodehandle);
            link.append("!");
            link.append(httpctx->nodekey);
            LOG_debug << "Getting public link: " << link;
            httpctx->megaApi->getPublicNode(link.c_str(), httpctx);
            return 0;
        }
    }

    if (node && httpctx->nodename != node->getName())
    {
        //Subtitles support
        bool subtitles = false;

        if (httpctx->server->isSubtitlesSupportEnabled())
        {
            string originalname = node->getName();
            string::size_type dotpos = originalname.find_last_of('.');
            if (dotpos != string::npos)
            {
                originalname.resize(dotpos);
            }

            if (dotpos == httpctx->nodename.find_last_of('.') && !memcmp(originalname.data(), httpctx->nodename.data(), originalname.size()))
            {
                LOG_debug << "Possible subtitles file";
                MegaNode *parent = httpctx->megaApi->getParentNode(node);
                if (parent)
                {
                    MegaNode *child = httpctx->megaApi->getChildNode(parent, httpctx->nodename.c_str());
                    if (child)
                    {
                        LOG_debug << "Matching file found: " << httpctx->nodename << " - " << node->getName();
                        subtitles = true;
                        delete node;
                        node = child;
                    }
                    delete parent;
                }
            }
        }

        if (!subtitles)
        {
            LOG_warn << "Invalid name: " << httpctx->nodename << " - " << node->getName();

            response << "HTTP/1.1 404 Not Found\r\n"
                        "Connection: close\r\n"
                      << "\r\n";

            httpctx->resultCode = 404;
            string resstr = response.str();
            sendHeaders(httpctx, &resstr);
            delete node;
            return 0;
        }
    }

    if (node->isFolder())
    {
        if (!httpctx->server->isFolderServerEnabled())
        {
            response << "HTTP/1.1 403 Forbidden\r\n"
                        "Connection: close\r\n"
                      << "\r\n";

            httpctx->resultCode = 403;
            string resstr = response.str();
            sendHeaders(httpctx, &resstr);
            delete node;
            return 0;
        }

        MegaNode *parent = httpctx->megaApi->getParentNode(node);
        MegaNodeList *children = httpctx->megaApi->getChildren(node);

        std::ostringstream web;

        // Title
        web << "<title>MEGA</title>";

        //Styles
        web << "<head><style>"
               ".folder {"
               "padding: 0;"
               "width: 24px;"
               "height: 24px;"
               "margin: 0 0 0 -2px;"
               "display: block;"
               "position: absolute;"
               "background-image: url(https://eu.static.mega.co.nz/3/images/mega/nw-fm-sprite_v12.svg);"
               "background-position: -14px -7465px;"
               "background-repeat: no-repeat;}"

               ".file {"
               "padding: 0;"
               "width: 24px;"
               "height: 24px;"
               "margin: 0 0 0 -6px;"
               "display: block;"
               "position: absolute;"
               "background-image: url(https://eu.static.mega.co.nz/3/images/mega/nw-fm-sprite_v12.svg);"
               "background-position: -7px -1494px;"
               "background-repeat: no-repeat;} "

               ".headerimage {"
               "padding: 0 8px 0 46px;"
               "width: 100%;"
               "height: 24px;"
               "margin: 0 0 0 -12px;"
               "display: block;"
               "position: absolute;"
               "background-image: url(https://eu.static.mega.co.nz/3/images/mega/nw-fm-sprite_v12.svg);"
               "background-position: 5px -1000px;"
               "line-height: 23px;"
               "background-repeat: no-repeat;} "

               ".headertext {"
               "line-height: 23px;"
               "color: #777777;"
               "font-size: 18px;"
               "font-weight: bold;"
               "display: block;"
               "position: absolute;"
               "line-height: 23px;}"

               "a {"
               "text-decoration: none; }"

               ".text {"
               "height: 24px;"
               "padding: 0 10px 0 26px;"
               "word-break: break-all;"
               "white-space: pre-wrap;"
               "overflow: hidden;"
               "max-width: 100%;"
               "text-decoration: none;"
               "-moz-box-sizing: border-box;"
               "-webkit-box-sizing: border-box;"
               "box-sizing: border-box;"
               "font-size: 13px;"
               "line-height: 23px;"
               "color: #666666;}"
               "</style></head>";

        // Folder path
        web << "<span class=\"headerimage\"><span class=\"headertext\">";
        char *path = httpctx->megaApi->getNodePath(node);
        if (path)
        {
            web << path;
            delete [] path;
        }
        else
        {
            web << node->getName();
        }
        web << "</span></span><br /><br />";

        // Child nodes
        web << "<table width=\"100%\" border=\"0\" cellspacing=\"0\" cellpadding=\"0\" style=\"width: auto;\">";
        if (parent)
        {
            web << "<tr><td>";
            char *base64Handle = parent->getBase64Handle();
            web << "<a href=\"/" << base64Handle << "/" << parent->getName()
                << "\"><span class=\"folder\"></span><span class=\"text\">..</span></a>";
            delete [] base64Handle;
            delete parent;
            web << "</td></tr>";
        }

        for (int i = 0; i < children->size(); i++)
        {
            web << "<tr><td>";
            MegaNode *child = children->get(i);
            char *base64Handle = child->getBase64Handle();
            web << "<a href=\"/" << base64Handle << "/" << child->getName()
                << "\"><span class=\"" << (child->isFile() ? "file" : "folder") << "\"></span><span class=\"text\">"
                << child->getName() << "</span></a>";
            delete [] base64Handle;

            if (!child->isFile())
            {
                web << "</td><td>";
            }
            else
            {
                unsigned const long long KB = 1024;
                unsigned const long long MB = 1024 * KB;
                unsigned const long long GB = 1024 * MB;
                unsigned const long long TB = 1024 * GB;

                web << "</td><td><span class=\"text\">";
                unsigned long long bytes = child->getSize();
                if (bytes > TB)
                    web << ((unsigned long long)((100 * bytes) / TB))/100.0 << " TB";
                else if (bytes > GB)
                    web << ((unsigned long long)((100 * bytes) / GB))/100.0 << " GB";
                else if (bytes > MB)
                    web << ((unsigned long long)((100 * bytes) / MB))/100.0 << " MB";
                else if (bytes > KB)
                    web << ((unsigned long long)((100 * bytes) / KB))/100.0 << " KB";
                web << "</span>";
            }
            web << "</td></tr>";
        }
        web << "</table>";
        delete children;

        string sweb = web.str();
        response << "HTTP/1.1 200 OK\r\n"
            << "Content-Type: text/html\r\n"
            << "Connection: close\r\n"
            << "Content-Length: " << sweb.size() << "\r\n"
            << "Access-Control-Allow-Origin: *\r\n"
            << "\r\n";

        if (httpctx->parser.method != HTTP_HEAD)
        {
            response << sweb;
        }
        httpctx->resultCode = API_OK;
        string resstr = response.str();
        sendHeaders(httpctx, &resstr);
        delete node;
        return 0;
    }

    //File node
    if (!httpctx->server->isFileServerEnabled())
    {
        response << "HTTP/1.1 403 Forbidden\r\n"
                    "Connection: close\r\n"
                  << "\r\n";

        httpctx->resultCode = 403;
        string resstr = response.str();
        sendHeaders(httpctx, &resstr);
        delete node;
        return 0;
    }

    httpctx->node = node;
    streamNode(httpctx);
    return 0;
}

int MegaHTTPServer::streamNode(MegaHTTPContext *httpctx)
{
    std::ostringstream response;
    MegaNode *node = httpctx->node;

    string name;
    const char *extension = NULL;
    const char *nodeName = httpctx->node->getName();
    if (nodeName)
    {
        name = nodeName;
    }

    string::size_type dotindex = name.find_last_of('.');
    if (dotindex != string::npos)
    {
        extension = name.c_str() + dotindex;
    }

    char *mimeType = MegaApi::getMimeType(extension);
    if (!mimeType)
    {
        mimeType = MegaApi::strdup("application/octet-stream");
    }

    m_off_t totalSize = node->getSize();
    m_off_t start = 0;
    m_off_t end = totalSize - 1;
    if (httpctx->rangeStart >= 0)
    {
        start = httpctx->rangeStart;
    }
    httpctx->rangeStart = start;

    if (httpctx->rangeEnd >= 0)
    {
        end = httpctx->rangeEnd;
    }
    httpctx->rangeEnd = end + 1;

    bool rangeRequested = (httpctx->rangeEnd - httpctx->rangeStart) != totalSize;

    m_off_t len = end - start + 1;
    if (start < 0 || start >= totalSize || end < 0 || end >= totalSize || len <= 0 || len > totalSize)
    {
        response << "HTTP/1.1 416 Requested Range Not Satisfiable\r\n"
            << "Content-Type: " << mimeType << "\r\n"
            << "Connection: close\r\n"
            << "Access-Control-Allow-Origin: *\r\n"
            << "Accept-Ranges: bytes\r\n"
            << "Content-Range: bytes 0-0/" << totalSize << "\r\n"
            << "\r\n";

        delete [] mimeType;
        httpctx->resultCode = 416;
        string resstr = response.str();
        sendHeaders(httpctx, &resstr);
        return 0;
    }

    if (rangeRequested)
    {
        response << "HTTP/1.1 206 Partial Content\r\n";
        response << "Content-Range: bytes " << start << "-" << end << "/" << totalSize << "\r\n";
    }
    else
    {
        response << "HTTP/1.1 200 OK\r\n";
    }

    response << "Content-Type: " << mimeType << "\r\n"
        << "Connection: close\r\n"
        << "Content-Length: " << len << "\r\n"
        << "Access-Control-Allow-Origin: *\r\n"
        << "Accept-Ranges: bytes\r\n"
        << "\r\n";

    delete [] mimeType;
    httpctx->pause = false;
    httpctx->lastBuffer = NULL;
    httpctx->lastBufferLen = 0;
    httpctx->transfer->setStartPos(start);
    httpctx->transfer->setEndPos(end);

    string resstr = response.str();
    if (httpctx->parser.method != HTTP_HEAD)
    {
        httpctx->streamingBuffer.init(len + resstr.size());
        httpctx->size = len;
    }
    sendHeaders(httpctx, &resstr);
    if (httpctx->parser.method == HTTP_HEAD)
    {
        return 0;
    }

    LOG_debug << "Requesting range. From " << start << "  size " << len;
    uv_mutex_init(&httpctx->mutex);
    httpctx->rangeWritten = 0;
    httpctx->megaApi->startStreaming(node, start, len, httpctx);
    return 0;
}

void MegaHTTPServer::sendHeaders(MegaHTTPContext *httpctx, string *headers)
{
    LOG_debug << "Response headers: " << *headers;
    httpctx->streamingBuffer.append(headers->data(), headers->size());
    uv_buf_t resbuf = httpctx->streamingBuffer.nextBuffer();
    httpctx->size += headers->size();
    httpctx->lastBuffer = resbuf.base;
    httpctx->lastBufferLen = resbuf.len;

    httpctx->transfer->setTotalBytes(httpctx->size);
    httpctx->megaApi->fireOnStreamingStart(httpctx->transfer);

    uv_write_t *req = new uv_write_t;
    req->data = httpctx;
    if (int err = uv_write(req, (uv_stream_t*)&httpctx->tcphandle, &resbuf, 1, onWriteFinished))
    {
        LOG_warn << "Finishing due to an error sending the response: " << err;
        httpctx->finished = true;
        if (!uv_is_closing((uv_handle_t*)&httpctx->tcphandle))
        {
            uv_close((uv_handle_t*)&httpctx->tcphandle, onClose);
        }
    }
}

void MegaHTTPServer::onAsyncEvent(uv_async_t* handle)
{
    MegaHTTPContext* httpctx = (MegaHTTPContext*) handle->data;
    if (httpctx->failed)
    {
        LOG_warn << "Streaming transfer failed. Closing connection.";
        if (!uv_is_closing((uv_handle_t*)&httpctx->tcphandle))
        {
            uv_close((uv_handle_t*)&httpctx->tcphandle, onClose);
        }
        return;
    }

    if (httpctx->nodereceived)
    {
        httpctx->nodereceived = false;
        if (!httpctx->node || httpctx->nodename != httpctx->node->getName())
        {
            if (!httpctx->node)
            {
                LOG_warn << "Public link not found";
            }
            else
            {
                LOG_warn << "Invalid name for public link";
            }

            httpctx->resultCode = 404;
            string resstr = "HTTP/1.1 404 Not Found\r\nConnection: close\r\n\r\n";
            sendHeaders(httpctx, &resstr);
            return;
        }

        streamNode(httpctx);
        return;
    }

    sendNextBytes(httpctx);
}

void MegaHTTPServer::onCloseRequested(uv_async_t *handle)
{
    LOG_debug << "HTTP server stopping";
    MegaHTTPServer *httpServer = (MegaHTTPServer*) handle->data;

    for (list<MegaHTTPContext*>::iterator it = httpServer->connections.begin(); it != httpServer->connections.end(); it++)
    {
        MegaHTTPContext *httpctx = (*it);
        httpctx->finished = true;
        if (!uv_is_closing((uv_handle_t*)&httpctx->tcphandle))
        {
            uv_close((uv_handle_t *)&httpctx->tcphandle, onClose);
        }
    }

    uv_close((uv_handle_t *)&httpServer->server, NULL);
    uv_close((uv_handle_t *)&httpServer->exit_handle, NULL);
}

void MegaHTTPServer::sendNextBytes(MegaHTTPContext *httpctx)
{
    uv_mutex_lock(&httpctx->mutex);
    if (httpctx->lastBuffer)
    {
        LOG_verbose << "Skipping write due to another ongoing write";
        uv_mutex_unlock(&httpctx->mutex);
        return;
    }

    if (httpctx->lastBufferLen)
    {
        httpctx->streamingBuffer.freeData(httpctx->lastBufferLen);
        httpctx->lastBufferLen = 0;
    }

    if (httpctx->tcphandle.write_queue_size > httpctx->streamingBuffer.availableCapacity() / 8)
    {
        LOG_warn << "Skipping write. Too much queued data";
        uv_mutex_unlock(&httpctx->mutex);
        return;
    }

    uv_buf_t resbuf = httpctx->streamingBuffer.nextBuffer();
    if (!resbuf.len)
    {
        LOG_verbose << "Skipping write. No data available";
        uv_mutex_unlock(&httpctx->mutex);
        return;
    }

    uv_write_t *req = new uv_write_t;
    req->data = httpctx;

    LOG_verbose << "Writting " << resbuf.len << " bytes";
    httpctx->rangeWritten += resbuf.len;
    httpctx->lastBuffer = resbuf.base;
    httpctx->lastBufferLen = resbuf.len;
    if (int err = uv_write(req, (uv_stream_t*)&httpctx->tcphandle, &resbuf, 1, MegaHTTPServer::onWriteFinished))
    {
        LOG_warn << "Finishing due to an error in uv_write: " << err;
        httpctx->finished = true;
        if (!uv_is_closing((uv_handle_t*)&httpctx->tcphandle))
        {
            uv_close((uv_handle_t*)&httpctx->tcphandle, onClose);
        }
    }
    uv_mutex_unlock(&httpctx->mutex);
}

void MegaHTTPServer::onWriteFinished(uv_write_t* req, int status)
{
    MegaHTTPContext* httpctx = (MegaHTTPContext*) req->data;
    httpctx->bytesWritten += httpctx->lastBufferLen;
    LOG_verbose << "Bytes written: " << httpctx->lastBufferLen << " Remaining: " << (httpctx->size - httpctx->bytesWritten);
    httpctx->lastBuffer = NULL;
    delete req;

    if (status < 0 || httpctx->size == httpctx->bytesWritten)
    {
        if (status < 0)
        {
            LOG_warn << "Finishing request. Write failed: " << status;
        }
        else
        {
            LOG_debug << "Finishing request. All data sent";
            if (httpctx->resultCode == API_EINTERNAL)
            {
                httpctx->resultCode = API_OK;
            }
        }

        httpctx->finished = true;
        if (!uv_is_closing((uv_handle_t*)&httpctx->tcphandle))
        {
            uv_close((uv_handle_t*)&httpctx->tcphandle, onClose);
        }
        return;
    }

    if (httpctx->pause)
    {
        uv_mutex_lock(&httpctx->mutex);
        if (httpctx->streamingBuffer.availableSpace() > httpctx->streamingBuffer.availableCapacity() / 2)
        {
            httpctx->pause = false;
            m_off_t start = httpctx->rangeStart + httpctx->rangeWritten + httpctx->streamingBuffer.availableData();
            m_off_t len =  httpctx->rangeEnd - httpctx->rangeStart - httpctx->rangeWritten - httpctx->streamingBuffer.availableData();

            LOG_debug << "Resuming streaming from " << start << " len: " << len
                     << " Buffer status: " << httpctx->streamingBuffer.availableSpace()
                     << " of " << httpctx->streamingBuffer.availableCapacity() << " bytes free";
            httpctx->megaApi->startStreaming(httpctx->node, start, len, httpctx);
        }
        uv_mutex_unlock(&httpctx->mutex);
    }
    sendNextBytes(httpctx);
}


MegaHTTPContext::MegaHTTPContext()
{
    rangeStart = -1;
    rangeEnd = -1;
    range = false;
    finished = false;
    failed = false;
    nodereceived = false;
    resultCode = API_EINTERNAL;
    node = NULL;
    transfer = NULL;
}

void MegaHTTPContext::onTransferStart(MegaApi *, MegaTransfer *transfer)
{
    this->transfer->setTag(transfer->getTag());
}

bool MegaHTTPContext::onTransferData(MegaApi *, MegaTransfer *transfer, char *buffer, size_t size)
{
    LOG_verbose << "Streaming data received: " << transfer->getTransferredBytes()
                << " Size: " << size
                << " Queued: " << this->tcphandle.write_queue_size
                << " Buffered: " << streamingBuffer.availableData()
                << " Free: " << streamingBuffer.availableSpace();

    if (finished)
    {
        LOG_info << "Removing streaming transfer after " << transfer->getTransferredBytes() << " bytes";
        return false;
    }

    // append the data to the buffer
    uv_mutex_lock(&mutex);
    if (streamingBuffer.availableSpace() < 2 * size)
    {
        LOG_debug << "Buffer full: " << streamingBuffer.availableSpace() << " of "
                 << streamingBuffer.availableCapacity() << " bytes available only. Pausing streaming";
        pause = true;
    }
    streamingBuffer.append(buffer, size);
    uv_mutex_unlock(&mutex);

    // notify the HTTP server
    uv_async_send(&asynchandle);
    return !pause;
}

void MegaHTTPContext::onTransferFinish(MegaApi *, MegaTransfer *, MegaError *e)
{
    int ecode = e->getErrorCode();
    if (ecode != API_OK && ecode != API_EINCOMPLETE)
    {
        LOG_warn << "Transfer failed with error code: " << ecode;
        failed = true;
        finished = true;
        uv_async_send(&asynchandle);
    }
}

void MegaHTTPContext::onRequestFinish(MegaApi *, MegaRequest *request, MegaError *)
{
    node = request->getPublicMegaNode();
    nodereceived = true;
    uv_async_send(&asynchandle);
}
#endif

#ifdef ENABLE_CHAT
MegaTextChatPeerListPrivate::MegaTextChatPeerListPrivate()
{

}

MegaTextChatPeerListPrivate::~MegaTextChatPeerListPrivate()
{

}

MegaTextChatPeerList *MegaTextChatPeerListPrivate::copy() const
{
    MegaTextChatPeerListPrivate *ret = new MegaTextChatPeerListPrivate;

    for (int i = 0; i < size(); i++)
    {
        ret->addPeer(list.at(i).first, list.at(i).second);
    }

    return ret;
}

void MegaTextChatPeerListPrivate::addPeer(MegaHandle h, int priv)
{
    list.push_back(userpriv_pair(h, (privilege_t) priv));
}

MegaHandle MegaTextChatPeerListPrivate::getPeerHandle(int i) const
{
    if (i > size())
    {
        return INVALID_HANDLE;
    }
    else
    {
        return list.at(i).first;
    }
}

int MegaTextChatPeerListPrivate::getPeerPrivilege(int i) const
{
    if (i > size())
    {
        return PRIV_UNKNOWN;
    }
    else
    {
        return list.at(i).second;
    }
}

int MegaTextChatPeerListPrivate::size() const
{
    return list.size();
}

const userpriv_vector *MegaTextChatPeerListPrivate::getList() const
{
    return &list;
}

void MegaTextChatPeerListPrivate::setPeerPrivilege(handle uh, privilege_t priv)
{
    for (unsigned int i = 0; i < list.size(); i++)
    {
        if (list.at(i).first == uh)
        {
            list.at(i).second = priv;
            return;
        }
    }

    // handle not found. Create new item
    addPeer(uh, priv);
}

MegaTextChatPeerListPrivate::MegaTextChatPeerListPrivate(userpriv_vector *userpriv)
{
    handle uh;
    privilege_t priv;

    for (unsigned i = 0; i < userpriv->size(); i++)
    {
        uh = userpriv->at(i).first;
        priv = userpriv->at(i).second;

        this->addPeer(uh, priv);
    }
}

MegaTextChatPrivate::MegaTextChatPrivate(const MegaTextChat *chat)
{
    this->id = chat->getHandle();
    this->priv = chat->getOwnPrivilege();
    this->url = chat->getUrl();
    this->shard = chat->getShard();
    this->peers = chat->getPeerList() ? chat->getPeerList()->copy() : NULL;
    this->group = chat->isGroup();
    this->ou = chat->getOriginatingUser();
    this->title = chat->getTitle();
}

MegaTextChatPrivate::MegaTextChatPrivate(handle id, int priv, string url, int shard, const MegaTextChatPeerList *peers, bool group, handle ou, string title)
{
    this->id = id;
    this->priv = priv;
    this->url = url;
    this->shard = shard;
    this->peers = peers ? peers->copy() : NULL;
    this->group = group;
    this->ou = ou;
    this->title = title;
}

MegaTextChatPrivate::~MegaTextChatPrivate()
{
    delete peers;
}

MegaTextChat *MegaTextChatPrivate::copy() const
{
    return new MegaTextChatPrivate(this);
}

MegaHandle MegaTextChatPrivate::getHandle() const
{
    return id;
}

int MegaTextChatPrivate::getOwnPrivilege() const
{
    return priv;
}

const char *MegaTextChatPrivate::getUrl() const
{
    return url.c_str();
}

void MegaTextChatPrivate::setUrl(const char *url)
{
    if (url)
    {
        this->url.assign(url);
    }
    else
    {
        this->url.clear();
    }
}

int MegaTextChatPrivate::getShard() const
{
    return shard;
}

const MegaTextChatPeerList *MegaTextChatPrivate::getPeerList() const
{
    return peers;
}

bool MegaTextChatPrivate::isGroup() const
{
    return group;
}

MegaHandle MegaTextChatPrivate::getOriginatingUser() const
{
    return ou;
}

const char *MegaTextChatPrivate::getTitle() const
{
    return title.c_str();
}

MegaTextChatListPrivate::~MegaTextChatListPrivate()
{
    for (unsigned int i = 0; i < (unsigned int) size(); i++)
    {
        delete list.at(i);
    }
}

MegaTextChatList *MegaTextChatListPrivate::copy() const
{
    return new MegaTextChatListPrivate(this);
}

const MegaTextChat *MegaTextChatListPrivate::get(unsigned int i) const
{
    if (i >= (unsigned int) size())
    {
        return NULL;
    }
    else
    {
        return list.at(i);
    }
}

int MegaTextChatListPrivate::size() const
{
    return list.size();
}

void MegaTextChatListPrivate::addChat(MegaTextChatPrivate *chat)
{
    list.push_back(chat);
}

MegaTextChatListPrivate::MegaTextChatListPrivate(const MegaTextChatListPrivate *list)
{
    MegaTextChatPrivate *chat;

    for (unsigned int i = 0; i < (unsigned int) list->size(); i++)
    {
        chat = new MegaTextChatPrivate(list->get(i));
        this->list.push_back(chat);
    }
}

MegaTextChatListPrivate::MegaTextChatListPrivate()
{

}

MegaTextChatListPrivate::MegaTextChatListPrivate(textchat_vector *list)
{
    MegaTextChatPrivate *megaChat;
    MegaTextChatPeerListPrivate *chatPeers;
    TextChat *chat;

    for (unsigned i = 0; i < list->size(); i++)
    {
        chat = list->at(i);
        chatPeers = chat->userpriv ? new MegaTextChatPeerListPrivate(chat->userpriv) : NULL;
        megaChat = new MegaTextChatPrivate(chat->id, chat->priv, chat->url, chat->shard, chatPeers, chat->group, chat->ou, chat->title);

        this->list.push_back(megaChat);
    }
}
#endif


PublicLinkProcessor::PublicLinkProcessor()
{

}

bool PublicLinkProcessor::processNode(Node *node)
{
    if(!node->outshares)
    {
        return true;
    }

    for (share_map::iterator it = node->outshares->begin(); it != node->outshares->end(); it++)
    {
        Share *share = it->second;
        if (share->user == NULL)    // public links have no user
        {
            nodes.push_back(node);
        }
    }

    return true;
}

PublicLinkProcessor::~PublicLinkProcessor() {}

vector<Node *> &PublicLinkProcessor::getNodes()
{
    return nodes;
}<|MERGE_RESOLUTION|>--- conflicted
+++ resolved
@@ -2568,16 +2568,6 @@
         case TYPE_CHAT_REMOVE_ACCESS: return "CHAT_REMOVE_ACCESS";
         case TYPE_USE_HTTPS_ONLY: return "USE_HTTPS_ONLY";
         case TYPE_SET_PROXY: return "SET_PROXY";
-<<<<<<< HEAD
-        case TYPE_GET_RECOVERY_LINK: return "TYPE_GET_RECOVERY_LINK";
-        case TYPE_QUERY_RECOVERY_LINK: return "TYPE_QUERY_RECOVERY_LINK";
-        case TYPE_CONFIRM_RECOVERY_LINK: return "TYPE_CONFIRM_RECOVERY_LINK";
-        case TYPE_GET_CANCEL_LINK: return "TYPE_GET_CANCEL_LINK";
-        case TYPE_CONFIRM_CANCEL_LINK: return "TYPE_CONFIRM_CANCEL_LINK";
-        case TYPE_GET_CHANGE_EMAIL_LINK: return "TYPE_GET_CHANGE_EMAIL_LINK";
-        case TYPE_CONFIRM_CHANGE_EMAIL_LINK: return "TYPE_CONFIRM_CHANGE_EMAIL_LINK";
-        case TYPE_SET_MAX_CONNECTIONS: return "SET_MAX_CONNECTIONS";
-=======
         case TYPE_GET_RECOVERY_LINK: return "GET_RECOVERY_LINK";
         case TYPE_QUERY_RECOVERY_LINK: return "QUERY_RECOVERY_LINK";
         case TYPE_CONFIRM_RECOVERY_LINK: return "CONFIRM_RECOVERY_LINK";
@@ -2586,7 +2576,7 @@
         case TYPE_GET_CHANGE_EMAIL_LINK: return "GET_CHANGE_EMAIL_LINK";
         case TYPE_CONFIRM_CHANGE_EMAIL_LINK: return "CONFIRM_CHANGE_EMAIL_LINK";
         case TYPE_CHAT_SET_TITLE: return "CHAT_SET_TITLE";
->>>>>>> 9484cf18
+        case TYPE_SET_MAX_CONNECTIONS: return "SET_MAX_CONNECTIONS";
     }
     return "UNKNOWN";
 }
