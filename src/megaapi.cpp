/**
 * @file megaapi.cpp
 * @brief Intermediate layer for the MEGA C++ SDK.
 *
 * (c) 2013-2014 by Mega Limited, Auckland, New Zealand
 *
 * This file is part of the MEGA SDK - Client Access Engine.
 *
 * Applications using the MEGA API must present a valid application key
 * and comply with the the rules set forth in the Terms of Service.
 *
 * The MEGA SDK is distributed in the hope that it will be useful,
 * but WITHOUT ANY WARRANTY; without even the implied warranty of
 * MERCHANTABILITY or FITNESS FOR A PARTICULAR PURPOSE.
 *
 * @copyright Simplified (2-clause) BSD License.
 *
 * You should have received a copy of the license along with this
 * program.
 */

#include "mega.h"
#include "megaapi.h"
#include "megaapi_impl.h"

namespace mega {

MegaProxy::MegaProxy()
{
    proxyType = PROXY_AUTO;
    username = NULL;
    password = NULL;
    proxyURL = NULL;
}

MegaProxy::~MegaProxy()
{
	delete username;
	delete password;
	delete proxyURL;
}

void MegaProxy::setProxyType(int proxyType)
{
    this->proxyType = proxyType;
}

void MegaProxy::setProxyURL(const char *proxyURL)
{
    if(this->proxyURL)
        delete this->proxyURL;

    this->proxyURL = MegaApi::strdup(proxyURL);
}

void MegaProxy::setCredentials(const char *username, const char *password)
{
    if(this->username)
        delete this->username;

    if(this->password)
        delete this->password;

    this->username = MegaApi::strdup(username);
    this->password = MegaApi::strdup(password);
}

int MegaProxy::getProxyType()
{
    return proxyType;
}

const char * MegaProxy::getProxyURL()
{
    return this->proxyURL;
}

bool MegaProxy::credentialsNeeded()
{
    return (username != NULL);
}

const char *MegaProxy::getUsername()
{
    return username;
}

const char *MegaProxy::getPassword()
{
    return password;
}

MegaStringList *MegaStringList::createInstance()
{
    return new MegaStringListPrivate();
}

MegaStringList::~MegaStringList()
{

}

MegaStringList *MegaStringList::copy() const
{
    return NULL;
}

const char *MegaStringList::get(int) const
{
    return NULL;
}

int MegaStringList::size() const
{
    return 0;
}

void MegaStringList::add(const char *)
{

}

MegaStringListMap::MegaStringListMap()
{

}

MegaStringListMap::~MegaStringListMap()
{
}

MegaStringListMap* MegaStringListMap::createInstance()
{
    return new MegaStringListMapPrivate;
}

MegaStringListMap* MegaStringListMap::copy() const
{
    return nullptr;
}

const MegaStringList* MegaStringListMap::get(const char*) const
{
    return nullptr;
}

MegaStringList *MegaStringListMap::getKeys() const
{
    return nullptr;
}

void MegaStringListMap::set(const char*, const MegaStringList*)
{
}

int MegaStringListMap::size() const
{
    return 0;
}

MegaStringTable::MegaStringTable()
{
}

MegaStringTable::~MegaStringTable()
{
}

MegaStringTable* MegaStringTable::createInstance()
{
    return new MegaStringTablePrivate;
}

MegaStringTable* MegaStringTable::copy() const
{
    return nullptr;
}

void MegaStringTable::append(const MegaStringList*)
{
}

const MegaStringList* MegaStringTable::get(int) const
{
    return nullptr;
}

int MegaStringTable::size() const
{
    return 0;
}


MegaNodeList *MegaNodeList::createInstance()
{
    return new MegaNodeListPrivate();
}

MegaNodeList::MegaNodeList()
{

}

MegaNodeList::~MegaNodeList()
{

}

MegaNodeList *MegaNodeList::copy() const
{
    return NULL;
}

MegaNode *MegaNodeList::get(int) const
{
    return NULL;
}

int MegaNodeList::size() const
{
    return 0;
}

void MegaNodeList::addNode(MegaNode *node)
{

}

MegaTransferList::~MegaTransferList() { }

MegaTransfer *MegaTransferList::get(int)
{
    return NULL;
}

int MegaTransferList::size()
{
    return 0;
}

MegaContactRequestList::~MegaContactRequestList() { }

MegaContactRequestList *MegaContactRequestList::copy()
{
    return NULL;
}

MegaContactRequest *MegaContactRequestList::get(int)
{
    return NULL;
}

int MegaContactRequestList::size()
{
    return 0;
}

MegaUserList::~MegaUserList() { }

MegaUserList *MegaUserList::copy()
{
    return NULL;
}

MegaUser *MegaUserList::get(int)
{
    return NULL;
}

int MegaUserList::size()
{
    return 0;
}

MegaUserAlertList::~MegaUserAlertList() { }

MegaUserAlertList *MegaUserAlertList::copy() const
{
    return NULL;
}

MegaUserAlert *MegaUserAlertList::get(int) const
{
    return NULL;
}

int MegaUserAlertList::size() const
{
    return 0;
}

void MegaUserAlertList::clear() { }


MegaRecentActionBucket::~MegaRecentActionBucket()
{
}

MegaRecentActionBucket* MegaRecentActionBucket::copy() const
{
    return NULL;
}

int64_t MegaRecentActionBucket::getTimestamp() const
{
    return 0;
}

const char* MegaRecentActionBucket::getUserEmail() const
{
    return NULL;
}

MegaHandle MegaRecentActionBucket::getParentHandle() const
{
    return INVALID_HANDLE;
}

bool MegaRecentActionBucket::isUpdate() const
{
    return false;
}

bool MegaRecentActionBucket::isMedia() const
{
    return false;
}

const MegaNodeList* MegaRecentActionBucket::getNodes() const
{
    return NULL;
}

MegaRecentActionBucketList::~MegaRecentActionBucketList()
{
}

MegaRecentActionBucketList* MegaRecentActionBucketList::copy() const
{
    return NULL;
}

MegaRecentActionBucket* MegaRecentActionBucketList::get(int /*i*/) const
{
    return NULL;
}

int MegaRecentActionBucketList::size() const
{
    return 0;
}


MegaShareList::~MegaShareList() { }

MegaShare *MegaShareList::get(int)
{
    return NULL;
}

int MegaShareList::size()
{
    return 0;
}

const double MegaNode::INVALID_COORDINATE  = -200;

MegaNode::~MegaNode() { }

MegaNode *MegaNode::copy()
{
    return NULL;
}

int MegaNode::getType()
{
    return 0;
}

const char *MegaNode::getName()
{
    return NULL;
}

const char *MegaNode::getFingerprint()
{
    return NULL;
}

const char *MegaNode::getOriginalFingerprint()
{
    return NULL;
}

bool MegaNode::hasCustomAttrs()
{
    return false;
}

MegaStringList *MegaNode::getCustomAttrNames()
{
    return NULL;
}

const char *MegaNode::getCustomAttr(const char* /*attrName*/)
{
    return NULL;
}

int MegaNode::getDuration()
{
    return -1;
}

bool MegaNode::isFavourite()
{
    return false;
}

int MegaNode::getLabel()
{
    return 0;
}

int MegaNode::getWidth()
{
    return -1;
}

int MegaNode::getHeight()
{
    return -1;
}

int MegaNode::getShortformat()
{
    return -1;
}

int MegaNode::getVideocodecid()
{
    return -1;
}

double MegaNode::getLatitude()
{
    return INVALID_COORDINATE;
}

double MegaNode::getLongitude()
{
    return INVALID_COORDINATE;
}

char *MegaNode::getBase64Handle()
{
    return NULL;
}

int64_t MegaNode::getSize()
{
    return 0;
}

int64_t MegaNode::getCreationTime()
{
    return 0;
}

int64_t MegaNode::getModificationTime()
{
    return 0;
}

MegaHandle MegaNode::getHandle()
{
    return INVALID_HANDLE;
}

MegaHandle MegaNode::getRestoreHandle()
{
    return INVALID_HANDLE;
}

MegaHandle MegaNode::getParentHandle()
{
    return INVALID_HANDLE;
}

char *MegaNode::getBase64Key()
{
    return NULL;
}

int64_t MegaNode::getExpirationTime()
{
    return -1;
}

MegaHandle MegaNode::getPublicHandle()
{
    return INVALID_HANDLE;
}

MegaNode* MegaNode::getPublicNode()
{
    return NULL;
}

char * MegaNode::getPublicLink(bool includeKey)
{
    return NULL;
}

int64_t MegaNode::getPublicLinkCreationTime()
{
    return 0;
}

const char * MegaNode::getWritableLinkAuthKey()
{
    return nullptr;
}

bool MegaNode::isFile()
{
    return false;
}

bool MegaNode::isFolder()
{
    return false;
}

bool MegaNode::isRemoved()
{
    return false;
}

bool MegaNode::isMarkedSensitive() 
{
    return false;
}

bool MegaNode::hasChanged(int /*changeType*/)
{
    return false;
}

int MegaNode::getChanges()
{
    return 0;
}

bool MegaNode::hasThumbnail()
{
    return false;
}

bool MegaNode::hasPreview()
{
    return false;
}

bool MegaNode::isPublic()
{
    return false;
}

bool MegaNode::isShared()
{
    return false;
}

bool MegaNode::isOutShare()
{
    return false;
}

bool MegaNode::isInShare()
{
    return false;
}

bool MegaNode::isExported()
{
    return false;
}

bool MegaNode::isExpired()
{
  return false;
}

bool MegaNode::isTakenDown()
{
    return false;
}

bool MegaNode::isForeign()
{
    return false;
}

string *MegaNode::getNodeKey()
{
    return NULL;
}

bool MegaNode::isNodeKeyDecrypted()
{
    return false;
}

char *MegaNode::getFileAttrString()
{
    return NULL;
}

string *MegaNode::getPrivateAuth()
{
    return NULL;
}

void MegaNode::setPrivateAuth(const char *)
{
    return;
}

string *MegaNode::getPublicAuth()
{
    return NULL;
}

const char *MegaNode::getChatAuth()
{
    return NULL;
}

MegaNodeList *MegaNode::getChildren()
{
    return NULL;
}

MegaHandle MegaNode::getOwner() const
{
    return INVALID_HANDLE;
}

const char* MegaNode::getDeviceId() const
{
    return nullptr;
}

const char* MegaNode::getS4() const
{
    return nullptr;
}

char *MegaNode::serialize()
{
    return NULL;
}

MegaNode *MegaNode::unserialize(const char *d)
{
    if (!d)
    {
        return NULL;
    }

    string data;
    data.resize(strlen(d) * 3 / 4 + 3);
    data.resize(Base64::atob(d, (byte*)data.data(), int(data.size())));

    return MegaNodePrivate::unserialize(&data);
}

MegaUser::~MegaUser() { }

MegaUser *MegaUser::copy()
{
    return NULL;
}

const char *MegaUser::getEmail()
{
    return NULL;
}

MegaHandle MegaUser::getHandle()
{
    return INVALID_HANDLE;
}

int MegaUser::getVisibility()
{
    return 0;
}

int64_t MegaUser::getTimestamp()
{
    return 0;
}

bool MegaUser::hasChanged(int)
{
    return false;
}

int MegaUser::getChanges()
{
    return 0;
}

int MegaUser::isOwnChange()
{
    return 0;
}

MegaUserAlert::~MegaUserAlert() { }

MegaUserAlert *MegaUserAlert::copy() const
{
    return NULL;
}

unsigned MegaUserAlert::getId() const
{
    return (unsigned)-1;
}

bool MegaUserAlert::getSeen() const
{
    return false;
}

bool MegaUserAlert::getRelevant() const
{
    return false;
}

int MegaUserAlert::getType() const
{
    return -1;
}

const char *MegaUserAlert::getTypeString() const
{
    return NULL;
}

MegaHandle MegaUserAlert::getUserHandle() const
{
    return INVALID_HANDLE;
}

MegaHandle MegaUserAlert::getNodeHandle() const
{
    return INVALID_HANDLE;
}

MegaHandle MegaUserAlert::getPcrHandle() const
{
    return INVALID_HANDLE;
}

const char* MegaUserAlert::getEmail() const
{
    return NULL;
}

const char* MegaUserAlert::getPath() const
{
    return NULL;
}

const char *MegaUserAlert::getName() const
{
    return NULL;
}

const char *MegaUserAlert::getHeading() const
{
    return NULL;
}

const char *MegaUserAlert::getTitle() const
{
    return NULL;
}

int64_t MegaUserAlert::getNumber(unsigned) const
{
    return -1;
}

int64_t MegaUserAlert::getTimestamp(unsigned) const
{
    return -1;
}

const char* MegaUserAlert::getString(unsigned) const
{
    return NULL;
}
#ifdef ENABLE_CHAT
MegaHandle MegaUserAlert::getSchedId() const
{
    return INVALID_HANDLE;
}

bool MegaUserAlert::hasSchedMeetingChanged(int) const
{
    return false;
}

MegaStringList* MegaUserAlert::getUpdatedTitle() const
{
    return NULL;
}

MegaStringList* MegaUserAlert::getUpdatedTimeZone() const
{
    return NULL;
}

MegaIntegerList* MegaUserAlert::getUpdatedStartDate() const
{
    return NULL;
}

MegaIntegerList* MegaUserAlert::getUpdatedEndDate() const
{
    return NULL;
}

#endif
MegaHandle MegaUserAlert::getHandle(unsigned) const
{
    return INVALID_HANDLE;
}

bool MegaUserAlert::isOwnChange() const
{
    return false;
}

bool MegaUserAlert::isRemoved() const
{
    return false;
}


MegaShare::~MegaShare() { }

MegaShare *MegaShare::copy()
{
    return NULL;
}

const char *MegaShare::getUser()
{
    return NULL;
}

MegaHandle MegaShare::getNodeHandle()
{
    return INVALID_HANDLE;
}

int MegaShare::getAccess()
{
    return 0;
}

int64_t MegaShare::getTimestamp()
{
    return 0;
}

bool MegaShare::isPending()
{
    return false;
}

bool MegaShare::isVerified()
{
    return false;
}

MegaRequest::~MegaRequest() { }
MegaRequest *MegaRequest::copy()
{
	return NULL;
}

int MegaRequest::getType() const
{
	return 0;
}

const char *MegaRequest::getRequestString() const
{
	return NULL;
}

const char *MegaRequest::toString() const
{
	return NULL;
}

const char *MegaRequest::__str__() const
{
	return NULL;
}

const char *MegaRequest::__toString() const
{
	return NULL;
}

MegaHandle MegaRequest::getNodeHandle() const
{
	return INVALID_HANDLE;
}

const char *MegaRequest::getLink() const
{
	return NULL;
}

MegaHandle MegaRequest::getParentHandle() const
{
	return INVALID_HANDLE;
}

const char *MegaRequest::getSessionKey() const
{
	return NULL;
}

const char *MegaRequest::getName() const
{
	return NULL;
}

const char *MegaRequest::getEmail() const
{
	return NULL;
}

const char *MegaRequest::getPassword() const
{
	return NULL;
}

const char *MegaRequest::getNewPassword() const
{
	return NULL;
}

const char *MegaRequest::getPrivateKey() const
{
	return NULL;
}

int MegaRequest::getAccess() const
{
	return 0;
}

const char *MegaRequest::getFile() const
{
	return NULL;
}

int MegaRequest::getNumRetry() const
{
	return 0;
}

MegaNode *MegaRequest::getPublicNode() const
{
	return NULL;
}

MegaNode *MegaRequest::getPublicMegaNode() const
{
	return NULL;
}

int MegaRequest::getParamType() const
{
	return 0;
}

const char *MegaRequest::getText() const
{
	return NULL;
}

long long MegaRequest::getNumber() const
{
	return 0;
}

bool MegaRequest::getFlag() const
{
	return false;
}

long long MegaRequest::getTransferredBytes() const
{
	return 0;
}

long long MegaRequest::getTotalBytes() const
{
	return 0;
}

MegaRequestListener *MegaRequest::getListener() const
{
	return NULL;
}

MegaAccountDetails *MegaRequest::getMegaAccountDetails() const
{
	return NULL;
}

MegaPricing *MegaRequest::getPricing() const
{
    return NULL;
}

MegaCurrency *MegaRequest::getCurrency() const
{
    return nullptr;
}

MegaAchievementsDetails *MegaRequest::getMegaAchievementsDetails() const
{
    return NULL;
}

MegaTimeZoneDetails *MegaRequest::getMegaTimeZoneDetails() const
{
    return NULL;
}

int MegaRequest::getTransferTag() const
{
	return 0;
}

int MegaRequest::getNumDetails() const
{
    return 0;
}

int MegaRequest::getTag() const
{
    return 0;
}

#ifdef ENABLE_CHAT
MegaTextChatPeerList *MegaRequest::getMegaTextChatPeerList() const
{
    return NULL;
}

MegaTextChatList *MegaRequest::getMegaTextChatList() const
{
    return NULL;
}

MegaScheduledMeetingList* MegaRequest::getMegaScheduledMeetingList() const
{
    return nullptr;
}
#endif

MegaHandleList* MegaRequest::getMegaHandleList() const
{
    return nullptr;
}

MegaRecentActionBucketList *MegaRequest::getRecentActions() const
{
    return nullptr;
}

MegaStringMap *MegaRequest::getMegaStringMap() const
{
    return NULL;
}

MegaStringListMap* MegaRequest::getMegaStringListMap() const
{
    return nullptr;
}

MegaStringTable* MegaRequest::getMegaStringTable() const
{
    return nullptr;
}

MegaFolderInfo *MegaRequest::getMegaFolderInfo() const
{
    return NULL;
}

const MegaPushNotificationSettings *MegaRequest::getMegaPushNotificationSettings() const
{
    return NULL;
}

MegaBackgroundMediaUpload* MegaRequest::getMegaBackgroundMediaUploadPtr() const
{
    return NULL;
}

MegaBannerList* MegaRequest::getMegaBannerList() const
{
    return nullptr;
}

MegaStringList* MegaRequest::getMegaStringList() const
{
    return nullptr;
}

const MegaIntegerList* MegaRequest::getMegaIntegerList() const
{
    return nullptr;
}

MegaSet* MegaRequest::getMegaSet() const
{
    return nullptr;
}

MegaSetElementList* MegaRequest::getMegaSetElementList() const
{
    return nullptr;
}

MegaTransfer::~MegaTransfer() { }

MegaTransfer *MegaTransfer::copy()
{
	return NULL;
}

int MegaTransfer::getType() const
{
	return 0;
}

const char *MegaTransfer::getTransferString() const
{
	return NULL;
}

const char *MegaTransfer::toString() const
{
	return NULL;
}

const char *MegaTransfer::__str__() const
{
	return NULL;
}

const char *MegaTransfer::__toString() const
{
	return NULL;
}

int64_t MegaTransfer::getStartTime() const
{
	return 0;
}

long long MegaTransfer::getTransferredBytes() const
{
	return 0;
}

long long MegaTransfer::getTotalBytes() const
{
	return 0;
}

const char *MegaTransfer::getPath() const
{
	return NULL;
}

const char *MegaTransfer::getParentPath() const
{
	return NULL;
}

MegaHandle MegaTransfer::getNodeHandle() const
{
	return INVALID_HANDLE;
}

MegaHandle MegaTransfer::getParentHandle() const
{
	return INVALID_HANDLE;
}

long long MegaTransfer::getStartPos() const
{
	return 0;
}

long long MegaTransfer::getEndPos() const
{
	return 0;
}

const char *MegaTransfer::getFileName() const
{
	return NULL;
}

MegaTransferListener *MegaTransfer::getListener() const
{
	return NULL;
}

int MegaTransfer::getNumRetry() const
{
	return 0;
}

int MegaTransfer::getMaxRetries() const
{
	return 0;
}

unsigned MegaTransfer::getStage() const
{
    return 0;
}

int MegaTransfer::getTag() const
{
	return 0;
}

long long MegaTransfer::getSpeed() const
{
    return 0;
}

long long MegaTransfer::getMeanSpeed() const
{
    return 0;
}

long long MegaTransfer::getDeltaSize() const
{
	return 0;
}

int64_t MegaTransfer::getUpdateTime() const
{
	return 0;
}

MegaNode *MegaTransfer::getPublicMegaNode() const
{
	return NULL;
}

bool MegaTransfer::isSyncTransfer() const
{
	return false;
}

bool MegaTransfer::isStreamingTransfer() const
{
	return false;
}

bool MegaTransfer::isFinished() const
{
    return false;
}

bool MegaTransfer::isBackupTransfer() const
{
    return false;
}

bool MegaTransfer::isForeignOverquota() const
{
    return false;
}

bool MegaTransfer::isForceNewUpload() const
{
    return false;
}

char *MegaTransfer::getLastBytes() const
{
    return NULL;
}

MegaError MegaTransfer::getLastError() const
{
    return API_OK;
}

const MegaError *MegaTransfer::getLastErrorExtended() const
{
    return nullptr;
}

bool MegaTransfer::isFolderTransfer() const
{
    return false;
}

int MegaTransfer::getFolderTransferTag() const
{
    return 0;
}

const char *MegaTransfer::getAppData() const
{
    return NULL;
}

int MegaTransfer::getState() const
{
    return STATE_NONE;
}

unsigned long long MegaTransfer::getPriority() const
{
    return 0;
}

long long MegaTransfer::getNotificationNumber() const
{
    return 0;
}

bool MegaTransfer::getTargetOverride() const
{
    return false;
}

MegaCancelToken* MegaTransfer::getCancelToken()
{
    return NULL;
}

const char* MegaTransfer::stageToString(unsigned stage)
{
    switch (stage)
    {
        case MegaTransfer::STAGE_NONE:                      return "Not initialized stage";
        case MegaTransfer::STAGE_SCAN:                      return "Scan stage";
        case MegaTransfer::STAGE_CREATE_TREE:               return "Create tree stage";
        case MegaTransfer::STAGE_TRANSFERRING_FILES:        return "Transferring files stage";
        default:                                            return "Invalid stage";
    }
}

MegaError::MegaError(int e)
{
    errorCode = e;
    syncError = NO_SYNC_ERROR;
}

MegaError::MegaError(int e, int se)
{
    errorCode = e;
    syncError = se;
}

MegaError::~MegaError()
{

}

MegaError* MegaError::copy() const
{
    return new MegaError(*this);
}

int MegaError::getErrorCode() const
{
    return errorCode;
}

int MegaError::getSyncError() const
{
    return syncError;
}

long long MegaError::getValue() const
{
    return 0;
}

bool MegaError::hasExtraInfo() const
{
    return false;
}

long long MegaError::getUserStatus() const
{
    return 0;
}

long long MegaError::getLinkStatus() const
{
    return 0;
}

const char* MegaError::getErrorString() const
{
    return MegaError::getErrorString(errorCode);
}

const char* MegaError::getErrorString(int errorCode)
{
    return MegaError::getErrorString(errorCode, API_EC_DEFAULT);
}

const char* MegaError::getErrorString(int errorCode, ErrorContexts context)
{
    if(errorCode <= 0)
    {
        switch(errorCode)
        {
        case API_OK:
            return "No error";
        case API_EINTERNAL:
            return "Internal error";
        case API_EARGS:
            return "Invalid argument";
        case API_EAGAIN:
            return "Request failed, retrying";
        case API_ERATELIMIT:
            return "Rate limit exceeded";
        case API_EFAILED:
            return "Failed permanently";
        case API_ETOOMANY:
            switch (context)
            {
                case API_EC_DOWNLOAD:
                    return "Terms of Service breached";
                default:
                    return "Too many concurrent connections or transfers";
            }
        case API_ERANGE:
            return "Out of range";
        case API_EEXPIRED:
            return "Expired";
        case API_ENOENT:
            return "Not found";
        case API_ECIRCULAR:
            switch (context)
            {
                case API_EC_UPLOAD:
                    return "Upload produces recursivity";
                default:
                    return "Circular linkage detected";
            }
        case API_EACCESS:
            return "Access denied";
        case API_EEXIST:
            return "Already exists";
        case API_EINCOMPLETE:
            return "Incomplete";
        case API_EKEY:
            return "Invalid key/Decryption error";
        case API_ESID:
            return "Bad session ID";
        case API_EBLOCKED:
            switch (context)
            {
                case API_EC_IMPORT:
                case API_EC_DOWNLOAD:
                    return "File removed as it violated our Terms of Service";
                default:
                    return "Blocked";
            }
        case API_EOVERQUOTA:
            return "Over quota";
        case API_ETEMPUNAVAIL:
            return "Temporarily not available";
        case API_ETOOMANYCONNECTIONS:
            return "Connection overflow";
        case API_EWRITE:
            return "Write error";
        case API_EREAD:
            return "Read error";
        case API_EAPPKEY:
            return "Invalid application key";
        case API_ESSL:
            return "SSL verification failed";
        case API_EGOINGOVERQUOTA:
            return "Not enough quota";
        case API_EMFAREQUIRED:
            return "Multi-factor authentication required";
        case API_EMASTERONLY:
            return "Access denied for users";
        case API_EBUSINESSPASTDUE:
            return "Business account has expired";
        case API_EPAYWALL:
            return "Storage Quota Exceeded. Upgrade now";
        case LOCAL_ENOSPC:
            return "Insufficient disk space";
        case PAYMENT_ECARD:
            return "Credit card rejected";
        case PAYMENT_EBILLING:
            return "Billing failed";
        case PAYMENT_EFRAUD:
            return "Rejected by fraud protection";
        case PAYMENT_ETOOMANY:
            return "Too many requests";
        case PAYMENT_EBALANCE:
            return "Balance error";
        case PAYMENT_EGENERIC:
        default:
            return "Unknown error";
        }
    }
    return "HTTP Error";
}

const char* MegaError::toString() const
{
    return getErrorString();
}

const char* MegaError::__str__() const
{
    return getErrorString();
}

const char *MegaError::__toString() const
{
    return getErrorString();
}

MegaContactRequest::~MegaContactRequest()
{

}

MegaContactRequest *MegaContactRequest::copy() const
{
    return NULL;
}

MegaHandle MegaContactRequest::getHandle() const
{
    return INVALID_HANDLE;
}

char *MegaContactRequest::getSourceEmail() const
{
    return NULL;
}

char *MegaContactRequest::getSourceMessage() const
{
    return NULL;
}

char *MegaContactRequest::getTargetEmail() const
{
    return NULL;
}

int64_t MegaContactRequest::getCreationTime() const
{
    return 0;
}

int64_t MegaContactRequest::getModificationTime() const
{
    return 0;
}

int MegaContactRequest::getStatus() const
{
    return 0;
}

bool MegaContactRequest::isOutgoing() const
{
    return true;
}

bool MegaContactRequest::isAutoAccepted() const
{
    return false;
}

//Request callbacks
void MegaRequestListener::onRequestStart(MegaApi *, MegaRequest *)
{ }
void MegaRequestListener::onRequestFinish(MegaApi *, MegaRequest *, MegaError *)
{ }
void MegaRequestListener::onRequestUpdate(MegaApi *, MegaRequest *)
{ }
void MegaRequestListener::onRequestTemporaryError(MegaApi *, MegaRequest *, MegaError *)
{ }
MegaRequestListener::~MegaRequestListener() {}


SynchronousRequestListener::SynchronousRequestListener()
{
    listener = NULL;
    megaApi = NULL;
    megaRequest = NULL;
    megaError = NULL;
    semaphore = new MegaSemaphore();
}
SynchronousRequestListener::~SynchronousRequestListener()
{
    delete semaphore;
    if (megaRequest)
    {
        delete megaRequest;
    }
    if (megaError)
    {
        delete megaError;
    }
}

void SynchronousRequestListener::onRequestFinish(MegaApi *api, MegaRequest *request, MegaError *error)
{
    this->megaApi = api;
    delete megaRequest;              //in case of reused listener
    this->megaRequest = request ? request->copy() : nullptr;
    delete megaError;            //in case of reused listener
    this->megaError = error->copy();

    doOnRequestFinish(api, request, error);
    semaphore->release();
}

void SynchronousRequestListener::doOnRequestFinish(MegaApi *api, MegaRequest *request, MegaError *error)
{ }

void SynchronousRequestListener::wait()
{
    semaphore->wait();
}

int SynchronousRequestListener::trywait(int milliseconds)
{
    return semaphore->timedwait(milliseconds);
}

MegaRequest *SynchronousRequestListener::getRequest() const
{
    return megaRequest;
}

MegaApi *SynchronousRequestListener::getApi() const
{
    return megaApi;
}

MegaError *SynchronousRequestListener::getError() const
{
    return megaError;
}


//Transfer callbacks
void MegaTransferListener::onTransferStart(MegaApi *, MegaTransfer *)
{ }
void MegaTransferListener::onTransferFinish(MegaApi*, MegaTransfer *, MegaError*)
{ }
void MegaTransferListener::onTransferUpdate(MegaApi *, MegaTransfer *)
{ }
void MegaTransferListener::onFolderTransferUpdate(MegaApi *, MegaTransfer *, int stage, uint32_t foldercount, uint32_t filecount, uint32_t createdfoldercount, const char* currentFolder, const char* currentFileLeafname)
{ }
bool MegaTransferListener::onTransferData(MegaApi *, MegaTransfer *, char *, size_t)
{ return true; }
void MegaTransferListener::onTransferTemporaryError(MegaApi *, MegaTransfer *, MegaError*)
{ }
MegaTransferListener::~MegaTransferListener()
{ }



SynchronousTransferListener::SynchronousTransferListener()
{
    listener = NULL;
    megaApi = NULL;
    megaTransfer = NULL;
    megaError = NULL;
    semaphore = new MegaSemaphore();
}
SynchronousTransferListener::~SynchronousTransferListener()
{
    delete semaphore;
    delete megaTransfer;
    delete megaError;
}

void SynchronousTransferListener::onTransferFinish(MegaApi *api, MegaTransfer *transfer, MegaError *error)
{
    this->megaApi = api;
    delete megaTransfer;               //in case of reused listener
    this->megaTransfer = transfer ? transfer->copy() : nullptr;
    delete megaError;            //in case of reused listener
    this->megaError = error ? error->copy() : nullptr;

    doOnTransferFinish(api, transfer, error);
    semaphore->release();
}

void SynchronousTransferListener::doOnTransferFinish(MegaApi *api, MegaTransfer *transfer, MegaError *error)
{ }

void SynchronousTransferListener::wait()
{
    semaphore->wait();
}

int SynchronousTransferListener::trywait(int milliseconds)
{
    return semaphore->timedwait(milliseconds);
}

MegaTransfer *SynchronousTransferListener::getTransfer() const
{
    return megaTransfer;
}

MegaApi *SynchronousTransferListener::getApi() const
{
    return megaApi;
}

MegaError *SynchronousTransferListener::getError() const
{
    return megaError;
}


//Global callbacks
void MegaGlobalListener::onUsersUpdate(MegaApi *, MegaUserList *)
{ }
void MegaGlobalListener::onUserAlertsUpdate(MegaApi *api, MegaUserAlertList *alerts)
{ }
void MegaGlobalListener::onNodesUpdate(MegaApi *, MegaNodeList *)
{ }
void MegaGlobalListener::onAccountUpdate(MegaApi *)
{ }
void MegaGlobalListener::onSetsUpdate(MegaApi *, MegaSetList *)
{ }
void MegaGlobalListener::onSetElementsUpdate(MegaApi *, MegaSetElementList *)
{ }
void MegaGlobalListener::onContactRequestsUpdate(MegaApi *, MegaContactRequestList *)
{ }
void MegaGlobalListener::onReloadNeeded(MegaApi *)
{ }
void MegaGlobalListener::onEvent(MegaApi *api, MegaEvent *event)
{ }
void MegaGlobalListener::onDrivePresenceChanged(MegaApi* api, bool present, const char* rootPathInUtf8)
{ }
MegaGlobalListener::~MegaGlobalListener()
{ }

//All callbacks
void MegaListener::onRequestStart(MegaApi *, MegaRequest *)
{ }
void MegaListener::onRequestFinish(MegaApi *, MegaRequest *, MegaError *)
{ }
void MegaListener::onRequestUpdate(MegaApi * , MegaRequest *)
{ }
void MegaListener::onRequestTemporaryError(MegaApi *, MegaRequest *, MegaError *)
{ }
void MegaListener::onTransferStart(MegaApi *, MegaTransfer *)
{ }
void MegaListener::onTransferFinish(MegaApi *, MegaTransfer *, MegaError *)
{ }
void MegaListener::onTransferUpdate(MegaApi *, MegaTransfer *)
{ }
void MegaListener::onTransferTemporaryError(MegaApi *, MegaTransfer *, MegaError *)
{ }
void MegaListener::onUsersUpdate(MegaApi *, MegaUserList *)
{ }
void MegaListener::onUserAlertsUpdate(MegaApi *, MegaUserAlertList *)
{ }
void MegaListener::onNodesUpdate(MegaApi *, MegaNodeList *)
{ }
void MegaListener::onAccountUpdate(MegaApi *)
{ }
void MegaListener::onSetsUpdate(MegaApi *, MegaSetList *)
{ }
void MegaListener::onSetElementsUpdate(MegaApi *, MegaSetElementList *)
{ }
void MegaListener::onContactRequestsUpdate(MegaApi *, MegaContactRequestList *)
{ }
void MegaListener::onReloadNeeded(MegaApi *)
{ }
void MegaListener::onEvent(MegaApi *api, MegaEvent *event)
{ }

#ifdef ENABLE_SYNC
void MegaGlobalListener::onGlobalSyncStateChanged(MegaApi *)
{ }
void MegaListener::onSyncFileStateChanged(MegaApi *, MegaSync *, string *, int)
{ }
void MegaListener::onSyncAdded(MegaApi *, MegaSync *)
{ }
void MegaListener::onSyncDeleted(MegaApi *, MegaSync *)
{ }
void MegaListener::onSyncStateChanged(MegaApi *, MegaSync *)
{ }
void MegaListener::onGlobalSyncStateChanged(MegaApi *)
{ }
#endif

void MegaListener::onBackupStateChanged(MegaApi *, MegaScheduledCopy *)
{ }
void MegaListener::onBackupStart(MegaApi *, MegaScheduledCopy *)
{ }
void MegaListener::onBackupFinish(MegaApi *, MegaScheduledCopy *, MegaError *)
{ }
void MegaListener::onBackupUpdate(MegaApi *, MegaScheduledCopy *)
{ }
void MegaListener::onBackupTemporaryError(MegaApi *, MegaScheduledCopy *, MegaError *)
{ }

#ifdef ENABLE_CHAT
void MegaGlobalListener::onChatsUpdate(MegaApi *api, MegaTextChatList *chats)
{}
void MegaListener::onChatsUpdate(MegaApi *api, MegaTextChatList *chats)
{}
#endif

MegaListener::~MegaListener() {}

bool MegaTreeProcessor::processMegaNode(MegaNode*)
{ return false; /* Stops the processing */ }
MegaTreeProcessor::~MegaTreeProcessor()
{ }

MegaApi::MegaApi(const char *appKey, MegaGfxProcessor* processor, const char *basePath, const char *userAgent, unsigned workerThreadCount)
{
    pImpl = new MegaApiImpl(this, appKey, processor, basePath, userAgent, workerThreadCount);
}

MegaApi::MegaApi(const char *appKey, const char *basePath, const char *userAgent, unsigned workerThreadCount)
{
    pImpl = new MegaApiImpl(this, appKey, nullptr, basePath, userAgent, workerThreadCount);
}

#ifdef HAVE_MEGAAPI_RPC
MegaApi::MegaApi() {}
#endif

MegaApi::~MegaApi()
{
    delete pImpl;
}

int MegaApi::isLoggedIn()
{
    return pImpl->isLoggedIn();
}

bool MegaApi::isEphemeralPlusPlus()
{
    return pImpl->isEphemeralPlusPlus();
}

void MegaApi::whyAmIBlocked(MegaRequestListener *listener)
{
    pImpl->whyAmIBlocked(false, listener);
}

void MegaApi::contactLinkCreate(bool renew, MegaRequestListener *listener)
{
    pImpl->contactLinkCreate(renew, listener);
}

void MegaApi::contactLinkQuery(MegaHandle handle, MegaRequestListener *listener)
{
    pImpl->contactLinkQuery(handle, listener);
}

void MegaApi::contactLinkDelete(MegaHandle handle, MegaRequestListener *listener)
{
    pImpl->contactLinkDelete(handle, listener);
}

void MegaApi::keepMeAlive(int type, bool enable, MegaRequestListener *listener)
{
    pImpl->keepMeAlive(type, enable, listener);
}

void MegaApi::setPSA(int id, MegaRequestListener *listener)
{
    pImpl->setPSA(id, listener);
}

void MegaApi::getPSA(MegaRequestListener *listener)
{
    pImpl->getPSA(false, listener);
}

void MegaApi::getPSAWithUrl(MegaRequestListener *listener)
{
    pImpl->getPSA(true, listener);
}

void MegaApi::acknowledgeUserAlerts(MegaRequestListener *listener)
{
    pImpl->acknowledgeUserAlerts(listener);
}

char *MegaApi::getMyEmail()
{
    return pImpl->getMyEmail();
}

int64_t MegaApi::getAccountCreationTs()
{
    return pImpl->getAccountCreationTs();
}

char *MegaApi::getMyUserHandle()
{
    return pImpl->getMyUserHandle();
}

MegaHandle MegaApi::getMyUserHandleBinary()
{
    return pImpl->getMyUserHandleBinary();
}
MegaUser *MegaApi::getMyUser()
{
    return pImpl->getMyUser();
}

bool MegaApi::isAchievementsEnabled()
{
    return pImpl->isAchievementsEnabled();
}

bool MegaApi::isBusinessAccount()
{
    return pImpl->isBusinessAccount();
}

bool MegaApi::isMasterBusinessAccount()
{
    return pImpl->isMasterBusinessAccount();
}

int MegaApi::getBusinessStatus()
{
    return pImpl->getBusinessStatus();
}

bool MegaApi::isBusinessAccountActive()
{
    return pImpl->isBusinessAccountActive();
}

bool MegaApi::checkPassword(const char *password)
{
    return pImpl->checkPassword(password);
}

char *MegaApi::getMyCredentials()
{
    return pImpl->getMyCredentials();
}

void MegaApi::getUserCredentials(MegaUser *user, MegaRequestListener *listener)
{
    pImpl->getUserCredentials(user, listener);
}

bool MegaApi::areCredentialsVerified(MegaUser *user)
{
    return pImpl->areCredentialsVerified(user);
}

void MegaApi::verifyCredentials(MegaUser *user, MegaRequestListener *listener)
{
    pImpl->verifyCredentials(user, listener);
}

void MegaApi::resetCredentials(MegaUser *user, MegaRequestListener *listener)
{
    pImpl->resetCredentials(user, listener);
}

char *MegaApi::getMyRSAPrivateKey()
{
    return pImpl->getMyRSAPrivateKey();
}

void MegaApi::setLogLevel(int logLevel)
{
    MegaApiImpl::setLogLevel(logLevel);
}

void MegaApi::setLogExtraForModules(bool networking, bool syncs)
{
    return pImpl->setLogExtraForModules(networking, syncs);
}

void MegaApi::setMaxPayloadLogSize(long long maxSize)
{
    MegaApiImpl::setMaxPayloadLogSize(maxSize);
}

void MegaApi::setLogToConsole(bool enable)
{
    MegaApiImpl::setLogToConsole(enable);
}

void MegaApi::addLoggerObject(MegaLogger *megaLogger, bool singleExclusiveLogger)
{
    MegaApiImpl::addLoggerClass(megaLogger, singleExclusiveLogger);
}

void MegaApi::removeLoggerObject(MegaLogger *megaLogger, bool singleExclusiveLogger)
{
    MegaApiImpl::removeLoggerClass(megaLogger, singleExclusiveLogger);
}

void MegaApi::setFilenameAnomalyReporter(MegaFilenameAnomalyReporter* reporter)
{
    pImpl->setFilenameAnomalyReporter(reporter);
}

void MegaApi::log(int logLevel, const char *message, const char *filename, int line)
{
    MegaApiImpl::log(logLevel, message, filename, line);
}

void MegaApi::setLoggingName(const char* loggingName)
{
    pImpl->setLoggingName(loggingName);
}

long long MegaApi::getSDKtime()
{
    return pImpl->getSDKtime();
}

#ifdef USE_ROTATIVEPERFORMANCELOGGER
void MegaApi::setUseRotativePerformanceLogger(const char * logPath, const char * logFileName, bool logToStdOut, long int archivedFilesAgeSeconds)
{
    MegaApiImpl::setUseRotativePerformanceLogger(logPath, logFileName, logToStdOut, archivedFilesAgeSeconds);
}

void MegaApi::setCurrentThreadNameForRotativePerformanceLogger(const char * threadName)
{
    MegaApiImpl::setCurrentThreadNameForRotativePerformanceLogger(threadName);
}
#endif

char *MegaApi::getStringHash(const char* base64pwkey, const char* inBuf)
{
    return pImpl->getStringHash(base64pwkey, inBuf);
}

void MegaApi::getSessionTransferURL(const char *path, MegaRequestListener *listener)
{
    pImpl->getSessionTransferURL(path, listener);
}

MegaHandle MegaApi::base32ToHandle(const char *base32Handle)
{
    return MegaApiImpl::base32ToHandle(base32Handle);
}

uint64_t MegaApi::base64ToHandle(const char* base64Handle)
{
    return MegaApiImpl::base64ToHandle(base64Handle);
}

uint64_t MegaApi::base64ToUserHandle(const char* base64Handle)
{
    return MegaApiImpl::base64ToUserHandle(base64Handle);
}

MegaHandle MegaApi::base64ToBackupId(const char* backupId)
{
    return MegaApiImpl::base64ToBackupId(backupId);
}

char *MegaApi::handleToBase64(MegaHandle handle)
{
    return MegaApiImpl::handleToBase64(handle);
}

char *MegaApi::userHandleToBase64(MegaHandle handle)
{
    return MegaApiImpl::userHandleToBase64(handle);
}

const char* MegaApi::backupIdToBase64(MegaHandle backupId)
{
    return MegaApiImpl::backupIdToBase64(backupId);
}

void MegaApi::base64ToBinary(const char *base64string, unsigned char **binary, size_t* binarysize)
{
    return MegaApiImpl::base64ToBinary(base64string, binary, binarysize);
}

char *MegaApi::binaryToBase64(const char* binaryData, size_t length)
{
    return MegaApiImpl::binaryToBase64(binaryData, length);
}

void MegaApi::retryPendingConnections(bool disconnect, bool includexfers, MegaRequestListener* listener)
{
    pImpl->retryPendingConnections(disconnect, includexfers, listener);
}

void MegaApi::setDnsServers(const char *dnsServers, MegaRequestListener *listener)
{
    pImpl->setDnsServers(dnsServers, listener);
}

bool MegaApi::serverSideRubbishBinAutopurgeEnabled()
{
    return pImpl->serverSideRubbishBinAutopurgeEnabled();
}

bool MegaApi::appleVoipPushEnabled()
{
    return pImpl->appleVoipPushEnabled();
}

bool MegaApi::newLinkFormatEnabled()
{
    return pImpl->newLinkFormatEnabled();
}

int MegaApi::smsAllowedState()
{
    return pImpl->smsAllowedState();
}

char* MegaApi::smsVerifiedPhoneNumber()
{
    return pImpl->smsVerifiedPhoneNumber();
}

void MegaApi::resetSmsVerifiedPhoneNumber(MegaRequestListener *listener)
{
    pImpl->resetSmsVerifiedPhoneNumber(listener);
}

bool MegaApi::multiFactorAuthAvailable()
{
    return pImpl->multiFactorAuthAvailable();
}

void MegaApi::multiFactorAuthCheck(const char *email, MegaRequestListener *listener)
{
    pImpl->multiFactorAuthCheck(email, listener);
}

void MegaApi::multiFactorAuthGetCode(MegaRequestListener *listener)
{
    pImpl->multiFactorAuthGetCode(listener);
}

void MegaApi::multiFactorAuthEnable(const char *pin, MegaRequestListener *listener)
{
    pImpl->multiFactorAuthEnable(pin, listener);
}

void MegaApi::multiFactorAuthDisable(const char *pin, MegaRequestListener *listener)
{
    pImpl->multiFactorAuthDisable(pin, listener);
}

void MegaApi::multiFactorAuthLogin(const char *email, const char *password, const char *pin, MegaRequestListener *listener)
{
    pImpl->multiFactorAuthLogin(email, password, pin, listener);
}

void MegaApi::multiFactorAuthChangePassword(const char *oldPassword, const char *newPassword, const char *pin, MegaRequestListener *listener)
{
    pImpl->multiFactorAuthChangePassword(oldPassword, newPassword, pin, listener);
}

void MegaApi::multiFactorAuthChangeEmail(const char *email, const char *pin, MegaRequestListener *listener)
{
    pImpl->multiFactorAuthChangeEmail(email, pin, listener);
}

void MegaApi::multiFactorAuthCancelAccount(const char *pin, MegaRequestListener *listener)
{
    pImpl->multiFactorAuthCancelAccount(pin, listener);
}

void MegaApi::fetchTimeZone(MegaRequestListener *listener)
{
    pImpl->fetchTimeZone(true /*forceApiFetch*/, listener);
}

void MegaApi::fetchTimeZoneFromLocal(MegaRequestListener* listener)
{
    pImpl->fetchTimeZone(false /*forceApiFetch*/, listener);
}

void MegaApi::addEntropy(char *data, unsigned int size)
{
    pImpl->addEntropy(data, size);
}

void MegaApi::fastLogin(const char* email, const char *stringHash, const char *base64pwkey, MegaRequestListener *listener)
{
    pImpl->fastLogin(email, stringHash, base64pwkey,listener);
}

void MegaApi::fastLogin(const char *session, MegaRequestListener *listener)
{
    pImpl->fastLogin(session, listener);
}

void MegaApi::killSession(MegaHandle sessionHandle, MegaRequestListener *listener)
{
    pImpl->killSession(sessionHandle, listener);
}

void MegaApi::getUserData(MegaRequestListener *listener)
{
    pImpl->getUserData(listener);
}

void MegaApi::getUserData(MegaUser *user, MegaRequestListener *listener)
{
    pImpl->getUserData(user, listener);
}

void MegaApi::getUserData(const char *user, MegaRequestListener *listener)
{
    pImpl->getUserData(user, listener);
}

void MegaApi::getMiscFlags(MegaRequestListener *listener)
{
    pImpl->getMiscFlags(listener);
}

void MegaApi::sendDevCommand(const char *command, const char *email, MegaRequestListener *listener)
{
    pImpl->sendDevCommand(command, email, 0, 0, 0, listener);
}

void MegaApi::sendOdqDevCommand(const char *email, MegaRequestListener *listener)
{
    pImpl->sendDevCommand("aodq", email, 0, 0, 0, listener);
}

void MegaApi::sendUsedTransferQuotaDevCommand(long long quota, const char *email, MegaRequestListener *listener)
{
    pImpl->sendDevCommand("tq", email, quota, 0, 0, listener);
}

void MegaApi::sendBusinessStatusDevCommand(int businessStatus, const char *email, MegaRequestListener *listener)
{
    pImpl->sendDevCommand("bs", email, 0, businessStatus, 0, listener);
}

void MegaApi::sendUserStatusDevCommand(int userStatus, const char *email, MegaRequestListener *listener)
{
    pImpl->sendDevCommand("us", email, 0, 0, userStatus, listener);
}

void MegaApi::login(const char *login, const char *password, MegaRequestListener *listener)
{
    pImpl->login(login, password, listener);
}

char *MegaApi::dumpSession()
{
    return pImpl->dumpSession();
}

char *MegaApi::getSequenceNumber()
{
    return pImpl->getSequenceNumber();
}

char *MegaApi::getAccountAuth()
{
    return pImpl->getAccountAuth();
}

void MegaApi::setAccountAuth(const char *auth)
{
    pImpl->setAccountAuth(auth);
}

void MegaApi::createAccount(const char* email, const char* password, const char* firstname, const char*  lastname, MegaRequestListener *listener)
{
    pImpl->createAccount(email, password, firstname, lastname, UNDEF, AFFILIATE_TYPE_INVALID, 0, listener);
}

void MegaApi::createEphemeralAccountPlusPlus(const char *firstname, const char *lastname, MegaRequestListener *listener)
{
    pImpl->createEphemeralAccountPlusPlus(firstname, lastname, listener);
}

void MegaApi::createAccount(const char* email, const char* password, const char* firstname, const char* lastname, MegaHandle lastPublicHandle, int lastPublicHandleType, int64_t lastAccessTimestamp, MegaRequestListener *listener)
{
    pImpl->createAccount(email, password, firstname, lastname, lastPublicHandle, lastPublicHandleType, lastAccessTimestamp, listener);
}

void MegaApi::resumeCreateAccount(const char* sid, MegaRequestListener *listener)
{
    pImpl->resumeCreateAccount(sid, listener);
}

void MegaApi::resumeCreateAccountEphemeralPlusPlus(const char *sid, MegaRequestListener *listener)
{
    pImpl->resumeCreateAccountEphemeralPlusPlus(sid, listener);
}

void MegaApi::cancelCreateAccount(MegaRequestListener *listener)
{
    pImpl->cancelCreateAccount(listener);
}

void MegaApi::sendSignupLink(const char *email, const char *name, const char *password, MegaRequestListener *listener)
{
    pImpl->sendSignupLink(email, name, password, listener);
}

void MegaApi::resendSignupLink(const char *email, const char *name, MegaRequestListener *listener)
{
    pImpl->resendSignupLink(email, name, listener);
}

void MegaApi::fastSendSignupLink(const char *email, const char *base64pwkey, const char *name, MegaRequestListener *listener)
{
    pImpl->fastSendSignupLink(email, base64pwkey, name, listener);
}

void MegaApi::querySignupLink(const char* link, MegaRequestListener *listener)
{
    pImpl->querySignupLink(link, listener);
}

void MegaApi::confirmAccount(const char* link, const char *password, MegaRequestListener *listener)
{
    pImpl->confirmAccount(link, password, listener);
}

void MegaApi::fastConfirmAccount(const char* link, const char *base64pwkey, MegaRequestListener *listener)
{
    pImpl->fastConfirmAccount(link, base64pwkey, listener);
}

void MegaApi::resetPassword(const char *email, bool hasMasterKey, MegaRequestListener *listener)
{
    pImpl->resetPassword(email, hasMasterKey, listener);
}

void MegaApi::queryResetPasswordLink(const char *link, MegaRequestListener *listener)
{
    pImpl->queryRecoveryLink(link, listener);
}

void MegaApi::confirmResetPassword(const char *link, const char *newPwd, const char *masterKey, MegaRequestListener *listener)
{
    pImpl->confirmResetPasswordLink(link, newPwd, masterKey, listener);
}

void MegaApi::checkRecoveryKey(const char* link, const char* recoveryKey, MegaRequestListener* listener)
{
    pImpl->checkRecoveryKey(link, recoveryKey, listener);
}

void MegaApi::cancelAccount(MegaRequestListener *listener)
{
    pImpl->cancelAccount(listener);
}

void MegaApi::queryCancelLink(const char *link, MegaRequestListener *listener)
{
    pImpl->queryRecoveryLink(link, listener);
}

void MegaApi::confirmCancelAccount(const char *link, const char *pwd, MegaRequestListener *listener)
{
    pImpl->confirmCancelAccount(link, pwd, listener);
}

void MegaApi::resendVerificationEmail(MegaRequestListener *listener)
{
    pImpl->resendVerificationEmail(listener);
}

void MegaApi::changeEmail(const char *email, MegaRequestListener *listener)
{
    pImpl->changeEmail(email, listener);
}

void MegaApi::queryChangeEmailLink(const char *link, MegaRequestListener *listener)
{
    pImpl->queryRecoveryLink(link, listener);
}

void MegaApi::confirmChangeEmail(const char *link, const char *pwd, MegaRequestListener *listener)
{
    pImpl->confirmChangeEmail(link, pwd, listener);
}

void MegaApi::setProxySettings(MegaProxy *proxySettings, MegaRequestListener *listener)
{
    pImpl->setProxySettings(proxySettings, listener);
}

MegaProxy *MegaApi::getAutoProxySettings()
{
    return pImpl->getAutoProxySettings();
}

void MegaApi::createFolder(const char *name, MegaNode *parent, MegaRequestListener *listener)
{
    pImpl->createFolder(name, parent, listener);
}

bool MegaApi::createLocalFolder(const char *localPath)
{
    return pImpl->createLocalFolder(localPath);
}

void MegaApi::moveNode(MegaNode *node, MegaNode *newParent, MegaRequestListener *listener)
{
    pImpl->moveNode(node, newParent, listener);
}

void MegaApi::moveNode(MegaNode *node, MegaNode *newParent, const char *newName, MegaRequestListener *listener)
{
    pImpl->moveNode(node, newParent, newName, listener);
}

void MegaApi::copyNode(MegaNode *node, MegaNode* target, MegaRequestListener *listener)
{
    pImpl->copyNode(node, target, listener);
}

void MegaApi::copyNode(MegaNode *node, MegaNode *newParent, const char *newName, MegaRequestListener *listener)
{
    pImpl->copyNode(node, newParent, newName, listener);
}

void MegaApi::renameNode(MegaNode *node, const char *newName, MegaRequestListener *listener)
{
    pImpl->renameNode(node, newName, listener);
}

void MegaApi::remove(MegaNode *node, MegaRequestListener *listener)
{
    pImpl->remove(node, false, listener);
}

void MegaApi::removeVersions(MegaRequestListener *listener)
{
    pImpl->removeVersions(listener);
}

void MegaApi::removeVersion(MegaNode *node, MegaRequestListener *listener)
{
    pImpl->remove(node, true, listener);
}

void MegaApi::restoreVersion(MegaNode *version, MegaRequestListener *listener)
{
    pImpl->restoreVersion(version, listener);
}

void MegaApi::cleanRubbishBin(MegaRequestListener *listener)
{
    pImpl->cleanRubbishBin(listener);
}

void MegaApi::sendFileToUser(MegaNode *node, MegaUser *user, MegaRequestListener *listener)
{
    pImpl->sendFileToUser(node, user, listener);
}

void MegaApi::sendFileToUser(MegaNode *node, const char* email, MegaRequestListener *listener)
{
    pImpl->sendFileToUser(node, email, listener);
}

void MegaApi::upgradeSecurity(MegaRequestListener* listener)
{
    pImpl->upgradeSecurity(listener);
}

void MegaApi::setSecureFlag(bool enable)
{
    pImpl->setSecureFlag(enable);
}

void MegaApi::setManualVerificationFlag(bool enable)
{
    pImpl->setManualVerificationFlag(enable);
}

void MegaApi::openShareDialog(MegaNode *node, MegaRequestListener *listener)
{
    pImpl->openShareDialog(node, listener);
}

MegaShareList *MegaApi::getUnverifiedInShares(int order)
{
    return pImpl->getUnverifiedInShares(order);
}

MegaShareList *MegaApi::getUnverifiedOutShares(int order)
{
    return pImpl->getUnverifiedOutShares(order);
}

void MegaApi::share(MegaNode* node, MegaUser *user, int access, MegaRequestListener *listener)
{
    pImpl->share(node, user, access, listener);
}

void MegaApi::share(MegaNode *node, const char* email, int access, MegaRequestListener *listener)
{
    pImpl->share(node, email, access, listener);
}

void MegaApi::loginToFolder(const char* megaFolderLink, const char* authKey, MegaRequestListener *listener)
{
    pImpl->loginToFolder(megaFolderLink, authKey, listener);
}

void MegaApi::loginToFolder(const char* megaFolderLink, MegaRequestListener *listener)
{
    pImpl->loginToFolder(megaFolderLink, nullptr, listener);
}

void MegaApi::importFileLink(const char* megaFileLink, MegaNode *parent, MegaRequestListener *listener)
{
    pImpl->importFileLink(megaFileLink, parent, listener);
}

void MegaApi::decryptPasswordProtectedLink(const char *link, const char *password, MegaRequestListener *listener)
{
    pImpl->decryptPasswordProtectedLink(link, password, listener);
}

void MegaApi::encryptLinkWithPassword(const char *link, const char *password, MegaRequestListener *listener)
{
    pImpl->encryptLinkWithPassword(link, password, listener);
}

void MegaApi::getPublicNode(const char* megaFileLink, MegaRequestListener *listener)
{
    pImpl->getPublicNode(megaFileLink, listener);
}

void MegaApi::getDownloadUrl(MegaNode* node, bool singleUrl, MegaRequestListener *listener)
{
    pImpl->getDownloadUrl(node, singleUrl, listener);
}

const char *MegaApi::buildPublicLink(const char *publicHandle, const char *key, bool isFolder)
{
    return pImpl->buildPublicLink(publicHandle, key, isFolder);
}

void MegaApi::getThumbnail(MegaNode* node, const char *dstFilePath, MegaRequestListener *listener)
{
    pImpl->getThumbnail(node, dstFilePath, listener);
}

void MegaApi::cancelGetThumbnail(MegaNode* node, MegaRequestListener *listener)
{
	pImpl->cancelGetThumbnail(node, listener);
}

void MegaApi::setThumbnail(MegaNode* node, const char *srcFilePath, MegaRequestListener *listener)
{
    pImpl->setThumbnail(node, srcFilePath, listener);
}

void MegaApi::putThumbnail(MegaBackgroundMediaUpload* bu, const char *srcFilePath, MegaRequestListener *listener)
{
    pImpl->putThumbnail(bu, srcFilePath, listener);
}

void MegaApi::setThumbnailByHandle(MegaNode* node, MegaHandle fileattribute, MegaRequestListener *listener)
{
    pImpl->setThumbnailByHandle(node, fileattribute, listener);
}

void MegaApi::getPreview(MegaNode* node, const char *dstFilePath, MegaRequestListener *listener)
{
    pImpl->getPreview(node, dstFilePath, listener);
}

void MegaApi::cancelGetPreview(MegaNode* node, MegaRequestListener *listener)
{
	pImpl->cancelGetPreview(node, listener);
}

void MegaApi::setPreview(MegaNode* node, const char *srcFilePath, MegaRequestListener *listener)
{
    pImpl->setPreview(node, srcFilePath, listener);
}

void MegaApi::putPreview(MegaBackgroundMediaUpload* bu, const char *srcFilePath, MegaRequestListener *listener)
{
    pImpl->putPreview(bu, srcFilePath, listener);
}

void MegaApi::setPreviewByHandle(MegaNode* node, MegaHandle fileattribute, MegaRequestListener *listener)
{
    pImpl->setPreviewByHandle(node, fileattribute, listener);
}

void MegaApi::getUserAvatar(MegaUser* user, const char *dstFilePath, MegaRequestListener *listener)
{
    pImpl->getUserAvatar(user, dstFilePath, listener);
}

void MegaApi::getUserAvatar(const char* email_or_handle, const char *dstFilePath, MegaRequestListener *listener)
{
    pImpl->getUserAvatar(email_or_handle, dstFilePath, listener);
}

void MegaApi::getUserAvatar(const char *dstFilePath, MegaRequestListener *listener)
{
    pImpl->getUserAvatar((MegaUser*)NULL, dstFilePath, listener);
}

char *MegaApi::getUserAvatarColor(MegaUser *user)
{
    return MegaApiImpl::getUserAvatarColor(user);
}

char *MegaApi::getUserAvatarColor(const char *userhandle)
{
    return MegaApiImpl::getUserAvatarColor(userhandle);
}

char *MegaApi::getUserAvatarSecondaryColor(MegaUser *user)
{
    return MegaApiImpl::getUserAvatarSecondaryColor(user);
}

char *MegaApi::getUserAvatarSecondaryColor(const char *userhandle)
{
    return MegaApiImpl::getUserAvatarSecondaryColor(userhandle);
}

void MegaApi::setAvatar(const char *dstFilePath, MegaRequestListener *listener)
{
    pImpl->setAvatar(dstFilePath, listener);
}

bool MegaApi::testAllocation(unsigned allocCount, size_t allocSize)
{
    return pImpl->testAllocation(allocCount, allocSize);
}

void MegaApi::getUserAttribute(MegaUser* user, int type, MegaRequestListener *listener)
{
    pImpl->getUserAttribute(user, type, listener);
}

void MegaApi::getChatUserAttribute(const char *email_or_handle, int type, const char *ph, MegaRequestListener *listener)
{
    pImpl->getChatUserAttribute(email_or_handle, type, ph, listener);
}

void MegaApi::getUserAttribute(int type, MegaRequestListener *listener)
{
    pImpl->getUserAttribute((MegaUser*)NULL, type, listener);
}

const char *MegaApi::userAttributeToString(int attr)
{
    return MegaApi::strdup(pImpl->userAttributeToString(attr).c_str());
}

const char *MegaApi::userAttributeToLongName(int attr)
{
    return MegaApi::strdup(pImpl->userAttributeToLongName(attr).c_str());
}

int MegaApi::userAttributeFromString(const char *name)
{
    return pImpl->userAttributeFromString(name);
}

void MegaApi::getUserEmail(MegaHandle handle, MegaRequestListener *listener)
{
    pImpl->getUserEmail(handle, listener);
}

void MegaApi::getUserAttribute(const char *email_or_handle, int type, MegaRequestListener *listener)
{
    pImpl->getUserAttribute(email_or_handle, type, listener);
}

void MegaApi::setUserAttribute(int type, const char *value, MegaRequestListener *listener)
{
    pImpl->setUserAttribute(type, value, listener);
}

void MegaApi::setUserAttribute(int type, const MegaStringMap *value, MegaRequestListener *listener)
{
    pImpl->setUserAttribute(type, value, listener);
}

void MegaApi::setCustomNodeAttribute(MegaNode *node, const char *attrName, const char *value, MegaRequestListener *listener)
{
    pImpl->setCustomNodeAttribute(node, attrName, value, listener);
}

void MegaApi::setNodeS4(MegaNode *node, const char *value, MegaRequestListener *listener)
{
    pImpl->setNodeS4(node, value, listener);
}

void MegaApi::setNodeDuration(MegaNode *node, int secs, MegaRequestListener *listener)
{
    pImpl->setNodeDuration(node, secs, listener);
}

void MegaApi::setNodeLabel(MegaNode *node, int label, MegaRequestListener *listener)
{
    pImpl->setNodeLabel(node, label, listener);
}

void MegaApi::resetNodeLabel(MegaNode *node, MegaRequestListener *listener)
{
    pImpl->setNodeLabel(node, MegaNode::NODE_LBL_UNKNOWN, listener);
}

void MegaApi::setNodeFavourite(MegaNode *node, bool fav, MegaRequestListener *listener)
{
    pImpl->setNodeFavourite(node, fav, listener);
}

void MegaApi::getFavourites(MegaNode* node, int count, MegaRequestListener* listener)
{
    pImpl->getFavourites(node, count, listener);
}

void MegaApi::setNodeSensitive(MegaNode* node, bool sensitive, MegaRequestListener* listener)
{
    pImpl->setNodeSensitive(node, sensitive, listener);
}

void MegaApi::setNodeCoordinates(MegaNode *node, double latitude, double longitude, MegaRequestListener *listener)
{
    pImpl->setNodeCoordinates(node, false, latitude, longitude, listener);
}

void MegaApi::setUnshareableNodeCoordinates(MegaNode *node, double latitude, double longitude, MegaRequestListener *listener)
{
    pImpl->setNodeCoordinates(node, true, latitude, longitude, listener);
}

void MegaApi::exportNode(MegaNode *node, MegaRequestListener *listener)
{
    pImpl->exportNode(node, 0, false, false, listener);
}

void MegaApi::exportNode(MegaNode *node, bool writable, bool megaHosted, MegaRequestListener *listener)
{
    pImpl->exportNode(node, 0, writable, megaHosted, listener);
}

void MegaApi::exportNode(MegaNode *node, int64_t expireTime, MegaRequestListener *listener)
{
    pImpl->exportNode(node, expireTime, false, false, listener);
}

void MegaApi::exportNode(MegaNode *node, int64_t expireTime, bool writable, bool megaHosted, MegaRequestListener *listener)
{
    pImpl->exportNode(node, expireTime, writable, megaHosted, listener);
}

void MegaApi::disableExport(MegaNode *node, MegaRequestListener *listener)
{
    pImpl->disableExport(node, listener);
}

void MegaApi::fetchNodes(MegaRequestListener *listener)
{
    pImpl->fetchNodes(listener);
}

void MegaApi::getCloudStorageUsed(MegaRequestListener *listener)
{
    pImpl->getCloudStorageUsed(listener);
}

void MegaApi::getAccountDetails(MegaRequestListener *listener)
{
    pImpl->getAccountDetails(true, true, true, false, false, false, -1, listener);
}

void MegaApi::getSpecificAccountDetails(bool storage, bool transfer, bool pro, int source, MegaRequestListener *listener)
{
    pImpl->getAccountDetails(storage, transfer, pro, false, false, false, source, listener);
}

void MegaApi::getExtendedAccountDetails(bool sessions, bool purchases, bool transactions, MegaRequestListener *listener)
{
    pImpl->getAccountDetails(false, false, false, sessions, purchases, transactions, -1, listener);
}

void MegaApi::queryTransferQuota(long long size, MegaRequestListener *listener)
{
    pImpl->queryTransferQuota(size, listener);
}

int64_t MegaApi::getOverquotaDeadlineTs()
{
    return pImpl->getOverquotaDeadlineTs();
}

MegaIntegerList* MegaApi::getOverquotaWarningsTs()
{
    return pImpl->getOverquotaWarningsTs();
}

void MegaApi::getPricing(MegaRequestListener *listener)
{
    pImpl->getPricing(listener);
}

void MegaApi::getPaymentId(MegaHandle productHandle, MegaRequestListener *listener)
{
    pImpl->getPaymentId(productHandle, UNDEF, AFFILIATE_TYPE_INVALID, 0, listener);
}

void MegaApi::getPaymentId(MegaHandle productHandle, MegaHandle lastPublicHandle, MegaRequestListener *listener)
{
    pImpl->getPaymentId(productHandle, lastPublicHandle, AFFILIATE_TYPE_INVALID, 0, listener);
}

void MegaApi::getPaymentId(MegaHandle productHandle, MegaHandle lastPublicHandle, int lastPublicHandleType, int64_t lastAccessTimestamp, MegaRequestListener *listener)
{
    pImpl->getPaymentId(productHandle, lastPublicHandle, lastPublicHandleType, lastAccessTimestamp, listener);
}

void MegaApi::upgradeAccount(MegaHandle productHandle, int paymentMethod, MegaRequestListener *listener)
{
    pImpl->upgradeAccount(productHandle, paymentMethod, listener);
}

void MegaApi::submitPurchaseReceipt(const char *receipt, MegaRequestListener *listener)
{
    pImpl->submitPurchaseReceipt(MegaApi::PAYMENT_METHOD_GOOGLE_WALLET, receipt, UNDEF, AFFILIATE_TYPE_INVALID, 0, listener);
}

void MegaApi::submitPurchaseReceipt(int gateway, const char *receipt, MegaRequestListener *listener)
{
    pImpl->submitPurchaseReceipt(gateway, receipt, UNDEF, AFFILIATE_TYPE_INVALID, 0, listener);
}

void MegaApi::submitPurchaseReceipt(int gateway, const char *receipt, MegaHandle lastPublicHandle, MegaRequestListener *listener)
{
    pImpl->submitPurchaseReceipt(gateway, receipt, lastPublicHandle, AFFILIATE_TYPE_INVALID, 0, listener);
}

void MegaApi::submitPurchaseReceipt(int gateway, const char *receipt, MegaHandle lastPublicHandle, int lastPublicHandleType, int64_t lastAccessTimestamp, MegaRequestListener *listener)
{
    pImpl->submitPurchaseReceipt(gateway, receipt, lastPublicHandle, lastPublicHandleType, lastAccessTimestamp, listener);
}

void MegaApi::creditCardStore(const char* address1, const char* address2, const char* city,
                     const char* province, const char* country, const char *postalcode,
                     const char* firstname, const char* lastname, const char* creditcard,
                     const char* expire_month, const char* expire_year, const char* cv2,
                     MegaRequestListener *listener)
{
    pImpl->creditCardStore(address1, address2, city, province, country, postalcode, firstname,
                           lastname, creditcard, expire_month, expire_year, cv2, listener);
}

void MegaApi::creditCardQuerySubscriptions(MegaRequestListener *listener)
{
    pImpl->creditCardQuerySubscriptions(listener);
}

void MegaApi::creditCardCancelSubscriptions(const char* reason, MegaRequestListener *listener)
{
    pImpl->creditCardCancelSubscriptions(reason, listener);
}

void MegaApi::getPaymentMethods(MegaRequestListener *listener)
{
    pImpl->getPaymentMethods(listener);
}

char *MegaApi::exportMasterKey()
{
    return pImpl->exportMasterKey();
}

void MegaApi::masterKeyExported(MegaRequestListener *listener)
{
    pImpl->updatePwdReminderData(false, false, true, false, false, listener);
}

void MegaApi::passwordReminderDialogSucceeded(MegaRequestListener *listener)
{
    pImpl->updatePwdReminderData(true, false, false, false, false, listener);
}

void MegaApi::passwordReminderDialogSkipped(MegaRequestListener *listener)
{
    pImpl->updatePwdReminderData(false, true, false, false, false, listener);
}

void MegaApi::passwordReminderDialogBlocked(MegaRequestListener *listener)
{
    pImpl->updatePwdReminderData(false, false, false, true, false, listener);
}

void MegaApi::shouldShowPasswordReminderDialog(bool atLogout, MegaRequestListener *listener)
{
    pImpl->getUserAttr((const char*)NULL, MegaApi::USER_ATTR_PWD_REMINDER, NULL, atLogout, listener);
}

void MegaApi::isMasterKeyExported(MegaRequestListener *listener)
{
    pImpl->getUserAttr((const char*)NULL, MegaApi::USER_ATTR_PWD_REMINDER, NULL, 0, listener);
}

void MegaApi::getPushNotificationSettings(MegaRequestListener *listener)
{
    pImpl->getPushNotificationSettings(listener);
}

void MegaApi::setPushNotificationSettings(MegaPushNotificationSettings *settings, MegaRequestListener *listener)
{
    pImpl->setPushNotificationSettings(settings, listener);
}

#ifdef ENABLE_CHAT
void MegaApi::enableRichPreviews(bool enable, MegaRequestListener *listener)
{
    pImpl->enableRichPreviews(enable, listener);
}

void MegaApi::isRichPreviewsEnabled(MegaRequestListener *listener)
{
    pImpl->isRichPreviewsEnabled(listener);
}

void MegaApi::shouldShowRichLinkWarning(MegaRequestListener *listener)
{
    pImpl->shouldShowRichLinkWarning(listener);
}

void MegaApi::setRichLinkWarningCounterValue(int value, MegaRequestListener *listener)
{
    pImpl->setRichLinkWarningCounterValue(value, listener);
}

void MegaApi::enableGeolocation(MegaRequestListener *listener)
{
    pImpl->enableGeolocation(listener);
}

void MegaApi::isGeolocationEnabled(MegaRequestListener *listener)
{
    pImpl->isGeolocationEnabled(listener);
}

/* Class MegaScheduledMeeting */
MegaScheduledMeeting* MegaScheduledMeeting::createInstance(MegaHandle chatid, MegaHandle schedId, MegaHandle parentSchedId, MegaHandle organizerUserId,
                                                                   int cancelled, const char* timezone, MegaTimeStamp startDateTime,
                                                                   MegaTimeStamp endDateTime, const char* title, const char* description, const char* attributes,
                                                                   MegaTimeStamp overrides, MegaScheduledFlags* flags, MegaScheduledRules* rules)
{
    return new MegaScheduledMeetingPrivate(chatid, timezone, startDateTime, endDateTime, title,
                                               description, schedId, parentSchedId, organizerUserId, cancelled,
                                               attributes, overrides, flags, rules);
}

MegaScheduledMeeting::~MegaScheduledMeeting()                           {}
int MegaScheduledMeeting::cancelled() const                             { return 0; }
MegaHandle MegaScheduledMeeting::chatid() const                         { return INVALID_HANDLE; }
MegaHandle MegaScheduledMeeting::schedId() const                        { return INVALID_HANDLE; }
MegaHandle MegaScheduledMeeting::organizerUserid() const                { return INVALID_HANDLE; }
MegaHandle MegaScheduledMeeting::parentSchedId() const                  { return INVALID_HANDLE; }
MegaScheduledMeeting* MegaScheduledMeeting::copy() const                { return NULL; }
const char* MegaScheduledMeeting::timezone() const                      { return NULL; }
MegaTimeStamp MegaScheduledMeeting::startDateTime() const               { return MEGA_INVALID_TIMESTAMP; }
MegaTimeStamp MegaScheduledMeeting::endDateTime() const                 { return MEGA_INVALID_TIMESTAMP; }
const char* MegaScheduledMeeting::title() const                         { return NULL; }
const char* MegaScheduledMeeting::description() const                   { return NULL; }
const char* MegaScheduledMeeting::attributes() const                    { return NULL; }
MegaTimeStamp MegaScheduledMeeting::overrides() const                   { return MEGA_INVALID_TIMESTAMP; }
MegaScheduledRules* MegaScheduledMeeting::rules() const                 { return NULL; }
MegaScheduledFlags* MegaScheduledMeeting::flags() const                 { return NULL; }

/* class MegaScheduledFlags */
MegaScheduledFlags* MegaScheduledFlags::createInstance()
{
    return new MegaScheduledFlagsPrivate();
}

void MegaScheduledFlags::importFlagsValue(unsigned long /*val*/)
{
}

MegaScheduledFlags* MegaScheduledFlags::copy() const
{
    return NULL;
}

MegaScheduledFlags::~MegaScheduledFlags()
{
}

void MegaScheduledFlags::reset()                                {}
bool MegaScheduledFlags::isEmpty() const                        { return false; }
unsigned long MegaScheduledFlags::getNumericValue() const       {return 0;}

/* Class MegaScheduledRules */
MegaScheduledRules* MegaScheduledRules::createInstance(int freq,
                               int interval,
                               MegaTimeStamp until,
                               const ::mega::MegaIntegerList* byWeekDay,
                               const ::mega::MegaIntegerList* byMonthDay,
                               const ::mega::MegaIntegerMap* byMonthWeekDay)
{
    return new MegaScheduledRulesPrivate(freq, interval, until, byWeekDay, byMonthDay, byMonthWeekDay);
}

MegaScheduledRules::~MegaScheduledRules()                               {}
MegaScheduledRules* MegaScheduledRules::copy() const                    { return NULL; }
int MegaScheduledRules::freq() const                                    { return 0; }
int MegaScheduledRules::interval() const                                { return 0; }
MegaTimeStamp MegaScheduledRules::until() const                         { return MEGA_INVALID_TIMESTAMP; }
const mega::MegaIntegerList* MegaScheduledRules::byWeekDay() const      { return nullptr; }
const mega::MegaIntegerList* MegaScheduledRules::byMonthDay() const     { return nullptr; }
const mega::MegaIntegerMap* MegaScheduledRules::byMonthWeekDay() const  { return nullptr; }
bool MegaScheduledRules::isValidFreq(int freq)                          { return MegaScheduledRulesPrivate::isValidFreq(freq);}
bool MegaScheduledRules::isValidInterval(int interval)                  { return MegaScheduledRulesPrivate::isValidInterval(interval);}

/* Class MegaScheduledMeetingList */
MegaScheduledMeetingList* MegaScheduledMeetingList::createInstance()
{
    return new MegaScheduledMeetingListPrivate();
}

MegaScheduledMeetingList::~MegaScheduledMeetingList()
{

}

MegaScheduledMeetingList* MegaScheduledMeetingList::copy() const                        { return NULL; }
unsigned long MegaScheduledMeetingList::size() const                                    { return 0; }
MegaScheduledMeeting* MegaScheduledMeetingList::at(unsigned long) const                 { return NULL; }
MegaScheduledMeeting* MegaScheduledMeetingList::getBySchedId(MegaHandle) const          { return NULL; }
void MegaScheduledMeetingList::insert(MegaScheduledMeeting*)                            {}
void MegaScheduledMeetingList::clear()                                                  {}
#endif

void MegaApi::setCameraUploadsFolder(MegaHandle nodehandle, MegaRequestListener *listener)
{
    pImpl->setCameraUploadsFolder(nodehandle, false, listener);
}

void MegaApi::setCameraUploadsFolderSecondary(MegaHandle nodehandle, MegaRequestListener *listener)
{
    pImpl->setCameraUploadsFolder(nodehandle, true, listener);
}

void MegaApi::setCameraUploadsFolders(MegaHandle primaryFolder, MegaHandle secondaryFolder, MegaRequestListener *listener)
{
    pImpl->setCameraUploadsFolders(primaryFolder, secondaryFolder, listener);
}

void MegaApi::getCameraUploadsFolder(MegaRequestListener *listener)
{
    pImpl->getCameraUploadsFolder(false, listener);
}

void MegaApi::getCameraUploadsFolderSecondary(MegaRequestListener *listener)
{
    pImpl->getCameraUploadsFolder(true, listener);
}

void MegaApi::setMyChatFilesFolder(MegaHandle nodehandle, MegaRequestListener *listener)
{
    pImpl->setMyChatFilesFolder(nodehandle, listener);
}

void MegaApi::getMyChatFilesFolder(MegaRequestListener *listener)
{
    pImpl->getMyChatFilesFolder(listener);
}

void MegaApi::setMyBackupsFolder(const char *localizedName, MegaRequestListener *listener)
{
    pImpl->setMyBackupsFolder(localizedName, listener);
}

void MegaApi::getUserAlias(MegaHandle uh, MegaRequestListener *listener)
{
    pImpl->getUserAlias(uh, listener);
}

void MegaApi::setUserAlias(MegaHandle uh, const char *alias, MegaRequestListener *listener)
{
    pImpl->setUserAlias(uh, alias, listener);
}

void MegaApi::getRubbishBinAutopurgePeriod(MegaRequestListener *listener)
{
    pImpl->getRubbishBinAutopurgePeriod(listener);
}

void MegaApi::setRubbishBinAutopurgePeriod(int days, MegaRequestListener *listener)
{
    pImpl->setRubbishBinAutopurgePeriod(days, listener);
}

const char* MegaApi::getDeviceId() const
{
    return pImpl->getDeviceId();
}

void MegaApi::getDeviceName(MegaRequestListener *listener)
{
    pImpl->getDeviceName(listener);
}

void MegaApi::setDeviceName(const char *deviceName, MegaRequestListener *listener)
{
    pImpl->setDeviceName(deviceName, listener);
}

void MegaApi::getDriveName(const char *pathToDrive, MegaRequestListener *listener)
{
    pImpl->getDriveName(pathToDrive, listener);
}

void MegaApi::setDriveName(const char *pathToDrive, const char *driveName, MegaRequestListener *listener)
{
    pImpl->setDriveName(pathToDrive, driveName, listener);
}

void MegaApi::changePassword(const char *oldPassword, const char *newPassword, MegaRequestListener *listener)
{
    pImpl->changePassword(oldPassword, newPassword, listener);
}
#ifdef ENABLE_SYNC
void MegaApi::logout(bool keepSyncConfigsFile, MegaRequestListener *listener)
{
    pImpl->logout(keepSyncConfigsFile, listener);
}
#else
void MegaApi::logout(MegaRequestListener *listener)
{
    pImpl->logout(false, listener);
}
#endif

void MegaApi::localLogout(MegaRequestListener *listener)
{
    pImpl->localLogout(listener);
}

void MegaApi::invalidateCache()
{
    pImpl->invalidateCache();
}

int MegaApi::getPasswordStrength(const char *password)
{
    return pImpl->getPasswordStrength(password);
}

void MegaApi::submitFeedback(int rating, const char *comment, MegaRequestListener* listener)
{
    pImpl->submitFeedback(rating, comment, listener);
}

void MegaApi::sendEvent(int eventType, const char *message, MegaRequestListener *listener)
{
    pImpl->sendEvent(eventType, message, listener);
}

void MegaApi::createSupportTicket(const char *message, int type, MegaRequestListener *listener)
{
    pImpl->createSupportTicket(message, type, listener);
}

void MegaApi::reportDebugEvent(const char *text, MegaRequestListener *listener)
{
    pImpl->reportEvent(text, listener);
}

void MegaApi::useHttpsOnly(bool httpsOnly, MegaRequestListener *listener)
{
    pImpl->useHttpsOnly(httpsOnly, listener);
}

bool MegaApi::usingHttpsOnly()
{
    return pImpl->usingHttpsOnly();
}

void MegaApi::inviteContact(const char *email, const char *message, int action, MegaRequestListener *listener)
{
    pImpl->inviteContact(email, message, action, UNDEF, listener);
}

void MegaApi::inviteContact(const char *email, const char *message, int action, MegaHandle contactLink, MegaRequestListener *listener)
{
    pImpl->inviteContact(email, message, action, contactLink, listener);
}

void MegaApi::replyContactRequest(MegaContactRequest *r, int action, MegaRequestListener *listener)
{
    pImpl->replyContactRequest(r, action, listener);
}

void MegaApi::removeContact(MegaUser *user, MegaRequestListener* listener)
{
    pImpl->removeContact(user, listener);
}

void MegaApi::pauseTransfers(bool pause, MegaRequestListener* listener)
{
    pImpl->pauseTransfers(pause, -1, listener);
}

void MegaApi::pauseTransfers(bool pause, int direction, MegaRequestListener *listener)
{
    pImpl->pauseTransfers(pause, direction, listener);
}

void MegaApi::pauseTransfer(MegaTransfer *transfer, bool pause, MegaRequestListener *listener)
{
    pImpl->pauseTransfer(transfer ? transfer->getTag() : 0, pause, listener);
}

void MegaApi::pauseTransferByTag(int transferTag, bool pause, MegaRequestListener *listener)
{
    pImpl->pauseTransfer(transferTag, pause, listener);
}

bool MegaApi::areTransfersPaused(int direction)
{
    return pImpl->areTransfersPaused(direction);
}

//-1 -> AUTO, 0 -> NONE, >0 -> b/s
void MegaApi::setUploadLimit(int bpslimit)
{
    pImpl->setUploadLimit(bpslimit);
}

void MegaApi::setMaxConnections(int direction, int connections, MegaRequestListener *listener)
{
    pImpl->setMaxConnections(direction,  connections, listener);
}

void MegaApi::setMaxConnections(int connections, MegaRequestListener *listener)
{
    pImpl->setMaxConnections(-1,  connections, listener);
}

void MegaApi::setDownloadMethod(int method)
{
    pImpl->setDownloadMethod(method);
}

void MegaApi::setUploadMethod(int method)
{
    pImpl->setUploadMethod(method);
}

int MegaApi::getMaxDownloadSpeed()
{
    return pImpl->getMaxDownloadSpeed();
}

int MegaApi::getMaxUploadSpeed()
{
    return pImpl->getMaxUploadSpeed();
}

bool MegaApi::setMaxDownloadSpeed(long long bpslimit)
{
    return pImpl->setMaxDownloadSpeed(bpslimit);
}

bool MegaApi::setMaxUploadSpeed(long long bpslimit)
{
    return pImpl->setMaxUploadSpeed(bpslimit);
}

int MegaApi::getCurrentDownloadSpeed()
{
    return pImpl->getCurrentDownloadSpeed();
}

int MegaApi::getCurrentUploadSpeed()
{
    return pImpl->getCurrentUploadSpeed();
}

int MegaApi::getCurrentSpeed(int type)
{
    return pImpl->getCurrentSpeed(type);
}

int MegaApi::getDownloadMethod()
{
    return pImpl->getDownloadMethod();
}

int MegaApi::getUploadMethod()
{
    return pImpl->getUploadMethod();
}

MegaTransferData *MegaApi::getTransferData(MegaTransferListener *listener)
{
    return pImpl->getTransferData(listener);
}

MegaTransfer *MegaApi::getFirstTransfer(int type)
{
    return pImpl->getFirstTransfer(type);
}

void MegaApi::notifyTransfer(MegaTransfer *transfer, MegaTransferListener *listener)
{
    pImpl->notifyTransfer(transfer ? transfer->getTag() : 0, listener);
}

void MegaApi::notifyTransferByTag(int transferTag, MegaTransferListener *listener)
{
    pImpl->notifyTransfer(transferTag, listener);
}

MegaTransferList *MegaApi::getTransfers()
{
    return pImpl->getTransfers();
}

MegaTransferList *MegaApi::getStreamingTransfers()
{
    return pImpl->getStreamingTransfers();
}

MegaTransfer *MegaApi::getTransferByTag(int transferTag)
{
    return pImpl->getTransferByTag(transferTag);
}

MegaTransferList *MegaApi::getTransfers(int type)
{
    return pImpl->getTransfers(type);
}

MegaTransferList *MegaApi::getChildTransfers(int transferTag)
{
    return pImpl->getChildTransfers(transferTag);
}

void MegaApi::startUploadForSupport(const char* localPath, bool isSourceTemporary, MegaTransferListener *listener)
{
    pImpl->startUploadForSupport(localPath, isSourceTemporary, FS_UNKNOWN, listener);
}

MegaStringList *MegaApi::getBackupFolders(int backuptag) const
{
    return pImpl->getBackupFolders(backuptag);
}

void MegaApi::setScheduledCopy(const char* localPath, MegaNode* parent, bool attendPastBackups, int64_t period, const char *periodstring, int numBackups, MegaRequestListener *listener)
{
    pImpl->setScheduledCopy(localPath, parent, attendPastBackups, period, periodstring ? periodstring : "", numBackups, listener);
}

void MegaApi::removeScheduledCopy(int tag, MegaRequestListener *listener)
{
    pImpl->removeScheduledCopy(tag, listener);
}

void MegaApi::abortCurrentScheduledCopy(int tag, MegaRequestListener *listener)
{
    pImpl->abortCurrentScheduledCopy(tag, listener);
}

void MegaApi::startTimer( int64_t period, MegaRequestListener *listener)
{
    pImpl->startTimer(period, listener);
}

void MegaApi::startUpload(const char *localPath, MegaNode *parent, const char *fileName, int64_t mtime, const char *appData,  bool isSourceTemporary, bool startFirst, MegaCancelToken *cancelToken, MegaTransferListener *listener)
{
    pImpl->startUpload(startFirst, localPath, parent, fileName, NULL /*targetUser*/, mtime,
                       0 /*folderTransferTag*/, false /*isBackup*/, appData, isSourceTemporary,
                       false /*forceNewUpload*/, FS_UNKNOWN, convertToCancelToken(cancelToken), listener);
}

void MegaApi::startUploadForChat(const char *localPath, MegaNode *parent, const char *appData, bool isSourceTemporary, const char* fileName, MegaTransferListener *listener)
{
    pImpl->startUpload(true /*startFirst*/, localPath, parent, fileName, NULL /*targetUser*/, INVALID_CUSTOM_MOD_TIME /*mtime*/,
                       0 /*folderTransferTag*/, false /*isBackup*/, appData, isSourceTemporary,
                       true /*forceNewUpload*/, FS_UNKNOWN, CancelToken(), listener);
}

void MegaApi::startDownload(MegaNode* node, const char* localPath, const char *customName, const char *appData, bool startFirst, MegaCancelToken *cancelToken, MegaTransferListener *listener)
{
    pImpl->startDownload(startFirst, node, localPath, customName, 0 /*folderTransferTag*/, appData, convertToCancelToken(cancelToken), listener);
}

void MegaApi::cancelTransfer(MegaTransfer *t, MegaRequestListener *listener)
{
    pImpl->cancelTransfer(t, listener);
}

void MegaApi::retryTransfer(MegaTransfer *transfer, MegaTransferListener *listener)
{
    pImpl->retryTransfer(transfer, listener);
}

void MegaApi::moveTransferUp(MegaTransfer *transfer, MegaRequestListener *listener)
{
    pImpl->moveTransferUp(transfer ? transfer->getTag() : 0, listener);
}

void MegaApi::moveTransferUpByTag(int transferTag, MegaRequestListener *listener)
{
    pImpl->moveTransferUp(transferTag, listener);
}

void MegaApi::moveTransferDown(MegaTransfer *transfer, MegaRequestListener *listener)
{
    pImpl->moveTransferDown(transfer ? transfer->getTag() : 0, listener);
}

void MegaApi::moveTransferDownByTag(int transferTag, MegaRequestListener *listener)
{
    pImpl->moveTransferDown(transferTag, listener);
}

void MegaApi::moveTransferToFirst(MegaTransfer *transfer, MegaRequestListener *listener)
{
    pImpl->moveTransferToFirst(transfer ? transfer->getTag() : 0, listener);
}

void MegaApi::moveTransferToFirstByTag(int transferTag, MegaRequestListener *listener)
{
    pImpl->moveTransferToFirst(transferTag, listener);
}

void MegaApi::moveTransferToLast(MegaTransfer *transfer, MegaRequestListener *listener)
{
    pImpl->moveTransferToLast(transfer ? transfer->getTag() : 0, listener);
}

void MegaApi::moveTransferToLastByTag(int transferTag, MegaRequestListener *listener)
{
    pImpl->moveTransferToLast(transferTag, listener);
}

void MegaApi::moveTransferBefore(MegaTransfer *transfer, MegaTransfer *prevTransfer, MegaRequestListener *listener)
{
    pImpl->moveTransferBefore(transfer ? transfer->getTag() : 0, prevTransfer ? prevTransfer->getTag() : 0, listener);
}

void MegaApi::moveTransferBeforeByTag(int transferTag, int prevTransferTag, MegaRequestListener *listener)
{
    pImpl->moveTransferBefore(transferTag, prevTransferTag, listener);
}

void MegaApi::cancelTransferByTag(int transferTag, MegaRequestListener *listener)
{
    pImpl->cancelTransferByTag(transferTag, listener);
}

void MegaApi::cancelTransfers(int direction, MegaRequestListener *listener)
{
    pImpl->cancelTransfers(direction, listener);
}

void MegaApi::startStreaming(MegaNode* node, int64_t startPos, int64_t size, MegaTransferListener *listener)
{
    pImpl->startStreaming(node, startPos, size, listener);
}

void MegaApi::setStreamingMinimumRate(int bytesPerSecond)
{
    pImpl->setStreamingMinimumRate(bytesPerSecond);
}

#ifdef ENABLE_SYNC

//Move local files inside synced folders to the "Rubbish" folder.
bool MegaApi::moveToLocalDebris(const char *path)
{
    return pImpl->moveToLocalDebris(path);
}

int MegaApi::syncPathState(string* path)
{
    return pImpl->syncPathState(path);
}

MegaNode *MegaApi::getSyncedNode(string *path)
{
    return pImpl->getSyncedNode(LocalPath::fromPlatformEncodedAbsolute(*path));
}

void MegaApi::syncFolder(const char *localFolder, const char *name, MegaNode *megaFolder, MegaRequestListener *listener)
{
    // deprecated
    pImpl->syncFolder(localFolder, name, megaFolder ? megaFolder->getHandle() : INVALID_HANDLE, SyncConfig::TYPE_TWOWAY, nullptr, listener);
}

void MegaApi::syncFolder(const char *localFolder, MegaNode *megaFolder, MegaRequestListener *listener)
{
    // deprecated
    pImpl->syncFolder(localFolder, nullptr, megaFolder ? megaFolder->getHandle() : INVALID_HANDLE, SyncConfig::TYPE_TWOWAY, nullptr, listener);
}

void MegaApi::syncFolder(const char *localFolder, const char *name, MegaHandle megaHandle, MegaRequestListener *listener)
{
    // deprecated
    pImpl->syncFolder(localFolder, name, megaHandle, SyncConfig::TYPE_TWOWAY, nullptr, listener);
}

void MegaApi::syncFolder(const char *localFolder, MegaHandle megaHandle, MegaRequestListener *listener)
{
    // deprecated
    pImpl->syncFolder(localFolder, nullptr, megaHandle, SyncConfig::TYPE_TWOWAY, nullptr, listener);
}


void MegaApi::syncFolder(MegaSync::SyncType syncType, const char* localFolder, const char* name, MegaHandle megaHandle,
    const char* driveRootIfExternal,
    MegaRequestListener* listener)
{
    pImpl->syncFolder(localFolder, name, megaHandle, SyncConfig::Type(syncType), driveRootIfExternal, listener);
}


void MegaApi::loadExternalBackupSyncsFromExternalDrive(const char* externalDriveRoot, MegaRequestListener* listener)
{
    pImpl->loadExternalBackupSyncsFromExternalDrive(externalDriveRoot, listener);
}

void MegaApi::closeExternalBackupSyncsFromExternalDrive(const char* externalDriveRoot, MegaRequestListener* listener)
{
    pImpl->closeExternalBackupSyncsFromExternalDrive(externalDriveRoot, listener);
}

void MegaApi::copySyncDataToCache(const char *localFolder, const char *name, MegaHandle megaHandle, const char *remotePath,
                                  long long localfp, bool enabled, bool temporaryDisabled, MegaRequestListener *listener)
{
    pImpl->copySyncDataToCache(localFolder, name, megaHandle, remotePath, localfp, enabled, temporaryDisabled, listener);
}

void MegaApi::copySyncDataToCache(const char *localFolder, MegaHandle megaHandle, const char *remotePath,
                                  long long localfp, bool enabled, bool temporaryDisabled, MegaRequestListener *listener)
{
    pImpl->copySyncDataToCache(localFolder, nullptr, megaHandle, remotePath, localfp, enabled, temporaryDisabled, listener);
}

void MegaApi::copyCachedStatus(int storageStatus, int blockStatus, int businessStatus, MegaRequestListener *listener)
{
    pImpl->copyCachedStatus(storageStatus, blockStatus, businessStatus, listener);
}

void MegaApi::removeSync(MegaHandle backupId, MegaRequestListener *listener)
{
    pImpl->removeSyncById(backupId, listener);
}

void MegaApi::setSyncRunState(MegaHandle backupId, MegaSync::SyncRunningState targetState, MegaRequestListener *listener)
{
    pImpl->setSyncRunState(backupId, targetState, listener);
}

void MegaApi::importSyncConfigs(const char* configs, MegaRequestListener* listener)
{
    pImpl->importSyncConfigs(configs, listener);
}

const char* MegaApi::exportSyncConfigs()
{
    return pImpl->exportSyncConfigs();
}

MegaSyncList* MegaApi::getSyncs()
{
   return pImpl->getSyncs();
}

string MegaApi::getLocalPath(MegaNode *n)
{
    return pImpl->getLocalPath(n);
}

long long MegaApi::getNumLocalNodes()
{
    return pImpl->getNumLocalNodes();
}

char *MegaApi::getBlockedPath()
{
    return pImpl->getBlockedPath();
}

MegaSync *MegaApi::getSyncByBackupId(MegaHandle backupId)
{
    return pImpl->getSyncByBackupId(backupId);
}

MegaSync *MegaApi::getSyncByNode(MegaNode *node)
{
    return pImpl->getSyncByNode(node);
}

MegaSync *MegaApi::getSyncByPath(const char *localPath)
{
    return pImpl->getSyncByPath(localPath);
}

bool MegaApi::isScanning()
{
    return pImpl->isIndexing();
}

bool MegaApi::isSyncing()
{
    return pImpl->isSyncing();
}

bool MegaApi::isSynced(MegaNode *n)
{
    return pImpl->isSynced(n);
}

bool MegaApi::isSyncable(const char *path, long long size)
{
    return pImpl->isSyncable(path, size);
}

int MegaApi::isNodeSyncable(MegaNode *node)
{
    return pImpl->isNodeSyncable(node);
}

MegaError *MegaApi::isNodeSyncableWithError(MegaNode* node) {
    return pImpl->isNodeSyncableWithError(node);
}

void MegaApi::setExcludedNames(vector<string> *excludedNames)
{
    pImpl->setExcludedNames(excludedNames);
}

void MegaApi::setExcludedPaths(vector<string> *excludedPaths)
{
    pImpl->setExcludedPaths(excludedPaths);
}

void MegaApi::setExclusionLowerSizeLimit(long long limit)
{
    pImpl->setExclusionLowerSizeLimit(limit);
}

void MegaApi::setExclusionUpperSizeLimit(long long limit)
{
    pImpl->setExclusionUpperSizeLimit(limit);
}
#endif


void MegaApi::moveOrRemoveDeconfiguredBackupNodes(MegaHandle deconfiguredBackupRoot, MegaHandle backupDestination, MegaRequestListener *listener)
{
    pImpl->moveOrRemoveDeconfiguredBackupNodes(deconfiguredBackupRoot, backupDestination, listener);
}

MegaScheduledCopy *MegaApi::getScheduledCopyByTag(int tag)
{
    return pImpl->getScheduledCopyByTag(tag);
}

MegaScheduledCopy *MegaApi::getScheduledCopyByNode(MegaNode *node)
{
    return pImpl->getScheduledCopyByNode(node);
}

MegaScheduledCopy *MegaApi::getScheduledCopyByPath(const char *localPath)
{
    return pImpl->getScheduledCopyByPath(localPath);
}

int MegaApi::getNumPendingUploads()
{
    return pImpl->getNumPendingUploads();
}

int MegaApi::getNumPendingDownloads()
{
    return pImpl->getNumPendingDownloads();
}

int MegaApi::getTotalUploads()
{
    return pImpl->getTotalUploads();
}

int MegaApi::getTotalDownloads()
{
    return pImpl->getTotalDownloads();
}

void MegaApi::resetTotalDownloads()
{
    pImpl->resetTotalDownloads();
}

void MegaApi::resetTotalUploads()
{
    pImpl->resetTotalUploads();
}

MegaNode *MegaApi::getRootNode()
{
    return pImpl->getRootNode();
}

MegaNode *MegaApi::getVaultNode()
{
    return pImpl->getVaultNode();
}

MegaNode *MegaApi::getInboxNode()
{
    return pImpl->getVaultNode();
}

MegaNode* MegaApi::getRubbishNode()
{
    return pImpl->getRubbishNode();
}

MegaNode *MegaApi::getRootNode(MegaNode *node)
{
    return pImpl->getRootNode(node);
}

bool MegaApi::isInCloud(MegaNode *node)
{
    return pImpl->isInRootnode(node, 0);
}

bool MegaApi::isInRubbish(MegaNode *node)
{
    return pImpl->isInRootnode(node, 2);
}

bool MegaApi::isSensitiveInherited(MegaNode* node)
{
    return pImpl->isSensitiveInherited(node);
}

bool MegaApi::isInVault(MegaNode *node)
{
    return pImpl->isInRootnode(node, 1);
}

void MegaApi::setDefaultFilePermissions(int permissions)
{
    pImpl->setDefaultFilePermissions(permissions);
}

int MegaApi::getDefaultFilePermissions()
{
    return pImpl->getDefaultFilePermissions();
}

void MegaApi::setDefaultFolderPermissions(int permissions)
{
    pImpl->setDefaultFolderPermissions(permissions);
}

int MegaApi::getDefaultFolderPermissions()
{
    return pImpl->getDefaultFolderPermissions();
}

long long MegaApi::getBandwidthOverquotaDelay()
{
    return pImpl->getBandwidthOverquotaDelay();
}

MegaUserList* MegaApi::getContacts()
{
    return pImpl->getContacts();
}

MegaUser* MegaApi::getContact(const char* user)
{
    return pImpl->getContact(user);
}

MegaUserAlertList* MegaApi::getUserAlerts()
{
    return pImpl->getUserAlerts();
}

int MegaApi::getNumUnreadUserAlerts()
{
    return pImpl->getNumUnreadUserAlerts();
}

MegaNodeList* MegaApi::getInShares(MegaUser *megaUser, int order)
{
    return pImpl->getInShares(megaUser, order);
}

MegaNodeList* MegaApi::getInShares(int order)
{
    return pImpl->getInShares(order);
}

MegaShareList* MegaApi::getInSharesList(int order)
{
    return pImpl->getInSharesList(order);
}

MegaUser *MegaApi::getUserFromInShare(MegaNode *node, bool recurse)
{
    return pImpl->getUserFromInShare(node, recurse);
}

bool MegaApi::isShared(MegaNode *node)
{
    if (!node)
    {
        return false;
    }

    return node->isShared();
}

bool MegaApi::isOutShare(MegaNode *node)
{
    if (!node)
    {
        return false;
    }

    return node->isOutShare();
}

bool MegaApi::isInShare(MegaNode *node)
{
    if (!node)
    {
        return false;
    }

    return node->isInShare();
}

bool MegaApi::isPendingShare(MegaNode *node)
{
    return pImpl->isPendingShare(node);
}

MegaShareList *MegaApi::getOutShares(int order)
{
    return pImpl->getOutShares(order);
}

MegaShareList* MegaApi::getOutShares(MegaNode *megaNode)
{
    return pImpl->getOutShares(megaNode);
}

MegaShareList *MegaApi::getPendingOutShares()
{
    return pImpl->getPendingOutShares();
}

MegaShareList *MegaApi::getPendingOutShares(MegaNode *node)
{
    return pImpl->getPendingOutShares(node);
}

bool MegaApi::isPrivateNode(MegaHandle handle)
{
    return pImpl->isPrivateNode(handle);
}

bool MegaApi::isForeignNode(MegaHandle handle)
{
    return pImpl->isForeignNode(handle);
}

MegaNodeList *MegaApi::getPublicLinks(int order)
{
    return pImpl->getPublicLinks(order);
}

MegaContactRequestList *MegaApi::getIncomingContactRequests()
{
    return pImpl->getIncomingContactRequests();
}

MegaContactRequestList *MegaApi::getOutgoingContactRequests()
{
    return pImpl->getOutgoingContactRequests();
}

int MegaApi::getAccess(MegaNode* megaNode)
{
    return pImpl->getAccess(megaNode);
}

MegaRecentActionBucketList* MegaApi::getRecentActions(unsigned days, unsigned maxnodes)
{
    return pImpl->getRecentActions(days, maxnodes);
}

MegaRecentActionBucketList* MegaApi::getRecentActions()
{
    return pImpl->getRecentActions();
}

void MegaApi::getRecentActionsAsync(unsigned days, unsigned maxnodes, MegaRequestListener *listener)
{
    return pImpl->getRecentActionsAsync(days, maxnodes, listener);
}

bool MegaApi::processMegaTree(MegaNode* n, MegaTreeProcessor* processor, bool recursive)
{
    return pImpl->processMegaTree(n, processor, recursive);
}

MegaNode *MegaApi::createForeignFileNode(MegaHandle handle, const char *key,
                                    const char *name, int64_t size, int64_t mtime,
                                        MegaHandle parentHandle, const char *privateAuth, const char *publicAuth, const char *chatAuth)
{
    return pImpl->createForeignFileNode(handle, key, name, size, mtime, parentHandle, privateAuth, publicAuth, chatAuth);
}

void MegaApi::getLastAvailableVersion(const char *appKey, MegaRequestListener *listener)
{
    pImpl->getLastAvailableVersion(appKey, listener);
}

void MegaApi::getLocalSSLCertificate(MegaRequestListener *listener)
{
    pImpl->getLocalSSLCertificate(listener);
}

void MegaApi::queryDNS(const char *hostname, MegaRequestListener *listener)
{
    pImpl->queryDNS(hostname, listener);
}

void MegaApi::downloadFile(const char *url, const char *dstpath, MegaRequestListener *listener)
{
    pImpl->downloadFile(url, dstpath, listener);
}

MegaNode *MegaApi::createForeignFolderNode(MegaHandle handle, const char *name, MegaHandle parentHandle, const char *privateAuth, const char *publicAuth)
{
    return pImpl->createForeignFolderNode(handle, name, parentHandle, privateAuth, publicAuth);
}

MegaNode *MegaApi::authorizeNode(MegaNode *node)
{
    return pImpl->authorizeNode(node);
}

#ifdef ENABLE_CHAT
MegaNode *MegaApi::authorizeChatNode(MegaNode *node, const char *cauth)
{
    return pImpl->authorizeChatNode(node, cauth);
}
#endif

const char *MegaApi::getVersion()
{
    return pImpl->getVersion();
}

char *MegaApi::getOperatingSystemVersion()
{
    return pImpl->getOperatingSystemVersion();
}

const char *MegaApi::getUserAgent()
{
    return pImpl->getUserAgent();
}

const char *MegaApi::getBasePath()
{
    return pImpl->getBasePath();
}

void MegaApi::disableGfxFeatures(bool disable)
{
    pImpl->disableGfxFeatures(disable);
}

bool MegaApi::areGfxFeaturesDisabled()
{
    return pImpl->areGfxFeaturesDisabled();
}

void MegaApi::changeApiUrl(const char *apiURL, bool disablepkp)
{
    pImpl->changeApiUrl(apiURL, disablepkp);
}

bool MegaApi::setLanguage(const char *languageCode)
{
    return pImpl->setLanguage(languageCode);
}

void MegaApi::setLanguagePreference(const char *languageCode, MegaRequestListener *listener)
{
    pImpl->setLanguagePreference(languageCode, listener);
}

void MegaApi::getLanguagePreference(MegaRequestListener *listener)
{
    pImpl->getLanguagePreference(listener);
}

void MegaApi::setFileVersionsOption(bool disable, MegaRequestListener *listener)
{
    pImpl->setFileVersionsOption(disable, listener);
}

void MegaApi::setContactLinksOption(bool disable, MegaRequestListener *listener)
{
    pImpl->setContactLinksOption(disable, listener);
}

void MegaApi::getFileVersionsOption(MegaRequestListener *listener)
{
    pImpl->getFileVersionsOption(listener);
}

void MegaApi::getContactLinksOption(MegaRequestListener *listener)
{
    pImpl->getContactLinksOption(listener);
}

void MegaApi::retrySSLerrors(bool enable)
{
    pImpl->retrySSLerrors(enable);
}

void MegaApi::setPublicKeyPinning(bool enable)
{
    pImpl->setPublicKeyPinning(enable);
}

void MegaApi::pauseActionPackets()
{
    pImpl->pauseActionPackets();
}

void MegaApi::resumeActionPackets()
{
    pImpl->resumeActionPackets();
}

char *MegaApi::base64ToBase32(const char *base64)
{
    if(!base64)
    {
        return NULL;
    }

    unsigned binarylen = unsigned(strlen(base64) * 3/4 + 4);
    byte *binary = new byte[binarylen];
    binarylen = Base64::atob(base64, binary, binarylen);

    char *result = new char[binarylen * 8/5 + 6];
    Base32::btoa(binary, binarylen, result);
    delete [] binary;

    return result;
}

char *MegaApi::base32ToBase64(const char *base32)
{
    if(!base32)
    {
        return NULL;
    }

    unsigned binarylen = unsigned(strlen(base32) * 5/8 + 8);
    byte *binary = new byte[binarylen];
    binarylen = Base32::atob(base32, binary, binarylen);

    char *result = new char[binarylen * 4/3 + 4];
    Base64::btoa(binary, binarylen, result);
    delete [] binary;

    return result;
}

MegaNodeList* MegaApi::search(MegaNode* n, const char* searchString, bool recursive, int order)
{
    return pImpl->search(n, searchString, CancelToken(), recursive, order);
}

MegaNodeList *MegaApi::search(MegaNode *n, const char *searchString, MegaCancelToken *cancelToken, bool recursive, int order)
{
    return pImpl->search(n, searchString, convertToCancelToken(cancelToken), recursive, order);
}

MegaNodeList *MegaApi::search(const char *searchString, int order)
{
    return pImpl->search(nullptr, searchString, CancelToken(), true, order);
}

MegaNodeList *MegaApi::search(const char *searchString, MegaCancelToken *cancelToken, int order)
{
    return pImpl->search(nullptr, searchString, convertToCancelToken(cancelToken), true, order);
}

MegaNodeList* MegaApi::searchOnInShares(const char *searchString, MegaCancelToken *cancelToken, int order)
{
    return pImpl->search(nullptr, searchString, convertToCancelToken(cancelToken), true, order, MegaApi::FILE_TYPE_DEFAULT, MegaApi::SEARCH_TARGET_INSHARE);
}

MegaNodeList* MegaApi::searchOnOutShares(const char *searchString, MegaCancelToken *cancelToken, int order)
{
    return pImpl->search(nullptr, searchString, convertToCancelToken(cancelToken), true, order, MegaApi::FILE_TYPE_DEFAULT, MegaApi::SEARCH_TARGET_OUTSHARE);
}

MegaNodeList* MegaApi::searchOnPublicLinks(const char *searchString, MegaCancelToken *cancelToken, int order)
{
    return pImpl->search(nullptr, searchString, convertToCancelToken(cancelToken), true, order, MegaApi::FILE_TYPE_DEFAULT, MegaApi::SEARCH_TARGET_PUBLICLINK);
}

MegaNodeList* MegaApi::searchByType(MegaNode *n, const char *searchString, MegaCancelToken *cancelToken, bool recursive, int order, int mimeType, int target, bool includeSensitive)
{
    return pImpl->search(n, searchString, convertToCancelToken(cancelToken), recursive, order, mimeType, target, includeSensitive);
}

long long MegaApi::getSize(MegaNode *n)
{
    return pImpl->getSize(n);
}

char *MegaApi::getFingerprint(const char *filePath)
{
    return pImpl->getFingerprint(filePath);
}

char *MegaApi::getFingerprint(MegaNode *node)
{
    return pImpl->getFingerprint(node);
}

char *MegaApi::getFingerprint(MegaInputStream *inputStream, int64_t mtime)
{
    return pImpl->getFingerprint(inputStream, mtime);
}

MegaNode *MegaApi::getNodeByFingerprint(const char *fingerprint)
{
    return pImpl->getNodeByFingerprint(fingerprint);
}

MegaNode *MegaApi::getNodeByFingerprint(const char *fingerprint, MegaNode *parent)
{
    return pImpl->getNodeByFingerprint(fingerprint, parent);
}

MegaNodeList *MegaApi::getNodesByFingerprint(const char *fingerprint)
{
    return pImpl->getNodesByFingerprint(fingerprint);
}

MegaNodeList *MegaApi::getNodesByOriginalFingerprint(const char* originalFingerprint, MegaNode* parent)
{
    return pImpl->getNodesByOriginalFingerprint(originalFingerprint, parent);
}

MegaNode *MegaApi::getExportableNodeByFingerprint(const char *fingerprint, const char *name)
{
    return pImpl->getExportableNodeByFingerprint(fingerprint, name);
}

bool MegaApi::hasFingerprint(const char *fingerprint)
{
    return pImpl->hasFingerprint(fingerprint);
}

char *MegaApi::getCRC(const char *filePath)
{
    return pImpl->getCRC(filePath);
}

char *MegaApi::getCRCFromFingerprint(const char *fingerprint)
{
    return pImpl->getCRCFromFingerprint(fingerprint);
}

char *MegaApi::getCRC(MegaNode *node)
{
    return pImpl->getCRC(node);
}

MegaNode *MegaApi::getNodeByCRC(const char *crc, MegaNode *parent)
{
    return pImpl->getNodeByCRC(crc, parent);
}

void MegaApi::addListener(MegaListener* listener)
{
    pImpl->addListener(listener);
}

void MegaApi::addRequestListener(MegaRequestListener* listener)
{
    pImpl->addRequestListener(listener);
}

void MegaApi::addTransferListener(MegaTransferListener* listener)
{
    pImpl->addTransferListener(listener);
}

void MegaApi::addGlobalListener(MegaGlobalListener* listener)
{
    pImpl->addGlobalListener(listener);
}

void MegaApi::addScheduledCopyListener(MegaScheduledCopyListener *listener)
{
    pImpl->addScheduledCopyListener(listener);
}

void MegaApi::removeScheduledCopyListener(MegaScheduledCopyListener *listener)
{
    pImpl->removeScheduledCopyListener(listener);
}

void MegaApi::removeListener(MegaListener* listener)
{
    pImpl->removeListener(listener);
}

void MegaApi::removeRequestListener(MegaRequestListener* listener)
{
    pImpl->removeRequestListener(listener);
}

void MegaApi::removeTransferListener(MegaTransferListener* listener)
{
    pImpl->removeTransferListener(listener);
}

void MegaApi::removeGlobalListener(MegaGlobalListener* listener)
{
    pImpl->removeGlobalListener(listener);
}

MegaRequest *MegaApi::getCurrentRequest()
{
    return pImpl->getCurrentRequest();
}

MegaTransfer *MegaApi::getCurrentTransfer()
{
    return pImpl->getCurrentTransfer();
}

MegaError *MegaApi::getCurrentError()
{
    return pImpl->getCurrentError();
}

MegaNodeList *MegaApi::getCurrentNodes()
{
    return pImpl->getCurrentNodes();
}

MegaUserList *MegaApi::getCurrentUsers()
{
    return pImpl->getCurrentUsers();
}

MegaError MegaApi::checkAccess(MegaNode* megaNode, int level)
{
    return pImpl->checkAccess(megaNode, level);
}

MegaError *MegaApi::checkAccessErrorExtended(MegaNode *node, int level)
{
    return pImpl->checkAccessErrorExtended(node, level);
}

MegaError MegaApi::checkMove(MegaNode* megaNode, MegaNode* targetNode)
{
    return pImpl->checkMove(megaNode, targetNode);
}

MegaError *MegaApi::checkMoveErrorExtended(MegaNode *node, MegaNode *target)
{
    return pImpl->checkMoveErrorExtended(node, target);
}

bool MegaApi::isFilesystemAvailable()
{
    return pImpl->isFilesystemAvailable();
}

int MegaApi::getNumChildren(MegaNode* parent)
{
	return pImpl->getNumChildren(parent);
}

int MegaApi::getNumChildFiles(MegaNode* parent)
{
	return pImpl->getNumChildFiles(parent);
}

int MegaApi::getNumChildFolders(MegaNode* parent)
{
	return pImpl->getNumChildFolders(parent);
}

MegaNodeList *MegaApi::getChildren(MegaNode* p, int order, MegaCancelToken* cancelToken)
{
    return pImpl->getChildren(p, order, convertToCancelToken(cancelToken));
}

MegaNodeList *MegaApi::getChildren(MegaNodeList *parentNodes, int order)
{
    return pImpl->getChildren(parentNodes, order);
}

MegaNodeList *MegaApi::getVersions(MegaNode *node)
{
    return pImpl->getVersions(node);
}

int MegaApi::getNumVersions(MegaNode *node)
{
    return pImpl->getNumVersions(node);
}

bool MegaApi::hasVersions(MegaNode *node)
{
    return pImpl->hasVersions(node);
}

void MegaApi::getFolderInfo(MegaNode *node, MegaRequestListener *listener)
{
    pImpl->getFolderInfo(node, listener);
}

MegaNodeList* MegaApi::getChildrenFromType(MegaNode* p, int type, int order, MegaCancelToken* cancelToken)
{
    return pImpl->getChildrenFromType(p, type, order, convertToCancelToken(cancelToken));
}

bool MegaApi::hasChildren(MegaNode *parent)
{
    return pImpl->hasChildren(parent);
}

MegaNode *MegaApi::getChildNode(MegaNode *parent, const char* name)
{
    return pImpl->getChildNode(parent, name);
}

MegaNode* MegaApi::getChildNodeOfType(MegaNode *parent, const char *name, int type)
{
    return pImpl->getChildNodeOfType(parent, name, type);
}

MegaNode* MegaApi::getParentNode(MegaNode* n)
{
    return pImpl->getParentNode(n);
}

char *MegaApi::getNodePath(MegaNode *node)
{
    return pImpl->getNodePath(node);
}

char *MegaApi::getNodePathByNodeHandle(MegaHandle handle)
{
    return pImpl->getNodePathByNodeHandle(handle);
}

MegaNode* MegaApi::getNodeByPath(const char *path, MegaNode* node)
{
    return pImpl->getNodeByPath(path, node);
}

MegaNode* MegaApi::getNodeByPathOfType(const char* path, MegaNode* n, int type)
{
    return pImpl->getNodeByPathOfType(path, n, type);
}

MegaNode* MegaApi::getNodeByHandle(uint64_t h)
{
    return pImpl->getNodeByHandle(h);
}

MegaContactRequest *MegaApi::getContactRequestByHandle(MegaHandle handle)
{
    return pImpl->getContactRequestByHandle(handle);
}

void MegaApi::updateStats()
{
    pImpl->updateStats();
}

long long MegaApi::getNumNodes()
{
    return pImpl->getNumNodes();
}

long long MegaApi::getTotalDownloadedBytes()
{
    return pImpl->getTotalDownloadedBytes();
}

long long MegaApi::getTotalUploadedBytes()
{
    return pImpl->getTotalUploadedBytes();
}

long long MegaApi::getTotalDownloadBytes()
{
    return pImpl->getTotalDownloadBytes();
}

long long MegaApi::getTotalUploadBytes()
{
    return pImpl->getTotalUploadBytes();
}

void MegaApi::update()
{
   pImpl->update();
}

int MegaApi::isWaiting()
{
    return pImpl->isWaiting();
}

int MegaApi::areServersBusy()
{
    return pImpl->areServersBusy();
}

void MegaApi::removeRecursively(const char *path)
{
    MegaApiImpl::removeRecursively(path);
}

bool MegaApi::isOnline()
{
    return pImpl->isOnline();
}

void MegaApi::getAccountAchievements(MegaRequestListener *listener)
{
    pImpl->getAccountAchievements(listener);
}

void MegaApi::getMegaAchievements(MegaRequestListener *listener)
{
    pImpl->getMegaAchievements(listener);
}

void MegaApi::catchup(MegaRequestListener *listener)
{
    pImpl->catchup(listener);
}

void MegaApi::getPublicLinkInformation(const char *megaFolderLink, MegaRequestListener *listener)
{
    pImpl->getPublicLinkInformation(megaFolderLink, listener);
}

MegaApiLock* MegaApi::getMegaApiLock(bool lockNow)
{
    return new MegaApiLock(pImpl, lockNow);
}

bool MegaApi::platformSetRLimitNumFile(int newNumFileLimit) const
{
    return mega::platformSetRLimitNumFile(newNumFileLimit);
}

int MegaApi::platformGetRLimitNumFile() const
{
    return mega::platformGetRLimitNumFile();
}

void MegaApi::sendSMSVerificationCode(const char* phoneNumber, MegaRequestListener *listener, bool reverifying_whitelisted)
{
    pImpl->sendSMSVerificationCode(phoneNumber, listener, reverifying_whitelisted);
}

void MegaApi::checkSMSVerificationCode(const char* verificationCode, MegaRequestListener *listener)
{
    pImpl->checkSMSVerificationCode(verificationCode, listener);
}

void MegaApi::getRegisteredContacts(const MegaStringMap* contacts, MegaRequestListener *listener)
{
    pImpl->getRegisteredContacts(contacts, listener);
}

void MegaApi::getCountryCallingCodes(MegaRequestListener *listener)
{
    pImpl->getCountryCallingCodes(listener);
}


#ifdef HAVE_LIBUV
bool MegaApi::httpServerStart(bool localOnly, int port, bool useTLS, const char * certificatepath, const char * keypath, bool useIPv6)
{
    return pImpl->httpServerStart(localOnly, port, useTLS, certificatepath, keypath, useIPv6);
}

void MegaApi::httpServerStop()
{
    pImpl->httpServerStop();
}

int MegaApi::httpServerIsRunning()
{
    return pImpl->httpServerIsRunning();
}

bool MegaApi::httpServerIsLocalOnly()
{
    return pImpl->httpServerIsLocalOnly();
}

void MegaApi::httpServerEnableFileServer(bool enable)
{
    pImpl->httpServerEnableFileServer(enable);
}

bool MegaApi::httpServerIsFileServerEnabled()
{
    return pImpl->httpServerIsFileServerEnabled();
}

void MegaApi::httpServerEnableFolderServer(bool enable)
{
    pImpl->httpServerEnableFolderServer(enable);
}

void MegaApi::httpServerEnableOfflineAttribute(bool enable)
{
    pImpl->httpServerEnableOfflineAttribute(enable);
}

bool MegaApi::httpServerIsOfflineAttributeEnabled()
{
    return pImpl->httpServerIsOfflineAttributeEnabled();
}

bool MegaApi::httpServerIsFolderServerEnabled()
{
    return pImpl->httpServerIsFolderServerEnabled();
}

void MegaApi::httpServerSetRestrictedMode(int mode)
{
    pImpl->httpServerSetRestrictedMode(mode);
}

int MegaApi::httpServerGetRestrictedMode()
{
    return pImpl->httpServerGetRestrictedMode();
}

void MegaApi::httpServerEnableSubtitlesSupport(bool enable)
{
    pImpl->httpServerEnableSubtitlesSupport(enable);
}

bool MegaApi::httpServerIsSubtitlesSupportEnabled()
{
    return pImpl->httpServerIsSubtitlesSupportEnabled();
}

void MegaApi::httpServerAddListener(MegaTransferListener *listener)
{
    pImpl->httpServerAddListener(listener);
}

void MegaApi::httpServerRemoveListener(MegaTransferListener *listener)
{
    pImpl->httpServerRemoveListener(listener);
}

char *MegaApi::httpServerGetLocalLink(MegaNode *node)
{
    return pImpl->httpServerGetLocalLink(node);
}

char *MegaApi::httpServerGetLocalWebDavLink(MegaNode *node)
{
    return pImpl->httpServerGetLocalWebDavLink(node);
}

MegaStringList *MegaApi::httpServerGetWebDavLinks()
{
    return pImpl->httpServerGetWebDavLinks();
}

MegaNodeList *MegaApi::httpServerGetWebDavAllowedNodes()
{
    return pImpl->httpServerGetWebDavAllowedNodes();
}

void MegaApi::httpServerRemoveWebDavAllowedNode(MegaHandle handle)
{
    pImpl->httpServerRemoveWebDavAllowedNode(handle);
}

void MegaApi::httpServerRemoveWebDavAllowedNodes()
{
    pImpl->httpServerRemoveWebDavAllowedNodes();
}

void MegaApi::httpServerSetMaxBufferSize(int bufferSize)
{
    pImpl->httpServerSetMaxBufferSize(bufferSize);
}

int MegaApi::httpServerGetMaxBufferSize()
{
    return pImpl->httpServerGetMaxBufferSize();
}

void MegaApi::httpServerSetMaxOutputSize(int outputSize)
{
    pImpl->httpServerSetMaxOutputSize(outputSize);
}

int MegaApi::httpServerGetMaxOutputSize()
{
    return pImpl->httpServerGetMaxOutputSize();
}

//FTP Server:
bool MegaApi::ftpServerStart(bool localOnly, int port, int dataportBegin, int dataPortEnd, bool useTLS, const char * certificatepath, const char * keypath)
{
    return pImpl->ftpServerStart(localOnly, port, dataportBegin, dataPortEnd, useTLS, certificatepath, keypath);
}

void MegaApi::ftpServerStop()
{
    pImpl->ftpServerStop();
}

int MegaApi::ftpServerIsRunning()
{
    return pImpl->ftpServerIsRunning();
}

bool MegaApi::ftpServerIsLocalOnly()
{
    return pImpl->ftpServerIsLocalOnly();
}

void MegaApi::ftpServerSetRestrictedMode(int mode)
{
    pImpl->ftpServerSetRestrictedMode(mode);
}

int MegaApi::ftpServerGetRestrictedMode()
{
    return pImpl->ftpServerGetRestrictedMode();
}

void MegaApi::ftpServerAddListener(MegaTransferListener *listener)
{
    pImpl->ftpServerAddListener(listener);
}

void MegaApi::ftpServerRemoveListener(MegaTransferListener *listener)
{
    pImpl->ftpServerRemoveListener(listener);
}

char *MegaApi::ftpServerGetLocalLink(MegaNode *node)
{
    return pImpl->ftpServerGetLocalLink(node);
}

MegaStringList *MegaApi::ftpServerGetLinks()
{
    return pImpl->ftpServerGetLinks();
}

MegaNodeList *MegaApi::ftpServerGetAllowedNodes()
{
    return pImpl->ftpServerGetAllowedNodes();
}

void MegaApi::ftpServerRemoveAllowedNode(MegaHandle handle)
{
    pImpl->ftpServerRemoveAllowedNode(handle);
}

void MegaApi::ftpServerRemoveAllowedNodes()
{
    pImpl->ftpServerRemoveAllowedNodes();
}

void MegaApi::ftpServerSetMaxBufferSize(int bufferSize)
{
    pImpl->ftpServerSetMaxBufferSize(bufferSize);
}

int MegaApi::ftpServerGetMaxBufferSize()
{
    return pImpl->ftpServerGetMaxBufferSize();
}

void MegaApi::ftpServerSetMaxOutputSize(int outputSize)
{
    pImpl->ftpServerSetMaxOutputSize(outputSize);
}

int MegaApi::ftpServerGetMaxOutputSize()
{
    return pImpl->ftpServerGetMaxOutputSize();
}

#endif

char *MegaApi::getMimeType(const char *extension)
{
    if (!extension)
    {
        return NULL;
    }

    if (*extension == '.')
    {
        extension++;
    }

    static const map<string, string> mimeMap{
        // from c++11, this sort of static local initialization is one-time and thread safe
        {"323", "text/h323"},
        {"3g2", "video/3gpp2"},
        {"3gp", "video/3gpp"},
        {"3gp2", "video/3gpp2"},
        {"3gpp", "video/3gpp"},
        {"7z", "application/x-7z-compressed"},
        {"aa", "audio/audible"},
        {"AAC", "audio/aac"},
        {"aaf", "application/octet-stream"},
        {"aax", "audio/vnd.audible.aax"},
        {"ac3", "audio/ac3"},
        {"aca", "application/octet-stream"},
        {"accda", "application/msaccess.addin"},
        {"accdb", "application/msaccess"},
        {"accdc", "application/msaccess.cab"},
        {"accde", "application/msaccess"},
        {"accdr", "application/msaccess.runtime"},
        {"accdt", "application/msaccess"},
        {"accdw", "application/msaccess.webapplication"},
        {"accft", "application/msaccess.ftemplate"},
        {"acx", "application/internet-property-stream"},
        {"AddIn", "text/xml"},
        {"ade", "application/msaccess"},
        {"adobebridge", "application/x-bridge-url"},
        {"adp", "application/msaccess"},
        {"ADT", "audio/vnd.dlna.adts"},
        {"ADTS", "audio/aac"},
        {"afm", "application/octet-stream"},
        {"ai", "application/postscript"},
        {"aif", "audio/x-aiff"},
        {"aifc", "audio/aiff"},
        {"aiff", "audio/aiff"},
        {"air", "application/vnd.adobe.air-application-installer-package+zip"},
        {"amc", "application/x-mpeg"},
        {"application", "application/x-ms-application"},
        {"art", "image/x-jg"},
        {"asa", "application/xml"},
        {"asax", "application/xml"},
        {"ascx", "application/xml"},
        {"asd", "application/octet-stream"},
        {"asf", "video/x-ms-asf"},
        {"ashx", "application/xml"},
        {"asi", "application/octet-stream"},
        {"asm", "text/plain"},
        {"asmx", "application/xml"},
        {"aspx", "application/xml"},
        {"asr", "video/x-ms-asf"},
        {"asx", "video/x-ms-asf"},
        {"atom", "application/atom+xml"},
        {"au", "audio/basic"},
        {"avi", "video/x-msvideo"},
        {"axs", "application/olescript"},
        {"bas", "text/plain"},
        {"bcpio", "application/x-bcpio"},
        {"bin", "application/octet-stream"},
        {"bmp", "image/bmp"},
        {"c", "text/plain"},
        {"cab", "application/octet-stream"},
        {"caf", "audio/x-caf"},
        {"calx", "application/vnd.ms-office.calx"},
        {"cat", "application/vnd.ms-pki.seccat"},
        {"cc", "text/plain"},
        {"cd", "text/plain"},
        {"cdda", "audio/aiff"},
        {"cdf", "application/x-cdf"},
        {"cer", "application/x-x509-ca-cert"},
        {"chm", "application/octet-stream"},
        {"class", "application/x-java-applet"},
        {"clp", "application/x-msclip"},
        {"cmx", "image/x-cmx"},
        {"cnf", "text/plain"},
        {"cod", "image/cis-cod"},
        {"config", "application/xml"},
        {"contact", "text/x-ms-contact"},
        {"coverage", "application/xml"},
        {"cpio", "application/x-cpio"},
        {"cpp", "text/plain"},
        {"crd", "application/x-mscardfile"},
        {"crl", "application/pkix-crl"},
        {"crt", "application/x-x509-ca-cert"},
        {"cs", "text/plain"},
        {"csdproj", "text/plain"},
        {"csh", "application/x-csh"},
        {"csproj", "text/plain"},
        {"css", "text/css"},
        {"csv", "text/csv"},
        {"cur", "application/octet-stream"},
        {"cxx", "text/plain"},
        {"dat", "application/octet-stream"},
        {"datasource", "application/xml"},
        {"dbproj", "text/plain"},
        {"dcr", "application/x-director"},
        {"def", "text/plain"},
        {"deploy", "application/octet-stream"},
        {"der", "application/x-x509-ca-cert"},
        {"dgml", "application/xml"},
        {"dib", "image/bmp"},
        {"dif", "video/x-dv"},
        {"dir", "application/x-director"},
        {"disco", "text/xml"},
        {"dll", "application/x-msdownload"},
        {"dll.config", "text/xml"},
        {"dlm", "text/dlm"},
        {"doc", "application/msword"},
        {"docm", "application/vnd.ms-word.document.macroEnabled.12"},
        {"docx", "application/vnd.openxmlformats-officedocument.wordprocessingml.document"},
        {"dot", "application/msword"},
        {"dotm", "application/vnd.ms-word.template.macroEnabled.12"},
        {"dotx", "application/vnd.openxmlformats-officedocument.wordprocessingml.template"},
        {"dsp", "application/octet-stream"},
        {"dsw", "text/plain"},
        {"dtd", "text/xml"},
        {"dtsConfig", "text/xml"},
        {"dv", "video/x-dv"},
        {"dvi", "application/x-dvi"},
        {"dwf", "drawing/x-dwf"},
        {"dwp", "application/octet-stream"},
        {"dxr", "application/x-director"},
        {"eml", "message/rfc822"},
        {"emz", "application/octet-stream"},
        {"eot", "application/octet-stream"},
        {"eps", "application/postscript"},
        {"etl", "application/etl"},
        {"etx", "text/x-setext"},
        {"evy", "application/envoy"},
        {"exe", "application/octet-stream"},
        {"exe.config", "text/xml"},
        {"fdf", "application/vnd.fdf"},
        {"fif", "application/fractals"},
        {"filters", "Application/xml"},
        {"fla", "application/octet-stream"},
        {"flac", "audio/flac"},
        {"flr", "x-world/x-vrml"},
        {"flv", "video/x-flv"},
        {"fsscript", "application/fsharp-script"},
        {"fsx", "application/fsharp-script"},
        {"generictest", "application/xml"},
        {"gif", "image/gif"},
        {"group", "text/x-ms-group"},
        {"gsm", "audio/x-gsm"},
        {"gtar", "application/x-gtar"},
        {"gz", "application/x-gzip"},
        {"h", "text/plain"},
        {"hdf", "application/x-hdf"},
        {"hdml", "text/x-hdml"},
        {"hhc", "application/x-oleobject"},
        {"hhk", "application/octet-stream"},
        {"hhp", "application/octet-stream"},
        {"hlp", "application/winhlp"},
        {"hpp", "text/plain"},
        {"hqx", "application/mac-binhex40"},
        {"hta", "application/hta"},
        {"htc", "text/x-component"},
        {"htm", "text/html"},
        {"html", "text/html"},
        {"htt", "text/webviewhtml"},
        {"hxa", "application/xml"},
        {"hxc", "application/xml"},
        {"hxd", "application/octet-stream"},
        {"hxe", "application/xml"},
        {"hxf", "application/xml"},
        {"hxh", "application/octet-stream"},
        {"hxi", "application/octet-stream"},
        {"hxk", "application/xml"},
        {"hxq", "application/octet-stream"},
        {"hxr", "application/octet-stream"},
        {"hxs", "application/octet-stream"},
        {"hxt", "text/html"},
        {"hxv", "application/xml"},
        {"hxw", "application/octet-stream"},
        {"hxx", "text/plain"},
        {"i", "text/plain"},
        {"ico", "image/x-icon"},
        {"ics", "application/octet-stream"},
        {"idl", "text/plain"},
        {"ief", "image/ief"},
        {"iii", "application/x-iphone"},
        {"inc", "text/plain"},
        {"inf", "application/octet-stream"},
        {"inl", "text/plain"},
        {"ins", "application/x-internet-signup"},
        {"ipa", "application/x-itunes-ipa"},
        {"ipg", "application/x-itunes-ipg"},
        {"ipproj", "text/plain"},
        {"ipsw", "application/x-itunes-ipsw"},
        {"iqy", "text/x-ms-iqy"},
        {"isp", "application/x-internet-signup"},
        {"ite", "application/x-itunes-ite"},
        {"itlp", "application/x-itunes-itlp"},
        {"itms", "application/x-itunes-itms"},
        {"itpc", "application/x-itunes-itpc"},
        {"IVF", "video/x-ivf"},
        {"jar", "application/java-archive"},
        {"java", "application/octet-stream"},
        {"jck", "application/liquidmotion"},
        {"jcz", "application/liquidmotion"},
        {"jfif", "image/pjpeg"},
        {"jnlp", "application/x-java-jnlp-file"},
        {"jpb", "application/octet-stream"},
        {"jpe", "image/jpeg"},
        {"jpeg", "image/jpeg"},
        {"jpg", "image/jpeg"},
        {"js", "application/x-javascript"},
        {"json", "application/json"},
        {"jsx", "text/jscript"},
        {"jsxbin", "text/plain"},
        {"latex", "application/x-latex"},
        {"library-ms", "application/windows-library+xml"},
        {"lit", "application/x-ms-reader"},
        {"loadtest", "application/xml"},
        {"lpk", "application/octet-stream"},
        {"lsf", "video/x-la-asf"},
        {"lst", "text/plain"},
        {"lsx", "video/x-la-asf"},
        {"lzh", "application/octet-stream"},
        {"m13", "application/x-msmediaview"},
        {"m14", "application/x-msmediaview"},
        {"m1v", "video/mpeg"},
        {"m2t", "video/vnd.dlna.mpeg-tts"},
        {"m2ts", "video/vnd.dlna.mpeg-tts"},
        {"m2v", "video/mpeg"},
        {"m3u", "audio/x-mpegurl"},
        {"m3u8", "audio/x-mpegurl"},
        {"m4a", "audio/m4a"},
        {"m4b", "audio/m4b"},
        {"m4p", "audio/m4p"},
        {"m4r", "audio/x-m4r"},
        {"m4v", "video/x-m4v"},
        {"mac", "image/x-macpaint"},
        {"mak", "text/plain"},
        {"man", "application/x-troff-man"},
        {"manifest", "application/x-ms-manifest"},
        {"map", "text/plain"},
        {"master", "application/xml"},
        {"mda", "application/msaccess"},
        {"mdb", "application/x-msaccess"},
        {"mde", "application/msaccess"},
        {"mdp", "application/octet-stream"},
        {"me", "application/x-troff-me"},
        {"mfp", "application/x-shockwave-flash"},
        {"mht", "message/rfc822"},
        {"mhtml", "message/rfc822"},
        {"mid", "audio/mid"},
        {"midi", "audio/mid"},
        {"mix", "application/octet-stream"},
        {"mk", "text/plain"},
        {"mmf", "application/x-smaf"},
        {"mno", "text/xml"},
        {"mny", "application/x-msmoney"},
        {"mod", "video/mpeg"},
        {"mov", "video/quicktime"},
        {"movie", "video/x-sgi-movie"},
        {"mp2", "video/mpeg"},
        {"mp2v", "video/mpeg"},
        {"mp3", "audio/mpeg"},
        {"mp4", "video/mp4"},
        {"mp4v", "video/mp4"},
        {"mpa", "video/mpeg"},
        {"mpe", "video/mpeg"},
        {"mpeg", "video/mpeg"},
        {"mpf", "application/vnd.ms-mediapackage"},
        {"mpg", "video/mpeg"},
        {"mpp", "application/vnd.ms-project"},
        {"mpv2", "video/mpeg"},
        {"mqv", "video/quicktime"},
        {"ms", "application/x-troff-ms"},
        {"msi", "application/octet-stream"},
        {"mso", "application/octet-stream"},
        {"mts", "video/vnd.dlna.mpeg-tts"},
        {"mtx", "application/xml"},
        {"mvb", "application/x-msmediaview"},
        {"mvc", "application/x-miva-compiled"},
        {"mxp", "application/x-mmxp"},
        {"nc", "application/x-netcdf"},
        {"nsc", "video/x-ms-asf"},
        {"nws", "message/rfc822"},
        {"ocx", "application/octet-stream"},
        {"oda", "application/oda"},
        {"odc", "text/x-ms-odc"},
        {"odh", "text/plain"},
        {"odl", "text/plain"},
        {"odp", "application/vnd.oasis.opendocument.presentation"},
        {"ods", "application/oleobject"},
        {"odt", "application/vnd.oasis.opendocument.text"},
        {"one", "application/onenote"},
        {"onea", "application/onenote"},
        {"onepkg", "application/onenote"},
        {"onetmp", "application/onenote"},
        {"onetoc", "application/onenote"},
        {"onetoc2", "application/onenote"},
        {"orderedtest", "application/xml"},
        {"osdx", "application/opensearchdescription+xml"},
        {"p10", "application/pkcs10"},
        {"p12", "application/x-pkcs12"},
        {"p7b", "application/x-pkcs7-certificates"},
        {"p7c", "application/pkcs7-mime"},
        {"p7m", "application/pkcs7-mime"},
        {"p7r", "application/x-pkcs7-certreqresp"},
        {"p7s", "application/pkcs7-signature"},
        {"pbm", "image/x-portable-bitmap"},
        {"pcast", "application/x-podcast"},
        {"pct", "image/pict"},
        {"pcx", "application/octet-stream"},
        {"pcz", "application/octet-stream"},
        {"pdf", "application/pdf"},
        {"pfb", "application/octet-stream"},
        {"pfm", "application/octet-stream"},
        {"pfx", "application/x-pkcs12"},
        {"pgm", "image/x-portable-graymap"},
        {"pic", "image/pict"},
        {"pict", "image/pict"},
        {"pkgdef", "text/plain"},
        {"pkgundef", "text/plain"},
        {"pko", "application/vnd.ms-pki.pko"},
        {"pls", "audio/scpls"},
        {"pma", "application/x-perfmon"},
        {"pmc", "application/x-perfmon"},
        {"pml", "application/x-perfmon"},
        {"pmr", "application/x-perfmon"},
        {"pmw", "application/x-perfmon"},
        {"png", "image/png"},
        {"pnm", "image/x-portable-anymap"},
        {"pnt", "image/x-macpaint"},
        {"pntg", "image/x-macpaint"},
        {"pnz", "image/png"},
        {"pot", "application/vnd.ms-powerpoint"},
        {"potm", "application/vnd.ms-powerpoint.template.macroEnabled.12"},
        {"potx", "application/vnd.openxmlformats-officedocument.presentationml.template"},
        {"ppa", "application/vnd.ms-powerpoint"},
        {"ppam", "application/vnd.ms-powerpoint.addin.macroEnabled.12"},
        {"ppm", "image/x-portable-pixmap"},
        {"pps", "application/vnd.ms-powerpoint"},
        {"ppsm", "application/vnd.ms-powerpoint.slideshow.macroEnabled.12"},
        {"ppsx", "application/vnd.openxmlformats-officedocument.presentationml.slideshow"},
        {"ppt", "application/vnd.ms-powerpoint"},
        {"pptm", "application/vnd.ms-powerpoint.presentation.macroEnabled.12"},
        {"pptx", "application/vnd.openxmlformats-officedocument.presentationml.presentation"},
        {"prf", "application/pics-rules"},
        {"prm", "application/octet-stream"},
        {"prx", "application/octet-stream"},
        {"ps", "application/postscript"},
        {"psc1", "application/PowerShell"},
        {"psd", "application/octet-stream"},
        {"psess", "application/xml"},
        {"psm", "application/octet-stream"},
        {"psp", "application/octet-stream"},
        {"pub", "application/x-mspublisher"},
        {"pwz", "application/vnd.ms-powerpoint"},
        {"qht", "text/x-html-insertion"},
        {"qhtm", "text/x-html-insertion"},
        {"qt", "video/quicktime"},
        {"qti", "image/x-quicktime"},
        {"qtif", "image/x-quicktime"},
        {"qtl", "application/x-quicktimeplayer"},
        {"qxd", "application/octet-stream"},
        {"ra", "audio/x-pn-realaudio"},
        {"ram", "audio/x-pn-realaudio"},
        {"rar", "application/octet-stream"},
        {"ras", "image/x-cmu-raster"},
        {"rat", "application/rat-file"},
        {"rc", "text/plain"},
        {"rc2", "text/plain"},
        {"rct", "text/plain"},
        {"rdlc", "application/xml"},
        {"resx", "application/xml"},
        {"rf", "image/vnd.rn-realflash"},
        {"rgb", "image/x-rgb"},
        {"rgs", "text/plain"},
        {"rm", "application/vnd.rn-realmedia"},
        {"rmi", "audio/mid"},
        {"rmp", "application/vnd.rn-rn_music_package"},
        {"roff", "application/x-troff"},
        {"rpm", "audio/x-pn-realaudio-plugin"},
        {"rqy", "text/x-ms-rqy"},
        {"rtf", "application/rtf"},
        {"rtx", "text/richtext"},
        {"ruleset", "application/xml"},
        {"s", "text/plain"},
        {"safariextz", "application/x-safari-safariextz"},
        {"scd", "application/x-msschedule"},
        {"sct", "text/scriptlet"},
        {"sd2", "audio/x-sd2"},
        {"sdp", "application/sdp"},
        {"sea", "application/octet-stream"},
        {"searchConnector-ms", "application/windows-search-connector+xml"},
        {"setpay", "application/set-payment-initiation"},
        {"setreg", "application/set-registration-initiation"},
        {"settings", "application/xml"},
        {"sgimb", "application/x-sgimb"},
        {"sgml", "text/sgml"},
        {"sh", "application/x-sh"},
        {"shar", "application/x-shar"},
        {"shtml", "text/html"},
        {"sit", "application/x-stuffit"},
        {"sitemap", "application/xml"},
        {"skin", "application/xml"},
        {"sldm", "application/vnd.ms-powerpoint.slide.macroEnabled.12"},
        {"sldx", "application/vnd.openxmlformats-officedocument.presentationml.slide"},
        {"slk", "application/vnd.ms-excel"},
        {"sln", "text/plain"},
        {"slupkg-ms", "application/x-ms-license"},
        {"smd", "audio/x-smd"},
        {"smi", "application/octet-stream"},
        {"smx", "audio/x-smd"},
        {"smz", "audio/x-smd"},
        {"snd", "audio/basic"},
        {"snippet", "application/xml"},
        {"snp", "application/octet-stream"},
        {"sol", "text/plain"},
        {"sor", "text/plain"},
        {"spc", "application/x-pkcs7-certificates"},
        {"spl", "application/futuresplash"},
        {"src", "application/x-wais-source"},
        {"srf", "text/plain"},
        {"SSISDeploymentManifest", "text/xml"},
        {"ssm", "application/streamingmedia"},
        {"sst", "application/vnd.ms-pki.certstore"},
        {"stl", "application/vnd.ms-pki.stl"},
        {"sv4cpio", "application/x-sv4cpio"},
        {"sv4crc", "application/x-sv4crc"},
        {"svc", "application/xml"},
        {"swf", "application/x-shockwave-flash"},
        {"t", "application/x-troff"},
        {"tar", "application/x-tar"},
        {"tcl", "application/x-tcl"},
        {"testrunconfig", "application/xml"},
        {"testsettings", "application/xml"},
        {"tex", "application/x-tex"},
        {"texi", "application/x-texinfo"},
        {"texinfo", "application/x-texinfo"},
        {"tgz", "application/x-compressed"},
        {"thmx", "application/vnd.ms-officetheme"},
        {"thn", "application/octet-stream"},
        {"tif", "image/tiff"},
        {"tiff", "image/tiff"},
        {"tlh", "text/plain"},
        {"tli", "text/plain"},
        {"toc", "application/octet-stream"},
        {"tr", "application/x-troff"},
        {"trm", "application/x-msterminal"},
        {"trx", "application/xml"},
        {"ts", "video/vnd.dlna.mpeg-tts"},
        {"tsv", "text/tab-separated-values"},
        {"ttf", "application/octet-stream"},
        {"tts", "video/vnd.dlna.mpeg-tts"},
        {"txt", "text/plain"},
        {"u32", "application/octet-stream"},
        {"uls", "text/iuls"},
        {"user", "text/plain"},
        {"ustar", "application/x-ustar"},
        {"vb", "text/plain"},
        {"vbdproj", "text/plain"},
        {"vbk", "video/mpeg"},
        {"vbproj", "text/plain"},
        {"vbs", "text/vbscript"},
        {"vcf", "text/x-vcard"},
        {"vcproj", "Application/xml"},
        {"vcs", "text/plain"},
        {"vcxproj", "Application/xml"},
        {"vddproj", "text/plain"},
        {"vdp", "text/plain"},
        {"vdproj", "text/plain"},
        {"vdx", "application/vnd.ms-visio.viewer"},
        {"vml", "text/xml"},
        {"vscontent", "application/xml"},
        {"vsct", "text/xml"},
        {"vsd", "application/vnd.visio"},
        {"vsi", "application/ms-vsi"},
        {"vsix", "application/vsix"},
        {"vsixlangpack", "text/xml"},
        {"vsixmanifest", "text/xml"},
        {"vsmdi", "application/xml"},
        {"vspscc", "text/plain"},
        {"vss", "application/vnd.visio"},
        {"vsscc", "text/plain"},
        {"vssettings", "text/xml"},
        {"vssscc", "text/plain"},
        {"vst", "application/vnd.visio"},
        {"vstemplate", "text/xml"},
        {"vsto", "application/x-ms-vsto"},
        {"vsw", "application/vnd.visio"},
        {"vsx", "application/vnd.visio"},
        {"vtx", "application/vnd.visio"},
        {"wav", "audio/wav"},
        {"wave", "audio/wav"},
        {"wax", "audio/x-ms-wax"},
        {"wbk", "application/msword"},
        {"wbmp", "image/vnd.wap.wbmp"},
        {"wcm", "application/vnd.ms-works"},
        {"wdb", "application/vnd.ms-works"},
        {"wdp", "image/vnd.ms-photo"},
        {"webarchive", "application/x-safari-webarchive"},
        {"webtest", "application/xml"},
        {"wiq", "application/xml"},
        {"wiz", "application/msword"},
        {"wks", "application/vnd.ms-works"},
        {"WLMP", "application/wlmoviemaker"},
        {"wlpginstall", "application/x-wlpg-detect"},
        {"wlpginstall3", "application/x-wlpg3-detect"},
        {"wm", "video/x-ms-wm"},
        {"wma", "audio/x-ms-wma"},
        {"wmd", "application/x-ms-wmd"},
        {"wmf", "application/x-msmetafile"},
        {"wml", "text/vnd.wap.wml"},
        {"wmlc", "application/vnd.wap.wmlc"},
        {"wmls", "text/vnd.wap.wmlscript"},
        {"wmlsc", "application/vnd.wap.wmlscriptc"},
        {"wmp", "video/x-ms-wmp"},
        {"wmv", "video/x-ms-wmv"},
        {"wmx", "video/x-ms-wmx"},
        {"wmz", "application/x-ms-wmz"},
        {"wpl", "application/vnd.ms-wpl"},
        {"wps", "application/vnd.ms-works"},
        {"wri", "application/x-mswrite"},
        {"wrl", "x-world/x-vrml"},
        {"wrz", "x-world/x-vrml"},
        {"wsc", "text/scriptlet"},
        {"wsdl", "text/xml"},
        {"wvx", "video/x-ms-wvx"},
        {"x", "application/directx"},
        {"xaf", "x-world/x-vrml"},
        {"xaml", "application/xaml+xml"},
        {"xap", "application/x-silverlight-app"},
        {"xbap", "application/x-ms-xbap"},
        {"xbm", "image/x-xbitmap"},
        {"xdr", "text/plain"},
        {"xht", "application/xhtml+xml"},
        {"xhtml", "application/xhtml+xml"},
        {"xla", "application/vnd.ms-excel"},
        {"xlam", "application/vnd.ms-excel.addin.macroEnabled.12"},
        {"xlc", "application/vnd.ms-excel"},
        {"xld", "application/vnd.ms-excel"},
        {"xlk", "application/vnd.ms-excel"},
        {"xll", "application/vnd.ms-excel"},
        {"xlm", "application/vnd.ms-excel"},
        {"xls", "application/vnd.ms-excel"},
        {"xlsb", "application/vnd.ms-excel.sheet.binary.macroEnabled.12"},
        {"xlsm", "application/vnd.ms-excel.sheet.macroEnabled.12"},
        {"xlsx", "application/vnd.openxmlformats-officedocument.spreadsheetml.sheet"},
        {"xlt", "application/vnd.ms-excel"},
        {"xltm", "application/vnd.ms-excel.template.macroEnabled.12"},
        {"xltx", "application/vnd.openxmlformats-officedocument.spreadsheetml.template"},
        {"xlw", "application/vnd.ms-excel"},
        {"xml", "text/xml"},
        {"xmta", "application/xml"},
        {"xof", "x-world/x-vrml"},
        {"XOML", "text/plain"},
        {"xpm", "image/x-xpixmap"},
        {"xps", "application/vnd.ms-xpsdocument"},
        {"xrm-ms", "text/xml"},
        {"xsc", "application/xml"},
        {"xsd", "text/xml"},
        {"xsf", "text/xml"},
        {"xsl", "text/xml"},
        {"xslt", "text/xml"},
        {"xsn", "application/octet-stream"},
        {"xss", "application/xml"},
        {"xtp", "application/octet-stream"},
        {"xwd", "image/x-xwindowdump"},
        {"z", "application/x-compress"},
        {"zip", "application/x-zip-compressed"}
    };

    string key = extension;
    tolower_string(key);
    map<string, string>::const_iterator it = mimeMap.find(key);
    return it == mimeMap.cend() ? nullptr : MegaApi::strdup(it->second.c_str());
}

#ifdef ENABLE_CHAT
void MegaApi::createChat(bool group, MegaTextChatPeerList* peers, const char* title, int chatOptions, const MegaScheduledMeeting* scheduledMeeting, MegaRequestListener* listener)
{
    pImpl->createChat(group, false, peers, NULL, title, false, chatOptions, scheduledMeeting, listener);
}

void MegaApi::createPublicChat(MegaTextChatPeerList* peers, const MegaStringMap* userKeyMap, const char* title, bool meetingRoom, int chatOptions, const MegaScheduledMeeting* scheduledMeeting, MegaRequestListener* listener)
{
    pImpl->createChat(true, true, peers, userKeyMap, title, meetingRoom, chatOptions, scheduledMeeting, listener);
}

void MegaApi::setChatOption(MegaHandle chatid, int option, bool enabled, MegaRequestListener* listener)
{
     pImpl->setChatOption(chatid, option, enabled, listener);
}

void MegaApi::createOrUpdateScheduledMeeting(const MegaScheduledMeeting* scheduledMeeting, MegaRequestListener* listener)
{
   pImpl->createOrUpdateScheduledMeeting(scheduledMeeting, listener);
}

void MegaApi::removeScheduledMeeting(MegaHandle chatid, MegaHandle schedId, MegaRequestListener* listener)
{
    pImpl->removeScheduledMeeting(chatid, schedId, listener);
}

void MegaApi::fetchScheduledMeeting(MegaHandle chatid, MegaHandle schedId, MegaRequestListener* listener)
{
    pImpl->fetchScheduledMeeting(chatid, schedId, listener);
}

void MegaApi::fetchScheduledMeetingEvents(MegaHandle chatid, MegaTimeStamp since, MegaTimeStamp until, unsigned int count, MegaRequestListener* listener)
{
    pImpl->fetchScheduledMeetingEvents(chatid, since, until, count, listener);
}

void MegaApi::inviteToChat(MegaHandle chatid,  MegaHandle uh, int privilege, const char *title, MegaRequestListener *listener)
{
    pImpl->inviteToChat(chatid, uh, privilege, false, NULL, title, listener);
}

void MegaApi::inviteToPublicChat(MegaHandle chatid, MegaHandle uh, int privilege, const char *unifiedKey, MegaRequestListener *listener)
{
    pImpl->inviteToChat(chatid, uh, privilege, true, unifiedKey, NULL, listener);
}

void MegaApi::removeFromChat(MegaHandle chatid, MegaHandle uh, MegaRequestListener *listener)
{
    pImpl->removeFromChat(chatid, uh, listener);
}

void MegaApi::getUrlChat(MegaHandle chatid, MegaRequestListener *listener)
{
    pImpl->getUrlChat(chatid, listener);
}

void MegaApi::grantAccessInChat(MegaHandle chatid, MegaNode *n, MegaHandle uh,  MegaRequestListener *listener)
{
    pImpl->grantAccessInChat(chatid, n, uh, listener);
}

void MegaApi::removeAccessInChat(MegaHandle chatid, MegaNode *n, MegaHandle uh,  MegaRequestListener *listener)
{
    pImpl->removeAccessInChat(chatid, n, uh, listener);
}

void MegaApi::updateChatPermissions(MegaHandle chatid, MegaHandle uh, int privilege, MegaRequestListener *listener)
{
    pImpl->updateChatPermissions(chatid, uh, privilege, listener);
}

void MegaApi::truncateChat(MegaHandle chatid, MegaHandle messageid, MegaRequestListener *listener)
{
    pImpl->truncateChat(chatid, messageid, listener);
}

void MegaApi::setChatTitle(MegaHandle chatid, const char* title, MegaRequestListener *listener)
{
    pImpl->setChatTitle(chatid, title, listener);
}

void MegaApi::getChatPresenceURL(MegaRequestListener *listener)
{
    pImpl->getChatPresenceURL(listener);
}

void MegaApi::registerPushNotifications(int deviceType, const char *token, MegaRequestListener *listener)
{
    pImpl->registerPushNotification(deviceType, token, listener);
}

void MegaApi::sendChatStats(const char *data, int port, MegaRequestListener *listener)
{
    pImpl->sendChatStats(data, port, listener);
}

void MegaApi::sendChatLogs(const char *data, MegaHandle userid, MegaHandle callid, int port, MegaRequestListener *listener)
{
    pImpl->sendChatLogs(data, userid, callid, port, listener);
}

MegaTextChatList* MegaApi::getChatList()
{
    return pImpl->getChatList();
}

MegaHandleList* MegaApi::getAttachmentAccess(MegaHandle chatid, MegaHandle h)
{
    return pImpl->getAttachmentAccess(chatid, h);
}

bool MegaApi::hasAccessToAttachment(MegaHandle chatid, MegaHandle h, MegaHandle uh)
{
    return pImpl->hasAccessToAttachment(chatid, h, uh);
}

const char* MegaApi::getFileAttribute(MegaHandle h)
{
    return pImpl->getFileAttribute(h);
}

void MegaApi::archiveChat(MegaHandle chatid, int archive, MegaRequestListener *listener)
{
    pImpl->archiveChat(chatid, archive, listener);
}

void MegaApi::setChatRetentionTime(MegaHandle chatid, unsigned period, MegaRequestListener *listener)
{
    pImpl->setChatRetentionTime(chatid, period, listener);
}

void MegaApi::requestRichPreview(const char *url, MegaRequestListener *listener)
{
    pImpl->requestRichPreview(url, listener);
}

void MegaApi::chatLinkQuery(MegaHandle chatid, MegaRequestListener *listener)
{
    pImpl->chatLinkHandle(chatid, false, false, listener);
}

void MegaApi::chatLinkCreate(MegaHandle chatid, MegaRequestListener *listener)
{
    pImpl->chatLinkHandle(chatid, false, true, listener);
}

void MegaApi::chatLinkDelete(MegaHandle chatid, MegaRequestListener *listener)
{
    pImpl->chatLinkHandle(chatid, true, false, listener);
}

void MegaApi::getChatLinkURL(MegaHandle publichandle, MegaRequestListener *listener)
{
    pImpl->getChatLinkURL(publichandle, listener);
}

void MegaApi::chatLinkClose(MegaHandle chatid, const char *title, MegaRequestListener *listener)
{
    pImpl->chatLinkClose(chatid, title, listener);
}

void MegaApi::chatLinkJoin(MegaHandle publichandle, const char *unifiedKey, MegaRequestListener *listener)
{
    pImpl->chatLinkJoin(publichandle, unifiedKey, listener);
}

bool MegaApi::isChatNotifiable(MegaHandle chatid)
{
    return pImpl->isChatNotifiable(chatid);
}

void MegaApi::startChatCall(MegaHandle chatid, MegaHandle schedId, MegaRequestListener* listener)
{
    pImpl->startChatCall(chatid, schedId, listener);
}

void MegaApi::joinChatCall(MegaHandle chatid, MegaHandle callid, MegaRequestListener *listener)
{
    pImpl->joinChatCall(chatid, callid, listener);
}

void MegaApi::endChatCall(MegaHandle chatid, MegaHandle callid, int reason, MegaRequestListener *listener)
{
    pImpl->endChatCall(chatid, callid, reason, listener);
}

void MegaApi::setSFUid(int sfuid)
{
    pImpl->setSFUid(sfuid);
}
#endif

bool MegaApi::isSharesNotifiable()
{
    return pImpl->isSharesNotifiable();
}

bool MegaApi::isContactsNotifiable()
{
    return pImpl->isContactsNotifiable();
}

char* MegaApi::strdup(const char* buffer)
{
    if (!buffer)
        return NULL;
    int tam = int(strlen(buffer) + 1);
    char *newbuffer = new char[tam];
    memcpy(newbuffer, buffer, tam);
    return newbuffer;
}

#ifdef _WIN32

// convert Windows Unicode to UTF-8
void MegaApi::utf16ToUtf8(const wchar_t* utf16data, int utf16size, string* utf8string)
{
    if(!utf16size)
    {
        utf8string->clear();
        return;
    }

    utf8string->resize((utf16size + 1) * 4);

    utf8string->resize(WideCharToMultiByte(CP_UTF8, 0, utf16data,
        utf16size,
        (char*)utf8string->data(),
        int(utf8string->size() + 1),
        NULL, NULL));
}

void MegaApi::utf8ToUtf16(const char* utf8data, string* utf16string)
{
    if(!utf8data)
    {
        utf16string->clear();
        utf16string->append("", 1);
        return;
    }

    int size = int(strlen(utf8data) + 1);

    // make space for the worst case
    utf16string->resize(size * sizeof(wchar_t));

    // resize to actual result
    utf16string->resize(sizeof(wchar_t) * MultiByteToWideChar(CP_UTF8, 0, utf8data, size, (wchar_t*)utf16string->data(),
                                                              int(utf16string->size() / sizeof(wchar_t) + 1)));
    if (utf16string->size())
    {
        utf16string->resize(utf16string->size() - 1);
    }
    else
    {
        utf16string->append("", 1);
    }
}

#endif

char *MegaApi::escapeFsIncompatible(const char *filename)
{
    return pImpl->escapeFsIncompatible(filename, NULL);
}

char *MegaApi::escapeFsIncompatible(const char *filename, const char *dstPath)
{
    return pImpl->escapeFsIncompatible(filename, dstPath);
}

char *MegaApi::unescapeFsIncompatible(const char *name)
{
    return pImpl->unescapeFsIncompatible(name, NULL);
}

char *MegaApi::unescapeFsIncompatible(const char *name, const char *localPath)
{
    return pImpl->unescapeFsIncompatible(name, localPath);
}

bool MegaApi::createThumbnail(const char *imagePath, const char *dstPath)
{
    return pImpl->createThumbnail(imagePath, dstPath);
}

bool MegaApi::createPreview(const char *imagePath, const char *dstPath)
{
    return pImpl->createPreview(imagePath, dstPath);
}

bool MegaApi::createAvatar(const char *imagePath, const char *dstPath)
{
    return pImpl->createAvatar(imagePath, dstPath);
}

void MegaApi::backgroundMediaUploadRequestUploadURL(int64_t fullFileSize, MegaBackgroundMediaUpload* state, MegaRequestListener *listener)
{
    return pImpl->backgroundMediaUploadRequestUploadURL(fullFileSize, state, listener);
}

void MegaApi::completeUpload(const char* utf8Name, MegaNode *parent, const char* fingerprint, const char* fingerprintoriginal,
                                  const char *string64UploadToken, const char *string64FileKey,  MegaRequestListener *listener)
{
    return pImpl->completeUpload(utf8Name, parent, fingerprint, fingerprintoriginal, string64UploadToken, string64FileKey, listener);
}


void MegaApi::getUploadURL(int64_t fullFileSize, bool forceSSL, MegaRequestListener *listener)
{
    return pImpl->getUploadURL(fullFileSize, forceSSL, listener);
}

void MegaApi::getThumbnailUploadURL(MegaHandle nodeHandle, int64_t fullFileSize, bool forceSSL, MegaRequestListener *listener)
{
    return pImpl->getFileAttributeUploadURL(nodeHandle, fullFileSize, GfxProc::THUMBNAIL, forceSSL, listener);
}

void MegaApi::getPreviewUploadURL(MegaHandle nodeHandle, int64_t fullFileSize, bool forceSSL, MegaRequestListener *listener)
{
    return pImpl->getFileAttributeUploadURL(nodeHandle, fullFileSize, GfxProc::PREVIEW, forceSSL, listener);
}

void MegaApi::backgroundMediaUploadComplete(MegaBackgroundMediaUpload* state, const char* utf8Name, MegaNode *parent, const char* fingerprint, const char* fingerprintoriginal,
    const char *string64UploadToken, MegaRequestListener *listener)
{
    pImpl->backgroundMediaUploadComplete(state, utf8Name, parent, fingerprint, fingerprintoriginal, string64UploadToken, listener);
}

bool MegaApi::ensureMediaInfo()
{
    return pImpl->ensureMediaInfo();
}

void MegaApi::setOriginalFingerprint(MegaNode* node, const char* originalFingerprint, MegaRequestListener *listener)
{
    return pImpl->setOriginalFingerprint(node, originalFingerprint, listener);
}

void MegaApi::getBanners(MegaRequestListener *listener)
{
    pImpl->getBanners(listener);
}

void MegaApi::dismissBanner(int id, MegaRequestListener *listener)
{
    pImpl->dismissBanner(id, listener);
}

void MegaApi::setBackup(int backupType, MegaHandle targetNode, const char* localFolder, const char* backupName, int state, int subState, MegaRequestListener* listener)
{
    pImpl->setBackup(backupType, targetNode, localFolder, backupName, state, subState, listener);
}

void MegaApi::updateBackup(MegaHandle backupId, int backupType, MegaHandle targetNode, const char* localFolder,  const char* backupName, int state, int subState, MegaRequestListener* listener)
{
    pImpl->updateBackup(backupId, backupType, targetNode, localFolder, backupName, state, subState, listener);
}

void MegaApi::removeBackup(MegaHandle backupId, MegaRequestListener *listener)
{
    pImpl->removeBackup(backupId, listener);
}

void MegaApi::sendBackupHeartbeat(MegaHandle backupId, int status, int progress, int ups, int downs, long long ts, MegaHandle lastNode, MegaRequestListener *listener)
{
    pImpl->sendBackupHeartbeat(backupId, status, progress, ups, downs, ts, lastNode, listener);
}

void MegaApi::fetchGoogleAds(int adFlags, MegaStringList *adUnits, MegaHandle publicHandle, MegaRequestListener *listener)
{
    pImpl->fetchGoogleAds(adFlags, adUnits, publicHandle, listener);
}

void MegaApi::queryGoogleAds(int adFlags, MegaHandle publicHandle, MegaRequestListener *listener)
{
    pImpl->queryGoogleAds(adFlags, publicHandle, listener);
}

void MegaApi::setCookieSettings(int settings, MegaRequestListener *listener)
{
    pImpl->setCookieSettings(settings, listener);
}

void MegaApi::getCookieSettings(MegaRequestListener *listener)
{
    pImpl->getCookieSettings(listener);
}

bool MegaApi::cookieBannerEnabled()
{
    return pImpl->cookieBannerEnabled();
}

bool MegaApi::startDriveMonitor()
{
    return pImpl->startDriveMonitor();
}

void MegaApi::stopDriveMonitor()
{
    pImpl->stopDriveMonitor();
}

bool MegaApi::driveMonitorEnabled()
{
    return pImpl->driveMonitorEnabled();
}

void MegaApi::createSet(const char* name, MegaRequestListener* listener)
{
    int options = CREATE_SET | (name ? OPTION_SET_NAME : 0);
    pImpl->putSet(INVALID_HANDLE, options, name, INVALID_HANDLE, listener);
}

void MegaApi::updateSetName(MegaHandle sid, const char* name, MegaRequestListener* listener)
{
    pImpl->putSet(sid, OPTION_SET_NAME, name, INVALID_HANDLE, listener);
}

void MegaApi::putSetCover(MegaHandle sid, MegaHandle eid, MegaRequestListener* listener)
{
    pImpl->putSet(sid, OPTION_SET_COVER, nullptr, eid, listener);
}

void MegaApi::removeSet(MegaHandle sid, MegaRequestListener* listener)
{
    pImpl->removeSet(sid, listener);
}

void MegaApi::fetchSet(MegaHandle sid, MegaRequestListener* listener)
{
    pImpl->fetchSet(sid, listener);
}

void MegaApi::createSetElements(MegaHandle sid, const MegaHandleList* nodes, const MegaStringList* names, MegaRequestListener* listener)
{
    pImpl->putSetElements(sid, nodes, names, listener);
}

void MegaApi::createSetElement(MegaHandle sid, MegaHandle node, const char* name, MegaRequestListener* listener)
{
    int options = CREATE_ELEMENT | (name ? OPTION_ELEMENT_NAME : 0);
    pImpl->putSetElement(sid, INVALID_HANDLE, node, options, 0, name, listener);
}

void MegaApi::updateSetElementOrder(MegaHandle sid, MegaHandle eid, int64_t order, MegaRequestListener* listener)
{
    pImpl->putSetElement(sid, eid, INVALID_HANDLE, OPTION_ELEMENT_ORDER, order, nullptr, listener);
}

void MegaApi::updateSetElementName(MegaHandle sid, MegaHandle eid, const char* name, MegaRequestListener* listener)
{
    pImpl->putSetElement(sid, eid, INVALID_HANDLE, OPTION_ELEMENT_NAME, 0, name, listener);
}

<<<<<<< HEAD
void MegaApi::removeSetElements(MegaHandle sid, const vector<MegaHandle>& eids, MegaRequestListener* listener)
=======
void MegaApi::removeSetElements(MegaHandle sid, const MegaHandleList* eids, MegaRequestListener* listener)
>>>>>>> 412e2691
{
    pImpl->removeSetElements(sid, eids, listener);
}

void MegaApi::removeSetElement(MegaHandle sid, MegaHandle eid, MegaRequestListener* listener)
{
    pImpl->removeSetElement(sid, eid, listener);
}

MegaSetList* MegaApi::getSets()
{
    return pImpl->getSets();
}

MegaSet* MegaApi::getSet(MegaHandle sid)
{
    return pImpl->getSet(sid);
}

MegaHandle MegaApi::getSetCover(MegaHandle sid)
{
    return pImpl->getSetCover(sid);
}

unsigned MegaApi::getSetElementCount(MegaHandle sid, bool includeElementsInRubbishBin)
{
    return pImpl->getSetElementCount(sid, includeElementsInRubbishBin);
}

MegaSetElementList* MegaApi::getSetElements(MegaHandle sid, bool includeElementsInRubbishBin)
{
    return pImpl->getSetElements(sid, includeElementsInRubbishBin);
}

MegaSetElement* MegaApi::getSetElement(MegaHandle sid, MegaHandle eid)
{
    return pImpl->getSetElement(sid, eid);
}

void MegaApi::enableRequestStatusMonitor(bool enable)
{
    return pImpl->enableRequestStatusMonitor(enable);
}

bool MegaApi::requestStatusMonitorEnabled()
{
    return pImpl->requestStatusMonitorEnabled();
}

MegaHashSignature::MegaHashSignature(const char *base64Key)
{
    pImpl = new MegaHashSignatureImpl(base64Key);
}

MegaHashSignature::~MegaHashSignature()
{
    delete pImpl;
}

void MegaHashSignature::init()
{
	pImpl->init();
}

void MegaHashSignature::add(const char *data, unsigned size)
{
	pImpl->add(data, size);
}

bool MegaHashSignature::checkSignature(const char *base64Signature)
{
    return pImpl->checkSignature(base64Signature);
}

MegaAccountDetails::~MegaAccountDetails() { }

int MegaAccountDetails::getProLevel()
{
    return 0;
}

int64_t MegaAccountDetails::getProExpiration()
{
    return 0;
}

int MegaAccountDetails::getSubscriptionStatus()
{
    return 0;
}

int64_t MegaAccountDetails::getSubscriptionRenewTime()
{
    return 0;
}

char *MegaAccountDetails::getSubscriptionMethod()
{
    return NULL;
}

int MegaAccountDetails::getSubscriptionMethodId()
{
    return 0;
}

char *MegaAccountDetails::getSubscriptionCycle()
{
    return NULL;
}

long long MegaAccountDetails::getStorageMax()
{
    return 0;
}

long long MegaAccountDetails::getStorageUsed()
{
    return 0;
}

long long MegaAccountDetails::getVersionStorageUsed()
{
    return 0;
}

long long MegaAccountDetails::getTransferMax()
{
    return 0;
}

long long MegaAccountDetails::getTransferOwnUsed()
{
    return 0;
}

long long MegaAccountDetails::getTransferSrvUsed()
{
    return 0;
}

long long MegaAccountDetails::getTransferUsed()
{
    return 0;
}

int MegaAccountDetails::getNumUsageItems()
{
    return 0;
}

long long MegaAccountDetails::getStorageUsed(MegaHandle)
{
    return 0;
}

long long MegaAccountDetails::getNumFiles(MegaHandle)
{
    return 0;
}

long long MegaAccountDetails::getNumFolders(MegaHandle)
{
    return 0;
}

long long MegaAccountDetails::getNumVersionFiles(MegaHandle)
{
    return 0;
}

long long MegaAccountDetails::getVersionStorageUsed(MegaHandle)
{
    return 0;
}

MegaAccountDetails *MegaAccountDetails::copy()
{
    return NULL;
}

int MegaAccountDetails::getNumBalances() const
{
    return 0;
}

MegaAccountBalance *MegaAccountDetails::getBalance(int) const
{
    return NULL;
}

int MegaAccountDetails::getNumSessions() const
{
    return 0;
}

MegaAccountSession *MegaAccountDetails::getSession(int) const
{
    return NULL;
}

int MegaAccountDetails::getNumPurchases() const
{
    return 0;
}

MegaAccountPurchase *MegaAccountDetails::getPurchase(int) const
{
    return NULL;
}

int MegaAccountDetails::getNumTransactions() const
{
    return 0;
}

MegaAccountTransaction *MegaAccountDetails::getTransaction(int) const
{
    return NULL;
}

int MegaAccountDetails::getTemporalBandwidthInterval()
{
    return 0;
}

long long MegaAccountDetails::getTemporalBandwidth()
{
    return 0;
}

bool MegaAccountDetails::isTemporalBandwidthValid()
{
    return false;
}

void MegaLogger::log(const char* /*time*/, int /*loglevel*/, const char* /*source*/, const char* /*message*/
#ifdef ENABLE_LOG_PERFORMANCE
                     , const char ** /*directMessages*/, size_t * /*directMessagesSizes*/, int /*numberMessages*/
#endif
                     )
{

}

bool MegaGfxProcessor::readBitmap(const char* /*path*/)
{
    return false;
}

int MegaGfxProcessor::getWidth()
{
    return 0;
}

int MegaGfxProcessor::getHeight()
{
    return 0;
}

int MegaGfxProcessor::getBitmapDataSize(int /*width*/, int /*height*/, int /*px*/, int /*py*/, int /*rw*/, int /*rh*/)
{
    return 0;
}

bool MegaGfxProcessor::getBitmapData(char* /*bitmapData*/, size_t /*size*/)
{
    return 0;
}

void MegaGfxProcessor::freeBitmap() { }

const char* MegaGfxProcessor::supportedImageFormats()
{
    // This special string will cause all files to be attempted
    // (backwards compatibility for Android)
    return "all";
}

const char* MegaGfxProcessor::supportedVideoFormats()
{
    // This special string will cause all files to be attempted
    // (backwards compatibility for Android)
    return "all";
}

MegaGfxProcessor::~MegaGfxProcessor() { }
MegaPricing::~MegaPricing() { }

int MegaPricing::getNumProducts()
{
    return 0;
}

MegaHandle MegaPricing::getHandle(int)
{
    return INVALID_HANDLE;
}

int MegaPricing::getProLevel(int)
{
    return 0;
}

int MegaPricing::getGBStorage(int)
{
    return 0;
}

int MegaPricing::getGBTransfer(int)
{
    return 0;
}

int MegaPricing::getMonths(int)
{
    return 0;
}

int MegaPricing::getAmount(int)
{
    return 0;
}

int MegaPricing::getLocalPrice(int /*productIndex*/)
{
    return 0;
}

const char *MegaPricing::getDescription(int)
{
    return NULL;
}

const char *MegaPricing::getIosID(int)
{
    return NULL;
}

const char *MegaPricing::getAndroidID(int)
{
    return NULL;
}

bool MegaPricing::isBusinessType(int)
{
    return false;
}

int MegaPricing::getAmountMonth(int)
{
    return 0;
}

MegaPricing *MegaPricing::copy()
{
    return NULL;
}

int MegaPricing::getGBStoragePerUser(int)
{
    return 0;
}

int MegaPricing::getGBTransferPerUser(int)
{
    return 0;
}

unsigned int MegaPricing::getMinUsers(int)
{
    return 0;
}

unsigned int MegaPricing::getPricePerUser(int)
{
    return 0;
}

unsigned int MegaPricing::getLocalPricePerUser(int)
{
    return 0;
}

unsigned int MegaPricing::getPricePerStorage(int)
{
    return 0;
}

unsigned int MegaPricing::getLocalPricePerStorage(int)
{
    return 0;
}

int MegaPricing::getGBPerStorage(int)
{
    return 0;
}

unsigned int MegaPricing::getPricePerTransfer(int)
{
    return 0;
}

unsigned int MegaPricing::getLocalPricePerTransfer(int)
{
    return 0;
}

int MegaPricing::getGBPerTransfer(int)
{
    return 0;
}

const char *MegaCurrency::getCurrencySymbol()
{
    return nullptr;
}

const char *MegaCurrency::getCurrencyName()
{
    return nullptr;
}

const char *MegaCurrency::getLocalCurrencySymbol()
{
    return nullptr;
}

const char *MegaCurrency::getLocalCurrencyName()
{
    return nullptr;
}

#ifdef ENABLE_SYNC
MegaSync::~MegaSync() { }

MegaSync *MegaSync::copy()
{
    return NULL;
}

MegaHandle MegaSync::getMegaHandle() const
{
    return INVALID_HANDLE;
}

const char *MegaSync::getLocalFolder() const
{
    return NULL;
}

const char *MegaSync::getName() const
{
    return NULL;
}

const char *MegaSync::getLastKnownMegaFolder() const
{
    return NULL;
}

long long MegaSync::getLocalFingerprint() const
{
    return 0;
}

MegaHandle MegaSync::getBackupId() const
{
    return INVALID_HANDLE;
}

int MegaSync::getError() const
{
    return MegaSync::Error::NO_SYNC_ERROR;
}

int MegaSync::getWarning() const
{
    return MegaSync::Warning::NO_SYNC_WARNING;
}

int MegaSync::getType() const
{
    return MegaSync::SyncType::TYPE_UNKNOWN;
}

int MegaSync::getRunState() const
{
    return 0;
}

const char* MegaSync::getMegaSyncErrorCode()
{
    return MegaSync::getMegaSyncErrorCode(getError());
}

const char* MegaSync::getMegaSyncErrorCode(int errorCode)
{
    return MegaApi::strdup(SyncConfig::syncErrorToStr(static_cast<SyncError>(errorCode)).c_str());
}

const char* MegaSync::getMegaSyncWarningCode()
{
    return MegaSync::getMegaSyncWarningCode(getWarning());
}

const char* MegaSync::getMegaSyncWarningCode(int warningCode)
{
    switch(warningCode)
    {
    case MegaSync::Warning::NO_SYNC_WARNING:
        return "No error";
    case MegaSync::Warning::LOCAL_IS_FAT:
        return "Local filesystem is FAT";
    case MegaSync::Warning::LOCAL_IS_HGFS:
        return "Local filesystem is HGFS";
    default:
        return "Undefined warning";
    }
}

MegaSyncList *MegaSyncList::createInstance()
{
    return new MegaSyncListPrivate();
}

MegaSyncList::MegaSyncList()
{

}

MegaSyncList::~MegaSyncList()
{

}

MegaSyncList *MegaSyncList::copy() const
{
    return NULL;
}

MegaSync *MegaSyncList::get(int) const
{
    return NULL;
}

int MegaSyncList::size() const
{
    return 0;
}

void MegaSyncList::addSync(MegaSync *sync)
{

}

#endif


void MegaScheduledCopyListener::onBackupStateChanged(MegaApi *, MegaScheduledCopy *)
{ }
void MegaScheduledCopyListener::onBackupStart(MegaApi *, MegaScheduledCopy *)
{ }
void MegaScheduledCopyListener::onBackupFinish(MegaApi*, MegaScheduledCopy *, MegaError*)
{ }
void MegaScheduledCopyListener::onBackupUpdate(MegaApi *, MegaScheduledCopy *)
{ }
void MegaScheduledCopyListener::onBackupTemporaryError(MegaApi *, MegaScheduledCopy *, MegaError*)
{ }
MegaScheduledCopyListener::~MegaScheduledCopyListener()
{ }

MegaScheduledCopy::~MegaScheduledCopy() { }

MegaScheduledCopy *MegaScheduledCopy::copy()
{
    return NULL;
}

MegaHandle MegaScheduledCopy::getMegaHandle() const
{
    return INVALID_HANDLE;
}

const char *MegaScheduledCopy::getLocalFolder() const
{
    return NULL;
}

int MegaScheduledCopy::getTag() const
{
    return 0;
}

bool MegaScheduledCopy::getAttendPastBackups() const
{
    return false;
}

int64_t MegaScheduledCopy::getPeriod() const
{
    return 0;
}

const char *MegaScheduledCopy::getPeriodString() const
{
    return NULL;
}

long long MegaScheduledCopy::getNextStartTime(long long oldStartTimeAbsolute) const
{
    return 0;
}


int MegaScheduledCopy::getMaxBackups() const
{
    return 0;
}

int MegaScheduledCopy::getState() const
{
    return MegaScheduledCopy::SCHEDULED_COPY_FAILED;
}

long long MegaScheduledCopy::getNumberFolders() const
{
     return 0;
}

long long MegaScheduledCopy::getNumberFiles() const
{
     return 0;
}

long long MegaScheduledCopy::getTotalFiles() const
{
     return 0;
}

int64_t MegaScheduledCopy::getCurrentBKStartTime() const
{
     return 0;
}

long long MegaScheduledCopy::getTransferredBytes() const
{
     return 0;
}

long long MegaScheduledCopy::getTotalBytes() const
{
     return 0;
}

long long MegaScheduledCopy::getSpeed() const
{
     return 0;
}

long long MegaScheduledCopy::getMeanSpeed() const
{
     return 0;
}

int64_t MegaScheduledCopy::getUpdateTime() const
{
     return 0;
}

MegaTransferList *MegaScheduledCopy::getFailedTransfers()
{
    return NULL;
}

MegaAccountBalance::~MegaAccountBalance()
{

}

double MegaAccountBalance::getAmount() const
{
    return 0;
}

char *MegaAccountBalance::getCurrency() const
{
    return NULL;
}


MegaAccountSession::~MegaAccountSession()
{

}

int64_t MegaAccountSession::getCreationTimestamp() const
{
    return 0;
}

int64_t MegaAccountSession::getMostRecentUsage() const
{
    return 0;
}

char *MegaAccountSession::getUserAgent() const
{
    return NULL;
}

char *MegaAccountSession::getIP() const
{
    return NULL;
}

char *MegaAccountSession::getCountry() const
{
    return NULL;
}

bool MegaAccountSession::isCurrent() const
{
    return false;
}

bool MegaAccountSession::isAlive() const
{
    return false;
}

MegaHandle MegaAccountSession::getHandle() const
{
    return INVALID_HANDLE;
}


MegaAccountPurchase::~MegaAccountPurchase()
{

}

int64_t MegaAccountPurchase::getTimestamp() const
{
    return 0;
}

char *MegaAccountPurchase::getHandle() const
{
    return NULL;
}

char *MegaAccountPurchase::getCurrency() const
{
    return NULL;
}

double MegaAccountPurchase::getAmount() const
{
    return 0;
}

int MegaAccountPurchase::getMethod() const
{
    return 0;
}


MegaAccountTransaction::~MegaAccountTransaction()
{

}

int64_t MegaAccountTransaction::getTimestamp() const
{
    return 0;
}

char *MegaAccountTransaction::getHandle() const
{
    return NULL;
}

char *MegaAccountTransaction::getCurrency() const
{
    return NULL;
}

double MegaAccountTransaction::getAmount() const
{
    return 0;
}

MegaBackgroundMediaUpload *MegaBackgroundMediaUpload::createInstance(MegaApi *api)
{
    return new MegaBackgroundMediaUploadPrivate(api);
}

MegaBackgroundMediaUpload* MegaBackgroundMediaUpload::unserialize(const char* d, MegaApi* api)
{
    unsigned char* binary;
    size_t binSize;
    MegaApi::base64ToBinary(d, &binary, &binSize);
    std::string binString((char*)binary, binSize);
    delete[] binary;
    return d ? new MegaBackgroundMediaUploadPrivate(binString, api) : NULL;
}

bool MegaBackgroundMediaUpload::analyseMediaInfo(const char* inputFilepath)
{
    return false;
}

char *MegaBackgroundMediaUpload::encryptFile(const char* inputFilepath, int64_t startPos, int64_t* length, const char* outputFilepath, bool adjustsizeonly)
{
    return NULL;
}

char *MegaBackgroundMediaUpload::getUploadURL()
{
    return NULL;
}

char *MegaBackgroundMediaUpload::serialize()
{
    return NULL;
}

void MegaBackgroundMediaUpload::setThumbnail(MegaHandle h)
{
}

void MegaBackgroundMediaUpload::setPreview(MegaHandle h)
{
}

void MegaBackgroundMediaUpload::setCoordinates(double lat, double lon, bool unshareable)
{
}

MegaBackgroundMediaUpload::MegaBackgroundMediaUpload()
{
}

MegaBackgroundMediaUpload::~MegaBackgroundMediaUpload()
{
}

int64_t MegaInputStream::getSize()
{
    return 0;
}

bool MegaInputStream::read(char* /*buffer*/, size_t /*size*/)
{
    return false;
}

MegaInputStream::~MegaInputStream()
{

}

MegaApiLock::MegaApiLock(MegaApiImpl* ptr, bool lock) : api(ptr)
{
    if (lock)
    {
        lockOnce();
    }
}

MegaApiLock::~MegaApiLock()
{
    unlockOnce();
}

void MegaApiLock::lockOnce()
{
    if (!locked)
    {
        api->lockMutex();
        locked = true;
    }
}


bool MegaApiLock::tryLockFor(long long time)
{
    if (!locked)
    {
        locked = api->tryLockMutexFor(time);
    }

    return locked;
}

void MegaApiLock::unlockOnce()
{
    if (locked)
    {
        api->unlockMutex();
        locked = false;
    }
}


#ifdef ENABLE_CHAT
MegaTextChatPeerList * MegaTextChatPeerList::createInstance()
{
    return new MegaTextChatPeerListPrivate();
}

MegaTextChatPeerList::MegaTextChatPeerList()
{

}

MegaTextChatPeerList::~MegaTextChatPeerList()
{

}

MegaTextChatPeerList *MegaTextChatPeerList::copy() const
{
    return NULL;
}

void MegaTextChatPeerList::addPeer(MegaHandle, int)
{
}

MegaHandle MegaTextChatPeerList::getPeerHandle(int) const
{
    return INVALID_HANDLE;
}

int MegaTextChatPeerList::getPeerPrivilege(int) const
{
    return PRIV_UNKNOWN;
}

int MegaTextChatPeerList::size() const
{
    return 0;
}

MegaTextChat::~MegaTextChat()
{

}

MegaTextChat *MegaTextChat::copy() const
{
    return NULL;
}

MegaHandle MegaTextChat::getHandle() const
{
    return INVALID_HANDLE;
}

int MegaTextChat::getOwnPrivilege() const
{
    return PRIV_UNKNOWN;
}

int MegaTextChat::getShard() const
{
    return -1;
}

const MegaTextChatPeerList *MegaTextChat::getPeerList() const
{
    return NULL;
}

void MegaTextChat::setPeerList(const MegaTextChatPeerList *)
{

}

bool MegaTextChat::isGroup() const
{
    return false;
}

MegaHandle MegaTextChat::getOriginatingUser() const
{
    return INVALID_HANDLE;
}

const char * MegaTextChat::getTitle() const
{
    return NULL;
}

const char * MegaTextChat::getUnifiedKey() const
{
    return NULL;
}

unsigned char MegaTextChat::getChatOptions() const
{
    return 0;
}

bool MegaTextChat::hasChanged(int) const
{
    return false;
}

int MegaTextChat::getChanges() const
{
    return 0;
}

int MegaTextChat::isOwnChange() const
{
    return 0;
}

const MegaScheduledMeetingList* MegaTextChat::getScheduledMeetingList() const
{
    return NULL;
}

const MegaScheduledMeetingList* MegaTextChat::getUpdatedOccurrencesList() const
{
    return NULL;
}

const MegaHandleList* MegaTextChat::getSchedMeetingsChanged() const
{
    return NULL;
}

int64_t MegaTextChat::getCreationTime() const
{
    return 0;
}

bool MegaTextChat::isArchived() const
{
    return false;
}

bool MegaTextChat::isPublicChat() const
{
    return false;
}

bool MegaTextChat::isMeeting() const
{
    return false;
}

MegaTextChatList::~MegaTextChatList()
{

}

MegaTextChatList *MegaTextChatList::copy() const
{
    return NULL;
}

const MegaTextChat *MegaTextChatList::get(unsigned int) const
{
    return NULL;
}

int MegaTextChatList::size() const
{
    return 0;
}

#endif  // ENABLE_CHAT


MegaStringMap *MegaStringMap::createInstance()
{
    return new MegaStringMapPrivate();
}

MegaStringMap::MegaStringMap()
{

}

MegaStringMap::~MegaStringMap()
{

}

MegaStringMap *MegaStringMap::copy() const
{
    return NULL;
}

const char *MegaStringMap::get(const char*) const
{
    return NULL;
}

MegaStringList *MegaStringMap::getKeys() const
{
    return NULL;
}

void MegaStringMap::set(const char *, const char *)
{

}

int MegaStringMap::size() const
{
    return 0;
}

MegaIntegerMap* MegaIntegerMap::createInstance()
{
    return new MegaIntegerMapPrivate();
}

MegaIntegerMap::~MegaIntegerMap()
{
}

MegaIntegerMap* MegaIntegerMap::copy() const
{
    return NULL;
}

MegaIntegerList* MegaIntegerMap::getKeys() const
{
    return NULL;
}

MegaIntegerList* MegaIntegerMap::get(int64_t key) const
{
    return NULL;
}

void MegaIntegerMap::set(int64_t /*key*/, int64_t /*value*/)
{

}

int64_t MegaIntegerMap::size() const
{
    return 0;
}

MegaTransferData::~MegaTransferData()
{

}

MegaTransferData *MegaTransferData::copy() const
{
    return NULL;
}

int MegaTransferData::getNumDownloads() const
{
    return 0;
}

int MegaTransferData::getNumUploads() const
{
    return 0;
}

int MegaTransferData::getDownloadTag(int i) const
{
    return 0;
}

int MegaTransferData::getUploadTag(int i) const
{
    return 0;
}

unsigned long long MegaTransferData::getDownloadPriority(int i) const
{
    return 0;
}

unsigned long long MegaTransferData::getUploadPriority(int i) const
{
    return 0;
}

long long MegaTransferData::getNotificationNumber() const
{
    return 0;
}

MegaEvent::~MegaEvent() { }
MegaEvent *MegaEvent::copy()
{
    return NULL;
}

int MegaEvent::getType() const
{
    return 0;
}

const char *MegaEvent::getText() const
{
    return NULL;
}

int64_t MegaEvent::getNumber() const
{
    return 0;
}

MegaHandle MegaEvent::getHandle() const
{
    return INVALID_HANDLE;
}

const char *MegaEvent::getEventString() const
{
    return NULL;
}

MegaHandleList *MegaHandleList::createInstance()
{
    return new MegaHandleListPrivate();
}

MegaHandleList::MegaHandleList()
{

}

MegaHandleList::~MegaHandleList()
{

}

MegaHandleList *MegaHandleList::copy() const
{
    return NULL;
}

MegaHandle MegaHandleList::get(unsigned int i) const
{
    return INVALID_HANDLE;
}

unsigned int MegaHandleList::size() const
{
    return 0;
}

void MegaHandleList::addMegaHandle(MegaHandle megaHandle)
{

}

MegaChildrenLists::~MegaChildrenLists()
{

}

MegaChildrenLists *MegaChildrenLists::copy()
{
    return NULL;
}

MegaNodeList *MegaChildrenLists::getFileList()
{
    return NULL;
}

MegaNodeList *MegaChildrenLists::getFolderList()
{
    return NULL;
}

MegaAchievementsDetails::~MegaAchievementsDetails()
{

}

long long MegaAchievementsDetails::getBaseStorage()
{
    return 0;
}

long long MegaAchievementsDetails::getClassStorage(int class_id)
{
    return 0;
}

long long MegaAchievementsDetails::getClassTransfer(int class_id)
{
    return 0;
}

int MegaAchievementsDetails::getClassExpire(int class_id)
{
    return 0;
}

unsigned int MegaAchievementsDetails::getAwardsCount()
{
    return 0;
}

int MegaAchievementsDetails::getAwardClass(unsigned int index)
{
    return 0;
}

int MegaAchievementsDetails::getAwardId(unsigned int index)
{
    return 0;
}

int64_t MegaAchievementsDetails::getAwardTimestamp(unsigned int index)
{
    return 0;
}

int64_t MegaAchievementsDetails::getAwardExpirationTs(unsigned int index)
{
    return 0;
}

MegaStringList* MegaAchievementsDetails::getAwardEmails(unsigned int index)
{
    return NULL;
}

int MegaAchievementsDetails::getRewardsCount()
{
    return 0;
}

int MegaAchievementsDetails::getRewardAwardId(unsigned int index)
{
    return 0;
}

long long MegaAchievementsDetails::getRewardStorage(unsigned int index)
{
    return 0;
}

long long MegaAchievementsDetails::getRewardTransfer(unsigned int index)
{
    return 0;
}

long long MegaAchievementsDetails::getRewardStorageByAwardId(int award_id)
{
    return 0;
}

long long MegaAchievementsDetails::getRewardTransferByAwardId(int award_id)
{
    return 0;
}

int MegaAchievementsDetails::getRewardExpire(unsigned int index)
{
    return 0;
}

MegaAchievementsDetails *MegaAchievementsDetails::copy()
{
    return NULL;
}

long long MegaAchievementsDetails::currentStorage()
{
    return 0;
}

long long MegaAchievementsDetails::currentTransfer()
{
    return 0;
}

long long MegaAchievementsDetails::currentStorageReferrals()
{
    return 0;
}

long long MegaAchievementsDetails::currentTransferReferrals()
{
    return 0;
}

MegaFolderInfo::~MegaFolderInfo()
{

}

MegaFolderInfo *MegaFolderInfo::copy() const
{
    return NULL;
}

int MegaFolderInfo::getNumVersions() const
{
    return 0;
}

int MegaFolderInfo::getNumFiles() const
{
    return 0;
}

int MegaFolderInfo::getNumFolders() const
{
    return 0;
}

long long MegaFolderInfo::getCurrentSize() const
{
    return 0;
}

long long MegaFolderInfo::getVersionsSize() const
{
    return 0;
}

MegaTimeZoneDetails::~MegaTimeZoneDetails()
{

}

MegaTimeZoneDetails *MegaTimeZoneDetails::copy() const
{
    return NULL;
}

int MegaTimeZoneDetails::getNumTimeZones() const
{
    return 0;
}

const char *MegaTimeZoneDetails::getTimeZone(int /*index*/) const
{
    return NULL;
}

int MegaTimeZoneDetails::getTimeOffset(int /*index*/) const
{
    return 0;
}

int MegaTimeZoneDetails::getDefault() const
{
    return -1;
}

MegaPushNotificationSettings *MegaPushNotificationSettings::createInstance()
{
    return new MegaPushNotificationSettingsPrivate();
}

MegaPushNotificationSettings::~MegaPushNotificationSettings()
{

}

MegaPushNotificationSettings *MegaPushNotificationSettings::copy() const
{
    return NULL;
}

bool MegaPushNotificationSettings::isGlobalEnabled() const
{
    return false;
}

bool MegaPushNotificationSettings::isGlobalDndEnabled() const
{
    return false;
}

bool MegaPushNotificationSettings::isGlobalChatsDndEnabled() const
{
    return false;
}

int64_t MegaPushNotificationSettings::getGlobalDnd() const
{
    return 0;
}

int64_t MegaPushNotificationSettings::getGlobalChatsDnd() const
{
    return 0;
}

bool MegaPushNotificationSettings::isGlobalScheduleEnabled() const
{
    return false;
}

int MegaPushNotificationSettings::getGlobalScheduleStart() const
{
    return 0;
}

int MegaPushNotificationSettings::getGlobalScheduleEnd() const
{
    return 0;
}

const char *MegaPushNotificationSettings::getGlobalScheduleTimezone() const
{
    return NULL;
}

bool MegaPushNotificationSettings::isChatEnabled(MegaHandle /*chatid*/) const
{
    return false;
}

bool MegaPushNotificationSettings::isChatDndEnabled(MegaHandle /*chatid*/) const
{
    return false;
}

int64_t MegaPushNotificationSettings::getChatDnd(MegaHandle /*chatid*/) const
{
    return 0;
}

bool MegaPushNotificationSettings::isChatAlwaysNotifyEnabled(MegaHandle /*chatid*/) const
{
    return false;
}

bool MegaPushNotificationSettings::isContactsEnabled() const
{
    return false;
}

bool MegaPushNotificationSettings::isSharesEnabled() const
{
    return false;
}

bool MegaPushNotificationSettings::isChatsEnabled() const
{
    return false;
}

void MegaPushNotificationSettings::enableGlobal(bool /*enable*/)
{

}

void MegaPushNotificationSettings::setGlobalDnd(int64_t /*timestamp*/)
{

}

void MegaPushNotificationSettings::disableGlobalDnd()
{

}

void MegaPushNotificationSettings::setGlobalSchedule(int /*start*/, int /*end*/, const char * /*timezone*/)
{

}

void MegaPushNotificationSettings::disableGlobalSchedule()
{

}

void MegaPushNotificationSettings::enableChat(MegaHandle /*chatid*/, bool /*enable*/)
{

}

void MegaPushNotificationSettings::setChatDnd(MegaHandle /*chatid*/, int64_t /*timestamp*/)
{

}

void MegaPushNotificationSettings::setGlobalChatsDnd(int64_t /*timestamp*/)
{

}

void MegaPushNotificationSettings::enableChatAlwaysNotify(MegaHandle /*chatid*/, bool /*enable*/)
{

}

void MegaPushNotificationSettings::enableContacts(bool /*enable*/)
{

}

void MegaPushNotificationSettings::enableShares(bool /*enable*/)
{

}

void MegaPushNotificationSettings::enableChats(bool /*enable*/)
{

}

MegaPushNotificationSettings::MegaPushNotificationSettings()
{

}

MegaCancelToken *MegaCancelToken::createInstance()
{
    return new MegaCancelTokenPrivate(CancelToken(false));
}

MegaCancelToken::MegaCancelToken()
{

}

MegaCancelToken::~MegaCancelToken()
{

}

MegaIntegerList::~MegaIntegerList()
{

}

MegaIntegerList* MegaIntegerList::createInstance()
{
    return new MegaIntegerListPrivate();
}

MegaIntegerList *MegaIntegerList::copy() const
{
    return nullptr;
}

int64_t MegaIntegerList::get(int /*i*/) const
{
    return -1;
}

void MegaIntegerList::add(long long /*i*/)
{

}

int MegaIntegerList::size() const
{
    return 0;
}

MegaBanner::MegaBanner()
{
}

MegaBanner::~MegaBanner()
{
}

MegaBanner* MegaBanner::copy() const
{
    return nullptr;
}

int MegaBanner::getId() const
{
    return 0;
}

const char* MegaBanner::getTitle() const
{
    return nullptr;
}

const char* MegaBanner::getDescription() const
{
    return nullptr;
}

const char* MegaBanner::getImage() const
{
    return nullptr;
}

const char* MegaBanner::getUrl() const
{
    return nullptr;
}

const char* MegaBanner::getBackgroundImage() const
{
    return nullptr;
}

const char* MegaBanner::getImageLocation() const
{
    return nullptr;
}


MegaBannerList::MegaBannerList()
{
}

MegaBannerList::~MegaBannerList()
{
}

MegaBannerList* MegaBannerList::copy() const
{
    return nullptr;
}

const MegaBanner* MegaBannerList::get(int i) const
{
    return nullptr;
}

int MegaBannerList::size() const
{
    return 0;
}

MegaCurrency::~MegaCurrency()
{
}

MegaCurrency *MegaCurrency::copy()
{
    return nullptr;
}

}<|MERGE_RESOLUTION|>--- conflicted
+++ resolved
@@ -5826,11 +5826,7 @@
     pImpl->putSetElement(sid, eid, INVALID_HANDLE, OPTION_ELEMENT_NAME, 0, name, listener);
 }
 
-<<<<<<< HEAD
-void MegaApi::removeSetElements(MegaHandle sid, const vector<MegaHandle>& eids, MegaRequestListener* listener)
-=======
 void MegaApi::removeSetElements(MegaHandle sid, const MegaHandleList* eids, MegaRequestListener* listener)
->>>>>>> 412e2691
 {
     pImpl->removeSetElements(sid, eids, listener);
 }
