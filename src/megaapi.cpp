/**
 * @file megaapi.cpp
 * @brief Intermediate layer for the MEGA C++ SDK.
 *
 * (c) 2013-2014 by Mega Limited, Auckland, New Zealand
 *
 * This file is part of the MEGA SDK - Client Access Engine.
 *
 * Applications using the MEGA API must present a valid application key
 * and comply with the the rules set forth in the Terms of Service.
 *
 * The MEGA SDK is distributed in the hope that it will be useful,
 * but WITHOUT ANY WARRANTY; without even the implied warranty of
 * MERCHANTABILITY or FITNESS FOR A PARTICULAR PURPOSE.
 *
 * @copyright Simplified (2-clause) BSD License.
 *
 * You should have received a copy of the license along with this
 * program.
 */

#include "mega.h"
#include "megaapi.h"
#include "megaapi_impl.h"

namespace mega {

MegaProxy::MegaProxy()
{
    proxyType = PROXY_AUTO;
    username = NULL;
    password = NULL;
    proxyURL = NULL;
}

MegaProxy::~MegaProxy()
{
	delete username;
	delete password;
	delete proxyURL;
}

void MegaProxy::setProxyType(int proxyType)
{
    this->proxyType = proxyType;
}

void MegaProxy::setProxyURL(const char *proxyURL)
{
    if(this->proxyURL)
        delete this->proxyURL;

    this->proxyURL = MegaApi::strdup(proxyURL);
}

void MegaProxy::setCredentials(const char *username, const char *password)
{
    if(this->username)
        delete this->username;

    if(this->password)
        delete this->password;

    this->username = MegaApi::strdup(username);
    this->password = MegaApi::strdup(password);
}

int MegaProxy::getProxyType()
{
    return proxyType;
}

const char * MegaProxy::getProxyURL()
{
    return this->proxyURL;
}

bool MegaProxy::credentialsNeeded()
{
    return (username != NULL);
}

const char *MegaProxy::getUsername()
{
    return username;
}

const char *MegaProxy::getPassword()
{
    return password;
}

MegaStringList::~MegaStringList()
{

}

MegaStringList *MegaStringList::copy() const
{
    return NULL;
}

const char *MegaStringList::get(int) const
{
    return NULL;
}

int MegaStringList::size() const
{
    return 0;
}

MegaStringListMap::MegaStringListMap()
{

}

MegaStringListMap::~MegaStringListMap()
{
}

MegaStringListMap* MegaStringListMap::createInstance()
{
    return new MegaStringListMapPrivate;
}

MegaStringListMap* MegaStringListMap::copy() const
{
    return nullptr;
}

const MegaStringList* MegaStringListMap::get(const char*) const
{
    return nullptr;
}

MegaStringList *MegaStringListMap::getKeys() const
{
    return nullptr;
}

void MegaStringListMap::set(const char*, const MegaStringList*)
{
}

int MegaStringListMap::size() const
{
    return 0;
}

MegaStringTable::MegaStringTable()
{
}

MegaStringTable::~MegaStringTable()
{
}

MegaStringTable* MegaStringTable::createInstance()
{
    return new MegaStringTablePrivate;
}

MegaStringTable* MegaStringTable::copy() const
{
    return nullptr;
}

void MegaStringTable::append(const MegaStringList*)
{
}

const MegaStringList* MegaStringTable::get(int) const
{
    return nullptr;
}

int MegaStringTable::size() const
{
    return 0;
}


MegaNodeList *MegaNodeList::createInstance()
{
    return new MegaNodeListPrivate();
}

MegaNodeList::MegaNodeList()
{

}

MegaNodeList::~MegaNodeList()
{

}

MegaNodeList *MegaNodeList::copy() const
{
    return NULL;
}

MegaNode *MegaNodeList::get(int) const
{
    return NULL;
}

int MegaNodeList::size() const
{
    return 0;
}

void MegaNodeList::addNode(MegaNode *node)
{

}

MegaTransferList::~MegaTransferList() { }

MegaTransfer *MegaTransferList::get(int)
{
    return NULL;
}

int MegaTransferList::size()
{
    return 0;
}

MegaContactRequestList::~MegaContactRequestList() { }

MegaContactRequestList *MegaContactRequestList::copy()
{
    return NULL;
}

MegaContactRequest *MegaContactRequestList::get(int)
{
    return NULL;
}

int MegaContactRequestList::size()
{
    return 0;
}

MegaUserList::~MegaUserList() { }

MegaUserList *MegaUserList::copy()
{
    return NULL;
}

MegaUser *MegaUserList::get(int)
{
    return NULL;
}

int MegaUserList::size()
{
    return 0;
}

MegaUserAlertList::~MegaUserAlertList() { }

MegaUserAlertList *MegaUserAlertList::copy() const
{
    return NULL;
}

MegaUserAlert *MegaUserAlertList::get(int) const
{
    return NULL;
}

int MegaUserAlertList::size() const
{
    return 0;
}

void MegaUserAlertList::clear() { }


MegaRecentActionBucket::~MegaRecentActionBucket()
{
}

MegaRecentActionBucket* MegaRecentActionBucket::copy() const
{
    return NULL;
}

 
int64_t MegaRecentActionBucket::getTimestamp() const
{
    return 0;
}

const char* MegaRecentActionBucket::getUserEmail() const
{
    return NULL;
}

MegaHandle MegaRecentActionBucket::getParentHandle() const
{
    return INVALID_HANDLE;
}

bool MegaRecentActionBucket::isUpdate() const
{
    return false;
}

bool MegaRecentActionBucket::isMedia() const
{
    return false;
}

const MegaNodeList* MegaRecentActionBucket::getNodes() const
{
    return NULL;
}

MegaRecentActionBucketList::~MegaRecentActionBucketList()
{
}

MegaRecentActionBucketList* MegaRecentActionBucketList::copy() const
{
    return NULL;
}

MegaRecentActionBucket* MegaRecentActionBucketList::get(int /*i*/) const
{
    return NULL;
}

int MegaRecentActionBucketList::size() const
{
    return 0;
}


MegaShareList::~MegaShareList() { }

MegaShare *MegaShareList::get(int)
{
    return NULL;
}

int MegaShareList::size()
{
    return 0;
}

const double MegaNode::INVALID_COORDINATE  = -200;

MegaNode::~MegaNode() { }

MegaNode *MegaNode::copy()
{
    return NULL;
}

int MegaNode::getType()
{
    return 0;
}

const char *MegaNode::getName()
{
    return NULL;
}

const char *MegaNode::getFingerprint()
{
    return NULL;
}

const char *MegaNode::getOriginalFingerprint()
{
    return NULL;
}

bool MegaNode::hasCustomAttrs()
{
    return false;
}

MegaStringList *MegaNode::getCustomAttrNames()
{
    return NULL;
}

const char *MegaNode::getCustomAttr(const char* /*attrName*/)
{
    return NULL;
}

int MegaNode::getDuration()
{
    return -1;
}

int MegaNode::getWidth()
{
    return -1;
}

int MegaNode::getHeight()
{
    return -1;
}

int MegaNode::getShortformat()
{
    return -1;
}

int MegaNode::getVideocodecid()
{
    return -1;
}

double MegaNode::getLatitude()
{
    return INVALID_COORDINATE;
}

double MegaNode::getLongitude()
{
    return INVALID_COORDINATE;
}

char *MegaNode::getBase64Handle()
{
    return NULL;
}

int64_t MegaNode::getSize()
{
    return 0;
}

int64_t MegaNode::getCreationTime()
{
    return 0;
}

int64_t MegaNode::getModificationTime()
{
    return 0;
}

MegaHandle MegaNode::getHandle()
{
    return INVALID_HANDLE;
}

MegaHandle MegaNode::getRestoreHandle()
{
    return INVALID_HANDLE;
}

MegaHandle MegaNode::getParentHandle()
{
    return INVALID_HANDLE;
}

char *MegaNode::getBase64Key()
{
    return NULL;
}

int MegaNode::getTag()
{
    return 0;
}

int64_t MegaNode::getExpirationTime()
{
    return -1;
}

MegaHandle MegaNode::getPublicHandle()
{
    return INVALID_HANDLE;
}

MegaNode* MegaNode::getPublicNode()
{
    return NULL;
}

char * MegaNode::getPublicLink(bool includeKey)
{
    return NULL;
}

int64_t MegaNode::getPublicLinkCreationTime()
{
    return 0;
}

bool MegaNode::isFile()
{
    return false;
}

bool MegaNode::isFolder()
{
    return false;
}

bool MegaNode::isRemoved()
{
    return false;
}

bool MegaNode::hasChanged(int /*changeType*/)
{
    return false;
}

int MegaNode::getChanges()
{
    return 0;
}

bool MegaNode::hasThumbnail()
{
    return false;
}

bool MegaNode::hasPreview()
{
    return false;
}

bool MegaNode::isPublic()
{
    return false;
}

bool MegaNode::isShared()
{
    return false;
}

bool MegaNode::isOutShare()
{
    return false;
}

bool MegaNode::isInShare()
{
    return false;
}

bool MegaNode::isExported()
{
    return false;
}

bool MegaNode::isExpired()
{
  return false;
}

bool MegaNode::isTakenDown()
{
    return false;
}

bool MegaNode::isForeign()
{
    return false;
}

string *MegaNode::getNodeKey()
{
    return NULL;
}

string *MegaNode::getAttrString()
{
    return NULL;
}

char *MegaNode::getFileAttrString()
{
    return NULL;
}

string *MegaNode::getPrivateAuth()
{
    return NULL;
}

void MegaNode::setPrivateAuth(const char *)
{
    return;
}

string *MegaNode::getPublicAuth()
{
    return NULL;
}

const char *MegaNode::getChatAuth()
{
    return NULL;
}

MegaNodeList *MegaNode::getChildren()
{
    return NULL;
}

MegaHandle MegaNode::getOwner() const
{
    return INVALID_HANDLE;
}

char *MegaNode::serialize()
{
    return NULL;
}

MegaNode *MegaNode::unserialize(const char *d)
{
    if (!d)
    {
        return NULL;
    }

    string data;
    data.resize(strlen(d) * 3 / 4 + 3);
    data.resize(Base64::atob(d, (byte*)data.data(), int(data.size())));

    return MegaNodePrivate::unserialize(&data);
}

#ifdef ENABLE_SYNC
bool MegaNode::isSyncDeleted()
{
    return false;
}

string MegaNode::getLocalPath()
{
    return string();
}
#endif

MegaUser::~MegaUser() { }

MegaUser *MegaUser::copy()
{
    return NULL;
}

const char *MegaUser::getEmail()
{
    return NULL;
}

MegaHandle MegaUser::getHandle()
{
    return INVALID_HANDLE;
}

int MegaUser::getVisibility()
{
    return 0;
}

int64_t MegaUser::getTimestamp()
{
    return 0;
}

bool MegaUser::hasChanged(int)
{
    return false;
}

int MegaUser::getChanges()
{
    return 0;
}

int MegaUser::isOwnChange()
{
    return 0;
}

MegaUserAlert::~MegaUserAlert() { }

MegaUserAlert *MegaUserAlert::copy() const
{
    return NULL;
}

unsigned MegaUserAlert::getId() const
{
    return (unsigned)-1;
}

bool MegaUserAlert::getSeen() const
{
    return false;
}

bool MegaUserAlert::getRelevant() const
{
    return false;
}

int MegaUserAlert::getType() const
{
    return -1;
}

const char *MegaUserAlert::getTypeString() const
{
    return NULL;
}

MegaHandle MegaUserAlert::getUserHandle() const
{
    return INVALID_HANDLE;
}

MegaHandle MegaUserAlert::getNodeHandle() const
{
    return INVALID_HANDLE;
}

const char* MegaUserAlert::getEmail() const
{
    return NULL;
}

const char* MegaUserAlert::getPath() const
{
    return NULL;
}

const char *MegaUserAlert::getName() const
{
    return NULL;
}

const char *MegaUserAlert::getHeading() const
{
    return NULL;
}

const char *MegaUserAlert::getTitle() const
{
    return NULL;
}

int64_t MegaUserAlert::getNumber(unsigned) const
{
    return -1;
}

int64_t MegaUserAlert::getTimestamp(unsigned) const
{
    return -1;
}

const char* MegaUserAlert::getString(unsigned) const
{
    return NULL;
}

bool MegaUserAlert::isOwnChange() const
{
    return false;
}


MegaShare::~MegaShare() { }

MegaShare *MegaShare::copy()
{
    return NULL;
}

const char *MegaShare::getUser()
{
    return NULL;
}

MegaHandle MegaShare::getNodeHandle()
{
    return INVALID_HANDLE;
}

int MegaShare::getAccess()
{
    return 0;
}

int64_t MegaShare::getTimestamp()
{
    return 0;
}

bool MegaShare::isPending()
{
    return false;
}

MegaRequest::~MegaRequest() { }
MegaRequest *MegaRequest::copy()
{
	return NULL;
}

int MegaRequest::getType() const
{
	return 0;
}

const char *MegaRequest::getRequestString() const
{
	return NULL;
}

const char *MegaRequest::toString() const
{
	return NULL;
}

const char *MegaRequest::__str__() const
{
	return NULL;
}

const char *MegaRequest::__toString() const
{
	return NULL;
}

MegaHandle MegaRequest::getNodeHandle() const
{
	return INVALID_HANDLE;
}

const char *MegaRequest::getLink() const
{
	return NULL;
}

MegaHandle MegaRequest::getParentHandle() const
{
	return INVALID_HANDLE;
}

const char *MegaRequest::getSessionKey() const
{
	return NULL;
}

const char *MegaRequest::getName() const
{
	return NULL;
}

const char *MegaRequest::getEmail() const
{
	return NULL;
}

const char *MegaRequest::getPassword() const
{
	return NULL;
}

const char *MegaRequest::getNewPassword() const
{
	return NULL;
}

const char *MegaRequest::getPrivateKey() const
{
	return NULL;
}

int MegaRequest::getAccess() const
{
	return 0;
}

const char *MegaRequest::getFile() const
{
	return NULL;
}

int MegaRequest::getNumRetry() const
{
	return 0;
}

MegaNode *MegaRequest::getPublicNode() const
{
	return NULL;
}

MegaNode *MegaRequest::getPublicMegaNode() const
{
	return NULL;
}

int MegaRequest::getParamType() const
{
	return 0;
}

const char *MegaRequest::getText() const
{
	return NULL;
}

long long MegaRequest::getNumber() const
{
	return 0;
}

bool MegaRequest::getFlag() const
{
	return false;
}

long long MegaRequest::getTransferredBytes() const
{
	return 0;
}

long long MegaRequest::getTotalBytes() const
{
	return 0;
}

MegaRequestListener *MegaRequest::getListener() const
{
	return NULL;
}

MegaAccountDetails *MegaRequest::getMegaAccountDetails() const
{
	return NULL;
}

MegaPricing *MegaRequest::getPricing() const
{
    return NULL;
}

MegaAchievementsDetails *MegaRequest::getMegaAchievementsDetails() const
{
    return NULL;
}

MegaTimeZoneDetails *MegaRequest::getMegaTimeZoneDetails() const
{
    return NULL;
}

int MegaRequest::getTransferTag() const
{
	return 0;
}

int MegaRequest::getNumDetails() const
{
    return 0;
}

int MegaRequest::getTag() const
{
    return 0;
}

#ifdef ENABLE_CHAT
MegaTextChatPeerList *MegaRequest::getMegaTextChatPeerList() const
{
    return NULL;
}

MegaTextChatList *MegaRequest::getMegaTextChatList() const
{
    return NULL;
}
#endif

MegaStringMap *MegaRequest::getMegaStringMap() const
{
    return NULL;
}

MegaStringListMap* MegaRequest::getMegaStringListMap() const
{
    return nullptr;
}

MegaStringTable* MegaRequest::getMegaStringTable() const
{
    return nullptr;
}

MegaFolderInfo *MegaRequest::getMegaFolderInfo() const
{
    return NULL;
}

const MegaPushNotificationSettings *MegaRequest::getMegaPushNotificationSettings() const
{
    return NULL;
}

MegaBackgroundMediaUpload* MegaRequest::getMegaBackgroundMediaUploadPtr() const
{
    return NULL;
}

MegaTransfer::~MegaTransfer() { }

MegaTransfer *MegaTransfer::copy()
{
	return NULL;
}

int MegaTransfer::getType() const
{
	return 0;
}

const char *MegaTransfer::getTransferString() const
{
	return NULL;
}

const char *MegaTransfer::toString() const
{
	return NULL;
}

const char *MegaTransfer::__str__() const
{
	return NULL;
}

const char *MegaTransfer::__toString() const
{
	return NULL;
}

int64_t MegaTransfer::getStartTime() const
{
	return 0;
}

long long MegaTransfer::getTransferredBytes() const
{
	return 0;
}

long long MegaTransfer::getTotalBytes() const
{
	return 0;
}

const char *MegaTransfer::getPath() const
{
	return NULL;
}

const char *MegaTransfer::getParentPath() const
{
	return NULL;
}

MegaHandle MegaTransfer::getNodeHandle() const
{
	return INVALID_HANDLE;
}

MegaHandle MegaTransfer::getParentHandle() const
{
	return INVALID_HANDLE;
}

long long MegaTransfer::getStartPos() const
{
	return 0;
}

long long MegaTransfer::getEndPos() const
{
	return 0;
}

const char *MegaTransfer::getFileName() const
{
	return NULL;
}

MegaTransferListener *MegaTransfer::getListener() const
{
	return NULL;
}

int MegaTransfer::getNumRetry() const
{
	return 0;
}

int MegaTransfer::getMaxRetries() const
{
	return 0;
}

int MegaTransfer::getTag() const
{
	return 0;
}

long long MegaTransfer::getSpeed() const
{
    return 0;
}

long long MegaTransfer::getMeanSpeed() const
{
    return 0;
}

long long MegaTransfer::getDeltaSize() const
{
	return 0;
}

int64_t MegaTransfer::getUpdateTime() const
{
	return 0;
}

MegaNode *MegaTransfer::getPublicMegaNode() const
{
	return NULL;
}

bool MegaTransfer::isSyncTransfer() const
{
	return false;
}

bool MegaTransfer::isStreamingTransfer() const
{
	return false;
}

bool MegaTransfer::isFinished() const
{
    return false;
}

bool MegaTransfer::isBackupTransfer() const
{
    return false;
}

bool MegaTransfer::isForeignOverquota() const
{
    return false;
}

char *MegaTransfer::getLastBytes() const
{
    return NULL;
}

MegaError MegaTransfer::getLastError() const
{
    return API_OK;
}

const MegaError *MegaTransfer::getLastErrorExtended() const
{
    return nullptr;
}

bool MegaTransfer::isFolderTransfer() const
{
    return false;
}

int MegaTransfer::getFolderTransferTag() const
{
    return 0;
}

const char *MegaTransfer::getAppData() const
{
    return NULL;
}

int MegaTransfer::getState() const
{
    return STATE_NONE;
}

unsigned long long MegaTransfer::getPriority() const
{
    return 0;
}

long long MegaTransfer::getNotificationNumber() const
{
    return 0;
}

MegaError::MegaError(int e)
{
    errorCode = e;
}

MegaError::~MegaError()
{

}

MegaError* MegaError::copy() const
{
    return new MegaError(*this);
}

int MegaError::getErrorCode() const 
{ 
    return errorCode;
}

long long MegaError::getValue() const
{
    return 0;
}

bool MegaError::hasExtraInfo() const
{
    return false;
}

long long MegaError::getUserStatus() const
{
    return 0;
}

long long MegaError::getLinkStatus() const
{
    return 0;
}

const char* MegaError::getErrorString() const
{
    return MegaError::getErrorString(errorCode);
}

const char* MegaError::getErrorString(int errorCode)
{
    return MegaError::getErrorString(errorCode, API_EC_DEFAULT);
}

const char* MegaError::getErrorString(int errorCode, ErrorContexts context)
{
    if(errorCode <= 0)
    {
        switch(errorCode)
        {
        case API_OK:
            return "No error";
        case API_EINTERNAL:
            return "Internal error";
        case API_EARGS:
            return "Invalid argument";
        case API_EAGAIN:
            return "Request failed, retrying";
        case API_ERATELIMIT:
            return "Rate limit exceeded";
        case API_EFAILED:
            return "Failed permanently";
        case API_ETOOMANY:
            switch (context)
            {
                case API_EC_DOWNLOAD:
                    return "Terms of Service breached";
                default:
                    return "Too many concurrent connections or transfers";
            }
        case API_ERANGE:
            return "Out of range";
        case API_EEXPIRED:
            return "Expired";
        case API_ENOENT:
            return "Not found";
        case API_ECIRCULAR:
            switch (context)
            {
                case API_EC_UPLOAD:
                    return "Upload produces recursivity";
                default:
                    return "Circular linkage detected";
            }
        case API_EACCESS:
            return "Access denied";
        case API_EEXIST:
            return "Already exists";
        case API_EINCOMPLETE:
            return "Incomplete";
        case API_EKEY:
            return "Invalid key/Decryption error";
        case API_ESID:
            return "Bad session ID";
        case API_EBLOCKED:
            switch (context)
            {
                case API_EC_IMPORT:
                case API_EC_DOWNLOAD:
                    return "Not accessible due to ToS/AUP violation";
                default:
                    return "Blocked";
            }
        case API_EOVERQUOTA:
            return "Over quota";
        case API_ETEMPUNAVAIL:
            return "Temporarily not available";
        case API_ETOOMANYCONNECTIONS:
            return "Connection overflow";
        case API_EWRITE:
            return "Write error";
        case API_EREAD:
            return "Read error";
        case API_EAPPKEY:
            return "Invalid application key";
        case API_ESSL:
            return "SSL verification failed";
        case API_EGOINGOVERQUOTA:
            return "Not enough quota";
        case API_EMFAREQUIRED:
            return "Multi-factor authentication required";
        case API_EMASTERONLY:
            return "Access denied for users";
        case API_EBUSINESSPASTDUE:
            return "Business account has expired";
        case API_EPAYWALL:
            return "Over Disk Quota Paywall";
        case PAYMENT_ECARD:
            return "Credit card rejected";
        case PAYMENT_EBILLING:
            return "Billing failed";
        case PAYMENT_EFRAUD:
            return "Rejected by fraud protection";
        case PAYMENT_ETOOMANY:
            return "Too many requests";
        case PAYMENT_EBALANCE:
            return "Balance error";
        case PAYMENT_EGENERIC:
        default:
            return "Unknown error";
        }
    }
    return "HTTP Error";
}

const char* MegaError::toString() const 
{ 
    return getErrorString();
}

const char* MegaError::__str__() const 
{ 
    return getErrorString();
}

const char *MegaError::__toString() const
{
    return getErrorString();
}

MegaContactRequest::~MegaContactRequest()
{

}

MegaContactRequest *MegaContactRequest::copy() const
{
    return NULL;
}

MegaHandle MegaContactRequest::getHandle() const
{
    return INVALID_HANDLE;
}

char *MegaContactRequest::getSourceEmail() const
{
    return NULL;
}

char *MegaContactRequest::getSourceMessage() const
{
    return NULL;
}

char *MegaContactRequest::getTargetEmail() const
{
    return NULL;
}

int64_t MegaContactRequest::getCreationTime() const
{
    return 0;
}

int64_t MegaContactRequest::getModificationTime() const
{
    return 0;
}

int MegaContactRequest::getStatus() const
{
    return 0;
}

bool MegaContactRequest::isOutgoing() const
{
    return true;
}

bool MegaContactRequest::isAutoAccepted() const
{
    return false;
}

//Request callbacks
void MegaRequestListener::onRequestStart(MegaApi *, MegaRequest *)
{ }
void MegaRequestListener::onRequestFinish(MegaApi *, MegaRequest *, MegaError *)
{ }
void MegaRequestListener::onRequestUpdate(MegaApi *, MegaRequest *)
{ }
void MegaRequestListener::onRequestTemporaryError(MegaApi *, MegaRequest *, MegaError *)
{ }
MegaRequestListener::~MegaRequestListener() {}


SynchronousRequestListener::SynchronousRequestListener()
{
    listener = NULL;
    megaApi = NULL;
    megaRequest = NULL;
    megaError = NULL;
    semaphore = new MegaSemaphore();
}
SynchronousRequestListener::~SynchronousRequestListener()
{
    delete semaphore;
    if (megaRequest)
    {
        delete megaRequest;
    }
    if (megaError)
    {
        delete megaError;
    }
}

void SynchronousRequestListener::onRequestFinish(MegaApi *api, MegaRequest *request, MegaError *error)
{
    this->megaApi = api;
    if (megaRequest)
    {
        delete megaRequest;              //in case of reused listener
    }
    this->megaRequest = request->copy();
    if (megaError)
    {
        delete megaError;            //in case of reused listener
    }
    this->megaError = error->copy();

    doOnRequestFinish(api, request, error);
    semaphore->release();
}

void SynchronousRequestListener::doOnRequestFinish(MegaApi *api, MegaRequest *request, MegaError *error)
{ }

void SynchronousRequestListener::wait()
{
    semaphore->wait();
}

int SynchronousRequestListener::trywait(int milliseconds)
{
    return semaphore->timedwait(milliseconds);
}

MegaRequest *SynchronousRequestListener::getRequest() const
{
    return megaRequest;
}

MegaApi *SynchronousRequestListener::getApi() const
{
    return megaApi;
}

MegaError *SynchronousRequestListener::getError() const
{
    return megaError;
}


//Transfer callbacks
void MegaTransferListener::onTransferStart(MegaApi *, MegaTransfer *)
{ }
void MegaTransferListener::onTransferFinish(MegaApi*, MegaTransfer *, MegaError*)
{ }
void MegaTransferListener::onTransferUpdate(MegaApi *, MegaTransfer *)
{ }
bool MegaTransferListener::onTransferData(MegaApi *, MegaTransfer *, char *, size_t)
{ return true; }
void MegaTransferListener::onTransferTemporaryError(MegaApi *, MegaTransfer *, MegaError*)
{ }
MegaTransferListener::~MegaTransferListener()
{ }



SynchronousTransferListener::SynchronousTransferListener()
{
    listener = NULL;
    megaApi = NULL;
    megaTransfer = NULL;
    megaError = NULL;
    semaphore = new MegaSemaphore();
}
SynchronousTransferListener::~SynchronousTransferListener()
{
    delete semaphore;
    delete megaTransfer;
    delete megaError;
}

void SynchronousTransferListener::onTransferFinish(MegaApi *api, MegaTransfer *transfer, MegaError *error)
{
    this->megaApi = api;
    delete megaTransfer;               //in case of reused listener
    this->megaTransfer = transfer->copy();
    delete megaError;            //in case of reused listener
    this->megaError = error->copy();

    doOnTransferFinish(api, transfer, error);
    semaphore->release();
}

void SynchronousTransferListener::doOnTransferFinish(MegaApi *api, MegaTransfer *transfer, MegaError *error)
{ }

void SynchronousTransferListener::wait()
{
    semaphore->wait();
}

int SynchronousTransferListener::trywait(int milliseconds)
{
    return semaphore->timedwait(milliseconds);
}

MegaTransfer *SynchronousTransferListener::getTransfer() const
{
    return megaTransfer;
}

MegaApi *SynchronousTransferListener::getApi() const
{
    return megaApi;
}

MegaError *SynchronousTransferListener::getError() const
{
    return megaError;
}


//Global callbacks
void MegaGlobalListener::onUsersUpdate(MegaApi *, MegaUserList *)
{ }
void MegaGlobalListener::onUserAlertsUpdate(MegaApi *api, MegaUserAlertList *alerts)
{ }
void MegaGlobalListener::onNodesUpdate(MegaApi *, MegaNodeList *)
{ }
void MegaGlobalListener::onAccountUpdate(MegaApi *)
{ }
void MegaGlobalListener::onContactRequestsUpdate(MegaApi *, MegaContactRequestList *)
{ }
void MegaGlobalListener::onReloadNeeded(MegaApi *)
{ }
void MegaGlobalListener::onEvent(MegaApi *api, MegaEvent *event)
{ }
MegaGlobalListener::~MegaGlobalListener()
{ }

//All callbacks
void MegaListener::onRequestStart(MegaApi *, MegaRequest *)
{ }
void MegaListener::onRequestFinish(MegaApi *, MegaRequest *, MegaError *)
{ }
void MegaListener::onRequestUpdate(MegaApi * , MegaRequest *)
{ }
void MegaListener::onRequestTemporaryError(MegaApi *, MegaRequest *, MegaError *)
{ }
void MegaListener::onTransferStart(MegaApi *, MegaTransfer *)
{ }
void MegaListener::onTransferFinish(MegaApi *, MegaTransfer *, MegaError *)
{ }
void MegaListener::onTransferUpdate(MegaApi *, MegaTransfer *)
{ }
void MegaListener::onTransferTemporaryError(MegaApi *, MegaTransfer *, MegaError *)
{ }
void MegaListener::onUsersUpdate(MegaApi *, MegaUserList *)
{ }
void MegaListener::onUserAlertsUpdate(MegaApi *, MegaUserAlertList *)
{ }
void MegaListener::onNodesUpdate(MegaApi *, MegaNodeList *)
{ }
void MegaListener::onAccountUpdate(MegaApi *)
{ }
void MegaListener::onContactRequestsUpdate(MegaApi *, MegaContactRequestList *)
{ }
void MegaListener::onReloadNeeded(MegaApi *)
{ }
void MegaListener::onEvent(MegaApi *api, MegaEvent *event)
{ }

#ifdef ENABLE_SYNC
void MegaGlobalListener::onGlobalSyncStateChanged(MegaApi *)
{ }
void MegaListener::onSyncFileStateChanged(MegaApi *, MegaSync *, string *, int)
{ }
void MegaListener::onSyncEvent(MegaApi *, MegaSync *, MegaSyncEvent *)
{ }
void MegaListener::onSyncAdded(MegaApi *, MegaSync *, int additionState)
{ }
void MegaListener::onSyncDisabled(MegaApi *, MegaSync *)
{ }
void MegaListener::onSyncEnabled(MegaApi *, MegaSync *)
{ }
void MegaListener::onSyncDeleted(MegaApi *, MegaSync *)
{ }
void MegaListener::onSyncStateChanged(MegaApi *, MegaSync *)
{ }
void MegaListener::onGlobalSyncStateChanged(MegaApi *)
{ }
#endif

void MegaListener::onBackupStateChanged(MegaApi *, MegaBackup *)
{ }
void MegaListener::onBackupStart(MegaApi *, MegaBackup *)
{ }
void MegaListener::onBackupFinish(MegaApi *, MegaBackup *, MegaError *)
{ }
void MegaListener::onBackupUpdate(MegaApi *, MegaBackup *)
{ }
void MegaListener::onBackupTemporaryError(MegaApi *, MegaBackup *, MegaError *)
{ }

#ifdef ENABLE_CHAT
void MegaGlobalListener::onChatsUpdate(MegaApi *api, MegaTextChatList *chats)
{}
void MegaListener::onChatsUpdate(MegaApi *api, MegaTextChatList *chats)
{}
#endif

MegaListener::~MegaListener() {}

bool MegaTreeProcessor::processMegaNode(MegaNode*)
{ return false; /* Stops the processing */ }
MegaTreeProcessor::~MegaTreeProcessor()
{ }

MegaApi::MegaApi(const char *appKey, MegaGfxProcessor* processor, const char *basePath, const char *userAgent, unsigned workerThreadCount)
{
    pImpl = new MegaApiImpl(this, appKey, processor, basePath, userAgent, workerThreadCount);
}

MegaApi::MegaApi(const char *appKey, const char *basePath, const char *userAgent, unsigned workerThreadCount)
{
    pImpl = new MegaApiImpl(this, appKey, basePath, userAgent, workerThreadCount);
}

#ifdef ENABLE_SYNC
MegaApi::MegaApi(const char *appKey, const char *basePath, const char *userAgent, int fseventsfd, unsigned workerThreadCount)
{
    pImpl = new MegaApiImpl(this, appKey, basePath, userAgent, fseventsfd, workerThreadCount);
}
#endif

MegaApi::~MegaApi()
{
    delete pImpl;
}

int MegaApi::isLoggedIn()
{
    return pImpl->isLoggedIn();
}

void MegaApi::whyAmIBlocked(MegaRequestListener *listener)
{
    pImpl->whyAmIBlocked(false, listener);
}

void MegaApi::contactLinkCreate(bool renew, MegaRequestListener *listener)
{
    pImpl->contactLinkCreate(renew, listener);
}

void MegaApi::contactLinkQuery(MegaHandle handle, MegaRequestListener *listener)
{
    pImpl->contactLinkQuery(handle, listener);
}

void MegaApi::contactLinkDelete(MegaHandle handle, MegaRequestListener *listener)
{
    pImpl->contactLinkDelete(handle, listener);
}

void MegaApi::keepMeAlive(int type, bool enable, MegaRequestListener *listener)
{
    pImpl->keepMeAlive(type, enable, listener);
}

void MegaApi::setPSA(int id, MegaRequestListener *listener)
{
    pImpl->setPSA(id, listener);
}

void MegaApi::getPSA(MegaRequestListener *listener)
{
    pImpl->getPSA(listener);
}

void MegaApi::acknowledgeUserAlerts(MegaRequestListener *listener)
{
    pImpl->acknowledgeUserAlerts(listener);
}

char *MegaApi::getMyEmail()
{
    return pImpl->getMyEmail();
}

char *MegaApi::getMyUserHandle()
{
    return pImpl->getMyUserHandle();
}

MegaHandle MegaApi::getMyUserHandleBinary()
{
    return pImpl->getMyUserHandleBinary();
}
MegaUser *MegaApi::getMyUser()
{
    return pImpl->getMyUser();
}

bool MegaApi::isAchievementsEnabled()
{
    return pImpl->isAchievementsEnabled();
}

bool MegaApi::isBusinessAccount()
{
    return pImpl->isBusinessAccount();
}

bool MegaApi::isMasterBusinessAccount()
{
    return pImpl->isMasterBusinessAccount();
}

int MegaApi::getBusinessStatus()
{
    return pImpl->getBusinessStatus();
}

bool MegaApi::isBusinessAccountActive()
{
    return pImpl->isBusinessAccountActive();
}

bool MegaApi::checkPassword(const char *password)
{
    return pImpl->checkPassword(password);
}

char *MegaApi::getMyCredentials()
{
    return pImpl->getMyCredentials();
}

void MegaApi::getUserCredentials(MegaUser *user, MegaRequestListener *listener)
{
    pImpl->getUserCredentials(user, listener);
}

bool MegaApi::areCredentialsVerified(MegaUser *user)
{
    return pImpl->areCredentialsVerified(user);
}

void MegaApi::verifyCredentials(MegaUser *user, MegaRequestListener *listener)
{
    pImpl->verifyCredentials(user, listener);
}

void MegaApi::resetCredentials(MegaUser *user, MegaRequestListener *listener)
{
    pImpl->resetCredentials(user, listener);
}

char *MegaApi::getMyRSAPrivateKey()
{
    return pImpl->getMyRSAPrivateKey();
}

void MegaApi::setLogLevel(int logLevel)
{
    MegaApiImpl::setLogLevel(logLevel);
}

void MegaApi::setMaxPayloadLogSize(long long maxSize)
{
    MegaApiImpl::setMaxPayloadLogSize(maxSize);
}

void MegaApi::setLogToConsole(bool enable)
{
    MegaApiImpl::setLogToConsole(enable);
}

void MegaApi::addLoggerObject(MegaLogger *megaLogger)
{
    MegaApiImpl::addLoggerClass(megaLogger);
}

void MegaApi::removeLoggerObject(MegaLogger *megaLogger)
{
    MegaApiImpl::removeLoggerClass(megaLogger);
}

void MegaApi::log(int logLevel, const char *message, const char *filename, int line)
{
    MegaApiImpl::log(logLevel, message, filename, line);
}

void MegaApi::setLoggingName(const char* loggingName)
{
    pImpl->setLoggingName(loggingName);
}

long long MegaApi::getSDKtime()
{
    return pImpl->getSDKtime();
}

char *MegaApi::getStringHash(const char* base64pwkey, const char* inBuf)
{
    return pImpl->getStringHash(base64pwkey, inBuf);
}

void MegaApi::getSessionTransferURL(const char *path, MegaRequestListener *listener)
{
    pImpl->getSessionTransferURL(path, listener);
}

MegaHandle MegaApi::base32ToHandle(const char *base32Handle)
{
    return MegaApiImpl::base32ToHandle(base32Handle);
}

uint64_t MegaApi::base64ToHandle(const char* base64Handle)
{
    return MegaApiImpl::base64ToHandle(base64Handle);
}

uint64_t MegaApi::base64ToUserHandle(const char* base64Handle)
{
    return MegaApiImpl::base64ToUserHandle(base64Handle);
}

char *MegaApi::handleToBase64(MegaHandle handle)
{
    return MegaApiImpl::handleToBase64(handle);
}

char *MegaApi::userHandleToBase64(MegaHandle handle)
{
    return MegaApiImpl::userHandleToBase64(handle);
}

void MegaApi::base64ToBinary(const char *base64string, unsigned char **binary, size_t* binarysize)
{
    return MegaApiImpl::base64ToBinary(base64string, binary, binarysize);
}

char *MegaApi::binaryToBase64(const char* binaryData, size_t length)
{
    return MegaApiImpl::binaryToBase64(binaryData, length);
}

void MegaApi::retryPendingConnections(bool disconnect, bool includexfers, MegaRequestListener* listener)
{
    pImpl->retryPendingConnections(disconnect, includexfers, listener);
}

void MegaApi::setDnsServers(const char *dnsServers, MegaRequestListener *listener)
{
    pImpl->setDnsServers(dnsServers, listener);
}

bool MegaApi::serverSideRubbishBinAutopurgeEnabled()
{
    return pImpl->serverSideRubbishBinAutopurgeEnabled();
}

bool MegaApi::appleVoipPushEnabled()
{
    return pImpl->appleVoipPushEnabled();
}

bool MegaApi::newLinkFormatEnabled()
{
    return pImpl->newLinkFormatEnabled();
}

int MegaApi::smsAllowedState()
{
    return pImpl->smsAllowedState();
}

char* MegaApi::smsVerifiedPhoneNumber()
{
    return pImpl->smsVerifiedPhoneNumber();
}

void MegaApi::resetSmsVerifiedPhoneNumber(MegaRequestListener *listener)
{
    pImpl->resetSmsVerifiedPhoneNumber(listener);
}

bool MegaApi::multiFactorAuthAvailable()
{
    return pImpl->multiFactorAuthAvailable();
}

void MegaApi::multiFactorAuthCheck(const char *email, MegaRequestListener *listener)
{
    pImpl->multiFactorAuthCheck(email, listener);
}

void MegaApi::multiFactorAuthGetCode(MegaRequestListener *listener)
{
    pImpl->multiFactorAuthGetCode(listener);
}

void MegaApi::multiFactorAuthEnable(const char *pin, MegaRequestListener *listener)
{
    pImpl->multiFactorAuthEnable(pin, listener);
}

void MegaApi::multiFactorAuthDisable(const char *pin, MegaRequestListener *listener)
{
    pImpl->multiFactorAuthDisable(pin, listener);
}

void MegaApi::multiFactorAuthLogin(const char *email, const char *password, const char *pin, MegaRequestListener *listener)
{
    pImpl->multiFactorAuthLogin(email, password, pin, listener);
}

void MegaApi::multiFactorAuthChangePassword(const char *oldPassword, const char *newPassword, const char *pin, MegaRequestListener *listener)
{
    pImpl->multiFactorAuthChangePassword(oldPassword, newPassword, pin, listener);
}

void MegaApi::multiFactorAuthChangeEmail(const char *email, const char *pin, MegaRequestListener *listener)
{
    pImpl->multiFactorAuthChangeEmail(email, pin, listener);
}

void MegaApi::multiFactorAuthCancelAccount(const char *pin, MegaRequestListener *listener)
{
    pImpl->multiFactorAuthCancelAccount(pin, listener);
}

void MegaApi::fetchTimeZone(MegaRequestListener *listener)
{
    pImpl->fetchTimeZone(listener);
}

void MegaApi::addEntropy(char *data, unsigned int size)
{
    pImpl->addEntropy(data, size);
}

#ifdef WINDOWS_PHONE
void MegaApi::setStatsID(const char *id)
{
    MegaApiImpl::setStatsID(id);
}
#endif

void MegaApi::fastLogin(const char* email, const char *stringHash, const char *base64pwkey, MegaRequestListener *listener)
{
    pImpl->fastLogin(email, stringHash, base64pwkey,listener);
}

void MegaApi::fastLogin(const char *session, MegaRequestListener *listener)
{
    pImpl->fastLogin(session, listener);
}

void MegaApi::killSession(MegaHandle sessionHandle, MegaRequestListener *listener)
{
    pImpl->killSession(sessionHandle, listener);
}

void MegaApi::getUserData(MegaRequestListener *listener)
{
    pImpl->getUserData(listener);
}

void MegaApi::getUserData(MegaUser *user, MegaRequestListener *listener)
{
    pImpl->getUserData(user, listener);
}

void MegaApi::getUserData(const char *user, MegaRequestListener *listener)
{
    pImpl->getUserData(user, listener);
}

void MegaApi::getMiscFlags(MegaRequestListener *listener)
{
    pImpl->getMiscFlags(listener);
}

void MegaApi::sendDevCommand(const char *command, const char *email, MegaRequestListener *listener)
{
    pImpl->sendDevCommand(command, email, listener);
}

void MegaApi::login(const char *login, const char *password, MegaRequestListener *listener)
{
    pImpl->login(login, password, listener);
}

char *MegaApi::dumpSession()
{
    return pImpl->dumpSession();
}

char *MegaApi::getSequenceNumber()
{
    return pImpl->getSequenceNumber();
}

char *MegaApi::getAccountAuth()
{
    return pImpl->getAccountAuth();
}

void MegaApi::setAccountAuth(const char *auth)
{
    pImpl->setAccountAuth(auth);
}

void MegaApi::createAccount(const char* email, const char* password, const char* firstname, const char*  lastname, MegaRequestListener *listener)
{
    pImpl->createAccount(email, password, firstname, lastname, UNDEF, AFFILIATE_TYPE_INVALID, 0, listener);
}

void MegaApi::createAccount(const char* email, const char* password, const char* firstname, const char* lastname, MegaHandle lastPublicHandle, int lastPublicHandleType, int64_t lastAccessTimestamp, MegaRequestListener *listener)
{
    pImpl->createAccount(email, password, firstname, lastname, lastPublicHandle, lastPublicHandleType, lastAccessTimestamp, listener);
}

void MegaApi::resumeCreateAccount(const char* sid, MegaRequestListener *listener)
{
    pImpl->resumeCreateAccount(sid, listener);
}

void MegaApi::cancelCreateAccount(MegaRequestListener *listener)
{
    pImpl->cancelCreateAccount(listener);
}

void MegaApi::sendSignupLink(const char *email, const char *name, const char *password, MegaRequestListener *listener)
{
    pImpl->sendSignupLink(email, name, password, listener);
}

void MegaApi::fastSendSignupLink(const char *email, const char *base64pwkey, const char *name, MegaRequestListener *listener)
{
    pImpl->fastSendSignupLink(email, base64pwkey, name, listener);
}

void MegaApi::querySignupLink(const char* link, MegaRequestListener *listener)
{
    pImpl->querySignupLink(link, listener);
}

void MegaApi::confirmAccount(const char* link, const char *password, MegaRequestListener *listener)
{
    pImpl->confirmAccount(link, password, listener);
}

void MegaApi::fastConfirmAccount(const char* link, const char *base64pwkey, MegaRequestListener *listener)
{
    pImpl->fastConfirmAccount(link, base64pwkey, listener);
}

void MegaApi::resetPassword(const char *email, bool hasMasterKey, MegaRequestListener *listener)
{
    pImpl->resetPassword(email, hasMasterKey, listener);
}

void MegaApi::queryResetPasswordLink(const char *link, MegaRequestListener *listener)
{
    pImpl->queryRecoveryLink(link, listener);
}

void MegaApi::confirmResetPassword(const char *link, const char *newPwd, const char *masterKey, MegaRequestListener *listener)
{
    pImpl->confirmResetPasswordLink(link, newPwd, masterKey, listener);
}

void MegaApi::cancelAccount(MegaRequestListener *listener)
{
    pImpl->cancelAccount(listener);
}

void MegaApi::queryCancelLink(const char *link, MegaRequestListener *listener)
{
    pImpl->queryRecoveryLink(link, listener);
}

void MegaApi::confirmCancelAccount(const char *link, const char *pwd, MegaRequestListener *listener)
{
    pImpl->confirmCancelAccount(link, pwd, listener);
}

void MegaApi::resendVerificationEmail(MegaRequestListener *listener)
{
    pImpl->resendVerificationEmail(listener);
}

void MegaApi::changeEmail(const char *email, MegaRequestListener *listener)
{
    pImpl->changeEmail(email, listener);
}

void MegaApi::queryChangeEmailLink(const char *link, MegaRequestListener *listener)
{
    pImpl->queryRecoveryLink(link, listener);
}

void MegaApi::confirmChangeEmail(const char *link, const char *pwd, MegaRequestListener *listener)
{
    pImpl->confirmChangeEmail(link, pwd, listener);
}

void MegaApi::setProxySettings(MegaProxy *proxySettings, MegaRequestListener *listener)
{
    pImpl->setProxySettings(proxySettings, listener);
}

MegaProxy *MegaApi::getAutoProxySettings()
{
    return pImpl->getAutoProxySettings();
}

void MegaApi::createFolder(const char *name, MegaNode *parent, MegaRequestListener *listener)
{
    pImpl->createFolder(name, parent, listener);
}

bool MegaApi::createLocalFolder(const char *localPath)
{
    return pImpl->createLocalFolder(localPath);
}

void MegaApi::moveNode(MegaNode *node, MegaNode *newParent, MegaRequestListener *listener)
{
    pImpl->moveNode(node, newParent, listener);
}

void MegaApi::moveNode(MegaNode *node, MegaNode *newParent, const char *newName, MegaRequestListener *listener)
{
    pImpl->moveNode(node, newParent, newName, listener);
}

void MegaApi::copyNode(MegaNode *node, MegaNode* target, MegaRequestListener *listener)
{
    pImpl->copyNode(node, target, listener);
}

void MegaApi::copyNode(MegaNode *node, MegaNode *newParent, const char *newName, MegaRequestListener *listener)
{
    pImpl->copyNode(node, newParent, newName, listener);
}

void MegaApi::renameNode(MegaNode *node, const char *newName, MegaRequestListener *listener)
{
    pImpl->renameNode(node, newName, listener);
}

void MegaApi::remove(MegaNode *node, MegaRequestListener *listener)
{
    pImpl->remove(node, false, listener);
}

void MegaApi::removeVersions(MegaRequestListener *listener)
{
    pImpl->removeVersions(listener);
}

void MegaApi::removeVersion(MegaNode *node, MegaRequestListener *listener)
{
    pImpl->remove(node, true, listener);
}

void MegaApi::restoreVersion(MegaNode *version, MegaRequestListener *listener)
{
    pImpl->restoreVersion(version, listener);
}

void MegaApi::cleanRubbishBin(MegaRequestListener *listener)
{
    pImpl->cleanRubbishBin(listener);
}

void MegaApi::sendFileToUser(MegaNode *node, MegaUser *user, MegaRequestListener *listener)
{
    pImpl->sendFileToUser(node, user, listener);
}

void MegaApi::sendFileToUser(MegaNode *node, const char* email, MegaRequestListener *listener)
{
    pImpl->sendFileToUser(node, email, listener);
}

void MegaApi::share(MegaNode* node, MegaUser *user, int access, MegaRequestListener *listener)
{
    pImpl->share(node, user, access, listener);
}

void MegaApi::share(MegaNode *node, const char* email, int access, MegaRequestListener *listener)
{
    pImpl->share(node, email, access, listener);
}

void MegaApi::loginToFolder(const char* megaFolderLink, MegaRequestListener *listener)
{
    pImpl->loginToFolder(megaFolderLink, listener);
}

void MegaApi::importFileLink(const char* megaFileLink, MegaNode *parent, MegaRequestListener *listener)
{
    pImpl->importFileLink(megaFileLink, parent, listener);
}

void MegaApi::decryptPasswordProtectedLink(const char *link, const char *password, MegaRequestListener *listener)
{
    pImpl->decryptPasswordProtectedLink(link, password, listener);
}

void MegaApi::encryptLinkWithPassword(const char *link, const char *password, MegaRequestListener *listener)
{
    pImpl->encryptLinkWithPassword(link, password, listener);
}

void MegaApi::getPublicNode(const char* megaFileLink, MegaRequestListener *listener)
{
    pImpl->getPublicNode(megaFileLink, listener);
}

const char *MegaApi::buildPublicLink(const char *publicHandle, const char *key, bool isFolder)
{
    return pImpl->buildPublicLink(publicHandle, key, isFolder);
}

void MegaApi::getThumbnail(MegaNode* node, const char *dstFilePath, MegaRequestListener *listener)
{
    pImpl->getThumbnail(node, dstFilePath, listener);
}

void MegaApi::cancelGetThumbnail(MegaNode* node, MegaRequestListener *listener)
{
	pImpl->cancelGetThumbnail(node, listener);
}

void MegaApi::setThumbnail(MegaNode* node, const char *srcFilePath, MegaRequestListener *listener)
{
    pImpl->setThumbnail(node, srcFilePath, listener);
}

void MegaApi::putThumbnail(MegaBackgroundMediaUpload* bu, const char *srcFilePath, MegaRequestListener *listener)
{
    pImpl->putThumbnail(bu, srcFilePath, listener);
}

void MegaApi::setThumbnailByHandle(MegaNode* node, MegaHandle fileattribute, MegaRequestListener *listener)
{
    pImpl->setThumbnailByHandle(node, fileattribute, listener);
}

void MegaApi::getPreview(MegaNode* node, const char *dstFilePath, MegaRequestListener *listener)
{
    pImpl->getPreview(node, dstFilePath, listener);
}

void MegaApi::cancelGetPreview(MegaNode* node, MegaRequestListener *listener)
{
	pImpl->cancelGetPreview(node, listener);
}

void MegaApi::setPreview(MegaNode* node, const char *srcFilePath, MegaRequestListener *listener)
{
    pImpl->setPreview(node, srcFilePath, listener);
}

void MegaApi::putPreview(MegaBackgroundMediaUpload* bu, const char *srcFilePath, MegaRequestListener *listener)
{
    pImpl->putPreview(bu, srcFilePath, listener);
}

void MegaApi::setPreviewByHandle(MegaNode* node, MegaHandle fileattribute, MegaRequestListener *listener)
{
    pImpl->setPreviewByHandle(node, fileattribute, listener);
}

void MegaApi::getUserAvatar(MegaUser* user, const char *dstFilePath, MegaRequestListener *listener)
{
    pImpl->getUserAvatar(user, dstFilePath, listener);
}

void MegaApi::getUserAvatar(const char* email_or_handle, const char *dstFilePath, MegaRequestListener *listener)
{
    pImpl->getUserAvatar(email_or_handle, dstFilePath, listener);
}

void MegaApi::getUserAvatar(const char *dstFilePath, MegaRequestListener *listener)
{
    pImpl->getUserAvatar((MegaUser*)NULL, dstFilePath, listener);
}

char *MegaApi::getUserAvatarColor(MegaUser *user)
{
    return MegaApiImpl::getUserAvatarColor(user);
}

char *MegaApi::getUserAvatarColor(const char *userhandle)
{
    return MegaApiImpl::getUserAvatarColor(userhandle);
}

char *MegaApi::getUserAvatarSecondaryColor(MegaUser *user)
{
    return MegaApiImpl::getUserAvatarSecondaryColor(user);
}

char *MegaApi::getUserAvatarSecondaryColor(const char *userhandle)
{
    return MegaApiImpl::getUserAvatarSecondaryColor(userhandle);
}

void MegaApi::setAvatar(const char *dstFilePath, MegaRequestListener *listener)
{
    pImpl->setAvatar(dstFilePath, listener);
}

bool MegaApi::testAllocation(unsigned allocCount, size_t allocSize)
{
    return pImpl->testAllocation(allocCount, allocSize);
}

void MegaApi::getUserAttribute(MegaUser* user, int type, MegaRequestListener *listener)
{
    pImpl->getUserAttribute(user, type, listener);
}

void MegaApi::getChatUserAttribute(const char *email_or_handle, int type, const char *ph, MegaRequestListener *listener)
{
    pImpl->getChatUserAttribute(email_or_handle, type, ph, listener);
}

void MegaApi::getUserAttribute(int type, MegaRequestListener *listener)
{
    pImpl->getUserAttribute((MegaUser*)NULL, type, listener);
}

const char *MegaApi::userAttributeToString(int attr)
{
    return MegaApi::strdup(pImpl->userAttributeToString(attr).c_str());
}

const char *MegaApi::userAttributeToLongName(int attr)
{
    return MegaApi::strdup(pImpl->userAttributeToLongName(attr).c_str());
}

int MegaApi::userAttributeFromString(const char *name)
{
    return pImpl->userAttributeFromString(name);
}

void MegaApi::getUserEmail(MegaHandle handle, MegaRequestListener *listener)
{
    pImpl->getUserEmail(handle, listener);
}

void MegaApi::getUserAttribute(const char *email_or_handle, int type, MegaRequestListener *listener)
{
    pImpl->getUserAttribute(email_or_handle, type, listener);
}

void MegaApi::setUserAttribute(int type, const char *value, MegaRequestListener *listener)
{
    pImpl->setUserAttribute(type, value, listener);
}

void MegaApi::setUserAttribute(int type, const MegaStringMap *value, MegaRequestListener *listener)
{
    pImpl->setUserAttribute(type, value, listener);
}

void MegaApi::setCustomNodeAttribute(MegaNode *node, const char *attrName, const char *value, MegaRequestListener *listener)
{
    pImpl->setCustomNodeAttribute(node, attrName, value, listener);
}

void MegaApi::setNodeDuration(MegaNode *node, int secs, MegaRequestListener *listener)
{
    pImpl->setNodeDuration(node, secs, listener);
}

void MegaApi::setNodeCoordinates(MegaNode *node, double latitude, double longitude, MegaRequestListener *listener)
{
    pImpl->setNodeCoordinates(node, false, latitude, longitude, listener);
}

void MegaApi::setUnshareableNodeCoordinates(MegaNode *node, double latitude, double longitude, MegaRequestListener *listener)
{
    pImpl->setNodeCoordinates(node, true, latitude, longitude, listener);
}

void MegaApi::exportNode(MegaNode *node, MegaRequestListener *listener)
{
    pImpl->exportNode(node, 0, listener);
}

void MegaApi::exportNode(MegaNode *node, int64_t expireTime, MegaRequestListener *listener)
{
    pImpl->exportNode(node, expireTime, listener);
}

void MegaApi::disableExport(MegaNode *node, MegaRequestListener *listener)
{
    pImpl->disableExport(node, listener);
}

void MegaApi::fetchNodes(MegaRequestListener *listener)
{
    pImpl->fetchNodes(listener);
}

void MegaApi::getCloudStorageUsed(MegaRequestListener *listener)
{
    pImpl->getCloudStorageUsed(listener);
}

void MegaApi::getAccountDetails(MegaRequestListener *listener)
{
    pImpl->getAccountDetails(true, true, true, false, false, false, -1, listener);
}

void MegaApi::getSpecificAccountDetails(bool storage, bool transfer, bool pro, int source, MegaRequestListener *listener)
{
    pImpl->getAccountDetails(storage, transfer, pro, false, false, false, source, listener);
}

void MegaApi::getExtendedAccountDetails(bool sessions, bool purchases, bool transactions, MegaRequestListener *listener)
{
    pImpl->getAccountDetails(false, false, false, sessions, purchases, transactions, -1, listener);
}

void MegaApi::queryTransferQuota(long long size, MegaRequestListener *listener)
{
    pImpl->queryTransferQuota(size, listener);
}

int64_t MegaApi::getOverquotaDeadlineTs()
{
    return pImpl->getOverquotaDeadlineTs();
}

MegaIntegerList* MegaApi::getOverquotaWarningsTs()
{
    return pImpl->getOverquotaWarningsTs();
}

void MegaApi::getPricing(MegaRequestListener *listener)
{
    pImpl->getPricing(listener);
}

void MegaApi::getPaymentId(MegaHandle productHandle, MegaRequestListener *listener)
{
    pImpl->getPaymentId(productHandle, UNDEF, AFFILIATE_TYPE_INVALID, 0, listener);
}

void MegaApi::getPaymentId(MegaHandle productHandle, MegaHandle lastPublicHandle, MegaRequestListener *listener)
{
    pImpl->getPaymentId(productHandle, lastPublicHandle, AFFILIATE_TYPE_INVALID, 0, listener);
}

void MegaApi::getPaymentId(MegaHandle productHandle, MegaHandle lastPublicHandle, int lastPublicHandleType, int64_t lastAccessTimestamp, MegaRequestListener *listener)
{
    pImpl->getPaymentId(productHandle, lastPublicHandle, lastPublicHandleType, lastAccessTimestamp, listener);
}

void MegaApi::upgradeAccount(MegaHandle productHandle, int paymentMethod, MegaRequestListener *listener)
{
    pImpl->upgradeAccount(productHandle, paymentMethod, listener);
}

void MegaApi::submitPurchaseReceipt(const char *receipt, MegaRequestListener *listener)
{
    pImpl->submitPurchaseReceipt(MegaApi::PAYMENT_METHOD_GOOGLE_WALLET, receipt, UNDEF, AFFILIATE_TYPE_INVALID, 0, listener);
}

void MegaApi::submitPurchaseReceipt(int gateway, const char *receipt, MegaRequestListener *listener)
{
    pImpl->submitPurchaseReceipt(gateway, receipt, UNDEF, AFFILIATE_TYPE_INVALID, 0, listener);
}

void MegaApi::submitPurchaseReceipt(int gateway, const char *receipt, MegaHandle lastPublicHandle, MegaRequestListener *listener)
{
    pImpl->submitPurchaseReceipt(gateway, receipt, lastPublicHandle, AFFILIATE_TYPE_INVALID, 0, listener);
}

void MegaApi::submitPurchaseReceipt(int gateway, const char *receipt, MegaHandle lastPublicHandle, int lastPublicHandleType, int64_t lastAccessTimestamp, MegaRequestListener *listener)
{
    pImpl->submitPurchaseReceipt(gateway, receipt, lastPublicHandle, lastPublicHandleType, lastAccessTimestamp, listener);
}

void MegaApi::creditCardStore(const char* address1, const char* address2, const char* city,
                     const char* province, const char* country, const char *postalcode,
                     const char* firstname, const char* lastname, const char* creditcard,
                     const char* expire_month, const char* expire_year, const char* cv2,
                     MegaRequestListener *listener)
{
    pImpl->creditCardStore(address1, address2, city, province, country, postalcode, firstname,
                           lastname, creditcard, expire_month, expire_year, cv2, listener);
}

void MegaApi::creditCardQuerySubscriptions(MegaRequestListener *listener)
{
    pImpl->creditCardQuerySubscriptions(listener);
}

void MegaApi::creditCardCancelSubscriptions(const char* reason, MegaRequestListener *listener)
{
    pImpl->creditCardCancelSubscriptions(reason, listener);
}

void MegaApi::getPaymentMethods(MegaRequestListener *listener)
{
    pImpl->getPaymentMethods(listener);
}

char *MegaApi::exportMasterKey()
{
    return pImpl->exportMasterKey();
}

void MegaApi::masterKeyExported(MegaRequestListener *listener)
{
    pImpl->updatePwdReminderData(false, false, true, false, false, listener);
}

void MegaApi::passwordReminderDialogSucceeded(MegaRequestListener *listener)
{
    pImpl->updatePwdReminderData(true, false, false, false, false, listener);
}

void MegaApi::passwordReminderDialogSkipped(MegaRequestListener *listener)
{
    pImpl->updatePwdReminderData(false, true, false, false, false, listener);
}

void MegaApi::passwordReminderDialogBlocked(MegaRequestListener *listener)
{
    pImpl->updatePwdReminderData(false, false, false, true, false, listener);
}

void MegaApi::shouldShowPasswordReminderDialog(bool atLogout, MegaRequestListener *listener)
{
    pImpl->getUserAttr((const char*)NULL, MegaApi::USER_ATTR_PWD_REMINDER, NULL, atLogout, listener);
}

void MegaApi::isMasterKeyExported(MegaRequestListener *listener)
{
    pImpl->getUserAttr((const char*)NULL, MegaApi::USER_ATTR_PWD_REMINDER, NULL, 0, listener);
}

void MegaApi::getPushNotificationSettings(MegaRequestListener *listener)
{
    pImpl->getPushNotificationSettings(listener);
}

void MegaApi::setPushNotificationSettings(MegaPushNotificationSettings *settings, MegaRequestListener *listener)
{
    pImpl->setPushNotificationSettings(settings, listener);
}

#ifdef ENABLE_CHAT
void MegaApi::enableRichPreviews(bool enable, MegaRequestListener *listener)
{
    pImpl->enableRichPreviews(enable, listener);
}

void MegaApi::isRichPreviewsEnabled(MegaRequestListener *listener)
{
    pImpl->isRichPreviewsEnabled(listener);
}

void MegaApi::shouldShowRichLinkWarning(MegaRequestListener *listener)
{
    pImpl->shouldShowRichLinkWarning(listener);
}

void MegaApi::setRichLinkWarningCounterValue(int value, MegaRequestListener *listener)
{
    pImpl->setRichLinkWarningCounterValue(value, listener);
}

void MegaApi::enableGeolocation(MegaRequestListener *listener)
{
    pImpl->enableGeolocation(listener);
}

void MegaApi::isGeolocationEnabled(MegaRequestListener *listener)
{
    pImpl->isGeolocationEnabled(listener);
}
#endif

void MegaApi::setCameraUploadsFolder(MegaHandle nodehandle, MegaRequestListener *listener)
{
    pImpl->setCameraUploadsFolder(nodehandle, false, listener);
}

void MegaApi::setCameraUploadsFolderSecondary(MegaHandle nodehandle, MegaRequestListener *listener)
{
    pImpl->setCameraUploadsFolder(nodehandle, true, listener);
}

void MegaApi::setCameraUploadsFolders(MegaHandle primaryFolder, MegaHandle secondaryFolder, MegaRequestListener *listener)
{
    pImpl->setCameraUploadsFolders(primaryFolder, secondaryFolder, listener);
}

void MegaApi::getCameraUploadsFolder(MegaRequestListener *listener)
{
    pImpl->getCameraUploadsFolder(false, listener);
}

void MegaApi::getCameraUploadsFolderSecondary(MegaRequestListener *listener)
{
    pImpl->getCameraUploadsFolder(true, listener);
}

void MegaApi::setMyChatFilesFolder(MegaHandle nodehandle, MegaRequestListener *listener)
{
    pImpl->setMyChatFilesFolder(nodehandle, listener);
}

void MegaApi::getMyChatFilesFolder(MegaRequestListener *listener)
{
    pImpl->getMyChatFilesFolder(listener);
}

void MegaApi::getUserAlias(MegaHandle uh, MegaRequestListener *listener)
{
    pImpl->getUserAlias(uh, listener);
}

void MegaApi::setUserAlias(MegaHandle uh, const char *alias, MegaRequestListener *listener)
{
    pImpl->setUserAlias(uh, alias, listener);
}

void MegaApi::getRubbishBinAutopurgePeriod(MegaRequestListener *listener)
{
    pImpl->getRubbishBinAutopurgePeriod(listener);
}

void MegaApi::setRubbishBinAutopurgePeriod(int days, MegaRequestListener *listener)
{
    pImpl->setRubbishBinAutopurgePeriod(days, listener);
}

void MegaApi::getDeviceName(MegaRequestListener *listener)
{
    pImpl->getDeviceName(listener);
}

void MegaApi::setDeviceName(const char *deviceName, MegaRequestListener *listener)
{
    pImpl->setDeviceName(deviceName, listener);
}

void MegaApi::changePassword(const char *oldPassword, const char *newPassword, MegaRequestListener *listener)
{
    pImpl->changePassword(oldPassword, newPassword, listener);
}

void MegaApi::logout(MegaRequestListener *listener)
{
    pImpl->logout(listener);
}

void MegaApi::localLogout(MegaRequestListener *listener)
{
    pImpl->localLogout(listener);
}

void MegaApi::invalidateCache()
{
    pImpl->invalidateCache();
}

int MegaApi::getPasswordStrength(const char *password)
{
    return pImpl->getPasswordStrength(password);
}

void MegaApi::submitFeedback(int rating, const char *comment, MegaRequestListener* listener)
{
    pImpl->submitFeedback(rating, comment, listener);
}

void MegaApi::sendEvent(int eventType, const char *message, MegaRequestListener *listener)
{
    pImpl->sendEvent(eventType, message, listener);
}

void MegaApi::createSupportTicket(const char *message, int type, MegaRequestListener *listener)
{
    pImpl->createSupportTicket(message, type, listener);
}

void MegaApi::reportDebugEvent(const char *text, MegaRequestListener *listener)
{
    pImpl->reportEvent(text, listener);
}

void MegaApi::useHttpsOnly(bool httpsOnly, MegaRequestListener *listener)
{
    pImpl->useHttpsOnly(httpsOnly, listener);
}

bool MegaApi::usingHttpsOnly()
{
    return pImpl->usingHttpsOnly();
}

void MegaApi::inviteContact(const char *email, const char *message, int action, MegaRequestListener *listener)
{
    pImpl->inviteContact(email, message, action, UNDEF, listener);
}

void MegaApi::inviteContact(const char *email, const char *message, int action, MegaHandle contactLink, MegaRequestListener *listener)
{
    pImpl->inviteContact(email, message, action, contactLink, listener);
}

void MegaApi::replyContactRequest(MegaContactRequest *r, int action, MegaRequestListener *listener)
{
    pImpl->replyContactRequest(r, action, listener);
}

void MegaApi::removeContact(MegaUser *user, MegaRequestListener* listener)
{
    pImpl->removeContact(user, listener);
}

void MegaApi::pauseTransfers(bool pause, MegaRequestListener* listener)
{
    pImpl->pauseTransfers(pause, -1, listener);
}

void MegaApi::pauseTransfers(bool pause, int direction, MegaRequestListener *listener)
{
    pImpl->pauseTransfers(pause, direction, listener);
}

void MegaApi::pauseTransfer(MegaTransfer *transfer, bool pause, MegaRequestListener *listener)
{
    pImpl->pauseTransfer(transfer ? transfer->getTag() : 0, pause, listener);
}

void MegaApi::pauseTransferByTag(int transferTag, bool pause, MegaRequestListener *listener)
{
    pImpl->pauseTransfer(transferTag, pause, listener);
}

void MegaApi::enableTransferResumption(const char *loggedOutId)
{
    pImpl->enableTransferResumption(loggedOutId);
}

void MegaApi::disableTransferResumption(const char *loggedOutId)
{
    pImpl->disableTransferResumption(loggedOutId);
}

bool MegaApi::areTransfersPaused(int direction)
{
    return pImpl->areTransfersPaused(direction);
}

//-1 -> AUTO, 0 -> NONE, >0 -> b/s
void MegaApi::setUploadLimit(int bpslimit)
{
    pImpl->setUploadLimit(bpslimit);
}

void MegaApi::setMaxConnections(int direction, int connections, MegaRequestListener *listener)
{
    pImpl->setMaxConnections(direction,  connections, listener);
}

void MegaApi::setMaxConnections(int connections, MegaRequestListener *listener)
{
    pImpl->setMaxConnections(-1,  connections, listener);
}

void MegaApi::setDownloadMethod(int method)
{
    pImpl->setDownloadMethod(method);
}

void MegaApi::setUploadMethod(int method)
{
    pImpl->setUploadMethod(method);
}

int MegaApi::getMaxDownloadSpeed()
{
    return pImpl->getMaxDownloadSpeed();
}

int MegaApi::getMaxUploadSpeed()
{
    return pImpl->getMaxUploadSpeed();
}

bool MegaApi::setMaxDownloadSpeed(long long bpslimit)
{
    return pImpl->setMaxDownloadSpeed(bpslimit);
}

bool MegaApi::setMaxUploadSpeed(long long bpslimit)
{
    return pImpl->setMaxUploadSpeed(bpslimit);
}

int MegaApi::getCurrentDownloadSpeed()
{
    return pImpl->getCurrentDownloadSpeed();
}

int MegaApi::getCurrentUploadSpeed()
{
    return pImpl->getCurrentUploadSpeed();
}

int MegaApi::getCurrentSpeed(int type)
{
    return pImpl->getCurrentSpeed(type);
}

int MegaApi::getDownloadMethod()
{
    return pImpl->getDownloadMethod();
}

int MegaApi::getUploadMethod()
{
    return pImpl->getUploadMethod();
}

MegaTransferData *MegaApi::getTransferData(MegaTransferListener *listener)
{
    return pImpl->getTransferData(listener);
}

MegaTransfer *MegaApi::getFirstTransfer(int type)
{
    return pImpl->getFirstTransfer(type);
}

void MegaApi::notifyTransfer(MegaTransfer *transfer, MegaTransferListener *listener)
{
    pImpl->notifyTransfer(transfer ? transfer->getTag() : 0, listener);
}

void MegaApi::notifyTransferByTag(int transferTag, MegaTransferListener *listener)
{
    pImpl->notifyTransfer(transferTag, listener);
}

MegaTransferList *MegaApi::getTransfers()
{
    return pImpl->getTransfers();
}

MegaTransferList *MegaApi::getStreamingTransfers()
{
    return pImpl->getStreamingTransfers();
}

MegaTransfer *MegaApi::getTransferByTag(int transferTag)
{
    return pImpl->getTransferByTag(transferTag);
}

MegaTransferList *MegaApi::getTransfers(int type)
{
    return pImpl->getTransfers(type);
}

MegaTransferList *MegaApi::getChildTransfers(int transferTag)
{
    return pImpl->getChildTransfers(transferTag);
}

void MegaApi::startUpload(const char* localPath, MegaNode* parent, MegaTransferListener *listener)
{
    pImpl->startUpload(localPath, parent, listener);
}

void MegaApi::startUploadForSupport(const char* localPath, bool isSourceTemporary, MegaTransferListener *listener)
{
    pImpl->startUploadForSupport(localPath, isSourceTemporary, listener);
}

MegaStringList *MegaApi::getBackupFolders(int backuptag) const
{
    return pImpl->getBackupFolders(backuptag);
}

void MegaApi::setBackup(const char* localPath, MegaNode* parent, bool attendPastBackups, int64_t period, const char *periodstring, int numBackups, MegaRequestListener *listener)
{
    pImpl->setBackup(localPath, parent, attendPastBackups, period, periodstring ? periodstring : "", numBackups, listener);
}

void MegaApi::removeBackup(int tag, MegaRequestListener *listener)
{
    pImpl->removeBackup(tag, listener);
}

void MegaApi::abortCurrentBackup(int tag, MegaRequestListener *listener)
{
    pImpl->abortCurrentBackup(tag, listener);
}

void MegaApi::startTimer( int64_t period, MegaRequestListener *listener)
{
    pImpl->startTimer(period, listener);
}

void MegaApi::startUploadWithData(const char *localPath, MegaNode *parent, const char *appData, MegaTransferListener *listener)
{
    pImpl->startUpload(false, localPath, parent, (const char *)NULL, -1, 0, false, appData, false, false, listener);
}

void MegaApi::startUploadWithData(const char *localPath, MegaNode *parent, const char *appData, bool isSourceTemporary, MegaTransferListener *listener)
{
    pImpl->startUpload(false, localPath, parent, (const char *)NULL, -1, 0, false, appData, isSourceTemporary, false, listener);
}

void MegaApi::startUploadWithTopPriority(const char *localPath, MegaNode *parent, const char *appData, bool isSourceTemporary, MegaTransferListener *listener)
{
    pImpl->startUpload(true, localPath, parent, (const char *)NULL, -1, 0, false, appData, isSourceTemporary, false, listener);
}

void MegaApi::startUpload(const char *localPath, MegaNode *parent, int64_t mtime, MegaTransferListener *listener)
{
    pImpl->startUpload(localPath, parent, mtime, listener);
}

void MegaApi::startUpload(const char *localPath, MegaNode *parent, int64_t mtime, bool isSourceTemporary, MegaTransferListener *listener)
{
    pImpl->startUpload(false, localPath, parent, (const char *)NULL, mtime, 0, false, NULL, isSourceTemporary, false, listener);
}

void MegaApi::startUpload(const char* localPath, MegaNode* parent, const char* fileName, MegaTransferListener *listener)
{
    pImpl->startUpload(localPath, parent, fileName, listener);
}

void MegaApi::startUpload(const char *localPath, MegaNode *parent, const char *fileName, int64_t mtime, MegaTransferListener *listener)
{
    pImpl->startUpload(false, localPath, parent, fileName, mtime, 0, false, NULL, false, false, listener);
}

void MegaApi::startUpload(const char *localPath, MegaNode *parent, const char *appData, const char *fileName, int64_t mtime, MegaTransferListener *listener)
{
    pImpl->startUpload(false, localPath, parent, fileName, mtime, 0, false, appData, false, false, listener);
}

void MegaApi::startUploadForChat(const char *localPath, MegaNode *parent, const char *appData, bool isSourceTemporary, MegaTransferListener *listener)
{
    pImpl->startUpload(false, localPath, parent, nullptr, -1, 0, false, appData, isSourceTemporary, true, listener);
}

void MegaApi::startDownload(MegaNode *node, const char* localFolder, MegaTransferListener *listener)
{
    pImpl->startDownload(node, localFolder, listener);
}

void MegaApi::startDownloadWithData(MegaNode *node, const char *localPath, const char *appData, MegaTransferListener *listener)
{
    pImpl->startDownload(false, node, localPath, 0, appData, listener);
}

void MegaApi::startDownloadWithTopPriority(MegaNode *node, const char *localPath, const char *appData, MegaTransferListener *listener)
{
    pImpl->startDownload(true, node, localPath, 0, appData, listener);
}

void MegaApi::cancelTransfer(MegaTransfer *t, MegaRequestListener *listener)
{
    pImpl->cancelTransfer(t, listener);
}

void MegaApi::retryTransfer(MegaTransfer *transfer, MegaTransferListener *listener)
{
    pImpl->retryTransfer(transfer, listener);
}

void MegaApi::moveTransferUp(MegaTransfer *transfer, MegaRequestListener *listener)
{
    pImpl->moveTransferUp(transfer ? transfer->getTag() : 0, listener);
}

void MegaApi::moveTransferUpByTag(int transferTag, MegaRequestListener *listener)
{
    pImpl->moveTransferUp(transferTag, listener);
}

void MegaApi::moveTransferDown(MegaTransfer *transfer, MegaRequestListener *listener)
{
    pImpl->moveTransferDown(transfer ? transfer->getTag() : 0, listener);
}

void MegaApi::moveTransferDownByTag(int transferTag, MegaRequestListener *listener)
{
    pImpl->moveTransferDown(transferTag, listener);
}

void MegaApi::moveTransferToFirst(MegaTransfer *transfer, MegaRequestListener *listener)
{
    pImpl->moveTransferToFirst(transfer ? transfer->getTag() : 0, listener);
}

void MegaApi::moveTransferToFirstByTag(int transferTag, MegaRequestListener *listener)
{
    pImpl->moveTransferToFirst(transferTag, listener);
}

void MegaApi::moveTransferToLast(MegaTransfer *transfer, MegaRequestListener *listener)
{
    pImpl->moveTransferToLast(transfer ? transfer->getTag() : 0, listener);
}

void MegaApi::moveTransferToLastByTag(int transferTag, MegaRequestListener *listener)
{
    pImpl->moveTransferToLast(transferTag, listener);
}

void MegaApi::moveTransferBefore(MegaTransfer *transfer, MegaTransfer *prevTransfer, MegaRequestListener *listener)
{
    pImpl->moveTransferBefore(transfer ? transfer->getTag() : 0, prevTransfer ? prevTransfer->getTag() : 0, listener);
}

void MegaApi::moveTransferBeforeByTag(int transferTag, int prevTransferTag, MegaRequestListener *listener)
{
    pImpl->moveTransferBefore(transferTag, prevTransferTag, listener);
}

void MegaApi::cancelTransferByTag(int transferTag, MegaRequestListener *listener)
{
    pImpl->cancelTransferByTag(transferTag, listener);
}

void MegaApi::cancelTransfers(int direction, MegaRequestListener *listener)
{
    pImpl->cancelTransfers(direction, listener);
}

void MegaApi::startStreaming(MegaNode* node, int64_t startPos, int64_t size, MegaTransferListener *listener)
{
    pImpl->startStreaming(node, startPos, size, listener);
}

void MegaApi::setStreamingMinimumRate(int bytesPerSecond)
{
    pImpl->setStreamingMinimumRate(bytesPerSecond);
}

#ifdef ENABLE_SYNC

//Move local files inside synced folders to the "Rubbish" folder.
bool MegaApi::moveToLocalDebris(const char *path)
{
    return pImpl->moveToLocalDebris(path);
}

int MegaApi::syncPathState(string* path)
{
    return pImpl->syncPathState(path);
}

MegaNode *MegaApi::getSyncedNode(string *path)
{
    return pImpl->getSyncedNode(path);
}

void MegaApi::syncFolder(const char *localFolder, MegaNode *megaFolder, MegaRequestListener *listener)
{
    pImpl->syncFolder(localFolder, megaFolder, NULL, 0, listener);
}

void MegaApi::syncFolder(const char *localFolder, MegaHandle megaHandle, MegaRequestListener *listener)
{
<<<<<<< HEAD
    pImpl->syncFolder(localFolder, megaHandle, NULL, 0, listener);
=======
#ifdef __APPLE__
    localfp = 0; //for certain MacOS, fsfp seems to vary when restarting. we set it to 0, so that it gets recalculated
#endif
    pImpl->syncFolder(localFolder, megaFolder, NULL, localfp, listener);
>>>>>>> 06ff0244
}

void MegaApi::copySyncDataToCache(const char *localFolder, MegaHandle megaHandle, const char *remotePath,
                                  long long localfp, bool enabled, bool temporaryDisabled, MegaRequestListener *listener)
{
    pImpl->copySyncDataToCache(localFolder, megaHandle, remotePath, localfp, enabled, temporaryDisabled, listener);
}

void MegaApi::copyCachedStatus(int storageStatus, int blockStatus, int businessStatus, MegaRequestListener *listener)
{
    pImpl->copyCachedStatus(storageStatus, blockStatus, businessStatus, listener);
}
#ifdef USE_PCRE
void MegaApi::syncFolder(const char *localFolder, MegaNode *megaFolder, MegaRegExp *regExp, MegaRequestListener *listener)
{
<<<<<<< HEAD
    pImpl->syncFolder(localFolder, megaFolder, regExp, 0, listener);
=======
#ifdef __APPLE__
    localfp = 0; //for certain MacOS, fsfp seems to vary when restarting. we set it to 0, so that it gets recalculated
#endif
    pImpl->syncFolder(localFolder, megaFolder, regExp, localfp, listener);
>>>>>>> 06ff0244
}
#endif

void MegaApi::removeSync(MegaNode *megaFolder, MegaRequestListener* listener)
{
    pImpl->removeSync(megaFolder ? megaFolder->getHandle() : UNDEF, listener);
}

void MegaApi::removeSync(MegaSync *sync, MegaRequestListener *listener)
{
    pImpl->removeSync(sync ? sync->getMegaHandle() : UNDEF, listener);
}

void MegaApi::removeSync(int tag, MegaRequestListener *listener)
{
    pImpl->removeSync(tag, listener);
}

void MegaApi::disableSync(MegaNode *megaFolder, MegaRequestListener *listener)
{
    pImpl->disableSync(megaFolder ? megaFolder->getHandle() : UNDEF, listener);
}

void MegaApi::disableSync(MegaSync *sync, MegaRequestListener *listener)
{
    pImpl->disableSync(sync ? sync->getMegaHandle() : UNDEF, listener);
}

void MegaApi::enableSync(MegaSync *sync, MegaRequestListener *listener)
{
    pImpl->enableSync(sync ? sync->getTag() : INVALID_SYNC_TAG, listener);
}

void MegaApi::enableSync(int tag, MegaRequestListener *listener)
{
    pImpl->enableSync(tag, listener);
}

void MegaApi::disableSync(int tag, MegaRequestListener *listener)
{
    pImpl->disableSync(tag, listener);
}

void MegaApi::removeSyncs(MegaRequestListener *listener)
{
   pImpl->stopSyncs(listener);
}

MegaSyncList* MegaApi::getSyncs()
{
   return pImpl->getSyncs();
}

int MegaApi::getNumActiveSyncs()
{
    return pImpl->getNumActiveSyncs();
}

string MegaApi::getLocalPath(MegaNode *n)
{
    return pImpl->getLocalPath(n);
}

long long MegaApi::getNumLocalNodes()
{
    return pImpl->getNumLocalNodes();
}

char *MegaApi::getBlockedPath()
{
    return pImpl->getBlockedPath();
}

MegaSync *MegaApi::getSyncByTag(int tag)
{
    return pImpl->getSyncByTag(tag);
}

MegaSync *MegaApi::getSyncByNode(MegaNode *node)
{
    return pImpl->getSyncByNode(node);
}

MegaSync *MegaApi::getSyncByPath(const char *localPath)
{
    return pImpl->getSyncByPath(localPath);
}

bool MegaApi::isScanning()
{
    return pImpl->isIndexing();
}

bool MegaApi::isSyncing()
{
    return pImpl->isSyncing();
}

bool MegaApi::isSynced(MegaNode *n)
{
    return pImpl->isSynced(n);
}

bool MegaApi::isSyncable(const char *path, long long size)
{
    return pImpl->isSyncable(path, size);
}

bool MegaApi::isInsideSync(MegaNode *node)
{
    return pImpl->isInsideSync(node);
}

int MegaApi::isNodeSyncable(MegaNode *node)
{
    return pImpl->isNodeSyncable(node);
}

void MegaApi::setExcludedNames(vector<string> *excludedNames)
{
    pImpl->setExcludedNames(excludedNames);
}

void MegaApi::setExcludedPaths(vector<string> *excludedPaths)
{
    pImpl->setExcludedPaths(excludedPaths);
}

void MegaApi::setExclusionLowerSizeLimit(long long limit)
{
    pImpl->setExclusionLowerSizeLimit(limit);
}

void MegaApi::setExclusionUpperSizeLimit(long long limit)
{
    pImpl->setExclusionUpperSizeLimit(limit);
}

#ifdef USE_PCRE
void MegaApi::setExcludedRegularExpressions(MegaSync *sync, MegaRegExp *regExp)
{
    pImpl->setExcludedRegularExpressions(sync, regExp);
}
#endif
#endif


MegaBackup *MegaApi::getBackupByTag(int tag)
{
    return pImpl->getBackupByTag(tag);
}

MegaBackup *MegaApi::getBackupByNode(MegaNode *node)
{
    return pImpl->getBackupByNode(node);
}

MegaBackup *MegaApi::getBackupByPath(const char *localPath)
{
    return pImpl->getBackupByPath(localPath);
}

int MegaApi::getNumPendingUploads()
{
    return pImpl->getNumPendingUploads();
}

int MegaApi::getNumPendingDownloads()
{
    return pImpl->getNumPendingDownloads();
}

int MegaApi::getTotalUploads()
{
    return pImpl->getTotalUploads();
}

int MegaApi::getTotalDownloads()
{
    return pImpl->getTotalDownloads();
}

void MegaApi::resetTotalDownloads()
{
    pImpl->resetTotalDownloads();
}

void MegaApi::resetTotalUploads()
{
    pImpl->resetTotalUploads();
}

MegaNode *MegaApi::getRootNode()
{
    return pImpl->getRootNode();
}

MegaNode* MegaApi::getInboxNode()
{
    return pImpl->getInboxNode();
}

MegaNode* MegaApi::getRubbishNode()
{
    return pImpl->getRubbishNode();
}

MegaNode *MegaApi::getRootNode(MegaNode *node)
{
    return pImpl->getRootNode(node);
}

bool MegaApi::isInCloud(MegaNode *node)
{
    return pImpl->isInRootnode(node, 0);
}

bool MegaApi::isInRubbish(MegaNode *node)
{
    return pImpl->isInRootnode(node, 2);
}

bool MegaApi::isInInbox(MegaNode *node)
{
    return pImpl->isInRootnode(node, 1);
}

void MegaApi::setDefaultFilePermissions(int permissions)
{
    pImpl->setDefaultFilePermissions(permissions);
}

int MegaApi::getDefaultFilePermissions()
{
    return pImpl->getDefaultFilePermissions();
}

void MegaApi::setDefaultFolderPermissions(int permissions)
{
    pImpl->setDefaultFolderPermissions(permissions);
}

int MegaApi::getDefaultFolderPermissions()
{
    return pImpl->getDefaultFolderPermissions();
}

long long MegaApi::getBandwidthOverquotaDelay()
{
    return pImpl->getBandwidthOverquotaDelay();
}

MegaUserList* MegaApi::getContacts()
{
    return pImpl->getContacts();
}

MegaUser* MegaApi::getContact(const char* user)
{
    return pImpl->getContact(user);
}

MegaUserAlertList* MegaApi::getUserAlerts()
{
    return pImpl->getUserAlerts();
}

int MegaApi::getNumUnreadUserAlerts()
{
    return pImpl->getNumUnreadUserAlerts();
}

MegaNodeList* MegaApi::getInShares(MegaUser *megaUser, int order)
{
    return pImpl->getInShares(megaUser, order);
}

MegaNodeList* MegaApi::getInShares(int order)
{
    return pImpl->getInShares(order);
}

MegaShareList* MegaApi::getInSharesList(int order)
{
    return pImpl->getInSharesList(order);
}

MegaUser *MegaApi::getUserFromInShare(MegaNode *node, bool recurse)
{
    return pImpl->getUserFromInShare(node, recurse);
}

bool MegaApi::isShared(MegaNode *node)
{
    if (!node)
    {
        return false;
    }

    return node->isShared();
}

bool MegaApi::isOutShare(MegaNode *node)
{
    if (!node)
    {
        return false;
    }

    return node->isOutShare();
}

bool MegaApi::isInShare(MegaNode *node)
{
    if (!node)
    {
        return false;
    }

    return node->isInShare();
}

bool MegaApi::isPendingShare(MegaNode *node)
{
    return pImpl->isPendingShare(node);
}

MegaShareList *MegaApi::getOutShares(int order)
{
    return pImpl->getOutShares(order);
}

MegaShareList* MegaApi::getOutShares(MegaNode *megaNode)
{
    return pImpl->getOutShares(megaNode);
}

MegaShareList *MegaApi::getPendingOutShares()
{
    return pImpl->getPendingOutShares();
}

MegaShareList *MegaApi::getPendingOutShares(MegaNode *node)
{
    return pImpl->getPendingOutShares(node);
}

MegaNodeList *MegaApi::getPublicLinks(int order)
{
    return pImpl->getPublicLinks(order);
}

MegaContactRequestList *MegaApi::getIncomingContactRequests()
{
    return pImpl->getIncomingContactRequests();
}

MegaContactRequestList *MegaApi::getOutgoingContactRequests()
{
    return pImpl->getOutgoingContactRequests();
}

int MegaApi::getAccess(MegaNode* megaNode)
{
    return pImpl->getAccess(megaNode);
}

MegaRecentActionBucketList* MegaApi::getRecentActions(unsigned days, unsigned maxnodes)
{
    return pImpl->getRecentActions(days, maxnodes);
}

MegaRecentActionBucketList* MegaApi::getRecentActions()
{
    return pImpl->getRecentActions();
}

bool MegaApi::processMegaTree(MegaNode* n, MegaTreeProcessor* processor, bool recursive)
{
    return pImpl->processMegaTree(n, processor, recursive);
}

MegaNode *MegaApi::createForeignFileNode(MegaHandle handle, const char *key,
                                    const char *name, int64_t size, int64_t mtime,
                                        MegaHandle parentHandle, const char *privateAuth, const char *publicAuth, const char *chatAuth)
{
    return pImpl->createForeignFileNode(handle, key, name, size, mtime, parentHandle, privateAuth, publicAuth, chatAuth);
}

void MegaApi::getLastAvailableVersion(const char *appKey, MegaRequestListener *listener)
{
    pImpl->getLastAvailableVersion(appKey, listener);
}

void MegaApi::getLocalSSLCertificate(MegaRequestListener *listener)
{
    pImpl->getLocalSSLCertificate(listener);
}

void MegaApi::queryDNS(const char *hostname, MegaRequestListener *listener)
{
    pImpl->queryDNS(hostname, listener);
}

void MegaApi::queryGeLB(const char *service, int timeoutds, int maxretries, MegaRequestListener *listener)
{
    pImpl->queryGeLB(service, timeoutds, maxretries, listener);
}

void MegaApi::downloadFile(const char *url, const char *dstpath, MegaRequestListener *listener)
{
    pImpl->downloadFile(url, dstpath, listener);
}

MegaNode *MegaApi::createForeignFolderNode(MegaHandle handle, const char *name, MegaHandle parentHandle, const char *privateAuth, const char *publicAuth)
{
    return pImpl->createForeignFolderNode(handle, name, parentHandle, privateAuth, publicAuth);
}

MegaNode *MegaApi::authorizeNode(MegaNode *node)
{
    return pImpl->authorizeNode(node);
}

#ifdef ENABLE_CHAT
MegaNode *MegaApi::authorizeChatNode(MegaNode *node, const char *cauth)
{
    return pImpl->authorizeChatNode(node, cauth);
}
#endif

const char *MegaApi::getVersion()
{
    return pImpl->getVersion();
}

char *MegaApi::getOperatingSystemVersion()
{
    return pImpl->getOperatingSystemVersion();
}

const char *MegaApi::getUserAgent()
{
    return pImpl->getUserAgent();
}

const char *MegaApi::getBasePath()
{
    return pImpl->getBasePath();
}

void MegaApi::disableGfxFeatures(bool disable)
{
    pImpl->disableGfxFeatures(disable);
}

bool MegaApi::areGfxFeaturesDisabled()
{
    return pImpl->areGfxFeaturesDisabled();
}

void MegaApi::changeApiUrl(const char *apiURL, bool disablepkp)
{
    pImpl->changeApiUrl(apiURL, disablepkp);
}

bool MegaApi::setLanguage(const char *languageCode)
{
    return pImpl->setLanguage(languageCode);
}

void MegaApi::setLanguagePreference(const char *languageCode, MegaRequestListener *listener)
{
    pImpl->setLanguagePreference(languageCode, listener);
}

void MegaApi::getLanguagePreference(MegaRequestListener *listener)
{
    pImpl->getLanguagePreference(listener);
}

void MegaApi::setFileVersionsOption(bool disable, MegaRequestListener *listener)
{
    pImpl->setFileVersionsOption(disable, listener);
}

void MegaApi::setContactLinksOption(bool disable, MegaRequestListener *listener)
{
    pImpl->setContactLinksOption(disable, listener);
}

void MegaApi::getFileVersionsOption(MegaRequestListener *listener)
{
    pImpl->getFileVersionsOption(listener);
}

void MegaApi::getContactLinksOption(MegaRequestListener *listener)
{
    pImpl->getContactLinksOption(listener);
}

void MegaApi::retrySSLerrors(bool enable)
{
    pImpl->retrySSLerrors(enable);
}

void MegaApi::setPublicKeyPinning(bool enable)
{
    pImpl->setPublicKeyPinning(enable);
}

void MegaApi::pauseActionPackets()
{
    pImpl->pauseActionPackets();
}

void MegaApi::resumeActionPackets()
{
    pImpl->resumeActionPackets();
}

char *MegaApi::base64ToBase32(const char *base64)
{
    if(!base64)
    {
        return NULL;
    }

    unsigned binarylen = unsigned(strlen(base64) * 3/4 + 4);
    byte *binary = new byte[binarylen];
    binarylen = Base64::atob(base64, binary, binarylen);

    char *result = new char[binarylen * 8/5 + 6];
    Base32::btoa(binary, binarylen, result);
    delete [] binary;

    return result;
}

char *MegaApi::base32ToBase64(const char *base32)
{
    if(!base32)
    {
        return NULL;
    }

    unsigned binarylen = unsigned(strlen(base32) * 5/8 + 8);
    byte *binary = new byte[binarylen];
    binarylen = Base32::atob(base32, binary, binarylen);

    char *result = new char[binarylen * 4/3 + 4];
    Base64::btoa(binary, binarylen, result);
    delete [] binary;

    return result;
}

MegaNodeList* MegaApi::search(MegaNode* n, const char* searchString, bool recursive, int order)
{
    return pImpl->search(n, searchString, nullptr, recursive, order);
}

MegaNodeList *MegaApi::search(MegaNode *n, const char *searchString, MegaCancelToken *cancelToken, bool recursive, int order)
{
    return pImpl->search(n, searchString, cancelToken, recursive, order);
}

MegaNodeList *MegaApi::search(const char *searchString, int order)
{
    return pImpl->search(searchString, nullptr, order);
}

MegaNodeList *MegaApi::search(const char *searchString, MegaCancelToken *cancelToken, int order)
{
    return pImpl->search(searchString, cancelToken, order);
}

MegaNodeList* MegaApi::searchOnInShares(const char *searchString, MegaCancelToken *cancelToken, int order)
{
    return pImpl->searchInAllShares(searchString, cancelToken, order, MegaApiImpl::TARGET_INSHARE);
}

MegaNodeList* MegaApi::searchOnOutShares(const char *searchString, MegaCancelToken *cancelToken, int order)
{
    return pImpl->searchInAllShares(searchString, cancelToken, order, MegaApiImpl::TARGET_OUTSHARE);
}

MegaNodeList* MegaApi::searchOnPublicLinks(const char *searchString, MegaCancelToken *cancelToken, int order)
{
    return pImpl->searchInAllShares(searchString, cancelToken, order, MegaApiImpl::TARGET_PUBLICLINK);
}

long long MegaApi::getSize(MegaNode *n)
{
    return pImpl->getSize(n);
}

char *MegaApi::getFingerprint(const char *filePath)
{   
    return pImpl->getFingerprint(filePath);
}

char *MegaApi::getFingerprint(MegaNode *node)
{
    return pImpl->getFingerprint(node);
}

char *MegaApi::getFingerprint(MegaInputStream *inputStream, int64_t mtime)
{
    return pImpl->getFingerprint(inputStream, mtime);
}

MegaNode *MegaApi::getNodeByFingerprint(const char *fingerprint)
{
    return pImpl->getNodeByFingerprint(fingerprint);
}

MegaNode *MegaApi::getNodeByFingerprint(const char *fingerprint, MegaNode *parent)
{
    return pImpl->getNodeByFingerprint(fingerprint, parent);
}

MegaNodeList *MegaApi::getNodesByFingerprint(const char *fingerprint)
{
    return pImpl->getNodesByFingerprint(fingerprint);
}

MegaNodeList *MegaApi::getNodesByOriginalFingerprint(const char* originalFingerprint, MegaNode* parent)
{
    return pImpl->getNodesByOriginalFingerprint(originalFingerprint, parent);
}

MegaNode *MegaApi::getExportableNodeByFingerprint(const char *fingerprint, const char *name)
{
    return pImpl->getExportableNodeByFingerprint(fingerprint, name);
}

bool MegaApi::hasFingerprint(const char *fingerprint)
{
    return pImpl->hasFingerprint(fingerprint);
}

char *MegaApi::getCRC(const char *filePath)
{
    return pImpl->getCRC(filePath);
}

char *MegaApi::getCRCFromFingerprint(const char *fingerprint)
{
    return pImpl->getCRCFromFingerprint(fingerprint);
}

char *MegaApi::getCRC(MegaNode *node)
{
    return pImpl->getCRC(node);
}

MegaNode *MegaApi::getNodeByCRC(const char *crc, MegaNode *parent)
{
    return pImpl->getNodeByCRC(crc, parent);
}

void MegaApi::addListener(MegaListener* listener)
{
    pImpl->addListener(listener);
}

void MegaApi::addRequestListener(MegaRequestListener* listener)
{
    pImpl->addRequestListener(listener);
}

void MegaApi::addTransferListener(MegaTransferListener* listener)
{
    pImpl->addTransferListener(listener);
}

void MegaApi::addGlobalListener(MegaGlobalListener* listener)
{
    pImpl->addGlobalListener(listener);
}

#ifdef ENABLE_SYNC
void MegaApi::addSyncListener(MegaSyncListener *listener)
{
    pImpl->addSyncListener(listener);
}

void MegaApi::removeSyncListener(MegaSyncListener *listener)
{
    pImpl->removeSyncListener(listener);
}
#endif

void MegaApi::addBackupListener(MegaBackupListener *listener)
{
    pImpl->addBackupListener(listener);
}

void MegaApi::removeBackupListener(MegaBackupListener *listener)
{
    pImpl->removeBackupListener(listener);
}

void MegaApi::removeListener(MegaListener* listener)
{
    pImpl->removeListener(listener);
}

void MegaApi::removeRequestListener(MegaRequestListener* listener)
{
    pImpl->removeRequestListener(listener);
}

void MegaApi::removeTransferListener(MegaTransferListener* listener)
{
    pImpl->removeTransferListener(listener);
}

void MegaApi::removeGlobalListener(MegaGlobalListener* listener)
{
    pImpl->removeGlobalListener(listener);
}

MegaRequest *MegaApi::getCurrentRequest()
{
    return pImpl->getCurrentRequest();
}

MegaTransfer *MegaApi::getCurrentTransfer()
{
    return pImpl->getCurrentTransfer();
}

MegaError *MegaApi::getCurrentError()
{
    return pImpl->getCurrentError();
}

MegaNodeList *MegaApi::getCurrentNodes()
{
    return pImpl->getCurrentNodes();
}

MegaUserList *MegaApi::getCurrentUsers()
{
    return pImpl->getCurrentUsers();
}

MegaError MegaApi::checkAccess(MegaNode* megaNode, int level)
{
    return pImpl->checkAccess(megaNode, level);
}

MegaError *MegaApi::checkAccessErrorExtended(MegaNode *node, int level)
{
    return pImpl->checkAccessErrorExtended(node, level);
}

MegaError MegaApi::checkMove(MegaNode* megaNode, MegaNode* targetNode)
{
    return pImpl->checkMove(megaNode, targetNode);
}

MegaError *MegaApi::checkMoveErrorExtended(MegaNode *node, MegaNode *target)
{
    return pImpl->checkMoveErrorExtended(node, target);
}

bool MegaApi::isFilesystemAvailable()
{
    return pImpl->isFilesystemAvailable();
}

int MegaApi::getNumChildren(MegaNode* parent)
{
	return pImpl->getNumChildren(parent);
}

int MegaApi::getNumChildFiles(MegaNode* parent)
{
	return pImpl->getNumChildFiles(parent);
}

int MegaApi::getNumChildFolders(MegaNode* parent)
{
	return pImpl->getNumChildFolders(parent);
}

MegaNodeList *MegaApi::getChildren(MegaNode* p, int order)
{
    return pImpl->getChildren(p, order);
}

MegaNodeList *MegaApi::getVersions(MegaNode *node)
{
    return pImpl->getVersions(node);
}

int MegaApi::getNumVersions(MegaNode *node)
{
    return pImpl->getNumVersions(node);
}

bool MegaApi::hasVersions(MegaNode *node)
{
    return pImpl->hasVersions(node);
}

void MegaApi::getFolderInfo(MegaNode *node, MegaRequestListener *listener)
{
    pImpl->getFolderInfo(node, listener);
}

MegaChildrenLists *MegaApi::getFileFolderChildren(MegaNode *p, int order)
{
    return pImpl->getFileFolderChildren(p, order);
}

bool MegaApi::hasChildren(MegaNode *parent)
{
    return pImpl->hasChildren(parent);
}

MegaNode *MegaApi::getChildNode(MegaNode *parent, const char* name)
{
    return pImpl->getChildNode(parent, name);
}

MegaNode* MegaApi::getParentNode(MegaNode* n)
{
    return pImpl->getParentNode(n);
}

char *MegaApi::getNodePath(MegaNode *node)
{
    return pImpl->getNodePath(node);
}

char *MegaApi::getNodePathByNodeHandle(MegaHandle handle)
{
    return pImpl->getNodePathByNodeHandle(handle);
}

MegaNode* MegaApi::getNodeByPath(const char *path, MegaNode* node)
{
    return pImpl->getNodeByPath(path, node);
}

MegaNode* MegaApi::getNodeByHandle(uint64_t h)
{
    return pImpl->getNodeByHandle(h);
}

MegaContactRequest *MegaApi::getContactRequestByHandle(MegaHandle handle)
{
    return pImpl->getContactRequestByHandle(handle);
}

void MegaApi::updateStats()
{
    pImpl->updateStats();
}

long long MegaApi::getNumNodes()
{
    return pImpl->getNumNodes();
}

long long MegaApi::getTotalDownloadedBytes()
{
    return pImpl->getTotalDownloadedBytes();
}

long long MegaApi::getTotalUploadedBytes()
{
    return pImpl->getTotalUploadedBytes();
}

long long MegaApi::getTotalDownloadBytes()
{
    return pImpl->getTotalDownloadBytes();
}

long long MegaApi::getTotalUploadBytes()
{
    return pImpl->getTotalUploadBytes();
}

void MegaApi::update()
{
   pImpl->update();
}

int MegaApi::isWaiting()
{
    return pImpl->isWaiting();
}

int MegaApi::areServersBusy()
{
    return pImpl->areServersBusy();
}

void MegaApi::removeRecursively(const char *path)
{
    MegaApiImpl::removeRecursively(path);
}

bool MegaApi::isOnline()
{
    return pImpl->isOnline();
}

void MegaApi::getAccountAchievements(MegaRequestListener *listener)
{
    pImpl->getAccountAchievements(listener);
}

void MegaApi::getMegaAchievements(MegaRequestListener *listener)
{
    pImpl->getMegaAchievements(listener);
}

void MegaApi::catchup(MegaRequestListener *listener)
{
    pImpl->catchup(listener);
}

void MegaApi::getPublicLinkInformation(const char *megaFolderLink, MegaRequestListener *listener)
{
    pImpl->getPublicLinkInformation(megaFolderLink, listener);
}

MegaApiLock* MegaApi::getMegaApiLock(bool lockNow)
{
    return new MegaApiLock(pImpl, lockNow);
}

void MegaApi::sendSMSVerificationCode(const char* phoneNumber, MegaRequestListener *listener, bool reverifying_whitelisted)
{
    pImpl->sendSMSVerificationCode(phoneNumber, listener, reverifying_whitelisted);
}

void MegaApi::checkSMSVerificationCode(const char* verificationCode, MegaRequestListener *listener)
{
    pImpl->checkSMSVerificationCode(verificationCode, listener);
}

void MegaApi::getRegisteredContacts(const MegaStringMap* contacts, MegaRequestListener *listener)
{
    pImpl->getRegisteredContacts(contacts, listener);
}

void MegaApi::getCountryCallingCodes(MegaRequestListener *listener)
{
    pImpl->getCountryCallingCodes(listener);
}


#ifdef HAVE_LIBUV
bool MegaApi::httpServerStart(bool localOnly, int port, bool useTLS, const char * certificatepath, const char * keypath, bool useIPv6)
{
    return pImpl->httpServerStart(localOnly, port, useTLS, certificatepath, keypath, useIPv6);
}

void MegaApi::httpServerStop()
{
    pImpl->httpServerStop();
}

int MegaApi::httpServerIsRunning()
{
    return pImpl->httpServerIsRunning();
}

bool MegaApi::httpServerIsLocalOnly()
{
    return pImpl->httpServerIsLocalOnly();
}

void MegaApi::httpServerEnableFileServer(bool enable)
{
    pImpl->httpServerEnableFileServer(enable);
}

bool MegaApi::httpServerIsFileServerEnabled()
{
    return pImpl->httpServerIsFileServerEnabled();
}

void MegaApi::httpServerEnableFolderServer(bool enable)
{
    pImpl->httpServerEnableFolderServer(enable);
}

void MegaApi::httpServerEnableOfflineAttribute(bool enable)
{
    pImpl->httpServerEnableOfflineAttribute(enable);
}

bool MegaApi::httpServerIsOfflineAttributeEnabled()
{
    return pImpl->httpServerIsOfflineAttributeEnabled();
}

bool MegaApi::httpServerIsFolderServerEnabled()
{
    return pImpl->httpServerIsFolderServerEnabled();
}

void MegaApi::httpServerSetRestrictedMode(int mode)
{
    pImpl->httpServerSetRestrictedMode(mode);
}

int MegaApi::httpServerGetRestrictedMode()
{
    return pImpl->httpServerGetRestrictedMode();
}

void MegaApi::httpServerEnableSubtitlesSupport(bool enable)
{
    pImpl->httpServerEnableSubtitlesSupport(enable);
}

bool MegaApi::httpServerIsSubtitlesSupportEnabled()
{
    return pImpl->httpServerIsSubtitlesSupportEnabled();
}

void MegaApi::httpServerAddListener(MegaTransferListener *listener)
{
    pImpl->httpServerAddListener(listener);
}

void MegaApi::httpServerRemoveListener(MegaTransferListener *listener)
{
    pImpl->httpServerRemoveListener(listener);
}

char *MegaApi::httpServerGetLocalLink(MegaNode *node)
{
    return pImpl->httpServerGetLocalLink(node);
}

char *MegaApi::httpServerGetLocalWebDavLink(MegaNode *node)
{
    return pImpl->httpServerGetLocalWebDavLink(node);
}

MegaStringList *MegaApi::httpServerGetWebDavLinks()
{
    return pImpl->httpServerGetWebDavLinks();
}

MegaNodeList *MegaApi::httpServerGetWebDavAllowedNodes()
{
    return pImpl->httpServerGetWebDavAllowedNodes();
}

void MegaApi::httpServerRemoveWebDavAllowedNode(MegaHandle handle)
{
    pImpl->httpServerRemoveWebDavAllowedNode(handle);
}

void MegaApi::httpServerRemoveWebDavAllowedNodes()
{
    pImpl->httpServerRemoveWebDavAllowedNodes();
}

void MegaApi::httpServerSetMaxBufferSize(int bufferSize)
{
    pImpl->httpServerSetMaxBufferSize(bufferSize);
}

int MegaApi::httpServerGetMaxBufferSize()
{
    return pImpl->httpServerGetMaxBufferSize();
}

void MegaApi::httpServerSetMaxOutputSize(int outputSize)
{
    pImpl->httpServerSetMaxOutputSize(outputSize);
}

int MegaApi::httpServerGetMaxOutputSize()
{
    return pImpl->httpServerGetMaxOutputSize();
}

//FTP Server:
bool MegaApi::ftpServerStart(bool localOnly, int port, int dataportBegin, int dataPortEnd, bool useTLS, const char * certificatepath, const char * keypath)
{
    return pImpl->ftpServerStart(localOnly, port, dataportBegin, dataPortEnd, useTLS, certificatepath, keypath);
}

void MegaApi::ftpServerStop()
{
    pImpl->ftpServerStop();
}

int MegaApi::ftpServerIsRunning()
{
    return pImpl->ftpServerIsRunning();
}

bool MegaApi::ftpServerIsLocalOnly()
{
    return pImpl->ftpServerIsLocalOnly();
}

void MegaApi::ftpServerSetRestrictedMode(int mode)
{
    pImpl->ftpServerSetRestrictedMode(mode);
}

int MegaApi::ftpServerGetRestrictedMode()
{
    return pImpl->ftpServerGetRestrictedMode();
}

void MegaApi::ftpServerAddListener(MegaTransferListener *listener)
{
    pImpl->ftpServerAddListener(listener);
}

void MegaApi::ftpServerRemoveListener(MegaTransferListener *listener)
{
    pImpl->ftpServerRemoveListener(listener);
}

char *MegaApi::ftpServerGetLocalLink(MegaNode *node)
{
    return pImpl->ftpServerGetLocalLink(node);
}

MegaStringList *MegaApi::ftpServerGetLinks()
{
    return pImpl->ftpServerGetLinks();
}

MegaNodeList *MegaApi::ftpServerGetAllowedNodes()
{
    return pImpl->ftpServerGetAllowedNodes();
}

void MegaApi::ftpServerRemoveAllowedNode(MegaHandle handle)
{
    pImpl->ftpServerRemoveAllowedNode(handle);
}

void MegaApi::ftpServerRemoveAllowedNodes()
{
    pImpl->ftpServerRemoveAllowedNodes();
}

void MegaApi::ftpServerSetMaxBufferSize(int bufferSize)
{
    pImpl->ftpServerSetMaxBufferSize(bufferSize);
}

int MegaApi::ftpServerGetMaxBufferSize()
{
    return pImpl->ftpServerGetMaxBufferSize();
}

void MegaApi::ftpServerSetMaxOutputSize(int outputSize)
{
    pImpl->ftpServerSetMaxOutputSize(outputSize);
}

int MegaApi::ftpServerGetMaxOutputSize()
{
    return pImpl->ftpServerGetMaxOutputSize();
}

#endif

char *MegaApi::getMimeType(const char *extension)
{
    if (!extension)
    {
        return NULL;
    }

    if (*extension == '.')
    {
        extension++;
    }

    static const map<string, string> mimeMap{
        // from c++11, this sort of static local initialization is one-time and thread safe
        {"323", "text/h323"},
        {"3g2", "video/3gpp2"},
        {"3gp", "video/3gpp"},
        {"3gp2", "video/3gpp2"},
        {"3gpp", "video/3gpp"},
        {"7z", "application/x-7z-compressed"},
        {"aa", "audio/audible"},
        {"AAC", "audio/aac"},
        {"aaf", "application/octet-stream"},
        {"aax", "audio/vnd.audible.aax"},
        {"ac3", "audio/ac3"},
        {"aca", "application/octet-stream"},
        {"accda", "application/msaccess.addin"},
        {"accdb", "application/msaccess"},
        {"accdc", "application/msaccess.cab"},
        {"accde", "application/msaccess"},
        {"accdr", "application/msaccess.runtime"},
        {"accdt", "application/msaccess"},
        {"accdw", "application/msaccess.webapplication"},
        {"accft", "application/msaccess.ftemplate"},
        {"acx", "application/internet-property-stream"},
        {"AddIn", "text/xml"},
        {"ade", "application/msaccess"},
        {"adobebridge", "application/x-bridge-url"},
        {"adp", "application/msaccess"},
        {"ADT", "audio/vnd.dlna.adts"},
        {"ADTS", "audio/aac"},
        {"afm", "application/octet-stream"},
        {"ai", "application/postscript"},
        {"aif", "audio/x-aiff"},
        {"aifc", "audio/aiff"},
        {"aiff", "audio/aiff"},
        {"air", "application/vnd.adobe.air-application-installer-package+zip"},
        {"amc", "application/x-mpeg"},
        {"application", "application/x-ms-application"},
        {"art", "image/x-jg"},
        {"asa", "application/xml"},
        {"asax", "application/xml"},
        {"ascx", "application/xml"},
        {"asd", "application/octet-stream"},
        {"asf", "video/x-ms-asf"},
        {"ashx", "application/xml"},
        {"asi", "application/octet-stream"},
        {"asm", "text/plain"},
        {"asmx", "application/xml"},
        {"aspx", "application/xml"},
        {"asr", "video/x-ms-asf"},
        {"asx", "video/x-ms-asf"},
        {"atom", "application/atom+xml"},
        {"au", "audio/basic"},
        {"avi", "video/x-msvideo"},
        {"axs", "application/olescript"},
        {"bas", "text/plain"},
        {"bcpio", "application/x-bcpio"},
        {"bin", "application/octet-stream"},
        {"bmp", "image/bmp"},
        {"c", "text/plain"},
        {"cab", "application/octet-stream"},
        {"caf", "audio/x-caf"},
        {"calx", "application/vnd.ms-office.calx"},
        {"cat", "application/vnd.ms-pki.seccat"},
        {"cc", "text/plain"},
        {"cd", "text/plain"},
        {"cdda", "audio/aiff"},
        {"cdf", "application/x-cdf"},
        {"cer", "application/x-x509-ca-cert"},
        {"chm", "application/octet-stream"},
        {"class", "application/x-java-applet"},
        {"clp", "application/x-msclip"},
        {"cmx", "image/x-cmx"},
        {"cnf", "text/plain"},
        {"cod", "image/cis-cod"},
        {"config", "application/xml"},
        {"contact", "text/x-ms-contact"},
        {"coverage", "application/xml"},
        {"cpio", "application/x-cpio"},
        {"cpp", "text/plain"},
        {"crd", "application/x-mscardfile"},
        {"crl", "application/pkix-crl"},
        {"crt", "application/x-x509-ca-cert"},
        {"cs", "text/plain"},
        {"csdproj", "text/plain"},
        {"csh", "application/x-csh"},
        {"csproj", "text/plain"},
        {"css", "text/css"},
        {"csv", "text/csv"},
        {"cur", "application/octet-stream"},
        {"cxx", "text/plain"},
        {"dat", "application/octet-stream"},
        {"datasource", "application/xml"},
        {"dbproj", "text/plain"},
        {"dcr", "application/x-director"},
        {"def", "text/plain"},
        {"deploy", "application/octet-stream"},
        {"der", "application/x-x509-ca-cert"},
        {"dgml", "application/xml"},
        {"dib", "image/bmp"},
        {"dif", "video/x-dv"},
        {"dir", "application/x-director"},
        {"disco", "text/xml"},
        {"dll", "application/x-msdownload"},
        {"dll.config", "text/xml"},
        {"dlm", "text/dlm"},
        {"doc", "application/msword"},
        {"docm", "application/vnd.ms-word.document.macroEnabled.12"},
        {"docx", "application/vnd.openxmlformats-officedocument.wordprocessingml.document"},
        {"dot", "application/msword"},
        {"dotm", "application/vnd.ms-word.template.macroEnabled.12"},
        {"dotx", "application/vnd.openxmlformats-officedocument.wordprocessingml.template"},
        {"dsp", "application/octet-stream"},
        {"dsw", "text/plain"},
        {"dtd", "text/xml"},
        {"dtsConfig", "text/xml"},
        {"dv", "video/x-dv"},
        {"dvi", "application/x-dvi"},
        {"dwf", "drawing/x-dwf"},
        {"dwp", "application/octet-stream"},
        {"dxr", "application/x-director"},
        {"eml", "message/rfc822"},
        {"emz", "application/octet-stream"},
        {"eot", "application/octet-stream"},
        {"eps", "application/postscript"},
        {"etl", "application/etl"},
        {"etx", "text/x-setext"},
        {"evy", "application/envoy"},
        {"exe", "application/octet-stream"},
        {"exe.config", "text/xml"},
        {"fdf", "application/vnd.fdf"},
        {"fif", "application/fractals"},
        {"filters", "Application/xml"},
        {"fla", "application/octet-stream"},
        {"flac", "audio/flac"},
        {"flr", "x-world/x-vrml"},
        {"flv", "video/x-flv"},
        {"fsscript", "application/fsharp-script"},
        {"fsx", "application/fsharp-script"},
        {"generictest", "application/xml"},
        {"gif", "image/gif"},
        {"group", "text/x-ms-group"},
        {"gsm", "audio/x-gsm"},
        {"gtar", "application/x-gtar"},
        {"gz", "application/x-gzip"},
        {"h", "text/plain"},
        {"hdf", "application/x-hdf"},
        {"hdml", "text/x-hdml"},
        {"hhc", "application/x-oleobject"},
        {"hhk", "application/octet-stream"},
        {"hhp", "application/octet-stream"},
        {"hlp", "application/winhlp"},
        {"hpp", "text/plain"},
        {"hqx", "application/mac-binhex40"},
        {"hta", "application/hta"},
        {"htc", "text/x-component"},
        {"htm", "text/html"},
        {"html", "text/html"},
        {"htt", "text/webviewhtml"},
        {"hxa", "application/xml"},
        {"hxc", "application/xml"},
        {"hxd", "application/octet-stream"},
        {"hxe", "application/xml"},
        {"hxf", "application/xml"},
        {"hxh", "application/octet-stream"},
        {"hxi", "application/octet-stream"},
        {"hxk", "application/xml"},
        {"hxq", "application/octet-stream"},
        {"hxr", "application/octet-stream"},
        {"hxs", "application/octet-stream"},
        {"hxt", "text/html"},
        {"hxv", "application/xml"},
        {"hxw", "application/octet-stream"},
        {"hxx", "text/plain"},
        {"i", "text/plain"},
        {"ico", "image/x-icon"},
        {"ics", "application/octet-stream"},
        {"idl", "text/plain"},
        {"ief", "image/ief"},
        {"iii", "application/x-iphone"},
        {"inc", "text/plain"},
        {"inf", "application/octet-stream"},
        {"inl", "text/plain"},
        {"ins", "application/x-internet-signup"},
        {"ipa", "application/x-itunes-ipa"},
        {"ipg", "application/x-itunes-ipg"},
        {"ipproj", "text/plain"},
        {"ipsw", "application/x-itunes-ipsw"},
        {"iqy", "text/x-ms-iqy"},
        {"isp", "application/x-internet-signup"},
        {"ite", "application/x-itunes-ite"},
        {"itlp", "application/x-itunes-itlp"},
        {"itms", "application/x-itunes-itms"},
        {"itpc", "application/x-itunes-itpc"},
        {"IVF", "video/x-ivf"},
        {"jar", "application/java-archive"},
        {"java", "application/octet-stream"},
        {"jck", "application/liquidmotion"},
        {"jcz", "application/liquidmotion"},
        {"jfif", "image/pjpeg"},
        {"jnlp", "application/x-java-jnlp-file"},
        {"jpb", "application/octet-stream"},
        {"jpe", "image/jpeg"},
        {"jpeg", "image/jpeg"},
        {"jpg", "image/jpeg"},
        {"js", "application/x-javascript"},
        {"json", "application/json"},
        {"jsx", "text/jscript"},
        {"jsxbin", "text/plain"},
        {"latex", "application/x-latex"},
        {"library-ms", "application/windows-library+xml"},
        {"lit", "application/x-ms-reader"},
        {"loadtest", "application/xml"},
        {"lpk", "application/octet-stream"},
        {"lsf", "video/x-la-asf"},
        {"lst", "text/plain"},
        {"lsx", "video/x-la-asf"},
        {"lzh", "application/octet-stream"},
        {"m13", "application/x-msmediaview"},
        {"m14", "application/x-msmediaview"},
        {"m1v", "video/mpeg"},
        {"m2t", "video/vnd.dlna.mpeg-tts"},
        {"m2ts", "video/vnd.dlna.mpeg-tts"},
        {"m2v", "video/mpeg"},
        {"m3u", "audio/x-mpegurl"},
        {"m3u8", "audio/x-mpegurl"},
        {"m4a", "audio/m4a"},
        {"m4b", "audio/m4b"},
        {"m4p", "audio/m4p"},
        {"m4r", "audio/x-m4r"},
        {"m4v", "video/x-m4v"},
        {"mac", "image/x-macpaint"},
        {"mak", "text/plain"},
        {"man", "application/x-troff-man"},
        {"manifest", "application/x-ms-manifest"},
        {"map", "text/plain"},
        {"master", "application/xml"},
        {"mda", "application/msaccess"},
        {"mdb", "application/x-msaccess"},
        {"mde", "application/msaccess"},
        {"mdp", "application/octet-stream"},
        {"me", "application/x-troff-me"},
        {"mfp", "application/x-shockwave-flash"},
        {"mht", "message/rfc822"},
        {"mhtml", "message/rfc822"},
        {"mid", "audio/mid"},
        {"midi", "audio/mid"},
        {"mix", "application/octet-stream"},
        {"mk", "text/plain"},
        {"mmf", "application/x-smaf"},
        {"mno", "text/xml"},
        {"mny", "application/x-msmoney"},
        {"mod", "video/mpeg"},
        {"mov", "video/quicktime"},
        {"movie", "video/x-sgi-movie"},
        {"mp2", "video/mpeg"},
        {"mp2v", "video/mpeg"},
        {"mp3", "audio/mpeg"},
        {"mp4", "video/mp4"},
        {"mp4v", "video/mp4"},
        {"mpa", "video/mpeg"},
        {"mpe", "video/mpeg"},
        {"mpeg", "video/mpeg"},
        {"mpf", "application/vnd.ms-mediapackage"},
        {"mpg", "video/mpeg"},
        {"mpp", "application/vnd.ms-project"},
        {"mpv2", "video/mpeg"},
        {"mqv", "video/quicktime"},
        {"ms", "application/x-troff-ms"},
        {"msi", "application/octet-stream"},
        {"mso", "application/octet-stream"},
        {"mts", "video/vnd.dlna.mpeg-tts"},
        {"mtx", "application/xml"},
        {"mvb", "application/x-msmediaview"},
        {"mvc", "application/x-miva-compiled"},
        {"mxp", "application/x-mmxp"},
        {"nc", "application/x-netcdf"},
        {"nsc", "video/x-ms-asf"},
        {"nws", "message/rfc822"},
        {"ocx", "application/octet-stream"},
        {"oda", "application/oda"},
        {"odc", "text/x-ms-odc"},
        {"odh", "text/plain"},
        {"odl", "text/plain"},
        {"odp", "application/vnd.oasis.opendocument.presentation"},
        {"ods", "application/oleobject"},
        {"odt", "application/vnd.oasis.opendocument.text"},
        {"one", "application/onenote"},
        {"onea", "application/onenote"},
        {"onepkg", "application/onenote"},
        {"onetmp", "application/onenote"},
        {"onetoc", "application/onenote"},
        {"onetoc2", "application/onenote"},
        {"orderedtest", "application/xml"},
        {"osdx", "application/opensearchdescription+xml"},
        {"p10", "application/pkcs10"},
        {"p12", "application/x-pkcs12"},
        {"p7b", "application/x-pkcs7-certificates"},
        {"p7c", "application/pkcs7-mime"},
        {"p7m", "application/pkcs7-mime"},
        {"p7r", "application/x-pkcs7-certreqresp"},
        {"p7s", "application/pkcs7-signature"},
        {"pbm", "image/x-portable-bitmap"},
        {"pcast", "application/x-podcast"},
        {"pct", "image/pict"},
        {"pcx", "application/octet-stream"},
        {"pcz", "application/octet-stream"},
        {"pdf", "application/pdf"},
        {"pfb", "application/octet-stream"},
        {"pfm", "application/octet-stream"},
        {"pfx", "application/x-pkcs12"},
        {"pgm", "image/x-portable-graymap"},
        {"pic", "image/pict"},
        {"pict", "image/pict"},
        {"pkgdef", "text/plain"},
        {"pkgundef", "text/plain"},
        {"pko", "application/vnd.ms-pki.pko"},
        {"pls", "audio/scpls"},
        {"pma", "application/x-perfmon"},
        {"pmc", "application/x-perfmon"},
        {"pml", "application/x-perfmon"},
        {"pmr", "application/x-perfmon"},
        {"pmw", "application/x-perfmon"},
        {"png", "image/png"},
        {"pnm", "image/x-portable-anymap"},
        {"pnt", "image/x-macpaint"},
        {"pntg", "image/x-macpaint"},
        {"pnz", "image/png"},
        {"pot", "application/vnd.ms-powerpoint"},
        {"potm", "application/vnd.ms-powerpoint.template.macroEnabled.12"},
        {"potx", "application/vnd.openxmlformats-officedocument.presentationml.template"},
        {"ppa", "application/vnd.ms-powerpoint"},
        {"ppam", "application/vnd.ms-powerpoint.addin.macroEnabled.12"},
        {"ppm", "image/x-portable-pixmap"},
        {"pps", "application/vnd.ms-powerpoint"},
        {"ppsm", "application/vnd.ms-powerpoint.slideshow.macroEnabled.12"},
        {"ppsx", "application/vnd.openxmlformats-officedocument.presentationml.slideshow"},
        {"ppt", "application/vnd.ms-powerpoint"},
        {"pptm", "application/vnd.ms-powerpoint.presentation.macroEnabled.12"},
        {"pptx", "application/vnd.openxmlformats-officedocument.presentationml.presentation"},
        {"prf", "application/pics-rules"},
        {"prm", "application/octet-stream"},
        {"prx", "application/octet-stream"},
        {"ps", "application/postscript"},
        {"psc1", "application/PowerShell"},
        {"psd", "application/octet-stream"},
        {"psess", "application/xml"},
        {"psm", "application/octet-stream"},
        {"psp", "application/octet-stream"},
        {"pub", "application/x-mspublisher"},
        {"pwz", "application/vnd.ms-powerpoint"},
        {"qht", "text/x-html-insertion"},
        {"qhtm", "text/x-html-insertion"},
        {"qt", "video/quicktime"},
        {"qti", "image/x-quicktime"},
        {"qtif", "image/x-quicktime"},
        {"qtl", "application/x-quicktimeplayer"},
        {"qxd", "application/octet-stream"},
        {"ra", "audio/x-pn-realaudio"},
        {"ram", "audio/x-pn-realaudio"},
        {"rar", "application/octet-stream"},
        {"ras", "image/x-cmu-raster"},
        {"rat", "application/rat-file"},
        {"rc", "text/plain"},
        {"rc2", "text/plain"},
        {"rct", "text/plain"},
        {"rdlc", "application/xml"},
        {"resx", "application/xml"},
        {"rf", "image/vnd.rn-realflash"},
        {"rgb", "image/x-rgb"},
        {"rgs", "text/plain"},
        {"rm", "application/vnd.rn-realmedia"},
        {"rmi", "audio/mid"},
        {"rmp", "application/vnd.rn-rn_music_package"},
        {"roff", "application/x-troff"},
        {"rpm", "audio/x-pn-realaudio-plugin"},
        {"rqy", "text/x-ms-rqy"},
        {"rtf", "application/rtf"},
        {"rtx", "text/richtext"},
        {"ruleset", "application/xml"},
        {"s", "text/plain"},
        {"safariextz", "application/x-safari-safariextz"},
        {"scd", "application/x-msschedule"},
        {"sct", "text/scriptlet"},
        {"sd2", "audio/x-sd2"},
        {"sdp", "application/sdp"},
        {"sea", "application/octet-stream"},
        {"searchConnector-ms", "application/windows-search-connector+xml"},
        {"setpay", "application/set-payment-initiation"},
        {"setreg", "application/set-registration-initiation"},
        {"settings", "application/xml"},
        {"sgimb", "application/x-sgimb"},
        {"sgml", "text/sgml"},
        {"sh", "application/x-sh"},
        {"shar", "application/x-shar"},
        {"shtml", "text/html"},
        {"sit", "application/x-stuffit"},
        {"sitemap", "application/xml"},
        {"skin", "application/xml"},
        {"sldm", "application/vnd.ms-powerpoint.slide.macroEnabled.12"},
        {"sldx", "application/vnd.openxmlformats-officedocument.presentationml.slide"},
        {"slk", "application/vnd.ms-excel"},
        {"sln", "text/plain"},
        {"slupkg-ms", "application/x-ms-license"},
        {"smd", "audio/x-smd"},
        {"smi", "application/octet-stream"},
        {"smx", "audio/x-smd"},
        {"smz", "audio/x-smd"},
        {"snd", "audio/basic"},
        {"snippet", "application/xml"},
        {"snp", "application/octet-stream"},
        {"sol", "text/plain"},
        {"sor", "text/plain"},
        {"spc", "application/x-pkcs7-certificates"},
        {"spl", "application/futuresplash"},
        {"src", "application/x-wais-source"},
        {"srf", "text/plain"},
        {"SSISDeploymentManifest", "text/xml"},
        {"ssm", "application/streamingmedia"},
        {"sst", "application/vnd.ms-pki.certstore"},
        {"stl", "application/vnd.ms-pki.stl"},
        {"sv4cpio", "application/x-sv4cpio"},
        {"sv4crc", "application/x-sv4crc"},
        {"svc", "application/xml"},
        {"swf", "application/x-shockwave-flash"},
        {"t", "application/x-troff"},
        {"tar", "application/x-tar"},
        {"tcl", "application/x-tcl"},
        {"testrunconfig", "application/xml"},
        {"testsettings", "application/xml"},
        {"tex", "application/x-tex"},
        {"texi", "application/x-texinfo"},
        {"texinfo", "application/x-texinfo"},
        {"tgz", "application/x-compressed"},
        {"thmx", "application/vnd.ms-officetheme"},
        {"thn", "application/octet-stream"},
        {"tif", "image/tiff"},
        {"tiff", "image/tiff"},
        {"tlh", "text/plain"},
        {"tli", "text/plain"},
        {"toc", "application/octet-stream"},
        {"tr", "application/x-troff"},
        {"trm", "application/x-msterminal"},
        {"trx", "application/xml"},
        {"ts", "video/vnd.dlna.mpeg-tts"},
        {"tsv", "text/tab-separated-values"},
        {"ttf", "application/octet-stream"},
        {"tts", "video/vnd.dlna.mpeg-tts"},
        {"txt", "text/plain"},
        {"u32", "application/octet-stream"},
        {"uls", "text/iuls"},
        {"user", "text/plain"},
        {"ustar", "application/x-ustar"},
        {"vb", "text/plain"},
        {"vbdproj", "text/plain"},
        {"vbk", "video/mpeg"},
        {"vbproj", "text/plain"},
        {"vbs", "text/vbscript"},
        {"vcf", "text/x-vcard"},
        {"vcproj", "Application/xml"},
        {"vcs", "text/plain"},
        {"vcxproj", "Application/xml"},
        {"vddproj", "text/plain"},
        {"vdp", "text/plain"},
        {"vdproj", "text/plain"},
        {"vdx", "application/vnd.ms-visio.viewer"},
        {"vml", "text/xml"},
        {"vscontent", "application/xml"},
        {"vsct", "text/xml"},
        {"vsd", "application/vnd.visio"},
        {"vsi", "application/ms-vsi"},
        {"vsix", "application/vsix"},
        {"vsixlangpack", "text/xml"},
        {"vsixmanifest", "text/xml"},
        {"vsmdi", "application/xml"},
        {"vspscc", "text/plain"},
        {"vss", "application/vnd.visio"},
        {"vsscc", "text/plain"},
        {"vssettings", "text/xml"},
        {"vssscc", "text/plain"},
        {"vst", "application/vnd.visio"},
        {"vstemplate", "text/xml"},
        {"vsto", "application/x-ms-vsto"},
        {"vsw", "application/vnd.visio"},
        {"vsx", "application/vnd.visio"},
        {"vtx", "application/vnd.visio"},
        {"wav", "audio/wav"},
        {"wave", "audio/wav"},
        {"wax", "audio/x-ms-wax"},
        {"wbk", "application/msword"},
        {"wbmp", "image/vnd.wap.wbmp"},
        {"wcm", "application/vnd.ms-works"},
        {"wdb", "application/vnd.ms-works"},
        {"wdp", "image/vnd.ms-photo"},
        {"webarchive", "application/x-safari-webarchive"},
        {"webtest", "application/xml"},
        {"wiq", "application/xml"},
        {"wiz", "application/msword"},
        {"wks", "application/vnd.ms-works"},
        {"WLMP", "application/wlmoviemaker"},
        {"wlpginstall", "application/x-wlpg-detect"},
        {"wlpginstall3", "application/x-wlpg3-detect"},
        {"wm", "video/x-ms-wm"},
        {"wma", "audio/x-ms-wma"},
        {"wmd", "application/x-ms-wmd"},
        {"wmf", "application/x-msmetafile"},
        {"wml", "text/vnd.wap.wml"},
        {"wmlc", "application/vnd.wap.wmlc"},
        {"wmls", "text/vnd.wap.wmlscript"},
        {"wmlsc", "application/vnd.wap.wmlscriptc"},
        {"wmp", "video/x-ms-wmp"},
        {"wmv", "video/x-ms-wmv"},
        {"wmx", "video/x-ms-wmx"},
        {"wmz", "application/x-ms-wmz"},
        {"wpl", "application/vnd.ms-wpl"},
        {"wps", "application/vnd.ms-works"},
        {"wri", "application/x-mswrite"},
        {"wrl", "x-world/x-vrml"},
        {"wrz", "x-world/x-vrml"},
        {"wsc", "text/scriptlet"},
        {"wsdl", "text/xml"},
        {"wvx", "video/x-ms-wvx"},
        {"x", "application/directx"},
        {"xaf", "x-world/x-vrml"},
        {"xaml", "application/xaml+xml"},
        {"xap", "application/x-silverlight-app"},
        {"xbap", "application/x-ms-xbap"},
        {"xbm", "image/x-xbitmap"},
        {"xdr", "text/plain"},
        {"xht", "application/xhtml+xml"},
        {"xhtml", "application/xhtml+xml"},
        {"xla", "application/vnd.ms-excel"},
        {"xlam", "application/vnd.ms-excel.addin.macroEnabled.12"},
        {"xlc", "application/vnd.ms-excel"},
        {"xld", "application/vnd.ms-excel"},
        {"xlk", "application/vnd.ms-excel"},
        {"xll", "application/vnd.ms-excel"},
        {"xlm", "application/vnd.ms-excel"},
        {"xls", "application/vnd.ms-excel"},
        {"xlsb", "application/vnd.ms-excel.sheet.binary.macroEnabled.12"},
        {"xlsm", "application/vnd.ms-excel.sheet.macroEnabled.12"},
        {"xlsx", "application/vnd.openxmlformats-officedocument.spreadsheetml.sheet"},
        {"xlt", "application/vnd.ms-excel"},
        {"xltm", "application/vnd.ms-excel.template.macroEnabled.12"},
        {"xltx", "application/vnd.openxmlformats-officedocument.spreadsheetml.template"},
        {"xlw", "application/vnd.ms-excel"},
        {"xml", "text/xml"},
        {"xmta", "application/xml"},
        {"xof", "x-world/x-vrml"},
        {"XOML", "text/plain"},
        {"xpm", "image/x-xpixmap"},
        {"xps", "application/vnd.ms-xpsdocument"},
        {"xrm-ms", "text/xml"},
        {"xsc", "application/xml"},
        {"xsd", "text/xml"},
        {"xsf", "text/xml"},
        {"xsl", "text/xml"},
        {"xslt", "text/xml"},
        {"xsn", "application/octet-stream"},
        {"xss", "application/xml"},
        {"xtp", "application/octet-stream"},
        {"xwd", "image/x-xwindowdump"},
        {"z", "application/x-compress"},
        {"zip", "application/x-zip-compressed"}
    };

    string key = extension;
    tolower_string(key);
    map<string, string>::const_iterator it = mimeMap.find(key);
    return it == mimeMap.cend() ? nullptr : MegaApi::strdup(it->second.c_str());
}

#ifdef ENABLE_CHAT
void MegaApi::createChat(bool group, MegaTextChatPeerList *peers, const char *title, MegaRequestListener *listener)
{
    pImpl->createChat(group, false, peers, NULL, title, listener);
}

void MegaApi::createPublicChat(MegaTextChatPeerList *peers, const MegaStringMap *userKeyMap, const char *title, MegaRequestListener *listener)
{
    pImpl->createChat(true, true, peers, userKeyMap, title, listener);
}

void MegaApi::inviteToChat(MegaHandle chatid,  MegaHandle uh, int privilege, const char *title, MegaRequestListener *listener)
{
    pImpl->inviteToChat(chatid, uh, privilege, false, NULL, title, listener);
}

void MegaApi::inviteToPublicChat(MegaHandle chatid, MegaHandle uh, int privilege, const char *unifiedKey, MegaRequestListener *listener)
{
    pImpl->inviteToChat(chatid, uh, privilege, true, unifiedKey, NULL, listener);
}

void MegaApi::removeFromChat(MegaHandle chatid, MegaHandle uh, MegaRequestListener *listener)
{
    pImpl->removeFromChat(chatid, uh, listener);
}

void MegaApi::getUrlChat(MegaHandle chatid, MegaRequestListener *listener)
{
    pImpl->getUrlChat(chatid, listener);
}

void MegaApi::grantAccessInChat(MegaHandle chatid, MegaNode *n, MegaHandle uh,  MegaRequestListener *listener)
{
    pImpl->grantAccessInChat(chatid, n, uh, listener);
}

void MegaApi::removeAccessInChat(MegaHandle chatid, MegaNode *n, MegaHandle uh,  MegaRequestListener *listener)
{
    pImpl->removeAccessInChat(chatid, n, uh, listener);
}

void MegaApi::updateChatPermissions(MegaHandle chatid, MegaHandle uh, int privilege, MegaRequestListener *listener)
{
    pImpl->updateChatPermissions(chatid, uh, privilege, listener);
}

void MegaApi::truncateChat(MegaHandle chatid, MegaHandle messageid, MegaRequestListener *listener)
{
    pImpl->truncateChat(chatid, messageid, listener);
}

void MegaApi::setChatTitle(MegaHandle chatid, const char* title, MegaRequestListener *listener)
{
    pImpl->setChatTitle(chatid, title, listener);
}

void MegaApi::getChatPresenceURL(MegaRequestListener *listener)
{
    pImpl->getChatPresenceURL(listener);
}

void MegaApi::registerPushNotifications(int deviceType, const char *token, MegaRequestListener *listener)
{
    pImpl->registerPushNotification(deviceType, token, listener);
}

void MegaApi::sendChatStats(const char *data, int port, MegaRequestListener *listener)
{
    pImpl->sendChatStats(data, port, listener);
}

void MegaApi::sendChatLogs(const char *data, const char *aid, int port, MegaRequestListener *listener)
{
    pImpl->sendChatLogs(data, aid, port, listener);
}

MegaTextChatList* MegaApi::getChatList()
{
    return pImpl->getChatList();
}

MegaHandleList* MegaApi::getAttachmentAccess(MegaHandle chatid, MegaHandle h)
{
    return pImpl->getAttachmentAccess(chatid, h);
}

bool MegaApi::hasAccessToAttachment(MegaHandle chatid, MegaHandle h, MegaHandle uh)
{
    return pImpl->hasAccessToAttachment(chatid, h, uh);
}

const char* MegaApi::getFileAttribute(MegaHandle h)
{
    return pImpl->getFileAttribute(h);
}

void MegaApi::archiveChat(MegaHandle chatid, int archive, MegaRequestListener *listener)
{
    pImpl->archiveChat(chatid, archive, listener);
}

void MegaApi::setChatRetentionTime(MegaHandle chatid, int period, MegaRequestListener *listener)
{
    pImpl->setChatRetentionTime(chatid, period, listener);
}

void MegaApi::requestRichPreview(const char *url, MegaRequestListener *listener)
{
    pImpl->requestRichPreview(url, listener);
}

void MegaApi::chatLinkQuery(MegaHandle chatid, MegaRequestListener *listener)
{
    pImpl->chatLinkHandle(chatid, false, false, listener);
}

void MegaApi::chatLinkCreate(MegaHandle chatid, MegaRequestListener *listener)
{
    pImpl->chatLinkHandle(chatid, false, true, listener);
}

void MegaApi::chatLinkDelete(MegaHandle chatid, MegaRequestListener *listener)
{
    pImpl->chatLinkHandle(chatid, true, false, listener);
}

void MegaApi::getChatLinkURL(MegaHandle publichandle, MegaRequestListener *listener)
{
    pImpl->getChatLinkURL(publichandle, listener);
}

void MegaApi::chatLinkClose(MegaHandle chatid, const char *title, MegaRequestListener *listener)
{
    pImpl->chatLinkClose(chatid, title, listener);
}

void MegaApi::chatLinkJoin(MegaHandle publichandle, const char *unifiedKey, MegaRequestListener *listener)
{
    pImpl->chatLinkJoin(publichandle, unifiedKey, listener);
}

bool MegaApi::isChatNotifiable(MegaHandle chatid)
{
    return pImpl->isChatNotifiable(chatid);
}

#endif

bool MegaApi::isSharesNotifiable()
{
    return pImpl->isSharesNotifiable();
}

bool MegaApi::isContactsNotifiable()
{
    return pImpl->isContactsNotifiable();
}

char* MegaApi::strdup(const char* buffer)
{
    if (!buffer)
        return NULL;
    int tam = int(strlen(buffer) + 1);
    char *newbuffer = new char[tam];
    memcpy(newbuffer, buffer, tam);
    return newbuffer;
}

#ifdef _WIN32

// convert Windows Unicode to UTF-8
void MegaApi::utf16ToUtf8(const wchar_t* utf16data, int utf16size, string* utf8string)
{
    if(!utf16size)
    {
        utf8string->clear();
        return;
    }

    utf8string->resize((utf16size + 1) * 4);

    utf8string->resize(WideCharToMultiByte(CP_UTF8, 0, utf16data,
        utf16size,
        (char*)utf8string->data(),
        int(utf8string->size() + 1),
        NULL, NULL));
}

void MegaApi::utf8ToUtf16(const char* utf8data, string* utf16string)
{
    if(!utf8data)
    {
        utf16string->clear();
        utf16string->append("", 1);
        return;
    }

    int size = int(strlen(utf8data) + 1);

    // make space for the worst case
    utf16string->resize(size * sizeof(wchar_t));

    // resize to actual result
    utf16string->resize(sizeof(wchar_t) * MultiByteToWideChar(CP_UTF8, 0, utf8data, size, (wchar_t*)utf16string->data(),
                                                              int(utf16string->size() / sizeof(wchar_t) + 1)));
    if (utf16string->size())
    {
        utf16string->resize(utf16string->size() - 1);
    }
    else
    {
        utf16string->append("", 1);
    }
}

#endif

char *MegaApi::escapeFsIncompatible(const char *filename)
{
    return pImpl->escapeFsIncompatible(filename, NULL);
}

char *MegaApi::escapeFsIncompatible(const char *filename, const char *dstPath)
{
    return pImpl->escapeFsIncompatible(filename, dstPath);
}

char *MegaApi::unescapeFsIncompatible(const char *name)
{
    return pImpl->unescapeFsIncompatible(name, NULL);
}

char *MegaApi::unescapeFsIncompatible(const char *name, const char *localPath)
{
    return pImpl->unescapeFsIncompatible(name, localPath);
}

bool MegaApi::createThumbnail(const char *imagePath, const char *dstPath)
{
    return pImpl->createThumbnail(imagePath, dstPath);
}

bool MegaApi::createPreview(const char *imagePath, const char *dstPath)
{
    return pImpl->createPreview(imagePath, dstPath);
}

bool MegaApi::createAvatar(const char *imagePath, const char *dstPath)
{
    return pImpl->createAvatar(imagePath, dstPath);
}

void MegaApi::backgroundMediaUploadRequestUploadURL(int64_t fullFileSize, MegaBackgroundMediaUpload* state, MegaRequestListener *listener)
{
    return pImpl->backgroundMediaUploadRequestUploadURL(fullFileSize, state, listener); 
}

void MegaApi::backgroundMediaUploadComplete(MegaBackgroundMediaUpload* state, const char* utf8Name, MegaNode *parent, const char* fingerprint, const char* fingerprintoriginal,
    const char *string64UploadToken, MegaRequestListener *listener)
{
    pImpl->backgroundMediaUploadComplete(state, utf8Name, parent, fingerprint, fingerprintoriginal, string64UploadToken, listener);
}

bool MegaApi::ensureMediaInfo()
{
    return pImpl->ensureMediaInfo();
}

void MegaApi::setOriginalFingerprint(MegaNode* node, const char* originalFingerprint, MegaRequestListener *listener)
{
    return pImpl->setOriginalFingerprint(node, originalFingerprint, listener);
}

MegaHashSignature::MegaHashSignature(const char *base64Key)
{
    pImpl = new MegaHashSignatureImpl(base64Key);
}

MegaHashSignature::~MegaHashSignature()
{
    delete pImpl;
}

void MegaHashSignature::init()
{
	pImpl->init();
}

void MegaHashSignature::add(const char *data, unsigned size)
{
	pImpl->add(data, size);
}

bool MegaHashSignature::checkSignature(const char *base64Signature)
{
    return pImpl->checkSignature(base64Signature);
}

MegaAccountDetails::~MegaAccountDetails() { }

int MegaAccountDetails::getProLevel()
{
    return 0;
}

int64_t MegaAccountDetails::getProExpiration()
{
    return 0;
}

int MegaAccountDetails::getSubscriptionStatus()
{
    return 0;
}

int64_t MegaAccountDetails::getSubscriptionRenewTime()
{
    return 0;
}

char *MegaAccountDetails::getSubscriptionMethod()
{
    return NULL;
}

char *MegaAccountDetails::getSubscriptionCycle()
{
    return NULL;
}

long long MegaAccountDetails::getStorageMax()
{
    return 0;
}

long long MegaAccountDetails::getStorageUsed()
{
    return 0;
}

long long MegaAccountDetails::getVersionStorageUsed()
{
    return 0;
}

long long MegaAccountDetails::getTransferMax()
{
    return 0;
}

long long MegaAccountDetails::getTransferOwnUsed()
{
    return 0;
}

long long MegaAccountDetails::getTransferSrvUsed()
{
    return 0;
}

long long MegaAccountDetails::getTransferUsed()
{
    return 0;
}

int MegaAccountDetails::getNumUsageItems()
{
    return 0;
}

long long MegaAccountDetails::getStorageUsed(MegaHandle)
{
    return 0;
}

long long MegaAccountDetails::getNumFiles(MegaHandle)
{
    return 0;
}

long long MegaAccountDetails::getNumFolders(MegaHandle)
{
    return 0;
}

long long MegaAccountDetails::getNumVersionFiles(MegaHandle)
{
    return 0;
}

long long MegaAccountDetails::getVersionStorageUsed(MegaHandle)
{
    return 0;
}

MegaAccountDetails *MegaAccountDetails::copy()
{
    return NULL;
}

int MegaAccountDetails::getNumBalances() const
{
    return 0;
}

MegaAccountBalance *MegaAccountDetails::getBalance(int) const
{
    return NULL;
}

int MegaAccountDetails::getNumSessions() const
{
    return 0;
}

MegaAccountSession *MegaAccountDetails::getSession(int) const
{
    return NULL;
}

int MegaAccountDetails::getNumPurchases() const
{
    return 0;
}

MegaAccountPurchase *MegaAccountDetails::getPurchase(int) const
{
    return NULL;
}

int MegaAccountDetails::getNumTransactions() const
{
    return 0;
}

MegaAccountTransaction *MegaAccountDetails::getTransaction(int) const
{
    return NULL;
}

int MegaAccountDetails::getTemporalBandwidthInterval()
{
    return 0;
}

long long MegaAccountDetails::getTemporalBandwidth()
{
    return 0;
}

bool MegaAccountDetails::isTemporalBandwidthValid()
{
    return false;
}

void MegaLogger::log(const char* /*time*/, int /*loglevel*/, const char* /*source*/, const char* /*message*/
#ifdef ENABLE_LOG_PERFORMANCE
                     , const char ** /*directMessages*/, size_t * /*directMessagesSizes*/, int /*numberMessages*/
#endif
                     )
{

}

bool MegaGfxProcessor::readBitmap(const char* /*path*/)
{
    return false;
}

int MegaGfxProcessor::getWidth()
{
    return 0;
}

int MegaGfxProcessor::getHeight()
{
    return 0;
}

int MegaGfxProcessor::getBitmapDataSize(int /*width*/, int /*height*/, int /*px*/, int /*py*/, int /*rw*/, int /*rh*/)
{
    return 0;
}

bool MegaGfxProcessor::getBitmapData(char* /*bitmapData*/, size_t /*size*/)
{
    return 0;
}

void MegaGfxProcessor::freeBitmap() { }

MegaGfxProcessor::~MegaGfxProcessor() { }
MegaPricing::~MegaPricing() { }

int MegaPricing::getNumProducts()
{
    return 0;
}

MegaHandle MegaPricing::getHandle(int)
{
    return INVALID_HANDLE;
}

int MegaPricing::getProLevel(int)
{
    return 0;
}

int MegaPricing::getGBStorage(int)
{
    return 0;
}

int MegaPricing::getGBTransfer(int)
{
    return 0;
}

int MegaPricing::getMonths(int)
{
    return 0;
}

int MegaPricing::getAmount(int)
{
    return 0;
}

const char *MegaPricing::getCurrency(int)
{
    return 0;
}

const char *MegaPricing::getDescription(int)
{
    return NULL;
}

const char *MegaPricing::getIosID(int)
{
    return NULL;
}

const char *MegaPricing::getAndroidID(int)
{
    return NULL;
}

bool MegaPricing::isBusinessType(int)
{
    return false;
}

int MegaPricing::getAmountMonth(int)
{
    return 0;
}

MegaPricing *MegaPricing::copy()
{
    return NULL;
}

#ifdef ENABLE_SYNC
MegaSync::~MegaSync() { }

MegaSync *MegaSync::copy()
{
    return NULL;
}

MegaHandle MegaSync::getMegaHandle() const
{
    return INVALID_HANDLE;
}

const char *MegaSync::getLocalFolder() const
{
    return NULL;
}

const char *MegaSync::getMegaFolder() const
{
    return NULL;
}

long long MegaSync::getLocalFingerprint() const
{
    return 0;
}

int MegaSync::getTag() const
{
    return 0;
}

int MegaSync::getState() const
{
    return MegaSync::SYNC_FAILED;
}

int MegaSync::getError() const
{
    return MegaSync::Error::NO_SYNC_ERROR;
}

bool MegaSync::isEnabled() const
{
    return true;
}

bool MegaSync::isActive() const
{
    return false;
}

bool MegaSync::isTemporaryDisabled() const
{
    return false;
}

const char* MegaSync::getMegaSyncErrorCode()
{
    return MegaSync::getMegaSyncErrorCode(getError());
}

const char* MegaSync::getMegaSyncErrorCode(int errorCode)
{
    switch(errorCode)
    {
    case MegaSync::Error::NO_SYNC_ERROR:
        return "No error";
    case MegaSync::Error::UNKNOWN_ERROR:
        return "Unknown error";
    case MegaSync::Error::UNSUPPORTED_FILE_SYSTEM:
        return "File system not supported";
    case MegaSync::Error::INVALID_REMOTE_TYPE:
        return "Remote node is not valid";
    case MegaSync::Error::INVALID_LOCAL_TYPE:
        return "Local path is not valid";
    case MegaSync::Error::INITIAL_SCAN_FAILED:
        return "Initial scan failed";
    case MegaSync::Error::LOCAL_PATH_TEMPORARY_UNAVAILABLE:
        return "Local path temporarily unavailable";
    case MegaSync::Error::LOCAL_PATH_UNAVAILABLE:
        return "Local path not available";
    case MegaSync::Error::REMOTE_NODE_NOT_FOUND:
        return "Remote node not found";
    case MegaSync::Error::STORAGE_OVERQUOTA:
        return "Reached storage quota limit";
    case MegaSync::Error::BUSINESS_EXPIRED:
        return "Business account expired";
    case MegaSync::Error::FOREIGN_TARGET_OVERSTORAGE:
        return "Foreign target storage quota reached";
    case MegaSync::Error::REMOTE_PATH_HAS_CHANGED:
        return "Remote path has changed";
    case MegaSync::Error::REMOTE_NODE_MOVED_TO_RUBBISH:
        return "Remote node moved to Rubbish Bin";
    case MegaSync::Error::SHARE_NON_FULL_ACCESS:
        return "Share without full access";
    case MegaSync::Error::LOCAL_FINGERPRINT_MISMATCH:
        return "Local fingerprint mismatch";
    case MegaSync::Error::PUT_NODES_ERROR:
        return "Put nodes error";
    case MegaSync::Error::ACTIVE_SYNC_BELOW_PATH:
        return "Active sync below path";
    case MegaSync::Error::ACTIVE_SYNC_ABOVE_PATH:
        return "Active sync above path";
    case MegaSync::Error::REMOTE_PATH_DELETED:
        return "Remove node has been deleted";
    case MegaSync::Error::REMOTE_NODE_INSIDE_RUBBISH:
        return "Remove node is inside Rubbish Bin";
    case MegaSync::Error::VBOXSHAREDFOLDER_UNSUPPORTED:
        return "Unsupported VBoxSharedFolderFS filesystem";
    case MegaSync::Error::LOCAL_PATH_SYNC_COLLISION:
        return "Local path collides with an existing sync";
    case MegaSync::Error::LOCAL_IS_FAT:
        return "Local filesystem is FAT";
    case MegaSync::Error::LOCAL_IS_HGFS:
        return "Local filesystem is HGFS";
    case MegaSync::Error::ACCOUNT_BLOCKED:
        return "Your account is blocked";
    default:
        return "Undefined error";
    }
}


MegaSyncList *MegaSyncList::createInstance()
{
    return new MegaSyncListPrivate();
}

MegaSyncList::MegaSyncList()
{

}

MegaSyncList::~MegaSyncList()
{

}

MegaSyncList *MegaSyncList::copy() const
{
    return NULL;
}

MegaSync *MegaSyncList::get(int) const
{
    return NULL;
}

int MegaSyncList::size() const
{
    return 0;
}

void MegaSyncList::addSync(MegaSync *sync)
{

}

void MegaSyncListener::onSyncFileStateChanged(MegaApi *, MegaSync *, string *, int)
{ }

void MegaSyncListener::onSyncStateChanged(MegaApi *, MegaSync *)
{ }

void MegaSyncListener::onSyncEvent(MegaApi *, MegaSync *, MegaSyncEvent *)
{ }

void MegaSyncListener::onSyncAdded(MegaApi *, MegaSync *, int additionState)
{ }

void MegaSyncListener::onSyncDisabled(MegaApi *, MegaSync *)
{ }

void MegaSyncListener::onSyncEnabled(MegaApi *, MegaSync *)
{ }

void MegaSyncListener::onSyncDeleted(MegaApi *, MegaSync *)
{ }

MegaSyncEvent::~MegaSyncEvent()
{ }

MegaSyncEvent *MegaSyncEvent::copy()
{
    return NULL;
}

int MegaSyncEvent::getType() const
{
    return 0;
}

const char *MegaSyncEvent::getPath() const
{
    return NULL;
}

MegaHandle MegaSyncEvent::getNodeHandle() const
{
    return INVALID_HANDLE;
}

const char *MegaSyncEvent::getNewPath() const
{
    return NULL;
}

const char *MegaSyncEvent::getPrevName() const
{
    return NULL;
}

MegaHandle MegaSyncEvent::getPrevParent() const
{
    return INVALID_HANDLE;
}

MegaRegExp::MegaRegExp()
{
    pImpl = new MegaRegExpPrivate();
}

MegaRegExp::MegaRegExp(MegaRegExpPrivate *pImpl)
{
    this->pImpl = pImpl;
}

MegaRegExp::~MegaRegExp() { }

MegaRegExp *MegaRegExp::copy()
{
    return new MegaRegExp(pImpl->copy());
}

bool MegaRegExp::addRegExp(const char *regExp)
{
    return pImpl->addRegExp(regExp);
}

int MegaRegExp::getNumRegExp()
{
    return pImpl->getNumRegExp();
}

const char *MegaRegExp::getRegExp(int index)
{
    return pImpl->getRegExp(index);
}

bool MegaRegExp::match(const char *s)
{
    return pImpl->match(s);
}

const char *MegaRegExp::getFullPattern()
{
    return pImpl->getFullPattern();
}
#endif


void MegaBackupListener::onBackupStateChanged(MegaApi *, MegaBackup *)
{ }
void MegaBackupListener::onBackupStart(MegaApi *, MegaBackup *)
{ }
void MegaBackupListener::onBackupFinish(MegaApi*, MegaBackup *, MegaError*)
{ }
void MegaBackupListener::onBackupUpdate(MegaApi *, MegaBackup *)
{ }
void MegaBackupListener::onBackupTemporaryError(MegaApi *, MegaBackup *, MegaError*)
{ }
MegaBackupListener::~MegaBackupListener()
{ }

MegaBackup::~MegaBackup() { }

MegaBackup *MegaBackup::copy()
{
    return NULL;
}

MegaHandle MegaBackup::getMegaHandle() const
{
    return INVALID_HANDLE;
}

const char *MegaBackup::getLocalFolder() const
{
    return NULL;
}

int MegaBackup::getTag() const
{
    return 0;
}

bool MegaBackup::getAttendPastBackups() const
{
    return false;
}

int64_t MegaBackup::getPeriod() const
{
    return 0;
}

const char *MegaBackup::getPeriodString() const
{
    return NULL;
}

long long MegaBackup::getNextStartTime(long long oldStartTimeAbsolute) const
{
    return 0;
}


int MegaBackup::getMaxBackups() const
{
    return 0;
}

int MegaBackup::getState() const
{
    return MegaBackup::BACKUP_FAILED;
}

long long MegaBackup::getNumberFolders() const
{
     return 0;
}

long long MegaBackup::getNumberFiles() const
{
     return 0;
}

long long MegaBackup::getTotalFiles() const
{
     return 0;
}

int64_t MegaBackup::getCurrentBKStartTime() const
{
     return 0;
}

long long MegaBackup::getTransferredBytes() const
{
     return 0;
}

long long MegaBackup::getTotalBytes() const
{
     return 0;
}

long long MegaBackup::getSpeed() const
{
     return 0;
}

long long MegaBackup::getMeanSpeed() const
{
     return 0;
}

int64_t MegaBackup::getUpdateTime() const
{
     return 0;
}

MegaTransferList *MegaBackup::getFailedTransfers()
{
    return NULL;
}

MegaAccountBalance::~MegaAccountBalance()
{

}

double MegaAccountBalance::getAmount() const
{
    return 0;
}

char *MegaAccountBalance::getCurrency() const
{
    return NULL;
}


MegaAccountSession::~MegaAccountSession()
{

}

int64_t MegaAccountSession::getCreationTimestamp() const
{
    return 0;
}

int64_t MegaAccountSession::getMostRecentUsage() const
{
    return 0;
}

char *MegaAccountSession::getUserAgent() const
{
    return NULL;
}

char *MegaAccountSession::getIP() const
{
    return NULL;
}

char *MegaAccountSession::getCountry() const
{
    return NULL;
}

bool MegaAccountSession::isCurrent() const
{
    return false;
}

bool MegaAccountSession::isAlive() const
{
    return false;
}

MegaHandle MegaAccountSession::getHandle() const
{
    return INVALID_HANDLE;
}


MegaAccountPurchase::~MegaAccountPurchase()
{

}

int64_t MegaAccountPurchase::getTimestamp() const
{
    return 0;
}

char *MegaAccountPurchase::getHandle() const
{
    return NULL;
}

char *MegaAccountPurchase::getCurrency() const
{
    return NULL;
}

double MegaAccountPurchase::getAmount() const
{
    return 0;
}

int MegaAccountPurchase::getMethod() const
{
    return 0;
}


MegaAccountTransaction::~MegaAccountTransaction()
{

}

int64_t MegaAccountTransaction::getTimestamp() const
{
    return 0;
}

char *MegaAccountTransaction::getHandle() const
{
    return NULL;
}

char *MegaAccountTransaction::getCurrency() const
{
    return NULL;
}

double MegaAccountTransaction::getAmount() const
{
    return 0;
}

MegaBackgroundMediaUpload *MegaBackgroundMediaUpload::createInstance(MegaApi *api)
{
    return new MegaBackgroundMediaUploadPrivate(api);
}

MegaBackgroundMediaUpload* MegaBackgroundMediaUpload::unserialize(const char* d, MegaApi* api)
{
    unsigned char* binary;
    size_t binSize;
    MegaApi::base64ToBinary(d, &binary, &binSize);
    std::string binString((char*)binary, binSize);
    delete[] binary;
    return d ? new MegaBackgroundMediaUploadPrivate(binString, api) : NULL;
}

bool MegaBackgroundMediaUpload::analyseMediaInfo(const char* inputFilepath)
{
    return false;
}

char *MegaBackgroundMediaUpload::encryptFile(const char* inputFilepath, int64_t startPos, int64_t* length, const char* outputFilepath, bool adjustsizeonly)
{
    return NULL;
}

char *MegaBackgroundMediaUpload::getUploadURL()
{
    return NULL;
}

char *MegaBackgroundMediaUpload::serialize()
{
    return NULL;
}

void MegaBackgroundMediaUpload::setThumbnail(MegaHandle h)
{
}

void MegaBackgroundMediaUpload::setPreview(MegaHandle h)
{
}

void MegaBackgroundMediaUpload::setCoordinates(double lat, double lon, bool unshareable)
{
}

MegaBackgroundMediaUpload::MegaBackgroundMediaUpload()
{
}

MegaBackgroundMediaUpload::~MegaBackgroundMediaUpload()
{
}

int64_t MegaInputStream::getSize()
{
    return 0;
}

bool MegaInputStream::read(char* /*buffer*/, size_t /*size*/)
{
    return false;
}

MegaInputStream::~MegaInputStream()
{

}

MegaApiLock::MegaApiLock(MegaApiImpl* ptr, bool lock) : api(ptr)
{
    if (lock)
    {
        lockOnce();
    }
}

MegaApiLock::~MegaApiLock()
{
    unlockOnce();
}

void MegaApiLock::lockOnce()
{
    if (!locked)
    {
        api->lockMutex();
        locked = true;
    }
}


bool MegaApiLock::tryLockFor(long long time)
{
    if (!locked)
    {
        locked = api->tryLockMutexFor(time);
    }

    return locked;
}

void MegaApiLock::unlockOnce()
{
    if (locked)
    {
        api->unlockMutex();
        locked = false;
    }
}


#ifdef ENABLE_CHAT
MegaTextChatPeerList * MegaTextChatPeerList::createInstance()
{
    return new MegaTextChatPeerListPrivate();
}

MegaTextChatPeerList::MegaTextChatPeerList()
{

}

MegaTextChatPeerList::~MegaTextChatPeerList()
{

}

MegaTextChatPeerList *MegaTextChatPeerList::copy() const
{
    return NULL;
}

void MegaTextChatPeerList::addPeer(MegaHandle, int)
{
}

MegaHandle MegaTextChatPeerList::getPeerHandle(int) const
{
    return INVALID_HANDLE;
}

int MegaTextChatPeerList::getPeerPrivilege(int) const
{
    return PRIV_UNKNOWN;
}

int MegaTextChatPeerList::size() const
{
    return 0;
}

MegaTextChat::~MegaTextChat()
{

}

MegaTextChat *MegaTextChat::copy() const
{
    return NULL;
}

MegaHandle MegaTextChat::getHandle() const
{
    return INVALID_HANDLE;
}

int MegaTextChat::getOwnPrivilege() const
{
    return PRIV_UNKNOWN;
}

int MegaTextChat::getShard() const
{
    return -1;
}

const MegaTextChatPeerList *MegaTextChat::getPeerList() const
{
    return NULL;
}

void MegaTextChat::setPeerList(const MegaTextChatPeerList *)
{

}

bool MegaTextChat::isGroup() const
{
    return false;
}

MegaHandle MegaTextChat::getOriginatingUser() const
{
    return INVALID_HANDLE;
}

const char * MegaTextChat::getTitle() const
{
    return NULL;
}

const char * MegaTextChat::getUnifiedKey() const
{
    return NULL;
}

bool MegaTextChat::hasChanged(int) const
{
    return false;
}

int MegaTextChat::getChanges() const
{
    return 0;
}

int MegaTextChat::isOwnChange() const
{
    return 0;
}

int64_t MegaTextChat::getCreationTime() const
{
    return 0;
}

bool MegaTextChat::isArchived() const
{
    return false;
}

bool MegaTextChat::isPublicChat() const
{
    return false;
}

MegaTextChatList::~MegaTextChatList()
{

}

MegaTextChatList *MegaTextChatList::copy() const
{
    return NULL;
}

const MegaTextChat *MegaTextChatList::get(unsigned int) const
{
    return NULL;
}

int MegaTextChatList::size() const
{
    return 0;
}

#endif  // ENABLE_CHAT


MegaStringMap *MegaStringMap::createInstance()
{
    return new MegaStringMapPrivate();
}

MegaStringMap::MegaStringMap()
{

}

MegaStringMap::~MegaStringMap()
{

}

MegaStringMap *MegaStringMap::copy() const
{
    return NULL;
}

const char *MegaStringMap::get(const char*) const
{
    return NULL;
}

MegaStringList *MegaStringMap::getKeys() const
{
    return NULL;
}

void MegaStringMap::set(const char *, const char *)
{

}

int MegaStringMap::size() const
{
    return 0;
}

MegaTransferData::~MegaTransferData()
{

}

MegaTransferData *MegaTransferData::copy() const
{
    return NULL;
}

int MegaTransferData::getNumDownloads() const
{
    return 0;
}

int MegaTransferData::getNumUploads() const
{
    return 0;
}

int MegaTransferData::getDownloadTag(int i) const
{
    return 0;
}

int MegaTransferData::getUploadTag(int i) const
{
    return 0;
}

unsigned long long MegaTransferData::getDownloadPriority(int i) const
{
    return 0;
}

unsigned long long MegaTransferData::getUploadPriority(int i) const
{
    return 0;
}

long long MegaTransferData::getNotificationNumber() const
{
    return 0;
}

MegaEvent::~MegaEvent() { }
MegaEvent *MegaEvent::copy()
{
    return NULL;
}

int MegaEvent::getType() const
{
    return 0;
}

const char *MegaEvent::getText() const
{
    return NULL;
}

int64_t MegaEvent::getNumber() const
{
    return 0;
}

MegaHandle MegaEvent::getHandle() const
{
    return INVALID_HANDLE;
}

const char *MegaEvent::getEventString() const
{
    return NULL;
}

MegaHandleList *MegaHandleList::createInstance()
{
    return new MegaHandleListPrivate();
}

MegaHandleList::MegaHandleList()
{

}

MegaHandleList::~MegaHandleList()
{

}

MegaHandleList *MegaHandleList::copy() const
{
    return NULL;
}

MegaHandle MegaHandleList::get(unsigned int i) const
{
    return INVALID_HANDLE;
}

unsigned int MegaHandleList::size() const
{
    return 0;
}

void MegaHandleList::addMegaHandle(MegaHandle megaHandle)
{

}

MegaChildrenLists::~MegaChildrenLists()
{

}

MegaChildrenLists *MegaChildrenLists::copy()
{
    return NULL;
}

MegaNodeList *MegaChildrenLists::getFileList()
{
    return NULL;
}

MegaNodeList *MegaChildrenLists::getFolderList()
{
    return NULL;
}

MegaAchievementsDetails::~MegaAchievementsDetails()
{

}

long long MegaAchievementsDetails::getBaseStorage()
{
    return 0;
}

long long MegaAchievementsDetails::getClassStorage(int class_id)
{
    return 0;
}

long long MegaAchievementsDetails::getClassTransfer(int class_id)
{
    return 0;
}

int MegaAchievementsDetails::getClassExpire(int class_id)
{
    return 0;
}

unsigned int MegaAchievementsDetails::getAwardsCount()
{
    return 0;
}

int MegaAchievementsDetails::getAwardClass(unsigned int index)
{
    return 0;
}

int MegaAchievementsDetails::getAwardId(unsigned int index)
{
    return 0;
}

int64_t MegaAchievementsDetails::getAwardTimestamp(unsigned int index)
{
    return 0;
}

int64_t MegaAchievementsDetails::getAwardExpirationTs(unsigned int index)
{
    return 0;
}

MegaStringList* MegaAchievementsDetails::getAwardEmails(unsigned int index)
{
    return NULL;
}

int MegaAchievementsDetails::getRewardsCount()
{
    return 0;
}

int MegaAchievementsDetails::getRewardAwardId(unsigned int index)
{
    return 0;
}

long long MegaAchievementsDetails::getRewardStorage(unsigned int index)
{
    return 0;
}

long long MegaAchievementsDetails::getRewardTransfer(unsigned int index)
{
    return 0;
}

long long MegaAchievementsDetails::getRewardStorageByAwardId(int award_id)
{
    return 0;
}

long long MegaAchievementsDetails::getRewardTransferByAwardId(int award_id)
{
    return 0;
}

int MegaAchievementsDetails::getRewardExpire(unsigned int index)
{
    return 0;
}

MegaAchievementsDetails *MegaAchievementsDetails::copy()
{
    return NULL;
}

long long MegaAchievementsDetails::currentStorage()
{
    return 0;
}

long long MegaAchievementsDetails::currentTransfer()
{
    return 0;
}

long long MegaAchievementsDetails::currentStorageReferrals()
{
    return 0;
}

long long MegaAchievementsDetails::currentTransferReferrals()
{
    return 0;
}

MegaFolderInfo::~MegaFolderInfo()
{

}

MegaFolderInfo *MegaFolderInfo::copy() const
{
    return NULL;
}

int MegaFolderInfo::getNumVersions() const
{
    return 0;
}

int MegaFolderInfo::getNumFiles() const
{
    return 0;
}

int MegaFolderInfo::getNumFolders() const
{
    return 0;
}

long long MegaFolderInfo::getCurrentSize() const
{
    return 0;
}

long long MegaFolderInfo::getVersionsSize() const
{
    return 0;
}

MegaTimeZoneDetails::~MegaTimeZoneDetails()
{

}

MegaTimeZoneDetails *MegaTimeZoneDetails::copy() const
{
    return NULL;
}

int MegaTimeZoneDetails::getNumTimeZones() const
{
    return 0;
}

const char *MegaTimeZoneDetails::getTimeZone(int /*index*/) const
{
    return NULL;
}

int MegaTimeZoneDetails::getTimeOffset(int /*index*/) const
{
    return 0;
}

int MegaTimeZoneDetails::getDefault() const
{
    return -1;
}

MegaPushNotificationSettings *MegaPushNotificationSettings::createInstance()
{
    return new MegaPushNotificationSettingsPrivate();
}

MegaPushNotificationSettings::~MegaPushNotificationSettings()
{

}

MegaPushNotificationSettings *MegaPushNotificationSettings::copy() const
{
    return NULL;
}

bool MegaPushNotificationSettings::isGlobalEnabled() const
{
    return false;
}

bool MegaPushNotificationSettings::isGlobalDndEnabled() const
{
    return false;
}

bool MegaPushNotificationSettings::isGlobalChatsDndEnabled() const
{
    return false;
}

int64_t MegaPushNotificationSettings::getGlobalDnd() const
{
    return 0;
}

int64_t MegaPushNotificationSettings::getGlobalChatsDnd() const
{
    return 0;
}

bool MegaPushNotificationSettings::isGlobalScheduleEnabled() const
{
    return false;
}

int MegaPushNotificationSettings::getGlobalScheduleStart() const
{
    return 0;
}

int MegaPushNotificationSettings::getGlobalScheduleEnd() const
{
    return 0;
}

const char *MegaPushNotificationSettings::getGlobalScheduleTimezone() const
{
    return NULL;
}

bool MegaPushNotificationSettings::isChatEnabled(MegaHandle /*chatid*/) const
{
    return false;
}

bool MegaPushNotificationSettings::isChatDndEnabled(MegaHandle /*chatid*/) const
{
    return false;
}

int64_t MegaPushNotificationSettings::getChatDnd(MegaHandle /*chatid*/) const
{
    return 0;
}

bool MegaPushNotificationSettings::isChatAlwaysNotifyEnabled(MegaHandle /*chatid*/) const
{
    return false;
}

bool MegaPushNotificationSettings::isContactsEnabled() const
{
    return false;
}

bool MegaPushNotificationSettings::isSharesEnabled() const
{
    return false;
}

bool MegaPushNotificationSettings::isChatsEnabled() const
{
    return false;
}

void MegaPushNotificationSettings::enableGlobal(bool /*enable*/)
{

}

void MegaPushNotificationSettings::setGlobalDnd(int64_t /*timestamp*/)
{

}

void MegaPushNotificationSettings::disableGlobalDnd()
{

}

void MegaPushNotificationSettings::setGlobalSchedule(int /*start*/, int /*end*/, const char * /*timezone*/)
{

}

void MegaPushNotificationSettings::disableGlobalSchedule()
{

}

void MegaPushNotificationSettings::enableChat(MegaHandle /*chatid*/, bool /*enable*/)
{

}

void MegaPushNotificationSettings::setChatDnd(MegaHandle /*chatid*/, int64_t /*timestamp*/)
{

}

void MegaPushNotificationSettings::setGlobalChatsDnd(int64_t /*timestamp*/)
{

}

void MegaPushNotificationSettings::enableChatAlwaysNotify(MegaHandle /*chatid*/, bool /*enable*/)
{

}

void MegaPushNotificationSettings::enableContacts(bool /*enable*/)
{

}

void MegaPushNotificationSettings::enableShares(bool /*enable*/)
{

}

void MegaPushNotificationSettings::enableChats(bool /*enable*/)
{

}

MegaPushNotificationSettings::MegaPushNotificationSettings()
{

}

MegaCancelToken *MegaCancelToken::createInstance()
{
    return new MegaCancelTokenPrivate;
}

MegaCancelToken::MegaCancelToken()
{

}

MegaCancelToken::~MegaCancelToken()
{

}

void MegaCancelToken::cancel(bool)
{

}

bool MegaCancelToken::isCancelled() const
{
    return false;
}

MegaIntegerList::~MegaIntegerList()
{

}

MegaIntegerList *MegaIntegerList::copy() const
{
    return nullptr;
}

int64_t MegaIntegerList::get(int /*i*/) const
{
    return -1;
}

int MegaIntegerList::size() const
{
    return 0;
}

}<|MERGE_RESOLUTION|>--- conflicted
+++ resolved
@@ -3161,19 +3161,12 @@
 
 void MegaApi::syncFolder(const char *localFolder, MegaNode *megaFolder, MegaRequestListener *listener)
 {
-    pImpl->syncFolder(localFolder, megaFolder, NULL, 0, listener);
+    pImpl->syncFolder(localFolder, megaFolder, NULL, listener);
 }
 
 void MegaApi::syncFolder(const char *localFolder, MegaHandle megaHandle, MegaRequestListener *listener)
 {
-<<<<<<< HEAD
-    pImpl->syncFolder(localFolder, megaHandle, NULL, 0, listener);
-=======
-#ifdef __APPLE__
-    localfp = 0; //for certain MacOS, fsfp seems to vary when restarting. we set it to 0, so that it gets recalculated
-#endif
-    pImpl->syncFolder(localFolder, megaFolder, NULL, localfp, listener);
->>>>>>> 06ff0244
+    pImpl->syncFolder(localFolder, megaHandle, NULL, listener);
 }
 
 void MegaApi::copySyncDataToCache(const char *localFolder, MegaHandle megaHandle, const char *remotePath,
@@ -3189,14 +3182,7 @@
 #ifdef USE_PCRE
 void MegaApi::syncFolder(const char *localFolder, MegaNode *megaFolder, MegaRegExp *regExp, MegaRequestListener *listener)
 {
-<<<<<<< HEAD
     pImpl->syncFolder(localFolder, megaFolder, regExp, 0, listener);
-=======
-#ifdef __APPLE__
-    localfp = 0; //for certain MacOS, fsfp seems to vary when restarting. we set it to 0, so that it gets recalculated
-#endif
-    pImpl->syncFolder(localFolder, megaFolder, regExp, localfp, listener);
->>>>>>> 06ff0244
 }
 #endif
 
