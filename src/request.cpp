/**
 * @file request.cpp
 * @brief Generic request interface
 *
 * (c) 2013-2014 by Mega Limited, Auckland, New Zealand
 *
 * This file is part of the MEGA SDK - Client Access Engine.
 *
 * Applications using the MEGA API must present a valid application key
 * and comply with the the rules set forth in the Terms of Service.
 *
 * The MEGA SDK is distributed in the hope that it will be useful,
 * but WITHOUT ANY WARRANTY; without even the implied warranty of
 * MERCHANTABILITY or FITNESS FOR A PARTICULAR PURPOSE.
 *
 * @copyright Simplified (2-clause) BSD License.
 *
 * You should have received a copy of the license along with this
 * program.
 */

#include "mega/request.h"
#include "mega/command.h"
#include "mega/logging.h"
#include "mega/megaclient.h"

namespace mega {

bool Request::isFetchNodes() const
{
    return cmds.size() == 1 && dynamic_cast<CommandFetchNodes*>(cmds.back().get());
}

void Request::add(Command* c)
{
    // Once this becomes the in-progress request, it must not have anything added
    assert(cachedJSON.empty());

    cmds.push_back(unique_ptr<Command>(c));
}

size_t Request::size() const
{
    return cmds.size();
}

string Request::get(bool& suppressSID, MegaClient* client, char reqidCounter[10], string& idempotenceId) const
{
    if (cachedJSON.empty())
    {
        // concatenate all command objects, resulting in an API request
        string& req = cachedJSON;
        req = "[";

        cachedSuppressSID = true; // only if all commands in batch are suppressSID

        map<string, int> counts;

        for (int i = 0; i < (int)cmds.size(); i++)
        {
            req.append(i ? ",{" : "{");
            req.append(cmds[i]->getJSON(client));
            req.append("}");
            cachedSuppressSID = cachedSuppressSID && cmds[i]->suppressSID;
            ++counts[cmds[i]->commandStr];
        }

        req.append("]");

        for (auto& e : counts)
        {
            if (!cachedCounts.empty()) cachedCounts += " ";
            cachedCounts += e.first + ":" + std::to_string(e.second);
        }

        // increment unique request ID
        for (int i = 10; i--; )
        {
            if (reqidCounter[i]++ < 'z')
            {
                break;
            }
            else
            {
                reqidCounter[i] = 'a';
            }
        }
        cachedIdempotenceId = string(reqidCounter, 10);
    }

    // once we send the commands, any retry must be for exactly
    // the same JSON, or idempotence will not work properly
    LOG_debug << "Req command counts: " << cachedCounts;
    suppressSID = cachedSuppressSID;
    idempotenceId = cachedIdempotenceId;
    return cachedJSON;
}

bool Request::processCmdJSON(Command* cmd, bool couldBeError)
{
    Error e;
    if (couldBeError && cmd->checkError(e, cmd->client->json))
    {
        return cmd->procresult(Command::Result(Command::CmdError, e));
    }
    else if (cmd->client->json.enterobject())
    {
        return cmd->procresult(Command::CmdObject) && cmd->client->json.leaveobject();
    }
    else if (cmd->client->json.enterarray())
    {
        return cmd->procresult(Command::CmdArray) && cmd->client->json.leavearray();
    }
    else
    {
        return cmd->procresult(Command::CmdItem);
    }
}

bool Request::processSeqTag(Command* cmd, bool withJSON, bool& parsedOk, bool inSeqTagArray)
{
    string st;
    cmd->client->json.storeobject(&st);

    if (inSeqTagArray)
    {
        if (*cmd->client->json.pos == ',') ++cmd->client->json.pos;
    }

    if (cmd->client->mCurrentSeqtag == st ||
        !cmd->client->scsn.ready())  // if we have not started the sc channel, we won't receive the matching st, so ignore st until we do
    {
        cmd->client->mCurrentSeqtag.clear();
        cmd->client->mCurrentSeqtagSeen = false;
        parsedOk = withJSON ? processCmdJSON(cmd, false)
                            : cmd->procresult(Command::Result(Command::CmdError, API_OK)); // just an `st` returned is implicitly successful
        return true;
    }
    else
    {
        // result processing paused until we encounter and process actionpackets matching client->mCurrentSeqtag
        cmd->client->mPriorSeqTag = cmd->client->mCurrentSeqtag;
        cmd->client->mCurrentSeqtag = st;
        cmd->client->mCurrentSeqtagSeen = false;
        cmd->client->mCurrentSeqtagCmdtag = cmd->tag;
        cmd->client->json.pos = nullptr;
        assert(cmd->client->mPriorSeqTag.size() < cmd->client->mCurrentSeqtag.size() ||
              (cmd->client->mPriorSeqTag.size() == cmd->client->mCurrentSeqtag.size() &&
               cmd->client->mPriorSeqTag < cmd->client->mCurrentSeqtag));
        return false;
    }
}

void Request::process(MegaClient* client)
{
    TransferDbCommitter committer(client->tctable);
    client->mTctableRequestCommitter = &committer;

    client->json = json;
    for (; processindex < cmds.size() && !stopProcessing; processindex++)
    {
        Command* cmd = cmds[processindex].get();

        client->restag = cmd->tag;

        cmd->client = client;

        auto cmdJSON = client->json;
        bool parsedOk = true;

        if (*client->json.pos == ',') ++client->json.pos;

        if (cmd->mSeqtagArray && client->json.enterarray())
        {
            // Some commands need to return seqtag and also some JSON,
            // in which case they are in an array with `st` first, and the JSON second
            // Some commands might or might not produce `st`.  And might return a string.
            // So in the case of success with a string return, but no `st`, the array is [0, "returnValue"]
            // If the command failed, there is no array, just the error code
            assert(cmd->mV3);
            assert(*client->json.pos == '0' || *client->json.pos == '\"');
            if (*client->json.pos == '0' && *(client->json.pos+1) == ',')
            {
                client->json.pos += 2;
                parsedOk = processCmdJSON(cmd, false);
            }
            else if (!processSeqTag(cmd, true, parsedOk, true)) // executes the command's procresult if we match the seqtag
            {
                // we need to wait for sc processing to catch up with the seqtag we just read
                json = cmdJSON;
                return;
            }

            if (parsedOk && !client->json.leavearray())
            {
                LOG_err << "Invalid seqtag array";
                parsedOk = false;
            }
        }
        else if (mV3 && *client->json.pos == '"')
        {
            // For v3 commands, a string result is a string which is a seqtag.
            if (!processSeqTag(cmd, false, parsedOk, false))
            {
                // we need to wait for sc processing to catch up with the seqtag we just read
                json = cmdJSON;
                return;
            }
        }
        else
        {
            // straightforward case - plain JSON response, no seqtag
            parsedOk = processCmdJSON(cmd, true);
        }

        if (!parsedOk)
        {
            LOG_err << "JSON for that command was not recognised/consumed properly, adjusting";
            client->json = cmdJSON;
            client->json.storeobject();

            // alert devs to the JSON problem (bad JSON from server, or bad parsing of it) immediately
            assert(false);
        }
        else
        {
#ifdef DEBUG
            // double check the command consumed the right amount of JSON
            cmdJSON.storeobject();
            if (client->json.pos != cmdJSON.pos)
            {
                assert(client->json.pos == cmdJSON.pos);
            }
#endif
        }

        // delete the command as soon as it's not needed anymore
        cmds[processindex].reset();
    }

    json = client->json;
    client->json.pos = nullptr;
    if (processindex == cmds.size() || stopProcessing)
    {
        clear();
    }
    client->mTctableRequestCommitter = nullptr;
}

Command* Request::getCurrentCommand()
{
    assert(processindex < cmds.size());
    return cmds[processindex].get();
}

void Request::serverresponse(std::string&& movestring, MegaClient* client)
{
    assert(processindex == 0);
    jsonresponse = std::move(movestring);
    json.begin(jsonresponse.c_str());

    if (!json.enterarray())
    {
        LOG_err << "Invalid response from server";
    }
}

void Request::servererror(const std::string& e, MegaClient* client)
{
    ostringstream s;

    s << "[";
    for (size_t i = cmds.size(); i--; )
    {
        s << e << (i ? "," : "");
    }
    s << "]";
    serverresponse(s.str(), client);
}

void Request::clear()
{
    cmds.clear();
    jsonresponse.clear();
    json.pos = NULL;
    processindex = 0;
    stopProcessing = false;
}

bool Request::empty() const
{
    return cmds.empty();
}

void Request::swap(Request& r)
{
    // we use swap to move between queues, but process only after it gets into the completedreqs
    cmds.swap(r.cmds);
    std::swap(mV3, r.mV3);

    std::swap(cachedJSON, r.cachedJSON);
    std::swap(cachedIdempotenceId, r.cachedIdempotenceId);
    std::swap(cachedCounts, r.cachedCounts);
    std::swap(cachedSuppressSID, r.cachedSuppressSID);

    std::swap(cachedJSON, r.cachedJSON);
    std::swap(cachedIdempotenceId, r.cachedIdempotenceId);
    std::swap(cachedCounts, r.cachedCounts);
    std::swap(cachedSuppressSID, r.cachedSuppressSID);

    // Although swap would usually swap all fields, these must be empty anyway
    // If swap was used when these were active, we would be moving needed info out of the request-in-progress
    assert(jsonresponse.empty() && r.jsonresponse.empty());
    assert(json.pos == NULL && r.json.pos == NULL);
    assert(processindex == 0 && r.processindex == 0);
}

RequestDispatcher::RequestDispatcher(PrnGen& rng)
{
    // initialize random API request sequence ID (server API is idempotent)
    resetId(reqid, sizeof reqid, rng);

    nextreqs.push_back(Request());
}

#if defined(MEGA_MEASURE_CODE) || defined(DEBUG)
void RequestDispatcher::sendDeferred()
{
    if (!nextreqs.back().empty())
    {
        LOG_debug << "sending deferred requests";
        nextreqs.push_back(Request());
    }
    nextreqs.back().swap(deferredRequests);
}
#endif

void RequestDispatcher::add(Command *c)
{
#if defined(MEGA_MEASURE_CODE) || defined(DEBUG)
    if (deferRequests && deferRequests(c))
    {
        LOG_debug << "deferring request";
        deferredRequests.add(c);
        return;
    }
#endif

    if (nextreqs.back().size() >= MAX_COMMANDS)
    {
        LOG_debug << "Starting an additional Request due to MAX_COMMANDS";
        nextreqs.push_back(Request());
    }
    if (c->batchSeparately && !nextreqs.back().empty())
    {
        LOG_debug << "Starting an additional Request for a batch-separately command";
        nextreqs.push_back(Request());
    }

    if (!nextreqs.back().empty() && nextreqs.back().mV3 != c->mV3)
    {
        LOG_debug << "Starting an additional Request for v3 transition " << c->mV3;
        nextreqs.push_back(Request());
    }
    if (nextreqs.back().empty())
    {
        nextreqs.back().mV3 = c->mV3;
    }

    nextreqs.back().add(c);
    if (c->batchSeparately)
    {
        nextreqs.push_back(Request());
    }
}

bool RequestDispatcher::readyToSend() const
{
    if (!inflightreq.empty())
    {
        // retry of prior attempt. Otherwise, we are waiting response, so not ready
        return inflightFailReason != RETRY_NONE;
    }
    else
    {
        return nextreqs.empty() ? false :
              !nextreqs.front().empty();
    }
}

bool RequestDispatcher::cmdsInflight() const
{
    return !inflightreq.empty() && inflightFailReason == RETRY_NONE;
}

<<<<<<< HEAD
Command* RequestDispatcher::getCurrentCommand(bool currSeqtagSeen)
{
    return currSeqtagSeen ? inflightreq.getCurrentCommand() : nullptr;
}

string RequestDispatcher::serverrequest(bool& suppressSID, bool &includesFetchingNodes, bool& v3, MegaClient* client, string& idempotenceId)
{
=======
string RequestDispatcher::serverrequest(bool& suppressSID, bool &includesFetchingNodes, bool& v3, MegaClient* client, string& idempotenceId)
{
>>>>>>> a65cbe7c
    if (!inflightreq.empty() && inflightFailReason != RETRY_NONE)
    {
        // this is a retry after connection failure
        // everything is already set up, JSON is cached etc.
        LOG_debug << "cs Retrying the last request after code: " << inflightFailReason;
    }
    else
    {
        assert(inflightreq.empty());
        inflightreq.swap(nextreqs.front());
        nextreqs.pop_front();
        if (nextreqs.empty())
        {
            nextreqs.push_back(Request());
        }
    }
    string requestJSON = inflightreq.get(suppressSID, client, reqid, idempotenceId);
    includesFetchingNodes = inflightreq.isFetchNodes();
    v3 = inflightreq.mV3;
#ifdef MEGA_MEASURE_CODE
    csRequestsSent += inflightreq.size();
    csBatchesSent += 1;
#endif
    inflightFailReason = RETRY_NONE;
    return requestJSON;
}

void RequestDispatcher::inflightFailure(retryreason_t reason)
{
#ifdef MEGA_MEASURE_CODE
    csBatchesReceived += 1;
#endif
    assert(!inflightreq.empty());
    assert(!nextreqs.empty());

    // we keep inflightreq as it needs to be resent exactly as it was, for idempotence
    // just track whether we do need to resend, for cmdsInflight() signal
    assert(reason != RETRY_NONE);
    inflightFailReason = reason;
}

void RequestDispatcher::serverresponse(std::string&& movestring, MegaClient *client)
{
    CodeCounter::ScopeTimer ccst(client->performanceStats.csResponseProcessingTime);

#ifdef MEGA_MEASURE_CODE
    csBatchesReceived += 1;
    csRequestsCompleted += inflightreq.size();
#endif
    processing = true;
    inflightreq.serverresponse(std::move(movestring), client);
    inflightreq.process(client);
    processing = false;
    if (clearWhenSafe)
    {
        clear();
    }
}

void RequestDispatcher::servererror(const std::string& e, MegaClient *client)
{
    // notify all the commands in the batch of the failure
    // so that they can deallocate memory, take corrective action etc.
    processing = true;
    inflightreq.servererror(e, client);
    inflightreq.process(client);
    assert(inflightreq.empty());
    inflightFailReason = RETRY_NONE;
    processing = false;
    if (clearWhenSafe)
    {
        clear();
    }
}

void RequestDispatcher::continueProcessing(MegaClient* client)
{
    assert(!inflightreq.empty());
    processing = true;
    inflightreq.process(client);
    processing = false;
}

void RequestDispatcher::clear()
{
    if (processing)
    {
        // we are being called from a command that is in progress (eg. logout) - delay wiping the data structure until that call ends.
        clearWhenSafe = true;
        inflightreq.stopProcessing = true;
    }
    else
    {
        inflightreq.clear();
        inflightFailReason = RETRY_NONE;
        for (auto& r : nextreqs)
        {
            r.clear();
        }
        nextreqs.clear();
        nextreqs.push_back(Request());
        processing = false;
        clearWhenSafe = false;
    }
}

} // namespace<|MERGE_RESOLUTION|>--- conflicted
+++ resolved
@@ -303,11 +303,6 @@
     std::swap(cachedCounts, r.cachedCounts);
     std::swap(cachedSuppressSID, r.cachedSuppressSID);
 
-    std::swap(cachedJSON, r.cachedJSON);
-    std::swap(cachedIdempotenceId, r.cachedIdempotenceId);
-    std::swap(cachedCounts, r.cachedCounts);
-    std::swap(cachedSuppressSID, r.cachedSuppressSID);
-
     // Although swap would usually swap all fields, these must be empty anyway
     // If swap was used when these were active, we would be moving needed info out of the request-in-progress
     assert(jsonresponse.empty() && r.jsonresponse.empty());
@@ -393,7 +388,6 @@
     return !inflightreq.empty() && inflightFailReason == RETRY_NONE;
 }
 
-<<<<<<< HEAD
 Command* RequestDispatcher::getCurrentCommand(bool currSeqtagSeen)
 {
     return currSeqtagSeen ? inflightreq.getCurrentCommand() : nullptr;
@@ -401,10 +395,6 @@
 
 string RequestDispatcher::serverrequest(bool& suppressSID, bool &includesFetchingNodes, bool& v3, MegaClient* client, string& idempotenceId)
 {
-=======
-string RequestDispatcher::serverrequest(bool& suppressSID, bool &includesFetchingNodes, bool& v3, MegaClient* client, string& idempotenceId)
-{
->>>>>>> a65cbe7c
     if (!inflightreq.empty() && inflightFailReason != RETRY_NONE)
     {
         // this is a retry after connection failure
