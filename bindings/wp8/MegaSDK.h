/**
* @file MegaSDK.h
* @brief Allows to control a MEGA account or a public folder.
*
* (c) 2013-2014 by Mega Limited, Auckland, New Zealand
*
* This file is part of the MEGA SDK - Client Access Engine.
*
* Applications using the MEGA API must present a valid application key
* and comply with the the rules set forth in the Terms of Service.
*
* The MEGA SDK is distributed in the hope that it will be useful,
* but WITHOUT ANY WARRANTY; without even the implied warranty of
* MERCHANTABILITY or FITNESS FOR A PARTICULAR PURPOSE.
*
* @copyright Simplified (2-clause) BSD License.
*
* You should have received a copy of the license along with this
* program.
*/

#pragma once

#include <Windows.h>
#include <Synchapi.h>
#include <string>

#include "MNode.h"
#include "MUser.h"
#include "MTransfer.h"
#include "MTransferData.h"
#include "MRequest.h"
#include "MError.h"
#include "MTransferList.h"
#include "MNodeList.h"
#include "MUserList.h"
#include "MShareList.h"
#include "MListenerInterface.h"
#include "MRequestListenerInterface.h"
#include "MTransferListenerInterface.h"
#include "MGlobalListenerInterface.h"
#include "MTreeProcessorInterface.h"
#include "DelegateMRequestListener.h"
#include "DelegateMTransferListener.h"
#include "DelegateMGlobalListener.h"
#include "DelegateMListener.h"
#include "DelegateMTreeProcessor.h"
#include "DelegateMGfxProcessor.h"
#include "DelegateMLogger.h"
#include "MRandomNumberProvider.h"
#include "MContactRequest.h"
#include "MContactRequestList.h"
#include "MInputStreamAdapter.h"
#include "MInputStream.h"
#include "MChildrenLists.h"

#include <megaapi.h>
#include <set>

namespace mega
{
    using namespace Windows::Foundation;
    using Platform::String;

    public enum class MSortOrderType {
        ORDER_NONE, ORDER_DEFAULT_ASC, ORDER_DEFAULT_DESC,
        ORDER_SIZE_ASC, ORDER_SIZE_DESC,
        ORDER_CREATION_ASC, ORDER_CREATION_DESC,
        ORDER_MODIFICATION_ASC, ORDER_MODIFICATION_DESC,
        ORDER_ALPHABETICAL_ASC, ORDER_ALPHABETICAL_DESC
    };

    public enum class MLogLevel {
        LOG_LEVEL_FATAL = 0, 
        LOG_LEVEL_ERROR,   // Error information but will continue application to keep running.
        LOG_LEVEL_WARNING, // Information representing errors in application but application will keep running
        LOG_LEVEL_INFO,    // Mainly useful to represent current progress of application.
        LOG_LEVEL_DEBUG,   // Informational logs, that are useful for developers. Only applicable if DEBUG is defined.
        LOG_LEVEL_MAX
    };

    public enum class MAttrType {
        ATTR_TYPE_THUMBNAIL = 0,
        ATTR_TYPE_PREVIEW = 1
    };

    public enum class MUserAttrType{
        USER_ATTR_AVATAR                    = 0,    // public - char array
        USER_ATTR_FIRSTNAME                 = 1,    // public - char array
        USER_ATTR_LASTNAME                  = 2,    // public - char array
        USER_ATTR_AUTHRING                  = 3,    // private - byte array
        USER_ATTR_LAST_INTERACTION          = 4,    // private - byte array
        USER_ATTR_ED25519_PUBLIC_KEY        = 5,    // public - byte array
        USER_ATTR_CU25519_PUBLIC_KEY        = 6,    // public - byte array
        USER_ATTR_KEYRING                   = 7,    // private - byte array
        USER_ATTR_SIG_RSA_PUBLIC_KEY        = 8,    // public - byte array
        USER_ATTR_SIG_CU255_PUBLIC_KEY      = 9,    // public - byte array
        USER_ATTR_COUNTRY                   = 10,   // public - char array
        USER_ATTR_BIRTHDAY                  = 11,   // public - char array
        USER_ATTR_BIRTHMONTH                = 12,   // public - char array
        USER_ATTR_BIRTHYEAR                 = 13,   // public - char array
        USER_ATTR_LANGUAGE                  = 14,   // private - char array
        USER_ATTR_PWD_REMINDER              = 15,   // private - char array
        USER_ATTR_DISABLE_VERSIONS          = 16,   // private - byte array
        USER_ATTR_CONTACT_LINK_VERIFICATION = 17,   // private - byte array
        USER_ATTR_RICH_PREVIEWS             = 18,   // private - byte array
<<<<<<< HEAD
        USER_ATTR_LAST_PSA                  = 20    // private - char array
=======
        USER_ATTR_RUBBISH_TIME              = 19    // private - byte array
>>>>>>> f3297fe1
    };

    public enum class MPaymentMethod {
        PAYMENT_METHOD_BALANCE = 0,
        PAYMENT_METHOD_PAYPAL = 1,
        PAYMENT_METHOD_ITUNES = 2,
        PAYMENT_METHOD_GOOGLE_WALLET = 3,
        PAYMENT_METHOD_BITCOIN = 4,
        PAYMENT_METHOD_UNIONPAY = 5,
        PAYMENT_METHOD_FORTUMO = 6,
        PAYMENT_METHOD_CREDIT_CARD = 8,
        PAYMENT_METHOD_CENTILI = 9,
        PAYMENT_METHOD_WINDOWS_STORE = 13
    };

    public enum class MPasswordStrength{
        PASSWORD_STRENGTH_VERYWEAK  = 0,
        PASSWORD_STRENGTH_WEAK      = 1,
        PASSWORD_STRENGTH_MEDIUM    = 2,
        PASSWORD_STRENGTH_GOOD      = 3,
        PASSWORD_STRENGTH_STRONG    = 4
    };

    public enum class MRetryReason {
        RETRY_NONE          = 0,
        RETRY_CONNECTIVITY  = 1,
        RETRY_SERVERS_BUSY  = 2,
        RETRY_API_LOCK      = 3,
        RETRY_RATE_LIMIT    = 4,
        RETRY_LOCAL_LOCK    = 5,
        RETRY_UNKNOWN       = 6
    };

    public ref class MegaSDK sealed
    {
        friend class DelegateMRequestListener;
        friend class DelegateMGlobalListener;
        friend class DelegateMTransferListener;
        friend class DelegateMListener;

    public:
        MegaSDK(String^ appKey, String^ userAgent, MRandomNumberProvider ^randomProvider);
        MegaSDK(String^ appKey, String^ userAgent, String^ basePath, MRandomNumberProvider^ randomProvider);
        MegaSDK(String^ appKey, String^ userAgent, String^ basePath, MRandomNumberProvider^ randomProvider, MGfxProcessorInterface^ gfxProcessor);
        virtual ~MegaSDK();

        //Multiple listener management.
        void addListener(MListenerInterface^ listener);
        void addRequestListener(MRequestListenerInterface^ listener);
        void addTransferListener(MTransferListenerInterface^ listener);
        void addGlobalListener(MGlobalListenerInterface^ listener);
        void removeListener(MListenerInterface^ listener);
        void removeRequestListener(MRequestListenerInterface^ listener);
        void removeTransferListener(MTransferListenerInterface^ listener);
        void removeGlobalListener(MGlobalListenerInterface^ listener);

        // UTILS

        /**
        * @brief Generates a hash based in the provided private key and email
        *
        * This is a time consuming operation (specially for low-end mobile devices). Since the resulting key is
        * required to log in, this function allows to do this step in a separate function. You should run this function
        * in a background thread, to prevent UI hangs. The resulting key can be used in MegaApi::fastLogin
        *
        * You take the ownership of the returned value.
        *
        * @param base64pwkey Private key returned by MRequest::getPrivateKey in the onRequestFinish callback of createAccount
        * @param email Email to create the hash
        * @return Base64-encoded hash
        *
        * @deprecated This function is only useful for old accounts. Once enabled the new registration logic,
        * this function will return an empty string for new accounts and will be removed few time after.
        */
        String^ getStringHash(String^ base64pwkey, String^ inBuf);

        void getSessionTransferURL(String^ path, MRequestListenerInterface^ listener);
        static MegaHandle base32ToHandle(String^ base32Handle);
        static uint64 base64ToHandle(String^ base64Handle);
        static String^ handleToBase64(MegaHandle handle);
        static String^ userHandleToBase64(MegaHandle handle);
        void retryPendingConnections(bool disconnect, bool includexfers, MRequestListenerInterface^ listener);
        void retryPendingConnections(bool disconnect, bool includexfers);
        void retryPendingConnections(bool disconnect);
        void retryPendingConnections();
        void reconnect();
        static void setStatsID(String^ id);

        /**
        * @brief Check if server-side Rubbish Bin autopurging is enabled for the current account
        * @return True if this feature is enabled. Otherwise false.
        */
        bool serverSideRubbishBinAutopurgeEnabled();

        /**
        * @brief Check if multi-factor authentication can be enabled for the current account.
        *
        * It's needed to be logged into an account and with the nodes loaded (login + fetchNodes) before
        * using this function. Otherwise it will always return false.
        *
        * @return True if multi-factor authentication can be enabled for the current account, otherwise false.
        */
        bool multiFactorAuthAvailable();

        /**
         * @brief Check if multi-factor authentication is enabled for an account
         *
         * The associated request type with this request is MRequest::TYPE_MULTI_FACTOR_AUTH_CHECK
         * Valid data in the MRequest object received on callbacks:
         * - MRequest::getEmail - Returns the email sent in the first parameter
         *
         * Valid data in the MRequest object received in onRequestFinish when the error code
         * is MError::API_OK:
         * - MRequest::getFlag - Returns true if multi-factor authentication is enabled or false if it's disabled.
         *
         * @param email Email to check
         * @param listener MRequestListener to track this request
         */
        void multiFactorAuthCheck(String^ email, MRequestListenerInterface^ listener);

        /**
         * @brief Check if multi-factor authentication is enabled for an account
         *
         * The associated request type with this request is MRequest::TYPE_MULTI_FACTOR_AUTH_CHECK
         * Valid data in the MRequest object received on callbacks:
         * - MRequest::getEmail - Returns the email sent in the first parameter
         *
         * Valid data in the MRequest object received in onRequestFinish when the error code
         * is MError::API_OK:
         * - MRequest::getFlag - Returns true if multi-factor authentication is enabled or false if it's disabled.
         *
         * @param email Email to check
         */
        void multiFactorAuthCheck(String^ email);

        /**
         * @brief Get the secret code of the account to enable multi-factor authentication
         * The MegaSDK object must be logged into an account to successfully use this function.
         *
         * The associated request type with this request is MRequest::TYPE_MULTI_FACTOR_AUTH_GET
         *
         * Valid data in the MRequest object received in onRequestFinish when the error code
         * is MError::API_OK:
         * - MRequest::getText - Returns the Base32 secret code needed to configure multi-factor authentication.
         *
         * @param listener MRequestListener to track this request
         */
        void multiFactorAuthGetCode(MRequestListenerInterface^ listener);

        /**
         * @brief Get the secret code of the account to enable multi-factor authentication
         * The MegaSDK object must be logged into an account to successfully use this function.
         *
         * The associated request type with this request is MRequest::TYPE_MULTI_FACTOR_AUTH_GET
         *
         * Valid data in the MRequest object received in onRequestFinish when the error code
         * is MError::API_OK:
         * - MRequest::getText - Returns the Base32 secret code needed to configure multi-factor authentication.
         */
        void multiFactorAuthGetCode();

        /**
         * @brief Enable multi-factor authentication for the account
         * The MegaSDK object must be logged into an account to successfully use this function.
         *
         * The associated request type with this request is MRequest::TYPE_MULTI_FACTOR_AUTH_SET
         * Valid data in the MRequest object received on callbacks:
         * - MRequest::getFlag - Returns true
         * - MRequest::getPassword - Returns the pin sent in the first parameter
         *
         * @param pin Valid pin code for multi-factor authentication
         * @param listener MRequestListener to track this request
         */
        void multiFactorAuthEnable(String^ pin, MRequestListenerInterface^ listener);

        /**
         * @brief Enable multi-factor authentication for the account
         * The MegaSDK object must be logged into an account to successfully use this function.
         *
         * The associated request type with this request is MRequest::TYPE_MULTI_FACTOR_AUTH_SET
         * Valid data in the MRequest object received on callbacks:
         * - MRequest::getFlag - Returns true
         * - MRequest::getPassword - Returns the pin sent in the first parameter
         *
         * @param pin Valid pin code for multi-factor authentication
         */
        void multiFactorAuthEnable(String^ pin);

        /**
         * @brief Disable multi-factor authentication for the account
         * The MegaSDK object must be logged into an account to successfully use this function.
         *
         * The associated request type with this request is MRequest::TYPE_MULTI_FACTOR_AUTH_SET
         * Valid data in the MRequest object received on callbacks:
         * - MRequest::getFlag - Returns false
         * - MRequest::getPassword - Returns the pin sent in the first parameter
         *
         * @param pin Valid pin code for multi-factor authentication
         * @param listener MRequestListener to track this request
         */
        void multiFactorAuthDisable(String^ pin, MRequestListenerInterface^ listener);

        /**
         * @brief Disable multi-factor authentication for the account
         * The MegaSDK object must be logged into an account to successfully use this function.
         *
         * The associated request type with this request is MRequest::TYPE_MULTI_FACTOR_AUTH_SET
         * Valid data in the MRequest object received on callbacks:
         * - MRequest::getFlag - Returns false
         * - MRequest::getPassword - Returns the pin sent in the first parameter
         *
         * @param pin Valid pin code for multi-factor authentication
         */
        void multiFactorAuthDisable(String^ pin);

        /**
         * @brief Log in to a MEGA account with multi-factor authentication enabled
         *
         * The associated request type with this request is MRequest::TYPE_LOGIN.
         * Valid data in the MRequest object received on callbacks:
         * - MRequest::getEmail - Returns the first parameter
         * - MRequest::getPassword - Returns the second parameter
         * - MRequest::getText - Returns the third parameter
         *
         * If the email/password aren't valid the error code provided in onRequestFinish is
         * MError::API_ENOENT.
         *
         * @param email Email of the user
         * @param password Password
         * @param pin Pin code for multi-factor authentication
         * @param listener MRequestListener to track this request
         */
        void multiFactorAuthLogin(String^ email, String^ password, String^ pin, MRequestListenerInterface^ listener);

        /**
         * @brief Log in to a MEGA account with multi-factor authentication enabled
         *
         * The associated request type with this request is MRequest::TYPE_LOGIN.
         * Valid data in the MRequest object received on callbacks:
         * - MRequest::getEmail - Returns the first parameter
         * - MRequest::getPassword - Returns the second parameter
         * - MRequest::getText - Returns the third parameter
         *
         * If the email/password aren't valid the error code provided in onRequestFinish is
         * MError::API_ENOENT.
         *
         * @param email Email of the user
         * @param password Password
         * @param pin Pin code for multi-factor authentication
         */
        void multiFactorAuthLogin(String^ email, String^ password, String^ pin);

        /**
         * @brief Change the password of a MEGA account with multi-factor authentication enabled
         *
         * The associated request type with this request is MRequest::TYPE_CHANGE_PW
         * Valid data in the MRequest object received on callbacks:
         * - MRequest::getPassword - Returns the old password (if it was passed as parameter)
         * - MRequest::getNewPassword - Returns the new password
         * - MRequest::getText - Returns the pin code for multi-factor authentication
         *
         * @param oldPassword Old password
         * @param newPassword New password
         * @param pin Pin code for multi-factor authentication
         * @param listener MRequestListener to track this request
         */
        void multiFactorAuthChangePassword(String^ oldPassword, String^ newPassword, String^ pin, MRequestListenerInterface^ listener);

        /**
         * @brief Change the password of a MEGA account with multi-factor authentication enabled
         *
         * The associated request type with this request is MRequest::TYPE_CHANGE_PW
         * Valid data in the MRequest object received on callbacks:
         * - MRequest::getPassword - Returns the old password (if it was passed as parameter)
         * - MRequest::getNewPassword - Returns the new password
         * - MRequest::getText - Returns the pin code for multi-factor authentication
         *
         * @param oldPassword Old password
         * @param newPassword New password
         * @param pin Pin code for multi-factor authentication
         */
        void multiFactorAuthChangePassword(String^ oldPassword, String^ newPassword, String^ pin);

        /**
         * @brief Change the password of a MEGA account with multi-factor authentication enabled
         *
         * The associated request type with this request is MRequest::TYPE_CHANGE_PW
         * Valid data in the MRequest object received on callbacks:
         * - MRequest::getPassword - Returns the old password (if it was passed as parameter)
         * - MRequest::getNewPassword - Returns the new password
         * - MRequest::getText - Returns the pin code for multi-factor authentication
         *
         * @param newPassword New password
         * @param pin Pin code for multi-factor authentication
         * @param listener MRequestListener to track this request
         */
        void multiFactorAuthChangePasswordWithoutOld(String^ newPassword, String^ pin, MRequestListenerInterface^ listener);

        /**
         * @brief Change the password of a MEGA account with multi-factor authentication enabled
         *
         * The associated request type with this request is MRequest::TYPE_CHANGE_PW
         * Valid data in the MRequest object received on callbacks:
         * - MRequest::getPassword - Returns the old password (if it was passed as parameter)
         * - MRequest::getNewPassword - Returns the new password
         * - MRequest::getText - Returns the pin code for multi-factor authentication
         *
         * @param newPassword New password
         * @param pin Pin code for multi-factor authentication
         */
        void multiFactorAuthChangePasswordWithoutOld(String^ newPassword, String^ pin);

        /**
         * @brief Initialize the change of the email address associated to an account with multi-factor authentication enabled.
         *
         * The associated request type with this request is MRequest::TYPE_GET_CHANGE_EMAIL_LINK.
         * Valid data in the MRequest object received on all callbacks:
         * - MRequest::getEmail - Returns the email for the account
         * - MRequest::getText - Returns the pin code for multi-factor authentication
         *
         * If this request succeeds, a change-email link will be sent to the specified email address.
         * If no user is logged in, you will get the error code MError::API_EACCESS in onRequestFinish().
         *
         * @param email The new email to be associated to the account.
         * @param pin Pin code for multi-factor authentication
         * @param listener MRequestListener to track this request
         */
        void multiFactorAuthChangeEmail(String^ email, String^ pin, MRequestListenerInterface^ listener);

        /**
         * @brief Initialize the change of the email address associated to an account with multi-factor authentication enabled.
         *
         * The associated request type with this request is MRequest::TYPE_GET_CHANGE_EMAIL_LINK.
         * Valid data in the MRequest object received on all callbacks:
         * - MRequest::getEmail - Returns the email for the account
         * - MRequest::getText - Returns the pin code for multi-factor authentication
         *
         * If this request succeeds, a change-email link will be sent to the specified email address.
         * If no user is logged in, you will get the error code MError::API_EACCESS in onRequestFinish().
         *
         * @param email The new email to be associated to the account.
         * @param pin Pin code for multi-factor authentication
         */
        void multiFactorAuthChangeEmail(String^ email, String^ pin);

        /**
         * @brief Initialize the cancellation of an account.
         *
         * The associated request type with this request is MRequest::TYPE_GET_CANCEL_LINK.
         *
         * If this request succeeds, a cancellation link will be sent to the email address of the user.
         * If no user is logged in, you will get the error code MError::API_EACCESS in onRequestFinish().
         *
         * Valid data in the MRequest object received on all callbacks:
         * - MRequest::getText - Returns the pin code for multi-factor authentication
         *
         * @see MegaSDK::confirmCancelAccount
         *
         * @param pin Pin code for multi-factor authentication
         * @param listener MRequestListener to track this request
         */
        void multiFactorAuthCancelAccount(String^ pin, MRequestListenerInterface^ listener);

        /**
         * @brief Initialize the cancellation of an account.
         *
         * The associated request type with this request is MRequest::TYPE_GET_CANCEL_LINK.
         *
         * If this request succeeds, a cancellation link will be sent to the email address of the user.
         * If no user is logged in, you will get the error code MError::API_EACCESS in onRequestFinish().
         *
         * Valid data in the MRequest object received on all callbacks:
         * - MRequest::getText - Returns the pin code for multi-factor authentication
         *
         * @see MegaSDK::confirmCancelAccount
         *
         * @param pin Pin code for multi-factor authentication
         */
        void multiFactorAuthCancelAccount(String^ pin);

        //API REQUESTS

        /**
        * @brief Log in to a MEGA account
        *
        * The associated request type with this request is MRequest::TYPE_LOGIN.
        * Valid data in the MRequest object received on callbacks:
        * - MRequest::getEmail - Returns the first parameter
        * - MRequest::getPassword - Returns the second parameter
        *
        * If the email/password aren't valid the error code provided in onRequestFinish is
        * MError::API_ENOENT.
        *
        * @param email Email of the user
        * @param password Password
        * @param listener MRequestListener to track this request
        */
        void login(String^ email, String^ password, MRequestListenerInterface^ listener);

        /**
        * @brief Log in to a MEGA account
        *
        * The associated request type with this request is MRequest::TYPE_LOGIN.
        * Valid data in the MRequest object received on callbacks:
        * - MRequest::getEmail - Returns the first parameter
        * - MRequest::getPassword - Returns the second parameter
        *
        * If the email/password aren't valid the error code provided in onRequestFinish is
        * MError::API_ENOENT.
        *
        * @param email Email of the user
        * @param password Password
        */
        void login(String^ email, String^ password);

        String^ getSequenceNumber();
        String^ dumpSession();
        String^ dumpXMPPSession();

        /**
        * @brief Log in to a MEGA account using precomputed keys
        *
        * The associated request type with this request is MRequest::TYPE_LOGIN.
        * Valid data in the MRequest object received on callbacks:
        * - MRequest::getEmail - Returns the first parameter
        * - MRequest::getPassword - Returns the second parameter
        * - MRequest::getPrivateKey - Returns the third parameter
        *
        * If the email/stringHash/base64pwKey aren't valid the error code provided in onRequestFinish is
        * MError::API_ENOENT.
        *
        * @param email Email of the user
        * @param stringHash Hash of the email returned by MegaSDK::getStringHash
        * @param base64pwkey Private key returned by MRequest::getPrivateKey in the onRequestFinish callback of createAccount
        * @param listener MRequestListener to track this request
        *
        * @deprecated The parameter stringHash is no longer for new accounts so this function will be replaced by another
        * one soon. Please use MegaSDK::login (with email and password) or MegaSDK::fastLogin (with session) instead when possible.
        */
        void fastLogin(String^ email, String^ stringHash, String^ base64pwkey, MRequestListenerInterface^ listener);
        
        /**
        * @brief Log in to a MEGA account using precomputed keys
        *
        * The associated request type with this request is MRequest::TYPE_LOGIN.
        * Valid data in the MRequest object received on callbacks:
        * - MRequest::getEmail - Returns the first parameter
        * - MRequest::getPassword - Returns the second parameter
        * - MRequest::getPrivateKey - Returns the third parameter
        *
        * If the email/stringHash/base64pwKey aren't valid the error code provided in onRequestFinish is
        * MError::API_ENOENT.
        *
        * @param email Email of the user
        * @param stringHash Hash of the email returned by MegaSDK::getStringHash
        * @param base64pwkey Private key returned by MRequest::getPrivateKey in the onRequestFinish callback of createAccount
        *
        * @deprecated The parameter stringHash is no longer for new accounts so this function will be replaced by another
        * one soon. Please use MegaSDK::login (with email and password) or MegaSDK::fastLogin (with session) instead when possible.
        */
        void fastLogin(String^ email, String^ stringHash, String^ base64pwkey);

        /**
        * @brief Log in to a MEGA account using a session key
        *
        * The associated request type with this request is MRequest::TYPE_LOGIN.
        * Valid data in the MRequest object received on callbacks:
        * - MRequest::getSessionKey - Returns the session key
        *
        * @param session Session key previously dumped with MegaSDK::dumpSession
        * @param listener MRequestListener to track this request
        */
        void fastLogin(String^ session, MRequestListenerInterface^ listener);

        /**
        * @brief Log in to a MEGA account using a session key
        *
        * The associated request type with this request is MRequest::TYPE_LOGIN.
        * Valid data in the MRequest object received on callbacks:
        * - MRequest::getSessionKey - Returns the session key
        *
        * @param session Session key previously dumped with MegaSDK::dumpSession
        */
        void fastLogin(String^ session);
        
        void killSession(MegaHandle sessionHandle, MRequestListenerInterface^ listener);
        void killSession(MegaHandle sessionHandle);
        void killAllSessions(MRequestListenerInterface^ listener);
        void killAllSessions();
        void getOwnUserData(MRequestListenerInterface^ listener);
        void getOwnUserData();
        void getUserData(MUser^ user, MRequestListenerInterface^ listener);
        void getUserData(MUser^ user);
        void getUserDataById(String^ user, MRequestListenerInterface^ listener);
        void getUserDataById(String^ user);
        String^ getAccountAuth();
        void setAccountAuth(String^ auth);

        /**
        * @brief Initialize the creation of a new MEGA account, with firstname and lastname
        *
        * The associated request type with this request is MRequest::TYPE_CREATE_ACCOUNT.
        * Valid data in the MRequest object received on callbacks:
        * - MRequest::getEmail - Returns the email for the account
        * - MRequest::getPassword - Returns the password for the account
        * - MRequest::getName - Returns the firstname of the user
        * - MRequest::getText - Returns the lastname of the user
        *
        * Valid data in the MRequest object received in onRequestFinish when the error code
        * is MError::API_OK:
        * - MRequest::getSessionKey - Returns the session id to resume the process
        *
        * If this request succeeds, a new ephemeral session will be created for the new user
        * and a confirmation email will be sent to the specified email address. The app may
        * resume the create-account process by using MegaSDK::resumeCreateAccount.
        *
        * If an account with the same email already exists, you will get the error code
        * MError::API_EEXIST in onRequestFinish
        *
        * @param email Email for the account
        * @param password Password for the account
        * @param firstname Firstname of the user
        * @param lastname Lastname of the user
        * @param listener MRequestListener to track this request
        */
        void createAccount(String^ email, String^ password, String^ firstname, String^ lastname, MRequestListenerInterface^ listener);

        /**
        * @brief Initialize the creation of a new MEGA account, with firstname and lastname
        *
        * The associated request type with this request is MRequest::TYPE_CREATE_ACCOUNT.
        * Valid data in the MRequest object received on callbacks:
        * - MRequest::getEmail - Returns the email for the account
        * - MRequest::getPassword - Returns the password for the account
        * - MRequest::getName - Returns the firstname of the user
        * - MRequest::getText - Returns the lastname of the user
        *
        * Valid data in the MRequest object received in onRequestFinish when the error code
        * is MError::API_OK:
        * - MRequest::getSessionKey - Returns the session id to resume the process
        *
        * If this request succeeds, a new ephemeral session will be created for the new user
        * and a confirmation email will be sent to the specified email address. The app may
        * resume the create-account process by using MegaSDK::resumeCreateAccount.
        *
        * If an account with the same email already exists, you will get the error code
        * MError::API_EEXIST in onRequestFinish
        *
        * @param email Email for the account
        * @param password Password for the account
        * @param firstname Firstname of the user
        * @param lastname Lastname of the user
        */
        void createAccount(String^ email, String^ password, String^ firstname, String^ lastname);

        /**
        * @brief Resume a registration process
        *
        * When a user begins the account registration process by calling MegaSDK::createAccount,
        * an ephemeral account is created.
        *
        * Until the user successfully confirms the signup link sent to the provided email address,
        * you can resume the ephemeral session in order to change the email address, resend the
        * signup link (@see MegaSDK::sendSignupLink) and also to receive notifications in case the
        * user confirms the account using another client (MGlobalListener::onAccountUpdate or
        * MListener::onAccountUpdate).
        *
        * The associated request type with this request is MRequest::TYPE_CREATE_ACCOUNT.
        * Valid data in the MRequest object received on callbacks:
        * - MRequest::getSessionKey - Returns the session id to resume the process
        * - MRequest::getParamType - Returns the value 1
        *
        * In case the account is already confirmed, the associated request will fail with
        * error MError::API_EARGS.
        *
        * @param sid Session id valid for the ephemeral account (@see MegaSDK::createAccount)
        * @param listener MRequestListener to track this request
        */
        void resumeCreateAccount(String^ sid, MRequestListenerInterface^ listener);

        /**
        * @brief Resume a registration process
        *
        * When a user begins the account registration process by calling MegaSDK::createAccount,
        * an ephemeral account is created.
        *
        * Until the user successfully confirms the signup link sent to the provided email address,
        * you can resume the ephemeral session in order to change the email address, resend the
        * signup link (@see MegaSDK::sendSignupLink) and also to receive notifications in case the
        * user confirms the account using another client (MGlobalListener::onAccountUpdate or
        * MListener::onAccountUpdate).
        *
        * The associated request type with this request is MRequest::TYPE_CREATE_ACCOUNT.
        * Valid data in the MRequest object received on callbacks:
        * - MRequest::getSessionKey - Returns the session id to resume the process
        * - MRequest::getParamType - Returns the value 1
        *
        * In case the account is already confirmed, the associated request will fail with
        * error MError::API_EARGS.
        *
        * @param sid Session id valid for the ephemeral account (@see MegaSDK::createAccount)
        */
        void resumeCreateAccount(String^ sid);
        
        /**
        * @brief Sends the confirmation email for a new account
        *
        * This function is useful to send the confirmation link again or to send it to a different
        * email address, in case the user mistyped the email at the registration form.
        *
        * @param email Email for the account
        * @param name Firstname of the user
        * @param password Password for the account
        * @param listener MRequestListener to track this request
        */
        void sendSignupLink(String^ email, String^ name, String^ password, MRequestListenerInterface^ listener);
        
        /**
        * @brief Sends the confirmation email for a new account
        *
        * This function is useful to send the confirmation link again or to send it to a different
        * email address, in case the user mistyped the email at the registration form.
        *
        * @param email Email for the account
        * @param name Firstname of the user
        * @param password Password for the account
        */
        void sendSignupLink(String^ email, String^ name, String^ password);
        
        /**
        * @brief Sends the confirmation email for a new account
        *
        * This function is useful to send the confirmation link again or to send it to a different
        * email address, in case the user mistyped the email at the registration form.
        *
        * @param email Email for the account
        * @param name Firstname of the user
        * @param base64pwkey Private key returned by MRequest::getPrivateKey in the onRequestFinish callback of createAccount
        * @param listener MRequestListener to track this request
        *
        * @deprecated This function only works using the old registration method and will be removed soon.
        * Please use MegaSDK::sendSignupLink (with email and password) instead.
        */
        void fastSendSignupLink(String^ email, String^ base64pwkey, String^ name, MRequestListenerInterface^ listener);
        
        /**
        * @brief Sends the confirmation email for a new account
        *
        * This function is useful to send the confirmation link again or to send it to a different
        * email address, in case the user mistyped the email at the registration form.
        *
        * @param email Email for the account
        * @param name Firstname of the user
        * @param base64pwkey Private key returned by MRequest::getPrivateKey in the onRequestFinish callback of createAccount
        *
        * @deprecated This function only works using the old registration method and will be removed soon.
        * Please use MegaSDK::sendSignupLink (with email and password) instead.
        */
        void fastSendSignupLink(String^ email, String^ base64pwkey, String^ name);
        
        /**
        * @brief Get information about a confirmation link or a new signup link
        *
        * The associated request type with this request is MRequest::TYPE_QUERY_SIGNUP_LINK.
        * Valid data in the MRequest object received on all callbacks:
        * - MRequest::getLink - Returns the confirmation link
        *
        * Valid data in the MRequest object received in onRequestFinish when the error code
        * is MError::API_OK:
        * - MRequest::getEmail - Return the email associated with the link
        * - MRequest::getName - Returns the name associated with the link (available only for confirmation links)
        * - MRequest::getFlag - Returns true if the account was automatically confirmed, otherwise false
        *
        * If MRequest::getFlag returns true, the account was automatically confirmed and it's not needed
        * to call MegaSDK::confirmAccount. If it returns false, it's needed to call MegaSDK::confirmAccount
        * as usual. New accounts do not require a confirmation with the password, but old confirmation links
        * require it, so it's needed to check that parameter in onRequestFinish to know how to proceed.
        *
        * @param link Confirmation link (#confirm) or new signup link (#newsignup)
        * @param listener MRequestListener to track this request
        */
        void querySignupLink(String^ link, MRequestListenerInterface^ listener);

        /**
        * @brief Get information about a confirmation link or a new signup link
        *
        * The associated request type with this request is MRequest::TYPE_QUERY_SIGNUP_LINK.
        * Valid data in the MRequest object received on all callbacks:
        * - MRequest::getLink - Returns the confirmation link
        *
        * Valid data in the MRequest object received in onRequestFinish when the error code
        * is MError::API_OK:
        * - MRequest::getEmail - Return the email associated with the link
        * - MRequest::getName - Returns the name associated with the link (available only for confirmation links)
        * - MRequest::getFlag - Returns true if the account was automatically confirmed, otherwise false
        *
        * If MRequest::getFlag returns true, the account was automatically confirmed and it's not needed
        * to call MegaSDK::confirmAccount. If it returns false, it's needed to call MegaSDK::confirmAccount
        * as usual. New accounts do not require a confirmation with the password, but old confirmation links
        * require it, so it's needed to check that parameter in onRequestFinish to know how to proceed.
        *
        * @param link Confirmation link (#confirm) or new signup link (#newsignup)
        */
        void querySignupLink(String^ link);

        /**
        * @brief Confirm a MEGA account using a confirmation link and the user password
        *
        * The associated request type with this request is MRequest::TYPE_CONFIRM_ACCOUNT
        * Valid data in the MRequest object received on callbacks:
        * - MRequest::getLink - Returns the confirmation link
        * - MRequest::getPassword - Returns the password
        *
        * Valid data in the MRequest object received in onRequestFinish when the error code
        * is MError::API_OK:
        * - MRequest::getEmail - Email of the account
        * - MRequest::getName - Name of the user
        *
        * As a result of a successfull confirmation, the app will receive the callback
        * MListener::onEvent and MGlobalListener::onEvent with an event of type
        * MEvent::EVENT_ACCOUNT_CONFIRMATION. You can check the email used to confirm
        * the account by checking MEvent::getText. @see MListener::onEvent.
        *
        * @param link Confirmation link
        * @param password Password of the account
        * @param listener MRequestListener to track this request
        */
        void confirmAccount(String^ link, String^ password, MRequestListenerInterface^ listener);

        /**
        * @brief Confirm a MEGA account using a confirmation link and the user password
        *
        * The associated request type with this request is MRequest::TYPE_CONFIRM_ACCOUNT
        * Valid data in the MRequest object received on callbacks:
        * - MRequest::getLink - Returns the confirmation link
        * - MRequest::getPassword - Returns the password
        *
        * Valid data in the MRequest object received in onRequestFinish when the error code
        * is MError::API_OK:
        * - MRequest::getEmail - Email of the account
        * - MRequest::getName - Name of the user
        *
        * As a result of a successfull confirmation, the app will receive the callback
        * MListener::onEvent and MGlobalListener::onEvent with an event of type
        * MEvent::EVENT_ACCOUNT_CONFIRMATION. You can check the email used to confirm
        * the account by checking MEvent::getText. @see MListener::onEvent.
        *
        * @param link Confirmation link
        * @param password Password of the account
        */
        void confirmAccount(String^ link, String^ password);

        /**
        * @brief Confirm a MEGA account using a confirmation link and a precomputed key
        *
        * The associated request type with this request is MRequest::TYPE_CONFIRM_ACCOUNT
        * Valid data in the MRequest object received on callbacks:
        * - MRequest::getLink - Returns the confirmation link
        * - MRequest::getPrivateKey - Returns the base64pwkey parameter
        *
        * Valid data in the MRequest object received in onRequestFinish when the error code
        * is MError::API_OK:
        * - MRequest::getEmail - Email of the account
        * - MRequest::getName - Name of the user
        *
        * As a result of a successfull confirmation, the app will receive the callback
        * MListener::onEvent and MGlobalListener::onEvent with an event of type
        * MEvent::EVENT_ACCOUNT_CONFIRMATION. You can check the email used to confirm
        * the account by checking MEvent::getText. @see MListener::onEvent.
        *
        * @param link Confirmation link
        * @param base64pwkey Private key precomputed with MegaSDK::getBase64PwKey
        * @param listener MRequestListener to track this request
        *
        * @deprecated This function only works using the old registration method and will be removed soon.
        * Please use MegaSDK::confirmAccount instead.
        */
        void fastConfirmAccount(String^ link, String^ base64pwkey, MRequestListenerInterface^ listener);

        /**
        * @brief Confirm a MEGA account using a confirmation link and a precomputed key
        *
        * The associated request type with this request is MRequest::TYPE_CONFIRM_ACCOUNT
        * Valid data in the MRequest object received on callbacks:
        * - MRequest::getLink - Returns the confirmation link
        * - MRequest::getPrivateKey - Returns the base64pwkey parameter
        *
        * Valid data in the MRequest object received in onRequestFinish when the error code
        * is MError::API_OK:
        * - MRequest::getEmail - Email of the account
        * - MRequest::getName - Name of the user
        *
        * As a result of a successfull confirmation, the app will receive the callback
        * MListener::onEvent and MGlobalListener::onEvent with an event of type
        * MEvent::EVENT_ACCOUNT_CONFIRMATION. You can check the email used to confirm
        * the account by checking MEvent::getText. @see MListener::onEvent.
        *
        * @param link Confirmation link
        * @param base64pwkey Private key precomputed with MegaSDK::getBase64PwKey
        *
        * @deprecated This function only works using the old registration method and will be removed soon.
        * Please use MegaSDK::confirmAccount instead.
        */
        void fastConfirmAccount(String^ link, String^ base64pwkey);

        /**
        * @brief Initialize the reset of the existing password, with and without the Master Key.
        *
        * The associated request type with this request is MRequest::TYPE_GET_RECOVERY_LINK.
        * Valid data in the MRequest object received on callbacks:
        * - MRequest::getEmail - Returns the email for the account
        * - MRequest::getFlag - Returns whether the user has a backup of the master key or not.
        *
        * If this request succeeds, a recovery link will be sent to the user.
        * If no account is registered under the provided email, you will get the error code
        * MError::API_ENOENT in onRequestFinish
        *
        * @param email Email used to register the account whose password wants to be reset.
        * @param hasMasterKey True if the user has a backup of the master key. Otherwise, false.
        * @param listener MRequestListener to track this request
        */
        void resetPassword(String^ email, bool hasMasterKey, MRequestListenerInterface^ listener);

        /**
        * @brief Initialize the reset of the existing password, with and without the Master Key.
        *
        * The associated request type with this request is MRequest::TYPE_GET_RECOVERY_LINK.
        * Valid data in the MRequest object received on callbacks:
        * - MRequest::getEmail - Returns the email for the account
        * - MRequest::getFlag - Returns whether the user has a backup of the master key or not.
        *
        * If this request succeeds, a recovery link will be sent to the user.
        * If no account is registered under the provided email, you will get the error code
        * MError::API_ENOENT in onRequestFinish
        *
        * @param email Email used to register the account whose password wants to be reset.
        * @param hasMasterKey True if the user has a backup of the master key. Otherwise, false.
        */
        void resetPassword(String^ email, bool hasMasterKey);

        /**
        * @brief Get information about a recovery link created by MegaSDK::resetPassword.
        *
        * The associated request type with this request is MRequest::TYPE_QUERY_RECOVERY_LINK
        * Valid data in the MRequest object received on all callbacks:
        * - MRequest::getLink - Returns the recovery link
        *
        * Valid data in the MRequest object received in onRequestFinish when the error code
        * is MError::API_OK:
        * - MRequest::getEmail - Return the email associated with the link
        * - MRequest::getFlag - Return whether the link requires masterkey to reset password.
        *
        * @param link Recovery link (#recover)
        * @param listener MRequestListener to track this request
        */
        void queryResetPasswordLink(String^ link, MRequestListenerInterface^ listener);

        /**
        * @brief Get information about a recovery link created by MegaSDK::resetPassword.
        *
        * The associated request type with this request is MRequest::TYPE_QUERY_RECOVERY_LINK
        * Valid data in the MRequest object received on all callbacks:
        * - MRequest::getLink - Returns the recovery link
        *
        * Valid data in the MRequest object received in onRequestFinish when the error code
        * is MError::API_OK:
        * - MRequest::getEmail - Return the email associated with the link
        * - MRequest::getFlag - Return whether the link requires masterkey to reset password.
        *
        * @param link Recovery link (#recover)
        */
        void queryResetPasswordLink(String^ link);

        /**
        * @brief Set a new password for the account pointed by the recovery link.
        *
        * Recovery links are created by calling MegaSDK::resetPassword and may or may not
        * require to provide the Master Key.
        *
        * @see The flag of the MRequest::TYPE_QUERY_RECOVERY_LINK in MegaSDK::queryResetPasswordLink.
        *
        * The associated request type with this request is MRequest::TYPE_CONFIRM_RECOVERY_LINK
        * Valid data in the MRequest object received on all callbacks:
        * - MRequest::getLink - Returns the recovery link
        * - MRequest::getPassword - Returns the new password
        * - MRequest::getPrivateKey - Returns the Master Key
        *
        * Valid data in the MRequest object received in onRequestFinish when the error code
        * is MError::API_OK:
        * - MRequest::getEmail - Return the email associated with the link
        * - MRequest::getFlag - Return whether the link requires masterkey to reset password.
        *
        * @param link The recovery link sent to the user's email address.
        * @param newPwd The new password to be set.
        * @param masterKey Base64-encoded string containing the master key.
        * @param listener MRequestListener to track this request
        */
        void confirmResetPassword(String^ link, String^ newPwd, String^ masterKey, MRequestListenerInterface^ listener);

        /**
        * @brief Set a new password for the account pointed by the recovery link.
        *
        * Recovery links are created by calling MegaSDK::resetPassword and may or may not
        * require to provide the Master Key.
        *
        * @see The flag of the MRequest::TYPE_QUERY_RECOVERY_LINK in MegaSDK::queryResetPasswordLink.
        *
        * The associated request type with this request is MRequest::TYPE_CONFIRM_RECOVERY_LINK
        * Valid data in the MRequest object received on all callbacks:
        * - MRequest::getLink - Returns the recovery link
        * - MRequest::getPassword - Returns the new password
        * - MRequest::getPrivateKey - Returns the Master Key
        *
        * Valid data in the MRequest object received in onRequestFinish when the error code
        * is MError::API_OK:
        * - MRequest::getEmail - Return the email associated with the link
        * - MRequest::getFlag - Return whether the link requires masterkey to reset password.
        *
        * @param link The recovery link sent to the user's email address.
        * @param newPwd The new password to be set.
        * @param masterKey Base64-encoded string containing the master key.
        */
        void confirmResetPassword(String^ link, String^ newPwd, String^ masterKey);

        /**
        * @brief Set a new password for the account pointed by the recovery link.
        *
        * Recovery links are created by calling MegaSDK::resetPassword and may or may not
        * require to provide the Master Key.
        *
        * @see The flag of the MRequest::TYPE_QUERY_RECOVERY_LINK in MegaSDK::queryResetPasswordLink.
        *
        * The associated request type with this request is MRequest::TYPE_CONFIRM_RECOVERY_LINK
        * Valid data in the MRequest object received on all callbacks:
        * - MRequest::getLink - Returns the recovery link
        * - MRequest::getPassword - Returns the new password
        *
        * Valid data in the MRequest object received in onRequestFinish when the error code
        * is MError::API_OK:
        * - MRequest::getEmail - Return the email associated with the link
        * - MRequest::getFlag - Return whether the link requires masterkey to reset password.
        *
        * @param link The recovery link sent to the user's email address.
        * @param newPwd The new password to be set.
        * @param listener MRequestListener to track this request
        */
        void confirmResetPasswordWithoutMasterKey(String^ link, String^ newPwd, MRequestListenerInterface^ listener);

        /**
        * @brief Set a new password for the account pointed by the recovery link.
        *
        * Recovery links are created by calling MegaSDK::resetPassword and may or may not
        * require to provide the Master Key.
        *
        * @see The flag of the MRequest::TYPE_QUERY_RECOVERY_LINK in MegaSDK::queryResetPasswordLink.
        *
        * The associated request type with this request is MRequest::TYPE_CONFIRM_RECOVERY_LINK
        * Valid data in the MRequest object received on all callbacks:
        * - MRequest::getLink - Returns the recovery link
        * - MRequest::getPassword - Returns the new password
        *
        * Valid data in the MRequest object received in onRequestFinish when the error code
        * is MError::API_OK:
        * - MRequest::getEmail - Return the email associated with the link
        * - MRequest::getFlag - Return whether the link requires masterkey to reset password.
        *
        * @param link The recovery link sent to the user's email address.
        * @param newPwd The new password to be set.
        */
        void confirmResetPasswordWithoutMasterKey(String^ link, String^ newPwd);

        /**
        * @brief Initialize the cancellation of an account.
        *
        * The associated request type with this request is MRequest::TYPE_GET_CANCEL_LINK.
        *
        * If this request succeeds, a cancellation link will be sent to the email address of the user.
        * If no user is logged in, you will get the error code MError::API_EACCESS in onRequestFinish().
        *
        * @see MegaSDK::confirmCancelAccount
        *
        * @param listener MRequestListener to track this request
        */
        void cancelAccount(MRequestListenerInterface^ listener);

        /**
        * @brief Initialize the cancellation of an account.
        *
        * The associated request type with this request is MRequest::TYPE_GET_CANCEL_LINK.
        *
        * If this request succeeds, a cancellation link will be sent to the email address of the user.
        * If no user is logged in, you will get the error code MError::API_EACCESS in onRequestFinish().
        *
        * @see MegaSDK::confirmCancelAccount
        */
        void cancelAccount();

        /**
        * @brief Get information about a cancel link created by MegaSDK::cancelAccount.
        *
        * The associated request type with this request is MRequest::TYPE_QUERY_RECOVERY_LINK
        * Valid data in the MRequest object received on all callbacks:
        * - MRequest::getLink - Returns the cancel link
        *
        * Valid data in the MRequest object received in onRequestFinish when the error code
        * is MError::API_OK:
        * - MRequest::getEmail - Return the email associated with the link
        *
        * @param link Cancel link (#cancel)
        * @param listener MRequestListener to track this request
        */
        void queryCancelLink(String^ link, MRequestListenerInterface^ listener);

        /**
        * @brief Get information about a cancel link created by MegaSDK::cancelAccount.
        *
        * The associated request type with this request is MRequest::TYPE_QUERY_RECOVERY_LINK
        * Valid data in the MRequest object received on all callbacks:
        * - MRequest::getLink - Returns the cancel link
        *
        * Valid data in the MRequest object received in onRequestFinish when the error code
        * is MError::API_OK:
        * - MRequest::getEmail - Return the email associated with the link
        *
        * @param link Cancel link (#cancel)
        */
        void queryCancelLink(String^ link);

        /**
        * @brief Effectively parks the user's account without creating a new fresh account.
        *
        * If no user is logged in, you will get the error code MError::API_EACCESS in onRequestFinish().
        *
        * The contents of the account will then be purged after 60 days. Once the account is
        * parked, the user needs to contact MEGA support to restore the account.
        *
        * The associated request type with this request is MRequest::TYPE_CONFIRM_CANCEL_LINK.
        * Valid data in the MRequest object received on all callbacks:
        * - MRequest::getLink - Returns the recovery link
        * - MRequest::getPassword - Returns the new password
        *
        * Valid data in the MRequest object received in onRequestFinish when the error code
        * is MError::API_OK:
        * - MRequest::getEmail - Return the email associated with the link
        *
        * @param link Cancellation link sent to the user's email address;
        * @param pwd Password for the account.
        * @param listener MRequestListener to track this request
        */
        void confirmCancelAccount(String^ link, String^ pwd, MRequestListenerInterface^ listener);

        /**
        * @brief Effectively parks the user's account without creating a new fresh account.
        *
        * If no user is logged in, you will get the error code MError::API_EACCESS in onRequestFinish().
        *
        * The contents of the account will then be purged after 60 days. Once the account is
        * parked, the user needs to contact MEGA support to restore the account.
        *
        * The associated request type with this request is MRequest::TYPE_CONFIRM_CANCEL_LINK.
        * Valid data in the MRequest object received on all callbacks:
        * - MRequest::getLink - Returns the recovery link
        * - MRequest::getPassword - Returns the new password
        *
        * Valid data in the MRequest object received in onRequestFinish when the error code
        * is MError::API_OK:
        * - MRequest::getEmail - Return the email associated with the link
        *
        * @param link Cancellation link sent to the user's email address;
        * @param pwd Password for the account.
        */
        void confirmCancelAccount(String^ link, String^ pwd);

        /**
        * @brief Initialize the change of the email address associated to the account.
        *
        * The associated request type with this request is MRequest::TYPE_GET_CHANGE_EMAIL_LINK.
        * Valid data in the MRequest object received on all callbacks:
        * - MRequest::getEmail - Returns the email for the account
        *
        * If this request succeeds, a change-email link will be sent to the specified email address.
        * If no user is logged in, you will get the error code MError::API_EACCESS in onRequestFinish().
        *
        * @param email The new email to be associated to the account.
        * @param listener MRequestListener to track this request
        */
        void changeEmail(String^ email, MRequestListenerInterface^ listener);
        
        /**
        * @brief Initialize the change of the email address associated to the account.
        *
        * The associated request type with this request is MRequest::TYPE_GET_CHANGE_EMAIL_LINK.
        * Valid data in the MRequest object received on all callbacks:
        * - MRequest::getEmail - Returns the email for the account
        *
        * If this request succeeds, a change-email link will be sent to the specified email address.
        * If no user is logged in, you will get the error code MError::API_EACCESS in onRequestFinish().
        *
        * @param email The new email to be associated to the account.
        */
        void changeEmail(String^ email);

        /**
        * @brief Get information about a change-email link created by MegaSDK::changeEmail.
        *
        * The associated request type with this request is MRequest::TYPE_QUERY_RECOVERY_LINK
        * Valid data in the MRequest object received on all callbacks:
        * - MRequest::getLink - Returns the change-email link
        *
        * Valid data in the MRequest object received in onRequestFinish when the error code
        * is MError::API_OK:
        * - MRequest::getEmail - Return the email associated with the link
        *
        * @param link Change-email link (#verify)
        * @param listener MRequestListener to track this request
        */
        void queryChangeEmailLink(String^ link, MRequestListenerInterface^ listener);
        
        /**
        * @brief Get information about a change-email link created by MegaSDK::changeEmail.
        *
        * The associated request type with this request is MRequest::TYPE_QUERY_RECOVERY_LINK
        * Valid data in the MRequest object received on all callbacks:
        * - MRequest::getLink - Returns the change-email link
        *
        * Valid data in the MRequest object received in onRequestFinish when the error code
        * is MError::API_OK:
        * - MRequest::getEmail - Return the email associated with the link
        *
        * @param link Change-email link (#verify)
        */
        void queryChangeEmailLink(String^ link);

        /**
        * @brief Effectively changes the email address associated to the account.
        *
        * If no user is logged in, you will get the error code MError::API_EACCESS in onRequestFinish().
        *
        * The associated request type with this request is MRequest::TYPE_CONFIRM_CHANGE_EMAIL_LINK.
        * Valid data in the MRequest object received on all callbacks:
        * - MRequest::getLink - Returns the change-email link
        * - MRequest::getPassword - Returns the password
        *
        * Valid data in the MRequest object received in onRequestFinish when the error code
        * is MError::API_OK:
        * - MRequest::getEmail - Return the email associated with the link
        *
        * @param link Change-email link sent to the user's email address.
        * @param pwd Password for the account.
        * @param listener MRequestListener to track this request
        */
        void confirmChangeEmail(String^ link, String^ pwd, MRequestListenerInterface^ listener);

        /**
        * @brief Effectively changes the email address associated to the account.
        *
        * If no user is logged in, you will get the error code MError::API_EACCESS in onRequestFinish().
        *
        * The associated request type with this request is MRequest::TYPE_CONFIRM_CHANGE_EMAIL_LINK.
        * Valid data in the MRequest object received on all callbacks:
        * - MRequest::getLink - Returns the change-email link
        * - MRequest::getPassword - Returns the password
        *
        * Valid data in the MRequest object received in onRequestFinish when the error code
        * is MError::API_OK:
        * - MRequest::getEmail - Return the email associated with the link
        *
        * @param link Change-email link sent to the user's email address.
        * @param pwd Password for the account.
        */
        void confirmChangeEmail(String^ link, String^ pwd);

        /**
        * @brief Check if the MegaApi object is logged in
        * @return 0 if not logged in, Otherwise, a number >= 0
        */
        int isLoggedIn();

        /**
         * @brief Create a contact link
         *
         * The associated request type with this request is MRequestType::TYPE_CONTACT_LINK_CREATE.
         *
         * Valid data in the MRequest object received on all callbacks:
         * - MRequest::getFlag - Returns the value of \c renew parameter
         *
         * Valid data in the MRequest object received in onRequestFinish when the error code
         * is MError::API_OK:
         * - MRequest::getNodeHandle - Return the handle of the new contact link
         *
         * @param renew YES to invalidate the previous contact link (if any).
         * @param listener MRequestListener to track this request
         */
        void contactLinkCreateRenew(bool renew, MRequestListenerInterface^ listener);

        /**
         * @brief Create a contact link
         *
         * The associated request type with this request is MRequestType::TYPE_CONTACT_LINK_CREATE.
         *
         * Valid data in the MRequest object received on all callbacks:
         * - MRequest::getFlag - Returns the value of \c renew parameter
         *
         * Valid data in the MRequest object received in onRequestFinish when the error code
         * is MError::API_OK:
         * - MRequest::getNodeHandle - Return the handle of the new contact link
         *
         * @param renew YES to invalidate the previous contact link (if any).
         */
        void contactLinkCreateRenew(bool renew);

        /**
         * @brief Get information about a contact link
         *
         * The associated request type with this request is MRequestType::TYPE_CONTACT_LINK_QUERY.
         *
         * Valid data in the MRequest object received on all callbacks:
         * - MRequest::getNodeHandle - Returns the handle of the contact link
         *
         * Valid data in the MRequest object received in onRequestFinish when the error code
         * is MError::API_OK:
         * - MRequest::getParentHandle - Returns the userhandle of the contact
         * - MRequest::getEmail - Returns the email of the contact
         * - MRequest::getName - Returns the first name of the contact
         * - MRequest::getText - Returns the last name of the contact
         * - MRequest::getFile - Returns the avatar of the contact (JPG with Base64 encoding)
         *
         * @param handle Handle of the contact link to check
         * @param listener MRequestListener to track this request
         */
        void contactLinkQuery(MegaHandle handle, MRequestListenerInterface^ listener);
        
        /**
         * @brief Get information about a contact link
         *
         * The associated request type with this request is MRequestType::TYPE_CONTACT_LINK_QUERY.
         *
         * Valid data in the MRequest object received on all callbacks:
         * - MRequest::getNodeHandle - Returns the handle of the contact link
         *
         * Valid data in the MRequest object received in onRequestFinish when the error code
         * is MError::API_OK:
         * - MRequest::getParentHandle - Returns the userhandle of the contact
         * - MRequest::getEmail - Returns the email of the contact
         * - MRequest::getName - Returns the first name of the contact
         * - MRequest::getText - Returns the last name of the contact
         * - MRequest::getFile - Returns the avatar of the contact (JPG with Base64 encoding)
         *
         * @param handle Handle of the contact link to check
         */
        void contactLinkQuery(MegaHandle handle);

        /**
         * @brief Delete a contact link
         *
         * The associated request type with this request is MRequestType::TYPE_CONTACT_LINK_DELETE.
         *
         * Valid data in the MRequest object received on all callbacks:
         * - MRequest::getNodeHandle - Returns the handle of the contact link
         *
         * @param handle Handle of the contact link to delete
         * If the parameter is INVALID_HANDLE, the active contact link is deleted
         *
         * @param listener MRequestListener to track this request
         */
        void contactLinkDelete(MegaHandle handle, MRequestListenerInterface^ listener);

        /**
         * @brief Delete a contact link
         *
         * The associated request type with this request is MRequestType::TYPE_CONTACT_LINK_DELETE.
         *
         * Valid data in the MRequest object received on all callbacks:
         * - MRequest::getNodeHandle - Returns the handle of the contact link
         *
         * @param handle Handle of the contact link to delete
         * If the parameter is INVALID_HANDLE, the active contact link is deleted
         */
        void contactLinkDelete(MegaHandle handle);

        /**
        * @brief Delete the active contact link
        *
        * The associated request type with this request is MRequestType::TYPE_CONTACT_LINK_DELETE.
        *
        * Valid data in the MRequest object received on all callbacks:
        * - MRequest::getNodeHandle - Returns the handle of the contact link
        *
        * @param listener MRequestListener to track this request
        */
        void contactLinkDeleteActive(MRequestListenerInterface^ listener);
        
        /**
        * @brief Delete the active contact link
        *
        * The associated request type with this request is MRequestType::TYPE_CONTACT_LINK_DELETE.
        *
        * Valid data in the MRequest object received on all callbacks:
        * - MRequest::getNodeHandle - Returns the handle of the contact link
        */
        void contactLinkDeleteActive();

        /**
        * @brief Get the next PSA (Public Service Announcement) that should be shown to the user
        *
        * After the PSA has been accepted or dismissed by the user, app should
        * use MegaSDK::setPSA to notify API servers about this event and
        * do not get the same PSA again in the next call to this function.
        *
        * The associated request type with this request is MRequest::TYPE_GET_PSA.
        *
        * Valid data in the MRequest object received in onRequestFinish when the error code
        * is MError::API_OK:
        * - MRequest::getNumber - Returns the id of the PSA (useful to call MegaSDK::setPSA later)
        * - MRequest::getName - Returns the title of the PSA
        * - MRequest::getText - Returns the text of the PSA
        * - MRequest::getFile - Returns the URL of the image of the PSA
        * - MRequest::getPassword - Returns the text for the possitive button (or an empty string)
        * - MRequest::getLink - Returns the link for the possitive button (or an empty string)
        *
        * If there isn't any new PSA to show, onRequestFinish will be called with the error
        * code MError::API_ENOENT
        *
        * @param listener MRequestListener to track this request
        * @see MegaSDK::setPSA
        */
        void getPSA(MRequestListenerInterface^ listener);

        /**
        * @brief Get the next PSA (Public Service Announcement) that should be shown to the user
        *
        * After the PSA has been accepted or dismissed by the user, app should
        * use MegaSDK::setPSA to notify API servers about this event and
        * do not get the same PSA again in the next call to this function.
        *
        * The associated request type with this request is MRequest::TYPE_GET_PSA.
        *
        * Valid data in the MRequest object received in onRequestFinish when the error code
        * is MError::API_OK:
        * - MRequest::getNumber - Returns the id of the PSA (useful to call MegaSDK::setPSA later)
        * - MRequest::getName - Returns the title of the PSA
        * - MRequest::getText - Returns the text of the PSA
        * - MRequest::getFile - Returns the URL of the image of the PSA
        * - MRequest::getPassword - Returns the text for the possitive button (or an empty string)
        * - MRequest::getLink - Returns the link for the possitive button (or an empty string)
        *
        * If there isn't any new PSA to show, onRequestFinish will be called with the error
        * code MError::API_ENOENT
        *
        * @see MegaSDK::setPSA
        */
        void getPSA();

        /**
        * @brief Notify API servers that a PSA (Public Service Announcement) has been already seen
        *
        * The associated request type with this request is MRequest::TYPE_SET_ATTR_USER.
        *
        * Valid data in the MRequest object received on callbacks:
        * - MRequest::getParamType - Returns the value MUserAttrType::USER_ATTR_LAST_PSA
        * - MRequest::getText - Returns the id passed in the first parameter (as a string)
        *
        * @param id Identifier of the PSA
        * @param listener MRequestListener to track this request
        *
        * @see MegaSDK::getPSA
        */
        void setPSA(int id, MRequestListenerInterface^ listener);

        /**
        * @brief Notify API servers that a PSA (Public Service Announcement) has been already seen
        *
        * The associated request type with this request is MRequest::TYPE_SET_ATTR_USER.
        *
        * Valid data in the MRequest object received on callbacks:
        * - MRequest::getParamType - Returns the value MUserAttrType::USER_ATTR_LAST_PSA
        * - MRequest::getText - Returns the id passed in the first parameter (as a string)
        *
        * @param id Identifier of the PSA
        *
        * @see MegaSDK::getPSA
        */
        void setPSA(int id);

        String^ getMyEmail();
        String^ getMyUserHandle();
        MegaHandle getMyUserHandleBinary();
        MUser^ getMyUser();
        bool isAchievementsEnabled();

        /**
        * @brief Check if the password is correct for the current account
        * @param password Password to check
        * @return True if the password is correct for the current account, otherwise false.
        */
        bool checkPassword(String^ password);

        //Logging
        static void setLogLevel(MLogLevel logLevel);
        void addLoggerObject(MLoggerInterface^ logger);
        void removeLoggerObject(MLoggerInterface^ logger);
        static void log(MLogLevel logLevel, String^ message, String^ filename, int line);
        static void log(MLogLevel logLevel, String^ message, String^ filename);
        static void log(MLogLevel logLevel, String^ message);

        void createFolder(String^ name, MNode^ parent, MRequestListenerInterface^ listener);
        void createFolder(String^ name, MNode^ parent);
        bool createLocalFolder(String^ localPath);
        void moveNode(MNode^ node, MNode^ newParent, MRequestListenerInterface^ listener);
        void moveNode(MNode^ node, MNode^ newParent);
        void copyNode(MNode^ node, MNode^ newParent, MRequestListenerInterface^ listener);
        void copyNode(MNode^ node, MNode^ newParent);
        void copyAndRenameNode(MNode^ node, MNode^ newParent, String^ newName, MRequestListenerInterface^ listener);
        void copyAndRenameNode(MNode^ node, MNode^ newParent, String^ newName);
        void renameNode(MNode^ node, String^ newName, MRequestListenerInterface^ listener);
        void renameNode(MNode^ node, String^ newName);
        void remove(MNode^ node, MRequestListenerInterface^ listener);
        void remove(MNode^ node);
        void cleanRubbishBin(MRequestListenerInterface^ listener);
        void cleanRubbishBin();
        void sendFileToUser(MNode^ node, MUser^ user, MRequestListenerInterface^ listener);
        void sendFileToUser(MNode^ node, MUser^ user);
        void sendFileToUserByEmail(MNode^ node, String^ email, MRequestListenerInterface^ listener);
        void sendFileToUserByEmail(MNode^ node, String^ email);
        void share(MNode^ node, MUser^ user, int level, MRequestListenerInterface^ listener);
        void share(MNode^ node, MUser^ user, int level);
        void shareByEmail(MNode^ node, String^ email, int level, MRequestListenerInterface^ listener);
        void shareByEmail(MNode^ node, String^ email, int level);
        void loginToFolder(String^ megaFolderLink, MRequestListenerInterface^ listener);
        void loginToFolder(String^ megaFolderLink);
        void importFileLink(String^ megaFileLink, MNode^ parent, MRequestListenerInterface^ listener);
        void importFileLink(String^ megaFileLink, MNode^ parent);
        void decryptPasswordProtectedLink(String^ link, String^ password, MRequestListenerInterface^ listener);
        void decryptPasswordProtectedLink(String^ link, String^ password);
        void encryptLinkWithPassword(String^ link, String^ password, MRequestListenerInterface^ listener);
        void encryptLinkWithPassword(String^ link, String^ password);
        void getPublicNode(String^ megaFileLink, MRequestListenerInterface^ listener);
        void getPublicNode(String^ megaFileLink);
        void getThumbnail(MNode^ node, String^ dstFilePath, MRequestListenerInterface^ listener);
        void getThumbnail(MNode^ node, String^ dstFilePath);
        void cancelGetThumbnail(MNode^ node, MRequestListenerInterface^ listener);
        void cancelGetThumbnail(MNode^ node);
        void setThumbnail(MNode^ node, String^ srcFilePath, MRequestListenerInterface^ listener);
        void setThumbnail(MNode^ node, String^ srcFilePath);
        void getPreview(MNode^ node, String^ dstFilePath, MRequestListenerInterface^ listener);
        void getPreview(MNode^ node, String^ dstFilePath);
        void cancelGetPreview(MNode^ node, MRequestListenerInterface^ listener);
        void cancelGetPreview(MNode^ node);
        void setPreview(MNode^ node, String^ srcFilePath, MRequestListenerInterface^ listener);
        void setPreview(MNode^ node, String^ srcFilePath);
        void getUserAvatar(MUser^ user, String^ dstFilePath, MRequestListenerInterface^ listener);
        void getUserAvatar(MUser^ user, String^ dstFilePath);
        void getOwnUserAvatar(String^ dstFilePath, MRequestListenerInterface^ listener);
        void getOwnUserAvatar(String^ dstFilePath);
        void setAvatar(String ^dstFilePath, MRequestListenerInterface^ listener);
        void setAvatar(String ^dstFilePath);
        String^ getUserAvatarColor(MUser^ user);
        String^ getUserHandleAvatarColor(String^ userhandle);

        /**
        * @brief Get an attribute of a MUser.
        *
        * User attributes can be private or public. Private attributes are accessible only by
        * your own user, while public ones are retrievable by any of your contacts.
        *
        * The associated request type with this request is MRequest::TYPE_GET_ATTR_USER
        * Valid data in the MRequest object received on callbacks:
        * - MRequest::getParamType - Returns the attribute type
        *
        * Valid data in the MRequest object received in onRequestFinish when the error code
        * is MError::API_OK:
        * - MRequest::getText - Returns the value for public attributes
        * - MRequest::getMegaStringMap - Returns the value for private attributes
        *
        * @param user MUser to get the attribute. If this parameter is set to NULL, the attribute
        * is obtained for the active account
        * @param type Attribute type
        *
        * Valid values are:
        *
        * MUserAttrType::USER_ATTR_FIRSTNAME = 1
        * Get the firstname of the user (public)
        * MUserAttrType::USER_ATTR_LASTNAME = 2
        * Get the lastname of the user (public)
        * MUserAttrType::USER_ATTR_AUTHRING = 3
        * Get the authentication ring of the user (private)
        * MUserAttrType::USER_ATTR_LAST_INTERACTION = 4
        * Get the last interaction of the contacts of the user (private)
        * MUserAttrType::USER_ATTR_ED25519_PUBLIC_KEY = 5
        * Get the public key Ed25519 of the user (public)
        * MUserAttrType::USER_ATTR_CU25519_PUBLIC_KEY = 6
        * Get the public key Cu25519 of the user (public)
        * MUserAttrType::USER_ATTR_KEYRING = 7
        * Get the key ring of the user: private keys for Cu25519 and Ed25519 (private)
        * MUserAttrType::USER_ATTR_SIG_RSA_PUBLIC_KEY = 8
        * Get the signature of RSA public key of the user (public)
        * MUserAttrType::USER_ATTR_SIG_CU255_PUBLIC_KEY = 9
        * Get the signature of Cu25519 public key of the user (public)
        * MUserAttrType::USER_ATTR_LANGUAGE = 14
        * Get the preferred language of the user (private, non-encrypted)
        * MUserAttrType::USER_ATTR_PWD_REMINDER = 15
        * Get the password-reminder-dialog information (private, non-encrypted)
        * MUserAttrType::USER_ATTR_DISABLE_VERSIONS = 16
        * Get whether user has versions disabled or enabled (private, non-encrypted)
        * MUserAttrType::USER_ATTR_RICH_PREVIEWS = 18
        * Get whether user generates rich-link messages or not (private)
        * MUserAttrType::USER_ATTR_RUBBISH_TIME = 19
        * Get number of days for rubbish-bin cleaning scheduler (private non-encrypted)
        *
        * @param listener MRequestListener to track this request
        */
        void getUserAttribute(MUser^ user, int type, MRequestListenerInterface^ listener);

        /**
        * @brief Get an attribute of a MUser.
        *
        * User attributes can be private or public. Private attributes are accessible only by
        * your own user, while public ones are retrievable by any of your contacts.
        *
        * The associated request type with this request is MRequest::TYPE_GET_ATTR_USER
        * Valid data in the MRequest object received on callbacks:
        * - MRequest::getParamType - Returns the attribute type
        *
        * Valid data in the MRequest object received in onRequestFinish when the error code
        * is MError::API_OK:
        * - MRequest::getText - Returns the value for public attributes
        * - MRequest::getMegaStringMap - Returns the value for private attributes
        *
        * @param user MUser to get the attribute. If this parameter is set to NULL, the attribute
        * is obtained for the active account
        * @param type Attribute type
        *
        * Valid values are:
        *
        * MUserAttrType::USER_ATTR_FIRSTNAME = 1
        * Get the firstname of the user (public)
        * MUserAttrType::USER_ATTR_LASTNAME = 2
        * Get the lastname of the user (public)
        * MUserAttrType::USER_ATTR_AUTHRING = 3
        * Get the authentication ring of the user (private)
        * MUserAttrType::USER_ATTR_LAST_INTERACTION = 4
        * Get the last interaction of the contacts of the user (private)
        * MUserAttrType::USER_ATTR_ED25519_PUBLIC_KEY = 5
        * Get the public key Ed25519 of the user (public)
        * MUserAttrType::USER_ATTR_CU25519_PUBLIC_KEY = 6
        * Get the public key Cu25519 of the user (public)
        * MUserAttrType::USER_ATTR_KEYRING = 7
        * Get the key ring of the user: private keys for Cu25519 and Ed25519 (private)
        * MUserAttrType::USER_ATTR_SIG_RSA_PUBLIC_KEY = 8
        * Get the signature of RSA public key of the user (public)
        * MUserAttrType::USER_ATTR_SIG_CU255_PUBLIC_KEY = 9
        * Get the signature of Cu25519 public key of the user (public)
        * MUserAttrType::USER_ATTR_LANGUAGE = 14
        * Get the preferred language of the user (private, non-encrypted)
        * MUserAttrType::USER_ATTR_PWD_REMINDER = 15
        * Get the password-reminder-dialog information (private, non-encrypted)
        * MUserAttrType::USER_ATTR_DISABLE_VERSIONS = 16
        * Get whether user has versions disabled or enabled (private, non-encrypted)
        * MUserAttrType::USER_ATTR_RICH_PREVIEWS = 18
        * Get whether user generates rich-link messages or not (private)
        * MUserAttrType::USER_ATTR_RUBBISH_TIME = 19
        * Get number of days for rubbish-bin cleaning scheduler (private non-encrypted)
        */
        void getUserAttribute(MUser^ user, int type);

        /**
        * @brief Get an attribute of any user in MEGA.
        *
        * User attributes can be private or public. Private attributes are accessible only by
        * your own user, while public ones are retrievable by any of your contacts.
        *
        * The associated request type with this request is MRequest::TYPE_GET_ATTR_USER
        * Valid data in the MRequest object received on callbacks:
        * - MRequest::getParamType - Returns the attribute type
        * - MRequest::getEmail - Returns the email or the handle of the user (the provided one as parameter)
        *
        * Valid data in the MRequest object received in onRequestFinish when the error code
        * is MError::API_OK:
        * - MRequest::getText - Returns the value for public attributes
        * - MRequest::getMegaStringMap - Returns the value for private attributes
        *
        * @param email_or_handle Email or user handle (Base64 encoded) to get the attribute.
        * If this parameter is set to NULL, the attribute is obtained for the active account.
        * @param type Attribute type
        *
        * Valid values are:
        *
        * MUserAttrType::USER_ATTR_FIRSTNAME = 1
        * Get the firstname of the user (public)
        * MUserAttrType::USER_ATTR_LASTNAME = 2
        * Get the lastname of the user (public)
        * MUserAttrType::USER_ATTR_AUTHRING = 3
        * Get the authentication ring of the user (private)
        * MUserAttrType::USER_ATTR_LAST_INTERACTION = 4
        * Get the last interaction of the contacts of the user (private)
        * MUserAttrType::USER_ATTR_ED25519_PUBLIC_KEY = 5
        * Get the public key Ed25519 of the user (public)
        * MUserAttrType::USER_ATTR_CU25519_PUBLIC_KEY = 6
        * Get the public key Cu25519 of the user (public)
        * MUserAttrType::USER_ATTR_KEYRING = 7
        * Get the key ring of the user: private keys for Cu25519 and Ed25519 (private)
        * MUserAttrType::USER_ATTR_SIG_RSA_PUBLIC_KEY = 8
        * Get the signature of RSA public key of the user (public)
        * MUserAttrType::USER_ATTR_SIG_CU255_PUBLIC_KEY = 9
        * Get the signature of Cu25519 public key of the user (public)
        * MUserAttrType::USER_ATTR_LANGUAGE = 14
        * Get the preferred language of the user (private, non-encrypted)
        * MUserAttrType::USER_ATTR_PWD_REMINDER = 15
        * Get the password-reminder-dialog information (private, non-encrypted)
        * MUserAttrType::USER_ATTR_DISABLE_VERSIONS = 16
        * Get whether user has versions disabled or enabled (private, non-encrypted)
        * MUserAttrType::USER_ATTR_RUBBISH_TIME = 19
        * Get number of days for rubbish-bin cleaning scheduler (private non-encrypted)
        *
        * @param listener MRequestListener to track this request
        */
        void getUserAttributeByEmailOrHandle(String^ email_or_handle, int type, MRequestListenerInterface^ listener);

        /**
        * @brief Get an attribute of any user in MEGA.
        *
        * User attributes can be private or public. Private attributes are accessible only by
        * your own user, while public ones are retrievable by any of your contacts.
        *
        * The associated request type with this request is MRequest::TYPE_GET_ATTR_USER
        * Valid data in the MRequest object received on callbacks:
        * - MRequest::getParamType - Returns the attribute type
        * - MRequest::getEmail - Returns the email or the handle of the user (the provided one as parameter)
        *
        * Valid data in the MRequest object received in onRequestFinish when the error code
        * is MError::API_OK:
        * - MRequest::getText - Returns the value for public attributes
        * - MRequest::getMegaStringMap - Returns the value for private attributes
        *
        * @param email_or_handle Email or user handle (Base64 encoded) to get the attribute.
        * If this parameter is set to NULL, the attribute is obtained for the active account.
        * @param type Attribute type
        *
        * Valid values are:
        *
        * MUserAttrType::USER_ATTR_FIRSTNAME = 1
        * Get the firstname of the user (public)
        * MUserAttrType::USER_ATTR_LASTNAME = 2
        * Get the lastname of the user (public)
        * MUserAttrType::USER_ATTR_AUTHRING = 3
        * Get the authentication ring of the user (private)
        * MUserAttrType::USER_ATTR_LAST_INTERACTION = 4
        * Get the last interaction of the contacts of the user (private)
        * MUserAttrType::USER_ATTR_ED25519_PUBLIC_KEY = 5
        * Get the public key Ed25519 of the user (public)
        * MUserAttrType::USER_ATTR_CU25519_PUBLIC_KEY = 6
        * Get the public key Cu25519 of the user (public)
        * MUserAttrType::USER_ATTR_KEYRING = 7
        * Get the key ring of the user: private keys for Cu25519 and Ed25519 (private)
        * MUserAttrType::USER_ATTR_SIG_RSA_PUBLIC_KEY = 8
        * Get the signature of RSA public key of the user (public)
        * MUserAttrType::USER_ATTR_SIG_CU255_PUBLIC_KEY = 9
        * Get the signature of Cu25519 public key of the user (public)
        * MUserAttrType::USER_ATTR_LANGUAGE = 14
        * Get the preferred language of the user (private, non-encrypted)
        * MUserAttrType::USER_ATTR_PWD_REMINDER = 15
        * Get the password-reminder-dialog information (private, non-encrypted)
        * MUserAttrType::USER_ATTR_DISABLE_VERSIONS = 16
        * Get whether user has versions disabled or enabled (private, non-encrypted)
        * MUserAttrType::USER_ATTR_RUBBISH_TIME = 19
        * Get number of days for rubbish-bin cleaning scheduler (private non-encrypted)
        */
        void getUserAttributeByEmailOrHandle(String^ email_or_handle, int type);

        /**
        * @brief Get an attribute of the current account.
        *
        * User attributes can be private or public. Private attributes are accessible only by
        * your own user, while public ones are retrievable by any of your contacts.
        *
        * The associated request type with this request is MRequest::TYPE_GET_ATTR_USER
        * Valid data in the MRequest object received on callbacks:
        * - MRequest::getParamType - Returns the attribute type
        *
        * Valid data in the MRequest object received in onRequestFinish when the error code
        * is MError::API_OK:
        * - MRequest::getText - Returns the value for public attributes
        * - MRequest::getMegaStringMap - Returns the value for private attributes
        *
        * @param type Attribute type
        *
        * Valid values are:
        *
        * MUserAttrType::USER_ATTR_FIRSTNAME = 1
        * Get the firstname of the user (public)
        * MUserAttrType::USER_ATTR_LASTNAME = 2
        * Get the lastname of the user (public)
        * MUserAttrType::USER_ATTR_AUTHRING = 3
        * Get the authentication ring of the user (private)
        * MUserAttrType::USER_ATTR_LAST_INTERACTION = 4
        * Get the last interaction of the contacts of the user (private)
        * MUserAttrType::USER_ATTR_ED25519_PUBLIC_KEY = 5
        * Get the public key Ed25519 of the user (public)
        * MUserAttrType::USER_ATTR_CU25519_PUBLIC_KEY = 6
        * Get the public key Cu25519 of the user (public)
        * MUserAttrType::USER_ATTR_KEYRING = 7
        * Get the key ring of the user: private keys for Cu25519 and Ed25519 (private)
        * MUserAttrType::USER_ATTR_SIG_RSA_PUBLIC_KEY = 8
        * Get the signature of RSA public key of the user (public)
        * MUserAttrType::USER_ATTR_SIG_CU255_PUBLIC_KEY = 9
        * Get the signature of Cu25519 public key of the user (public)
        * MUserAttrType::USER_ATTR_LANGUAGE = 14
        * Get the preferred language of the user (private, non-encrypted)
        * MUserAttrType::USER_ATTR_PWD_REMINDER = 15
        * Get the password-reminder-dialog information (private, non-encrypted)
        * MUserAttrType::USER_ATTR_DISABLE_VERSIONS = 16
        * Get whether user has versions disabled or enabled (private, non-encrypted)
        * MUserAttrType::USER_ATTR_RICH_PREVIEWS = 18
        * Get whether user generates rich-link messages or not (private)
        * MUserAttrType::USER_ATTR_RUBBISH_TIME = 19
        * Get number of days for rubbish-bin cleaning scheduler (private non-encrypted)
        *
        * @param listener MRequestListener to track this request
        */
        void getOwnUserAttribute(int type, MRequestListenerInterface^ listener);

        /**
        * @brief Get an attribute of the current account.
        *
        * User attributes can be private or public. Private attributes are accessible only by
        * your own user, while public ones are retrievable by any of your contacts.
        *
        * The associated request type with this request is MRequest::TYPE_GET_ATTR_USER
        * Valid data in the MRequest object received on callbacks:
        * - MRequest::getParamType - Returns the attribute type
        *
        * Valid data in the MRequest object received in onRequestFinish when the error code
        * is MError::API_OK:
        * - MRequest::getText - Returns the value for public attributes
        * - MRequest::getMegaStringMap - Returns the value for private attributes
        *
        * @param type Attribute type
        *
        * Valid values are:
        *
        * MUserAttrType::USER_ATTR_FIRSTNAME = 1
        * Get the firstname of the user (public)
        * MUserAttrType::USER_ATTR_LASTNAME = 2
        * Get the lastname of the user (public)
        * MUserAttrType::USER_ATTR_AUTHRING = 3
        * Get the authentication ring of the user (private)
        * MUserAttrType::USER_ATTR_LAST_INTERACTION = 4
        * Get the last interaction of the contacts of the user (private)
        * MUserAttrType::USER_ATTR_ED25519_PUBLIC_KEY = 5
        * Get the public key Ed25519 of the user (public)
        * MUserAttrType::USER_ATTR_CU25519_PUBLIC_KEY = 6
        * Get the public key Cu25519 of the user (public)
        * MUserAttrType::USER_ATTR_KEYRING = 7
        * Get the key ring of the user: private keys for Cu25519 and Ed25519 (private)
        * MUserAttrType::USER_ATTR_SIG_RSA_PUBLIC_KEY = 8
        * Get the signature of RSA public key of the user (public)
        * MUserAttrType::USER_ATTR_SIG_CU255_PUBLIC_KEY = 9
        * Get the signature of Cu25519 public key of the user (public)
        * MUserAttrType::USER_ATTR_LANGUAGE = 14
        * Get the preferred language of the user (private, non-encrypted)
        * MUserAttrType::USER_ATTR_PWD_REMINDER = 15
        * Get the password-reminder-dialog information (private, non-encrypted)
        * MUserAttrType::USER_ATTR_DISABLE_VERSIONS = 16
        * Get whether user has versions disabled or enabled (private, non-encrypted)
        * MUserAttrType::USER_ATTR_RICH_PREVIEWS = 18
        * Get whether user generates rich-link messages or not (private)
        * MUserAttrType::USER_ATTR_RUBBISH_TIME = 19
        * Get number of days for rubbish-bin cleaning scheduler (private non-encrypted)
        */
        void getOwnUserAttribute(int type);

        /**
        * @brief Get the email address of any user in MEGA.
        *
        * The associated request type with this request is MRequest::TYPE_GET_USER_EMAIL
        * Valid data in the MRequest object received on callbacks:
        * - MRequest::getNodeHandle - Returns the handle of the user (the provided one as parameter)
        *
        * Valid data in the MRequest object received in onRequestFinish when the error code
        * is MError::API_OK:
        * - MRequest::getEmail - Returns the email address
        *
        * @param handle Handle of the user to get the attribute.
        * @param listener MRequestListener to track this request
        */
        void getUserEmail(MegaHandle handle, MRequestListenerInterface^ listener);

        /**
        * @brief Get the email address of any user in MEGA.
        *
        * The associated request type with this request is MRequest::TYPE_GET_USER_EMAIL
        * Valid data in the MRequest object received on callbacks:
        * - MRequest::getNodeHandle - Returns the handle of the user (the provided one as parameter)
        *
        * Valid data in the MRequest object received in onRequestFinish when the error code
        * is MError::API_OK:
        * - MRequest::getEmail - Returns the email address
        *
        * @param handle Handle of the user to get the attribute.
        */
        void getUserEmail(MegaHandle handle);
        
        /**
        * @brief Set a public attribute of the current user
        *
        * The associated request type with this request is MRequest::TYPE_SET_ATTR_USER
        * Valid data in the MRequest object received on callbacks:
        * - MRequest::getParamType - Returns the attribute type
        * - MRequest::getText - Returns the new value for the attribute
        *
        * @param type Attribute type
        *
        * Valid values are:
        *
        * MUserAttrType::USER_ATTR_FIRSTNAME = 1
        * Set the firstname of the user (public)
        * MUserAttrType::USER_ATTR_LASTNAME = 2
        * Set the lastname of the user (public)
        * MUserAttrType::USER_ATTR_ED25519_PUBLIC_KEY = 5
        * Set the public key Ed25519 of the user (public)
        * MUserAttrType::USER_ATTR_CU25519_PUBLIC_KEY = 6
        * Set the public key Cu25519 of the user (public)
        * MUserAttrType::USER_ATTR_RUBBISH_TIME = 19
        * Set number of days for rubbish-bin cleaning scheduler (private non-encrypted)
        *
        * @param value New attribute value
        * @param listener MRequestListener to track this request
        */
        void setUserAttribute(int type, String^ value, MRequestListenerInterface^ listener);

        /**
        * @brief Set a public attribute of the current user
        *
        * The associated request type with this request is MRequest::TYPE_SET_ATTR_USER
        * Valid data in the MRequest object received on callbacks:
        * - MRequest::getParamType - Returns the attribute type
        * - MRequest::getText - Returns the new value for the attribute
        *
        * @param type Attribute type
        *
        * Valid values are:
        *
        * MUserAttrType::USER_ATTR_FIRSTNAME = 1
        * Set the firstname of the user (public)
        * MUserAttrType::USER_ATTR_LASTNAME = 2
        * Set the lastname of the user (public)
        * MUserAttrType::USER_ATTR_ED25519_PUBLIC_KEY = 5
        * Set the public key Ed25519 of the user (public)
        * MUserAttrType::USER_ATTR_CU25519_PUBLIC_KEY = 6
        * Set the public key Cu25519 of the user (public)
        * MUserAttrType::USER_ATTR_RUBBISH_TIME = 19
        * Set number of days for rubbish-bin cleaning scheduler (private non-encrypted)
        *
        * @param value New attribute value
        */
        void setUserAttribute(int type, String^ value);

        void setCustomNodeAttribute(MNode^ node, String^ attrName, String^ value, MRequestListenerInterface^ listener);
        void setCustomNodeAttribute(MNode^ node, String^ attrName, String^ value);
        void setNodeDuration(MNode^ node, int duration, MRequestListenerInterface^ listener);
        void setNodeDuration(MNode^ node, int duration);
        void setNodeCoordinates(MNode^ node, double latitude, double longitude, MRequestListenerInterface^ listener);
        void setNodeCoordinates(MNode^ node, double latitude, double longitude);
        void exportNode(MNode^ node, MRequestListenerInterface^ listener);
        void exportNode(MNode^ node);
        void exportNodeWithExpireTime(MNode^ node, int64 expireTime, MRequestListenerInterface^ listener);
        void exportNodeWithExpireTime(MNode^ node, int64 expireTime);
        void disableExport(MNode^ node, MRequestListenerInterface^ listener);
        void disableExport(MNode^ node);
        void fetchNodes(MRequestListenerInterface^ listener);
        void fetchNodes();
        void getAccountDetails(MRequestListenerInterface^ listener);
        void getAccountDetails();
        void queryTransferQuota(int64 size, MRequestListenerInterface^ listener);
        void queryTransferQuota(int64 size);
        void getExtendedAccountDetails(bool sessions, bool purchases, bool transactions, MRequestListenerInterface^ listener);
        void getExtendedAccountDetails(bool sessions, bool purchases, bool transactions);
        void getPricing(MRequestListenerInterface^ listener);
        void getPricing();
        void getPaymentId(uint64 productHandle, MRequestListenerInterface^ listener);
        void getPaymentId(uint64 productHandle);
        void upgradeAccount(uint64 productHandle, int paymentMethod, MRequestListenerInterface^ listener);
        void upgradeAccount(uint64 productHandle, int paymentMethod);
        void submitPurchaseReceipt(int gateway, String^ receipt, MRequestListenerInterface^ listener);
        void submitPurchaseReceipt(int gateway, String^ receipt);
        void creditCardStore(String^ address1, String^ address2, String^ city,
            String^ province, String^ country, String^ postalcode,
            String^ firstname, String^ lastname, String^ creditcard,
            String^ expire_month, String^ expire_year, String^ cv2,
            MRequestListenerInterface^ listener);
        void creditCardStore(String^ address1, String^ address2, String^ city,
            String^ province, String^ country, String^ postalcode,
            String^ firstname, String^ lastname, String^ creditcard,
            String^ expire_month, String^ expire_year, String^ cv2);

        void creditCardQuerySubscriptions(MRequestListenerInterface^ listener);
        void creditCardQuerySubscriptions();
        void creditCardCancelSubscriptions(MRequestListenerInterface^ listener);
        void creditCardCancelSubscriptions(String^ reason, MRequestListenerInterface^ listener);
        void creditCardCancelSubscriptions();
        void getPaymentMethods(MRequestListenerInterface^ listener);
        void getPaymentMethods();

        String^ exportMasterKey();
        void masterKeyExported(MRequestListenerInterface^ listener);
        void masterKeyExported();

        /**
        * @brief Notify the user has successfully checked his password
        *
        * This function should be called when the user demonstrates that he remembers
        * the password to access the account
        *
        * As result, the user attribute MUserAttrType::USER_ATTR_PWD_REMINDER will be updated
        * to remember this event. In consequence, MEGA will not continue asking the user
        * to remind the password for the account in a short time.
        *
        * The associated request type with this request is MRequestType::TYPE_SET_ATTR_USER
        * Valid data in the MRequest object received on callbacks:
        * - MRequest::getParamType - Returns the attribute type MUserAttrType::USER_ATTR_PWD_REMINDER
        * - MRequest::getText - Returns the new value for the attribute
        *
        * @param listener MRequestListener to track this request
        */
        void passwordReminderDialogSucceeded(MRequestListenerInterface^ listener);

        /**
        * @brief Notify the user has successfully checked his password
        *
        * This function should be called when the user demonstrates that he remembers
        * the password to access the account
        *
        * As result, the user attribute MUserAttrType::USER_ATTR_PWD_REMINDER will be updated
        * to remember this event. In consequence, MEGA will not continue asking the user
        * to remind the password for the account in a short time.
        *
        * The associated request type with this request is MRequestType::TYPE_SET_ATTR_USER
        * Valid data in the MRequest object received on callbacks:
        * - MRequest::getParamType - Returns the attribute type MUserAttrType::USER_ATTR_PWD_REMINDER
        * - MRequest::getText - Returns the new value for the attribute
        */
        void passwordReminderDialogSucceeded();

        /**
        * @brief Notify the user has successfully skipped the password check
        *
        * This function should be called when the user skips the verification of
        * the password to access the account
        *
        * As result, the user attribute MUserAttrType::USER_ATTR_PWD_REMINDER will be updated
        * to remember this event. In consequence, MEGA will not continue asking the user
        * to remind the password for the account in a short time.
        *
        * The associated request type with this request is MRequestType::TYPE_SET_ATTR_USER
        * Valid data in the MRequest object received on callbacks:
        * - MRequest::getParamType - Returns the attribute type MUserAttrType::USER_ATTR_PWD_REMINDER
        * - MRequest::getText - Returns the new value for the attribute
        *
        * @param listener MRequestListener to track this request
        */
        void passwordReminderDialogSkipped(MRequestListenerInterface^ listener);

        /**
        * @brief Notify the user has successfully skipped the password check
        *
        * This function should be called when the user skips the verification of
        * the password to access the account
        *
        * As result, the user attribute MUserAttrType::USER_ATTR_PWD_REMINDER will be updated
        * to remember this event. In consequence, MEGA will not continue asking the user
        * to remind the password for the account in a short time.
        *
        * The associated request type with this request is MRequestType::TYPE_SET_ATTR_USER
        * Valid data in the MRequest object received on callbacks:
        * - MRequest::getParamType - Returns the attribute type MUserAttrType::USER_ATTR_PWD_REMINDER
        * - MRequest::getText - Returns the new value for the attribute
        */
        void passwordReminderDialogSkipped();

        /**
        * @brief Notify the user wants to totally disable the password check
        *
        * This function should be called when the user rejects to verify that he remembers
        * the password to access the account and doesn't want to see the reminder again.
        *
        * As result, the user attribute MUserAttrType::USER_ATTR_PWD_REMINDER will be updated
        * to remember this event. In consequence, MEGA will not ask the user
        * to remind the password for the account again.
        *
        * The associated request type with this request is MRequestType::TYPE_SET_ATTR_USER
        * Valid data in the MRequest object received on callbacks:
        * - MRequest::getParamType - Returns the attribute type MUserAttrType::USER_ATTR_PWD_REMINDER
        * - MRequest::getText - Returns the new value for the attribute
        *
        * @param listener MRequestListener to track this request
        */
        void passwordReminderDialogBlocked(MRequestListenerInterface^ listener);

        /**
        * @brief Notify the user wants to totally disable the password check
        *
        * This function should be called when the user rejects to verify that he remembers
        * the password to access the account and doesn't want to see the reminder again.
        *
        * As result, the user attribute MUserAttrType::USER_ATTR_PWD_REMINDER will be updated
        * to remember this event. In consequence, MEGA will not ask the user
        * to remind the password for the account again.
        *
        * The associated request type with this request is MRequestType::TYPE_SET_ATTR_USER
        * Valid data in the MRequest object received on callbacks:
        * - MRequest::getParamType - Returns the attribute type MUserAttrType::USER_ATTR_PWD_REMINDER
        * - MRequest::getText - Returns the new value for the attribute
        */
        void passwordReminderDialogBlocked();

        /**
        * @brief Check if the app should show the password reminder dialog to the user
        *
        * The associated request type with this request is MRequest::TYPE_GET_ATTR_USER
        * Valid data in the MRequest object received on callbacks:
        * - MRequest::getParamType - Returns the attribute type MUserAttrType::USER_ATTR_PWD_REMINDER
        *
        * Valid data in the MRequest object received in onRequestFinish when the error code
        * is MError::API_OK:
        * - MRequest::getFlag - Returns true if the password reminder dialog should be shown
        *
        * If the corresponding user attribute is not set yet, the request will fail with the
        * error code MError::API_ENOENT but the value of MRequest::getFlag will still
        * be valid.
        *
        * @param atLogout True if the check is being done just before a logout
        * @param listener MRequestListener to track this request
        */
        void shouldShowPasswordReminderDialog(bool atLogout, MRequestListenerInterface^ listener);

        /**
        * @brief Check if the app should show the password reminder dialog to the user
        *
        * The associated request type with this request is MRequest::TYPE_GET_ATTR_USER
        * Valid data in the MRequest object received on callbacks:
        * - MRequest::getParamType - Returns the attribute type MUserAttrType::USER_ATTR_PWD_REMINDER
        *
        * Valid data in the MRequest object received in onRequestFinish when the error code
        * is MError::API_OK:
        * - MRequest::getFlag - Returns true if the password reminder dialog should be shown
        *
        * If the corresponding user attribute is not set yet, the request will fail with the
        * error code MError::API_ENOENT but the value of MRequest::getFlag will still
        * be valid.
        *
        * @param atLogout True if the check is being done just before a logout
        */
        void shouldShowPasswordReminderDialog(bool atLogout);

        /**
        * @brief Check if the master key has been exported
        *
        * The associated request type with this request is MRequest::TYPE_GET_ATTR_USER
        * Valid data in the MRequest object received on callbacks:
        * - MRequest::getParamType - Returns the attribute type MUserAttrType::USER_ATTR_PWD_REMINDER
        *
        * Valid data in the MRequest object received in onRequestFinish when the error code
        * is MError::API_OK:
        * - MRequest::getAccess - Returns true if the master key has been exported
        *
        * If the corresponding user attribute is not set yet, the request will fail with the
        * error code MError::API_ENOENT.
        *
        * @param listener MRequestListener to track this request
        */
        void isMasterKeyExported(MRequestListenerInterface^ listener);

        /**
        * @brief Check if the master key has been exported
        *
        * The associated request type with this request is MRequest::TYPE_GET_ATTR_USER
        * Valid data in the MRequest object received on callbacks:
        * - MRequest::getParamType - Returns the attribute type MUserAttrType::USER_ATTR_PWD_REMINDER
        *
        * Valid data in the MRequest object received in onRequestFinish when the error code
        * is MError::API_OK:
        * - MRequest::getAccess - Returns true if the master key has been exported
        *
        * If the corresponding user attribute is not set yet, the request will fail with the
        * error code MError::API_ENOENT.
        */
        void isMasterKeyExported();

        /**
        * @brief Get the number of days for rubbish-bin cleaning scheduler
        *
        * The associated request type with this request is MRequest::TYPE_GET_ATTR_USER
        * Valid data in the MRequest object received on callbacks:
        * - MRequest::getParamType - Returns the attribute type MUserAttrType::USER_ATTR_RUBBISH_TIME
        *
        * Valid data in the MRequest object received in onRequestFinish when the error code
        * is MError::API_OK:
        * - MRequest::getNumber - Returns the days for rubbish-bin cleaning scheduler.
        * Zero means that the rubbish-bin cleaning scheduler is disabled (only if the account is PRO)
        * Any negative value means that the configured value is invalid.
        *
        * @param listener MRequestListener to track this request
        */
        void getRubbishBinAutopurgePeriod(MRequestListenerInterface^ listener);

        /**
        * @brief Get the number of days for rubbish-bin cleaning scheduler
        *
        * The associated request type with this request is MRequest::TYPE_GET_ATTR_USER
        * Valid data in the MRequest object received on callbacks:
        * - MRequest::getParamType - Returns the attribute type MUserAttrType::USER_ATTR_RUBBISH_TIME
        *
        * Valid data in the MRequest object received in onRequestFinish when the error code
        * is MError::API_OK:
        * - MRequest::getNumber - Returns the days for rubbish-bin cleaning scheduler.
        * Zero means that the rubbish-bin cleaning scheduler is disabled (only if the account is PRO)
        * Any negative value means that the configured value is invalid.
        */
        void getRubbishBinAutopurgePeriod();

        /**
        * @brief Set the number of days for rubbish-bin cleaning scheduler
        *
        * The associated request type with this request is MRequest::TYPE_SET_ATTR_USER
        * Valid data in the MRequest object received on callbacks:
        * - MRequest::getParamType - Returns the attribute type MUserAttrType::USER_ATTR_RUBBISH_TIME
        * - MRequest::getNumber - Returns the days for rubbish-bin cleaning scheduler passed as parameter
        *
        * @param days Number of days for rubbish-bin cleaning scheduler. It must be >= 0.
        * The value zero disables the rubbish-bin cleaning scheduler (only for PRO accounts).
        *
        * @param listener MRequestListener to track this request
        */
        void setRubbishBinAutopurgePeriod(int days, MRequestListenerInterface^ listener);

        /**
        * @brief Set the number of days for rubbish-bin cleaning scheduler
        *
        * The associated request type with this request is MRequest::TYPE_SET_ATTR_USER
        * Valid data in the MRequest object received on callbacks:
        * - MRequest::getParamType - Returns the attribute type MUserAttrType::USER_ATTR_RUBBISH_TIME
        * - MRequest::getNumber - Returns the days for rubbish-bin cleaning scheduler passed as parameter
        *
        * @param days Number of days for rubbish-bin cleaning scheduler. It must be >= 0.
        * The value zero disables the rubbish-bin cleaning scheduler (only for PRO accounts).
        */
        void setRubbishBinAutopurgePeriod(int days);

        /**
        * @brief Change the password of the MEGA account
        *
        * The associated request type with this request is MRequest::TYPE_CHANGE_PW
        * Valid data in the MRequest object received on callbacks:
        * - MRequest::getPassword - Returns the old password
        * - MRequest::getNewPassword - Returns the new password
        *
        * @param oldPassword Old password
        * @param newPassword New password
        * @param listener MRequestListener to track this request
        */
        void changePassword(String^ oldPassword, String^ newPassword, MRequestListenerInterface^ listener);
        
        /**
        * @brief Change the password of the MEGA account
        *
        * The associated request type with this request is MRequest::TYPE_CHANGE_PW
        * Valid data in the MRequest object received on callbacks:
        * - MRequest::getPassword - Returns the old password
        * - MRequest::getNewPassword - Returns the new password
        *
        * @param oldPassword Old password
        * @param newPassword New password
        */
        void changePassword(String^ oldPassword, String^ newPassword);

        /**
        * @brief Change the password of the MEGA account without check the old password
        *
        * The associated request type with this request is MRequest::TYPE_CHANGE_PW
        * Valid data in the MRequest object received on callbacks:
        * - MRequest::getNewPassword - Returns the new password
        *
        * @param newPassword New password
        * @param listener MRequestListener to track this request
        */
        void changePasswordWithoutOld(String^ newPassword, MRequestListenerInterface^ listener);

        /**
        * @brief Change the password of the MEGA account without check the old password
        *
        * The associated request type with this request is MRequest::TYPE_CHANGE_PW
        * Valid data in the MRequest object received on callbacks:
        * - MRequest::getNewPassword - Returns the new password
        *
        * @param newPassword New password
        */
        void changePasswordWithoutOld(String^ newPassword);
        
        void inviteContact(String^ email, String^ message, MContactRequestInviteActionType action, MRequestListenerInterface^ listener);
        void inviteContact(String^ email, String^ message, MContactRequestInviteActionType action);
        
        /**
         * @brief Invite another person to be your MEGA contact using a contact link handle
         *
         * The user doesn't need to be registered on MEGA. If the email isn't associated with
         * a MEGA account, an invitation email will be sent with the text in the "message" parameter.
         *
         * The associated request type with this request is MRequestType::TYPE_INVITE_CONTACT
         * Valid data in the MRequest object received on callbacks:
         * - MRequest::getEmail - Returns the email of the contact
         * - MRequest::getText - Returns the text of the invitation
         * - MRequest::getNumber - Returns the action
         * - MRequest::getNodeHandle - Returns the contact link handle
         *
         * Sending a reminder within a two week period since you started or your last reminder will
         * fail the API returning the error code MError::API_EACCESS.
         *
         * @param email Email of the new contact
         * @param message Message for the user (can be NULL)
         * @param action Action for this contact request. Valid values are:
         * - MContactRequestInviteActionType::INVITE_ACTION_ADD = 0
         * - MContactRequestInviteActionType::INVITE_ACTION_DELETE = 1
         * - MContactRequestInviteActionType::INVITE_ACTION_REMIND = 2
         * @param contactLink Contact link handle of the other account. This parameter is considered only if the
         * \c action is MContactRequestInviteActionType::INVITE_ACTION_ADD. Otherwise, it's ignored and it has no effect.
         *
         * @param listener MRequestListener to track this request
         */
        void inviteContactByLinkHandle(String^ email, String^ message, MContactRequestInviteActionType action, MegaHandle contactLink, MRequestListenerInterface^ listener);
        
        /**
         * @brief Invite another person to be your MEGA contact using a contact link handle
         *
         * The user doesn't need to be registered on MEGA. If the email isn't associated with
         * a MEGA account, an invitation email will be sent with the text in the "message" parameter.
         *
         * The associated request type with this request is MRequestType::TYPE_INVITE_CONTACT
         * Valid data in the MRequest object received on callbacks:
         * - MRequest::getEmail - Returns the email of the contact
         * - MRequest::getText - Returns the text of the invitation
         * - MRequest::getNumber - Returns the action
         * - MRequest::getNodeHandle - Returns the contact link handle
         *
         * Sending a reminder within a two week period since you started or your last reminder will
         * fail the API returning the error code MError::API_EACCESS.
         *
         * @param email Email of the new contact
         * @param message Message for the user (can be NULL)
         * @param action Action for this contact request. Valid values are:
         * - MContactRequestInviteActionType::INVITE_ACTION_ADD = 0
         * - MContactRequestInviteActionType::INVITE_ACTION_DELETE = 1
         * - MContactRequestInviteActionType::INVITE_ACTION_REMIND = 2
         * @param contactLink Contact link handle of the other account. This parameter is considered only if the
         * \c action is MContactRequestInviteActionType::INVITE_ACTION_ADD. Otherwise, it's ignored and it has no effect.
         */
        void inviteContactByLinkHandle(String^ email, String^ message, MContactRequestInviteActionType action, MegaHandle contactLink);
        
        void replyContactRequest(MContactRequest^ request, MContactRequestReplyActionType action, MRequestListenerInterface^ listener);
        void replyContactRequest(MContactRequest^ request, MContactRequestReplyActionType action);
                
        void removeContact(MUser^ user, MRequestListenerInterface^ listener);
        void removeContact(MUser^ user);
        
        /**
        * @brief Logout of the MEGA account invalidating the session
        *
        * The associated request type with this request is MRequestType::TYPE_LOGOUT
        *
        * Under certain circumstances, this request might return the error code
        * MError::API_ESID. It should not be taken as an error, since the reason
        * is that the logout action has been notified before the reception of the
        * logout response itself.
        *
        * @param listener MRequestListener to track this request
        */
        void logout(MRequestListenerInterface^ listener);

        /**
        * @brief Logout of the MEGA account invalidating the session
        *
        * The associated request type with this request is MRequestType::TYPE_LOGOUT
        *
        * Under certain circumstances, this request might return the error code
        * MError::API_ESID. It should not be taken as an error, since the reason
        * is that the logout action has been notified before the reception of the
        * logout response itself.
        */
        void logout();

        /**
        * @brief Logout of the MEGA account without invalidating the session
        *
        * The associated request type with this request is MRequestType::TYPE_LOGOUT
        *
        * @param listener MRequestListener to track this request
        */
        void localLogout(MRequestListenerInterface^ listener);

        /**
        * @brief Logout of the MEGA account without invalidating the session
        *
        * The associated request type with this request is MRequestType::TYPE_LOGOUT
        */
        void localLogout();        
        
        int getPasswordStrength(String^ password);
        void submitFeedback(int rating, String^ comment, MRequestListenerInterface^ listener);
        void submitFeedback(int rating, String^ comment);
        void reportDebugEvent(String^ text, MRequestListenerInterface^ listener);
        void reportDebugEvent(String^ text);

        //Transfers
        void startUpload(String^ localPath, MNode^ parent, MTransferListenerInterface^ listener);
        void startUpload(String^ localPath, MNode^ parent);
        void startUploadToFile(String^ localPath, MNode^ parent, String^ fileName, MTransferListenerInterface^ listener);
        void startUploadToFile(String^ localPath, MNode^ parent, String^ fileName);
		void startUploadWithMtime(String^ localPath, MNode^ parent, uint64 mtime, MTransferListenerInterface^ listener);
		void startUploadWithMtime(String^ localPath, MNode^ parent, uint64 mtime);
        void startUploadWithMtimeTempSource(String^ localPath, MNode^ parent, uint64 mtime, bool isSourceTemporary, MTransferListenerInterface^ listener);
        void startUploadWithMtimeTempSource(String^ localPath, MNode^ parent, uint64 mtime, bool isSourceTemporary);
        void startUploadToFileWithMtime(String^ localPath, MNode^ parent, String^ fileName, uint64 mtime, MTransferListenerInterface^ listener);
        void startUploadToFileWithMtime(String^ localPath, MNode^ parent, String^ fileName, uint64 mtime);
        void startUploadWithData(String^ localPath, MNode^ parent, String^ appData, MTransferListenerInterface^ listener);
        void startUploadWithData(String^ localPath, MNode^ parent, String^ appData);
        void startUploadWithDataTempSource(String^ localPath, MNode^ parent, String^ appData, bool isSourceTemporary, MTransferListenerInterface^ listener);
        void startUploadWithDataTempSource(String^ localPath, MNode^ parent, String^ appData, bool isSourceTemporary);
        void startDownload(MNode^ node, String^ localPath, MTransferListenerInterface^ listener);
        void startDownload(MNode^ node, String^ localPath);
        void startDownloadWithAppData(MNode^ node, String^ localPath, String^ appData, MTransferListenerInterface^ listener);
        void startDownloadWithAppData(MNode^ node, String^ localPath, String^ appData);
        void startStreaming(MNode^ node, uint64 startPos, uint64 size, MTransferListenerInterface^ listener);
        void retryTransfer(MTransfer^ transfer, MTransferListenerInterface^ listener);
        void retryTransfer(MTransfer^ transfer);
        void cancelTransfer(MTransfer^ transfer, MRequestListenerInterface^ listener);
        void cancelTransfer(MTransfer^ transfer);
        void cancelTransferByTag(int transferTag, MRequestListenerInterface^ listener);
        void cancelTransferByTag(int transferTag);
        void cancelTransfers(int direction, MRequestListenerInterface^ listener);
        void cancelTransfers(int direction);        
        void pauseTransfers(bool pause, MRequestListenerInterface^ listener);
        void pauseTransfers(bool pause);
        void pauseTransfersDirection(bool pause, int direction, MRequestListenerInterface^ listener);
        void pauseTransfersDirection(bool pause, int direction);
        void pauseTransfer(MTransfer^ transfer, bool pause, MRequestListenerInterface^ listener);
        void pauseTransfer(MTransfer^ transfer, bool pause);
        void pauseTransferByTag(int transferTag, bool pause, MRequestListenerInterface^ listener);
        void pauseTransferByTag(int transferTag, bool pause);
        void moveTransferUp(MTransfer^ transfer, MRequestListenerInterface^ listener);
        void moveTransferUp(MTransfer^ transfer);
        void moveTransferUpByTag(int transferTag, MRequestListenerInterface^ listener);
        void moveTransferUpByTag(int transferTag);
        void moveTransferDown(MTransfer^ transfer, MRequestListenerInterface^ listener);
        void moveTransferDown(MTransfer^ transfer);
        void moveTransferDownByTag(int transferTag, MRequestListenerInterface^ listener);
        void moveTransferDownByTag(int transferTag);
        void moveTransferToFirst(MTransfer^ transfer, MRequestListenerInterface^ listener);
        void moveTransferToFirst(MTransfer^ transfer);
        void moveTransferToFirstByTag(int transferTag, MRequestListenerInterface^ listener);
        void moveTransferToFirstByTag(int transferTag);
        void moveTransferToLast(MTransfer^ transfer, MRequestListenerInterface^ listener);
        void moveTransferToLast(MTransfer^ transfer);
        void moveTransferToLastByTag(int transferTag, MRequestListenerInterface^ listener);
        void moveTransferToLastByTag(int transferTag);
        void moveTransferBefore(MTransfer^ transfer, MTransfer^ prevTransfer, MRequestListenerInterface^ listener);
        void moveTransferBefore(MTransfer^ transfer, MTransfer^ prevTransfer);
        void moveTransferBeforeByTag(int transferTag, int prevTransferTag, MRequestListenerInterface^ listener);
        void moveTransferBeforeByTag(int transferTag, int prevTransferTag);
        void enableTransferResumption(String^ loggedOutId);
        void enableTransferResumption();
        void disableTransferResumption(String^ loggedOutId);
        void disableTransferResumption();
        bool areTransfersPaused(int direction);
        void setUploadLimit(int bpslimit);
        void setDownloadMethod(int method);
        void setUploadMethod(int method);
        bool setMaxDownloadSpeed(int64 bpslimit);
        bool setMaxUploadSpeed(int64 bpslimit);
        int getMaxDownloadSpeed();
        int getMaxUploadSpeed();
        int getCurrentDownloadSpeed();
        int getCurrentUploadSpeed();
        int getCurrentSpeed(int type);
        int getDownloadMethod();
        int getUploadMethod();
        MTransferData^ getTransferData(MTransferListenerInterface^ listener);
        MTransferData^ getTransferData();
        MTransfer^ getFirstTransfer(int type);
        void notifyTransfer(MTransfer^ transfer, MTransferListenerInterface^ listener);
        void notifyTransfer(MTransfer^ transfer);
        void notifyTransferByTag(int transferTag, MTransferListenerInterface^ listener);
        void notifyTransferByTag(int transferTag);
        MTransferList^ getTransfers();
        MTransferList^ getStreamingTransfers();
        MTransfer^ getTransferByTag(int transferTag);
        MTransferList^ getTransfers(MTransferType type);
        MTransferList^ getChildTransfers(int transferTag);
        
        /**
        * @brief Check if the SDK is waiting to complete a request and get the reason
        * @return State of SDK.
        *
        * Valid values are:
        * - MRetryReason::RETRY_NONE = 0
        * SDK is not waiting for the server to complete a request
        *
        * - MRetryReason::RETRY_CONNECTIVITY = 1
        * SDK is waiting for the server to complete a request due to connectivity issues
        *
        * - MRetryReason::RETRY_SERVERS_BUSY = 2
        * SDK is waiting for the server to complete a request due to a HTTP error 500
        *
        * - MRetryReason::RETRY_API_LOCK = 3
        * SDK is waiting for the server to complete a request due to an API lock (API error -3)
        *
        * - MRetryReason::RETRY_RATE_LIMIT = 4,
        * SDK is waiting for the server to complete a request due to a rate limit (API error -4)
        *
        * - MRetryReason::RETRY_LOCAL_LOCK = 5
        * SDK is waiting for a local locked file
        *
        * - MRetryReason::RETRY_UNKNOWN = 6
        * SDK is waiting for the server to complete a request with unknown reason
        *
        */
        int isWaiting();

        //Statistics
        int getNumPendingUploads();
        int getNumPendingDownloads();
        int getTotalUploads();
        int getTotalDownloads();
        void resetTotalDownloads();
        void resetTotalUploads();
        void updateStats();
        uint64 getNumNodes();
        uint64 getTotalDownloadedBytes();
        uint64 getTotalUploadedBytes();
        uint64 getTotalDownloadBytes();
        uint64 getTotalUploadBytes();
        
        //Filesystem
        int getNumChildren(MNode^ parent);
        int getNumChildFiles(MNode^ parent);
        int getNumChildFolders(MNode^ parent);
        MNodeList^ getChildren(MNode^ parent, int order);
        MNodeList^ getChildren(MNode^ parent);
        MChildrenLists^ getFileFolderChildren(MNode^ parent, int order);
        MChildrenLists^ getFileFolderChildren(MNode^ parent);
        bool hasChildren(MNode^ parent);
        int getIndex(MNode^ node, int order);
        int getIndex(MNode^ node);
        MNode^ getChildNode(MNode^ parent, String^ name);
        MNode^ getParentNode(MNode^ node);
        String^ getNodePath(MNode^ node);
        MNode^ getNodeByPath(String^ path, MNode^ n);
        MNode^ getNodeByPath(String^ path);
        MNode^ getNodeByHandle(uint64 handle);
        MNode^ getNodeByBase64Handle(String^ base64Handle);
        MContactRequest^ getContactRequestByHandle(MegaHandle handle);
        MUserList^ getContacts();
        MUser^ getContact(String^ email);
        MNodeList^ getInShares(MUser^ user);
        MNodeList^ getInShares();
        MShareList^ getInSharesList();
        MUser^ getUserFromInShare(MNode^ node);
        bool isShared(MNode^ node);
        bool isOutShare(MNode^ node);
        bool isInShare(MNode^ node);
        bool isPendingShare(MNode^ node);
        MShareList^ getOutShares();
        MShareList^ getOutShares(MNode^ node);
        MShareList^ getPendingOutShares();
        MShareList^ getPendingOutShares(MNode^ megaNode);
        MNodeList^ getPublicLinks();
        MContactRequestList^ getIncomingContactRequests();
        MContactRequestList^ getOutgoingContactRequests();

        int getAccess(MNode^ node);
        uint64 getSize(MNode^ node);
        static void removeRecursively(String^ path);

        //Fingerprint
        String^ getFileFingerprint(String^ filePath);
        String^ getFileFingerprint(MInputStream^ inputStream, uint64 mtime);
        String^ getNodeFingerprint(MNode^ node);
        MNode^ getNodeByFingerprint(String^ fingerprint);
        MNode^ getNodeByFingerprint(String^ fingerprint, MNode^ parent);
        MNodeList^ getNodesByFingerprint(String^ fingerprint);
        MNode^ getExportableNodeByFingerprint(String^ fingerprint);
        MNode^ getExportableNodeByFingerprint(String^ fingerprint, String^ name);
        bool hasFingerprint(String^ fingerprint);
        
        //CRC
        String^ getCRCFromFile(String^ filePath);
        String^ getCRCFromFingerprint(String^ fingerprint);
        String^ getCRCFromNode(MNode^ node);
        MNode^ getNodeByCRC(String^ crc, MNode^ parent);

        //Permissions
        MError^ checkAccess(MNode^ node, int level);
        MError^ checkMove(MNode^ node, MNode^ target);

        bool isFilesystemAvailable();
        MNode^ getRootNode();
        MNode^ getRootNode(MNode^ node);
        MNode^ getInboxNode();
        MNode^ getRubbishNode();
        bool isInCloud(MNode^ node);
        bool isInRubbish(MNode^ node);
        bool isInInbox(MNode^ node);

        uint64 getBandwidthOverquotaDelay();

        MNodeList^ search(MNode^ node, String^ searchString, bool recursive);
        MNodeList^ search(MNode^ node, String^ searchString);
        MNodeList^ globalSearch(String^ searchString);
        bool processMegaTree(MNode^ node, MTreeProcessorInterface^ processor, bool recursive);
        bool processMegaTree(MNode^ node, MTreeProcessorInterface^ processor);

        MNode^ authorizeNode(MNode^ node);
        
        void changeApiUrl(String^ apiURL, bool disablepkp);
        void changeApiUrl(String^ apiURL);
        bool setLanguage(String^ languageCode);

        /**
         * @brief Enable or disable the automatic approval of incoming contact requests using a contact link
         *
         * The associated request type with this request is MRequestType::TYPE_SET_ATTR_USER
         *
         * Valid data in the MRequest object received on callbacks:
         * - MRequest::getParamType - Returns the value MUserAttrType::USER_ATTR_CONTACT_LINK_VERIFICATION
         *
         * Valid data in the MRequest object received in onRequestFinish:
         * - MRequest::getText - "0" for disable, "1" for enable
         *
         * @param disable True to disable the automatic approval of incoming contact requests using a contact link
         * @param listener MRequestListener to track this request
         */
        void setContactLinksOption(bool disable, MRequestListenerInterface^ listener);
        
        /**
         * @brief Enable or disable the automatic approval of incoming contact requests using a contact link
         *
         * The associated request type with this request is MRequestType::TYPE_SET_ATTR_USER
         *
         * Valid data in the MRequest object received on callbacks:
         * - MRequest::getParamType - Returns the value MUserAttrType::USER_ATTR_CONTACT_LINK_VERIFICATION
         *
         * Valid data in the MRequest object received in onRequestFinish:
         * - MRequest::getText - "0" for disable, "1" for enable
         *
         * @param disable True to disable the automatic approval of incoming contact requests using a contact link
         */
        void setContactLinksOption(bool disable);
        
        /**
         * @brief Check if the automatic approval of incoming contact requests using contact links is enabled or disabled
         *
         * If the option has never been set, the error code will be MError::API_ENOENT.
         *
         * The associated request type with this request is MRequestType::TYPE_GET_ATTR_USER
         *
         * Valid data in the MRequest object received on callbacks:
         * - MRequest::getParamType - Returns the value MUserAttrType::USER_ATTR_CONTACT_LINK_VERIFICATION
         *
         * Valid data in the MRequest object received in onRequestFinish when the error code
         * is MError::API_OK:
         * - MRequest::getText - "0" for disable, "1" for enable
         * - MRequest::getFlag - false if disabled, true if enabled
         *
         * @param listener MRequestListener to track this request
         */
        void getContactLinksOption(MRequestListenerInterface^ listener);
        
        /**
         * @brief Check if the automatic approval of incoming contact requests using contact links is enabled or disabled
         *
         * If the option has never been set, the error code will be MError::API_ENOENT.
         *
         * The associated request type with this request is MRequestType::TYPE_GET_ATTR_USER
         *
         * Valid data in the MRequest object received on callbacks:
         * - MRequest::getParamType - Returns the value MUserAttrType::USER_ATTR_CONTACT_LINK_VERIFICATION
         *
         * Valid data in the MRequest object received in onRequestFinish when the error code
         * is MError::API_OK:
         * - MRequest::getText - "0" for disable, "1" for enable
         * - MRequest::getFlag - false if disabled, true if enabled
         */
        void getContactLinksOption();

        /**
        * @brief Keep retrying when public key pinning fails
        *
        * By default, when the check of the MEGA public key fails, it causes an automatic
        * logout. Pass false to this function to disable that automatic logout and
        * keep the SDK retrying the request.
        *
        * Even if the automatic logout is disabled, a request of the type MRequestType::TYPE_LOGOUT
        * will be automatically created and callbacks (onRequestStart, onRequestFinish) will
        * be sent. However, logout won't be really executed and in onRequestFinish the error code
        * for the request will be MError::API_EINCOMPLETE
        *
        * @param enable true to keep retrying failed requests due to a fail checking the MEGA public key
        * or false to perform an automatic logout in that case
        */
        void retrySSLerrors(bool enable);

        /**
        * @brief Enable / disable the public key pinning
        *
        * Public key pinning is enabled by default for all sensible communications.
        * It is strongly discouraged to disable this feature.
        *
        * @param enable true to keep public key pinning enabled, false to disable it
        */
        void setPublicKeyPinning(bool enable);

        bool createThumbnail(String^ imagePath, String^ dstPath);
        bool createPreview(String^ imagePath, String^ dstPath);

        bool isOnline();

        void getAccountAchievements(MRequestListenerInterface^ listener);
        void getAccountAchievements();
        void getMegaAchievements(MRequestListenerInterface^ listener);
        void getMegaAchievements();

    private:
        std::set<DelegateMRequestListener *> activeRequestListeners;
        std::set<DelegateMTransferListener *> activeTransferListeners;
        std::set<DelegateMGlobalListener *> activeGlobalListeners;
        std::set<DelegateMListener *> activeMegaListeners;
        CRITICAL_SECTION listenerMutex;

        MegaRequestListener *createDelegateMRequestListener(MRequestListenerInterface^ listener, bool singleListener = true);
        MegaTransferListener *createDelegateMTransferListener(MTransferListenerInterface^ listener, bool singleListener = true);
        MegaGlobalListener *createDelegateMGlobalListener(MGlobalListenerInterface^ listener);
        MegaListener *createDelegateMListener(MListenerInterface^ listener);
        MegaTreeProcessor *createDelegateMTreeProcessor(MTreeProcessorInterface^ processor);

        void freeRequestListener(DelegateMRequestListener *listener);
        void freeTransferListener(DelegateMTransferListener *listener);

        std::set<DelegateMLogger *> activeLoggers;
        CRITICAL_SECTION loggerMutex;

        MegaLogger *createDelegateMLogger(MLoggerInterface^ logger);
        void freeLogger(DelegateMLogger *logger);

        MegaApi *megaApi;
        DelegateMGfxProcessor *externalGfxProcessor;
        MegaApi *getCPtr();
    };
}<|MERGE_RESOLUTION|>--- conflicted
+++ resolved
@@ -104,11 +104,8 @@
         USER_ATTR_DISABLE_VERSIONS          = 16,   // private - byte array
         USER_ATTR_CONTACT_LINK_VERIFICATION = 17,   // private - byte array
         USER_ATTR_RICH_PREVIEWS             = 18,   // private - byte array
-<<<<<<< HEAD
+        USER_ATTR_RUBBISH_TIME              = 19,    // private - byte array
         USER_ATTR_LAST_PSA                  = 20    // private - char array
-=======
-        USER_ATTR_RUBBISH_TIME              = 19    // private - byte array
->>>>>>> f3297fe1
     };
 
     public enum class MPaymentMethod {
