/**
 * @file MEGASetElement.h
 * @brief Represents an MEGASetElement of a MEGASet in MEGA
 *
 * It allows to get all data related to an Element of a Set in MEGA.
 *
 * (c) 2022- by Mega Limited, Auckland, New Zealand
 *
 * This file is part of the MEGA SDK - Client Access Engine.
 *
 * Applications using the MEGA API must present a valid application key
 * and comply with the the rules set forth in the Terms of Service.
 *
 * The MEGA SDK is distributed in the hope that it will be useful,
 * but WITHOUT ANY WARRANTY; without even the implied warranty of
 * MERCHANTABILITY or FITNESS FOR A PARTICULAR PURPOSE.
 *
 * @copyright Simplified (2-clause) BSD License.
 *
 * You should have received a copy of the license along with this
 * program.
 */

#import <Foundation/Foundation.h>

typedef NS_ENUM (NSInteger, MEGASetElementChangeType) {
<<<<<<< HEAD
    MEGASetElementChangeTypeNew     = 0,
    MEGASetElementChangeTypeName    = 1,
    MEGASetElementChangeTypeOrder   = 2,
    MEGASetElementChangeTypeRemoved = 3
};

typedef NS_OPTIONS (NSUInteger, MEGASetElementChanges) {
    MEGASetElementChangesChangeNew   = 1 << MEGASetElementChangeTypeNew,
    MEGASetElementChangesName        = 1 << MEGASetElementChangeTypeName,
    MEGASetElementChangesOrder       = 1 << MEGASetElementChangeTypeOrder,
    MEGASetElementChangesRemoved     = 1 << MEGASetElementChangeTypeRemoved
=======
    MEGASetElementChangeTypeNew   = 0,
    MEGASetElementChangeTypeName  = 1,
    MEGASetElementChangeTypeOrder = 2,
    MEGASetElementChangeTypeSize  = 3
>>>>>>> 4df3a5c4
};

NS_ASSUME_NONNULL_BEGIN

/**
 * @brief Represents an Element of a Set in MEGA
 *
 * It allows to get all data related to an Element of a Set in MEGA.
 *
 * Objects of this class aren't live, they are snapshots of the state of an Element of a Set
 * in MEGA when the object is created, they are immutable.
 *
 */
@interface MEGASetElement : NSObject

/**
 * @brief Returns id of current Element.
 *
 * @return Element id.
 */
@property (readonly, nonatomic) uint64_t handle;

/**
 * @brief Returns id of MegaSet current MegaSetElement belongs to.
 *
 * @return MegaSet id.
 */
@property (readonly, nonatomic) uint64_t ownerId;

/**
 * @brief Returns order of current Element.
 *
 * If not set explicitly, the API will typically set it to multiples of 1000.
 *
 * @return order of current Element.
 */
@property (readonly, nonatomic) uint64_t order;

/**
 * @brief Returns handle of file-node represented by current Element.
 *
 * @return file-node handle.
 */
@property (readonly, nonatomic) uint64_t nodeId;

/**
 * @brief Returns timestamp of latest changes to current Element.
 *
 * @return timestamp value.
 */
@property (readonly, nonatomic) NSDate *timestamp;

/**
 * @brief Returns name of current Element.
 *
 * @return name of current Element.
 */
@property (readonly, nonatomic, nullable) NSString *name;

/**
 * @brief Returns YES if this SetElement has a specific change
 *
 * This value is only useful for Sets notified by [MEGADelegate onSetElementsUpdate:sets:]  or
 * [MEGAGlobalDelegate onSetElementsUpdate:sets:] that can notify about Set modifications.
 *
 * In other cases, the return value of this function will be always false.
 *
 * @param changeType The type of change to check. It can be one of the following values:
 *
<<<<<<< HEAD
 * - MEGASetElementChangeTypeNew               = 0
 * Check if the Set was new
 *
 * - MEGASetElementChangeTypeName             = 1
 * Check if Set name has changed
 *
 * - MEGASetElementChangeTypeOrder             = 2
 * Check if Set cover has changed
 *
 * - MEGASetElementChangeTypeRemoved       = 3
=======
 * - MEGASetElementChangeTypeNew          = 0
 * Check if the Set was new
 *
 * - MEGASetElementChangeTypeName        = 1
 * Check if Set name has changed
 *
 * - MEGASetElementChangeTypeOrder        = 2
 * Check if Set cover has changed
 *
 * - MEGASetElementChangeTypeSize          = 3
>>>>>>> 4df3a5c4
 * Check if the Set was removed
 *
 * @return YES if this SetElement has a specific change
 */
- (BOOL)hasChangedType:(MEGASetElementChangeType)changeType;

/**
 * @brief Returns changes  for MEGASetElement
 *
 * Note that the position of each bit matches the MEGASetElementChangeType value
 *
 * @return combination of changes in
 */
- (MEGASetElementChanges)changes;

@end

NS_ASSUME_NONNULL_END<|MERGE_RESOLUTION|>--- conflicted
+++ resolved
@@ -24,7 +24,6 @@
 #import <Foundation/Foundation.h>
 
 typedef NS_ENUM (NSInteger, MEGASetElementChangeType) {
-<<<<<<< HEAD
     MEGASetElementChangeTypeNew     = 0,
     MEGASetElementChangeTypeName    = 1,
     MEGASetElementChangeTypeOrder   = 2,
@@ -36,12 +35,6 @@
     MEGASetElementChangesName        = 1 << MEGASetElementChangeTypeName,
     MEGASetElementChangesOrder       = 1 << MEGASetElementChangeTypeOrder,
     MEGASetElementChangesRemoved     = 1 << MEGASetElementChangeTypeRemoved
-=======
-    MEGASetElementChangeTypeNew   = 0,
-    MEGASetElementChangeTypeName  = 1,
-    MEGASetElementChangeTypeOrder = 2,
-    MEGASetElementChangeTypeSize  = 3
->>>>>>> 4df3a5c4
 };
 
 NS_ASSUME_NONNULL_BEGIN
@@ -111,18 +104,6 @@
  *
  * @param changeType The type of change to check. It can be one of the following values:
  *
-<<<<<<< HEAD
- * - MEGASetElementChangeTypeNew               = 0
- * Check if the Set was new
- *
- * - MEGASetElementChangeTypeName             = 1
- * Check if Set name has changed
- *
- * - MEGASetElementChangeTypeOrder             = 2
- * Check if Set cover has changed
- *
- * - MEGASetElementChangeTypeRemoved       = 3
-=======
  * - MEGASetElementChangeTypeNew          = 0
  * Check if the Set was new
  *
@@ -133,7 +114,6 @@
  * Check if Set cover has changed
  *
  * - MEGASetElementChangeTypeSize          = 3
->>>>>>> 4df3a5c4
  * Check if the Set was removed
  *
  * @return YES if this SetElement has a specific change
