/**
 * @file megaapi.h
 * @brief Public header file of the intermediate layer for the MEGA C++ SDK.
 *
 * (c) 2013-2014 by Mega Limited, Auckland, New Zealand
 *
 * This file is part of the MEGA SDK - Client Access Engine.
 *
 * Applications using the MEGA API must present a valid application key
 * and comply with the the rules set forth in the Terms of Service.
 *
 * The MEGA SDK is distributed in the hope that it will be useful,
 * but WITHOUT ANY WARRANTY; without even the implied warranty of
 * MERCHANTABILITY or FITNESS FOR A PARTICULAR PURPOSE.
 *
 * @copyright Simplified (2-clause) BSD License.
 *
 * You should have received a copy of the license along with this
 * program.
 */

#ifndef MEGAAPI_H
#define MEGAAPI_H

#include <string>
#include <vector>
#include <inttypes.h>

#ifdef __APPLE__
#include <TargetConditionals.h>
#endif

namespace mega
{   		
typedef uint64_t MegaHandle;
#ifdef WIN32
    const char MEGA_DEBRIS_FOLDER[] = "Rubbish";
#else
    const char MEGA_DEBRIS_FOLDER[] = ".debris";
#endif

    /**
     * @brief INVALID_HANDLE Invalid value for a handle
     *
     * This value is used to represent an invalid handle. Several MEGA objects can have
     * a handle but it will never be mega::INVALID_HANDLE
     *
     */
    const MegaHandle INVALID_HANDLE = ~(MegaHandle)0;

class MegaListener;
class MegaRequestListener;
class MegaTransferListener;
class MegaGlobalListener;
class MegaTreeProcessor;
class MegaAccountDetails;
class MegaPricing;
class MegaNode;
class MegaUser;
class MegaContactRequest;
class MegaShare;
class MegaError;
class MegaRequest;
class MegaTransfer;
class MegaSync;
class MegaStringList;
class MegaNodeList;
class MegaUserList;
class MegaContactRequestList;
class MegaShareList;
class MegaTransferList;
class MegaApi;

/**
 * @brief Interface to provide an external GFX processor
 *
 * You can implement this interface to provide a graphics processor to the SDK
 * in the MegaApi::MegaApi constructor. That way, SDK will use your implementation to generate
 * thumbnails/previews when needed.
 *
 * The implementation will receive callbacks from an internal worker thread.
 *
 * Images will be sequentially processed. At first, the SDK will call MegaGfxProcessor::readBitmap
 * with the path of the file. Then, it will call MegaGfxProcessor::getWidth and MegaGfxProcessor::getHeight
 * to get the dimensions of the file (in pixels). After that, the SDK will call
 * MegaGfxProcessor::getBitmapDataSize and MegaGfxProcessor::getBitmapData in a loop
 * to get thumbnails/previews of different sizes. Finally, the SDK will call
 * MegaGfxProcessor::freeBitmap to let you free the resources required to process
 * the current file.
 *
 * If the image has EXIF data, it should be rotated/mirrored before doing any
 * other processing. MegaGfxProcessor::getWidth, MegaGfxProcessor::getHeight and all
 * other coordinates in this interface are expressed over the image after the required
 * transformation based on the EXIF data.
 *
 * Generated images must be in JPG format.
 *
 */
class MegaGfxProcessor
{
public:
    /**
     * @brief Read the image file and check if it can be processed
     *
     * This is the first function that will be called to process an image. No other
     * functions of this interface will be called before this one.
     *
     * The recommended implementation is to read the file, check if it's an image and
     * get its dimensions. If everything is OK, the function should return true. If the
     * file isn't an image or can't be processed, this function should return false.
     *
     * The SDK will call this function with all files so it's probably a good idea to
     * check the extension before trying to open them.
     *
     * @param path Path of the file that is going to be processed
     * @return True if the implementation is able to manage the file, false otherwise.
     */
    virtual bool readBitmap(const char* path);

    /**
     * @brief Returns the width of the image
     *
     * This function must return the width of the image at the path provided in MegaGfxProcessor::readBitmap
     * If a number <= 0 is returned, the image won't be processed.
     *
     * @return The width of the image
     */
    virtual int getWidth();

    /**
     * @brief Returns the height of the image
     *
     * This function must return de width of the image at the path provided in MegaGfxProcessor::readBitmap
     * If a number <= 0 is returned, the image won't be processed.
     *
     * @return The height of the image
     */
    virtual int getHeight();

    /**
     * @brief Generates a thumbnail/preview image.
     *
     * This function provides the parameters of the thumbnail/preview that the SDK wants to generate.
     * If the implementation can create it, it has to provide the size of the buffer (in bytes) that
     * it needs to store the generated JPG image. Otherwise, it should return a number <= 0.
     *
     * The implementation of this function has to scale the image to the size (width, height) and then
     * extract the rectangle starting at the point (px, py) with size (rw, rh). (px, py, rw and rh) are
     * expressed in pixels over the scaled image, being the point (0, 0) the upper-left corner of the
     * scaled image, with the X-axis growing to the right and the Y-axis growing to the bottom.
     *
     * @param width Width of the scaled image from which the thumbnail/preview image will be extracted
     * @param height Height of the scaled image from which the thumbnail/preview image will be extracted
     * @param px X coordinate of the starting point of the desired image (in pixels over the scaled image)
     * @param py Y coordinate of the starting point of the desired image (in pixels over the scaled image)
     * @param rw Width of the desired image (in pixels over the scaled image)
     * @param rh Height of the desired image (in pixels over the scaled image)
     *
     * @return Size of the buffer required to store the image (in bytes) or a number <= 0 if it's not
     * possible to generate it.
     *
     */
    virtual int getBitmapDataSize(int width, int height, int px, int py, int rw, int rh);

    /**
     * @brief Copy the thumbnail/preview data to a buffer provided by the SDK
     *
     * The SDK uses this function immediately after MegaGfxProcessor::getBitmapDataSize when that
     * fuction succeed. The implementation of this function must copy the data of the image in the
     * buffer provided by the SDK. The size of this buffer will be the same as the value returned
     * in the previous call to MegaGfxProcessor::getBitmapDataSize. That size is provided in the
     * second parameter for compatibility with SWIG and to help the implementation to prevent
     * buffer overflow errors.
     *
     * @param bitmapData Preallocated buffer in which the implementation must write the generated image
     * @param size Size of the buffer. It will be the same that the previous return value of
     * MegaGfxProcessor::getBitmapDataSize
     *
     * @return True in case of success, false otherwise.
     */
    virtual bool getBitmapData(char *bitmapData, size_t size);

    /**
     * @brief Free resources associated with the processing of the current image
     *
     * With a call of this function, the processing of the image started with a call to
     * MegaGfxProcessor::readBitmap ends. No other functions will be called to continue processing
     * the current image, so you can free all related resources.
     *
     */
    virtual void freeBitmap();

    virtual ~MegaGfxProcessor();
};

/**
 * @brief Contains the information related to a proxy server.
 *
 * Pass an object of this class to MegaApi::setProxySettings to
 * start using a proxy server.
 *
 * Currently, only HTTP proxies are allowed. The proxy server
 * should support HTTP request and tunneling for HTTPS.
 *
 */
class MegaProxy
{
public:
    enum {PROXY_NONE = 0, PROXY_AUTO = 1, PROXY_CUSTOM = 2};

    /**
     * @brief Creates a MegaProxy object with the default settings (PROXY_AUTO)
     */
    MegaProxy();
    virtual ~MegaProxy();

    /**
     * @brief Sets the type of the proxy
     *
     * The allowed values in the current version are:
     * - PROXY_NONE means no proxy
     * - PROXY_AUTO means automatic detection (default)
     * - PROXY_CUSTOM means a proxy using user-provided data
     *
     * PROXY_AUTO is currently supported on Windows only, for other platforms
     * PROXY_NONE will be used as the automatic detected value.
     *
     * @param proxyType Sets the type of the proxy
     */
    void setProxyType(int proxyType);

    /**
     * @brief Sets the URL of the proxy
     *
     * That URL must follow this format: "<scheme>://<hostname|ip>:<port>"
     *
     * This is a valid example: http://127.0.0.1:8080
     *
     * @param proxyURL URL of the proxy: "<scheme>://<hostname|ip>:<port>"
     */
    void setProxyURL(const char *proxyURL);

    /**
     * @brief Set the credentials needed to use the proxy
     *
     * If you don't need to use any credentials, do not use this function
     * or pass NULL in the first parameter.
     *
     * @param username Username to access the proxy, or NULL if credentials aren't needed
     * @param password Password to access the proxy
     */
    void setCredentials(const char *username, const char *password);

    /**
     * @brief Returns the current proxy type of the object
     *
     * The allowed values in the current version are:
     * - PROXY_NONE means no proxy
     * - PROXY_AUTO means automatic detection (default)
     * - PROXY_CUSTOM means a proxy using user-provided data
     *
    * @return Current proxy type (PROXY_NONE, PROXY_AUTO or PROXY_CUSTOM)
     */
    int getProxyType();

    /**
     * @brief Returns the URL of the proxy, previously set with MegaProxy::setProxyURL.
     *
     * The MegaProxy object retains the ownership of the returned value.
     * It will be valid until the MegaProxy::setProxyURL is called (that will delete the previous value)
     * or until the MegaProxy object is deleted.
     *
     * @return URL of the proxy
     */
    const char *getProxyURL();

    /**
     * @brief Returns true if credentials are needed to access the proxy, false otherwise.
     *
     * The default value of this function is false. It will return true after calling
     * MegaProxy::setCredentials with a non NULL username.
     *
     * @return True if credentials are needed to access the proxy, false otherwise.
     */
    bool credentialsNeeded();

    /**
     * @brief Return the username required to access the proxy
     *
     * The MegaProxy object retains the ownership of the returned value.
     * It will be valid until the MegaProxy::setCredentials is called (that will delete the previous value)
     * or until the MegaProxy object is deleted.
     *
     * @return Username required to access the proxy
     */
    const char *getUsername();

    /**
     * @brief Return the username required to access the proxy
     *
     * The MegaProxy object retains the ownership of the returned value.
     * It will be valid until the MegaProxy::setCredentials is called (that will delete the previous value)
     * or until the MegaProxy object is deleted.
     *
     * @return Password required to access the proxy
     */
    const char *getPassword();

private:
    int proxyType;
    const char *proxyURL;
    const char *username;
    const char *password;
};

/**
 * @brief Interface to receive SDK logs
 *
 * You can implement this class and pass an object of your subclass to MegaApi::setLoggerClass
 * to receive SDK logs. You will have to use also MegaApi::setLogLevel to select the level of
 * the logs that you want to receive.
 *
 */
class MegaLogger
{
public:
    /**
     * @brief This function will be called with all logs with level <= your selected
     * level of logging (by default it is MegaApi::LOG_LEVEL_INFO)
     *
     * @param time Readable string representing the current time.
     *
     * The SDK retains the ownership of this string, it won't be valid after this funtion returns.
     *
     * @param loglevel Log level of this message
     *
     * Valid values are:
     * - MegaApi::LOG_LEVEL_FATAL = 0
     * - MegaApi::LOG_LEVEL_ERROR = 1
     * - MegaApi::LOG_LEVEL_WARNING = 2
     * - MegaApi::LOG_LEVEL_INFO = 3
     * - MegaApi::LOG_LEVEL_DEBUG = 4
     * - MegaApi::LOG_LEVEL_MAX = 5
     *
     * @param source Location where this log was generated
     *
     * For logs generated inside the SDK, this will contain the source file and the line of code.
     * The SDK retains the ownership of this string, it won't be valid after this funtion returns.
     *
     * @param message Log message
     *
     * The SDK retains the ownership of this string, it won't be valid after this funtion returns.
     *
     */
    virtual void log(const char *time, int loglevel, const char *source, const char *message);
    virtual ~MegaLogger(){}
};

/**
 * @brief Represents a node (file/folder) in the MEGA account
 *
 * It allows to get all data related to a file/folder in MEGA. It can be also used
 * to start SDK requests (MegaApi::renameNode, MegaApi::moveNode, etc.)
 *
 * Objects of this class aren't live, they are snapshots of the state of a node
 * in MEGA when the object is created, they are immutable.
 *
 * Do not inherit from this class. You can inspect the MEGA filesystem and get these objects using
 * MegaApi::getChildren, MegaApi::getChildNode and other MegaApi functions.
 *
 */
class MegaNode
{
    public:
		enum {
			TYPE_UNKNOWN = -1,
			TYPE_FILE = 0,
			TYPE_FOLDER,
			TYPE_ROOT,
			TYPE_INCOMING,
            TYPE_RUBBISH
		};

        enum
        {
            CHANGE_TYPE_REMOVED         = 0x01,
            CHANGE_TYPE_ATTRIBUTES      = 0x02,
            CHANGE_TYPE_OWNER           = 0x04,
            CHANGE_TYPE_TIMESTAMP       = 0x08,
            CHANGE_TYPE_FILE_ATTRIBUTES = 0x10,
            CHANGE_TYPE_INSHARE         = 0x20,
            CHANGE_TYPE_OUTSHARE        = 0x40,
            CHANGE_TYPE_PARENT          = 0x80,
            CHANGE_TYPE_PENDINGSHARE    = 0x100,
            CHANGE_TYPE_PUBLIC_LINK     = 0x200
        };

        static const int INVALID_DURATION = -1;
        static const double INVALID_COORDINATE;

        virtual ~MegaNode();

        /**
         * @brief Creates a copy of this MegaNode object.
         *
         * The resulting object is fully independent of the source MegaNode,
         * it contains a copy of all internal attributes, so it will be valid after
         * the original object is deleted.
         *
         * You are the owner of the returned object
         *
         * @return Copy of the MegaNode object
         */
        virtual MegaNode *copy();

        /**
         * @brief Returns the type of the node
         *
         * Valid values are:
         * - TYPE_UNKNOWN = -1,
         * Unknown node type
         *
         * - TYPE_FILE = 0,
         * The MegaNode object represents a file in MEGA
         *
         * - TYPE_FOLDER = 1
         * The MegaNode object represents a folder in MEGA
         *
         * - TYPE_ROOT = 2
         * The MegaNode object represents root of the MEGA Cloud Drive
         *
         * - TYPE_INCOMING = 3
         * The MegaNode object represents root of the MEGA Inbox
         *
         * - TYPE_RUBBISH = 4
         * The MegaNode object represents root of the MEGA Rubbish Bin
         *
         * @return Type of the node
         */
        virtual int getType();

        /**
         * @brief Returns the name of the node
         *
         * The name is only valid for nodes of type TYPE_FILE or TYPE_FOLDER.
         * For other MegaNode types, the name is undefined.
         *
         * The MegaNode object retains the ownership of the returned string. It will
         * be valid until the MegaNode object is deleted.
         *
         * @return Name of the node
         */
        virtual const char* getName();

        /**
         * @brief Returns the fingerprint (Base64-encoded) of the node
         *
         * Only files have a fingerprint, and there could be files without it.
         * If the node doesn't have a fingerprint, this funtion returns NULL
         *
         * The MegaNode object retains the ownership of the returned string. It will
         * be valid until the MegaNode object is deleted.
         *
         * @return Base64-encoded fingerprint of the node, or NULL it the node doesn't have a fingerprint.
         */
        virtual const char* getFingerprint();

        /**
         * @brief Returns true if the node has custom attributes
         *
         * Custom attributes can be set using MegaApi::setCustomNodeAttribute
         *
         * @return True if the node has custom attributes, otherwise false
         * @see MegaApi::setCustomNodeAttribute
         */
        virtual bool hasCustomAttrs();

        /**
         * @brief Returns the list with the names of the custom attributes of the node
         *
         * Custom attributes can be set using MegaApi::setCustomNodeAttribute
         *
         * You take the ownership of the returned value
         *
         * @return Names of the custom attributes of the node
         * @see MegaApi::setCustomNodeAttribute
         */
        virtual MegaStringList *getCustomAttrNames();

        /**
         * @brief Get a custom attribute of the node
         *
         * Custom attributes can be set using MegaApi::setCustomNodeAttribute
         *
         * The MegaNode object retains the ownership of the returned string. It will
         * be valid until the MegaNode object is deleted.
         *
         * @param attrName Name of the custom attribute
         * @return Custom attribute of the node
         * @see MegaApi::setCustomNodeAttribute
         */
        virtual const char *getCustomAttr(const char* attrName);

        /**
         * @brief Get the attribute of the node representing its duration.
         *
         * The purpose of this attribute is to store the duration of audio/video files.
         *
         * @return The number of seconds, or -1 if this attribute is not set.
         */
        virtual int getDuration();

        /**
         * @brief Get the attribute of the node representing the latitude.
         *
         * The purpose of this attribute is to store the coordinate where a photo was taken.
         *
         * @return The latitude coordinate in its decimal degree notation, or INVALID_COORDINATE
         * if this attribute is not set.
         */
        virtual double getLatitude();

        /**
         * @brief Get the attribute of the node representing the longitude.
         *
         * The purpose of this attribute is to store the coordinate where a photo was taken.
         *
         * @return The longitude coordinate in its decimal degree notation, or INVALID_COORDINATE
         * if this attribute is not set.
         */
        virtual double getLongitude();

        /**
         * @brief Returns the handle of this MegaNode in a Base64-encoded string
         *
         * You take the ownership of the returned string.
         * Use delete [] to free it.
         *
         * @return Base64-encoded handle of the node
         */
        virtual char* getBase64Handle();

        /**
         * @brief Returns the size of the node
         *
         * The returned value is only valid for nodes of type TYPE_FILE.
         *
         * @return Size of the node
         */
        virtual int64_t getSize();

        /**
         * @brief Returns the creation time of the node in MEGA (in seconds since the epoch)
         *
         * The returned value is only valid for nodes of type TYPE_FILE or TYPE_FOLDER.
         *
         * @return Creation time of the node (in seconds since the epoch)
         */
        virtual int64_t getCreationTime();

        /**
         * @brief Returns the modification time of the file that was uploaded to MEGA (in seconds since the epoch)
         *
         * The returned value is only valid for nodes of type TYPE_FILE.
         *
         * @return Modification time of the file that was uploaded to MEGA (in seconds since the epoch)
         */
        virtual int64_t getModificationTime();

        /**
         * @brief Returns a handle to identify this MegaNode
         *
         * You can use MegaApi::getNodeByHandle to recover the node later.
         *
         * @return Handle that identifies this MegaNode
         */
        virtual MegaHandle getHandle();

        /**
         * @brief Returns the handle of the parent node
         *
         * You can use MegaApi::getNodeByHandle to recover the node later.
         *
         * @return Handle of the parent node (or INVALID_HANDLE for root nodes)
         */
        virtual MegaHandle getParentHandle();

        /**
         * @brief Returns the key of the node in a Base64-encoded string
         *
         * You take the ownership of the returned string.
         * Use delete [] to free it.
         *
         * @return Returns the key of the node.
         */
        virtual char* getBase64Key();

        /**
         * @brief Returns the tag of the operation that created/modified this node in MEGA
         *
         * Every request and every transfer has a tag that identifies it.
         * When a request creates or modifies a node, the tag is associated with the node
         * at runtime, this association is lost after a reload of the filesystem or when
         * the SDK is closed.
         *
         * This tag is specially useful to know if a node reported in MegaListener::onNodesUpdate or
         * MegaGlobalListener::onNodesUpdate was modified by a local operation (tag != 0) or by an
         * external operation, made by another MEGA client (tag == 0).
         *
         * If the node hasn't been created/modified during the current execution, this function returns 0
         *
         * @return The tag associated with the node.
         */
        virtual int getTag();

        /**
         * @brief Returns the expiration time of a public link, if any
         *
         * @return The expiration time as an Epoch timestamp. Returns 0 for non-expire
         * links, and -1 if the MegaNode is not exported.
         */
        virtual int64_t getExpirationTime();

        /**
         * @brief Returns the public handle of a node
         *
         * Only exported nodes have a public handle.
         *
         * @return The public handle of an exported node. If the MegaNode
         * has not been exported, it returns UNDEF.
         */
        virtual MegaHandle getPublicHandle();

         /**
         * @brief Returns a public node corresponding to the exported MegaNode
         *
         * @return Public node for the exported node. If the MegaNode has not been
         * exported or it has expired, then it returns NULL.
         */
        virtual MegaNode* getPublicNode();

        /**
         * @brief Returns the URL for the public link of the exported node.
         *
         * You take the ownership of the returned string.
         * Use delete [] to free it.
         *
         * @return The URL for the public link of the exported node. If the MegaNode
         * has not been exported, it returns NULL.
         */
        virtual char * getPublicLink();

        /**
         * @brief Returns true if this node represents a file (type == TYPE_FILE)
         * @return true if this node represents a file, otherwise false
         */
        virtual bool isFile();

        /**
         * @brief Returns true this node represents a folder or a root node
         *
         * @return true this node represents a folder or a root node
         */
        virtual bool isFolder();

        /**
         * @brief Returns true if this node has been removed from the MEGA account
         *
         * This value is only useful for nodes notified by MegaListener::onNodesUpdate or
         * MegaGlobalListener::onNodesUpdate that can notify about deleted nodes.
         *
         * In other cases, the return value of this function will be always false.
         *
         * @return true if this node has been removed from the MEGA account
         */
        virtual bool isRemoved();

        /**
         * @brief Returns true if this node has an specific change
         *
         * This value is only useful for nodes notified by MegaListener::onNodesUpdate or
         * MegaGlobalListener::onNodesUpdate that can notify about node modifications.
         *
         * In other cases, the return value of this function will be always false.
         *
         * @param changeType The type of change to check. It can be one of the following values:
         *
         * - MegaNode::CHANGE_TYPE_REMOVED         = 0x01
         * Check if the node is being removed
         *
         * - MegaNode::CHANGE_TYPE_ATTRIBUTES      = 0x02
         * Check if an attribute of the node has changed, usually the namespace name
         *
         * - MegaNode::CHANGE_TYPE_OWNER           = 0x04
         * Check if the owner of the node has changed
         *
         * - MegaNode::CHANGE_TYPE_TIMESTAMP       = 0x08
         * Check if the modification time of the node has changed
         *
         * - MegaNode::CHANGE_TYPE_FILE_ATTRIBUTES = 0x10
         * Check if file attributes have changed, usually the thumbnail or the preview for images
         *
         * - MegaNode::CHANGE_TYPE_INSHARE         = 0x20
         * Check if the node is a new or modified inshare
         *
         * - MegaNode:: CHANGE_TYPE_OUTSHARE       = 0x40
         * Check if the node is a new or modified outshare
         *
         * - MegaNode::CHANGE_TYPE_PARENT          = 0x80
         * Check if the parent of the node has changed
         *
         * - MegaNode::CHANGE_TYPE_PENDINGSHARE    = 0x100
         * Check if the pending share of the node has changed
         *
         * - MegaNode::CHANGE_TYPE_PUBLIC_LINK     = 0x200
         * Check if the public link of the node has changed
         *
         * @return true if this node has an specific change
         */
        virtual bool hasChanged(int changeType);

        /**
         * @brief Returns a bit field with the changes of the node
         *
         * This value is only useful for nodes notified by MegaListener::onNodesUpdate or
         * MegaGlobalListener::onNodesUpdate that can notify about node modifications.
         *
         * @return The returned value is an OR combination of these flags:
         *
         *- MegaNode::CHANGE_TYPE_REMOVED         = 0x01
         * The node is being removed
         *
         * - MegaNode::CHANGE_TYPE_ATTRIBUTES      = 0x02
         * An attribute of the node has changed, usually the namespace name
         *
         * - MegaNode::CHANGE_TYPE_OWNER           = 0x04
         * The owner of the node has changed
         *
         * - MegaNode::CHANGE_TYPE_TIMESTAMP       = 0x08
         * The modification time of the node has changed
         *
         * - MegaNode::CHANGE_TYPE_FILE_ATTRIBUTES = 0x10
         * File attributes have changed, usually the thumbnail or the preview for images
         *
         * - MegaNode::CHANGE_TYPE_INSHARE         = 0x20
         * The node is a new or modified inshare
         *
         * - MegaNode::CHANGE_TYPE_OUTSHARE       = 0x40
         * The node is a new or modified outshare
         *
         * - MegaNode::CHANGE_TYPE_PARENT          = 0x80
         * The parent of the node has changed
         *
         * - MegaNode::CHANGE_TYPE_PENDINGSHARE    = 0x100
         * Check if the pending share of the node has changed
         *
         * - MegaNode::CHANGE_TYPE_PUBLIC_LINK     = 0x200
         * Check if the public link of the node has changed
         *
         */
        virtual int getChanges();

        /**
         * @brief Returns true if the node has an associated thumbnail
         * @return true if the node has an associated thumbnail
         */
        virtual bool hasThumbnail();

        /**
         * @brief Returns true if the node has an associated preview
         * @return true if the node has an associated preview
         */
        virtual bool hasPreview();

        /**
         * @brief Returns true if this is a public node
         *
         * Only MegaNode objects generated with MegaApi::getPublicMegaNode
         * will return true.
         *
         * @return true if this is a public node
         */
        virtual bool isPublic();

        /**
         * @brief Check if the MegaNode is being shared by/with your own user
         *
         * For nodes that are being shared, you can get a list of MegaShare
         * objects using MegaApi::getOutShares, or a list of MegaNode objects
         * using MegaApi::getInShares
         *
         * @param node Node to check
         * @return true is the MegaNode is being shared, otherwise false
         * @note Exported nodes (public link) are not considered to be shared nodes.
         */
        virtual bool isShared();

        /**
         * @brief Check if the MegaNode is being shared with other users
         *
         * For nodes that are being shared, you can get a list of MegaShare
         * objects using MegaApi::getOutShares
         *
         * @param node Node to check
         * @return true is the MegaNode is being shared, otherwise false
         */
        virtual bool isOutShare();

        /**
         * @brief Check if a MegaNode belong to another User, but it is shared with you
         *
         * For nodes that are being shared, you can get a list of MegaNode
         * objects using MegaApi::getInShares
         *
         * @param node Node to check
         * @return true is the MegaNode is being shared, otherwise false
         */
        virtual bool isInShare();

        /**
         * @brief Returns true if the node has been exported (has a public link)
         *
         * Public links are created by calling MegaApi::exportNode.
         *
         * @return true if this is an exported node
         */
        virtual bool isExported();

        /**
         * @brief Returns true if the node has been exported (has a temporal public link)
         * and the related public link has expired.
         *
         * Public links are created by calling MegaApi::exportNode.
         *
         * @return true if the public link has expired.
         */
        virtual bool isExpired();

        /**
         * @brief Returns true if this the node has been exported
         * and the related public link has been taken down.
         *
         * Public links are created by calling MegaApi::exportNode.
         *
         * @return true if the public link has been taken down.
         */
        virtual bool isTakenDown();

        /**
         * @brief Returns true if this MegaNode is a private node from a foreign account
         *
         * Only MegaNodes created with MegaApi::createPublicFileNode and MegaApi::createPublicFolderNode
         * returns true in this function.
         *
         * @return true if this node is a private node from a foreign account
         */
        virtual bool isForeign();

        /**
         * @brief Returns a string that contains the decryption key of the file (in binary format)
         *
         * The MegaNode object retains the ownership of the returned pointer. It will be valid until the deletion
         * of the MegaNode object.
         *
         * @return Decryption key of the file (in binary format)
         * @deprecated This function is intended for debugging and internal purposes and will be probably removed in future updates.
         * Use MegaNode::getBase64Key instead
         */
        virtual std::string* getNodeKey();

        /**
         * @brief Returns a string that contains the encrypted attributes of the file (in binary format)
         *
         * The return value is only valid for public nodes or undecrypted nodes. In all other cases this function
         * will return an empty string.
         *
         * The MegaNode object retains the ownership of the returned pointer. It will be valid until the deletion
         * of the MegaNode object.
         *
         * @return Encrypted attributes of the file (in binary format)
         * @deprecated This function is intended for debugging and internal purposes and will be probably removed in future updates.
         * Use MegaNode::getName and MegaNode::getModificationTime and MegaApi::getFingerprint. They provide the same information,
         * decrypted and in a manageable format.
         */
        virtual std::string* getAttrString();

        /**
         * @brief Return the private auth token to access this node
         *
         * The MegaNode object retains the ownership of the returned pointer. It will be valid until the deletion
         * of the MegaNode object.
         *
         * @return Private auth token to access the node
         * @deprecated This function is intended for internal purposes and will be probably removed in future updates.
         */
        virtual std::string* getPrivateAuth();

        /**
         * @brief Set an auth token to access this node
         * @param Auth token to access the node
         * @deprecated This function is intended for internal purposes and will be probably removed in future updates.
         */
        virtual void setPrivateAuth(const char *privateAuth);

        /**
         * @brief Return the public auth token to access this node
         *
         * The MegaNode object retains the ownership of the returned pointer. It will be valid until the deletion
         * of the MegaNode object.
         *
         * @return Public auth token to access the node
         * @deprecated This function is intended for internal purposes and will be probably removed in future updates.
         */
        virtual std::string* getPublicAuth();

        /**
         * @brief Returns the child nodes of an authorized folder node
         *
         * This function always returns NULL, except for authorized folder nodes.
         * Authorized folder nodes are the ones returned by MegaApi::authorizeNode.
         *
         * The MegaNode object retains the ownership of the returned pointer. It will be valid until the deletion
         * of the MegaNode object.
         *
         * @return Child nodes of an authorized folder node, otherwise NULL
         */
        virtual MegaNodeList *getChildren();

#ifdef ENABLE_SYNC
        /**
         * @brief Returns true if this node was deleted from the MEGA account by the
         * synchronization engine
         *
         * This value is only useful for nodes notified by MegaListener::onNodesUpdate or
         * MegaGlobalListener::onNodesUpdate that can notify about deleted nodes.
         *
         * In other cases, the return value of this function will be always false.
         *
         * @return True if this node was deleted from the MEGA account by the synchronization engine
         */
        virtual bool isSyncDeleted();

        /**
         * @brief Returns the local path associated with this node
         *
         * Only synchronized nodes has an associated local path, for all other nodes
         * the return value will be an empty string.
         *
         * @return The local path associated with this node or an empty string if the node isn't synced-
         */
        virtual std::string getLocalPath();
#endif

};

/**
 * @brief Represents an user in MEGA
 *
 * It allows to get all data related to an user in MEGA. It can be also used
 * to start SDK requests (MegaApi::share MegaApi::removeContact, etc.)
 *
 * Objects of this class aren't live, they are snapshots of the state of an user
 * in MEGA when the object is created, they are immutable.
 *
 * Do not inherit from this class. You can get the contacts of an account using
 * MegaApi::getContacts and MegaApi::getContact.
 *
 */
class MegaUser
{
	public:
		enum {
			VISIBILITY_UNKNOWN = -1,
            VISIBILITY_HIDDEN = 0,
            VISIBILITY_VISIBLE = 1,
            VISIBILITY_INACTIVE = 2,
            VISIBILITY_BLOCKED = 3
		};

		virtual ~MegaUser();

        /**
         * @brief Creates a copy of this MegaUser object.
         *
         * The resulting object is fully independent of the source MegaUser,
         * it contains a copy of all internal attributes, so it will be valid after
         * the original object is deleted.
         *
         * You are the owner of the returned object
         *
         * @return Copy of the MegaUser object
         */
        virtual MegaUser *copy();

        /**
         * @brief Returns the email associated with the contact.
         *
         * The email can be used to recover the MegaUser object later using MegaApi::getContact
         *
         * The MegaUser object retains the ownership of the returned string, it will be valid until
         * the MegaUser object is deleted.
         *
         * @return The email associated with the contact.
         */
        virtual const char* getEmail();

        /**
         * @brief Returns the handle associated with the contact.
         *
         * @return The handle associated with the contact.
         */
        virtual MegaHandle getHandle();

        /**
         * @brief Get the current visibility of the contact
         *
         * The returned value will be one of these:
         *
         * - VISIBILITY_UNKNOWN = -1
         * The visibility of the contact isn't know
         *
         * - VISIBILITY_HIDDEN = 0
         * The contact is currently hidden
         *
         * - VISIBILITY_VISIBLE = 1
         * The contact is currently visible
         *
         * - VISIBILITY_INACTIVE = 2
         * The contact is currently inactive
         *
         * - VISIBILITY_BLOCKED = 3
         * The contact is currently blocked
         *
         * @note The visibility of your own user is undefined and shouldn't be used.
         * @return Current visibility of the contact
         */
        virtual int getVisibility();

        /**
         * @brief Returns the timestamp when the contact was added to the contact list (in seconds since the epoch)
         * @return Timestamp when the contact was added to the contact list (in seconds since the epoch)
         */
        virtual int64_t getTimestamp();

        enum
        {
            CHANGE_TYPE_AUTHRING        = 0x01,
            CHANGE_TYPE_LSTINT          = 0x02,
            CHANGE_TYPE_AVATAR          = 0x04,
            CHANGE_TYPE_FIRSTNAME       = 0x08,
            CHANGE_TYPE_LASTNAME        = 0x10,
            CHANGE_TYPE_EMAIL           = 0x20,
            CHANGE_TYPE_KEYRING         = 0x40,
            CHANGE_TYPE_COUNTRY         = 0x80,
            CHANGE_TYPE_BIRTHDAY        = 0x100,
            CHANGE_TYPE_PUBKEY_CU255    = 0x200,
            CHANGE_TYPE_PUBKEY_ED255    = 0x400,
            CHANGE_TYPE_SIG_PUBKEY_RSA  = 0x800,
            CHANGE_TYPE_SIG_PUBKEY_CU25 = 0x1600
        };

        /**
         * @brief Returns true if this user has an specific change
         *
         * This value is only useful for users notified by MegaListener::onUsersUpdate or
         * MegaGlobalListener::onUsersUpdate that can notify about user modifications.
         *
         * In other cases, the return value of this function will be always false.
         *
         * @param changeType The type of change to check. It can be one of the following values:
         *
         * - MegaUser::CHANGE_TYPE_AUTH            = 0x01
         * Check if the user has new or modified authentication information
         *
         * - MegaUser::CHANGE_TYPE_LSTINT          = 0x02
         * Check if the last interaction timestamp is modified
         *
         * - MegaUser::CHANGE_TYPE_AVATAR          = 0x04
         * Check if the user has a new or modified avatar image, or if the avatar was removed
         *
         * - MegaUser::CHANGE_TYPE_FIRSTNAME       = 0x08
         * Check if the user has new or modified firstname
         *
         * - MegaUser::CHANGE_TYPE_LASTNAME        = 0x10
         * Check if the user has new or modified lastname
         *
         * - MegaUser::CHANGE_TYPE_EMAIL           = 0x20
         * Check if the user has modified email
         *
         * - MegaUser::CHANGE_TYPE_KEYRING        = 0x40
         * Check if the user has new or modified keyring
         *
         * - MegaUser::CHANGE_TYPE_COUNTRY        = 0x80
         * Check if the user has new or modified country
         *
         * - MegaUser::CHANGE_TYPE_BIRTHDAY        = 0x100
         * Check if the user has new or modified birthday, birthmonth or birthyear
         *
         * - MegaUser::CHANGE_TYPE_PUBKEY_CU255    = 0x200
         * Check if the user has new or modified public key for chat
         *
         * - MegaUser::CHANGE_TYPE_PUBKEY_ED255    = 0x400
         * Check if the user has new or modified public key for signing
         *
         * - MegaUser::CHANGE_TYPE_SIG_PUBKEY_RSA  = 0x800
         * Check if the user has new or modified signature for RSA public key
         *
         * - MegaUser::CHANGE_TYPE_SIG_PUBKEY_CU255 = 0x1600
         * Check if the user has new or modified signature for Cu25519 public key
         *
         * @return true if this user has an specific change
         */
        virtual bool hasChanged(int changeType);

        /**
         * @brief Returns a bit field with the changes of the user
         *
         * This value is only useful for users notified by MegaListener::onUsersUpdate or
         * MegaGlobalListener::onUsersUpdate that can notify about user modifications.
         *
         * @return The returned value is an OR combination of these flags:
         *
         * - MegaUser::CHANGE_TYPE_AUTH            = 0x01
         * Check if the user has new or modified authentication information
         *
         * - MegaUser::CHANGE_TYPE_LSTINT          = 0x02
         * Check if the last interaction timestamp is modified
         *
         * - MegaUser::CHANGE_TYPE_AVATAR          = 0x04
         * Check if the user has a new or modified avatar image
         *
         * - MegaUser::CHANGE_TYPE_FIRSTNAME       = 0x08
         * Check if the user has new or modified firstname
         *
         * - MegaUser::CHANGE_TYPE_LASTNAME        = 0x10
         * Check if the user has new or modified lastname
         *
         * - MegaUser::CHANGE_TYPE_EMAIL           = 0x20
         * Check if the user has modified email
         *
         * - MegaUser::CHANGE_TYPE_KEYRING        = 0x40
         * Check if the user has new or modified keyring
         *
         * - MegaUser::CHANGE_TYPE_COUNTRY        = 0x80
         * Check if the user has new or modified country
         *
         * - MegaUser::CHANGE_TYPE_BIRTHDAY        = 0x100
         * Check if the user has new or modified birthday, birthmonth or birthyear
         *
         * - MegaUser::CHANGE_TYPE_PUBKEY_CU255    = 0x200
         * Check if the user has new or modified public key for chat
         *
         * - MegaUser::CHANGE_TYPE_PUBKEY_ED255    = 0x400
         * Check if the user has new or modified public key for signing
         *
         * - MegaUser::CHANGE_TYPE_SIG_PUBKEY_RSA  = 0x800
         * Check if the user has new or modified signature for RSA public key
         *
         * - MegaUser::CHANGE_TYPE_SIG_PUBKEY_CU255 = 0x1600
         * Check if the user has new or modified signature for Cu25519 public key
         */
        virtual int getChanges();

        /**
         * @brief Indicates if the user is changed by yourself or by another client.
         *
         * This value is only useful for users notified by MegaListener::onUsersUpdate or
         * MegaGlobalListener::onUsersUpdate that can notify about user modifications.
         *
         * @return 0 if the change is external. >0 if the change is the result of an
         * explicit request, -1 if the change is the result of an implicit request
         * made by the SDK internally.
         */
        virtual int isOwnChange();
};

/**
 * @brief Represents the outbound sharing of a folder with a user in MEGA
 *
 * It allows to get all data related to the sharing. You can start sharing a folder with
 * a contact or cancel an existing sharing using MegaApi::share. A public link of a folder
 * is also considered a sharing and can be cancelled.
 *
 * Objects of this class aren't live, they are snapshots of the state of the sharing
 * in MEGA when the object is created, they are immutable.
 *
 * Do not inherit from this class. You can get current active sharings using MegaApi::getOutShares
 *
 */
class MegaShare
{
	public:
		enum {
			ACCESS_UNKNOWN = -1,
			ACCESS_READ = 0,
			ACCESS_READWRITE,
			ACCESS_FULL,
			ACCESS_OWNER
		};

		virtual ~MegaShare();

        /**
         * @brief Creates a copy of this MegaShare object
         *
         * The resulting object is fully independent of the source MegaShare,
         * it contains a copy of all internal attributes, so it will be valid after
         * the original object is deleted.
         *
         * You are the owner of the returned object
         *
         * @return Copy of the MegaShare object
         */
        virtual MegaShare *copy();

        /**
         * @brief Returns the email of the user with whom we are sharing the folder
         *
         * For public shared folders, this function returns NULL
         *
         * The MegaShare object retains the ownership of the returned string, it will be valid until
         * the MegaShare object is deleted.
         *
         * @return The email of the user with whom we share the folder, or NULL if it's a public folder
         */
        virtual const char *getUser();

        /**
         * @brief Returns the handle of the folder that is being shared
         * @return The handle of the folder that is being shared
         */
        virtual MegaHandle getNodeHandle();

        /**
         * @brief Returns the access level of the sharing
         *
         * Possible return values are:
         * - ACCESS_UNKNOWN = -1
         * It means that the access level is unknown
         *
         * - ACCESS_READ = 0
         * The user can read the folder only
         *
         * - ACCESS_READWRITE = 1
         * The user can read and write the folder
         *
         * - ACCESS_FULL = 2
         * The user has full permissions over the folder
         *
         * - ACCESS_OWNER = 3
         * The user is the owner of the folder
         *
         * @return The access level of the sharing
         */
        virtual int getAccess();

        /**
         * @brief Returns the timestamp when the sharing was created (in seconds since the epoch)
         * @return The timestamp when the sharing was created (in seconds since the epoch)
         */
        virtual int64_t getTimestamp();
};

#ifdef ENABLE_CHAT
class MegaTextChatPeerList
{
public:
    enum {
        PRIV_UNKNOWN = -2,
        PRIV_RM = -1,
        PRIV_RO = 0,
        PRIV_STANDARD = 2,
        PRIV_MODERATOR = 3
    };

    /**
     * @brief Creates a new instance of MegaTextChatPeerList
     * @return A pointer to the superclass of the private object
     */
    static MegaTextChatPeerList * createInstance();

    virtual ~MegaTextChatPeerList();

    /**
     * @brief Creates a copy of this MegaTextChatPeerList object
     *
     * The resulting object is fully independent of the source MegaTextChatPeerList,
     * it contains a copy of all internal attributes, so it will be valid after
     * the original object is deleted.
     *
     * You are the owner of the returned object
     *
     * @return Copy of the MegaTextChatPeerList object
     */
    virtual MegaTextChatPeerList *copy() const;

    /**
     * @brief addPeer Adds a new chat peer to the list
     *
     * @param h MegaHandle of the user to be added
     * @param priv Privilege level of the user to be added
     * Valid values are:
     * - MegaTextChatPeerList::PRIV_UNKNOWN = -2
     * - MegaTextChatPeerList::PRIV_RM = -1
     * - MegaTextChatPeerList::PRIV_RO = 0
     * - MegaTextChatPeerList::PRIV_STANDARD = 2
     * - MegaTextChatPeerList::PRIV_MODERATOR = 3
     */
    virtual void addPeer(MegaHandle h, int priv);

    /**
     * @brief Returns the MegaHandle of the chat peer at the position i in the list
     *
     * If the index is >= the size of the list, this function returns INVALID_HANDLE.
     *
     * @param i Position of the chat peer that we want to get from the list
     * @return MegaHandle of the chat peer at the position i in the list
     */
    virtual MegaHandle getPeerHandle(int i) const;

    /**
     * @brief Returns the privilege of the chat peer at the position i in the list
     *
     * If the index is >= the size of the list, this function returns PRIV_UNKNOWN.
     *
     * @param i Position of the chat peer that we want to get from the list
     * @return Privilege level of the chat peer at the position i in the list.
     * Valid values are:
     * - MegaTextChatPeerList::PRIV_UNKNOWN = -2
     * - MegaTextChatPeerList::PRIV_RM = -1
     * - MegaTextChatPeerList::PRIV_RO = 0
     * - MegaTextChatPeerList::PRIV_STANDARD = 2
     * - MegaTextChatPeerList::PRIV_MODERATOR = 3
     */
    virtual int getPeerPrivilege(int i) const;

    /**
     * @brief Returns the number of chat peer in the list
     * @return Number of chat peers in the list
     */
    virtual int size() const;

protected:
    MegaTextChatPeerList();

};

class MegaTextChat
{
public:

    virtual ~MegaTextChat();

    /**
     * @brief Creates a copy of this MegaTextChat object
     *
     * The resulting object is fully independent of the source MegaTextChat,
     * it contains a copy of all internal attributes, so it will be valid after
     * the original object is deleted.
     *
     * You are the owner of the returned object
     *
     * @return Copy of the MegaTextChat object
     */
    virtual MegaTextChat *copy() const;

    /**
     * @brief getHandle Returns the MegaHandle of the chat.
     * @return MegaHandle of the chat.
     */
    virtual MegaHandle getHandle() const;

    /**
     * @brief getOwnPrivilege Returns your privilege level in this chat
     * @return
     */
    virtual int getOwnPrivilege() const;

    /**
     * @brief getUrl Returns your URL to connect to chatd for this chat
     * @return
     */
    virtual const char *getUrl() const;

    /**
     * @brief setUrl Establish the URL to connect to chatd for this chat
     *
     * @param url The new URL for the MegaTextChat
     */
    virtual void setUrl(const char *url);

    /**
     * @brief getShard Returns the chat shard
     * @return
     */
    virtual int getShard() const;

    /**
     * @brief getPeerList Returns the full user list and privileges (including yourself).
     *
     * The MegaTextChat retains the ownership of the returned MetaTextChatPeerList. It will
     * be only valid until the MegaTextChat is deleted.
     *
     * @return The list of peers in the chat.
     */
    virtual const MegaTextChatPeerList *getPeerList() const;

    /**
     * @brief isGroup Returns whether this chat is a group chat or not
     * @return True if this chat is a group chat. Only chats with more than 2 peers are groupal chats.
     */
    virtual bool isGroup() const;

    /**
     * @brief getOriginatingUser Returns the user that originated the chat notification
     *
     * @note This value is only relevant for new or updated chats notified by MegaGlobalListener::onChatsUpdate or
     * MegaListener::onChatsUpdate.
     *
     * @return The handle of the user who originated the chat notification.
     */
    virtual MegaHandle getOriginatingUser() const;

    /**
     * @brief getTitle Returns the title of the chat, if any.
     *
     * The MegaTextChat retains the ownership of the returned string. It will
     * be only valid until the MegaTextChat is deleted.
     *
     * @return The title of the chat as a byte array encoded in Base64URL.
     */
    virtual const char *getTitle() const;

};

/**
 * @brief List of MegaTextChat objects
 *
 * A MegaTextChatList has the ownership of the MegaTextChat objects that it contains, so they will be
 * only valid until the MegaTextChatList is deleted. If you want to retain a MegaTextChat returned by
 * a MegaTextChatList, use MegaTextChat::copy.
 *
 * Objects of this class are immutable.
 */
class MegaTextChatList
{
public:

    virtual ~MegaTextChatList();

    virtual MegaTextChatList *copy() const;

    /**
     * @brief Returns the MegaTextChat at the position i in the MegaTextChatList
     *
     * The MegaTextChatList retains the ownership of the returned MegaTextChat. It will be only valid until
     * the MegaTextChatList is deleted. If you want to retain a MegaTextChat returned by this function,
     * use MegaTextChat::copy.
     *
     * If the index is >= the size of the list, this function returns NULL.
     *
     * @param i Position of the MegaTextChat that we want to get for the list
     * @return MegaTextChat at the position i in the list
     */
    virtual const MegaTextChat *get(unsigned int i)  const;

    /**
     * @brief Returns the number of MegaTextChats in the list
     * @return Number of MegaTextChats in the list
     */
    virtual int size() const;
};

#endif

/**
 * @brief Map of string values with string keys (map<string,string>)
 *
 * A MegaStringMap has the ownership of the strings that it contains, so they will be
 * only valid until the MegaStringMap is deleted. If you want to retain a string returned by
 * a MegaStringMap, copy it.
 *
 * Objects of this class are immutable.
 */

class MegaStringMap
{
public:
    virtual ~MegaStringMap();

    virtual MegaStringMap *copy() const;

    /**
     * @brief Returns the string at the position key in the MegaStringMap
     *
     * The returned value is a null-terminated char array. If the value in the map is an array of
     * bytes, then it will be a Base64-encoded string.
     *
     * The MegaStringMap retains the ownership of the returned string. It will be only valid until
     * the MegaStringMap is deleted.
     *
     * If the key is not found in the map, this function returns NULL.
     *
     * @param key Key of the string that you want to get from the map
     * @return String at the position key in the map
     */
    virtual const char* get(const char* key) const;

    /**
     * @brief Returns the list of keys in the MegaStringMap
     *
     * You take the ownership of the returned value
     *
     * @return A MegaStringList containing the keys present in the MegaStringMap
     */
    virtual MegaStringList *getKeys() const;

    /**
     * @brief Sets a value in the MegaStringMap for the given key.
     *
     * If the key already exists in the MegaStringMap, the value will be overwritten by the
     * new value.
     *
     * The MegaStringMap does not take ownership of the strings passed as parameter, it makes
     * a local copy.
     *
     * @param key Key for the new value in the map. It must be a NULL-terminated string.
     * @param value The new value for the key in the map. It must be a NULL-terminated string.
     */
    virtual void set(const char* key, const char *value);

    /**
     * @brief Returns the number of strings in the map
     * @return Number of strings in the map
     */
    virtual int size() const;
};

/**
 * @brief List of strings
 *
 * A MegaStringList has the ownership of the strings that it contains, so they will be
 * only valid until the MegaStringList is deleted. If you want to retain a string returned by
 * a MegaStringList, copy it.
 *
 * Objects of this class are immutable.
 */
class MegaStringList
{
public:
    virtual ~MegaStringList();

    virtual MegaStringList *copy();

    /**
     * @brief Returns the string at the position i in the MegaStringList
     *
     * The MegaStringList retains the ownership of the returned string. It will be only valid until
     * the MegaStringList is deleted.
     *
     * If the index is >= the size of the list, this function returns NULL.
     *
     * @param i Position of the string that we want to get for the list
     * @return string at the position i in the list
     */
    virtual const char* get(int i);

    /**
     * @brief Returns the number of strings in the list
     * @return Number of strings in the list
     */
    virtual int size();
};

/**
 * @brief List of MegaNode objects
 *
 * A MegaNodeList has the ownership of the MegaNode objects that it contains, so they will be
 * only valid until the NodeList is deleted. If you want to retain a MegaMode returned by
 * a MegaNodeList, use MegaNode::copy.
 *
 * Objects of this class are immutable.
 *
 * @see MegaApi::getChildren, MegaApi::search, MegaApi::getInShares
 */
class MegaNodeList
{
	public:
		virtual ~MegaNodeList();

		virtual MegaNodeList *copy();

        /**
         * @brief Returns the MegaNode at the position i in the MegaNodeList
         *
         * The MegaNodeList retains the ownership of the returned MegaNode. It will be only valid until
         * the MegaNodeList is deleted.
         *
         * If the index is >= the size of the list, this function returns NULL.
         *
         * @param i Position of the MegaNode that we want to get for the list
         * @return MegaNode at the position i in the list
         */
        virtual MegaNode* get(int i);

        /**
         * @brief Returns the number of MegaNode objects in the list
         * @return Number of MegaNode objects in the list
         */
        virtual int size();
};

/**
 * @brief List of MegaUser objects
 *
 * A MegaUserList has the ownership of the MegaUser objects that it contains, so they will be
 * only valid until the MegaUserList is deleted. If you want to retain a MegaUser returned by
 * a MegaUserList, use MegaUser::copy.
 *
 * Objects of this class are immutable.
 *
 * @see MegaApi::getContacts
 *
 */
class MegaUserList
{
	public:
		virtual ~MegaUserList();

		virtual MegaUserList *copy();

        /**
         * @brief Returns the MegaUser at the position i in the MegaUserList
         *
         * The MegaUserList retains the ownership of the returned MegaUser. It will be only valid until
         * the MegaUserList is deleted.
         *
         * If the index is >= the size of the list, this function returns NULL.
         *
         * @param i Position of the MegaUser that we want to get for the list
         * @return MegaUser at the position i in the list
         */
        virtual MegaUser* get(int i);

        /**
         * @brief Returns the number of MegaUser objects in the list
         * @return Number of MegaUser objects in the list
         */
        virtual int size();
};

/**
 * @brief List of MegaShare objects
 *
 * A MegaShareList has the ownership of the MegaShare objects that it contains, so they will be
 * only valid until the MegaShareList is deleted. If you want to retain a MegaShare returned by
 * a MegaShareList, use MegaShare::copy.
 *
 * Objects of this class are immutable.
 *
 * @see MegaApi::getOutShares
 */
class MegaShareList
{
	public:
		virtual ~MegaShareList();

        /**
         * @brief Returns the MegaShare at the position i in the MegaShareList
         *
         * The MegaShareList retains the ownership of the returned MegaShare. It will be only valid until
         * the MegaShareList is deleted.
         *
         * If the index is >= the size of the list, this function returns NULL.
         *
         * @param i Position of the MegaShare that we want to get for the list
         * @return MegaShare at the position i in the list
         */
        virtual MegaShare* get(int i);

        /**
         * @brief Returns the number of MegaShare objects in the list
         * @return Number of MegaShare objects in the list
         */
        virtual int size();
};

/**
 * @brief List of MegaTransfer objects
 *
 * A MegaTransferList has the ownership of the MegaTransfer objects that it contains, so they will be
 * only valid until the MegaTransferList is deleted. If you want to retain a MegaTransfer returned by
 * a MegaTransferList, use MegaTransfer::copy.
 *
 * Objects of this class are immutable.
 *
 * @see MegaApi::getTransfers
 */
class MegaTransferList
{
	public:
		virtual ~MegaTransferList();

        /**
         * @brief Returns the MegaTransfer at the position i in the MegaTransferList
         *
         * The MegaTransferList retains the ownership of the returned MegaTransfer. It will be only valid until
         * the MegaTransferList is deleted.
         *
         * If the index is >= the size of the list, this function returns NULL.
         *
         * @param i Position of the MegaTransfer that we want to get for the list
         * @return MegaTransfer at the position i in the list
         */
        virtual MegaTransfer* get(int i);

        /**
         * @brief Returns the number of MegaTransfer objects in the list
         * @return Number of MegaTransfer objects in the list
         */
        virtual int size();
};

/**
 * @brief List of MegaContactRequest objects
 *
 * A MegaContactRequestList has the ownership of the MegaContactRequest objects that it contains, so they will be
 * only valid until the MegaContactRequestList is deleted. If you want to retain a MegaContactRequest returned by
 * a MegaContactRequestList, use MegaContactRequest::copy.
 *
 * Objects of this class are immutable.
 *
 * @see MegaApi::getContactRequests
 */
class MegaContactRequestList
{
    public:
        virtual ~MegaContactRequestList();

        virtual MegaContactRequestList *copy();


        /**
         * @brief Returns the MegaContactRequest at the position i in the MegaContactRequestList
         *
         * The MegaContactRequestList retains the ownership of the returned MegaContactRequest. It will be only valid until
         * the MegaContactRequestList is deleted.
         *
         * If the index is >= the size of the list, this function returns NULL.
         *
         * @param i Position of the MegaContactRequest that we want to get for the list
         * @return MegaContactRequest at the position i in the list
         */
        virtual MegaContactRequest* get(int i);

        /**
         * @brief Returns the number of MegaContactRequest objects in the list
         * @return Number of MegaContactRequest objects in the list
         */
        virtual int size();
};

/**
 * @brief Provides information about an asynchronous request
 *
 * Most functions in this API are asynchonous, except the ones that never require to
 * contact MEGA servers. Developers can use listeners (MegaListener, MegaRequestListener)
 * to track the progress of each request. MegaRequest objects are provided in callbacks sent
 * to these listeners and allow developers to know the state of the request, their parameters
 * and their results.
 *
 * Objects of this class aren't live, they are snapshots of the state of the request
 * when the object is created, they are immutable.
 *
 * These objects have a high number of 'getters', but only some of them return valid values
 * for each type of request. Documentation of each request specify which fields are valid.
 *
 */
class MegaRequest
{
    public:
        enum {
            TYPE_LOGIN, TYPE_CREATE_FOLDER, TYPE_MOVE, TYPE_COPY,
            TYPE_RENAME, TYPE_REMOVE, TYPE_SHARE,
            TYPE_IMPORT_LINK, TYPE_EXPORT, TYPE_FETCH_NODES, TYPE_ACCOUNT_DETAILS,
            TYPE_CHANGE_PW, TYPE_UPLOAD, TYPE_LOGOUT,
            TYPE_GET_PUBLIC_NODE, TYPE_GET_ATTR_FILE,
            TYPE_SET_ATTR_FILE, TYPE_GET_ATTR_USER,
            TYPE_SET_ATTR_USER, TYPE_RETRY_PENDING_CONNECTIONS,
            TYPE_REMOVE_CONTACT, TYPE_CREATE_ACCOUNT,
            TYPE_CONFIRM_ACCOUNT,
            TYPE_QUERY_SIGNUP_LINK, TYPE_ADD_SYNC, TYPE_REMOVE_SYNC,
            TYPE_REMOVE_SYNCS, TYPE_PAUSE_TRANSFERS,
            TYPE_CANCEL_TRANSFER, TYPE_CANCEL_TRANSFERS,
            TYPE_DELETE, TYPE_REPORT_EVENT, TYPE_CANCEL_ATTR_FILE,
            TYPE_GET_PRICING, TYPE_GET_PAYMENT_ID, TYPE_GET_USER_DATA,
            TYPE_LOAD_BALANCING, TYPE_KILL_SESSION, TYPE_SUBMIT_PURCHASE_RECEIPT,
            TYPE_CREDIT_CARD_STORE, TYPE_UPGRADE_ACCOUNT, TYPE_CREDIT_CARD_QUERY_SUBSCRIPTIONS,
            TYPE_CREDIT_CARD_CANCEL_SUBSCRIPTIONS, TYPE_GET_SESSION_TRANSFER_URL,
            TYPE_GET_PAYMENT_METHODS, TYPE_INVITE_CONTACT, TYPE_REPLY_CONTACT_REQUEST,
            TYPE_SUBMIT_FEEDBACK, TYPE_SEND_EVENT, TYPE_CLEAN_RUBBISH_BIN,
            TYPE_SET_ATTR_NODE, TYPE_CHAT_CREATE, TYPE_CHAT_FETCH, TYPE_CHAT_INVITE,
            TYPE_CHAT_REMOVE, TYPE_CHAT_URL, TYPE_CHAT_GRANT_ACCESS, TYPE_CHAT_REMOVE_ACCESS,
            TYPE_USE_HTTPS_ONLY, TYPE_SET_PROXY,
            TYPE_GET_RECOVERY_LINK, TYPE_QUERY_RECOVERY_LINK, TYPE_CONFIRM_RECOVERY_LINK,
            TYPE_GET_CANCEL_LINK, TYPE_CONFIRM_CANCEL_LINK,
            TYPE_GET_CHANGE_EMAIL_LINK, TYPE_CONFIRM_CHANGE_EMAIL_LINK,
<<<<<<< HEAD
            TYPE_CHAT_UPDATE_PERMISSIONS, TYPE_CHAT_TRUNCATE, TYPE_PAUSE_TRANSFER,
            TYPE_MOVE_TRANSFER
=======
            TYPE_CHAT_UPDATE_PERMISSIONS, TYPE_CHAT_TRUNCATE, TYPE_CHAT_SET_TITLE, TYPE_SET_MAX_CONNECTIONS
>>>>>>> f5989e1c
        };

        virtual ~MegaRequest();

        /**
         * @brief Creates a copy of this MegaRequest object
         *
         * The resulting object is fully independent of the source MegaRequest,
         * it contains a copy of all internal attributes, so it will be valid after
         * the original object is deleted.
         *
         * You are the owner of the returned object
         *
         * @return Copy of the MegaRequest object
         */
        virtual MegaRequest *copy();

        /**
         * @brief Returns the type of request associated with the object
         * @return Type of request associated with the object
         */
        virtual int getType() const;

        /**
         * @brief Returns a readable string that shows the type of request
         *
         * This function returns a pointer to a statically allocated buffer.
         * You don't have to free the returned pointer
         *
         * @return Readable string showing the type of request
         */
        virtual const char *getRequestString() const;

        /**
         * @brief Returns a readable string that shows the type of request
         *
         * This function provides exactly the same result as MegaRequest::getRequestString.
         * It's provided for a better Java compatibility
         *
         * @return Readable string showing the type of request
         */
        virtual const char* toString() const;

        /**
         * @brief Returns a readable string that shows the type of request
         *
         * This function provides exactly the same result as MegaRequest::getRequestString.
         * It's provided for a better Python compatibility
         *
         * @return Readable string showing the type of request
         */
        virtual const char* __str__() const;

        /**
         * @brief Returns a readable string that shows the type of request
         *
         * This function provides exactly the same result as MegaRequest::getRequestString.
         * It's provided for a better PHP compatibility
         *
         * @return Readable string showing the type of request
         */
        virtual const char* __toString() const;

        /**
         * @brief Returns the handle of a node related to the request
         *
         * This value is valid for these requests:
         * - MegaApi::moveNode - Returns the handle of the node to move
         * - MegaApi::copyNode - Returns the handle of the node to copy
         * - MegaApi::renameNode - Returns the handle of the node to rename
         * - MegaApi::remove - Returns the handle of the node to remove
         * - MegaApi::sendFileToUser - Returns the handle of the node to send
         * - MegaApi::share - Returns the handle of the folder to share
         * - MegaApi::getThumbnail - Returns the handle of the node to get the thumbnail
         * - MegaApi::getPreview - Return the handle of the node to get the preview
         * - MegaApi::cancelGetThumbnail - Return the handle of the node
         * - MegaApi::cancelGetPreview - Returns the handle of the node
         * - MegaApi::setThumbnail - Returns the handle of the node
         * - MegaApi::setPreview - Returns the handle of the node
         * - MegaApi::exportNode - Returns the handle of the node
         * - MegaApi::disableExport - Returns the handle of the node
         * - MegaApi::getPaymentId - Returns the handle of the product
         * - MegaApi::syncFolder - Returns the handle of the folder in MEGA
         * - MegaApi::resumeSync - Returns the handle of the folder in MEGA
         * - MegaApi::removeSync - Returns the handle of the folder in MEGA
         * - MegaApi::upgradeAccount - Returns that handle of the product
         * - MegaApi::replyContactRequest - Returns the handle of the contact request
         * - MegaApi::inviteToChat - Returns the handle of the chat
         * - MegaApi::removeFromChat - Returns the handle of the chat
         * - MegaApi::getUrlChat - Returns the handle of the chat
         * - MegaApi::grantAccessInChat - Returns the handle of the node
         * - MegaApi::removeAccessInChat - Returns the handle of the node
         *
         * This value is valid for these requests in onRequestFinish when the
         * error code is MegaError::API_OK:
         * - MegaApi::createFolder - Returns the handle of the new folder
         * - MegaApi::copyNode - Returns the handle of the new node
         * - MegaApi::importFileLink - Returns the handle of the new node
         *
         * @return Handle of a node related to the request
         */
        virtual MegaHandle getNodeHandle() const;

        /**
         * @brief Returns a link related to the request
         *
         * This value is valid for these requests:
         * - MegaApi::querySignupLink - Returns the confirmation link
         * - MegaApi::confirmAccount - Returns the confirmation link
         * - MegaApi::fastConfirmAccount - Returns the confirmation link
         * - MegaApi::loginToFolder - Returns the link to the folder
         * - MegaApi::importFileLink - Returns the link to the file to import
         * - MegaApi::getPublicNode - Returns the link to the file
         *
         * This value is valid for these requests in onRequestFinish when the
         * error code is MegaError::API_OK:
         * - MegaApi::exportNode - Returns the public link
         * - MegaApi::getPaymentId - Returns the payment identifier
         * - MegaRequest::getLink - Returns the user-specific URL for the chat
         *
         * The SDK retains the ownership of the returned value. It will be valid until
         * the MegaRequest object is deleted.
         *
         * @return Link related to the request
         */
        virtual const char* getLink() const;

        /**
         * @brief Returns the handle of a parent node related to the request
         *
         * This value is valid for these requests:
         * - MegaApi::createFolder - Returns the handle of the parent folder
         * - MegaApi::moveNode - Returns the handle of the new parent for the node
         * - MegaApi::copyNode - Returns the handle of the parent for the new node
         * - MegaApi::importFileLink - Returns the handle of the node that receives the imported file
         * - MegaApi::inviteToChat - Returns the handle of the user to be invited
         * - MegaApi::removeFromChat - Returns the handle of the user to be removed
         * - MegaApi::grantAccessInchat - Returns the chat identifier
         * - MegaApi::removeAccessInchat - Returns the chat identifier
         *
         * This value is valid for these requests in onRequestFinish when the
         * error code is MegaError::API_OK:
         * - MegaApi::syncFolder - Returns a fingerprint of the local folder, to resume the sync with (MegaApi::resumeSync)
         *
         * @return Handle of a parent node related to the request
         */
        virtual MegaHandle getParentHandle() const;

        /**
         * @brief Returns a session key related to the request
         *
         * This value is valid for these requests:
         * - MegaApi::fastLogin - Returns session key used to access the account
         *
         * The SDK retains the ownership of the returned value. It will be valid until
         * the MegaRequest object is deleted.
         *
         * @return Session key related to the request
         */
        virtual const char* getSessionKey() const;

        /**
         * @brief Returns a name related to the request
         *
         * This value is valid for these requests:
         * - MegaApi::createAccount - Returns the name or the firstname of the user
         * - MegaApi::fastCreateAccount - Returns the name of the user
         * - MegaApi::createFolder - Returns the name of the new folder
         * - MegaApi::renameNode - Returns the new name for the node
         *
         * This value is valid for these request in onRequestFinish when the
         * error code is MegaError::API_OK:
         * - MegaApi::querySignupLink - Returns the name of the user
         * - MegaApi::confirmAccount - Returns the name of the user
         * - MegaApi::fastConfirmAccount - Returns the name of the user
         * - MegaApi::getUserData - Returns the name of the user
         *
         * The SDK retains the ownership of the returned value. It will be valid until
         * the MegaRequest object is deleted.
         *
         * @return Name related to the request
         */
        virtual const char* getName() const;

        /**
         * @brief Returns an email related to the request
         *
         * This value is valid for these requests:
         * - MegaApi::login - Returns the email of the account
         * - MegaApi::fastLogin - Returns the email of the account
         * - MegaApi::loginToFolder - Returns the string "FOLDER"
         * - MegaApi::createAccount - Returns the email for the account
         * - MegaApi::fastCreateAccount - Returns the email for the account
         * - MegaApi::sendFileToUser - Returns the email of the user that receives the node
         * - MegaApi::share - Returns the email that receives the shared folder
         * - MegaApi::getUserAvatar - Returns the email of the user to get the avatar
         * - MegaApi::removeContact - Returns the email of the contact
         * - MegaApi::getUserData - Returns the email of the contact
         * - MegaApi::inviteContact - Returns the email of the contact
         * - MegaApi::grantAccessInChat -Returns the MegaHandle of the user in Base64 enconding
         * - MegaApi::removeAccessInChat -Returns the MegaHandle of the user in Base64 enconding
         *
         * This value is valid for these request in onRequestFinish when the
         * error code is MegaError::API_OK:
         * - MegaApi::querySignupLink - Returns the email of the account
         * - MegaApi::confirmAccount - Returns the email of the account
         * - MegaApi::fastConfirmAccount - Returns the email of the account
         *
         * The SDK retains the ownership of the returned value. It will be valid until
         * the MegaRequest object is deleted.
         *
         * @return Email related to the request
         */
        virtual const char* getEmail() const;

        /**
         * @brief Returns a password related to the request
         *
         * This value is valid for these requests:
         * - MegaApi::login - Returns the password of the account
         * - MegaApi::fastLogin - Returns the hash of the email
         * - MegaApi::createAccount - Returns the password for the account
         * - MegaApi::confirmAccount - Returns the password for the account
         * - MegaApi::changePassword - Returns the old password of the account (first parameter)
         *
         * This value is valid for these request in onRequestFinish when the
         * error code is MegaError::API_OK:
         * - MegaApi::getUserData - Returns the public RSA key of the contact, Base64-encoded
         *
         * The SDK retains the ownership of the returned value. It will be valid until
         * the MegaRequest object is deleted.
         *
         * @return Password related to the request
         */
        virtual const char* getPassword() const;

        /**
         * @brief Returns a new password related to the request
         *
         * This value is valid for these requests:
         * - MegaApi::changePassword - Returns the new password for the account
         *
         * The SDK retains the ownership of the returned value. It will be valid until
         * the MegaRequest object is deleted.
         *
         * @return New password related to the request
         */
        virtual const char* getNewPassword() const;

        /**
         * @brief Returns a private key related to the request
         *
         * The SDK retains the ownership of the returned value. It will be valid until
         * the MegaRequest object is deleted.
         *
         * This value is valid for these requests:
         * - MegaApi::fastLogin - Returns the base64pwKey parameter
         * - MegaApi::fastCreateAccount - Returns the base64pwKey parameter
         * - MegaApi::fastConfirmAccount - Returns the base64pwKey parameter
         *
         * This value is valid for these request in onRequestFinish when the
         * error code is MegaError::API_OK:
         * - MegaApi::getUserData - Returns the private RSA key of the account, Base64-encoded
         *
         * @return Private key related to the request
         */
        virtual const char* getPrivateKey() const;

        /**
         * @brief Returns an access level related to the request
         *
         * This value is valid for these requests:
         * - MegaApi::share - Returns the access level for the shared folder
         * - MegaApi::exportNode - Returns true
         * - MegaApi::disableExport - Returns false
         * - MegaApi::inviteToChat - Returns the privilege level wanted for the user
         *
         * @return Access level related to the request
         */
        virtual int getAccess() const;

        /**
         * @brief Returns the path of a file related to the request
         *
         * The SDK retains the ownership of the returned value. It will be valid until
         * the MegaRequest object is deleted.
         *
         * This value is valid for these requests:
         * - MegaApi::getThumbnail - Returns the destination path for the thumbnail
         * - MegaApi::getPreview - Returns the destination path for the preview
         * - MegaApi::getUserAvatar - Returns the destination path for the avatar
         * - MegaApi::setThumbnail - Returns the source path for the thumbnail
         * - MegaApi::setPreview - Returns the source path for the preview
         * - MegaApi::setAvatar - Returns the source path for the avatar
         * - MegaApi::syncFolder - Returns the path of the local folder
         * - MegaApi::resumeSync - Returns the path of the local folder
         *
         * @return Path of a file related to the request
         */
        virtual const char* getFile() const;

        /**
         * @brief Return the number of times that a request has temporarily failed
         * @return Number of times that a request has temporarily failed
         */
        virtual int getNumRetry() const;

        /**
         * @brief Returns a public node related to the request
         *
         * The MegaRequest object retains the ownership of the returned value. It will be valid
         * until the MegaRequest object is deleted.
         *
         * If you want to use the returned node beyond the deletion of the MegaRequest object,
         * you must call MegaNode::copy or use MegaRequest::getPublicMegaNode instead
         *
         * @return Public node related to the request
         *
         * @deprecated This function will be removed in future updates. You should use
         * MegaRequest::getPublicMegaNode instead.
         *
         */
        virtual MegaNode *getPublicNode() const;

        /**
         * @brief Returns a public node related to the request
         *
         * You take the ownership of the returned value.
         *
         * This value is valid for these requests:
         * - MegaApi::copyNode - Returns the node to copy (if it is a public node)
         *
         * This value is valid for these request in onRequestFinish when the
         * error code is MegaError::API_OK:
         * - MegaApi::getPublicNode - Returns the public node
         *
         * @return Public node related to the request
         */
        virtual MegaNode *getPublicMegaNode() const;

        /**
         * @brief Returns the type of parameter related to the request
         *
         * This value is valid for these requests:
         * - MegaApi::getThumbnail - Returns MegaApi::ATTR_TYPE_THUMBNAIL
         * - MegaApi::getPreview - Returns MegaApi::ATTR_TYPE_PREVIEW
         * - MegaApi::cancelGetThumbnail - Returns MegaApi::ATTR_TYPE_THUMBNAIL
         * - MegaApi::cancelGetPreview - Returns MegaApi::ATTR_TYPE_PREVIEW
         * - MegaApi::setThumbnail - Returns MegaApi::ATTR_TYPE_THUMBNAIL
         * - MegaApi::setPreview - Returns MegaApi::ATTR_TYPE_PREVIEW
         * - MegaApi::reportDebugEvent - Returns MegaApi::EVENT_DEBUG
         * - MegaApi::cancelTransfers - Returns MegaTransfer::TYPE_DOWNLOAD if downloads are cancelled or MegaTransfer::TYPE_UPLOAD if uploads are cancelled
         * - MegaApi::setUserAttribute - Returns the attribute type
         * - MegaApi::getUserAttribute - Returns the attribute type
         * - MegaApi::setMaxConnections - Returns the direction of transfers
         *
         * @return Type of parameter related to the request
         */
        virtual int getParamType() const;

        /**
         * @brief Returns a text relative to this request
         *
         * The SDK retains the ownership of the returned value. It will be valid until
         * the MegaRequest object is deleted.
         *
         * This value is valid for these requests:
         * - MegaApi::submitFeedback - Returns the comment about the app
         * - MegaApi::reportDebugEvent - Returns the debug message
         * - MegaApi::setUserAttribute - Returns the new value for the attribute
         * - MegaApi::inviteContact - Returns the message appended to the contact invitation
         * - MegaApi::sendEvent - Returns the event message
         * - MegaApi::createAccount - Returns the lastname for the new account
         *
         * This value is valid for these request in onRequestFinish when the
         * error code is MegaError::API_OK:
         * - MegaApi::getUserData - Returns the XMPP JID of the user
         * - MegaApi::getUserAttribute - Returns the value of the attribute
         *
         * @return Text relative to this request
         */
        virtual const char *getText() const;

        /**
         * @brief Returns a number related to this request
         *
         * This value is valid for these requests:
         * - MegaApi::retryPendingConnections - Returns if transfers are retried
         * - MegaApi::submitFeedback - Returns the rating for the app
         * - MegaApi::pauseTransfers - Returns the direction of the transfers to pause/resume
         * - MegaApi::upgradeAccount - Returns the payment method
         * - MegaApi::replyContactRequest - Returns the action to do with the contact request
         * - MegaApi::inviteContact - Returns the action to do with the contact request
         * - MegaApi::sendEvent - Returns the event type
<<<<<<< HEAD
         * - MegaApi::moveTransferUp - Returns MegaTransfer::MOVE_TYPE_UP
         * - MegaApi::moveTransferUpByTag - Returns MegaTransfer::MOVE_TYPE_UP
         * - MegaApi::moveTransferDown - Returns MegaTransfer::MOVE_TYPE_DOWN
         * - MegaApi::moveTransferDownByTag - Returns MegaTransfer::MOVE_TYPE_DOWN
         * - MegaApi::moveTransferToFirst - Returns MegaTransfer::MOVE_TYPE_TOP
         * - MegaApi::moveTransferToFirstByTag - Returns MegaTransfer::MOVE_TYPE_TOP
         * - MegaApi::moveTransferToLast - Returns MegaTransfer::MOVE_TYPE_BOTTOM
         * - MegaApi::moveTransferToLastByTag - Returns MegaTransfer::MOVE_TYPE_BOTTOM
         * - MegaApi::moveTransferBefore - Returns the tag of the transfer with the target position
         * - MegaApi::moveTransferBeforeByTag - Returns the tag of the transfer with the target position
=======
         * - MegaApi::setMaxConnections - Returns the number of connections
>>>>>>> f5989e1c
         *
         * This value is valid for these request in onRequestFinish when the
         * error code is MegaError::API_OK:
         * - MegaApi::resumeSync - Returns the fingerprint of the local file
         * - MegaApi::creditCardQuerySubscriptions - Returns the number of credit card subscriptions
         * - MegaApi::getPaymentMethods - Returns a bitfield with the available payment methods
         *
         * @return Number related to this request
         */
        virtual long long getNumber() const;

        /**
         * @brief Returns a flag related to the request
         *
         * This value is valid for these requests:
         * - MegaApi::retryPendingConnections - Returns if request are disconnected
         * - MegaApi::pauseTransfers - Returns true if transfers were paused, false if they were resumed
         * - MegaApi::createChat - Creates a chat for one or more participants
         * - MegaApi::fetchnodes - Return true if logged in into a folder and the provided key is invalid.
         * - MegaApi::getPublicNode - Return true if the provided key along the link is invalid.
         * - MegaApi::pauseTransfer - Returns true if the transfer has to be pause or false if it has to be resumed
         * - MegaApi::pauseTransferByTag - Returns true if the transfer has to be pause or false if it has to be resumed
         * - MegaApi::moveTransferUp - Returns true (it means that it's an automatic move)
         * - MegaApi::moveTransferUpByTag - Returns true (it means that it's an automatic move)
         * - MegaApi::moveTransferDown - Returns true (it means that it's an automatic move)
         * - MegaApi::moveTransferDownByTag - Returns true (it means that it's an automatic move)
         * - MegaApi::moveTransferToFirst - Returns true (it means that it's an automatic move)
         * - MegaApi::moveTransferToFirstByTag - Returns true (it means that it's an automatic move)
         * - MegaApi::moveTransferToLast - Returns true (it means that it's an automatic move)
         * - MegaApi::moveTransferToLastByTag - Returns true (it means that it's an automatic move)
         * - MegaApi::moveTransferBefore - Returns false (it means that it's a manual move)
         * - MegaApi::moveTransferBeforeByTag - Returns false (it means that it's a manual move)
         *
         * @return Flag related to the request
         */
        virtual bool getFlag() const;

        /**
         * @brief Returns the number of transferred bytes during the request
         * @return Number of transferred bytes during the request
         */
        virtual long long getTransferredBytes() const;

        /**
         * @brief Returns the number of bytes that the SDK will have to transfer to finish the request
         * @return Number of bytes that the SDK will have to transfer to finish the request
         */
        virtual long long getTotalBytes() const;

        /**
         * @brief Return the MegaRequestListener associated with this request
         *
         * This function will return NULL if there isn't an associated request listener.
         *
         * @return MegaRequestListener associated with this request
         */
        virtual MegaRequestListener *getListener() const;

        /**
         * @brief Returns details related to the MEGA account
         *
         * This value is valid for these request in onRequestFinish when the
         * error code is MegaError::API_OK:
         * - MegaApi::getAccountDetails - Details of the MEGA account
         *
         * @return Details related to the MEGA account
         */
        virtual MegaAccountDetails *getMegaAccountDetails() const;

        /**
         * @brief Returns available pricing plans to upgrade a MEGA account
         *
         * This value is valid for these request in onRequestFinish when the
         * error code is MegaError::API_OK:
         * - MegaApi::getPricing - Returns the available pricing plans
         *
         * @return Available pricing plans to upgrade a MEGA account
         */
        virtual MegaPricing *getPricing() const;


        /**
         * @brief Returns the tag of a transfer related to the request
         *
         * This value is valid for these requests:
         * - MegaApi::cancelTransfer - Returns the tag of the cancelled transfer (MegaTransfer::getTag)
         * - MegaApi::pauseTransfer - Returns the tag of the request to pause or resume
         * - MegaApi::pauseTransferByTag - Returns the tag of the request to pause or resume
         * - MegaApi::moveTransferUp - Returns the tag of the transfer to move
         * - MegaApi::moveTransferUpByTag - Returns the tag of the transfer to move
         * - MegaApi::moveTransferDown - Returns the tag of the transfer to move
         * - MegaApi::moveTransferDownByTag - Returns the tag of the transfer to move
         * - MegaApi::moveTransferToFirst - Returns the tag of the transfer to move
         * - MegaApi::moveTransferToFirstByTag - Returns the tag of the transfer to move
         * - MegaApi::moveTransferToLast - Returns the tag of the transfer to move
         * - MegaApi::moveTransferToLastByTag - Returns the tag of the transfer to move
         * - MegaApi::moveTransferBefore - Returns the tag of the transfer to move
         * - MegaApi::moveTransferBeforeByTag - Returns the tag of the transfer to move
         *
         * @return Tag of a transfer related to the request
         */
        virtual int getTransferTag() const;

        /**
         * @brief Returns the number of details related to this request
         * @return Number of details related to this request
         */
        virtual int getNumDetails() const;

        /**
         * @brief Returns the tag that identifies this request
         *
         * The tag is unique for the MegaApi object that has generated it only
         *
         * @return Unique tag that identifies this request
         */
        virtual int getTag() const;

#ifdef ENABLE_CHAT
        /**
         * @brief Returns the list of peers in a chat.
         *
         * The SDK retains the ownership of the returned value. It will be valid until
         * the MegaRequest object is deleted.
         *
         * This value is valid for these requests:
         * - MegaApi::createChat - Returns the list of peers and their privilege level
         *
         * @return List of peers of a chat
         */
        virtual MegaTextChatPeerList *getMegaTextChatPeerList() const;

        /**
         * @brief Returns the list of chats.
         *
         * The SDK retains the ownership of the returned value. It will be valid until
         * the MegaRequest object is deleted.
         *
         * This value is valid for these requests in onRequestFinish when the
         * error code is MegaError::API_OK:
         * - MegaApi::createChat - Returns the new chat's information
         *
         * @return List of chats
         */
        virtual MegaTextChatList *getMegaTextChatList() const;
#endif

        /**
         * @brief Returns the string map
         *
         * The SDK retains the ownership of the returned value. It will be valid until
         * the MegaRequest object is deleted.
         *
         * This value is valid for these requests in onRequestFinish when the
         * error code is MegaError::API_OK:
         * - MegaApi::getUserAttribute - Returns the attribute value
         *
         * @return String map including the key-value pairs of the attribute
         */
        virtual MegaStringMap* getMegaStringMap() const;
};

/**
 * @brief Provides information about a transfer
 *
 * Developers can use listeners (MegaListener, MegaTransferListener)
 * to track the progress of each transfer. MegaTransfer objects are provided in callbacks sent
 * to these listeners and allow developers to know the state of the transfers, their parameters
 * and their results.
 *
 * Objects of this class aren't live, they are snapshots of the state of the transfer
 * when the object is created, they are immutable.
 *
 */
class MegaTransfer
{
	public:
        enum {
            TYPE_DOWNLOAD = 0,
            TYPE_UPLOAD,
            TYPE_LOCAL_HTTP_DOWNLOAD
        };

        enum {
            STATE_NONE = 0,
            STATE_QUEUED,
            STATE_ACTIVE,
            STATE_PAUSED,
            STATE_RETRYING,
            STATE_COMPLETING,
            STATE_COMPLETED,
            STATE_CANCELLED,
            STATE_FAILED
        };

        enum {
            MOVE_TYPE_UP = 1,
            MOVE_TYPE_DOWN,
            MOVE_TYPE_TOP,
            MOVE_TYPE_BOTTOM
        };
        
        virtual ~MegaTransfer();

        /**
         * @brief Creates a copy of this MegaTransfer object
         *
         * The resulting object is fully independent of the source MegaTransfer,
         * it contains a copy of all internal attributes, so it will be valid after
         * the original object is deleted.
         *
         * You are the owner of the returned object
         *
         * @return Copy of the MegaTransfer object
         */
        virtual MegaTransfer *copy();

        /**
         * @brief Returns the type of the transfer (TYPE_DOWNLOAD, TYPE_UPLOAD)
         * @return The type of the transfer (TYPE_DOWNLOAD, TYPE_UPLOAD)
         */
        virtual int getType() const;

        /**
         * @brief Returns a readable string showing the type of transfer (UPLOAD, DOWNLOAD)
         *
         * This function returns a pointer to a statically allocated buffer.
         * You don't have to free the returned pointer
         *
         * @return Readable string showing the type of transfer (UPLOAD, DOWNLOAD)
         */
        virtual const char *getTransferString() const;

        /**
         * @brief Returns a readable string that shows the type of the transfer
         *
         * This function provides exactly the same result as MegaTransfer::getTransferString (UPLOAD, DOWNLOAD)
         * It's provided for a better Java compatibility
         *
         * @return Readable string showing the type of transfer (UPLOAD, DOWNLOAD)
         */
        virtual const char* toString() const;

        /**
         * @brief Returns a readable string that shows the type of the transfer
         *
         * This function provides exactly the same result as MegaTransfer::getTransferString (UPLOAD, DOWNLOAD)
         * It's provided for a better Python compatibility
         *
         * @return Readable string showing the type of transfer (UPLOAD, DOWNLOAD)
         */
        virtual const char* __str__() const;

        /**
         * @brief Returns a readable string that shows the type of the transfer
         *
         * This function provides exactly the same result as MegaTransfer::getTransferString (UPLOAD, DOWNLOAD)
         * It's provided for a better PHP compatibility
         *
         * @return Readable string showing the type of transfer (UPLOAD, DOWNLOAD)
         */
        virtual const char *__toString() const;

        /**
         * @brief Returns the starting time of the request (in deciseconds)
         *
         * The returned value is a monotonic time since some unspecified starting point expressed in
         * deciseconds.
         *
         * @return Starting time of the transfer (in deciseconds)
         */
        virtual int64_t getStartTime() const;

        /**
         * @brief Returns the number of transferred bytes during this request
         * @return Transferred bytes during this transfer
         */
        virtual long long getTransferredBytes() const;

        /**
         * @brief Returns the total bytes to be transferred to complete the transfer
         * @return Total bytes to be transferred to complete the transfer
         */
        virtual long long getTotalBytes() const;

        /**
         * @brief Returns the local path related to this request
         *
         * For uploads, this function returns the path to the source file. For downloads, it
         * returns the path of the destination file.
         *
         * The SDK retains the ownership of the returned value. It will be valid until
         * the MegaTransfer object is deleted.
         *
         * @return Local path related to this transfer
         */
        virtual const char* getPath() const;

        /**
         * @brief Returns the parent path related to this request
         *
         * For uploads, this function returns the path to the folder containing the source file.
         * For downloads, it returns that path to the folder containing the destination file.
         *
         * The SDK retains the ownership of the returned value. It will be valid until
         * the MegaTransfer object is deleted.
         *
         * @return Parent path related to this transfer
         */
        virtual const char* getParentPath() const;

        /**
         * @brief Returns the handle related to this transfer
         *
         * For downloads, this function returns the handle of the source node.
         *
         * For uploads, it returns the handle of the new node in MegaTransferListener::onTransferFinish
         * and MegaListener::onTransferFinish when the error code is API_OK. Otherwise, it returns
         * mega::INVALID_HANDLE.
         *
         * @return The handle related to the transfer.
         */
        virtual MegaHandle getNodeHandle() const;

        /**
         * @brief Returns the handle of the parent node related to this transfer
         *
         * For downloads, this function returns always mega::INVALID_HANDLE. For uploads,
         * it returns the handle of the destination node (folder) for the uploaded file.
         *
         * @return The handle of the destination folder for uploads, or mega::INVALID_HANDLE for downloads.
         */
        virtual MegaHandle getParentHandle() const;

        /**
         * @brief Returns the starting position of the transfer for streaming downloads
         *
         * The return value of this fuction will be 0 if the transfer isn't a streaming
         * download (MegaApi::startStreaming)
         *
         * @return Starting position of the transfer for streaming downloads, otherwise 0
         */
        virtual long long getStartPos() const;

        /**
         * @brief Returns the end position of the transfer for streaming downloads
         *
         * The return value of this fuction will be 0 if the transfer isn't a streaming
         * download (MegaApi::startStreaming)
         *
         * @return End position of the transfer for streaming downloads, otherwise 0
         */
        virtual long long getEndPos() const;

		/**
		 * @brief Returns the name of the file that is being transferred
		 *
		 * It's possible to upload a file with a different name (MegaApi::startUpload). In that case,
		 * this function returns the destination name.
		 *
         * The SDK retains the ownership of the returned value. It will be valid until
         * the MegaTransfer object is deleted.
         *
		 * @return Name of the file that is being transferred
		 */
		virtual const char* getFileName() const;

		/**
		 * @brief Returns the MegaTransferListener object associated with this transfer
		 *
		 * MegaTransferListener objects can be associated with transfers at startup, if a listener
		 * isn't associated, this function will return NULL
		 *
		 * @return Listener associated with this transfer
		 */
		virtual MegaTransferListener* getListener() const;

		/**
		 * @brief Return the number of times that a transfer has temporarily failed
		 * @return Number of times that a transfer has temporarily failed
		 */
		virtual int getNumRetry() const;

		/**
		 * @brief Returns the maximum number of times that the transfer will be retried
		 * @return Mmximum number of times that the transfer will be retried
		 */
		virtual int getMaxRetries() const;

		/**
		 * @brief Returns an integer that identifies this transfer
		 * @return Integer that identifies this transfer
		 */
		virtual int getTag() const;

		/**
		 * @brief Returns the average speed of this transfer
		 * @return Average speed of this transfer
		 */
		virtual long long getSpeed() const;

		/**
		 * @brief Returns the number of bytes transferred since the previous callback
		 * @return Number of bytes transferred since the previous callback
		 * @see MegaListener::onTransferUpdate, MegaTransferListener::onTransferUpdate
		 */
		virtual long long getDeltaSize() const;

		/**
		 * @brief Returns the timestamp when the last data was received (in deciseconds)
		 *
		 * This timestamp doesn't have a defined starting point. Use the difference between
		 * the return value of this function and MegaTransfer::getStartTime to know how
		 * much time the transfer has been running.
		 *
		 * @return Timestamp when the last data was received (in deciseconds)
		 */
		virtual int64_t getUpdateTime() const;

        /**
         * @brief Returns a public node related to the transfer
         *
         * The return value is only valid for downloads of public nodes
         * You take the ownership of the returned value.
         *
         * @return Public node related to the transfer
         */
        virtual MegaNode *getPublicMegaNode() const;

        /**
         * @brief Returns true if this transfer belongs to the synchronization engine
         *
         * A single transfer can upload/download several files with exactly the same contents. If
         * some of these files are being transferred by the synchonization engine, but there is at
         * least one file started by the application, this function returns false.
         *
         * This data is important to know if the transfer is cancellable. Regular transfers are cancellable
         * but synchronization transfers aren't.
         *
         * @return true if this transfer belongs to the synchronization engine, otherwise false
         */
        virtual bool isSyncTransfer() const;

        /**
         * @brief Returns true is this is a streaming transfer
         * @return true if this is a streaming transfer, false otherwise
         * @see MegaApi::startStreaming
         */
        virtual bool isStreamingTransfer() const;

        /**
         * @brief Returns the received bytes since the last callback
         *
         * The returned value is only valid for streaming transfers (MegaApi::startStreaming).
         *
         * @return Received bytes since the last callback
         */
        virtual char *getLastBytes() const;

        /**
         * @brief Returns true if the transfer is a folder transfer
         * @return true if it's a folder transfer, otherwise (file transfer) it returns false
         */
        virtual bool isFolderTransfer() const;

        /**
         * @brief Returns the identifier of the folder transfer associated to this transfer
         *
         * This function is only useful for transfers automatically started in the context of a folder transfer.
         * For folder transfers (the ones directly started with startUpload), it returns -1
         * Otherwise, it returns 0
         *
         * @return Tag of the associated folder transfer.
         */
        virtual int getFolderTransferTag() const;

        /**
         * @brief Returns the application data associated with this transfer
         *
         * You can set the data returned by this function in MegaApi::startDownload
         *
         * The SDK retains the ownership of the returned value. It will be valid until
         * the MegaTransfer object is deleted.
         *
         * @return Application data associated with this transfer
         */
        virtual const char* getAppData() const;

        /**
         * @brief Returns the state of the transfer
         *
         * It can be one of these values:
         * - STATE_NONE = 0
         * Unknown state. This state should be never returned.
         *
         * - STATE_QUEUED = 1
         * The transfer is queued. No data related to it is being transferred.
         *
         * - STATE_ACTIVE = 2
         * The transfer is active. Its data is being transferred.
         *
         * - STATE_PAUSED = 3
         * The transfer is paused. It won't be activated until it's resumed.
         *
         * - STATE_RETRYING = 4
         * The transfer is waiting to be retried due to a temporary error.
         *
         * - STATE_COMPLETING = 5
         * The transfer is being completed. All data has been transferred
         * but it's still needed to attach the resulting node to the
         * account (uploads), to attach thumbnails/previews to the
         * node (uploads of images) or to create the resulting local
         * file (downloads). The transfer should be completed in a short time.
         *
         * - STATE_COMPLETED = 6
         * The transfer has beeing finished.
         *
         * - STATE_CANCELLED = 7
         * The transfer was cancelled by the user.
         *
         * - STATE_FAILED = 8
         * The transfer was cancelled by the SDK due to a fatal error or
         * after a high number of retries.
         *
         * @return State of the transfer
         */
        virtual int getState() const;

        /**
         * @brief Returns the priority of the transfer
         *
         * This value is intended to keep the order of the transfer queue on apps.
         *
         * @return Priority of the transfer
         */
        virtual unsigned long long getPriority() const;
};

/**
 * @brief Provides information about transfer queues
 *
 * This object is used as the return value of the function MegaApi::getTransferData
 *
 * Objects of this class aren't live, they are snapshots of the state of the transfer
 * queues when the object is created, they are immutable.
 *
 */
class MegaTransferData
{
public:
    virtual ~MegaTransferData();

    /**
     * @brief Creates a copy of this MegaTransferData object
     *
     * The resulting object is fully independent of the source MegaTransferData,
     * it contains a copy of all internal attributes, so it will be valid after
     * the original object is deleted.
     *
     * You are the owner of the returned object
     *
     * @return Copy of the MegaTransferData object
     */
    virtual MegaTransferData *copy() const;

    /**
     * @brief Returns the number of downloads in the transfer queue
     * @return Number of downloads in the transfer queue
     */
    virtual int getNumDownloads() const;

    /**
     * @brief Returns the number of uploads in the transfer queue
     * @return Number of uploads in the transfer queue
     */
    virtual int getNumUploads() const;

    /**
     * @brief Returns the tag of the download at index i
     * @param i index of the selected download. It must be between 0 and MegaTransferData::getNumDownloads (not included)
     * @return Tag of the download at index i
     */
    virtual int getDownloadTag(int i) const;

    /**
     * @brief Returns the tag of the upload at index i
     * @param i index of the selected upload. It must be between 0 and MegaTransferData::getNumUploads (not included)
     * @return Tag of the upload at index i
     */
    virtual int getUploadTag(int i) const;

    /**
     * @brief Returns the priority of the download at index i
     * @param i index of the selected download. It must be between 0 and MegaTransferData::getNumDownloads (not included)
     * @return Priority of the download at index i
     */
    virtual unsigned long long getDownloadPriority(int i) const;

    /**
     * @brief Returns the priority of the upload at index i
     * @param i index of the selected upload. It must be between 0 and MegaTransferData::getNumUploads (not included)
     * @return Priority of the upload at index i
     */
    virtual unsigned long long getUploadPriority(int i) const;
};


/**
 * @brief Provides information about a contact request
 *
 * Developers can use listeners (MegaListener, MegaGlobalListener)
 * to track the progress of each contact. MegaContactRequest objects are provided in callbacks sent
 * to these listeners and allow developers to know the state of the contact requests, their parameters
 * and their results.
 *
 * Objects of this class aren't live, they are snapshots of the state of the contact request
 * when the object is created, they are immutable.
 *
 */
class MegaContactRequest
{
public:
    enum {
        STATUS_UNRESOLVED = 0,
        STATUS_ACCEPTED,
        STATUS_DENIED,
        STATUS_IGNORED,
        STATUS_DELETED,
        STATUS_REMINDED
    };

    enum {
        REPLY_ACTION_ACCEPT = 0,
        REPLY_ACTION_DENY,
        REPLY_ACTION_IGNORE
    };

    enum {
        INVITE_ACTION_ADD = 0,
        INVITE_ACTION_DELETE,
        INVITE_ACTION_REMIND
    };

    virtual ~MegaContactRequest();

    /**
     * @brief Creates a copy of this MegaContactRequest object
     *
     * The resulting object is fully independent of the source MegaContactRequest,
     * it contains a copy of all internal attributes, so it will be valid after
     * the original object is deleted.
     *
     * You are the owner of the returned object
     *
     * @return Copy of the MegaContactRequest object
     */
    virtual MegaContactRequest *copy() const;

    /**
     * @brief Returns the handle of this MegaContactRequest object
     * @return Handle of the object
     */
    virtual MegaHandle getHandle() const;

    /**
     * @brief Returns the email of the request creator
     * @return Email of the request creator
     */
    virtual char* getSourceEmail() const;

    /**
     * @brief Return the message that the creator of the contact request has added
     * @return Message sent by the request creator
     */
    virtual char* getSourceMessage() const;

    /**
     * @brief Returns the email of the recipient or NULL if the current account is the recipient
     * @return Email of the recipient or NULL if the request is for us
     */
    virtual char* getTargetEmail() const;

    /**
     * @brief Returns the creation time of the contact request
     * @return Creation time of the contact request (in seconds since the Epoch)
     */
    virtual int64_t getCreationTime() const;

    /**
     * @brief Returns the last update time of the contact request
     * @return Last update time of the contact request (in seconds since the Epoch)
     */
    virtual int64_t getModificationTime() const;

    /**
     * @brief Returns the status of the contact request
     *
     * It can be one of the following values:
     * - STATUS_UNRESOLVED = 0
     * The request is pending
     *
     * - STATUS_ACCEPTED = 1
     * The request has been accepted
     *
     * - STATUS_DENIED = 2
     * The request has been denied
     *
     * - STATUS_IGNORED = 3
     * The request has been ignored
     *
     * - STATUS_DELETED = 4
     * The request has been deleted
     *
     * - STATUS_REMINDED = 5
     * The request has been reminded
     *
     * @return Status of the contact request
     */
    virtual int getStatus() const;

    /**
     * @brief Direction of the request
     * @return True if the request is outgoing and false if it's incoming
     */
    virtual bool isOutgoing() const;
};


#ifdef ENABLE_SYNC

/**
 * @brief Provides information about a synchronization event
 *
 * This object is provided in callbacks related to the synchronization engine
 * (MegaListener::onSyncEvent MegaSyncListener::onSyncEvent)
 */
class MegaSyncEvent
{
public:

    /**
     * Event types.
     */
    enum {
        TYPE_LOCAL_FOLDER_ADITION, TYPE_LOCAL_FOLDER_DELETION,
        TYPE_LOCAL_FILE_ADDITION, TYPE_LOCAL_FILE_DELETION,
        TYPE_LOCAL_FILE_CHANGED, TYPE_LOCAL_MOVE,
        TYPE_REMOTE_FOLDER_ADDITION, TYPE_REMOTE_FOLDER_DELETION,
        TYPE_REMOTE_FILE_ADDITION, TYPE_REMOTE_FILE_DELETION,
        TYPE_REMOTE_MOVE, TYPE_REMOTE_RENAME,
        TYPE_FILE_GET, TYPE_FILE_PUT
    };

    virtual ~MegaSyncEvent();

    virtual MegaSyncEvent *copy();

    /**
     * @brief Returns the type of event
     * @return Type of event
     */
    virtual int getType() const;

    /**
     * @brief Returns the local path related to the event.
     *
     * If there isn't any local path related to the event (remote events)
     * this function returns NULL
     *
     * The SDK retains the ownership of the returned value. It will be valid until
     * the MegaSyncEvent object is deleted.
     *
     * @return Local path related to the event
     */
    virtual const char* getPath() const;

    /**
     * @brief getNodeHandle Returns the node handle related to the event
     *
     * If there isn't any local path related to the event (remote events)
     * this function returns mega::INVALID_HANDLE
     *
     * @return Node handle related to the event
     */
    virtual MegaHandle getNodeHandle() const;

    /**
     * @brief Returns the previous path of the local file.
     *
     * This data is only valid when the event type is TYPE_LOCAL_MOVE
     *
     * The SDK retains the ownership of the returned value. It will be valid until
     * the MegaSyncEvent object is deleted.
     *
     * @return Previous path of the local file.
     */
    virtual const char* getNewPath() const;

    /**
     * @brief Returns the previous name of the remote node
     *
     * This data is only valid when the event type is TYPE_REMOTE_RENAME
     *
     * The SDK retains the ownership of the returned value. It will be valid until
     * the MegaSyncEvent object is deleted.
     *
     * @return Previous name of the remote node
     */
    virtual const char* getPrevName() const;

    /**
     * @brief Returns the handle of the previous parent of the remote node
     *
     * This data is only valid when the event type is TYPE_REMOTE_MOVE
     *
     * The SDK retains the ownership of the returned value. It will be valid until
     * the MegaSyncEvent object is deleted.
     *
     * @return Handle of the previous parent of the remote node
     */
    virtual MegaHandle getPrevParent() const;
};

/**
 * @brief Provides information about a synchronization
 *
 * Developers can use listeners (MegaListener, MegaSyncListener)
 * to track the progress of each synchronization. MegaSync objects are provided in callbacks sent
 * to these listeners and allow developers to know the state of the synchronizations and their parameters
 * and
 *
 * The implementation will receive callbacks from an internal worker thread.
 *
 **/
class MegaSyncListener
{
public:
    /**
     * @brief This function is called when the state of a synced file changes
     *
     * Possible values for the state are:
     * - MegaApi::STATE_SYNCED = 1
     * The file is synced with the MEGA account
     *
     * - MegaApi::STATE_PENDING = 2
     * The file isn't synced with the MEGA account. It's waiting to be synced.
     *
     * - MegaApi::STATE_SYNCING = 3
     * The file is being synced with the MEGA account
     *
     * @param api MegaApi object that is synchronizing files
     * @param sync MegaSync object related that manages the file
     * @param filePath Local path of the file
     * @param newState New state of the file
     */
    virtual void onSyncFileStateChanged(MegaApi *api, MegaSync *sync, const char *filePath, int newState);

    /**
     * @brief This function is called when the state of the synchronization changes
     *
     * The SDK calls this function when the state of the synchronization changes, for example
     * from 'scanning' to 'syncing' or 'failed'.
     *
     * You can use MegaSync::getState to get the new state.
     *
     * @param api MegaApi object that is synchronizing files
     * @param sync MegaSync object that has changed the state
     */
    virtual void onSyncStateChanged(MegaApi *api,  MegaSync *sync);

    /**
     * @brief This function is called when there is a synchronization event
     *
     * Synchronization events can be local deletions, local additions, remote deletions,
     * remote additions, etc. See MegaSyncEvent to know the full list of event types
     *
     * @param api MegaApi object that is synchronizing files
     * @param sync MegaSync object that detects the event
     * @param event Information about the event
     *
     * This parameter will be deleted just after the callback. If you want to save it use
     * MegaSyncEvent::copy
     */
    virtual void onSyncEvent(MegaApi *api, MegaSync *sync,  MegaSyncEvent *event);
};

/**
 * @brief Provides information about a synchronization
 */
class MegaSync
{
public:
    enum
    {
        SYNC_FAILED = -2,
        SYNC_CANCELED = -1,
        SYNC_INITIALSCAN = 0,
        SYNC_ACTIVE
    };

    virtual ~MegaSync();

    /**
     * @brief Creates a copy of this MegaSync object
     *
     * The resulting object is fully independent of the source MegaSync,
     * it contains a copy of all internal attributes, so it will be valid after
     * the original object is deleted.
     *
     * You are the owner of the returned object
     *
     * @return Copy of the MegaError object
     */
    virtual MegaSync *copy();

    /**
     * @brief Get the handle of the folder that is being synced
     * @return Handle of the folder that is being synced in MEGA
     */
    virtual MegaHandle getMegaHandle() const;

    /**
     * @brief Get the path of the local folder that is being synced
     *
     * The SDK retains the ownership of the returned value. It will be valid until
     * the MegaRequest object is deleted.
     *
     * @return Local folder that is being synced
     */
    virtual const char* getLocalFolder() const;

    /**
     * @brief Gets an unique identifier of the local folder that is being synced
     * @return Unique identifier of the local folder that is being synced
     */
    virtual long long getLocalFingerprint() const;

    /**
     * @brief Returns the identifier of this synchronization
     *
     * Identifiers of synchronizations are always negative numbers.
     *
     * @return Identifier of the synchronization
     */
    virtual int getTag() const;

    /**
     * @brief Get the state of the synchronization
     *
     * Possible values are:
     * - SYNC_FAILED = -2
     * The synchronization has failed and has been disabled
     *
     * - SYNC_CANCELED = -1,
     * The synchronization has failed and has been disabled
     *
     * - SYNC_INITIALSCAN = 0,
     * The synchronization is doing the initial scan
     *
     * - SYNC_ACTIVE
     * The synchronization is active
     *
     * @return State of the synchronization
     */
    virtual int getState() const;
};

#endif

/**
 * @brief Provides information about an error
 */
class MegaError
{
public:
    /**
     * @brief Declaration of API error codes.
     */
    enum
    {
        API_OK = 0,             ///< Everything OK
        API_EINTERNAL = -1,     ///< Internal error.
        API_EARGS = -2,         ///< Bad arguments.
        API_EAGAIN = -3,        ///< Request failed, retry with exponential back-off.
        API_ERATELIMIT = -4,    ///< Too many requests, slow down.
        API_EFAILED = -5,       ///< Request failed permanently.
        API_ETOOMANY = -6,      ///< Too many requests for this resource.
        API_ERANGE = -7,        ///< Resource access out of rage.
        API_EEXPIRED = -8,      ///< Resource expired.
        API_ENOENT = -9,        ///< Resource does not exist.
        API_ECIRCULAR = -10,    ///< Circular linkage.
        API_EACCESS = -11,      ///< Access denied.
        API_EEXIST = -12,       ///< Resource already exists.
        API_EINCOMPLETE = -13,  ///< Request incomplete.
        API_EKEY = -14,         ///< Cryptographic error.
        API_ESID = -15,         ///< Bad session ID.
        API_EBLOCKED = -16,     ///< Resource administratively blocked.
        API_EOVERQUOTA = -17,   ///< Quota exceeded.
        API_ETEMPUNAVAIL = -18, ///< Resource temporarily not available.
        API_ETOOMANYCONNECTIONS = -19, ///< Too many connections on this resource.
        API_EWRITE = -20,       ///< File could not be written to (or failed post-write integrity check).
        API_EREAD = -21,        ///< File could not be read from (or changed unexpectedly during reading).
        API_EAPPKEY = -22,      ///< Invalid or missing application key.
        API_ESSL = -23,         ///< SSL verification failed

        PAYMENT_ECARD = -101,
        PAYMENT_EBILLING = -102,
        PAYMENT_EFRAUD = -103,
        PAYMENT_ETOOMANY = -104,
        PAYMENT_EBALANCE = -105,
        PAYMENT_EGENERIC = -106
    };

    /**
     * @brief Creates a new MegaError object
     * @param errorCode Error code for this error
     */
    MegaError(int errorCode = MegaError::API_OK);

    /**
     * @brief Creates a new MegaError object
     * @param errorCode Error code for this error
     * @param value Value associated to the error
     */
    MegaError(int errorCode, long long value);

    /**
     * @brief Creates a new MegaError object copying another one
     * @param megaError MegaError object to be copied
     */
    MegaError(const MegaError &megaError);
    virtual ~MegaError();

        /**
         * @brief Creates a copy of this MegaError object
         *
         * The resulting object is fully independent of the source MegaError,
         * it contains a copy of all internal attributes, so it will be valid after
         * the original object is deleted.
         *
         * You are the owner of the returned object
         *
         * @return Copy of the MegaError object
         */
        MegaError* copy();

		/**
		 * @brief Returns the error code associated with this MegaError
		 * @return Error code associated with this MegaError
		 */
		int getErrorCode() const;

        /**
         * @brief Returns a value associated with the error
         *
         * Currently, this value is only useful when it is related to an API_EOVERQUOTA
         * error related to a transfer. In that case, it's the number of seconds until
         * the more bandwidth will be available for the account.
         *
         * In any other case, this value will be 0
         *
         * @return Value associated with the error
         */
        long long getValue() const;

		/**
		 * @brief Returns a readable description of the error
		 *
		 * This function returns a pointer to a statically allocated buffer.
		 * You don't have to free the returned pointer
		 *
		 * @return Readable description of the error
		 */
		const char* getErrorString() const;

		/**
		 * @brief Returns a readable description of the error
		 *
		 * This function returns a pointer to a statically allocated buffer.
		 * You don't have to free the returned pointer
		 *
		 * This function provides exactly the same result as MegaError::getErrorString.
		 * It's provided for a better Java compatibility
		 *
		 * @return Readable description of the error
		 */
        const char* toString() const;

		/**
		 * @brief Returns a readable description of the error
		 *
		 * This function returns a pointer to a statically allocated buffer.
		 * You don't have to free the returned pointer
		 *
		 * This function provides exactly the same result as MegaError::getErrorString.
		 * It's provided for a better Python compatibility
		 *
		 * @return Readable description of the error
		 */
		const char* __str__() const;

		/**
		 * @brief Returns a readable description of the error
		 *
		 * This function returns a pointer to a statically allocated buffer.
		 * You don't have to free the returned pointer
		 *
		 * This function provides exactly the same result as MegaError::getErrorString.
		 * It's provided for a better PHP compatibility
		 *
		 * @return Readable description of the error
		 */
		const char* __toString() const;

		/**
		 * @brief Provides the error description associated with an error code
		 *
		 * This function returns a pointer to a statically allocated buffer.
		 * You don't have to free the returned pointer
		 *
		 * @param errorCode Error code for which the description will be returned
		 * @return Description associated with the error code
		 */
        static const char *getErrorString(int errorCode);

    private:
        //< 0 = API error code, > 0 = http error, 0 = No error
		int errorCode;
        long long value;
};

/**
 * @brief Interface to process node trees
 *
 * An implementation of this class can be used to process a node tree passing a pointer to
 * MegaApi::processMegaTree
 *
 * The implementation will receive callbacks from an internal worker thread.
 *
 */
class MegaTreeProcessor
{
    public:
        /**
         * @brief Function that will be called for all nodes in a node tree
         * @param node Node to be processed
         * @return true to continue processing nodes, false to stop
         */
        virtual bool processMegaNode(MegaNode* node);
        virtual ~MegaTreeProcessor();
};

/**
 * @brief Interface to receive information about requests
 *
 * All requests allows to pass a pointer to an implementation of this interface in the last parameter.
 * You can also get information about all requests using MegaApi::addRequestListener
 *
 * MegaListener objects can also receive information about requests
 *
 * This interface uses MegaRequest objects to provide information of requests. Take into account that not all
 * fields of MegaRequest objects are valid for all requests. See the documentation about each request to know
 * which fields contain useful information for each one.
 *
 * The implementation will receive callbacks from an internal worker thread.
 *
 */
class MegaRequestListener
{
    public:
        /**
         * @brief This function is called when a request is about to start being processed
         *
         * The SDK retains the ownership of the request parameter.
         * Don't use it after this functions returns.
         *
         * The api object is the one created by the application, it will be valid until
         * the application deletes it.
         *
         * @param api MegaApi object that started the request
         * @param request Information about the request
         */
        virtual void onRequestStart(MegaApi* api, MegaRequest *request);

        /**
         * @brief This function is called when a request has finished
         *
         * There won't be more callbacks about this request.
         * The last parameter provides the result of the request. If the request finished without problems,
         * the error code will be API_OK
         *
         * The SDK retains the ownership of the request and error parameters.
         * Don't use them after this functions returns.
         *
         * The api object is the one created by the application, it will be valid until
         * the application deletes it.
         *
         * @param api MegaApi object that started the request
         * @param request Information about the request
         * @param e Error information
         */
        virtual void onRequestFinish(MegaApi* api, MegaRequest *request, MegaError* e);

        /**
         * @brief This function is called to inform about the progres of a request
         *
         * Currently, this callback is only used for fetchNodes (MegaRequest::TYPE_FETCH_NODES) requests
         *
         * The SDK retains the ownership of the request parameter.
         * Don't use it after this functions returns.
         *
         * The api object is the one created by the application, it will be valid until
         * the application deletes it.
         *
         *
         * @param api MegaApi object that started the request
         * @param request Information about the request
         * @see MegaRequest::getTotalBytes MegaRequest::getTransferredBytes
         */
        virtual void onRequestUpdate(MegaApi*api, MegaRequest *request);

        /**
         * @brief This function is called when there is a temporary error processing a request
         *
         * The request continues after this callback, so expect more MegaRequestListener::onRequestTemporaryError or
         * a MegaRequestListener::onRequestFinish callback
         *
         * The SDK retains the ownership of the request and error parameters.
         * Don't use them after this functions returns.
         *
         * The api object is the one created by the application, it will be valid until
         * the application deletes it.
         *
         * @param api MegaApi object that started the request
         * @param request Information about the request
         * @param error Error information
         */
        virtual void onRequestTemporaryError(MegaApi *api, MegaRequest *request, MegaError* error);
        virtual ~MegaRequestListener();
};

/**
 * @brief Interface to receive information about transfers
 *
 * All transfers allows to pass a pointer to an implementation of this interface in the last parameter.
 * You can also get information about all transfers using MegaApi::addTransferListener
 *
 * MegaListener objects can also receive information about transfers
 *
 * The implementation will receive callbacks from an internal worker thread.
 *
 */
class MegaTransferListener
{
    public:
        /**
         * @brief This function is called when a transfer is about to start being processed
         *
         * The SDK retains the ownership of the transfer parameter.
         * Don't use it after this functions returns.
         *
         * The api object is the one created by the application, it will be valid until
         * the application deletes it.
         *
         * @param api MegaApi object that started the transfer
         * @param transfer Information about the transfer
         */
        virtual void onTransferStart(MegaApi *api, MegaTransfer *transfer);

        /**
         * @brief This function is called when a transfer has finished
         *
         * The SDK retains the ownership of the transfer and error parameters.
         * Don't use them after this functions returns.
         *
         * The api object is the one created by the application, it will be valid until
         * the application deletes it.
         *
         * There won't be more callbacks about this transfer.
         * The last parameter provides the result of the transfer. If the transfer finished without problems,
         * the error code will be API_OK
         *
         * @param api MegaApi object that started the transfer
         * @param transfer Information about the transfer
         * @param error Error information
         */
        virtual void onTransferFinish(MegaApi* api, MegaTransfer *transfer, MegaError* error);

        /**
         * @brief This function is called to inform about the progress of a transfer
         *
         * The SDK retains the ownership of the transfer parameter.
         * Don't use it after this functions returns.
         *
         * The api object is the one created by the application, it will be valid until
         * the application deletes it.
         *
         * @param api MegaApi object that started the transfer
         * @param transfer Information about the transfer
         *
         * @see MegaTransfer::getTransferredBytes, MegaTransfer::getSpeed
         */
        virtual void onTransferUpdate(MegaApi *api, MegaTransfer *transfer);

        /**
         * @brief This function is called when there is a temporary error processing a transfer
         *
         * The transfer continues after this callback, so expect more MegaTransferListener::onTransferTemporaryError or
         * a MegaTransferListener::onTransferFinish callback
         *
         * The SDK retains the ownership of the transfer and error parameters.
         * Don't use them after this functions returns.
         *
         * @param api MegaApi object that started the transfer
         * @param transfer Information about the transfer
         * @param error Error information
         */
        virtual void onTransferTemporaryError(MegaApi *api, MegaTransfer *transfer, MegaError* error);

        virtual ~MegaTransferListener();

        /**
         * @brief This function is called to provide the last readed bytes of streaming downloads
         *
         * This function won't be called for non streaming downloads. You can get the same buffer
         * provided by this function in MegaTransferListener::onTransferUpdate, using
         * MegaTransfer::getLastBytes MegaTransfer::getDeltaSize.
         *
         * The SDK retains the ownership of the transfer and buffer parameters.
         * Don't use them after this functions returns.
         *
         * This callback is mainly provided for compatibility with other programming languages.
         *
         * @param api MegaApi object that started the transfer
         * @param transfer Information about the transfer
         * @param buffer Buffer with the last readed bytes
         * @param size Size of the buffer
         * @return true to continue the transfer, false to cancel it
         *
         * @see MegaApi::startStreaming
         */
        virtual bool onTransferData(MegaApi *api, MegaTransfer *transfer, char *buffer, size_t size);
};

/**
 * @brief Interface to get information about global events
 *
 * You can implement this interface and start receiving events calling MegaApi::addGlobalListener
 *
 * MegaListener objects can also receive global events
 *
 * The implementation will receive callbacks from an internal worker thread.
 */
class MegaGlobalListener
{
    public:
        /**
         * @brief This function is called when there are new or updated contacts in the account
         *
         * The SDK retains the ownership of the MegaUserList in the second parameter. The list and all the
         * MegaUser objects that it contains will be valid until this function returns. If you want to save the
         * list, use MegaUserList::copy. If you want to save only some of the MegaUser objects, use MegaUser::copy
         * for those objects.
         *
         * @param api MegaApi object connected to the account
         * @param users List that contains the new or updated contacts
         */
        virtual void onUsersUpdate(MegaApi* api, MegaUserList *users);

        /**
         * @brief This function is called when there are new or updated nodes in the account
         *
         * When the full account is reloaded or a large number of server notifications arrives at once, the
         * second parameter will be NULL.
         *
         * The SDK retains the ownership of the MegaNodeList in the second parameter. The list and all the
         * MegaNode objects that it contains will be valid until this function returns. If you want to save the
         * list, use MegaNodeList::copy. If you want to save only some of the MegaNode objects, use MegaNode::copy
         * for those nodes.
         *
         * @param api MegaApi object connected to the account
         * @param nodes List that contains the new or updated nodes
         */
        virtual void onNodesUpdate(MegaApi* api, MegaNodeList *nodes);

        /**
         * @brief This function is called when the account has been updated (upgraded/downgraded)
         * @param api MegaApi object connected to the account
         */
        virtual void onAccountUpdate(MegaApi *api);

        /**
         * @brief This function is called when there are new or updated contact requests in the account
         *
         * When the full account is reloaded or a large number of server notifications arrives at once, the
         * second parameter will be NULL.
         *
         * The SDK retains the ownership of the MegaContactRequestList in the second parameter. The list and all the
         * MegaContactRequest objects that it contains will be valid until this function returns. If you want to save the
         * list, use MegaContactRequestList::copy. If you want to save only some of the MegaContactRequest objects, use MegaContactRequest::copy
         * for them.
         *
         * @param api MegaApi object connected to the account
         * @param requests List that contains the new or updated contact requests
         */
        virtual void onContactRequestsUpdate(MegaApi* api, MegaContactRequestList* requests);

        /**
         * @brief This function is called when an inconsistency is detected in the local cache
         *
         * You should call MegaApi::fetchNodes when this callback is received
         *
         * @param api MegaApi object connected to the account
         */
        virtual void onReloadNeeded(MegaApi* api);

#ifdef ENABLE_SYNC
        /**
         * @brief This function is called with the state of the synchronization engine has changed
         *
         * You can call MegaApi::isScanning and MegaApi::isWaiting to know the global state
         * of the synchronization engine.
         *
         * @param api MegaApi object related to the event
         */
        virtual void onGlobalSyncStateChanged(MegaApi* api);
#endif

#ifdef ENABLE_CHAT
        /**
         * @brief This function is called when there are new or updated chats
         *
         * This callback is also used to initialize the list of chats available during the fetchnodes request.
         *
         * The SDK retains the ownership of the MegaTextChatList in the second parameter. The list and all the
         * MegaTextChat objects that it contains will be valid until this function returns. If you want to save the
         * list, use MegaTextChatList::copy. If you want to save only some of the MegaTextChat objects, use
         * MegaTextChat::copy for those objects.
         *
         * @param api MegaApi object connected to the account
         * @param chats List that contains the new or updated chats
         */
        virtual void onChatsUpdate(MegaApi* api, MegaTextChatList *chats);
#endif
        virtual ~MegaGlobalListener();
};

/**
 * @brief Interface to get all information related to a MEGA account
 *
 * Implementations of this interface can receive all events (request, transfer, global) and two
 * additional events related to the synchronization engine. The SDK will provide a new interface
 * to get synchronization events separately in future updates-
 *
 * Multiple inheritance isn't used for compatibility with other programming languages
 *
 * The implementation will receive callbacks from an internal worker thread.
 *
 */
class MegaListener
{
    public:
        /**
         * @brief This function is called when a request is about to start being processed
         *
         * The SDK retains the ownership of the request parameter.
         * Don't use it after this functions returns.
         *
         * The api object is the one created by the application, it will be valid until
         * the application deletes it.
         *
         * @param api MegaApi object that started the request
         * @param request Information about the request
         */
        virtual void onRequestStart(MegaApi* api, MegaRequest *request);

        /**
         * @brief This function is called when a request has finished
         *
         * There won't be more callbacks about this request.
         * The last parameter provides the result of the request. If the request finished without problems,
         * the error code will be API_OK
         *
         * The SDK retains the ownership of the request and error parameters.
         * Don't use them after this functions returns.
         *
         * The api object is the one created by the application, it will be valid until
         * the application deletes it.
         *
         * @param api MegaApi object that started the request
         * @param request Information about the request
         * @param e Error information
         */
        virtual void onRequestFinish(MegaApi* api, MegaRequest *request, MegaError* e);

        /**
         * @brief This function is called to inform about the progres of a request
         *
         * Currently, this callback is only used for fetchNodes (MegaRequest::TYPE_FETCH_NODES) requests
         *
         * The SDK retains the ownership of the request parameter.
         * Don't use it after this functions returns.
         *
         * The api object is the one created by the application, it will be valid until
         * the application deletes it.
         *
         *
         * @param api MegaApi object that started the request
         * @param request Information about the request
         * @see MegaRequest::getTotalBytes MegaRequest::getTransferredBytes
         */
        virtual void onRequestUpdate(MegaApi*api, MegaRequest *request);

        /**
         * @brief This function is called when there is a temporary error processing a request
         *
         * The request continues after this callback, so expect more MegaRequestListener::onRequestTemporaryError or
         * a MegaRequestListener::onRequestFinish callback
         *
         * The SDK retains the ownership of the request and error parameters.
         * Don't use them after this functions returns.
         *
         * The api object is the one created by the application, it will be valid until
         * the application deletes it.
         *
         * @param api MegaApi object that started the request
         * @param request Information about the request
         * @param error Error information
         */
        virtual void onRequestTemporaryError(MegaApi *api, MegaRequest *request, MegaError* error);

        /**
         * @brief This function is called when a transfer is about to start being processed
         *
         * The SDK retains the ownership of the transfer parameter.
         * Don't use it after this functions returns.
         *
         * The api object is the one created by the application, it will be valid until
         * the application deletes it.
         *
         * @param api MegaApi object that started the request
         * @param transfer Information about the transfer
         */
        virtual void onTransferStart(MegaApi *api, MegaTransfer *transfer);

        /**
         * @brief This function is called when a transfer has finished
         *
         * The SDK retains the ownership of the transfer and error parameters.
         * Don't use them after this functions returns.
         *
         * The api object is the one created by the application, it will be valid until
         * the application deletes it.
         *
         * There won't be more callbacks about this transfer.
         * The last parameter provides the result of the transfer. If the transfer finished without problems,
         * the error code will be API_OK
         *
         * @param api MegaApi object that started the transfer
         * @param transfer Information about the transfer
         * @param error Error information
         */
        virtual void onTransferFinish(MegaApi* api, MegaTransfer *transfer, MegaError* error);

        /**
         * @brief This function is called to inform about the progress of a transfer
         *
         * The SDK retains the ownership of the transfer parameter.
         * Don't use it after this functions returns.
         *
         * The api object is the one created by the application, it will be valid until
         * the application deletes it.
         *
         * @param api MegaApi object that started the transfer
         * @param transfer Information about the transfer
         *
         * @see MegaTransfer::getTransferredBytes, MegaTransfer::getSpeed
         */
        virtual void onTransferUpdate(MegaApi *api, MegaTransfer *transfer);

        /**
         * @brief This function is called when there is a temporary error processing a transfer
         *
         * The transfer continues after this callback, so expect more MegaTransferListener::onTransferTemporaryError or
         * a MegaTransferListener::onTransferFinish callback
         *
         * The SDK retains the ownership of the transfer and error parameters.
         * Don't use them after this functions returns.
         *
         * @param api MegaApi object that started the transfer
         * @param transfer Information about the transfer
         * @param error Error information
         */
        virtual void onTransferTemporaryError(MegaApi *api, MegaTransfer *transfer, MegaError* error);

        /**
         * @brief This function is called when there are new or updated contacts in the account
         *
         * The SDK retains the ownership of the MegaUserList in the second parameter. The list and all the
         * MegaUser objects that it contains will be valid until this function returns. If you want to save the
         * list, use MegaUserList::copy. If you want to save only some of the MegaUser objects, use MegaUser::copy
         * for those objects.
         *
         * @param api MegaApi object connected to the account
         * @param users List that contains the new or updated contacts
         */
        virtual void onUsersUpdate(MegaApi* api, MegaUserList *users);

        /**
         * @brief This function is called when there are new or updated nodes in the account
         *
         * When the full account is reloaded or a large number of server notifications arrives at once, the
         * second parameter will be NULL.
         *
         * The SDK retains the ownership of the MegaNodeList in the second parameter. The list and all the
         * MegaNode objects that it contains will be valid until this function returns. If you want to save the
         * list, use MegaNodeList::copy. If you want to save only some of the MegaNode objects, use MegaNode::copy
         * for those nodes.
         *
         * @param api MegaApi object connected to the account
         * @param nodes List that contains the new or updated nodes
         */
        virtual void onNodesUpdate(MegaApi* api, MegaNodeList *nodes);

        /**
         * @brief This function is called when the account has been updated (upgraded/downgraded)
         * @param api MegaApi object connected to the account
         */
        virtual void onAccountUpdate(MegaApi *api);

        /**
         * @brief This function is called when there are new or updated contact requests in the account
         *
         * When the full account is reloaded or a large number of server notifications arrives at once, the
         * second parameter will be NULL.
         *
         * The SDK retains the ownership of the MegaContactRequestList in the second parameter. The list and all the
         * MegaContactRequest objects that it contains will be valid until this function returns. If you want to save the
         * list, use MegaContactRequestList::copy. If you want to save only some of the MegaContactRequest objects, use MegaContactRequest::copy
         * for them.
         *
         * @param api MegaApi object connected to the account
         * @param requests List that contains the new or updated contact requests
         */
        virtual void onContactRequestsUpdate(MegaApi* api, MegaContactRequestList* requests);

        /**
         * @brief This function is called when an inconsistency is detected in the local cache
         *
         * You should call MegaApi::fetchNodes when this callback is received
         *
         * @param api MegaApi object connected to the account
         */
        virtual void onReloadNeeded(MegaApi* api);

#ifdef ENABLE_SYNC
    /**
     * @brief This function is called when the state of a synced file changes
     *
     * Possible values for the state are:
     * - MegaApi::STATE_SYNCED = 1
     * The file is synced with the MEGA account
     *
     * - MegaApi::STATE_PENDING = 2
     * The file isn't synced with the MEGA account. It's waiting to be synced.
     *
     * - MegaApi::STATE_SYNCING = 3
     * The file is being synced with the MEGA account
     *
     * @param api MegaApi object that is synchronizing files
     * @param sync MegaSync object manages the file
     * @param filePath Local path of the file
     * @param newState New state of the file
     */
    virtual void onSyncFileStateChanged(MegaApi *api, MegaSync *sync, const char *filePath, int newState);

    /**
     * @brief This function is called when there is a synchronization event
     *
     * Synchronization events can be local deletions, local additions, remote deletions,
     * remote additions, etc. See MegaSyncEvent to know the full list of event types
     *
     * @param api MegaApi object that is synchronizing files
     * @param sync MegaSync object that detects the event
     * @param event Information about the event
     *
     * This parameter will be deleted just after the callback. If you want to save it use
     * MegaSyncEvent::copy
     */
    virtual void onSyncEvent(MegaApi *api, MegaSync *sync,  MegaSyncEvent *event);

    /**
     * @brief This function is called when the state of the synchronization changes
     *
     * The SDK calls this function when the state of the synchronization changes. you can use
     * MegaSync::getState to get the new state of the synchronization
     *
     * @param api MegaApi object that is synchronizing files
     * @param sync MegaSync object that has changed its state
     */
    virtual void onSyncStateChanged(MegaApi *api,  MegaSync *sync);

    /**
     * @brief This function is called with the state of the synchronization engine has changed
     *
     * You can call MegaApi::isScanning and MegaApi::isWaiting to know the global state
     * of the synchronization engine.
     *
     * @param api MegaApi object related to the event
     */
    virtual void onGlobalSyncStateChanged(MegaApi* api);
#endif

#ifdef ENABLE_CHAT
    /**
     * @brief This function is called when there are new or updated chats
     *
     * The SDK retains the ownership of the MegaTextChatList in the second parameter. The list and all the
     * MegaTextChat objects that it contains will be valid until this function returns. If you want to save the
     * list, use MegaTextChatList::copy. If you want to save only some of the MegaTextChat objects, use
     * MegaTextChat::copy for those objects.
     *
     * @param api MegaApi object connected to the account
     * @param chats List that contains the new or updated chats
     */
    virtual void onChatsUpdate(MegaApi* api, MegaTextChatList *chats);
#endif

        virtual ~MegaListener();
};

class MegaInputStream
{
public:
    virtual int64_t getSize();
    virtual bool read(char *buffer, size_t size);
    virtual ~MegaInputStream();
};

class MegaApiImpl;

/**
 * @brief Allows to control a MEGA account or a shared folder
 *
 * You must provide an appKey to use this SDK. You can generate an appKey for your app for free here:
 * - https://mega.nz/#sdk
 *
 * You can enable local node caching by passing a local path in the constructor of this class. That saves many data usage
 * and many time starting your app because the entire filesystem won't have to be downloaded each time. The persistent
 * node cache will only be loaded by logging in with a session key. To take advantage of this feature, apart of passing the
 * local path to the constructor, your application have to save the session key after login (MegaApi::dumpSession) and use
 * it to log in the next time. This is highly recommended also to enhance the security, because in this was the access password
 * doesn't have to be stored by the application.
 *
 * To access MEGA using this SDK, you have to create an object of this class and use one of the MegaApi::login options (to log in
 * to a MEGA account or a public folder). If the login request succeed, you must call MegaApi::fetchNodes to get the filesystem in MEGA.
 * After successfully completing that request, you can use all other functions, manage the files and start transfers.
 *
 * After using MegaApi::logout you can reuse the same MegaApi object to log in to another MEGA account or a public folder.
 *
 * Some functions in this class return a pointer and give you the ownership. In all of them, memory allocations
 * are made using new (for single objects) and new[] (for arrays) so you should use delete and delete[] to free them.
 */
class MegaApi
{
    public:
    	enum
		{
			STATE_NONE = 0,
			STATE_SYNCED,
			STATE_PENDING,
			STATE_SYNCING,
			STATE_IGNORED
		};

        enum {
            LOG_LEVEL_FATAL = 0,   // Very severe error event that will presumably lead the application to abort.
            LOG_LEVEL_ERROR,   // Error information but will continue application to keep running.
            LOG_LEVEL_WARNING, // Information representing errors in application but application will keep running
            LOG_LEVEL_INFO,    // Mainly useful to represent current progress of application.
            LOG_LEVEL_DEBUG,   // Informational logs, that are useful for developers. Only applicable if DEBUG is defined.
            LOG_LEVEL_MAX
        };

        enum {
            ATTR_TYPE_THUMBNAIL = 0,
            ATTR_TYPE_PREVIEW = 1
        };

        enum {
            USER_ATTR_AVATAR = 0,               // public - char array
            USER_ATTR_FIRSTNAME = 1,            // public - char array
            USER_ATTR_LASTNAME = 2,             // public - char array
            USER_ATTR_AUTHRING = 3,             // private - byte array
            USER_ATTR_LAST_INTERACTION = 4,     // private - byte array
            USER_ATTR_ED25519_PUBLIC_KEY = 5,   // public - byte array
            USER_ATTR_CU25519_PUBLIC_KEY = 6,   // public - byte array
            USER_ATTR_KEYRING = 7,              // private - byte array
            USER_ATTR_SIG_RSA_PUBLIC_KEY = 8,  // public - byte array
            USER_ATTR_SIG_CU255_PUBLIC_KEY = 9 // public - byte array
//            USER_ATTR_AUTHRSA = 8,
//            USER_ATTR_AUTHCU255 =
        };

        enum {
            NODE_ATTR_DURATION = 0,
            NODE_ATTR_COORDINATES = 1
        };

        enum {
            PAYMENT_METHOD_BALANCE = 0,
            PAYMENT_METHOD_PAYPAL = 1,
            PAYMENT_METHOD_ITUNES = 2,
            PAYMENT_METHOD_GOOGLE_WALLET = 3,
            PAYMENT_METHOD_BITCOIN = 4,
            PAYMENT_METHOD_UNIONPAY = 5,
            PAYMENT_METHOD_FORTUMO = 6,
            PAYMENT_METHOD_CREDIT_CARD = 8,
            PAYMENT_METHOD_CENTILI = 9,
            PAYMENT_METHOD_WINDOWS_STORE = 13
        };

        enum {
            TRANSFER_METHOD_NORMAL = 0,
            TRANSFER_METHOD_ALTERNATIVE_PORT = 1,
            TRANSFER_METHOD_AUTO = 2,
            TRANSFER_METHOD_AUTO_NORMAL = 3,
            TRANSFER_METHOD_AUTO_ALTERNATIVE = 4
        };

        /**
         * @brief Constructor suitable for most applications
         * @param appKey AppKey of your application
         * You can generate your AppKey for free here:
         * - https://mega.nz/#sdk
         *
         * @param basePath Base path to store the local cache
         * If you pass NULL to this parameter, the SDK won't use any local cache.
         *
         * @param userAgent User agent to use in network requests
         * If you pass NULL to this parameter, a default user agent will be used
         *
         */
        MegaApi(const char *appKey, const char *basePath = NULL, const char *userAgent = NULL);

        /**
         * @brief MegaApi Constructor that allows to use a custom GFX processor
         *
         * The SDK attach thumbnails and previews to all uploaded images. To generate them, it needs a graphics processor.
         * You can build the SDK with one of the provided built-in graphics processors. If none of them is available
         * in your app, you can implement the MegaGfxProcessor interface to provide your custom processor. Please
         * read the documentation of MegaGfxProcessor carefully to ensure that your implementation is valid.
         *
         * @param appKey AppKey of your application
         * You can generate your AppKey for free here:
         * - https://mega.nz/#sdk
         *
         * @param processor Image processor. The SDK will use it to generate previews and thumbnails
         * If you pass NULL to this parameter, the SDK will try to use the built-in image processors.
         *
         * @param basePath Base path to store the local cache
         * If you pass NULL to this parameter, the SDK won't use any local cache.
         *
         * @param userAgent User agent to use in network requests
         * If you pass NULL to this parameter, a default user agent will be used
         *
         */
        MegaApi(const char *appKey, MegaGfxProcessor* processor, const char *basePath = NULL, const char *userAgent = NULL);

#ifdef ENABLE_SYNC
        /**
         * @brief Special constructor to allow non root synchronization on OSX
         *
         * The synchronization engine needs to read filesystem notifications from /dev/fsevents to work efficiently.
         * Only root can open this file, so if you want to use the synchronization engine on OSX you will have to
         * run the application as root, or to use this constructor to provide an open file descriptor to /dev/fsevents
         *
         * You could open /dev/fsevents in a minimal loader with root permissions and provide the file descriptor
         * to a new executable that uses this constructor. Here you have an example implementation of the loader:
         *
         * int main(int argc, char *argv[])
         * {
         *     char buf[16];
         *     int fd = open("/dev/fsevents", O_RDONLY);
         *     seteuid(getuid());
         *     snprintf(buf, sizeof(buf), "%d", fd);
         *     execl("executablePath", buf, NULL);
         *     return 0;
         * }
         *
         * If you use another constructor. The synchronization engine will still work on OSX, but it will scan all files
         * regularly so it will be much less efficient.
         *
         * @param appKey AppKey of your application
         * You can generate your AppKey for free here:
         * - https://mega.nz/#sdk
         *
         * @param basePath Base path to store the local cache
         * If you pass NULL to this parameter, the SDK won't use any local cache.
         *
         * @param userAgent User agent to use in network requests
         * If you pass NULL to this parameter, a default user agent will be used
         *
         * @param fseventsfd Open file descriptor of /dev/fsevents
         *
         */
        MegaApi(const char *appKey, const char *basePath, const char *userAgent, int fseventsfd);
#endif

        virtual ~MegaApi();


        /**
         * @brief Register a listener to receive all events (requests, transfers, global, synchronization)
         *
         * You can use MegaApi::removeListener to stop receiving events.
         *
         * @param listener Listener that will receive all events (requests, transfers, global, synchronization)
         */
        void addListener(MegaListener* listener);

        /**
         * @brief Register a listener to receive all events about requests
         *
         * You can use MegaApi::removeRequestListener to stop receiving events.
         *
         * @param listener Listener that will receive all events about requests
         */
        void addRequestListener(MegaRequestListener* listener);

        /**
         * @brief Register a listener to receive all events about transfers
         *
         * You can use MegaApi::removeTransferListener to stop receiving events.
         *
         * @param listener Listener that will receive all events about transfers
         */
        void addTransferListener(MegaTransferListener* listener);

        /**
         * @brief Register a listener to receive global events
         *
         * You can use MegaApi::removeGlobalListener to stop receiving events.
         *
         * @param listener Listener that will receive global events
         */
        void addGlobalListener(MegaGlobalListener* listener);

#ifdef ENABLE_SYNC
        /**
         * @brief Add a listener for all events related to synchronizations
         * @param listener Listener that will receive synchronization events
         */
        void addSyncListener(MegaSyncListener *listener);

        /**
         * @brief Unregister a synchronization listener
         * @param listener Objet that will be unregistered
         */
        void removeSyncListener(MegaSyncListener *listener);
#endif

        /**
         * @brief Unregister a listener
         *
         * This listener won't receive more events.
         *
         * @param listener Object that is unregistered
         */
        void removeListener(MegaListener* listener);

        /**
         * @brief Unregister a MegaRequestListener
         *
         * This listener won't receive more events.
         *
         * @param listener Object that is unregistered
         */
        void removeRequestListener(MegaRequestListener* listener);

        /**
         * @brief Unregister a MegaTransferListener
         *
         * This listener won't receive more events.
         *
         * @param listener Object that is unregistered
         */
        void removeTransferListener(MegaTransferListener* listener);

        /**
         * @brief Unregister a MegaGlobalListener
         *
         * This listener won't receive more events.
         *
         * @param listener Object that is unregistered
         */
        void removeGlobalListener(MegaGlobalListener* listener);

        /**
         * @brief Get the current request
         *
         * The return value is only valid when this function is synchronously
         * called inside a callback related to a request. The return value is
         * the same as the received in the parameter of the callback.
         * This function is provided to support the creation of bindings for
         * some programming languaguages like PHP.
         *
         * @return Current request
         */
        MegaRequest *getCurrentRequest();

        /**
         * @brief Get the current transfer
         *
         * The return value is only valid when this function is synchronously
         * called inside a callback related to a transfer. The return value is
         * the same as the received in the parameter of the callback.
         * This function is provided to support the creation of bindings for
         * some programming languaguages like PHP.
         *
         * @return Current transfer
         */
        MegaTransfer *getCurrentTransfer();

        /**
         * @brief Get the current error
         *
         * The return value is only valid when this function is synchronously
         * called inside a callback. The return value is
         * the same as the received in the parameter of the callback.
         * This function is provided to support the creation of bindings for
         * some programming languaguages like PHP.
         *
         * @return Current error
         */
        MegaError *getCurrentError();

        /**
         * @brief Get the current nodes
         *
         * The return value is only valid when this function is synchronously
         * called inside a onNodesUpdate callback. The return value is
         * the same as the received in the parameter of the callback.
         * This function is provided to support the creation of bindings for
         * some programming languaguages like PHP.
         *
         * @return Current nodes
         */
        MegaNodeList *getCurrentNodes();

        /**
         * @brief Get the current users
         *
         * The return value is only valid when this function is synchronously
         * called inside a onUsersUpdate callback. The return value is
         * the same as the received in the parameter of the callback.
         * This function is provided to support the creation of bindings for
         * some programming languaguages like PHP.
         *
         * @return Current users
         */
        MegaUserList *getCurrentUsers();

        /**
         * @brief Generates a private key based on the access password
         *
         * This is a time consuming operation (specially for low-end mobile devices). Since the resulting key is
         * required to log in, this function allows to do this step in a separate function. You should run this function
         * in a background thread, to prevent UI hangs. The resulting key can be used in MegaApi::fastLogin
         *
         * You take the ownership of the returned value.
         *
         * @param password Access password
         * @return Base64-encoded private key
         */
        char* getBase64PwKey(const char *password);

        /**
         * @brief Generates a hash based in the provided private key and email
         *
         * This is a time consuming operation (specially for low-end mobile devices). Since the resulting key is
         * required to log in, this function allows to do this step in a separate function. You should run this function
         * in a background thread, to prevent UI hangs. The resulting key can be used in MegaApi::fastLogin
         *
         * You take the ownership of the returned value.
         *
         * @param base64pwkey Private key returned by MegaApi::getBase64PwKey
         * @param email Email to create the hash
         * @return Base64-encoded hash
         */
        char* getStringHash(const char* base64pwkey, const char* email);

        /**
         * @brief Get internal timestamp used by the SDK
         *
         * This is a time used in certain internal operations.
         *
         * @return actual SDK time in deciseconds
         */
        int getSDKtime();

        /**
         * @brief Get an URL to transfer the current session to the webclient
         *
         * This function creates a new session for the link so logging out in the web client won't log out
         * the current session.
         *
         * The associated request type with this request is MegaRequest::TYPE_GET_SESSION_TRANSFER_URL
         * Valid data in the MegaRequest object received in onRequestFinish when the error code
         * is MegaError::API_OK:
         * - MegaRequest::getLink - URL to open the desired page with the same account
         *
         * You take the ownership of the returned value.
         *
         * @param path Path inside https://mega.nz/# that we want to open with the current session
         *
         * For example, if you want to open https://mega.nz/#pro, the parameter of this function should be "pro".
         *
         * @param listener MegaRequestListener to track this request
         */
        void getSessionTransferURL(const char *path, MegaRequestListener *listener = NULL);

        /**
         * @brief Converts a Base32-encoded user handle (JID) to a MegaHandle
         *
         * @param base32Handle Base32-encoded handle (JID)
         * @return User handle
         */
        static MegaHandle base32ToHandle(const char* base32Handle);

        /**
         * @brief Converts a Base64-encoded node handle to a MegaHandle
         *
         * The returned value can be used to recover a MegaNode using MegaApi::getNodeByHandle
         * You can revert this operation using MegaApi::handleToBase64
         *
         * @param base64Handle Base64-encoded node handle
         * @return Node handle
         */
        static MegaHandle base64ToHandle(const char* base64Handle);

        /**
         * @brief Converts the handle of a node to a Base64-encoded string
         *
         * You take the ownership of the returned value
         * You can revert this operation using MegaApi::base64ToHandle
         *
         * @param handle Node handle to be converted
         * @return Base64-encoded node handle
         */
        static char* handleToBase64(MegaHandle handle);

        /**
         * @brief Converts a MegaHandle to a Base64-encoded string
         *
         * You take the ownership of the returned value
         * You can revert this operation using MegaApi::base64ToHandle
         *
         * @param User handle to be converted
         * @return Base64-encoded user handle
         */
        static char* userHandleToBase64(MegaHandle handle);

        /**
         * @brief Add entropy to internal random number generators
         *
         * It's recommended to call this function with random data specially to
         * enhance security,
         *
         * @param data Byte array with random data
         * @param size Size of the byte array (in bytes)
         */
        static void addEntropy(char* data, unsigned int size);

#ifdef WINDOWS_PHONE
        /**
         * @brief Set the ID for statistics
         *
         * This function is not thread-safe so it must be used before
         * the creation of instances of MegaApi to not interfere with
         * the internal thread. Otherwise, the behavior of this
         * function is undefined and it could even crash.
         *
         * Only the first call to this function will correctly set the ID.
         * If you call this function more times, it won't have any effect.
         *
         * The id parameter is hashed before being used
         *
         * @param id ID for statistics
         */
        static void setStatsID(const char *id);
#endif

        /**
         * @brief Retry all pending requests
         *
         * When requests fails they wait some time before being retried. That delay grows exponentially if the request
         * fails again. For this reason, and since this request is very lightweight, it's recommended to call it with
         * the default parameters on every user interaction with the application. This will prevent very big delays
         * completing requests.
         *
         * The associated request type with this request is MegaRequest::TYPE_RETRY_PENDING_CONNECTIONS.
         * Valid data in the MegaRequest object received on callbacks:
         * - MegaRequest::getFlag - Returns the first parameter
         * - MegaRequest::getNumber - Returns the second parameter
         *
         * @param disconnect true if you want to disconnect already connected requests
         * It's not recommended to set this flag to true if you are not fully sure about what are you doing. If you
         * send a request that needs some time to complete and you disconnect it in a loop without giving it enough time,
         * it could be retrying forever.
         *
         * @param includexfers true to retry also transfers
         * It's not recommended to set this flag. Transfer has a retry counter and are aborted after a number of retries
         * MegaTransfer::getMaxRetries. Setting this flag to true, you will force more immediate retries and your transfers
         * could fail faster.
         *
         * @param listener MegaRequestListener to track this request
         */
        void retryPendingConnections(bool disconnect = false, bool includexfers = false, MegaRequestListener* listener = NULL);

        /**
         * @brief Log in to a MEGA account
         *
         * The associated request type with this request is MegaRequest::TYPE_LOGIN.
         * Valid data in the MegaRequest object received on callbacks:
         * - MegaRequest::getEmail - Returns the first parameter
         * - MegaRequest::getPassword - Returns the second parameter
         *
         * If the email/password aren't valid the error code provided in onRequestFinish is
         * MegaError::API_ENOENT.
         *
         * @param email Email of the user
         * @param password Password
         * @param listener MegaRequestListener to track this request
         */
        void login(const char* email, const char* password, MegaRequestListener *listener = NULL);

        /**
         * @brief Log in to a public folder using a folder link
         *
         * After a successful login, you should call MegaApi::fetchNodes to get filesystem and
         * start working with the folder.
         *
         * The associated request type with this request is MegaRequest::TYPE_LOGIN.
         * Valid data in the MegaRequest object received on callbacks:
         * - MegaRequest::getEmail - Retuns the string "FOLDER"
         * - MegaRequest::getLink - Returns the public link to the folder
         *
         * @param megaFolderLink Public link to a folder in MEGA
         * @param listener MegaRequestListener to track this request
         */
        void loginToFolder(const char* megaFolderLink, MegaRequestListener *listener = NULL);

        /**
         * @brief Log in to a MEGA account using precomputed keys
         *
         * The associated request type with this request is MegaRequest::TYPE_LOGIN.
         * Valid data in the MegaRequest object received on callbacks:
         * - MegaRequest::getEmail - Returns the first parameter
         * - MegaRequest::getPassword - Returns the second parameter
         * - MegaRequest::getPrivateKey - Returns the third parameter
         *
         * If the email/stringHash/base64pwKey aren't valid the error code provided in onRequestFinish is
         * MegaError::API_ENOENT.
         *
         * @param email Email of the user
         * @param stringHash Hash of the email returned by MegaApi::getStringHash
         * @param base64pwkey Private key calculated using MegaApi::getBase64PwKey
         * @param listener MegaRequestListener to track this request
         */
        void fastLogin(const char* email, const char *stringHash, const char *base64pwkey, MegaRequestListener *listener = NULL);

        /**
         * @brief Log in to a MEGA account using a session key
         *
         * The associated request type with this request is MegaRequest::TYPE_LOGIN.
         * Valid data in the MegaRequest object received on callbacks:
         * - MegaRequest::getSessionKey - Returns the session key
         *
         * @param session Session key previously dumped with MegaApi::dumpSession
         * @param listener MegaRequestListener to track this request
         */
        void fastLogin(const char* session, MegaRequestListener *listener = NULL);

        /**
         * @brief Close a MEGA session
         *
         * All clients using this session will be automatically logged out.
         *
         * You can get session information using MegaApi::getExtendedAccountDetails.
         * Then use MegaAccountDetails::getNumSessions and MegaAccountDetails::getSession
         * to get session info.
         * MegaAccountSession::getHandle provides the handle that this function needs.
         *
         * If you use mega::INVALID_HANDLE, all sessions except the current one will be closed
         *
         * @param Handle of the session. Use mega::INVALID_HANDLE to cancel all sessions except the current one
         * @param listener MegaRequestListener to track this request
         */
        void killSession(MegaHandle sessionHandle, MegaRequestListener *listener = NULL);

        /**
         * @brief Get data about the logged account
         *
         * The associated request type with this request is MegaRequest::TYPE_GET_USER_DATA.
         *
         * Valid data in the MegaRequest object received in onRequestFinish when the error code
         * is MegaError::API_OK:
         * - MegaRequest::getName - Returns the name of the logged user
         * - MegaRequest::getPassword - Returns the the public RSA key of the account, Base64-encoded
         * - MegaRequest::getPrivateKey - Returns the private RSA key of the account, Base64-encoded
         * - MegaRequest::getText - Returns the XMPP JID of the logged user
         *
         * @param listener MegaRequestListener to track this request
         */
        void getUserData(MegaRequestListener *listener = NULL);

        /**
         * @brief Get data about a contact
         *
         * The associated request type with this request is MegaRequest::TYPE_GET_USER_DATA.
         * Valid data in the MegaRequest object received on callbacks:
         * - MegaRequest::getEmail - Returns the email of the contact
         *
         * Valid data in the MegaRequest object received in onRequestFinish when the error code
         * is MegaError::API_OK:
         * - MegaRequest::getText - Returns the XMPP ID of the contact
         * - MegaRequest::getPassword - Returns the public RSA key of the contact, Base64-encoded
         *
         * @param user Contact to get the data
         * @param listener MegaRequestListener to track this request
         */
        void getUserData(MegaUser *user, MegaRequestListener *listener = NULL);

        /**
         * @brief Get information about a MEGA user
         *
         * The associated request type with this request is MegaRequest::TYPE_GET_USER_DATA.
         * Valid data in the MegaRequest object received on callbacks:
         * - MegaRequest::getEmail - Returns the email or the Base64 handle of the user,
         * depending on the value provided as user parameter
         *
         * Valid data in the MegaRequest object received in onRequestFinish when the error code
         * is MegaError::API_OK:
         * - MegaRequest::getText - Returns the XMPP ID of the user
         * - MegaRequest::getPassword - Returns the public RSA key of the user, Base64-encoded
         *
         * @param user Email or Base64 handle of the user
         * @param listener MegaRequestListener to track this request
         */
        void getUserData(const char *user, MegaRequestListener *listener = NULL);

        /**
         * @brief Returns the current session key
         *
         * You have to be logged in to get a valid session key. Otherwise,
         * this function returns NULL.
         *
         * You take the ownership of the returned value.
         *
         * @return Current session key
         */
        char *dumpSession();

        /**
         * @brief Returns the current XMPP session key
         *
         * You have to be logged in to get a valid session key. Otherwise,
         * this function returns NULL.
         *
         * You take the ownership of the returned value.
         *
         * @return Current XMPP session key
         */
        char *dumpXMPPSession();

        /**
         * @brief Get an authentication token that can be used to identify the user account
         *
         * If this MegaApi object is not logged into an account, this function will return NULL
         *
         * The value returned by this function can be used in other instances of MegaApi
         * thanks to the function MegaApi::setAccountAuth.
         *
         * You take the ownership of the returned value
         *
         * @return Authentication token
         */
        char *getAccountAuth();

        /**
         * @brief Use an authentication token to identify an account while accessing public folders
         *
         * This function is useful to preserve the PRO status when a public folder is being
         * used. The identifier will be sent in all API requests made after the call to this function.
         *
         * To stop using the current authentication token, it's needed to explicitly call
         * this function with NULL as parameter. Otherwise, the value set would continue
         * being used despite this MegaApi object is logged in or logged out.
         *
         * It's recommended to call this function before the usage of MegaApi::loginToFolder
         *
         * @param auth Authentication token used to identify the account of the user.
         * You can get it using MegaApi::getAccountAuth with an instance of MegaApi logged into
         * an account.
         */
        void setAccountAuth(const char* auth);

        /**
         * @brief Initialize the creation of a new MEGA account
         *
         * The associated request type with this request is MegaRequest::TYPE_CREATE_ACCOUNT.
         * Valid data in the MegaRequest object received on callbacks:
         * - MegaRequest::getEmail - Returns the email for the account
         * - MegaRequest::getPassword - Returns the password for the account
         * - MegaRequest::getName - Returns the name of the user
         *
         * If this request succeed, a confirmation email will be sent to the users.
         * If an account with the same email already exists, you will get the error code
         * MegaError::API_EEXIST in onRequestFinish
         *
         * @param email Email for the account
         * @param password Password for the account
         * @param name Name of the user
         * @param listener MegaRequestListener to track this request
         *
         * @deprecated This function is deprecated and will eventually be removed. Instead,
         * use the new version with firstname and lastname.
         */
        void createAccount(const char* email, const char* password, const char* name, MegaRequestListener *listener = NULL);

        /**
         * @brief Initialize the creation of a new MEGA account, with firstname and lastname
         *
         * The associated request type with this request is MegaRequest::TYPE_CREATE_ACCOUNT.
         * Valid data in the MegaRequest object received on callbacks:
         * - MegaRequest::getEmail - Returns the email for the account
         * - MegaRequest::getPassword - Returns the password for the account
         * - MegaRequest::getName - Returns the firstname of the user
         * - MegaRequest::getText - Returns the lastname of the user
         *
         * If this request succeed, a confirmation email will be sent to the users.
         * If an account with the same email already exists, you will get the error code
         * MegaError::API_EEXIST in onRequestFinish
         *
         * @param email Email for the account
         * @param password Password for the account
         * @param firstname Firstname of the user
         * @param lastname Lastname of the user
         * @param listener MegaRequestListener to track this request
         */
        void createAccount(const char* email, const char* password, const char* firstname, const char* lastname, MegaRequestListener *listener = NULL);

        /**
         * @brief Initialize the creation of a new MEGA account with precomputed keys
         *
         * The associated request type with this request is MegaRequest::TYPE_CREATE_ACCOUNT.
         * Valid data in the MegaRequest object received on callbacks:
         * - MegaRequest::getEmail - Returns the email for the account
         * - MegaRequest::getPrivateKey - Returns the private key calculated with MegaApi::getBase64PwKey
         * - MegaRequest::getName - Returns the name of the user
         *
         * If this request succeed, a confirmation email will be sent to the users.
         * If an account with the same email already exists, you will get the error code
         * MegaError::API_EEXIST in onRequestFinish
         *
         * @param email Email for the account
         * @param base64pwkey Private key calculated with MegaApi::getBase64PwKey
         * @param name Name of the user
         * @param listener MegaRequestListener to track this request
         */
        void fastCreateAccount(const char* email, const char *base64pwkey, const char* name, MegaRequestListener *listener = NULL);

        /**
         * @brief Get information about a confirmation link or a new signup link
         *
         * The associated request type with this request is MegaRequest::TYPE_QUERY_SIGNUP_LINK.
         * Valid data in the MegaRequest object received on all callbacks:
         * - MegaRequest::getLink - Returns the confirmation link
         *
         * Valid data in the MegaRequest object received in onRequestFinish when the error code
         * is MegaError::API_OK:
         * - MegaRequest::getEmail - Return the email associated with the link
         * - MegaRequest::getName - Returns the name associated with the link (available only for confirmation links)
         *
         * @param link Confirmation link (#confirm) or new signup link (#newsignup)
         * @param listener MegaRequestListener to track this request
         */
        void querySignupLink(const char* link, MegaRequestListener *listener = NULL);

        /**
         * @brief Confirm a MEGA account using a confirmation link and the user password
         *
         * The associated request type with this request is MegaRequest::TYPE_CONFIRM_ACCOUNT
         * Valid data in the MegaRequest object received on callbacks:
         * - MegaRequest::getLink - Returns the confirmation link
         * - MegaRequest::getPassword - Returns the password
         *
         * Valid data in the MegaRequest object received in onRequestFinish when the error code
         * is MegaError::API_OK:
         * - MegaRequest::getEmail - Email of the account
         * - MegaRequest::getName - Name of the user
         *
         * @param link Confirmation link
         * @param password Password of the account
         * @param listener MegaRequestListener to track this request
         */
        void confirmAccount(const char* link, const char *password, MegaRequestListener *listener = NULL);

        /**
         * @brief Confirm a MEGA account using a confirmation link and a precomputed key
         *
         * The associated request type with this request is MegaRequest::TYPE_CONFIRM_ACCOUNT
         * Valid data in the MegaRequest object received on callbacks:
         * - MegaRequest::getLink - Returns the confirmation link
         * - MegaRequest::getPrivateKey - Returns the base64pwkey parameter
         *
         * Valid data in the MegaRequest object received in onRequestFinish when the error code
         * is MegaError::API_OK:
         * - MegaRequest::getEmail - Email of the account
         * - MegaRequest::getName - Name of the user
         *
         * @param link Confirmation link
         * @param base64pwkey Private key precomputed with MegaApi::getBase64PwKey
         * @param listener MegaRequestListener to track this request
         */
        void fastConfirmAccount(const char* link, const char *base64pwkey, MegaRequestListener *listener = NULL);

        /**
         * @brief Initialize the reset of the existing password, with and without the Master Key.
         *
         * The associated request type with this request is MegaRequest::TYPE_GET_RECOVERY_LINK.
         * Valid data in the MegaRequest object received on callbacks:
         * - MegaRequest::getEmail - Returns the email for the account
         * - MegaRequest::getFlag - Returns whether the user has a backup of the master key or not.
         *
         * If this request succeed, a recovery link will be sent to the user.
         * If no account is registered under the provided email, you will get the error code
         * MegaError::API_ENOENT in onRequestFinish
         *
         * @param email Email used to register the account whose password wants to be reset.
         * @param hasMasterKey True if the user has a backup of the master key. Otherwise, false.
         * @param listener MegaRequestListener to track this request
         */
        void resetPassword(const char *email, bool hasMasterKey, MegaRequestListener *listener = NULL);

        /**
         * @brief Get information about a recovery link created by MegaApi::resetPassword.
         *
         * The associated request type with this request is MegaRequest::TYPE_QUERY_RECOVERY_LINK
         * Valid data in the MegaRequest object received on all callbacks:
         * - MegaRequest::getLink - Returns the recovery link
         *
         * Valid data in the MegaRequest object received in onRequestFinish when the error code
         * is MegaError::API_OK:
         * - MegaRequest::getEmail - Return the email associated with the link
         * - MegaRequest::getFlag - Return whether the link requires masterkey to reset password.
         *
         * @param link Recovery link (#recover)
         * @param listener MegaRequestListener to track this request
         */
        void queryResetPasswordLink(const char *link, MegaRequestListener *listener = NULL);

        /**
         * @brief Set a new password for the account pointed by the recovery link.
         *
         * Recovery links are created by calling MegaApi::resetPassword and may or may not
         * require to provide the Master Key.
         *
         * @see The flag of the MegaRequest::TYPE_QUERY_RECOVERY_LINK in MegaApi::queryResetPasswordLink.
         *
         * The associated request type with this request is MegaRequest::TYPE_CONFIRM_RECOVERY_LINK
         * Valid data in the MegaRequest object received on all callbacks:
         * - MegaRequest::getLink - Returns the recovery link
         * - MegaRequest::getPassword - Returns the new password
         * - MegaRequest::getPrivateKey - Returns the Master Key, when provided
         *
         * Valid data in the MegaRequest object received in onRequestFinish when the error code
         * is MegaError::API_OK:
         * - MegaRequest::getEmail - Return the email associated with the link
         * - MegaRequest::getFlag - Return whether the link requires masterkey to reset password.
         *
         * @param link The recovery link sent to the user's email address.
         * @param newPwd The new password to be set.
         * @param masterKey Base64-encoded string containing the master key (optional).
         * @param listener MegaRequestListener to track this request
         */
        void confirmResetPassword(const char *link, const char *newPwd, const char *masterKey = NULL, MegaRequestListener *listener = NULL);

        /**
         * @brief Initialize the cancellation of an account.
         *
         * The associated request type with this request is MegaRequest::TYPE_GET_CANCEL_LINK.
         *
         * If this request succeed, a cancellation link will be sent to the email address of the user.
         * If no user is logged in, you will get the error code MegaError::API_EACCESS in onRequestFinish().
         *
         * @see MegaApi::confirmCancelAccount
         *
         * @param listener MegaRequestListener to track this request
         */
        void cancelAccount(MegaRequestListener *listener = NULL);

        /**
         * @brief Get information about a cancel link created by MegaApi::cancelAccount.
         *
         * The associated request type with this request is MegaRequest::TYPE_QUERY_RECOVERY_LINK
         * Valid data in the MegaRequest object received on all callbacks:
         * - MegaRequest::getLink - Returns the cancel link
         *
         * Valid data in the MegaRequest object received in onRequestFinish when the error code
         * is MegaError::API_OK:
         * - MegaRequest::getEmail - Return the email associated with the link
         *
         * @param link Cancel link (#cancel)
         * @param listener MegaRequestListener to track this request
         */
        void queryCancelLink(const char *link, MegaRequestListener *listener = NULL);

        /**
         * @brief Effectively parks the user's account without creating a new fresh account.
         *
         * The contents of the account will then be purged after 60 days. Once the account is
         * parked, the user needs to contact MEGA support to restore the account.
         *
         * The associated request type with this request is MegaRequest::TYPE_CONFIRM_CANCEL_LINK.
         * Valid data in the MegaRequest object received on all callbacks:
         * - MegaRequest::getLink - Returns the recovery link
         * - MegaRequest::getPassword - Returns the new password
         *
         * Valid data in the MegaRequest object received in onRequestFinish when the error code
         * is MegaError::API_OK:
         * - MegaRequest::getEmail - Return the email associated with the link
         *
         * @param link Cancellation link sent to the user's email address;
         * @param pwd Password for the account.
         * @param listener MegaRequestListener to track this request
         */
        void confirmCancelAccount(const char *link, const char *pwd, MegaRequestListener *listener = NULL);

        /**
         * @brief Initialize the change of the email address associated to the account.
         *
         * The associated request type with this request is MegaRequest::TYPE_GET_CHANGE_EMAIL_LINK.
         * Valid data in the MegaRequest object received on all callbacks:
         * - MegaRequest::getEmail - Returns the email for the account
         *
         * If this request succeed, a change-email link will be sent to the specified email address.
         * If no user is logged in, you will get the error code MegaError::API_EACCESS in onRequestFinish().
         *
         * @param email The new email to be associated to the account.
         * @param listener MegaRequestListener to track this request
         */
        void changeEmail(const char *email, MegaRequestListener *listener = NULL);

        /**
         * @brief Get information about a change-email link created by MegaApi::changeEmail.
         *
         * If no user is logged in, you will get the error code MegaError::API_EACCESS in onRequestFinish().
         *
         * The associated request type with this request is MegaRequest::TYPE_QUERY_RECOVERY_LINK
         * Valid data in the MegaRequest object received on all callbacks:
         * - MegaRequest::getLink - Returns the change-email link
         *
         * Valid data in the MegaRequest object received in onRequestFinish when the error code
         * is MegaError::API_OK:
         * - MegaRequest::getEmail - Return the email associated with the link
         *
         * @param link Change-email link (#verify)
         * @param listener MegaRequestListener to track this request
         */
        void queryChangeEmailLink(const char *link, MegaRequestListener *listener = NULL);

        /**
         * @brief Effectively changes the email address associated to the account.
         *
         * The associated request type with this request is MegaRequest::TYPE_CONFIRM_CHANGE_EMAIL_LINK.
         * Valid data in the MegaRequest object received on all callbacks:
         * - MegaRequest::getLink - Returns the change-email link
         * - MegaRequest::getPassword - Returns the password
         *
         * Valid data in the MegaRequest object received in onRequestFinish when the error code
         * is MegaError::API_OK:
         * - MegaRequest::getEmail - Return the email associated with the link
         *
         * @param link Change-email link sent to the user's email address.
         * @param pwd Password for the account.
         * @param listener MegaRequestListener to track this request
         */
        void confirmChangeEmail(const char *link, const char *pwd, MegaRequestListener *listener = NULL);

        /**
         * @brief Set proxy settings
         *
         * The SDK will start using the provided proxy settings as soon as this function returns.
         *
         * @param proxySettings Proxy settings
         * @see MegaProxy
         */
        void setProxySettings(MegaProxy *proxySettings);

        /**
         * @brief Try to detect the system's proxy settings
         *
         * Automatic proxy detection is currently supported on Windows only.
         * On other platforms, this fuction will return a MegaProxy object
         * of type MegaProxy::PROXY_NONE
         *
         * You take the ownership of the returned value.
         *
         * @return MegaProxy object with the detected proxy settings
         */
        MegaProxy *getAutoProxySettings();

        /**
         * @brief Check if the MegaApi object is logged in
         * @return 0 if not logged in, Otherwise, a number >= 0
         */
        int isLoggedIn();

        /**
         * @brief Retuns the email of the currently open account
         *
         * If the MegaApi object isn't logged in or the email isn't available,
         * this function returns NULL
         *
         * You take the ownership of the returned value
         *
         * @return Email of the account
         */
        char* getMyEmail();

        /**
         * @brief Returns the user handle of the currently open account
         *
         * If the MegaApi object isn't logged in,
         * this function returns NULL
         *
         * You take the ownership of the returned value
         *
         * @return User handle of the account
         */
        char* getMyUserHandle();

        /**
         * @brief Get the MegaUser of the currently open account
         *
         * If the MegaApi object isn't logged in, this function returns NULL.
         *
         * You take the ownership of the returned value
         *
         * @note The visibility of your own user is undefined and shouldn't be used.
         * @return MegaUser of the currently open account, otherwise NULL
         */
        MegaUser* getMyUser();

        /**
         * @brief Returns the XMPP JID of the currently open account
         *
         * If the MegaApi object isn't logged in,
         * this function returns NULL
         *
         * You take the ownership of the returned value
         *
         * @return XMPP JID of the current account
         */
        char* getMyXMPPJid();

#ifdef ENABLE_CHAT
        /**
         * @brief Returns the fingerprint of the signing key of the currently open account
         *
         * If the MegaApi object isn't logged in or there's no signing key available,
         * this function returns NULL
         *
         * You take the ownership of the returned value.
         * Use delete [] to free it.
         *
         * @return Fingerprint of the signing key of the current account
         */
        char* getMyFingerprint();
#endif
        /**
         * @brief Set the active log level
         *
         * This function sets the log level of the logging system. If you set a log listener using
         * MegaApi::setLoggerObject, you will receive logs with the same or a lower level than
         * the one passed to this function.
         *
         * @param logLevel Active log level
         *
         * These are the valid values for this parameter:
         * - MegaApi::LOG_LEVEL_FATAL = 0
         * - MegaApi::LOG_LEVEL_ERROR = 1
         * - MegaApi::LOG_LEVEL_WARNING = 2
         * - MegaApi::LOG_LEVEL_INFO = 3
         * - MegaApi::LOG_LEVEL_DEBUG = 4
         * - MegaApi::LOG_LEVEL_MAX = 5
         */
        static void setLogLevel(int logLevel);

        /**
         * @brief Set a MegaLogger implementation to receive SDK logs
         *
         * Logs received by this objects depends on the active log level.
         * By default, it is MegaApi::LOG_LEVEL_INFO. You can change it
         * using MegaApi::setLogLevel.
         *
         * You can remove the existing logger by passing NULL to this function.
         *
         * @param megaLogger MegaLogger implementation
         */
        static void setLoggerObject(MegaLogger *megaLogger);

        /**
         * @brief Send a log to the logging system
         *
         * This log will be received by the active logger object (MegaApi::setLoggerObject) if
         * the log level is the same or lower than the active log level (MegaApi::setLogLevel)
         *
         * The third and the fouth parameter are optional. You may want to use  __FILE__ and __LINE__
         * to complete them.
         *
         * @param logLevel Log level for this message
         * @param message Message for the logging system
         * @param filename Origin of the log message
         * @param line Line of code where this message was generated
         */
        static void log(int logLevel, const char* message, const char *filename = "", int line = -1);

        /**
         * @brief Create a folder in the MEGA account
         *
         * The associated request type with this request is MegaRequest::TYPE_CREATE_FOLDER
         * Valid data in the MegaRequest object received on callbacks:
         * - MegaRequest::getParentHandle - Returns the handle of the parent folder
         * - MegaRequest::getName - Returns the name of the new folder
         *
         * Valid data in the MegaRequest object received in onRequestFinish when the error code
         * is MegaError::API_OK:
         * - MegaRequest::getNodeHandle - Handle of the new folder
         *
         * @param name Name of the new folder
         * @param parent Parent folder
         * @param listener MegaRequestListener to track this request
         */
        void createFolder(const char* name, MegaNode *parent, MegaRequestListener *listener = NULL);

        /**
         * @brief Create a new empty folder in your local file system
         *
         * @param localPath Path of the new folder
         * @return True if the local folder was successfully created, otherwise false.
         */
        bool createLocalFolder(const char* localPath);

        /**
         * @brief Move a node in the MEGA account
         *
         * The associated request type with this request is MegaRequest::TYPE_MOVE
         * Valid data in the MegaRequest object received on callbacks:
         * - MegaRequest::getNodeHandle - Returns the handle of the node to move
         * - MegaRequest::getParentHandle - Returns the handle of the new parent for the node
         *
         * @param node Node to move
         * @param newParent New parent for the node
         * @param listener MegaRequestListener to track this request
         */
        void moveNode(MegaNode* node, MegaNode* newParent, MegaRequestListener *listener = NULL);

        /**
         * @brief Copy a node in the MEGA account
         *
         * The associated request type with this request is MegaRequest::TYPE_COPY
         * Valid data in the MegaRequest object received on callbacks:
         * - MegaRequest::getNodeHandle - Returns the handle of the node to copy
         * - MegaRequest::getParentHandle - Returns the handle of the new parent for the new node
         * - MegaRequest::getPublicMegaNode - Returns the node to copy (if it is a public node)
         *
         * Valid data in the MegaRequest object received in onRequestFinish when the error code
         * is MegaError::API_OK:
         * - MegaRequest::getNodeHandle - Handle of the new node
         *
         * @param node Node to copy
         * @param newParent Parent for the new node
         * @param listener MegaRequestListener to track this request
         */
        void copyNode(MegaNode* node, MegaNode *newParent, MegaRequestListener *listener = NULL);


        /**
         * @brief Copy a node in the MEGA account changing the file name
         *
         * The associated request type with this request is MegaRequest::TYPE_COPY
         * Valid data in the MegaRequest object received on callbacks:
         * - MegaRequest::getNodeHandle - Returns the handle of the node to copy
         * - MegaRequest::getParentHandle - Returns the handle of the new parent for the new node
         * - MegaRequest::getPublicMegaNode - Returns the node to copy
         * - MegaRequest::getName - Returns the name for the new node
         *
         * Valid data in the MegaRequest object received in onRequestFinish when the error code
         * is MegaError::API_OK:
         * - MegaRequest::getNodeHandle - Handle of the new node
         *
         * @param node Node to copy
         * @param newParent Parent for the new node
         * @param newName Name for the new node
         *
         * @param listener MegaRequestListener to track this request
         */
        void copyNode(MegaNode* node, MegaNode *newParent, const char* newName, MegaRequestListener *listener = NULL);

        /**
         * @brief Rename a node in the MEGA account
         *
         * The associated request type with this request is MegaRequest::TYPE_RENAME
         * Valid data in the MegaRequest object received on callbacks:
         * - MegaRequest::getNodeHandle - Returns the handle of the node to rename
         * - MegaRequest::getName - Returns the new name for the node
         *
         * @param node Node to modify
         * @param newName New name for the node
         * @param listener MegaRequestListener to track this request
         */
        void renameNode(MegaNode* node, const char* newName, MegaRequestListener *listener = NULL);

        /**
         * @brief Remove a node from the MEGA account
         *
         * This function doesn't move the node to the Rubbish Bin, it fully removes the node. To move
         * the node to the Rubbish Bin use MegaApi::moveNode
         *
         * The associated request type with this request is MegaRequest::TYPE_REMOVE
         * Valid data in the MegaRequest object received on callbacks:
         * - MegaRequest::getNodeHandle - Returns the handle of the node to remove
         *
         * @param node Node to remove
         * @param listener MegaRequestListener to track this request
         */
        void remove(MegaNode* node, MegaRequestListener *listener = NULL);

        /**
         * @brief Clean the Rubbish Bin in the MEGA account
         *
         * This function effectively removes every node contained in the Rubbish Bin. In order to
         * avoid accidental deletions, you might want to warn the user about the action.
         *
         * The associated request type with this request is MegaRequest::TYPE_CLEAN_RUBBISH_BIN. This
         * request returns MegaError::API_ENOENT if the Rubbish bin is already empty.
         *
         * @param listener MegaRequestListener to track this request
         */
        void cleanRubbishBin(MegaRequestListener *listener = NULL);

        /**
         * @brief Send a node to the Inbox of another MEGA user using a MegaUser
         *
         * The associated request type with this request is MegaRequest::TYPE_COPY
         * Valid data in the MegaRequest object received on callbacks:
         * - MegaRequest::getNodeHandle - Returns the handle of the node to send
         * - MegaRequest::getEmail - Returns the email of the user that receives the node
         *
         * @param node Node to send
         * @param user User that receives the node
         * @param listener MegaRequestListener to track this request
         */
        void sendFileToUser(MegaNode *node, MegaUser *user, MegaRequestListener *listener = NULL);

        /**
        * @brief Send a node to the Inbox of another MEGA user using his email
        *
        * The associated request type with this request is MegaRequest::TYPE_COPY
        * Valid data in the MegaRequest object received on callbacks:
        * - MegaRequest::getNodeHandle - Returns the handle of the node to send
        * - MegaRequest::getEmail - Returns the email of the user that receives the node
        *
        * @param node Node to send
        * @param email Email of the user that receives the node        
        * @param listener MegaRequestListener to track this request
        */
        void sendFileToUser(MegaNode *node, const char* email, MegaRequestListener *listener = NULL);

        /**
         * @brief Share or stop sharing a folder in MEGA with another user using a MegaUser
         *
         * To share a folder with an user, set the desired access level in the level parameter. If you
         * want to stop sharing a folder use the access level MegaShare::ACCESS_UNKNOWN
         *
         * The associated request type with this request is MegaRequest::TYPE_SHARE
         * Valid data in the MegaRequest object received on callbacks:
         * - MegaRequest::getNodeHandle - Returns the handle of the folder to share
         * - MegaRequest::getEmail - Returns the email of the user that receives the shared folder
         * - MegaRequest::getAccess - Returns the access that is granted to the user
         *
         * @param node The folder to share. It must be a non-root folder
         * @param user User that receives the shared folder
         * @param level Permissions that are granted to the user
         * Valid values for this parameter:
         * - MegaShare::ACCESS_UNKNOWN = -1
         * Stop sharing a folder with this user
         *
         * - MegaShare::ACCESS_READ = 0
         * - MegaShare::ACCESS_READWRITE = 1
         * - MegaShare::ACCESS_FULL = 2
         * - MegaShare::ACCESS_OWNER = 3
         *
         * @param listener MegaRequestListener to track this request
         */
        void share(MegaNode *node, MegaUser* user, int level, MegaRequestListener *listener = NULL);

        /**
         * @brief Share or stop sharing a folder in MEGA with another user using his email
         *
         * To share a folder with an user, set the desired access level in the level parameter. If you
         * want to stop sharing a folder use the access level MegaShare::ACCESS_UNKNOWN
         *
         * The associated request type with this request is MegaRequest::TYPE_SHARE
         * Valid data in the MegaRequest object received on callbacks:
         * - MegaRequest::getNodeHandle - Returns the handle of the folder to share
         * - MegaRequest::getEmail - Returns the email of the user that receives the shared folder
         * - MegaRequest::getAccess - Returns the access that is granted to the user
         *
         * @param node The folder to share. It must be a non-root folder
         * @param email Email of the user that receives the shared folder. If it doesn't have a MEGA account, the folder will be shared anyway
         * and the user will be invited to register an account.
         *
         * @param level Permissions that are granted to the user
         * Valid values for this parameter:
         * - MegaShare::ACCESS_UNKNOWN = -1
         * Stop sharing a folder with this user
         *
         * - MegaShare::ACCESS_READ = 0
         * - MegaShare::ACCESS_READWRITE = 1
         * - MegaShare::ACCESS_FULL = 2
         * - MegaShare::ACCESS_OWNER = 3
         *
         * @param listener MegaRequestListener to track this request
         */
        void share(MegaNode *node, const char* email, int level, MegaRequestListener *listener = NULL);

        /**
         * @brief Import a public link to the account
         *
         * The associated request type with this request is MegaRequest::TYPE_IMPORT_LINK
         * Valid data in the MegaRequest object received on callbacks:
         * - MegaRequest::getLink - Returns the public link to the file
         * - MegaRequest::getParentHandle - Returns the folder that receives the imported file
         *
         * Valid data in the MegaRequest object received in onRequestFinish when the error code
         * is MegaError::API_OK:
         * - MegaRequest::getNodeHandle - Handle of the new node in the account
         *
         * @param megaFileLink Public link to a file in MEGA
         * @param parent Parent folder for the imported file
         * @param listener MegaRequestListener to track this request
         */
        void importFileLink(const char* megaFileLink, MegaNode* parent, MegaRequestListener *listener = NULL);

        /**
         * @brief Get a MegaNode from a public link to a file
         *
         * A public node can be imported using MegaApi::copyNode or downloaded using MegaApi::startDownload
         *
         * The associated request type with this request is MegaRequest::TYPE_GET_PUBLIC_NODE
         * Valid data in the MegaRequest object received on callbacks:
         * - MegaRequest::getLink - Returns the public link to the file
         *
         * Valid data in the MegaRequest object received in onRequestFinish when the error code
         * is MegaError::API_OK:
         * - MegaRequest::getPublicMegaNode - Public MegaNode corresponding to the public link
         * - MegaRequest::getFlag - Return true if the provided key along the link is invalid.
         *
         * @param megaFileLink Public link to a file in MEGA
         * @param listener MegaRequestListener to track this request
         */
        void getPublicNode(const char* megaFileLink, MegaRequestListener *listener = NULL);

        /**
         * @brief Get the thumbnail of a node
         *
         * If the node doesn't have a thumbnail the request fails with the MegaError::API_ENOENT
         * error code
         *
         * The associated request type with this request is MegaRequest::TYPE_GET_ATTR_FILE
         * Valid data in the MegaRequest object received on callbacks:
         * - MegaRequest::getNodeHandle - Returns the handle of the node
         * - MegaRequest::getFile - Returns the destination path
         * - MegaRequest::getParamType - Returns MegaApi::ATTR_TYPE_THUMBNAIL
         *
         * @param node Node to get the thumbnail
         * @param dstFilePath Destination path for the thumbnail.
         * If this path is a local folder, it must end with a '\' or '/' character and (Base64-encoded handle + "0.jpg")
         * will be used as the file name inside that folder. If the path doesn't finish with
         * one of these characters, the file will be downloaded to a file in that path.
         *
         * @param listener MegaRequestListener to track this request
         */
        void getThumbnail(MegaNode* node, const char *dstFilePath, MegaRequestListener *listener = NULL);

        /**
         * @brief Get the preview of a node
         *
         * If the node doesn't have a preview the request fails with the MegaError::API_ENOENT
         * error code
         *
         * The associated request type with this request is MegaRequest::TYPE_GET_ATTR_FILE
         * Valid data in the MegaRequest object received on callbacks:
         * - MegaRequest::getNodeHandle - Returns the handle of the node
         * - MegaRequest::getFile - Returns the destination path
         * - MegaRequest::getParamType - Returns MegaApi::ATTR_TYPE_PREVIEW
         *
         * @param node Node to get the preview
         * @param dstFilePath Destination path for the preview.
         * If this path is a local folder, it must end with a '\' or '/' character and (Base64-encoded handle + "1.jpg")
         * will be used as the file name inside that folder. If the path doesn't finish with
         * one of these characters, the file will be downloaded to a file in that path.
         *
         * @param listener MegaRequestListener to track this request
         */
        void getPreview(MegaNode* node, const char *dstFilePath, MegaRequestListener *listener = NULL);

        /**
         * @brief Get the avatar of a MegaUser
         *
         * The associated request type with this request is MegaRequest::TYPE_GET_ATTR_USER
         * Valid data in the MegaRequest object received on callbacks:
         * - MegaRequest::getFile - Returns the destination path
         * - MegaRequest::getEmail - Returns the email of the user
         *
         * @param user MegaUser to get the avatar. If this parameter is set to NULL, the avatar is obtained
         * for the active account
         * @param dstFilePath Destination path for the avatar. It has to be a path to a file, not to a folder.
         * If this path is a local folder, it must end with a '\' or '/' character and (email + "0.jpg")
         * will be used as the file name inside that folder. If the path doesn't finish with
         * one of these characters, the file will be downloaded to a file in that path.
         *
         * @param listener MegaRequestListener to track this request
         */
        void getUserAvatar(MegaUser* user, const char *dstFilePath, MegaRequestListener *listener = NULL);

        /**
         * @brief Get the avatar of any user in MEGA
         *
         * The associated request type with this request is MegaRequest::TYPE_GET_ATTR_USER
         * Valid data in the MegaRequest object received on callbacks:
         * - MegaRequest::getFile - Returns the destination path
         * - MegaRequest::getEmail - Returns the email or the handle of the user (the provided one as parameter)
         *
         * @param user email_or_user Email or user handle (Base64 encoded) to get the avatar. If this parameter is
         * set to NULL, the avatar is obtained for the active account
         * @param dstFilePath Destination path for the avatar. It has to be a path to a file, not to a folder.
         * If this path is a local folder, it must end with a '\' or '/' character and (email + "0.jpg")
         * will be used as the file name inside that folder. If the path doesn't finish with
         * one of these characters, the file will be downloaded to a file in that path.
         *
         * @param listener MegaRequestListener to track this request
         */
        void getUserAvatar(const char *email_or_handle, const char *dstFilePath, MegaRequestListener *listener = NULL);

        /**
         * @brief Get the avatar of the active account
         *
         * The associated request type with this request is MegaRequest::TYPE_GET_ATTR_USER
         * Valid data in the MegaRequest object received on callbacks:
         * - MegaRequest::getFile - Returns the destination path
         * - MegaRequest::getEmail - Returns the email of the user
         *
         * @param dstFilePath Destination path for the avatar. It has to be a path to a file, not to a folder.
         * If this path is a local folder, it must end with a '\' or '/' character and (email + "0.jpg")
         * will be used as the file name inside that folder. If the path doesn't finish with
         * one of these characters, the file will be downloaded to a file in that path.
         *
         * @param listener MegaRequestListener to track this request
         */
        void getUserAvatar(const char *dstFilePath, MegaRequestListener *listener = NULL);

        /**
         * @brief Get the default color for the avatar.
         *
         * This color should be used only when the user doesn't have an avatar.
         *
         * You take the ownership of the returned value.
         *
         * @param user MegaUser to get the color of the avatar. If this parameter is set to NULL, the color
         *  is obtained for the active account.
         * @return The RGB color as a string with 3 components in hex: #RGB. Ie. "#FF6A19"
         * If the user is not found, this function always returns the same color.
         */
        char *getUserAvatarColor(MegaUser *user);

        /**
         * @brief Get the default color for the avatar.
         *
         * This color should be used only when the user doesn't have an avatar.
         *
         * You take the ownership of the returned value.
         *
         * @param userhandle User handle (Base64 encoded) to get the avatar. If this parameter is
         * set to NULL, the avatar is obtained for the active account.
         * @return The RGB color as a string with 3 components in hex: #RGB. Ie. "#FF6A19"
         * If the user is not found, this function  always returns the same color.
         */
        char *getUserAvatarColor(const char *userhandle);

        /**
         * @brief Get an attribute of a MegaUser.
         *
         * User attributes can be private or public. Private attributes are accessible only by
         * your own user, while public ones are retrievable by any of your contacts.
         *
         * The associated request type with this request is MegaRequest::TYPE_GET_ATTR_USER
         * Valid data in the MegaRequest object received on callbacks:
         * - MegaRequest::getParamType - Returns the attribute type
         *
         * Valid data in the MegaRequest object received in onRequestFinish when the error code
         * is MegaError::API_OK:
         * - MegaRequest::getText - Returns the value for public attributes
         * - MegaRequest::getMegaStringMap - Returns the value for private attributes
         *
         * @param user MegaUser to get the attribute. If this parameter is set to NULL, the attribute
         * is obtained for the active account
         * @param type Attribute type
         *
         * Valid values are:
         *
         * MegaApi::USER_ATTR_FIRSTNAME = 1
         * Get the firstname of the user (public)
         * MegaApi::USER_ATTR_LASTNAME = 2
         * Get the lastname of the user (public)
         * MegaApi::USER_ATTR_AUTHRING = 3
         * Get the authentication ring of the user (private)
         * MegaApi::USER_ATTR_LAST_INTERACTION = 4
         * Get the last interaction of the contacts of the user (private)
         * MegaApi::USER_ATTR_ED25519_PUBLIC_KEY = 5
         * Get the public key Ed25519 of the user (public)
         * MegaApi::USER_ATTR_CU25519_PUBLIC_KEY = 6
         * Get the public key Cu25519 of the user (public)
         * MegaApi::USER_ATTR_KEYRING = 7
         * Get the key ring of the user: private keys for Cu25519 and Ed25519 (private)
         * MegaApi::USER_ATTR_SIG_RSA_PUBLIC_KEY = 8
         * Get the signature of RSA public key of the user (public)
         * MegaApi::USER_ATTR_SIG_CU255_PUBLIC_KEY = 9
         * Get the signature of Cu25519 public key of the user (public)
         *
         * @param listener MegaRequestListener to track this request
         */
        void getUserAttribute(MegaUser* user, int type, MegaRequestListener *listener = NULL);

        /**
         * @brief Get an attribute of any user in MEGA.
         *
         * User attributes can be private or public. Private attributes are accessible only by
         * your own user, while public ones are retrievable by any of your contacts.
         *
         * The associated request type with this request is MegaRequest::TYPE_GET_ATTR_USER
         * Valid data in the MegaRequest object received on callbacks:
         * - MegaRequest::getParamType - Returns the attribute type
         * - MegaRequest::getEmail - Returns the email or the handle of the user (the provided one as parameter)
         *
         * Valid data in the MegaRequest object received in onRequestFinish when the error code
         * is MegaError::API_OK:
         * - MegaRequest::getText - Returns the value for public attributes
         * - MegaRequest::getMegaStringMap - Returns the value for private attributes
         *
         * @param user email_or_user Email or user handle (Base64 encoded) to get the attribute.
         * If this parameter is set to NULL, the attribute is obtained for the active account.
         * @param type Attribute type
         *
         * Valid values are:
         *
         * MegaApi::USER_ATTR_FIRSTNAME = 1
         * Get the firstname of the user (public)
         * MegaApi::USER_ATTR_LASTNAME = 2
         * Get the lastname of the user (public)
         * MegaApi::USER_ATTR_AUTHRING = 3
         * Get the authentication ring of the user (private)
         * MegaApi::USER_ATTR_LAST_INTERACTION = 4
         * Get the last interaction of the contacts of the user (private)
         * MegaApi::USER_ATTR_ED25519_PUBLIC_KEY = 5
         * Get the public key Ed25519 of the user (public)
         * MegaApi::USER_ATTR_CU25519_PUBLIC_KEY = 6
         * Get the public key Cu25519 of the user (public)
         * MegaApi::USER_ATTR_KEYRING = 7
         * Get the key ring of the user: private keys for Cu25519 and Ed25519 (private)
         * MegaApi::USER_ATTR_SIG_RSA_PUBLIC_KEY = 8
         * Get the signature of RSA public key of the user (public)
         * MegaApi::USER_ATTR_SIG_CU255_PUBLIC_KEY = 9
         * Get the signature of Cu25519 public key of the user (public)
         *
         * @param listener MegaRequestListener to track this request
         */
        void getUserAttribute(const char *email_or_handle, int type, MegaRequestListener *listener = NULL);

        /**
         * @brief Get an attribute of the current account.
         *
         * User attributes can be private or public. Private attributes are accessible only by
         * your own user, while public ones are retrievable by any of your contacts.
         *
         * The associated request type with this request is MegaRequest::TYPE_GET_ATTR_USER
         * Valid data in the MegaRequest object received on callbacks:
         * - MegaRequest::getParamType - Returns the attribute type
         *
         * Valid data in the MegaRequest object received in onRequestFinish when the error code
         * is MegaError::API_OK:
         * - MegaRequest::getText - Returns the value for public attributes
         * - MegaRequest::getMegaStringMap - Returns the value for private attributes
         *
         * @param type Attribute type
         *
         * Valid values are:
         *
         * MegaApi::USER_ATTR_FIRSTNAME = 1
         * Get the firstname of the user (public)
         * MegaApi::USER_ATTR_LASTNAME = 2
         * Get the lastname of the user (public)
         * MegaApi::USER_ATTR_AUTHRING = 3
         * Get the authentication ring of the user (private)
         * MegaApi::USER_ATTR_LAST_INTERACTION = 4
         * Get the last interaction of the contacts of the user (private)
         * MegaApi::USER_ATTR_ED25519_PUBLIC_KEY = 5
         * Get the public key Ed25519 of the user (public)
         * MegaApi::USER_ATTR_CU25519_PUBLIC_KEY = 6
         * Get the public key Cu25519 of the user (public)
         * MegaApi::USER_ATTR_KEYRING = 7
         * Get the key ring of the user: private keys for Cu25519 and Ed25519 (private)
         * MegaApi::USER_ATTR_SIG_RSA_PUBLIC_KEY = 8
         * Get the signature of RSA public key of the user (public)
         * MegaApi::USER_ATTR_SIG_CU255_PUBLIC_KEY = 9
         * Get the signature of Cu25519 public key of the user (public)
         *
         * @param listener MegaRequestListener to track this request
         */
        void getUserAttribute(int type, MegaRequestListener *listener = NULL);

        /**
         * @brief Cancel the retrieval of a thumbnail
         *
         * The associated request type with this request is MegaRequest::TYPE_CANCEL_ATTR_FILE
         * Valid data in the MegaRequest object received on callbacks:
         * - MegaRequest::getNodeHandle - Returns the handle of the node
         * - MegaRequest::getParamType - Returns MegaApi::ATTR_TYPE_THUMBNAIL
         *
         * @param node Node to cancel the retrieval of the thumbnail
         * @param listener MegaRequestListener to track this request
         *
         * @see MegaApi::getThumbnail
         */
		void cancelGetThumbnail(MegaNode* node, MegaRequestListener *listener = NULL);

        /**
         * @brief Cancel the retrieval of a preview
         *
         * The associated request type with this request is MegaRequest::TYPE_CANCEL_ATTR_FILE
         * Valid data in the MegaRequest object received on callbacks:
         * - MegaRequest::getNodeHandle - Returns the handle of the node
         * - MegaRequest::getParamType - Returns MegaApi::ATTR_TYPE_PREVIEW
         *
         * @param node Node to cancel the retrieval of the preview
         * @param listener MegaRequestListener to track this request
         *
         * @see MegaApi::getPreview
         */
        void cancelGetPreview(MegaNode* node, MegaRequestListener *listener = NULL);

        /**
         * @brief Set the thumbnail of a MegaNode
         *
         * The associated request type with this request is MegaRequest::TYPE_SET_ATTR_FILE
         * Valid data in the MegaRequest object received on callbacks:
         * - MegaRequest::getNodeHandle - Returns the handle of the node
         * - MegaRequest::getFile - Returns the source path
         * - MegaRequest::getParamType - Returns MegaApi::ATTR_TYPE_THUMBNAIL
         *
         * @param node MegaNode to set the thumbnail
         * @param srcFilePath Source path of the file that will be set as thumbnail
         * @param listener MegaRequestListener to track this request
         */
        void setThumbnail(MegaNode* node, const char *srcFilePath, MegaRequestListener *listener = NULL);

        /**
         * @brief Set the preview of a MegaNode
         *
         * The associated request type with this request is MegaRequest::TYPE_SET_ATTR_FILE
         * Valid data in the MegaRequest object received on callbacks:
         * - MegaRequest::getNodeHandle - Returns the handle of the node
         * - MegaRequest::getFile - Returns the source path
         * - MegaRequest::getParamType - Returns MegaApi::ATTR_TYPE_PREVIEW
         *
         * @param node MegaNode to set the preview
         * @param srcFilePath Source path of the file that will be set as preview
         * @param listener MegaRequestListener to track this request
         */
        void setPreview(MegaNode* node, const char *srcFilePath, MegaRequestListener *listener = NULL);

        /**
         * @brief Set/Remove the avatar of the MEGA account
         *
         * The associated request type with this request is MegaRequest::TYPE_SET_ATTR_USER
         * Valid data in the MegaRequest object received on callbacks:
         * - MegaRequest::getFile - Returns the source path (optional)
         *
         * @param srcFilePath Source path of the file that will be set as avatar.
         * If NULL, the existing avatar will be removed (if any).
         * In case the avatar never existed before, removing the avatar returns MegaError::API_ENOENT
         * @param listener MegaRequestListener to track this request
         */
        void setAvatar(const char *srcFilePath, MegaRequestListener *listener = NULL);

        /**
         * @brief Set a public attribute of the current user
         *
         * The associated request type with this request is MegaRequest::TYPE_SET_ATTR_USER
         * Valid data in the MegaRequest object received on callbacks:
         * - MegaRequest::getParamType - Returns the attribute type
         * - MegaRequest::getText - Returns the new value for the attribute
         *
         * @param type Attribute type
         *
         * Valid values are:
         *
         * MegaApi::USER_ATTR_FIRSTNAME = 1
         * Get the firstname of the user (public)
         * MegaApi::USER_ATTR_LASTNAME = 2
         * Get the lastname of the user (public)
         * MegaApi::USER_ATTR_ED25519_PUBLIC_KEY = 5
         * Get the public key Ed25519 of the user (public)
         * MegaApi::USER_ATTR_CU25519_PUBLIC_KEY = 6
         * Get the public key Cu25519 of the user (public)
         *
         * @param value New attribute value
         * @param listener MegaRequestListener to track this request
         */
        void setUserAttribute(int type, const char* value, MegaRequestListener *listener = NULL);

        /**
         * @brief Set a private attribute of the current user
         *
         * The associated request type with this request is MegaRequest::TYPE_SET_ATTR_USER
         * Valid data in the MegaRequest object received on callbacks:
         * - MegaRequest::getParamType - Returns the attribute type
         * - MegaRequest::getMegaStringMap - Returns the new value for the attribute
         *
         * @param type Attribute type
         *
         * Valid values are:
         *
         * MegaApi::USER_ATTR_AUTHRING = 3
         * Get the authentication ring of the user (private)
         * MegaApi::USER_ATTR_LAST_INTERACTION = 4
         * Get the last interaction of the contacts of the user (private)
         * MegaApi::USER_ATTR_KEYRING = 7
         * Get the key ring of the user: private keys for Cu25519 and Ed25519 (private)
         *
         * @param value New attribute value
         * @param listener MegaRequestListener to track this request
         */
        void setUserAttribute(int type, const MegaStringMap *value, MegaRequestListener *listener = NULL);

        /**
         * @brief Set a custom attribute for the node
         *
         * The associated request type with this request is MegaRequest::TYPE_SET_ATTR_NODE
         * Valid data in the MegaRequest object received on callbacks:
         * - MegaRequest::getNodeHandle - Returns the handle of the node that receive the attribute
         * - MegaRequest::getName - Returns the name of the custom attribute
         * - MegaRequest::getText - Returns the text for the attribute
         * - MegaRequest::getFlag - Returns false (not official attribute)
         *
         * The attribute name must be an UTF8 string with between 1 and 7 bytes
         * If the attribute already has a value, it will be replaced
         * If value is NULL, the attribute will be removed from the node
         *
         * @param node Node that will receive the attribute
         * @param attrName Name of the custom attribute.
         * The length of this parameter must be between 1 and 7 UTF8 bytes
         * @param value Value for the attribute
         * @param listener MegaRequestListener to track this request
         */
        void setCustomNodeAttribute(MegaNode *node, const char *attrName, const char* value,  MegaRequestListener *listener = NULL);

        /**
         * @brief Set the duration of audio/video files as a node attribute.
         *
         * To remove the existing duration, set it to MegaNode::INVALID_DURATION.
         *
         * The associated request type with this request is MegaRequest::TYPE_SET_ATTR_NODE
         * Valid data in the MegaRequest object received on callbacks:
         * - MegaRequest::getNodeHandle - Returns the handle of the node that receive the attribute
         * - MegaRequest::getNumber - Returns the number of seconds for the node
         * - MegaRequest::getFlag - Returns true (official attribute)
         * - MegaRequest::getParamType - Returns MegaApi::NODE_ATTR_DURATION
         *
         * @param node Node that will receive the information.
         * @param duration Length of the audio/video in seconds.
         * @param listener MegaRequestListener to track this request
         */
        void setNodeDuration(MegaNode *node, int duration,  MegaRequestListener *listener = NULL);

        /**
         * @brief Set the GPS coordinates of image files as a node attribute.
         *
         * To remove the existing coordinates, set both the latitude and longitud to
         * the value MegaNode::INVALID_COORDINATE.
         *
         * The associated request type with this request is MegaRequest::TYPE_SET_ATTR_NODE
         * Valid data in the MegaRequest object received on callbacks:
         * - MegaRequest::getNodeHandle - Returns the handle of the node that receive the attribute
         * - MegaRequest::getFlag - Returns true (official attribute)
         * - MegaRequest::getParamType - Returns MegaApi::NODE_ATTR_COORDINATES
         * - MegaRequest::getNumDetails - Returns the longitude, scaled to integer in the range of [0, 2^24]
         * - MegaRequest::getTransferTag() - Returns the latitude, scaled to integer in the range of [0, 2^24)
         *
         * @param node Node that will receive the information.
         * @param latitude Latitude in signed decimal degrees notation
         * @param longitude Longitude in signed decimal degrees notation
         * @param listener MegaRequestListener to track this request
         */
        void setNodeCoordinates(MegaNode *node, double latitude, double longitude,  MegaRequestListener *listener = NULL);

        /**
         * @brief Generate a public link of a file/folder in MEGA
         *
         * The associated request type with this request is MegaRequest::TYPE_EXPORT
         * Valid data in the MegaRequest object received on callbacks:
         * - MegaRequest::getNodeHandle - Returns the handle of the node
         * - MegaRequest::getAccess - Returns true
         *
         * Valid data in the MegaRequest object received in onRequestFinish when the error code
         * is MegaError::API_OK:
         * - MegaRequest::getLink - Public link
         *
         * @param node MegaNode to get the public link
         * @param listener MegaRequestListener to track this request
         */
        void exportNode(MegaNode *node, MegaRequestListener *listener = NULL);

        /**
         * @brief Generate a temporary public link of a file/folder in MEGA
         *
         * The associated request type with this request is MegaRequest::TYPE_EXPORT
         * Valid data in the MegaRequest object received on callbacks:
         * - MegaRequest::getNodeHandle - Returns the handle of the node
         * - MegaRequest::getAccess - Returns true
         *
         * Valid data in the MegaRequest object received in onRequestFinish when the error code
         * is MegaError::API_OK:
         * - MegaRequest::getLink - Public link
         *
         * @param node MegaNode to get the public link
         * @param expireTime Unix timestamp until the public link will be valid
         * @param listener MegaRequestListener to track this request
         *
         * @note A Unix timestamp represents the number of seconds since 00:00 hours, Jan 1, 1970 UTC
         */
        void exportNode(MegaNode *node, int64_t expireTime, MegaRequestListener *listener = NULL);

        /**
         * @brief Stop sharing a file/folder
         *
         * The associated request type with this request is MegaRequest::TYPE_EXPORT
         * Valid data in the MegaRequest object received on callbacks:
         * - MegaRequest::getNodeHandle - Returns the handle of the node
         * - MegaRequest::getAccess - Returns false
         *
         * @param node MegaNode to stop sharing
         * @param listener MegaRequestListener to track this request
         */
        void disableExport(MegaNode *node, MegaRequestListener *listener = NULL);

        /**
         * @brief Fetch the filesystem in MEGA
         *
         * The MegaApi object must be logged in in an account or a public folder
         * to successfully complete this request.
         *
         * The associated request type with this request is MegaRequest::TYPE_FETCH_NODES
         *
         * Valid data in the MegaRequest object received in onRequestFinish when the error code
         * is MegaError::API_OK:
         * - MegaRequest::getFlag - Return true if logged in into a folder and the provided key is invalid. Otherwise, false.
         *
         * @param listener MegaRequestListener to track this request
         */
        void fetchNodes(MegaRequestListener *listener = NULL);

        /**
         * @brief Get details about the MEGA account
         *
         * Only basic data will be available. If you can get more data (sessions, transactions, purchases),
         * use MegaApi::getExtendedAccountDetails.
         *
         * The associated request type with this request is MegaRequest::TYPE_ACCOUNT_DETAILS
         *
         * Valid data in the MegaRequest object received in onRequestFinish when the error code
         * is MegaError::API_OK:
         * - MegaRequest::getMegaAccountDetails - Details of the MEGA account
         *
         * @param listener MegaRequestListener to track this request
         */
        void getAccountDetails(MegaRequestListener *listener = NULL);

        /**
         * @brief Get details about the MEGA account
         *
         * This function allows to optionally get data about sessions, transactions and purchases related to the account.
         *
         * The associated request type with this request is MegaRequest::TYPE_ACCOUNT_DETAILS
         *
         * Valid data in the MegaRequest object received in onRequestFinish when the error code
         * is MegaError::API_OK:
         * - MegaRequest::getMegaAccountDetails - Details of the MEGA account
         *
         * @param listener MegaRequestListener to track this request
         */
        void getExtendedAccountDetails(bool sessions = false, bool purchases = false, bool transactions = false, MegaRequestListener *listener = NULL);

        /**
         * @brief Get the available pricing plans to upgrade a MEGA account
         *
         * You can get a payment ID for any of the pricing plans provided by this function
         * using MegaApi::getPaymentId
         *
         * The associated request type with this request is MegaRequest::TYPE_GET_PRICING
         *
         * Valid data in the MegaRequest object received in onRequestFinish when the error code
         * is MegaError::API_OK:
         * - MegaRequest::getPricing - MegaPricing object with all pricing plans
         *
         * @param listener MegaRequestListener to track this request
         *
         * @see MegaApi::getPaymentId
         */
        void getPricing(MegaRequestListener *listener = NULL);

        /**
         * @brief Get the payment URL for an upgrade
         *
         * The associated request type with this request is MegaRequest::TYPE_GET_PAYMENT_ID
         * Valid data in the MegaRequest object received on callbacks:
         * - MegaRequest::getNodeHandle - Returns the handle of the product
         *
         * Valid data in the MegaRequest object received in onRequestFinish when the error code
         * is MegaError::API_OK:
         * - MegaRequest::getLink - Payment ID
         *
         * @param productHandle Handle of the product (see MegaApi::getPricing)
         * @param listener MegaRequestListener to track this request
         *
         * @see MegaApi::getPricing
         */
        void getPaymentId(MegaHandle productHandle, MegaRequestListener *listener = NULL);

        /**
         * @brief Upgrade an account
         * @param productHandle Product handle to purchase
         *
         * It's possible to get all pricing plans with their product handles using
         * MegaApi::getPricing
         *
         * The associated request type with this request is MegaRequest::TYPE_UPGRADE_ACCOUNT
         * Valid data in the MegaRequest object received on callbacks:
         * - MegaRequest::getNodeHandle - Returns the handle of the product
         * - MegaRequest::getNumber - Returns the payment method
         *
         * @param paymentMethod Payment method
         * Valid values are:
         * - MegaApi::PAYMENT_METHOD_BALANCE = 0
         * Use the account balance for the payment
         *
         * - MegaApi::PAYMENT_METHOD_CREDIT_CARD = 8
         * Complete the payment with your credit card. Use MegaApi::creditCardStore to add
         * a credit card to your account
         *
         * @param listener MegaRequestListener to track this request
         */
        void upgradeAccount(MegaHandle productHandle, int paymentMethod, MegaRequestListener *listener = NULL);

        /**
         * @brief Submit a purchase receipt for verification
         *
         * The associated request type with this request is MegaRequest::TYPE_SUBMIT_PURCHASE_RECEIPT
         *
         * @param receipt Purchase receipt
         * @param listener MegaRequestListener to track this request
         *
         * @deprecated This function is only compatible with Google Play payments.
         * It only exists for compatibility with previous apps and will be removed soon.
         * Please use the other version of MegaApi::submitPurchaseReceipt that allows
         * to select the payment gateway.
         */
        void submitPurchaseReceipt(const char* receipt, MegaRequestListener *listener = NULL);

        /**
         * @brief Submit a purchase receipt for verification
         *
         * The associated request type with this request is MegaRequest::TYPE_SUBMIT_PURCHASE_RECEIPT
         *
         * @param gateway Payment gateway
         * Currently supported payment gateways are:
         * - MegaApi::PAYMENT_METHOD_ITUNES = 2
         * - MegaApi::PAYMENT_METHOD_GOOGLE_WALLET = 3
         * - MegaApi::PAYMENT_METHOD_WINDOWS_STORE = 13
         *
         * @param receipt Purchase receipt
         * @param listener MegaRequestListener to track this request
         */
        void submitPurchaseReceipt(int gateway, const char* receipt, MegaRequestListener *listener = NULL);

        /**
         * @brief Store a credit card
         *
         * The associated request type with this request is MegaRequest::TYPE_CREDIT_CARD_STORE
         *
         * @param address1 Billing address
         * @param address2 Second line of the billing address (optional)
         * @param city City of the billing address
         * @param province Province of the billing address
         * @param country Contry of the billing address
         * @param postalcode Postal code of the billing address
         * @param firstname Firstname of the owner of the credit card
         * @param lastname Lastname of the owner of the credit card
         * @param creditcard Credit card number. Only digits, no spaces nor dashes
         * @param expire_month Expire month of the credit card. Must have two digits ("03" for example)
         * @param expire_year Expire year of the credit card. Must have four digits ("2010" for example)
         * @param cv2 Security code of the credit card (3 digits)
         * @param listener MegaRequestListener to track this request
         */
        void creditCardStore(const char* address1, const char* address2, const char* city,
                             const char* province, const char* country, const char *postalcode,
                             const char* firstname, const char* lastname, const char* creditcard,
                             const char* expire_month, const char* expire_year, const char* cv2,
                             MegaRequestListener *listener = NULL);

        /**
         * @brief Get the credit card subscriptions of the account
         *
         * The associated request type with this request is MegaRequest::TYPE_CREDIT_CARD_QUERY_SUBSCRIPTIONS
         *
         * Valid data in the MegaRequest object received in onRequestFinish when the error code
         * is MegaError::API_OK:
         * - MegaRequest::getNumber - Number of credit card subscriptions
         *
         * @param listener MegaRequestListener to track this request
         */
        void creditCardQuerySubscriptions(MegaRequestListener *listener = NULL);

        /**
         * @brief Cancel credit card subscriptions if the account
         *
         * The associated request type with this request is MegaRequest::TYPE_CREDIT_CARD_CANCEL_SUBSCRIPTIONS
         * @param reason Reason for the cancellation. It can be NULL.
         * @param listener MegaRequestListener to track this request
         */
        void creditCardCancelSubscriptions(const char* reason, MegaRequestListener *listener = NULL);

        /**
         * @brief Get the available payment methods
         *
         * The associated request type with this request is MegaRequest::TYPE_GET_PAYMENT_METHODS
         *
         * Valid data in the MegaRequest object received in onRequestFinish when the error code
         * is MegaError::API_OK:
         * - MegaRequest::getNumber - Bitfield with available payment methods
         *
         * To know if a payment method is available, you can do a check like this one:
         * request->getNumber() & (1 << MegaApi::PAYMENT_METHOD_CREDIT_CARD)
         *
         * @param listener MegaRequestListener to track this request
         */
        void getPaymentMethods(MegaRequestListener *listener = NULL);

        /**
         * @brief Export the master key of the account
         *
         * The returned value is a Base64-encoded string
         *
         * With the master key, it's possible to start the recovery of an account when the
         * password is lost:
         * - https://mega.nz/#recovery
         * - MegaApi::resetPassword()
         *
         * You take the ownership of the returned value.
         *
         * @return Base64-encoded master key
         */
        char *exportMasterKey();

        /**
         * @brief Change the password of the MEGA account
         *
         * The associated request type with this request is MegaRequest::TYPE_CHANGE_PW
         * Valid data in the MegaRequest object received on callbacks:
         * - MegaRequest::getPassword - Returns the old password
         * - MegaRequest::getNewPassword - Returns the new password
         *
         * @param oldPassword Old password
         * @param newPassword New password
         * @param listener MegaRequestListener to track this request
         */
        void changePassword(const char *oldPassword, const char *newPassword, MegaRequestListener *listener = NULL);

        /**
         * @brief Invite another person to be your MEGA contact
         *
         * The user doesn't need to be registered on MEGA. If the email isn't associated with
         * a MEGA account, an invitation email will be sent with the text in the "message" parameter.
         *
         * The associated request type with this request is MegaRequest::TYPE_INVITE_CONTACT
         * Valid data in the MegaRequest object received on callbacks:
         * - MegaRequest::getEmail - Returns the email of the contact
         * - MegaRequest::getText - Returns the text of the invitation
         * - MegaRequest::getNumber - Returns the action
         *
         * Sending a reminder within a two week period since you started or your last reminder will
         * fail the API returning the error code MegaError::API_EACCESS.
         *
         * @param email Email of the new contact
         * @param message Message for the user (can be NULL)
         * @param action Action for this contact request. Valid values are:
         * - MegaContactRequest::INVITE_ACTION_ADD = 0
         * - MegaContactRequest::INVITE_ACTION_DELETE = 1
         * - MegaContactRequest::INVITE_ACTION_REMIND = 2
         *
         * @param listener MegaRequestListener to track this request
         */
        void inviteContact(const char* email, const char* message, int action, MegaRequestListener* listener = NULL);

        /**
         * @brief Reply to a contact request
         * @param request Contact request. You can get your pending contact requests using MegaApi::getIncomingContactRequests
         * @param action Action for this contact request. Valid values are:
         * - MegaContactRequest::REPLY_ACTION_ACCEPT = 0
         * - MegaContactRequest::REPLY_ACTION_DENY = 1
         * - MegaContactRequest::REPLY_ACTION_IGNORE = 2
         *
         * The associated request type with this request is MegaRequest::TYPE_REPLY_CONTACT_REQUEST
         * Valid data in the MegaRequest object received on callbacks:
         * - MegaRequest::getNodeHandle - Returns the handle of the contact request
         * - MegaRequest::getNumber - Returns the action
         *
         * @param listener MegaRequestListener to track this request
         */
        void replyContactRequest(MegaContactRequest *request, int action, MegaRequestListener* listener = NULL);

        /**
         * @brief Remove a contact to the MEGA account
         *
         * The associated request type with this request is MegaRequest::TYPE_REMOVE_CONTACT
         * Valid data in the MegaRequest object received on callbacks:
         * - MegaRequest::getEmail - Returns the email of the contact
         *
         * @param user MegaUser of the contact (see MegaApi::getContact)
         * @param listener MegaRequestListener to track this request
         */
        void removeContact(MegaUser *user, MegaRequestListener* listener = NULL);

        /**
         * @brief Logout of the MEGA account invalidating the session
         *
         * The associated request type with this request is MegaRequest::TYPE_LOGOUT
         *
         * Under certain circumstances, this request might return the error code
         * MegaError::API_ESID. It should not be taken as an error, since the reason
         * is that the logout action has been notified before the reception of the
         * logout response itself.
         *
         * @param listener MegaRequestListener to track this request
         */
        void logout(MegaRequestListener *listener = NULL);

        /**
         * @brief Logout of the MEGA account without invalidating the session
         *
         * The associated request type with this request is MegaRequest::TYPE_LOGOUT
         *
         * @param listener MegaRequestListener to track this request
         */
        void localLogout(MegaRequestListener *listener = NULL);

        /**
         * @brief Submit feedback about the app
         *
         * The associated request type with this request is MegaRequest::TYPE_SUBMIT_FEEDBACK
         * Valid data in the MegaRequest object received on callbacks:
         * - MegaRequest::getText - Retuns the comment about the app
         * - MegaRequest::getNumber - Returns the rating for the app
         *
         * @param rating Integer to rate the app. Valid values: from 1 to 5.
         * @param comment Comment about the app
         * @param listener MegaRequestListener to track this request
         *
         * @deprecated This function is for internal usage of MEGA apps. This feedback
         * is sent to MEGA servers.
         */
        void submitFeedback(int rating, const char *comment, MegaRequestListener *listener = NULL);

        /**
         * @brief Send events to the stats server
         *
         * The associated request type with this request is MegaRequest::TYPE_SEND_EVENT
         * Valid data in the MegaRequest object received on callbacks:
         * - MegaRequest::getNumber - Returns the event type
         * - MegaRequest::getText - Returns the event message
         *
         * @param eventType Event type
         * @param message Event message
         * @param listener MegaRequestListener to track this request
         *
         * @deprecated This function is for internal usage of MEGA apps for debug purposes. This info
         * is sent to MEGA servers.
         */
        void sendEvent(int eventType, const char* message, MegaRequestListener *listener = NULL);

        /**
         * @brief Send a debug report
         *
         * The User-Agent is used to identify the app. It can be set in MegaApi::MegaApi
         *
         * The associated request type with this request is MegaRequest::TYPE_REPORT_EVENT
         * Valid data in the MegaRequest object received on callbacks:
         * - MegaRequest::getParamType - Returns MegaApi::EVENT_DEBUG
         * - MegaRequest::getText - Retuns the debug message
         *
         * @param text Debug message
         * @param listener MegaRequestListener to track this request
         *
         * @deprecated This function is for internal usage of MEGA apps. This feedback
         * is sent to MEGA servers.
         */
        void reportDebugEvent(const char *text, MegaRequestListener *listener = NULL);

        /**
         * @brief Use HTTPS communications only
         *
         * The default behavior is to use HTTP for transfers and the persistent connection
         * to wait for external events. Those communications don't require HTTPS because
         * all transfer data is already end-to-end encrypted and no data is transmitted
         * over the connection to wait for events (it's just closed when there are new events).
         *
         * This feature should only be enabled if there are problems to contact MEGA servers
         * through HTTP because otherwise it doesn't have any benefit and will cause a
         * higher CPU usage.
         *
         * See MegaApi::usingHttpsOnly
         *
         * @param httpsOnly True to use HTTPS communications only
         */
        void useHttpsOnly(bool httpsOnly);

        /**
         * @brief Check if the SDK is using HTTPS communications only
         *
         * The default behavior is to use HTTP for transfers and the persistent connection
         * to wait for external events. Those communications don't require HTTPS because
         * all transfer data is already end-to-end encrypted and no data is transmitted
         * over the connection to wait for events (it's just closed when there are new events).
         *
         * See MegaApi::useHttpsOnly
         *
         * @return True if the SDK is using HTTPS communications only. Otherwise false.
         */
        bool usingHttpsOnly();

        ///////////////////   TRANSFERS ///////////////////

        /**
         * @brief Upload a file or a folder
         * @param localPath Local path of the file or folder
         * @param parent Parent node for the file or folder in the MEGA account
         * @param listener MegaTransferListener to track this transfer
         */
        void startUpload(const char* localPath, MegaNode *parent, MegaTransferListener *listener=NULL);

        /**
         * @brief Upload a file or a folder, saving custom app data during the transfer
         * @param localPath Local path of the file or folder
         * @param parent Parent node for the file or folder in the MEGA account
         * @param appData Custom app data to save in the MegaTransfer object
         * The data in this parameter can be accessed using MegaTransfer::getAppData in callbacks
         * related to the transfer.
         * @param listener MegaTransferListener to track this transfer
         */
        void startUploadWithData(const char* localPath, MegaNode *parent, const char* appData, MegaTransferListener *listener=NULL);

        /**
         * @brief Upload a file or a folder, saving custom app data during the transfer
         * @param localPath Local path of the file or folder
         * @param parent Parent node for the file or folder in the MEGA account
         * @param appData Custom app data to save in the MegaTransfer object
         * The data in this parameter can be accessed using MegaTransfer::getAppData in callbacks
         * related to the transfer.
         * @param isSourceTemporary Pass the ownership of the file to the SDK, that will DELETE it when the upload finishes.
         * This parameter is intended to automatically delete temporary files that are only created to be uploaded.
         * Use this parameter with caution. Set it to true only if you are sure about what are you doing.
         * @param listener MegaTransferListener to track this transfer
         */
        void startUploadWithData(const char* localPath, MegaNode *parent, const char* appData, bool isSourceTemporary, MegaTransferListener *listener=NULL);

        /**
         * @brief Upload a file or a folder with a custom modification time
         * @param localPath Local path of the file
         * @param parent Parent node for the file in the MEGA account
         * @param mtime Custom modification time for the file in MEGA (in seconds since the epoch)
         * @param listener MegaTransferListener to track this transfer
         *
         * The custom modification time will be only applied for file transfers. If a folder
         * is transferred using this function, the custom modification time won't have any effect,
         */
        void startUpload(const char* localPath, MegaNode *parent, int64_t mtime, MegaTransferListener *listener=NULL);

        /**
         * @brief Upload a file or a folder with a custom modification time
         * @param localPath Local path of the file
         * @param parent Parent node for the file in the MEGA account
         * @param mtime Custom modification time for the file in MEGA (in seconds since the epoch)
         * @param isSourceTemporary Pass the ownership of the file to the SDK, that will DELETE it when the upload finishes.
         * This parameter is intended to automatically delete temporary files that are only created to be uploaded.
         * @param listener MegaTransferListener to track this transfer
         */
        void startUpload(const char* localPath, MegaNode *parent, int64_t mtime, bool isSourceTemporary, MegaTransferListener *listener=NULL);

        /**
         * @brief Upload a file or folder with a custom name
         * @param localPath Local path of the file or folder
         * @param parent Parent node for the file or folder in the MEGA account
         * @param fileName Custom file name for the file or folder in MEGA
         * @param listener MegaTransferListener to track this transfer
         */
        void startUpload(const char* localPath, MegaNode* parent, const char* fileName, MegaTransferListener *listener = NULL);

        /**
         * @brief Upload a file or a folder with a custom name and a custom modification time
         * @param localPath Local path of the file
         * @param parent Parent node for the file in the MEGA account
         * @param fileName Custom file name for the file in MEGA
         * @param mtime Custom modification time for the file in MEGA (in seconds since the epoch)
         * @param listener MegaTransferListener to track this transfer
         *
         * The custom modification time will be only applied for file transfers. If a folder
         * is transferred using this function, the custom modification time won't have any effect,
         */
        void startUpload(const char* localPath, MegaNode* parent, const char* fileName, int64_t mtime, MegaTransferListener *listener = NULL);

        /**
         * @brief Download a file or a folder from MEGA
         * @param node MegaNode that identifies the file or folder
         * @param localPath Destination path for the file or folder
         * If this path is a local folder, it must end with a '\' or '/' character and the file name
         * in MEGA will be used to store a file inside that folder. If the path doesn't finish with
         * one of these characters, the file will be downloaded to a file in that path.
         *
         * @param listener MegaTransferListener to track this transfer
         */
        void startDownload(MegaNode* node, const char* localPath, MegaTransferListener *listener = NULL);

        /**
         * @brief Download a file or a folder from MEGA, saving custom app data during the transfer
         * @param node MegaNode that identifies the file or folder
         * @param localPath Destination path for the file or folder
         * If this path is a local folder, it must end with a '\' or '/' character and the file name
         * in MEGA will be used to store a file inside that folder. If the path doesn't finish with
         * one of these characters, the file will be downloaded to a file in that path.
         * @param appData Custom app data to save in the MegaTransfer object
         * The data in this parameter can be accessed using MegaTransfer::getAppData in callbacks
         * related to the transfer.
         * @param listener MegaTransferListener to track this transfer
         */
        void startDownloadWithData(MegaNode* node, const char* localPath, const char *appData, MegaTransferListener *listener = NULL);

        /**
         * @brief Start an streaming download for a file in MEGA
         *
         * Streaming downloads don't save the downloaded data into a local file. It is provided
         * in MegaTransferListener::onTransferUpdate in a byte buffer. The pointer is returned by
         * MegaTransfer::getLastBytes and the size of the buffer in MegaTransfer::getDeltaSize
         *
         * The same byte array is also provided in the callback MegaTransferListener::onTransferData for
         * compatibility with other programming languages. Only the MegaTransferListener passed to this function
         * will receive MegaTransferListener::onTransferData callbacks. MegaTransferListener objects registered
         * with MegaApi::addTransferListener won't receive them for performance reasons
         *
         * @param node MegaNode that identifies the file
         * @param startPos First byte to download from the file
         * @param size Size of the data to download
         * @param listener MegaTransferListener to track this transfer
         */
        void startStreaming(MegaNode* node, int64_t startPos, int64_t size, MegaTransferListener *listener);

        /**
         * @brief Cancel a transfer
         *
         * When a transfer is cancelled, it will finish and will provide the error code
         * MegaError::API_EINCOMPLETE in MegaTransferListener::onTransferFinish and
         * MegaListener::onTransferFinish
         *
         * The associated request type with this request is MegaRequest::TYPE_CANCEL_TRANSFER
         * Valid data in the MegaRequest object received on callbacks:
         * - MegaRequest::getTransferTag - Returns the tag of the cancelled transfer (MegaTransfer::getTag)
         *
         * @param transfer MegaTransfer object that identifies the transfer
         * You can get this object in any MegaTransferListener callback or any MegaListener callback
         * related to transfers.
         *
         * @param listener MegaRequestListener to track this request
         */
        void cancelTransfer(MegaTransfer *transfer, MegaRequestListener *listener = NULL);

        /**
         * @brief Move a transfer one position up in the transfer queue
         *
         * If the transfer is successfully moved, onTransferUpdate will be called
         * for the corresponding listeners of the moved transfer and the new priority
         * of the transfer will be available using MegaTransfer::getPriority
         *
         * The associated request type with this request is MegaRequest::TYPE_MOVE_TRANSFER
         * Valid data in the MegaRequest object received on callbacks:
         * - MegaRequest::getTransferTag - Returns the tag of the transfer to move
         * - MegaRequest::getFlag - Returns true (it means that it's an automatic move)
         * - MegaRequest::getNumber - Returns MegaTransfer::MOVE_TYPE_UP
         *
         * @param transfer Transfer to move
         * @param listener MegaRequestListener to track this request
         */
        void moveTransferUp(MegaTransfer *transfer, MegaRequestListener *listener = NULL);

        /**
         * @brief Move a transfer one position up in the transfer queue
         *
         * If the transfer is successfully moved, onTransferUpdate will be called
         * for the corresponding listeners of the moved transfer and the new priority
         * of the transfer will be available using MegaTransfer::getPriority
         *
         * The associated request type with this request is MegaRequest::TYPE_MOVE_TRANSFER
         * Valid data in the MegaRequest object received on callbacks:
         * - MegaRequest::getTransferTag - Returns the tag of the transfer to move
         * - MegaRequest::getFlag - Returns true (it means that it's an automatic move)
         * - MegaRequest::getNumber - Returns MegaTransfer::MOVE_TYPE_UP
         *
         * @param transferTag Tag of the transfer to move
         * @param listener MegaRequestListener to track this request
         */
        void moveTransferUpByTag(int transferTag, MegaRequestListener *listener = NULL);

        /**
         * @brief Move a transfer one position down in the transfer queue
         *
         * If the transfer is successfully moved, onTransferUpdate will be called
         * for the corresponding listeners of the moved transfer and the new priority
         * of the transfer will be available using MegaTransfer::getPriority
         *
         * The associated request type with this request is MegaRequest::TYPE_MOVE_TRANSFER
         * Valid data in the MegaRequest object received on callbacks:
         * - MegaRequest::getTransferTag - Returns the tag of the transfer to move
         * - MegaRequest::getFlag - Returns true (it means that it's an automatic move)
         * - MegaRequest::getNumber - Returns MegaTransfer::MOVE_TYPE_DOWN
         *
         * @param transfer Transfer to move
         * @param listener MegaRequestListener to track this request
         */
        void moveTransferDown(MegaTransfer *transfer, MegaRequestListener *listener = NULL);

        /**
         * @brief Move a transfer one position down in the transfer queue
         *
         * If the transfer is successfully moved, onTransferUpdate will be called
         * for the corresponding listeners of the moved transfer and the new priority
         * of the transfer will be available using MegaTransfer::getPriority
         *
         * The associated request type with this request is MegaRequest::TYPE_MOVE_TRANSFER
         * Valid data in the MegaRequest object received on callbacks:
         * - MegaRequest::getTransferTag - Returns the tag of the transfer to move
         * - MegaRequest::getFlag - Returns true (it means that it's an automatic move)
         * - MegaRequest::getNumber - Returns MegaTransfer::MOVE_TYPE_DOWN
         *
         * @param transferTag Tag of the transfer to move
         * @param listener MegaRequestListener to track this request
         */
        void moveTransferDownByTag(int transferTag, MegaRequestListener *listener = NULL);

        /**
         * @brief Move a transfer to the top of the transfer queue
         *
         * If the transfer is successfully moved, onTransferUpdate will be called
         * for the corresponding listeners of the moved transfer and the new priority
         * of the transfer will be available using MegaTransfer::getPriority
         *
         * The associated request type with this request is MegaRequest::TYPE_MOVE_TRANSFER
         * Valid data in the MegaRequest object received on callbacks:
         * - MegaRequest::getTransferTag - Returns the tag of the transfer to move
         * - MegaRequest::getFlag - Returns true (it means that it's an automatic move)
         * - MegaRequest::getNumber - Returns MegaTransfer::MOVE_TYPE_TOP
         *
         * @param transfer Transfer to move
         * @param listener MegaRequestListener to track this request
         */
        void moveTransferToFirst(MegaTransfer *transfer, MegaRequestListener *listener = NULL);

        /**
         * @brief Move a transfer to the top of the transfer queue
         *
         * If the transfer is successfully moved, onTransferUpdate will be called
         * for the corresponding listeners of the moved transfer and the new priority
         * of the transfer will be available using MegaTransfer::getPriority
         *
         * The associated request type with this request is MegaRequest::TYPE_MOVE_TRANSFER
         * Valid data in the MegaRequest object received on callbacks:
         * - MegaRequest::getTransferTag - Returns the tag of the transfer to move
         * - MegaRequest::getFlag - Returns true (it means that it's an automatic move)
         * - MegaRequest::getNumber - Returns MegaTransfer::MOVE_TYPE_TOP
         *
         * @param transferTag Tag of the transfer to move
         * @param listener MegaRequestListener to track this request
         */
        void moveTransferToFirstByTag(int transferTag, MegaRequestListener *listener = NULL);

        /**
         * @brief Move a transfer to the bottom of the transfer queue
         *
         * If the transfer is successfully moved, onTransferUpdate will be called
         * for the corresponding listeners of the moved transfer and the new priority
         * of the transfer will be available using MegaTransfer::getPriority
         *
         * The associated request type with this request is MegaRequest::TYPE_MOVE_TRANSFER
         * Valid data in the MegaRequest object received on callbacks:
         * - MegaRequest::getTransferTag - Returns the tag of the transfer to move
         * - MegaRequest::getFlag - Returns true (it means that it's an automatic move)
         * - MegaRequest::getNumber - Returns MegaTransfer::MOVE_TYPE_BOTTOM
         *
         * @param transfer Transfer to move
         * @param listener MegaRequestListener to track this request
         */
        void moveTransferToLast(MegaTransfer *transfer, MegaRequestListener *listener = NULL);

        /**
         * @brief Move a transfer to the bottom of the transfer queue
         *
         * If the transfer is successfully moved, onTransferUpdate will be called
         * for the corresponding listeners of the moved transfer and the new priority
         * of the transfer will be available using MegaTransfer::getPriority
         *
         * The associated request type with this request is MegaRequest::TYPE_MOVE_TRANSFER
         * Valid data in the MegaRequest object received on callbacks:
         * - MegaRequest::getTransferTag - Returns the tag of the transfer to move
         * - MegaRequest::getFlag - Returns true (it means that it's an automatic move)
         * - MegaRequest::getNumber - Returns MegaTransfer::MOVE_TYPE_BOTTOM
         *
         * @param transferTag Tag of the transfer to move
         * @param listener MegaRequestListener to track this request
         */
        void moveTransferToLastByTag(int transferTag, MegaRequestListener *listener = NULL);

        /**
         * @brief Move a transfer before another one in the transfer queue
         *
         * If the transfer is successfully moved, onTransferUpdate will be called
         * for the corresponding listeners of the moved transfer and the new priority
         * of the transfer will be available using MegaTransfer::getPriority
         *
         * The associated request type with this request is MegaRequest::TYPE_MOVE_TRANSFER
         * Valid data in the MegaRequest object received on callbacks:
         * - MegaRequest::getTransferTag - Returns the tag of the transfer to move
         * - MegaRequest::getFlag - Returns false (it means that it's a manual move)
         * - MegaRequest::getNumber - Returns the tag of the transfer with the target position
         *
         * @param transfer Transfer to move
         * @param prevTransfer Transfer with the target position
         * @param listener MegaRequestListener to track this request
         */
        void moveTransferBefore(MegaTransfer *transfer, MegaTransfer *prevTransfer, MegaRequestListener *listener = NULL);

        /**
         * @brief Move a transfer before another one in the transfer queue
         *
         * If the transfer is successfully moved, onTransferUpdate will be called
         * for the corresponding listeners of the moved transfer and the new priority
         * of the transfer will be available using MegaTransfer::getPriority
         *
         * The associated request type with this request is MegaRequest::TYPE_MOVE_TRANSFER
         * Valid data in the MegaRequest object received on callbacks:
         * - MegaRequest::getTransferTag - Returns the tag of the transfer to move
         * - MegaRequest::getFlag - Returns false (it means that it's a manual move)
         * - MegaRequest::getNumber - Returns the tag of the transfer with the target position
         *
         * @param transferTag Tag of the transfer to move
         * @param prevTransfer Tag of the transfer with the target position
         * @param listener MegaRequestListener to track this request
         */
        void moveTransferBeforeByTag(int transferTag, int prevTransferTag, MegaRequestListener *listener = NULL);

        /**
         * @brief Cancel the transfer with a specific tag
         *
         * When a transfer is cancelled, it will finish and will provide the error code
         * MegaError::API_EINCOMPLETE in MegaTransferListener::onTransferFinish and
         * MegaListener::onTransferFinish
         *
         * The associated request type with this request is MegaRequest::TYPE_CANCEL_TRANSFER
         * Valid data in the MegaRequest object received on callbacks:
         * - MegaRequest::getTransferTag - Returns the tag of the cancelled transfer (MegaTransfer::getTag)
         *
         * @param transferTag tag that identifies the transfer
         * You can get this tag using MegaTransfer::getTag
         *
         * @param listener MegaRequestListener to track this request
         */
        void cancelTransferByTag(int transferTag, MegaRequestListener *listener = NULL);

        /**
         * @brief Cancel all transfers of the same type
         *
         * The associated request type with this request is MegaRequest::TYPE_CANCEL_TRANSFERS
         * Valid data in the MegaRequest object received on callbacks:
         * - MegaRequest::getParamType - Returns the first parameter
         *
         * @param type Type of transfers to cancel.
         * Valid values are:
         * - MegaTransfer::TYPE_DOWNLOAD = 0
         * - MegaTransfer::TYPE_UPLOAD = 1
         *
         * @param listener MegaRequestListener to track this request
         */
        void cancelTransfers(int type, MegaRequestListener *listener = NULL);

        /**
         * @brief Pause/resume all transfers
         *
         * The associated request type with this request is MegaRequest::TYPE_PAUSE_TRANSFERS
         * Valid data in the MegaRequest object received on callbacks:
         * - MegaRequest::getFlag - Returns the first parameter
         *
         * @param pause true to pause all transfers / false to resume all transfers
         * @param listener MegaRequestListener to track this request
         */
        void pauseTransfers(bool pause, MegaRequestListener* listener = NULL);

        /**
         * @brief  Pause/resume all transfers in one direction (uploads or downloads)
         *
         * The associated request type with this request is MegaRequest::TYPE_PAUSE_TRANSFERS
         * Valid data in the MegaRequest object received on callbacks:
         * - MegaRequest::getFlag - Returns the first parameter
         * - MegaRequest::getNumber - Returns the direction of the transfers to pause/resume
         *
         * @param pause true to pause transfers / false to resume transfers
         * @param direction Direction of transfers to pause/resume
         * Valid values for this parameter are:
         * - MegaTransfer::TYPE_DOWNLOAD = 0
         * - MegaTransfer::TYPE_UPLOAD = 1
         *
         * @param listener MegaRequestListener to track this request
         */
        void pauseTransfers(bool pause, int direction, MegaRequestListener* listener = NULL);

        /**
         * @brief Pause/resume a transfer
         *
         * The request finishes with MegaError::API_OK if the state of the transfer is the
         * desired one at that moment. That means that the request succeed when the transfer
         * is successfully paused or resumed, but also if the transfer was already in the
         * desired state and it wasn't needed to change anything.
         *
         * Resumed transfers don't necessarily continue just after the resumption. They
         * are tagged as queued and are processed according to its position on the request queue.
         *
         * The associated request type with this request is MegaRequest::TYPE_PAUSE_TRANSFER
         * Valid data in the MegaRequest object received on callbacks:
         * - MegaRequest::getTransferTag - Returns the tag of the transfer to pause or resume
         * - MegaRequest::getFlag - Returns true if the transfer has to be pause or false if it has to be resumed
         *
         * @param transfer Transfer to pause or resume
         * @param pause True to pause the transfer or false to resume it
         * @param listener MegaRequestListener to track this request
         */
        void pauseTransfer(MegaTransfer *transfer, bool pause, MegaRequestListener* listener = NULL);

        /**
         * @brief Pause/resume a transfer
         *
         * The request finishes with MegaError::API_OK if the state of the transfer is the
         * desired one at that moment. That means that the request succeed when the transfer
         * is successfully paused or resumed, but also if the transfer was already in the
         * desired state and it wasn't needed to change anything.
         *
         * Resumed transfers don't necessarily continue just after the resumption. They
         * are tagged as queued and are processed according to its position on the request queue.
         *
         * The associated request type with this request is MegaRequest::TYPE_PAUSE_TRANSFER
         * Valid data in the MegaRequest object received on callbacks:
         * - MegaRequest::getTransferTag - Returns the tag of the transfer to pause or resume
         * - MegaRequest::getFlag - Returns true if the transfer has to be pause or false if it has to be resumed
         *
         * @param transferTag Tag of the transfer to pause or resume
         * @param pause True to pause the transfer or false to resume it
         * @param listener MegaRequestListener to track this request
         */
        void pauseTransferByTag(int transferTag, bool pause, MegaRequestListener* listener = NULL);

        /**
         * @brief Enable the resumption of transfers 
         *
         * This function enables the cache of transfers, so they can be resumed later.
         * Additionally, if a previous cache already exists (from previous executions),
         * then this function also resumes the existing cached transfers.
         * 
         * @note Cached uploads expire after 24 hours since the last time they were active.
         * @note Cached transfers related to files that have been modified since they were
         * added to the cache are discarded, since the file has changed.
         * 
         * A log in or a log out automatically disables this feature.
         *
         * When the MegaApi object is logged in, the cache of transfers is identified
         * and protected using the session and the master key, so transfers won't
         * be resumable using a different session or a different account. The
         * recommended way of using this function to resume transfers for an account
         * is calling it in the callback onRequestFinish related to MegaApi::fetchNodes
         *
         * When the MegaApi object is not logged in, it's still possible to use this
         * feature. However, since there isn't any available data to identify
         * and protect the cache, a default identifier and key are used. To improve
         * the protection of the transfer cache and allow the usage of this feature
         * with several non logged in instances of MegaApi at once without clashes,
         * it's possible to set a custom identifier for the transfer cache in the
         * optional parameter of this function. If that parameter is used, the
         * encryption key for the transfer cache will be derived from it.
         *
         * @param loggedOutId Identifier for a non logged in instance of MegaApi.
         * It doesn't have any effect if MegaApi is logged in.
         */
        void enableTransferResumption(const char* loggedOutId = NULL);

        /**
         * @brief Disable the resumption of transfers
         *
         * This function disables the resumption of transfers and also deletes
         * the transfer cache if it exists. See also MegaApi.enableTransferResumption.
         *
         * @param loggedOutId Identifier for a non logged in instance of MegaApi.
         * It doesn't have any effect if MegaApi is logged in.
         */
        void disableTransferResumption(const char* loggedOutId = NULL);

        /**
         * @brief Returns the state (paused/unpaused) of transfers
         * @param direction Direction of transfers to check
         * Valid values for this parameter are:
         * - MegaTransfer::TYPE_DOWNLOAD = 0
         * - MegaTransfer::TYPE_UPLOAD = 1
         *
         * @return true if transfers on that direction are paused, false otherwise
         */
        bool areTransfersPaused(int direction);

        /**
         * @brief Set the upload speed limit
         *
         * The limit will be applied on the server side when starting a transfer. Thus the limit won't be
         * applied for already started uploads and it's applied per storage server.
         *
         * @param bpslimit -1 to automatically select the limit, 0 for no limit, otherwise the speed limit
         * in bytes per second
         */
        void setUploadLimit(int bpslimit);

        /**
         * @brief Set the maximum number of connections per transfer
         *
         * The maximum number of allowed connections is 6. If a higher number of connections is passed
         * to this function, it will fail with the error code API_ETOOMANY.
         *
         * The associated request type with this request is MegaRequest::TYPE_SET_MAX_CONNECTIONS
         * Valid data in the MegaRequest object received on callbacks:
         * - MegaRequest::getParamType - Returns the value for \c direction parameter
         * - MegaRequest::getNumber - Returns the number of \c connections
         *
         * @param direction Direction of transfers
         * Valid values for this parameter are:
         * - MegaTransfer::TYPE_DOWNLOAD = 0
         * - MegaTransfer::TYPE_UPLOAD = 1
         * @param connections Maximum number of connection (it should between 1 and 6)
         */
        void setMaxConnections(int direction, int connections, MegaRequestListener* listener = NULL);

        /**
         * @brief Set the maximum number of connections per transfer for downloads and uploads
         *
         * The maximum number of allowed connections is 6. If a higher number of connections is passed
         * to this function, it will fail with the error code API_ETOOMANY.
         *
         * The associated request type with this request is MegaRequest::TYPE_SET_MAX_CONNECTIONS
         * Valid data in the MegaRequest object received on callbacks:
         * - MegaRequest::getNumber - Returns the number of connections
         *
         * @param connections Maximum number of connection (it should between 1 and 6)
         */
        void setMaxConnections(int connections, MegaRequestListener* listener = NULL);

        /**
         * @brief Set the transfer method for downloads
         *
         * Valid methods are:
         * - TRANSFER_METHOD_NORMAL = 0
         * HTTP transfers using port 80. Data is already encrypted.
         *
         * - TRANSFER_METHOD_ALTERNATIVE_PORT = 1
         * HTTP transfers using port 8080. Data is already encrypted.
         *
         * - TRANSFER_METHOD_AUTO = 2
         * The SDK selects the transfer method automatically
         *
         * - TRANSFER_METHOD_AUTO_NORMAL = 3
         * The SDK selects the transfer method automatically starting with port 80.
         *
         *  - TRANSFER_METHOD_AUTO_ALTERNATIVE = 4
         * The SDK selects the transfer method automatically starting with alternative port 8080.
         *
         * @param method Selected transfer method for downloads
         */
        void setDownloadMethod(int method);

        /**
         * @brief Set the transfer method for uploads
         *
         * Valid methods are:
         * - TRANSFER_METHOD_NORMAL = 0
         * HTTP transfers using port 80. Data is already encrypted.
         *
         * - TRANSFER_METHOD_ALTERNATIVE_PORT = 1
         * HTTP transfers using port 8080. Data is already encrypted.
         *
         * - TRANSFER_METHOD_AUTO = 2
         * The SDK selects the transfer method automatically
         *
         * - TRANSFER_METHOD_AUTO_NORMAL = 3
         * The SDK selects the transfer method automatically starting with port 80.
         *
         * - TRANSFER_METHOD_AUTO_ALTERNATIVE = 4
         * The SDK selects the transfer method automatically starting with alternative port 8080.
         *
         * @param method Selected transfer method for uploads
         */
        void setUploadMethod(int method);

        /**
         * @brief Get the active transfer method for downloads
         *
         * Valid values for the return parameter are:
         * - TRANSFER_METHOD_NORMAL = 0
         * HTTP transfers using port 80. Data is already encrypted.
         *
         * - TRANSFER_METHOD_ALTERNATIVE_PORT = 1
         * HTTP transfers using port 8080. Data is already encrypted.
         *
         * - TRANSFER_METHOD_AUTO = 2
         * The SDK selects the transfer method automatically
         *
         * - TRANSFER_METHOD_AUTO_NORMAL = 3
         * The SDK selects the transfer method automatically starting with port 80.
         *
         * - TRANSFER_METHOD_AUTO_ALTERNATIVE = 4
         * The SDK selects the transfer method automatically starting with alternative port 8080.
         *
         * @return Active transfer method for downloads
         */
        int getDownloadMethod();

        /**
         * @brief Get the active transfer method for uploads
         *
         * Valid values for the return parameter are:
         * - TRANSFER_METHOD_NORMAL = 0
         * HTTP transfers using port 80. Data is already encrypted.
         *
         * - TRANSFER_METHOD_ALTERNATIVE_PORT = 1
         * HTTP transfers using port 8080. Data is already encrypted.
         *
         * - TRANSFER_METHOD_AUTO = 2
         * The SDK selects the transfer method automatically
         *
         * - TRANSFER_METHOD_AUTO_NORMAL = 3
         * The SDK selects the transfer method automatically starting with port 80.
         *
         * - TRANSFER_METHOD_AUTO_ALTERNATIVE = 4
         * The SDK selects the transfer method automatically starting with alternative port 8080.
         *
         * @return Active transfer method for uploads
         */
        int getUploadMethod();

        /**
         * @brief Get information about transfer queues
         * @param listener MegaTransferListener to start receiving information about transfers
         * @return Information about transfer queues
         */
        MegaTransferData *getTransferData(MegaTransferListener *listener = NULL);

        /**
         * @brief Force an onTransferUpdate callback for the specified transfer
         *
         * The callback will be received by transfer listeners registered to receive all
         * callbacks related to callbacks and additionally by the listener in the last
         * parameter of this function, if it's not NULL.
         *
         * @param transfer Transfer that will be provided in the onTransferUpdate callback
         * @param listener Listener that will receive the callback
         */
        void notifyTransfer(MegaTransfer *transfer, MegaTransferListener *listener = NULL);

        /**
         * @brief Force an onTransferUpdate callback for the specified transfer
         *
         * The callback will be received by transfer listeners registered to receive all
         * callbacks related to callbacks and additionally by the listener in the last
         * parameter of this function, if it's not NULL.
         *
         * @param transferTag Tag of the transfer that will be provided in the onTransferUpdate callback
         * @param listener Listener that will receive the callback
         */
        void notifyTransferByTag(int transferTag, MegaTransferListener *listener = NULL);

        /**
         * @brief Get all active transfers
         *
         * You take the ownership of the returned value
         *
         * @return List with all active transfers
         * @see MegaApi::startUpload, MegaApi::startDownload
         */
        MegaTransferList *getTransfers();

        /**
         * @brief Get all active streaming transfers
         *
         * You take the ownership of the returned value
         *
         * @return List with all active streaming transfers
         * @see MegaApi::startStreaming
         */
        MegaTransferList *getStreamingTransfers();

        /**
         * @brief Get the transfer with a transfer tag
         *
         * That tag can be got using MegaTransfer::getTag
         *
         * You take the ownership of the returned value
         *
         * @param Transfer tag to check
         * @return MegaTransfer object with that tag, or NULL if there isn't any
         * active transfer with it
         *
         */
        MegaTransfer* getTransferByTag(int transferTag);

        /**
         * @brief Get all transfers of a specific type (downloads or uploads)
         *
         * If the parameter isn't MegaTransfer.TYPE_DOWNLOAD or MegaTransfer.TYPE_UPLOAD
         * this function returns an empty list.
         *
         * You take the ownership of the returned value
         *
         * @param type MegaTransfer.TYPE_DOWNLOAD or MegaTransfer.TYPE_UPLOAD
         * @return List with transfers of the desired type
         */
        MegaTransferList *getTransfers(int type);

        /**
         * @brief Get a list of transfers that belong to a folder transfer
         *
         * This function provides the list of transfers started in the context
         * of a folder transfer.
         *
         * If the tag in the parameter doesn't belong to a folder transfer,
         * this function returns an empty list.
         *
         * The transfers provided by this function are the ones that are added to the
         * transfer queue when this function is called. Finished transfers, or transfers
         * not added to the transfer queue yet (for example, uploads that are waiting for
         * the creation of the parent folder in MEGA) are not returned by this function.
         *
         * You take the ownership of the returned value
         *
         * @param transferTag Tag of the folder transfer to check
         * @return List of transfers in the context of the selected folder transfer
         * @see MegaTransfer::isFolderTransfer, MegaTransfer::getFolderTransferTag
         */
        MegaTransferList *getChildTransfers(int transferTag);

#ifdef ENABLE_SYNC

        ///////////////////   SYNCHRONIZATION   ///////////////////

        /**
         * @brief Get the synchronization state of a local file
         * @param Path of the local file
         * @return Synchronization state of the local file.
         * Valid values are:
         * - STATE_NONE = 0
         * The file isn't inside a synced folder
         *
         * - MegaApi::STATE_SYNCED = 1
         * The file is in sync with the MEGA account
         *
         * - MegaApi::STATE_PENDING = 2
         * The file is pending to be synced with the MEGA account
         *
         * - MegaApi::STATE_SYNCING = 3
         * The file is being synced with the MEGA account
         *
         * - MegaApi::STATE_IGNORED = 4
         * The file is inside a synced folder, but it is ignored
         * by the selected exclusion filters
         *
         */
        int syncPathState(std::string *path);

        /**
         * @brief Get the MegaNode associated with a local synced file
         * @param path Local path of the file
         * @return The same file in MEGA or NULL if the file isn't synced
         */
        MegaNode *getSyncedNode(std::string *path);

        /**
         * @brief Synchronize a local folder and a folder in MEGA
         *
         * This function should be used to add a new synchronized folders. To resume a previously
         * added synchronized folder, use MegaApi::resumeSync
         *
         * The associated request type with this request is MegaRequest::TYPE_ADD_SYNC
         * Valid data in the MegaRequest object received on callbacks:
         * - MegaRequest::getNodeHandle - Returns the handle of the folder in MEGA
         * - MegaRequest::getFile - Returns the path of the local folder
         *
         * Valid data in the MegaRequest object received in onRequestFinish when the error code
         * is MegaError::API_OK:
         * - MegaRequest::getNumber - Fingerprint of the local folder to resume the sync (MegaApi::resumeSync)
         *
         * @param localFolder Local folder
         * @param megaFolder MEGA folder
         * @param listener MegaRequestListener to track this request
         *
         * @see MegaApi::resumeSync
         */
        void syncFolder(const char *localFolder, MegaNode *megaFolder, MegaRequestListener* listener = NULL);

        /**
         * @brief Resume a previously synced folder
         *
         * This function should be called in the onRequestFinish callback for MegaApi::fetchNodes, before the callback
         * returns, to ensure that all changes made in the MEGA account while the synchronization was stopped
         * are correctly applied.
         *
         * The third parameter allows to pass a fingerprint of the local folder to check if it has changed since
         * the previous execution. That fingerprint can be obtained using MegaRequest::getParentHandle in the
         * onRequestFinish callback if the MegaApi::syncFolder request. If the provided fingerprint doesn't match
         * the current fingerprint of the local folder, this request will fail with the error code
         * MegaError::API_EFAILED
         *
         * The associated request type with this request is MegaRequest::TYPE_ADD_SYNC
         * Valid data in the MegaRequest object received on callbacks:
         * - MegaRequest::getNodeHandle - Returns the handle of the folder in MEGA
         * - MegaRequest::getFile - Returns the path of the local folder
         * - MegaRequest::getNumber - Returns the fingerprint of the local folder
         *
         * @param localFolder Local folder
         * @param megaFolder MEGA folder
         * @param localfp Fingerprint of the local file
         * @param listener MegaRequestListener to track this request
         */
        void resumeSync(const char *localFolder, MegaNode *megaFolder, long long localfp, MegaRequestListener* listener = NULL);

        /**
         * @brief Remove a synced folder
         *
         * The folder will stop being synced. No files in the local nor in the remote folder
         * will be deleted due to the usage of this function.
         *
         * The synchronization will stop and the cache of local files will be deleted
         * If you don't want to delete the local cache use MegaApi::disableSync
         *
         * The associated request type with this request is MegaRequest::TYPE_REMOVE_SYNC
         * Valid data in the MegaRequest object received on callbacks:
         * - MegaRequest::getNodeHandle - Returns the handle of the folder in MEGA
         * - MegaRequest::getFlag - Returns true
         *
         * @param megaFolder MEGA folder
         * @param listener MegaRequestListener to track this request
         */
        void removeSync(MegaNode *megaFolder, MegaRequestListener *listener = NULL);

        /**
         * @brief Remove a synced folder
         *
         * The folder will stop being synced. No files in the local nor in the remote folder
         * will be deleted due to the usage of this function.
         *
         * The synchronization will stop and the cache of local files will be deleted
         * If you don't want to delete the local cache use MegaApi::disableSync
         *
         * The associated request type with this request is MegaRequest::TYPE_REMOVE_SYNC
         * Valid data in the MegaRequest object received on callbacks:
         * - MegaRequest::getNodeHandle - Returns the handle of the folder in MEGA
         * - MegaRequest::getFlag - Returns true
         *
         * @param sync Synchronization to cancel
         * @param listener MegaRequestListener to track this request
         */
        void removeSync(MegaSync *sync, MegaRequestListener *listener = NULL);

        /**
         * @brief Disable a synced folder
         *
         * The folder will stop being synced. No files in the local nor in the remote folder
         * will be deleted due to the usage of this function.
         *
         * The synchronization will stop but the cache of local files won't be deleted.
         * If you want to also delete the local cache use MegaApi::removeSync
         *
         * The associated request type with this request is MegaRequest::TYPE_REMOVE_SYNC
         * Valid data in the MegaRequest object received on callbacks:
         * - MegaRequest::getNodeHandle - Returns the handle of the folder in MEGA
         * - MegaRequest::getFlag - Returns false
         *
         * @param megaFolder MEGA folder
         * @param listener MegaRequestListener to track this request
         */
        void disableSync(MegaNode *megaFolder, MegaRequestListener *listener=NULL);

        /**
         * @brief Disable a synced folder
         *
         * The folder will stop being synced. No files in the local nor in the remote folder
         * will be deleted due to the usage of this function.
         *
         * The synchronization will stop but the cache of local files won't be deleted.
         * If you want to also delete the local cache use MegaApi::removeSync
         *
         * The associated request type with this request is MegaRequest::TYPE_REMOVE_SYNC
         * Valid data in the MegaRequest object received on callbacks:
         * - MegaRequest::getNodeHandle - Returns the handle of the folder in MEGA
         * - MegaRequest::getFlag - Returns false
         *
         * @param sync Synchronization to disable
         * @param listener MegaRequestListener to track this request
         */
        void disableSync(MegaSync *sync, MegaRequestListener *listener = NULL);

        /**
         * @brief Remove all active synced folders
         *
         * All folders will stop being synced. Nothing in the local nor in the remote folders
         * will be deleted due to the usage of this function.
         *
         * The associated request type with this request is MegaRequest::TYPE_REMOVE_SYNCS
         *
         * @param listener MegaRequestListener to track this request
         */
        void removeSyncs(MegaRequestListener *listener = NULL);

        /**
         * @brief Get the number of active synced folders
         * @return The number of active synced folders
         *
         * @deprecated New functions to manage synchronizations are being implemented. This funtion will
         * be removed in future updates.
         */
        int getNumActiveSyncs();

        /**
         * @brief Check if the synchronization engine is scanning files
         * @return true if it is scanning, otherwise false
         */
        bool isScanning();

        /**
         * @brief Check if the MegaNode is synchronized with a local file
         * @param MegaNode to check
         * @return true if the node is synchronized, othewise false
         * @see MegaApi::getLocalPath
         */
        bool isSynced(MegaNode *n);

        /**
         * @brief Set a list of excluded file names
         *
         * Wildcards (* and ?) are allowed
         *
         * @param List of excluded file names
         * @deprecated A more powerful exclusion system based on regular expresions is being developed. This
         * function will be removed in future updates
         */
        void setExcludedNames(std::vector<std::string> *excludedNames);

        /**
         * @brief Set a lower limit for synchronized files
         *
         * Files with a size lower than this limit won't be synchronized
         * To disable the limit, you can set it to 0
         *
         * If both limits are enabled and the lower one is greater than the upper one,
         * only files between both limits will be excluded
         *
         * @param limit Lower limit for synchronized files
         */
        void setExclusionLowerSizeLimit(long long limit);

        /**
         * @brief Set an upper limit for synchronized files
         *
         * Files with a size greater than this limit won't be synchronized
         * To disable the limit, you can set it to 0
         *
         * If both limits are enabled and the lower one is greater than the upper one,
         * only files between both limits will be excluded
         *
         * @param limit Upper limit for synchronized files
         */
        void setExclusionUpperSizeLimit(long long limit);

        /**
         * @brief Move a local file to the local "Debris" folder
         *
         * The file have to be inside a local synced folder
         *
         * @param path Path of the local file
         * @return true on success, false on failure
         */
        bool moveToLocalDebris(const char *path);

        /**
         * @brief Check if a name is syncable based on the excluded names
         * @param name Name to check
         * @return true if the name is syncable, otherwise false
         * @deprecated A more powerful exclusion system based on regular expresions is being developed. This
         * function will be removed or modified in future updates
         */
        bool isSyncable(const char *name);

        /**
         * @brief Get the corresponding local path of a synced node
         * @param Node to check
         * @return Local path of the corresponding file in the local computer. If the node is't synced
         * this function returns an empty string.
         *
         * @deprecated New functions to manage synchronizations are being implemented. This funtion will
         * be removed in future updates.
         */
        std::string getLocalPath(MegaNode *node);

        /**
         * @brief Get the total number of local nodes in the account
         * @return Total number of local nodes in the account
         */
        long long getNumLocalNodes();

        /**
         * @brief Get the path if the file/folder that is blocking the sync engine
         *
         * If the sync engine is not blocked, this function returns NULL
         * You take the ownership of the returned value
         *
         * @return Path of the file that is blocking the sync engine, or NULL if it isn't blocked
         */
        char *getBlockedPath();
#endif

        /**
         * @brief Force a loop of the SDK thread
         * @deprecated This function is only here for debugging purposes. It will probably
         * be removed in future updates
         */
        void update();

        /**
         * @brief Check if the SDK is waiting for the server
         * @return true if the SDK is waiting for the server to complete a request
         */
        bool isWaiting();

        /**
         * @brief Get the number of pending uploads
         *
         * @return Pending uploads
         *
         * @deprecated Function related to statistics will be reviewed in future updates to
         * provide more data and avoid race conditions. They could change or be removed in the current form.
         */
        int getNumPendingUploads();

        /**
         * @brief Get the number of pending downloads
         * @return Pending downloads
         *
         * @deprecated Function related to statistics will be reviewed in future updates to
         * provide more data and avoid race conditions. They could change or be removed in the current form.
         */
        int getNumPendingDownloads();

        /**
         * @brief Get the number of queued uploads since the last call to MegaApi::resetTotalUploads
         * @return Number of queued uploads since the last call to MegaApi::resetTotalUploads
         *
         * @deprecated Function related to statistics will be reviewed in future updates to
         * provide more data and avoid race conditions. They could change or be removed in the current form.
         */
        int getTotalUploads();

        /**
         * @brief Get the number of queued uploads since the last call to MegaApi::resetTotalDownloads
         * @return Number of queued uploads since the last call to MegaApi::resetTotalDownloads
         *
         * @deprecated Function related to statistics will be reviewed in future updates. They
         * could change or be removed in the current form.
         */
        int getTotalDownloads();

        /**
         * @brief Reset the number of total downloads
         * This function resets the number returned by MegaApi::getTotalDownloads
         *
         * @deprecated Function related to statistics will be reviewed in future updates to
         * provide more data and avoid race conditions. They could change or be removed in the current form.
         *
         */
        void resetTotalDownloads();

        /**
         * @brief Reset the number of total uploads
         * This function resets the number returned by MegaApi::getTotalUploads
         *
         * @deprecated Function related to statistics will be reviewed in future updates to
         * provide more data and avoid race conditions. They could change or be removed in the current form.
         */
        void resetTotalUploads();
        /**
         * @brief Get the total downloaded bytes since the creation of the MegaApi object
         * @return Total downloaded bytes since the creation of the MegaApi object
         *
         * @deprecated Function related to statistics will be reviewed in future updates to
         * provide more data and avoid race conditions. They could change or be removed in the current form.
         */
        long long getTotalDownloadedBytes();

        /**
         * @brief Get the total uploaded bytes since the creation of the MegaApi object
         * @return Total uploaded bytes since the creation of the MegaApi object
         *
         * @deprecated Function related to statistics will be reviewed in future updates to
         * provide more data and avoid race conditions. They could change or be removed in the current form.
         *
         */
        long long getTotalUploadedBytes();

        /**
         * @brief Update the number of pending downloads/uploads
         *
         * This function forces a count of the pending downloads/uploads. It could
         * affect the return value of MegaApi::getNumPendingDownloads and
         * MegaApi::getNumPendingUploads.
         *
         * @deprecated Function related to statistics will be reviewed in future updates to
         * provide more data and avoid race conditions. They could change or be removed in the current form.
         *
         */
        void updateStats();

        /**
         * @brief Get the total number of nodes in the account
         * @return Total number of nodes in the account
         */
        long long getNumNodes();

        enum {	ORDER_NONE = 0, ORDER_DEFAULT_ASC, ORDER_DEFAULT_DESC,
            ORDER_SIZE_ASC, ORDER_SIZE_DESC,
            ORDER_CREATION_ASC, ORDER_CREATION_DESC,
            ORDER_MODIFICATION_ASC, ORDER_MODIFICATION_DESC,
            ORDER_ALPHABETICAL_ASC, ORDER_ALPHABETICAL_DESC};


		/**
		 * @brief Get the number of child nodes
		 *
		 * If the node doesn't exist in MEGA or isn't a folder,
		 * this function returns 0
		 *
		 * This function doesn't search recursively, only returns the direct child nodes.
		 *
		 * @param parent Parent node
		 * @return Number of child nodes
		 */
		int getNumChildren(MegaNode* parent);

		/**
		 * @brief Get the number of child files of a node
		 *
		 * If the node doesn't exist in MEGA or isn't a folder,
		 * this function returns 0
		 *
		 * This function doesn't search recursively, only returns the direct child files.
		 *
		 * @param parent Parent node
		 * @return Number of child files
		 */
		int getNumChildFiles(MegaNode* parent);

		/**
		 * @brief Get the number of child folders of a node
		 *
		 * If the node doesn't exist in MEGA or isn't a folder,
		 * this function returns 0
		 *
		 * This function doesn't search recursively, only returns the direct child folders.
		 *
		 * @param parent Parent node
		 * @return Number of child folders
		 */
		int getNumChildFolders(MegaNode* parent);

		/**
		 * @brief Get all children of a MegaNode
		 *
		 * If the parent node doesn't exist or it isn't a folder, this function
		 * returns NULL
		 *
		 * You take the ownership of the returned value
		 *
		 * @param parent Parent node
		 * @param order Order for the returned list
		 * Valid values for this parameter are:
		 * - MegaApi::ORDER_NONE = 0
		 * Undefined order
		 *
		 * - MegaApi::ORDER_DEFAULT_ASC = 1
		 * Folders first in alphabetical order, then files in the same order
		 *
		 * - MegaApi::ORDER_DEFAULT_DESC = 2
		 * Files first in reverse alphabetical order, then folders in the same order
		 *
		 * - MegaApi::ORDER_SIZE_ASC = 3
		 * Sort by size, ascending
		 *
		 * - MegaApi::ORDER_SIZE_DESC = 4
		 * Sort by size, descending
		 *
		 * - MegaApi::ORDER_CREATION_ASC = 5
		 * Sort by creation time in MEGA, ascending
		 *
		 * - MegaApi::ORDER_CREATION_DESC = 6
		 * Sort by creation time in MEGA, descending
		 *
		 * - MegaApi::ORDER_MODIFICATION_ASC = 7
		 * Sort by modification time of the original file, ascending
		 *
		 * - MegaApi::ORDER_MODIFICATION_DESC = 8
		 * Sort by modification time of the original file, descending
		 *
		 * - MegaApi::ORDER_ALPHABETICAL_ASC = 9
		 * Sort in alphabetical order, ascending
		 *
		 * - MegaApi::ORDER_ALPHABETICAL_DESC = 10
		 * Sort in alphabetical order, descending
		 *
		 * @return List with all child MegaNode objects
		 */
        MegaNodeList* getChildren(MegaNode *parent, int order = 1);

        /**
         * @brief Get the current index of the node in the parent folder for a specific sorting order
         *
         * If the node doesn't exist or it doesn't have a parent node (because it's a root node)
         * this function returns -1
         *
         * @param node Node to check
         * @param order Sorting order to use
         * @return Index of the node in its parent folder
         */
        int getIndex(MegaNode* node, int order = 1);

        /**
         * @brief Get the child node with the provided name
         *
         * If the node doesn't exist, this function returns NULL
         *
         * You take the ownership of the returned value
         *
         * @param parent Parent node
         * @param name Name of the node
         * @return The MegaNode that has the selected parent and name
         */
        MegaNode *getChildNode(MegaNode *parent, const char* name);

        /**
         * @brief Get the parent node of a MegaNode
         *
         * If the node doesn't exist in the account or
         * it is a root node, this function returns NULL
         *
         * You take the ownership of the returned value.
         *
         * @param node MegaNode to get the parent
         * @return The parent of the provided node
         */
        MegaNode *getParentNode(MegaNode *node);

        /**
         * @brief Get the path of a MegaNode
         *
         * If the node doesn't exist, this function returns NULL.
         * You can recoved the node later using MegaApi::getNodeByPath
         * except if the path contains names with  '/', '\' or ':' characters.
         *
         * You take the ownership of the returned value
         *
         * @param node MegaNode for which the path will be returned
         * @return The path of the node
         */
        char* getNodePath(MegaNode *node);

        /**
         * @brief Get the MegaNode in a specific path in the MEGA account
         *
         * The path separator character is '/'
         * The Root node is /
         * The Inbox root node is //in/
         * The Rubbish root node is //bin/
         *
         * Paths with names containing '/', '\' or ':' aren't compatible
         * with this function.
         *
         * It is needed to be logged in and to have successfully completed a fetchNodes
         * request before calling this function. Otherwise, it will return NULL.
         *
         * You take the ownership of the returned value
         *
         * @param path Path to check
         * @param n Base node if the path is relative
         * @return The MegaNode object in the path, otherwise NULL
         */
        MegaNode *getNodeByPath(const char *path, MegaNode *n = NULL);

        /**
         * @brief Get the MegaNode that has a specific handle
         *
         * You can get the handle of a MegaNode using MegaNode::getHandle. The same handle
         * can be got in a Base64-encoded string using MegaNode::getBase64Handle. Conversions
         * between these formats can be done using MegaApi::base64ToHandle and MegaApi::handleToBase64
         *
         * It is needed to be logged in and to have successfully completed a fetchNodes
         * request before calling this function. Otherwise, it will return NULL.
         *
         * You take the ownership of the returned value.
         *
         * @param MegaHandler Node handle to check
         * @return MegaNode object with the handle, otherwise NULL
         */
        MegaNode *getNodeByHandle(MegaHandle h);

        /**
         * @brief Get the MegaContactRequest that has a specific handle
         *
         * You can get the handle of a MegaContactRequest using MegaContactRequest::getHandle.
         *
         * You take the ownership of the returned value.
         *
         * @param handle Contact request handle to check
         * @return MegaContactRequest object with the handle, otherwise NULL
         */
        MegaContactRequest *getContactRequestByHandle(MegaHandle handle);

        /**
         * @brief Get all contacts of this MEGA account
         *
         * You take the ownership of the returned value
         *
         * @return List of MegaUser object with all contacts of this account
         */
        MegaUserList* getContacts();

        /**
         * @brief Get the MegaUser that has a specific email address
         *
         * You can get the email of a MegaUser using MegaUser::getEmail
         *
         * You take the ownership of the returned value
         *
         * @param user Email or Base64 handle of the user
         * @return MegaUser that has the email address, otherwise NULL
         */
        MegaUser* getContact(const char *user);

        /**
         * @brief Get a list with all inbound sharings from one MegaUser
         *
         * You take the ownership of the returned value
         *
         * @param user MegaUser sharing folders with this account
         * @return List of MegaNode objects that this user is sharing with this account
         */
        MegaNodeList *getInShares(MegaUser* user);

        /**
         * @brief Get a list with all inboud sharings
         *
         * You take the ownership of the returned value
         *
         * @return List of MegaNode objects that other users are sharing with this account
         */
        MegaNodeList *getInShares();

        /**
         * @brief Get a list with all active inboud sharings
         *
         * You take the ownership of the returned value
         *
         * @return List of MegaShare objects that other users are sharing with this account
         */
        MegaShareList *getInSharesList();

        /**
          * @brief Check if a MegaNode is being shared by/with your own user
          *
          * For nodes that are being shared, you can get a list of MegaShare
          * objects using MegaApi::getOutShares, or a list of MegaNode objects
          * using MegaApi::getInShares
          *
          * @param node Node to check
          * @return true is the MegaNode is being shared, otherwise false
          * @deprecated This function is intended for debugging and internal purposes and will be probably removed in future updates.
          * Use MegaNode::isShared instead
         */
         bool isShared(MegaNode *node);

         /**
          * @brief Check if a MegaNode is being shared with other users
          *
          * For nodes that are being shared, you can get a list of MegaShare
          * objects using MegaApi::getOutShares
          *
          * @param node Node to check
          * @return true is the MegaNode is being shared, otherwise false
          * @deprecated This function is intended for debugging and internal purposes and will be probably removed in future updates.
          * Use MegaNode::isOutShare instead
          */
         bool isOutShare(MegaNode *node);

         /**
          * @brief Check if a MegaNode belong to another User, but it is shared with you
          *
          * For nodes that are being shared, you can get a list of MegaNode
          * objects using MegaApi::getInShares
          *
          * @param node Node to check
          * @return true is the MegaNode is being shared, otherwise false
          * @deprecated This function is intended for debugging and internal purposes and will be probably removed in future updates.
          * Use MegaNode::isInShare instead
          */
         bool isInShare(MegaNode *node);

        /**
         * @brief Check if a MegaNode is pending to be shared with another User. This situation
         * happens when a node is to be shared with a User which is not a contact yet.
         *
         * For nodes that are pending to be shared, you can get a list of MegaNode
         * objects using MegaApi::getPendingShares
         *
         * @param node Node to check
         * @return true is the MegaNode is pending to be shared, otherwise false
         */
        bool isPendingShare(MegaNode *node);

        /**
         * @brief Get a list with all active outbound sharings
         *
         * You take the ownership of the returned value
         *
         * @return List of MegaShare objects
         */
        MegaShareList *getOutShares();

        /**
         * @brief Get a list with the active outbound sharings for a MegaNode
         *
         * If the node doesn't exist in the account, this function returns an empty list.
         *
         * You take the ownership of the returned value
         *
         * @param node MegaNode to check
         * @return List of MegaShare objects
         */
        MegaShareList *getOutShares(MegaNode *node);

        /**
         * @brief Get a list with all pending outbound sharings
         *
         * You take the ownership of the returned value
         *
         * @return List of MegaShare objects
         */
        MegaShareList *getPendingOutShares();

        /**
         * @brief Get a list with all pending outbound sharings
         *
         * You take the ownership of the returned value
         *
         * @return List of MegaShare objects
         */
        MegaShareList *getPendingOutShares(MegaNode *node);

        /**
         * @brief Get a list with all public links
         *
         * You take the ownership of the returned value
         *
         * @return List of MegaNode objects that are shared with everyone via public link
         */
        MegaNodeList *getPublicLinks();

        /**
         * @brief Get a list with all incoming contact requests
         *
         * You take the ownership of the returned value
         *
         * @return List of MegaContactRequest objects
         */
        MegaContactRequestList *getIncomingContactRequests();

        /**
         * @brief Get a list with all outgoing contact requests
         *
         * You take the ownership of the returned value
         *
         * @return List of MegaContactRequest objects
         */
        MegaContactRequestList *getOutgoingContactRequests();

        /**
         * @brief Get the access level of a MegaNode
         * @param node MegaNode to check
         * @return Access level of the node
         * Valid values are:
         * - MegaShare::ACCESS_OWNER
         * - MegaShare::ACCESS_FULL
         * - MegaShare::ACCESS_READWRITE
         * - MegaShare::ACCESS_READ
         * - MegaShare::ACCESS_UNKNOWN
         */
        int getAccess(MegaNode* node);

        /**
         * @brief Get the size of a node tree
         *
         * If the MegaNode is a file, this function returns the size of the file.
         * If it's a folder, this fuction returns the sum of the sizes of all nodes
         * in the node tree.
         *
         * @param node Parent node
         * @return Size of the node tree
         */
        long long getSize(MegaNode *node);

        /**
         * @brief Get a Base64-encoded fingerprint for a local file
         *
         * The fingerprint is created taking into account the modification time of the file
         * and file contents. This fingerprint can be used to get a corresponding node in MEGA
         * using MegaApi::getNodeByFingerprint
         *
         * If the file can't be found or can't be opened, this function returns NULL
         *
         * You take the ownership of the returned value
         *
         * @param filePath Local file path
         * @return Base64-encoded fingerprint for the file
         */
        char* getFingerprint(const char *filePath);

        /**
         * @brief Get a Base64-encoded fingerprint for a node
         *
         * If the node doesn't exist or doesn't have a fingerprint, this function returns NULL
         *
         * You take the ownership of the returned value
         *
         * @param node Node for which we want to get the fingerprint
         * @return Base64-encoded fingerprint for the file
         * @deprecated Use MegaNode::getFingerprint instead of this function
         */
        char *getFingerprint(MegaNode *node);

        /**
         * @brief Get a Base64-encoded fingerprint from an input stream and a modification time
         *
         * If the input stream is NULL, has a negative size or can't be read, this function returns NULL
         *
         * You take the ownership of the returned value
         *
         * @param inputStream Input stream that provides the data to create the fingerprint
         * @param mtime Modification time that will be taken into account for the creation of the fingerprint
         * @return Base64-encoded fingerprint
         */
        char* getFingerprint(MegaInputStream *inputStream, int64_t mtime);

        /**
         * @brief Returns a node with the provided fingerprint
         *
         * If there isn't any node in the account with that fingerprint, this function returns NULL.
         *
         * You take the ownership of the returned value.
         *
         * @param fingerprint Fingerprint to check
         * @return MegaNode object with the provided fingerprint
         */
        MegaNode *getNodeByFingerprint(const char* fingerprint);

        /**
         * @brief Returns a node with the provided fingerprint
         *
         * If there isn't any node in the account with that fingerprint, this function returns NULL.
         * If there are several nodes with the same fingerprint, nodes in the preferred
         * parent folder take precedence.
         *
         * You take the ownership of the returned value.
         *
         * @param fingerprint Fingerprint to check
         * @param parent Preferred parent node
         * @return MegaNode object with the provided fingerprint
         */
        MegaNode *getNodeByFingerprint(const char *fingerprint, MegaNode* parent);

        /**
         * @brief Returns all nodes that have a fingerprint
         *
         * If there isn't any node in the account with that fingerprint, this function returns an empty MegaNodeList.
         *
         * You take the ownership of the returned value.
         *
         * @param fingerprint Fingerprint to check
         * @return List of nodes with the same fingerprint
         */
        MegaNodeList *getNodesByFingerprint(const char* fingerprint);

        /**
         * @brief Returns a node with the provided fingerprint that can be exported
         *
         * If there isn't any node in the account with that fingerprint, this function returns NULL.
         * If a file name is passed in the second parameter, it's also checked if nodes with a matching
         * fingerprint has that name. If there isn't any matching node, this function returns NULL.
         * This function ignores nodes that are inside the Rubbish Bin because public links to those nodes
         * can't be downloaded.
         *
         * You take the ownership of the returned value.
         *
         * @param fingerprint Fingerprint to check
         * @param name Name that the node should have (optional)
         * @return Exportable node that meet the requirements
         */
        MegaNode *getExportableNodeByFingerprint(const char *fingerprint, const char *name = NULL);

        /**
         * @brief Check if the account already has a node with the provided fingerprint
         *
         * A fingerprint for a local file can be generated using MegaApi::getFingerprint
         *
         * @param fingerprint Fingerprint to check
         * @return true if the account contains a node with the same fingerprint
         */
        bool hasFingerprint(const char* fingerprint);

        /**
         * @brief getCRC Get the CRC of a file
         *
         * The CRC of a file is a hash of its contents.
         * If you need a more realiable method to check files, use fingerprint functions
         * (MegaApi::getFingerprint, MegaApi::getNodeByFingerprint) that also takes into
         * account the size and the modification time of the file to create the fingerprint.
         *
         * You take the ownership of the returned value.
         *
         * @param filePath Local file path
         * @return Base64-encoded CRC of the file
         */
        char* getCRC(const char *filePath);
    
        /**
         * @brief Get the CRC from a fingerprint
         *
         * You take the ownership of the returned value.
         *
         * @param fingerprint fingerprint from which we want to get the CRC
         * @return Base64-encoded CRC from the fingerprint
         */
        char *getCRCFromFingerprint(const char *fingerprint);

        /**
         * @brief getCRC Get the CRC of a node
         *
         * The CRC of a node is a hash of its contents.
         * If you need a more realiable method to check files, use fingerprint functions
         * (MegaApi::getFingerprint, MegaApi::getNodeByFingerprint) that also takes into
         * account the size and the modification time of the node to create the fingerprint.
         *
         * You take the ownership of the returned value.
         *
         * @param node Node for which we want to get the CRC
         * @return Base64-encoded CRC of the node
         */
        char* getCRC(MegaNode *node);

        /**
         * @brief getNodeByCRC Returns a node with the provided CRC
         *
         * If there isn't any node in the selected folder with that CRC, this function returns NULL.
         * If there are several nodes with the same CRC, anyone can be returned.
         *
         * You take the ownership of the returned value.
         *
         * @param crc CRC to check
         * @param parent Parent node to scan. It must be a folder.
         * @return  Node with the selected CRC in the selected folder, or NULL
         * if it's not found.
         */
        MegaNode* getNodeByCRC(const char *crc, MegaNode* parent);

        /**
         * @brief Check if a node has an access level
         *
         * @param node Node to check
         * @param level Access level to check
         * Valid values for this parameter are:
         * - MegaShare::ACCESS_OWNER
         * - MegaShare::ACCESS_FULL
         * - MegaShare::ACCESS_READWRITE
         * - MegaShare::ACCESS_READ
         *
         * @return MegaError object with the result.
         * Valid values for the error code are:
         * - MegaError::API_OK - The node has the required access level
         * - MegaError::API_EACCESS - The node doesn't have the required access level
         * - MegaError::API_ENOENT - The node doesn't exist in the account
         * - MegaError::API_EARGS - Invalid parameters
         */
        MegaError checkAccess(MegaNode* node, int level);

        /**
         * @brief Check if a node can be moved to a target node
         * @param node Node to check
         * @param target Target for the move operation
         * @return MegaError object with the result:
         * Valid values for the error code are:
         * - MegaError::API_OK - The node can be moved to the target
         * - MegaError::API_EACCESS - The node can't be moved because of permissions problems
         * - MegaError::API_ECIRCULAR - The node can't be moved because that would create a circular linkage
         * - MegaError::API_ENOENT - The node or the target doesn't exist in the account
         * - MegaError::API_EARGS - Invalid parameters
         */
        MegaError checkMove(MegaNode* node, MegaNode* target);

        /**
         * @brief Check if the MEGA filesystem is available in the local computer
         *
         * This function returns true after a successful call to MegaApi::fetchNodes,
         * otherwise it returns false
         *
         * @return True if the MEGA filesystem is available
         */
        bool isFilesystemAvailable();

        /**
         * @brief Returns the root node of the account
         *
         * You take the ownership of the returned value
         *
         * If you haven't successfully called MegaApi::fetchNodes before,
         * this function returns NULL
         *
         * @return Root node of the account
         */
        MegaNode *getRootNode();

        /**
         * @brief Returns the inbox node of the account
         *
         * You take the ownership of the returned value
         *
         * If you haven't successfully called MegaApi::fetchNodes before,
         * this function returns NULL
         *
         * @return Inbox node of the account
         */
        MegaNode* getInboxNode();

        /**
         * @brief Returns the rubbish node of the account
         *
         * You take the ownership of the returned value
         *
         * If you haven't successfully called MegaApi::fetchNodes before,
         * this function returns NULL
         *
         * @return Rubbish node of the account
         */
        MegaNode *getRubbishNode();

        /**
         * @brief Set default permissions for new files
         *
         * This function allows to change the permissions that will be received
         * by newly created files.
         *
         * It's possible to change group permissions, public permissions and the
         * executable permission for the user. "rw" permissions for the user will
         * be always granted to prevent synchronization problems.
         *
         * To check the effective permissions that will be applied, please use
         * MegaApi::getDefaultFilePermissions
         *
         * Currently, this function only works for OS X and Linux (or any other
         * platform using the Posix filesystem layer). On Windows, it doesn't have
         * any effect.
         *
         * @param permissions Permissions for new files in the same format accepted by chmod() (0755, for example)
         */
        void setDefaultFilePermissions(int permissions);

        /**
         * @brief Get default permissions for new files
         *
         * This function returns the permissions that will be applied to new files.
         *
         * Currently, this function only works on OS X and Linux (or any other
         * platform using the Posix filesystem layer). On Windows it returns 0600
         *
         * @return Permissions for new files in the same format accepted by chmod() (0755, for example)
         */
        int getDefaultFilePermissions();

        /**
         * @brief Set default permissions for new folders
         *
         * This function allows to change the permissions that will be received
         * by newly created folders.
         *
         * It's possible to change group permissions and public permissions.
         * "rwx" permissions for the user will be always granted to prevent
         * synchronization problems.
         *
         * To check the effective permissions that will be applied, please use
         * MegaApi::getDefaultFolderPermissions
         *
         * Currently, this function only works for OS X and Linux (or any other
         * platform using the Posix filesystem layer). On Windows, it doesn't have
         * any effect.
         *
         * @param permissions Permissions for new folders in the same format accepted by chmod() (0755, for example)
         */
        void setDefaultFolderPermissions(int permissions);

        /**
         * @brief Get default permissions for new folders
         *
         * This function returns the permissions that will be applied to new folders.
         *
         * Currently, this function only works on OS X and Linux (or any other
         * platform using the Posix filesystem layer). On Windows, it returns 0700
         *
         * @return Permissions for new folders in the same format accepted by chmod() (0755, for example)
         */
        int getDefaultFolderPermissions();

        /**
         * @brief Get the time (in seconds) during which transfers will be stopped due to a bandwidth overquota
         * @return Time (in seconds) during which transfers will be stopped, otherwise 0
         */
        long long getBandwidthOverquotaDelay();

        /**
         * @brief Search nodes containing a search string in their name
         *
         * The search is case-insensitive.
         *
         * You take the ownership of the returned value.
         *
         * @param node The parent node of the tree to explore
         * @param searchString Search string. The search is case-insensitive
         * @param recursive True if you want to seach recursively in the node tree.
         * False if you want to seach in the children of the node only
         *
         * @return List of nodes that contain the desired string in their name
         */
        MegaNodeList* search(MegaNode* node, const char* searchString, bool recursive = 1);

        /**
         * @brief Search nodes containing a search string in their name
         *
         * The search is case-insensitive.
         *
         * The search will consider every accessible node for the account:
         *  - Cloud drive
         *  - Inbox
         *  - Rubbish bin
         *  - Incoming shares from other users
         *
         * You take the ownership of the returned value.
         *
         * @param searchString Search string. The search is case-insensitive
         *
         * @return List of nodes that contain the desired string in their name
         */
        MegaNodeList* search(const char* searchString);

        /**
         * @brief Process a node tree using a MegaTreeProcessor implementation
         * @param node The parent node of the tree to explore
         * @param processor MegaTreeProcessor that will receive callbacks for every node in the tree
         * @param recursive True if you want to recursively process the whole node tree.
         * False if you want to process the children of the node only
         *
         * @return True if all nodes were processed. False otherwise (the operation can be
         * cancelled by MegaTreeProcessor::processMegaNode())
         */
        bool processMegaTree(MegaNode* node, MegaTreeProcessor* processor, bool recursive = 1);

        /**
         * @brief Create a MegaNode that represents a file of a different account
         *
         * The resulting node can be used in MegaApi::startDownload and MegaApi::startStreaming but
         * can not be copied.
         *
         * At least the parameters handle, key, size, mtime and auth must be correct to be able to use the resulting node.
         *
         * You take the ownership of the returned value.
         *
         * @param handle Handle of the node
         * @param key Key of the node (Base64 encoded)
         * @param name Name of the node (Base64 encoded)
         * @param size Size of the node
         * @param mtime Modification time of the node
         * @param parentHandle Handle of the parent node
         * @param privateAuth Private authentication token to access the node
         * @param publicAuth Public authentication token to access the node
         * @return MegaNode object
         */
        MegaNode *createForeignFileNode(MegaHandle handle, const char *key, const char *name,
                                       int64_t size, int64_t mtime, MegaHandle parentHandle, const char *privateAuth, const char *publicAuth);

        /**
         * @brief Create a MegaNode that represents a folder of a different account
         *
         * The resulting node can not be successfully used in any other function of MegaApi.
         * The resulting object is only useful to store the values passed as parameters.
         *
         * You take the ownership of the returned value.

         * @param handle Handle of the node
         * @param name Name of the node (Base64 encoded)
         * @param parentHandle Handle of the parent node
         * @param privateAuth Private authentication token to access the node
         * @param publicAuth Public authentication token to access the node
         * @return MegaNode object
         */
        MegaNode *createForeignFolderNode(MegaHandle handle, const char *name, MegaHandle parentHandle, const char *privateAuth, const char *publicAuth);

        /**
         * @brief Returns a MegaNode that can be downloaded with any instance of MegaApi
         *
         * You can use MegaApi::startDownload with the resulting node with any instance
         * of MegaApi, even if it's logged into another account, a public folder, or not
         * logged in.
         *
         * If the first parameter is a public node or an already authorized node, this
         * function returns a copy of the node, because it can be already downloaded
         * with any MegaApi instance.
         *
         * If the node in the first parameter belongs to the account or public folder
         * in which the current MegaApi object is logged in, this funtion returns an
         * authorized node.
         *
         * If the first parameter is NULL or a node that is not a public node, is not
         * already authorized and doesn't belong to the current MegaApi, this function
         * returns NULL.
         *
         * You take the ownership of the returned value.
         *
         * @param node MegaNode to authorize
         * @return Authorized node, or NULL if the node can't be authorized
         */
        MegaNode *authorizeNode(MegaNode *node);

        /**
         * @brief Get the SDK version
         *
         * The returned string is an statically allocated array.
         * Do not delete it.
         *
         * @return SDK version
         */
        const char *getVersion();

        /**
         * @brief Get the User-Agent header used by the SDK
         *
         * The SDK retains the ownership of the returned value. It will be valid until
         * the MegaApi object is deleted.
         *
         * @return User-Agent used by the SDK
         */
        const char *getUserAgent();

        /**
         * @brief Get the base path set during initialization
         *
         * The SDK retains the ownership of the returned value. It will be valid until
         * the MegaApi object is deleted.
         *
         * @return Base path
         */
        const char *getBasePath();

        /**
         * @brief Change the API URL
         *
         * This function allows to change the API URL.
         * It's only useful for testing or debugging purposes.
         *
         * @param apiURL New API URL
         * @param disablepkp true to disable public key pinning for this URL
         */
        void changeApiUrl(const char *apiURL, bool disablepkp = false);

        /**
         * @brief Keep retrying when public key pinning fails
         *
         * By default, when the check of the MEGA public key fails, it causes an automatic
         * logout. Pass false to this function to disable that automatic logout and
         * keep the SDK retrying the request.
         *
         * Even if the automatic logout is disabled, a request of the type MegaRequest::TYPE_LOGOUT
         * will be automatically created and callbacks (onRequestStart, onRequestFinish) will
         * be sent. However, logout won't be really executed and in onRequestFinish the error code
         * for the request will be MegaError::API_EINCOMPLETE
         *
         * @param enable true to keep retrying failed requests due to a fail checking the MEGA public key
         * or false to perform an automatic logout in that case
         */
        void retrySSLerrors(bool enable);

        /**
         * @brief Enable / disable the public key pinning
         *
         * Public key pinning is enabled by default for all sensible communications.
         * It is strongly discouraged to disable this feature.
         *
         * @param enable true to keep public key pinning enabled, false to disable it
         */
        void setPublicKeyPinning(bool enable);

        /**
         * @brief Pause the reception of action packets
         *
         * This function is intended to help apps to initialize themselves
         * after the reception of nodes (MegaApi::fetchNodes) but before the reception
         * of action packets.
         *
         * For that purpose, this function can be called synchronously in the callback
         * onRequestFinish related to the fetchNodes request.
         *
         * After your initialization is finished, you can call MegaApi::resumeActionPackets
         * to start receiving external updates.
         *
         * If you forget to call MegaApi::resumeActionPackets after the usage of this function
         * the SDK won't work properly. Do not use this function for other purposes.
         */
        void pauseActionPackets();

        /**
         * @brief Resume the reception of action packets
         * @see MegaApi::pauseActionPackets
         */
        void resumeActionPackets();

	#ifdef _WIN32
		/**
		 * @brief Convert an UTF16 string to UTF8 (Windows only)
		 * @param utf16data UTF16 buffer
		 * @param utf16size Size of the UTF16 buffer (in characters)
		 * @param utf8string Pointer to a string that will be filled with UTF8 characters
		 * If the conversion fails, the size of the string will be 0
		 */
        static void utf16ToUtf8(const wchar_t* utf16data, int utf16size, std::string* utf8string);

        /**
         * @brief Convert an UTF8 string to UTF16 (Windows only)
         * @param utf8data NULL-terminated UTF8 character array
         * @param utf16string Pointer to a string that will be filled with UTF16 characters
         * If the conversion fails, the size of the string will be 0
         */
        static void utf8ToUtf16(const char* utf8data, std::string* utf16string);
    #endif


        /**
         * @brief Make a name suitable for a file name in the local filesystem
         *
         * This function escapes (%xx) forbidden characters in the local filesystem if needed.
         * You can revert this operation using MegaApi::unescapeFsIncompatible
         *
         * The input string must be UTF8 encoded. The returned value will be UTF8 too.
         *
         * You take the ownership of the returned value
         *
         * @param filename Name to convert (UTF8)
         * @return Converted name (UTF8)
         */
        char* escapeFsIncompatible(const char *filename);

        /**
         * @brief Unescape a file name escaped with MegaApi::escapeFsIncompatible
         *
         * The input string must be UTF8 encoded. The returned value will be UTF8 too.
         *
         * You take the ownership of the returned value
         *
         * @param name Escaped name to convert (UTF8)
         * @return Converted name (UTF8)
         */
        char* unescapeFsIncompatible(const char* name);


        /**
         * @brief Create a thumbnail for an image
         * @param imagePath Image path
         * @param dstPath Destination path for the thumbnail (including the file name)
         * @return True if the thumbnail was successfully created, otherwise false.
         */
        bool createThumbnail(const char *imagePath, const char *dstPath);

        /**
         * @brief Create a preview for an image
         * @param imagePath Image path
         * @param dstPath Destination path for the preview (including the file name)
         * @return True if the preview was successfully created, otherwise false.
         */
        bool createPreview(const char *imagePath, const char *dstPath);

        /**
         * @brief Convert a Base64 string to Base32
         *
         * If the input pointer is NULL, this function will return NULL.
         * If the input character array isn't a valid base64 string
         * the effect is undefined
         *
         * You take the ownership of the returned value
         *
         * @param base64 NULL-terminated Base64 character array
         * @return NULL-terminated Base32 character array
         */
        static char *base64ToBase32(const char *base64);

        /**
         * @brief Convert a Base32 string to Base64
         *
         * If the input pointer is NULL, this function will return NULL.
         * If the input character array isn't a valid base32 string
         * the effect is undefined
         *
         * You take the ownership of the returned value
         *
         * @param base32 NULL-terminated Base32 character array
         * @return NULL-terminated Base64 character array
         */
        static char *base32ToBase64(const char *base32);

        /**
         * @brief Function to copy a buffer
         *
         * The new buffer is allocated by new[] so you should release
         * it with delete[].
         *
         * @param buffer Character buffer to copy
         * @return Copy of the character buffer
         */
        static char* strdup(const char* buffer);

        /**
         * @brief Recursively remove all local files/folders inside a local path
         * @param path Local path of a folder to start the recursive deletion
         * The folder itself is not deleted
         */
        static void removeRecursively(const char *path);

        /**
         * @brief Check if the connection with MEGA servers is OK
         *
         * It can briefly return false even if the connection is good enough when
         * some storage servers are temporarily not available or the load of API
         * servers is high.
         *
         * @return true if the connection is perfectly OK, otherwise false
         */
        bool isOnline();

#ifdef HAVE_LIBUV

        enum {
            HTTP_SERVER_DENY_ALL = -1,
            HTTP_SERVER_ALLOW_ALL = 0,
            HTTP_SERVER_ALLOW_CREATED_LOCAL_LINKS = 1,
            HTTP_SERVER_ALLOW_LAST_LOCAL_LINK = 2
        };

        /**
         * @brief Start an HTTP proxy server in specified port
         *
         * If this function returns true, that means that the server is
         * ready to accept connections. The initialization is synchronous.
         *
         * The server will serve files using this URL format:
         * http://127.0.0.1/<NodeHandle>/<NodeName>
         *
         * The node name must be URL encoded and must match with the node handle.
         * You can generate a correct link for a MegaNode using MegaApi::httpServerGetLocalLink
         *
         * If the node handle belongs to a folder node, a web with the list of files
         * inside the folder is returned.
         *
         * It's important to know that the HTTP proxy server has several configuration options
         * that can restrict the nodes that will be served and the connections that will be accepted.
         *
         * These are the default options:
         * - The restricted mode of the server is set to MegaApi::HTTP_SERVER_ALLOW_CREATED_LOCAL_LINKS
         * (see MegaApi::httpServerSetRestrictedMode)
         *
         * - Folder nodes are NOT allowed to be served (see MegaApi::httpServerEnableFolderServer)
         * - File nodes are allowed to be served (see MegaApi::httpServerEnableFileServer)
         * - Subtitles support is disabled (see MegaApi::httpServerEnableSubtitlesSupport)
         *
         * The HTTP server will only stream a node if it's allowed by all configuration options.
         *
         * @param localOnly true to listen on 127.0.0.1 only, false to listen on all network interfaces
         * @param port Port in which the server must accept connections
         * @return True is the server is ready, false if the initialization failed
         */
        bool httpServerStart(bool localOnly = true, int port = 4443);

        /**
         * @brief Stop the HTTP proxy server
         *
         * When this function returns, the server is already shutdown.
         * If the HTTP proxy server isn't running, this functions does nothing
         */
        void httpServerStop();

        /**
         * @brief Check if the HTTP proxy server is running
         * @return 0 if the server is not running. Otherwise the port in which it's listening to
         */
        int httpServerIsRunning();

        /**
         * @brief Check if the HTTP proxy server is listening on all network interfaces
         * @return true if the HTTP proxy server is listening on 127.0.0.1 only, or it's not started.
         * If it's started and listening on all network interfaces, this function returns false
         */
        bool httpServerIsLocalOnly();

        /**
         * @brief Allow/forbid to serve files
         *
         * By default, files are served (when the server is running)
         *
         * Even if files are allowed to be served by this function, restrictions related to
         * other configuration options (MegaApi::httpServerSetRestrictedMode) are still applied.
         *
         * @param true to allow to server files, false to forbid it
         */
        void httpServerEnableFileServer(bool enable);

        /**
         * @brief Check if it's allowed to serve files
         *
         * This function can return true even if the HTTP proxy server is not running
         *
         * Even if files are allowed to be served by this function, restrictions related to
         * other configuration options (MegaApi::httpServerSetRestrictedMode) are still applied.
         *
         * @return true if it's allowed to serve files, otherwise false
         */
        bool httpServerIsFileServerEnabled();

        /**
         * @brief Allow/forbid to serve folders
         *
         * By default, folders are NOT served
         *
         * Even if folders are allowed to be served by this function, restrictions related to
         * other configuration options (MegaApi::httpServerSetRestrictedMode) are still applied.
         *
         * @param true to allow to server folders, false to forbid it
         */
        void httpServerEnableFolderServer(bool enable);

        /**
         * @brief Check if it's allowed to serve folders
         *
         * This function can return true even if the HTTP proxy server is not running
         *
         * Even if folders are allowed to be served by this function, restrictions related to
         * other configuration options (MegaApi::httpServerSetRestrictedMode) are still applied.
         *
         * @return true if it's allowed to serve folders, otherwise false
         */
        bool httpServerIsFolderServerEnabled();

        /**
         * @brief Enable/disable the restricted mode of the HTTP server
         *
         * This function allows to restrict the nodes that are allowed to be served.
         * For not allowed links, the server will return "407 Forbidden".
         *
         * Possible values are:
         * - HTTP_SERVER_DENY_ALL = -1
         * All nodes are forbidden
         *
         * - HTTP_SERVER_ALLOW_ALL = 0
         * All nodes are allowed to be served
         *
         * - HTTP_SERVER_ALLOW_CREATED_LOCAL_LINKS = 1 (default)
         * Only links created with MegaApi::httpServerGetLocalLink are allowed to be served
         *
         * - HTTP_SERVER_ALLOW_LAST_LOCAL_LINK = 2
         * Only the last link created with MegaApi::httpServerGetLocalLink is allowed to be served
         *
         * If a different value from the list above is passed to this function, it won't have any effect and the previous
         * state of this option will be preserved.
         *
         * The default value of this property is MegaApi::HTTP_SERVER_ALLOW_CREATED_LOCAL_LINKS
         *
         * The state of this option is preserved even if the HTTP server is restarted, but the
         * the HTTP proxy server only remembers the generated links since the last call to
         * MegaApi::httpServerStart
         *
         * Even if nodes are allowed to be served by this function, restrictions related to
         * other configuration options (MegaApi::httpServerEnableFileServer,
         * MegaApi::httpServerEnableFolderServer) are still applied.
         *
         * @param Required state for the restricted mode of the HTTP proxy server
         */
        void httpServerSetRestrictedMode(int mode);

        /**
         * @brief Check if the HTTP proxy server is working in restricted mode
         *
         * Possible return values are:
         * - HTTP_SERVER_DENY_ALL = -1
         * All nodes are forbidden
         *
         * - HTTP_SERVER_ALLOW_ALL = 0
         * All nodes are allowed to be served
         *
         * - HTTP_SERVER_ALLOW_CREATED_LOCAL_LINKS = 1
         * Only links created with MegaApi::httpServerGetLocalLink are allowed to be served
         *
         * - HTTP_SERVER_ALLOW_LAST_LOCAL_LINK = 2
         * Only the last link created with MegaApi::httpServerGetLocalLink is allowed to be served
         *
         * The default value of this property is MegaApi::HTTP_SERVER_ALLOW_CREATED_LOCAL_LINKS
         *
         * See MegaApi::httpServerEnableRestrictedMode and MegaApi::httpServerStart
         *
         * Even if nodes are allowed to be served by this function, restrictions related to
         * other configuration options (MegaApi::httpServerEnableFileServer,
         * MegaApi::httpServerEnableFolderServer) are still applied.
         *
         * @return State of the restricted mode of the HTTP proxy server
         */
        int httpServerGetRestrictedMode();

        /**
         * @brief Enable/disable the support for subtitles
         *
         * Subtitles support allows to stream some special links that otherwise wouldn't be valid.
         * For example, let's suppose that the server is streaming this video:
         * http://120.0.0.1:4443/<Base64Handle>/MyHolidays.avi
         *
         * Some media players scan HTTP servers looking for subtitle files and request links like these ones:
         * http://120.0.0.1:4443/<Base64Handle>/MyHolidays.txt
         * http://120.0.0.1:4443/<Base64Handle>/MyHolidays.srt
         *
         * Even if a file with that name is in the same folder of the MEGA account, the node wouldn't be served because
         * the node handle wouldn't match.
         *
         * When this feature is enabled, the HTTP proxy server will check if there are files with that name
         * in the same folder as the node corresponding to the handle in the link.
         *
         * If a matching file is found, the name is exactly the same as the the node with the specified handle
         * (except the extension), the node with that handle is allowed to be streamed and this feature is enabled
         * the HTTP proxy server will serve that file.
         *
         * This feature is disabled by default.
         *
         * @param enable True to enable subtitles support, false to disable it
         */
        void httpServerEnableSubtitlesSupport(bool enable);

        /**
         * @brief Check if the support for subtitles is enabled
         *
         * See MegaApi::httpServerEnableSubtitlesSupport.
         *
         * This feature is disabled by default.
         *
         * @return true of the support for subtibles is enables, otherwise false
         */
        bool httpServerIsSubtitlesSupportEnabled();

        /**
         * @brief Add a listener to receive information about the HTTP proxy server
         *
         * This is the valid data that will be provided on callbacks:
         * - MegaTransfer::getType - It will be MegaTransfer::TYPE_LOCAL_HTTP_DOWNLOAD
         * - MegaTransfer::getPath - URL requested to the HTTP proxy server
         * - MegaTransfer::getFileName - Name of the requested file (if any, otherwise NULL)
         * - MegaTransfer::getNodeHandle - Handle of the requested file (if any, otherwise NULL)
         * - MegaTransfer::getTotalBytes - Total bytes of the response (response headers + file, if required)
         * - MegaTransfer::getStartPos - Start position (for range requests only, otherwise -1)
         * - MegaTransfer::getEndPos - End position (for range requests only, otherwise -1)
         *
         * On the onTransferFinish error, the error code associated to the MegaError can be:
         * - MegaError::API_EINCOMPLETE - If the whole response wasn't sent
         * (it's normal to get this error code sometimes because media players close connections when they have
         * the data that they need)
         *
         * - MegaError::API_EREAD - If the connection with MEGA storage servers failed
         * - MegaError::API_EAGAIN - If the download speed is too slow for streaming
         * - A number > 0 means an HTTP error code returned to the client
         *
         * @param listener Listener to receive information about the HTTP proxy server
         */
        void httpServerAddListener(MegaTransferListener *listener);

        /**
         * @brief Stop the reception of callbacks related to the HTTP proxy server on this listener
         * @param listener Listener that won't continue receiving information
         */
        void httpServerRemoveListener(MegaTransferListener *listener);

        /**
         * @brief Returns a URL to a node in the local HTTP proxy server
         *
         * The HTTP proxy server must be running before using this function, otherwise
         * it will return NULL.
         *
         * You take the ownership of the returned value
         *
         * @param node Node to generate the local HTTP link
         * @return URL to the node in the local HTTP proxy server, otherwise NULL
         */
        char *httpServerGetLocalLink(MegaNode *node);

        /**
         * @brief Set the maximum buffer size for the internal buffer
         *
         * The HTTP proxy server has an internal buffer to store the data received from MEGA
         * while it's being sent to clients. When the buffer is full, the connection with
         * the MEGA storage server is closed, when the buffer has few data, the connection
         * with the MEGA storage server is started again.
         *
         * Even with very fast connections, due to the possible latency starting new connections,
         * if this buffer is small the streaming can have problems due to the overhead caused by
         * the excessive number of POST requests.
         *
         * It's recommended to set this buffer at least to 1MB
         *
         * For connections that request less data than the buffer size, the HTTP proxy server
         * will only allocate the required memory to complete the request to minimize the
         * memory usage.
         *
         * The new value will be taken into account since the next request received by
         * the HTTP proxy server, not for ongoing requests. It's possible and effective
         * to call this function even before the server has been started, and the value
         * will be still active even if the server is stopped and started again.
         *
         * @param bufferSize Maximum buffer size (in bytes) or a number <= 0 to use the
         * internal default value
         */
        void httpServerSetMaxBufferSize(int bufferSize);

        /**
         * @brief Get the maximum size of the internal buffer size
         *
         * See MegaApi::httpServerSetMaxBufferSize
         *
         * @return Maximum size of the internal buffer size (in bytes)
         */
        int httpServerGetMaxBufferSize();

        /**
         * @brief Set the maximum size of packets sent to clients
         *
         * For each connection, the HTTP proxy server only sends one write to the underlying
         * socket at once. This parameter allows to set the size of that write.
         *
         * A small value could cause a lot of writes and would lower the performance.
         *
         * A big value could send too much data to the output buffer of the socket. That could
         * keep the internal buffer full of data that hasn't been sent to the client yet,
         * preventing the retrieval of additional data from the MEGA storage server. In that
         * circumstances, the client could read a lot of data at once and the HTTP server
         * could not have enough time to get more data fast enough.
         *
         * It's recommended to set this value to at least 8192 and no more than the 25% of
         * the maximum buffer size (MegaApi::httpServerSetMaxBufferSize).
         *
         * The new value will be takein into account since the next request received by
         * the HTTP proxy server, not for ongoing requests. It's possible and effective
         * to call this function even before the server has been started, and the value
         * will be still active even if the server is stopped and started again.
         *
         * @param outputSize Maximun size of data packets sent to clients (in bytes) or
         * a number <= 0 to use the internal default value
         */
        void httpServerSetMaxOutputSize(int outputSize);

        /**
         * @brief Get the maximum size of the packets sent to clients
         *
         * See MegaApi::httpServerSetMaxOutputSize
         *
         * @return Maximum size of the packets sent to clients (in bytes)
         */
        int httpServerGetMaxOutputSize();

        /**
         * @brief Get the MIME type associated with the extension
         *
         * You take the ownership of the returned value
         *
         * @param File extension (with or without a leading dot)
         * @return MIME type associated with the extension
         */
        static char *getMimeType(const char* extension);
#endif

#ifdef ENABLE_CHAT
        /**
         * @brief Creates a chat for one or more participants, allowing you to specify their
         * permissions and if the chat should be a group chat or not (when it is just for 2 participants).
         *
         * There are two types of chat: permanent an group. A permanent chat is between two people, and
         * participants can not leave it. It's also called 1on1 or 1:1.
         *
         * The creator of the chat will have moderator level privilege and should not be included in the
         * list of peers.
         *
         * On 1:1 chats, the other participant has also moderator level privilege, regardless the
         * privilege level specified.
         *
         * The associated request type with this request is MegaRequest::TYPE_CHAT_CREATE
         * Valid data in the MegaRequest object received on callbacks:
         * - MegaRequest::getFlag - Returns if the new chat is a group chat or permanent chat
         * - MegaRequest::getMegaTextChatPeerList - List of participants and their privilege level
         *
         * Valid data in the MegaRequest object received in onRequestFinish when the error code
         * is MegaError::API_OK:
         * - MegaRequest::getMegaTextChatList - Returns the new chat's information
         *
         * @note If you are trying to create a chat with more than 1 other person, then it will be forced
         * to be a group chat.
         *
         * @note If peers list contains only one person, group chat is not set and a permament chat already
         * exists with that person, then this call will return the information for the existing chat, rather
         * than a new chat.
         *
         * @param group Flag to indicate if the chat is a group chat or not
         * @param peers MegaTextChatPeerList including other users and their privilege level
         * @param listener MegaRequestListener to track this request
         */
        void createChat(bool group, MegaTextChatPeerList *peers, MegaRequestListener *listener = NULL);

        /**
         * @brief Adds a user to an existing chat. To do this you must have the
         * operator privilege in the chat, and the chat must be a group chat.
         *
         * In case the chat has a title already set, the title must be encrypted for the new
         * peer and passed to this function. Note that only participants with privilege level
         * MegaTextChatPeerList::PRIV_MODERATOR are allowed to set the title of a chat.
         *
         * The associated request type with this request is MegaRequest::TYPE_CHAT_INVITE
         * Valid data in the MegaRequest object received on callbacks:
         * - MegaRequest::getNodeHandle - Returns the chat identifier
         * - MegaRequest::getParentHandle - Returns the MegaHandle of the user to be invited
         * - MegaRequest::getAccess - Returns the privilege level wanted for the user
         * - MegaRequest::getText - Returns the title of the chat.
         *
         * On the onTransferFinish error, the error code associated to the MegaError can be:
         * - MegaError::API_EACCESS - If the logged in user doesn't have privileges to invite peers.
         * - MegaError::API_EARGS - If there's a title and it's not Base64url encoded.

         * @param chatid MegaHandle that identifies the chat room
         * @param uh MegaHandle that identifies the user
         * @param privilege Privilege level for the new peers. Valid values are:
         * - MegaTextChatPeerList::PRIV_UNKNOWN = -2
         * - MegaTextChatPeerList::PRIV_RM = -1
         * - MegaTextChatPeerList::PRIV_RO = 0
         * - MegaTextChatPeerList::PRIV_STANDARD = 2
         * - MegaTextChatPeerList::PRIV_MODERATOR = 3
         * @param listener MegaRequestListener to track this request
         * @param title Byte array representing the title that wants to be set, already encrypted and
         * converted to Base64url encoding (optional).
         * @param listener MegaRequestListener to track this request
         */
        void inviteToChat(MegaHandle chatid, MegaHandle uh, int privilege, const char *title = NULL, MegaRequestListener *listener = NULL);

        /**
         * @brief Remove yourself or another user from a chat. To remove a user other than
         * yourself you need to have the operator privilege. Only a group chat may be left.
         *
         * The associated request type with this request is MegaRequest::TYPE_CHAT_REMOVE
         * Valid data in the MegaRequest object received on callbacks:
         * - MegaRequest::getNodeHandle - Returns the chat identifier
         * - MegaRequest::getParentHandle - Returns the MegaHandle of the user to be removed
         *
         * @param chatid MegaHandle that identifies the chat room
         * @param uh MegaHandle that identifies the user. If not provided (INVALID_HANDLE), the requester is removed
         * @param listener MegaRequestListener to track this request
         */
        void removeFromChat(MegaHandle chatid, MegaHandle uh = INVALID_HANDLE, MegaRequestListener *listener = NULL);

        /**
         * @brief Get your current, user-specific url to connect to chatd with
         *
         * The associated request type with this request is MegaRequest::TYPE_CHAT_URL
         * Valid data in the MegaRequest object received on callbacks:
         * - MegaRequest::getNodeHandle - Returns the chat identifier
         *
         * Valid data in the MegaRequest object received in onRequestFinish when the error code
         * is MegaError::API_OK:
         * - MegaRequest::getLink - Returns the user-specific URL for the chat
         *
         * @param chatid MegaHandle that identifies the chat room
         * @param listener MegaRequestListener to track this request
         */
        void getUrlChat(MegaHandle chatid, MegaRequestListener *listener = NULL);

        /**
         * @brief Grants another user access to download a file using MegaApi::startDownload like
         * a user would do so for their own file, rather than a public link.
         *
         * Currently, this method only supports files, not folders.
         *
         * The associated request type with this request is MegaRequest::TYPE_CHAT_GRANT_ACCESS
         * Valid data in the MegaRequest object received on callbacks:
         * - MegaRequest::getNodeHandle - Returns the node handle
         * - MegaRequest::getParentHandle - Returns the chat identifier
         * - MegaRequest::getEmail - Returns the MegaHandle of the user in Base64 enconding
         *
         * @param chatid MegaHandle that identifies the chat room
         * @param n MegaNode that wants to be shared
         * @param uh MegaHandle that identifies the user
         * @param listener MegaRequestListener to track this request
         */
        void grantAccessInChat(MegaHandle chatid, MegaNode *n, MegaHandle uh,  MegaRequestListener *listener = NULL);

        /**
         * @brief Removes access to a node from a user you previously granted access to.
         *
         * The associated request type with this request is MegaRequest::TYPE_CHAT_REMOVE_ACCESS
         * Valid data in the MegaRequest object received on callbacks:
         * - MegaRequest::getNodeHandle - Returns the node handle
         * - MegaRequest::getParentHandle - Returns the chat identifier
         * - MegaRequest::getEmail - Returns the MegaHandle of the user in Base64 enconding
         *
         * @param chatid MegaHandle that identifies the chat room
         * @param n MegaNode whose access wants to be revokesd
         * @param uh MegaHandle that identifies the user
         * @param listener MegaRequestListener to track this request
         */
        void removeAccessInChat(MegaHandle chatid, MegaNode *n, MegaHandle uh,  MegaRequestListener *listener = NULL);

        /**
         * @brief Allows a logged in operator/moderator to adjust the permissions on any other user
         * in their group chat. This does not work for a 1:1 chat.
         *
         * The associated request type with this request is MegaRequest::TYPE_CHAT_UPDATE_PERMISSIONS
         * Valid data in the MegaRequest object received on callbacks:
         * - MegaRequest::getNodeHandle - Returns the chat identifier
         * - MegaRequest::getParentHandle - Returns the MegaHandle of the user whose permission
         * is to be upgraded
         * - MegaRequest::getAccess - Returns the privilege level wanted for the user
         *
         * @param chatid MegaHandle that identifies the chat room
         * @param uh MegaHandle that identifies the user
         * @param privilege Privilege level for the existing peer. Valid values are:
         * - MegaTextChatPeerList::PRIV_RO = 0
         * - MegaTextChatPeerList::PRIV_STANDARD = 2
         * - MegaTextChatPeerList::PRIV_MODERATOR = 3
         * @param listener MegaRequestListener to track this request
         */
        void updateChatPermissions(MegaHandle chatid, MegaHandle uh, int privilege, MegaRequestListener *listener = NULL);

        /**
         * @brief Allows a logged in operator/moderator to truncate their chat, i.e. to clear
         * the entire chat history up to a certain message. All earlier messages are wiped,
         * but his specific message gets overridden with an API message.
         *
         * The associated request type with this request is MegaRequest::TYPE_CHAT_TRUNCATE
         * Valid data in the MegaRequest object received on callbacks:
         * - MegaRequest::getNodeHandle - Returns the chat identifier
         * - MegaRequest::getParentHandle - Returns the message identifier to truncate from.
         *
         * @param chatid MegaHandle that identifies the chat room
         * @param messageid MegaHandle that identifies the message to truncate from
         * @param listener MegaRequestListener to track this request
         */
        void truncateChat(MegaHandle chatid, MegaHandle messageid, MegaRequestListener *listener = NULL);


        /**
         * @brief Allows to set the title of a chat
         *
         * Only participants with privilege level MegaTextChatPeerList::PRIV_MODERATOR are allowed to
         * set the title of a chat.
         *
         * The associated request type with this request is MegaRequest::TYPE_CHAT_SET_TITLE
         * Valid data in the MegaRequest object received on callbacks:
         * - MegaRequest::getText - Returns the title of the chat.
         *
         * On the onTransferFinish error, the error code associated to the MegaError can be:
         * - MegaError::API_EACCESS - If the logged in user doesn't have privileges to invite peers.
         * - MegaError::API_EARGS - If there's a title and it's not Base64url encoded.
         *
         * @param chatid MegaHandle that identifies the chat room
         * @param title Byte array representing the title that wants to be set, already encrypted and
         * converted to Base64url encoding.
         * @param listener MegaRequestListener to track this request
         */
        void setChatTitle(MegaHandle chatid, const char *title, MegaRequestListener *listener = NULL);
#endif

private:
        MegaApiImpl *pImpl;
};


class MegaHashSignatureImpl;

/**
 * @brief Class to check a digital signatures
 *
 * The typical usage of this class:
 * - Construct the object using a public key
 * - Add data using MegaHashSignature::add (it can be called many times to add more data)
 * - Call MegaHashSignature::check to know if the data matches a signature
 * - Call MegaHashSignature::init and reuse the object if needed
 */
class MegaHashSignature
{
public:
    /**
     * @brief Initialize the object with a public key to check digital signatures
     * @param base64Key Base64-encode public key.
     *
     * This is the public key used to distribute MEGAsync updates:
     * "EACTzXPE8fdMhm6LizLe1FxV2DncybVh2cXpW3momTb8tpzRNT833r1RfySz5uHe8gdoXN1W0eM5Bk8X-LefygYYDS9RyXrRZ8qXrr9ITJ4r8ATnFIEThO5vqaCpGWTVi5pOPI5FUTJuhghVKTyAels2SpYT5CmfSQIkMKv7YVldaV7A-kY060GfrNg4--ETyIzhvaSZ_jyw-gmzYl_dwfT9kSzrrWy1vQG8JPNjKVPC4MCTZJx9SNvp1fVi77hhgT-Mc5PLcDIfjustlJkDBHtmGEjyaDnaWQf49rGq94q23mLc56MSjKpjOR1TtpsCY31d1Oy2fEXFgghM0R-1UkKswVuWhEEd8nO2PimJOl4u9ZJ2PWtJL1Ro0Hlw9OemJ12klIAxtGV-61Z60XoErbqThwWT5Uu3D2gjK9e6rL9dufSoqjC7UA2C0h7KNtfUcUHw0UWzahlR8XBNFXaLWx9Z8fRtA_a4seZcr0AhIA7JdQG5i8tOZo966KcFnkU77pfQTSprnJhCfEmYbWm9EZA122LJBWq2UrSQQN3pKc9goNaaNxy5PYU1yXyiAfMVsBDmDonhRWQh2XhdV-FWJ3rOGMe25zOwV4z1XkNBuW4T1JF2FgqGR6_q74B2ccFC8vrNGvlTEcs3MSxTI_EKLXQvBYy7hxG8EPUkrMVCaWzzTQAFEQ"
     */
    MegaHashSignature(const char *base64Key);
    ~MegaHashSignature();

    /**
     * @brief Reinitialize the object
     */
    void init();

    /**
     * @brief Add data to calculate the signature
     * @param data Byte buffer with the data
     * @param size Size of the buffer
     */
    void add(const char *data, unsigned size);

    /**
     * @brief Check if the introduced data matches a signature
     * @param base64Signature Base64-encoded digital signature
     * @return true if the signature is correct, otherwise false
     */
    bool checkSignature(const char *base64Signature);

private:
	MegaHashSignatureImpl *pImpl;    
};

/**
 * @brief Details about a MEGA balance
 */
class MegaAccountBalance
{
public:
    virtual ~MegaAccountBalance();

    /**
     * @brief Get the amount of the balance
     * @return Amount
     */
    virtual double getAmount() const;

    /**
     * @brief Get the currency of the amount
     *
     * You take the ownership of the returned value
     *
     * @return Currency of the amount
     */
    virtual char *getCurrency() const;
};

/**
 * @brief Details about a MEGA session
 */
class MegaAccountSession
{
public:
    virtual ~MegaAccountSession();

    /**
     * @brief Get the creation date of the session
     *
     * In seconds since the Epoch
     *
     * @return Creation date of the session
     */
    virtual int64_t getCreationTimestamp() const;

    /**
     * @brief Get the timestamp of the most recent usage of the session
     * @return Timestamp of the most recent usage of the session (in seconds since the Epoch)
     */
    virtual int64_t getMostRecentUsage() const;

    /**
     * @brief Get the User-Agent of the client that created the session
     *
     * You take the ownership of the returned value
     *
     * @return User-Agent of the creator of the session
     */
    virtual char *getUserAgent() const;

    /**
     * @brief Get the IP address of the client that created the session
     *
     * You take the ownership of the returned value
     *
     * @return IP address of the creator of the session
     */
    virtual char *getIP() const;

    /**
     * @brief Get the country of the client that created the session
     *
     * You take the ownership of the returned value
     *
     * @return Country of the creator of the session
     */
    virtual char *getCountry() const;

    /**
     * @brief Retuns true if the session is the current one
     * @return True if the session is the current one. Otherwise false.
     */
    virtual bool isCurrent() const;

    /**
     * @brief Get the state of the session
     * @return True if the session is alive, false otherwise
     */
    virtual bool isAlive() const;

    /**
     * @brief Get the handle of the session
     * @return Handle of the session
     */
    virtual MegaHandle getHandle() const;
};

/**
 * @brief Details about a MEGA purchase
 */
class MegaAccountPurchase
{
public:
    virtual ~MegaAccountPurchase();

    /**
     * @brief Get the timestamp of the purchase
     * @return Timestamp of the purchase (in seconds since the Epoch)
     */
    virtual int64_t getTimestamp() const;

    /**
     * @brief Get the handle of the purchase
     *
     * You take the ownership of the returned value
     *
     * @return Handle of the purchase
     */
    virtual char *getHandle() const;

    /**
     * @brief Get the currency of the purchase
     *
     * You take the ownership of the returned value
     *
     * @return Currency of the purchase
     */
    virtual char* getCurrency() const;

    /**
     * @brief Get the amount of the purchase
     * @return Amount of the purchase
     */
    virtual double getAmount() const;

    /**
     * @brief Get the method of the purchase
     *
     * These are the valid methods:
     * - MegaApi::PAYMENT_METHOD_BALANCE = 0,
     * - MegaApi::PAYMENT_METHOD_PAYPAL = 1,
     * - MegaApi::PAYMENT_METHOD_ITUNES = 2,
     * - MegaApi::PAYMENT_METHOD_GOOGLE_WALLET = 3,
     * - MegaApi::PAYMENT_METHOD_BITCOIN = 4,
     * - MegaApi::PAYMENT_METHOD_UNIONPAY = 5,
     * - MegaApi::PAYMENT_METHOD_FORTUMO = 6,
     * - MegaApi::PAYMENT_METHOD_CREDIT_CARD = 8
     * - MegaApi::PAYMENT_METHOD_CENTILI = 9
     * - MegaApi::PAYMENT_METHOD_WINDOWS_STORE = 13
     *
     * @return Method of the purchase
     */
    virtual int getMethod() const;
};

/**
 * @brief Details about a MEGA transaction
 */
class MegaAccountTransaction
{
public:
    virtual ~MegaAccountTransaction();

    /**
     * @brief Get the timestamp of the transaction
     * @return Timestamp of the transaction (in seconds since the Epoch)
     */
    virtual int64_t getTimestamp() const;

    /**
     * @brief Get the handle of the transaction
     *
     * You take the ownership of the returned value
     *
     * @return Handle of the transaction
     */
    virtual char *getHandle() const;

    /**
     * @brief Get the currency of the transaction
     *
     * You take the ownership of the returned value
     *
     * @return Currency of the transaction
     */
    virtual char* getCurrency() const;

    /**
     * @brief Get the amount of the transaction
     * @return Amount of the transaction
     */
    virtual double getAmount() const;
};

/**
 * @brief Details about a MEGA account
 */
class MegaAccountDetails
{
public:
    enum
    {
        ACCOUNT_TYPE_FREE = 0,
        ACCOUNT_TYPE_PROI = 1,
        ACCOUNT_TYPE_PROII = 2,
        ACCOUNT_TYPE_PROIII = 3,
        ACCOUNT_TYPE_LITE = 4
    };

    enum
    {
        SUBSCRIPTION_STATUS_NONE = 0,
        SUBSCRIPTION_STATUS_VALID = 1,
        SUBSCRIPTION_STATUS_INVALID = 2
    };

    virtual ~MegaAccountDetails();
    /**
     * @brief Get the PRO level of the MEGA account
     * @return PRO level of the MEGA account.
     * Valid values are:
     * - MegaAccountDetails::ACCOUNT_TYPE_FREE = 0
     * - MegaAccountDetails::ACCOUNT_TYPE_PROI = 1
     * - MegaAccountDetails::ACCOUNT_TYPE_PROII = 2
     * - MegaAccountDetails::ACCOUNT_TYPE_PROIII = 3
     * - MegaAccountDetails::ACCOUNT_TYPE_LITE = 4
     */
    virtual int getProLevel();

    /**
     * @brief Get the expiration time for the current PRO status
     * @return Expiration time for the current PRO status (in seconds since the Epoch)
     */
    virtual int64_t getProExpiration();

    /**
     * @brief Check if there is a valid subscription
     *
     * If this function returns MegaAccountDetails::SUBSCRIPTION_STATUS_VALID,
     * the PRO account will be automatically renewed.
     * See MegaAccountDetails::getSubscriptionRenewTime
     *
     * @return Information about about the subscription status
     *
     * Valid return values are:
     * - MegaAccountDetails::SUBSCRIPTION_STATUS_NONE = 0
     * There isn't any active subscription
     *
     * - MegaAccountDetails::SUBSCRIPTION_STATUS_VALID = 1
     * There is an active subscription
     *
     * - MegaAccountDetails::SUBSCRIPTION_STATUS_INVALID = 2
     * A subscription exists, but it uses a payment gateway that is no longer valid
     *
     */
    virtual int getSubscriptionStatus();

    /**
     * @brief Get the time when the the PRO account will be renewed
     * @return Renewal time (in seconds since the Epoch)
     */
    virtual int64_t getSubscriptionRenewTime();

    /**
     * @brief Get the subscryption method
     *
     * You take the ownership of the returned value
     *
     * @return Subscription method. For example "Credit Card".
     */
    virtual char* getSubscriptionMethod();

    /**
     * @brief Get the subscription cycle
     *
     * The return value will show if the subscription will be montly or yearly renewed.
     * Example return values: "1 M", "1 Y".
     *
     * @return Subscription cycle
     */
    virtual char* getSubscriptionCycle();

    /**
     * @brief Get the maximum storage for the account (in bytes)
     * @return Maximum storage for the account (in bytes)
     */
    virtual long long getStorageMax();

    /**
     * @brief Get the used storage
     * @return Used storage (in bytes)
     */
    virtual long long getStorageUsed();

    /**
     * @brief Get the maximum available bandwidth for the account
     * @return Maximum available bandwidth (in bytes)
     */
    virtual long long getTransferMax();

    /**
     * @brief Get the used bandwidth
     * @return Used bandwidth (in bytes)
     */
    virtual long long getTransferOwnUsed();

    /**
     * @brief Returns the number of nodes with account usage info
     *
     * You can get information about each node using MegaAccountDetails::getStorageUsed,
     * MegaAccountDetails::getNumFiles, MegaAccountDetails::getNumFolders
     *
     * This function can return:
     * - 0 (no info about any node)
     * - 3 (info about the root node, the inbox node and the rubbish node)
     * Use MegaApi::getRootNode MegaApi::getInboxNode and MegaApi::getRubbishNode to get those nodes.
     *
     * - >3 (info about root, inbox, rubbish and incoming shares)
     * Use MegaApi::getInShares to get the incoming shares
     *
     * @return Number of items with account usage info
     */
    virtual int getNumUsageItems();

    /**
     * @brief Get the used storage in for a node
     *
     * Only root nodes are supported.
     *
     * @param handle Handle of the node to check
     * @return Used storage (in bytes)
     * @see MegaApi::getRootNode, MegaApi::getRubbishNode, MegaApi::getInboxNode
     */
    virtual long long getStorageUsed(MegaHandle handle);

    /**
     * @brief Get the number of files in a node
     *
     * Only root nodes are supported.
     *
     * @param handle Handle of the node to check
     * @return Number of files in the node
     * @see MegaApi::getRootNode, MegaApi::getRubbishNode, MegaApi::getInboxNode
     */
    virtual long long getNumFiles(MegaHandle handle);

    /**
     * @brief Get the number of folders in a node
     *
     * Only root nodes are supported.
     *
     * @param handle Handle of the node to check
     * @return Number of folders in the node
     * @see MegaApi::getRootNode, MegaApi::getRubbishNode, MegaApi::getInboxNode
     */
    virtual long long getNumFolders(MegaHandle handle);

    /**
     * @brief Creates a copy of this MegaAccountDetails object.
     *
     * The resulting object is fully independent of the source MegaAccountDetails,
     * it contains a copy of all internal attributes, so it will be valid after
     * the original object is deleted.
     *
     * You are the owner of the returned object
     *
     * @return Copy of the MegaAccountDetails object
     */
    virtual MegaAccountDetails* copy();

    /**
     * @brief Get the number of MegaAccountBalance objects associated with the account
     *
     * You can use MegaAccountDetails::getBalance to get those objects.
     *
     * @return Number of MegaAccountBalance objects
     */
    virtual int getNumBalances() const;

    /**
     * @brief Returns the MegaAccountBalance object associated with an index
     *
     * You take the ownership of the returned value
     *
     * @param i Index of the object
     * @return MegaAccountBalance object
     */
    virtual MegaAccountBalance* getBalance(int i) const;

    /**
     * @brief Get the number of MegaAccountSession objects associated with the account
     *
     * You can use MegaAccountDetails::getSession to get those objects.
     *
     * @return Number of MegaAccountSession objects
     */
    virtual int getNumSessions() const;

    /**
     * @brief Returns the MegaAccountSession object associated with an index
     *
     * You take the ownership of the returned value
     *
     * @param i Index of the object
     * @return MegaAccountSession object
     */
    virtual MegaAccountSession* getSession(int i) const;

    /**
     * @brief Get the number of MegaAccountPurchase objects associated with the account
     *
     * You can use MegaAccountDetails::getPurchase to get those objects.
     *
     * @return Number of MegaAccountPurchase objects
     */
    virtual int getNumPurchases() const;

    /**
     * @brief Returns the MegaAccountPurchase object associated with an index
     *
     * You take the ownership of the returned value
     *
     * @param i Index of the object
     * @return MegaAccountPurchase object
     */
    virtual MegaAccountPurchase* getPurchase(int i) const;

    /**
     * @brief Get the number of MegaAccountTransaction objects associated with the account
     *
     * You can use MegaAccountDetails::getTransaction to get those objects.
     *
     * @return Number of MegaAccountTransaction objects
     */
    virtual int getNumTransactions() const;

    /**
     * @brief Returns the MegaAccountTransaction object associated with an index
     *
     * You take the ownership of the returned value
     *
     * @param i Index of the object
     * @return MegaAccountTransaction object
     */
    virtual MegaAccountTransaction* getTransaction(int i) const;

    /**
     * @brief Get the number of hours that are taken into account to calculate the free bandwidth quota
     *
     * The number of bytes transferred in that time is provided using MegaAccountDetails::getTemporalBandwidth
     *
     * @return Number of hours taken into account to calculate the free bandwidth quota
     */
    virtual int getTemporalBandwidthInterval();

    /**
     * @brief Get the number of bytes that were recently transferred
     *
     * The time interval in which those bytes were transferred
     * is provided (in hours) using MegaAccountDetails::getTemporalBandwidthInterval
     *
     * @return Number of bytes that were recently transferred
     */
    virtual long long getTemporalBandwidth();

    /**
     * @brief Check if the temporal bandwidth usage is valid after an overquota error
     * @return True if the temporal bandwidth is valid, otherwise false
     */
    virtual bool isTemporalBandwidthValid();
};

/**
 * @brief Details about pricing plans
 *
 * Use MegaApi::getPricing to get the pricing plans to upgrade MEGA accounts
 */
class MegaPricing
{
public:
    virtual ~MegaPricing();

    /**
     * @brief Get the number of available products to upgrade the account
     * @return Number of available products
     */
    virtual int getNumProducts();

    /**
     * @brief Get the handle of a product
     * @param productIndex Product index (from 0 to MegaPricing::getNumProducts)
     * @return Handle of the product
     * @see MegaApi::getPaymentId
     */
    virtual MegaHandle getHandle(int productIndex);

    /**
     * @brief Get the PRO level associated with the product
     * @param productIndex Product index (from 0 to MegaPricing::getNumProducts)
     * @return PRO level associated with the product:
     * Valid values are:
     * - MegaAccountDetails::ACCOUNT_TYPE_FREE = 0
     * - MegaAccountDetails::ACCOUNT_TYPE_PROI = 1
     * - MegaAccountDetails::ACCOUNT_TYPE_PROII = 2
     * - MegaAccountDetails::ACCOUNT_TYPE_PROIII = 3
     * - MegaAccountDetails::ACCOUNT_TYPE_LITE = 4
     */
    virtual int getProLevel(int productIndex);

    /**
     * @brief Get the number of GB of storage associated with the product
     * @param productIndex Product index (from 0 to MegaPricing::getNumProducts)
     * @return number of GB of storage
     */
    virtual int getGBStorage(int productIndex);

    /**
     * @brief Get the number of GB of bandwidth associated with the product
     * @param productIndex Product index (from 0 to MegaPricing::getNumProducts)
     * @return number of GB of bandwidth
     */
    virtual int getGBTransfer(int productIndex);

    /**
     * @brief Get the duration of the product (in months)
     * @param productIndex Product index (from 0 to MegaPricing::getNumProducts)
     * @return Duration of the product (in months)
     */
    virtual int getMonths(int productIndex);

    /**
     * @brief getAmount Get the price of the product (in cents)
     * @param productIndex Product index (from 0 to MegaPricing::getNumProducts)
     * @return Price of the product (in cents)
     */
    virtual int getAmount(int productIndex);

    /**
     * @brief Get the currency associated with MegaPricing::getAmount
     *
     * The SDK retains the ownership of the returned value. It will be valid until
     * the MegaPricing object is deleted.
     *
     * @param productIndex Product index (from 0 to MegaPricing::getNumProducts)
     * @return Currency associated with MegaPricing::getAmount
     */
    virtual const char* getCurrency(int productIndex);

    /**
     * @brief Get a description of the product
     *
     * The SDK retains the ownership of the returned value. It will be valid until
     * the MegaPricing object is deleted.
     *
     * @param productIndex Product index (from 0 to MegaPricing::getNumProducts)
     * @return Description of the product
     */
    virtual const char* getDescription(int productIndex);

    /**
     * @brief getIosID Get the iOS ID of the product
     *
     * The SDK retains the ownership of the returned value. It will be valid until
     * the MegaPricing object is deleted.
     *
     * @param productIndex Product index (from 0 to MegaPricing::getNumProducts)
     * @return iOS ID of the product
     */
    virtual const char* getIosID(int productIndex);

    /**
     * @brief Get the Android ID of the product
     *
     * The SDK retains the ownership of the returned value. It will be valid until
     * the MegaPricing object is deleted.
     *
     * @param productIndex Product index (from 0 to MegaPricing::getNumProducts)
     * @return Android ID of the product
     */
    virtual const char* getAndroidID(int productIndex);

    /**
     * @brief Creates a copy of this MegaPricing object.
     *
     * The resulting object is fully independent of the source MegaPricing,
     * it contains a copy of all internal attributes, so it will be valid after
     * the original object is deleted.
     *
     * You are the owner of the returned object
     *
     * @return Copy of the MegaPricing object
     */
    virtual MegaPricing *copy();
};

}

#endif //MEGAAPI_H<|MERGE_RESOLUTION|>--- conflicted
+++ resolved
@@ -1805,12 +1805,8 @@
             TYPE_GET_RECOVERY_LINK, TYPE_QUERY_RECOVERY_LINK, TYPE_CONFIRM_RECOVERY_LINK,
             TYPE_GET_CANCEL_LINK, TYPE_CONFIRM_CANCEL_LINK,
             TYPE_GET_CHANGE_EMAIL_LINK, TYPE_CONFIRM_CHANGE_EMAIL_LINK,
-<<<<<<< HEAD
-            TYPE_CHAT_UPDATE_PERMISSIONS, TYPE_CHAT_TRUNCATE, TYPE_PAUSE_TRANSFER,
-            TYPE_MOVE_TRANSFER
-=======
-            TYPE_CHAT_UPDATE_PERMISSIONS, TYPE_CHAT_TRUNCATE, TYPE_CHAT_SET_TITLE, TYPE_SET_MAX_CONNECTIONS
->>>>>>> f5989e1c
+            TYPE_CHAT_UPDATE_PERMISSIONS, TYPE_CHAT_TRUNCATE, TYPE_CHAT_SET_TITLE, TYPE_SET_MAX_CONNECTIONS,
+            TYPE_PAUSE_TRANSFER, TYPE_MOVE_TRANSFER
         };
 
         virtual ~MegaRequest();
@@ -2205,7 +2201,6 @@
          * - MegaApi::replyContactRequest - Returns the action to do with the contact request
          * - MegaApi::inviteContact - Returns the action to do with the contact request
          * - MegaApi::sendEvent - Returns the event type
-<<<<<<< HEAD
          * - MegaApi::moveTransferUp - Returns MegaTransfer::MOVE_TYPE_UP
          * - MegaApi::moveTransferUpByTag - Returns MegaTransfer::MOVE_TYPE_UP
          * - MegaApi::moveTransferDown - Returns MegaTransfer::MOVE_TYPE_DOWN
@@ -2216,9 +2211,7 @@
          * - MegaApi::moveTransferToLastByTag - Returns MegaTransfer::MOVE_TYPE_BOTTOM
          * - MegaApi::moveTransferBefore - Returns the tag of the transfer with the target position
          * - MegaApi::moveTransferBeforeByTag - Returns the tag of the transfer with the target position
-=======
          * - MegaApi::setMaxConnections - Returns the number of connections
->>>>>>> f5989e1c
          *
          * This value is valid for these request in onRequestFinish when the
          * error code is MegaError::API_OK:
