--- conflicted
+++ resolved
@@ -47,16 +47,13 @@
     string selfemail;  // optional personal representation when sharing to a non-contact
     bool mWritable = false;
 
-    std::function<void(Error)> completion;
+
+    std::function<void(Error, bool writable)> completion;
 
 public:
     void proc(MegaClient*, User*);
 
-<<<<<<< HEAD
-    PubKeyActionCreateShare(handle, accesslevel_t, int, const char*, std::function<void(Error)> completion);
-=======
-    PubKeyActionCreateShare(handle, accesslevel_t, int, bool writable, const char* = NULL);
->>>>>>> 96850bdc
+    PubKeyActionCreateShare(handle, accesslevel_t, int, bool writable, const char*, std::function<void(Error, bool writable)> completion);
 };
 
 class MEGA_API PubKeyActionSendShareKey : public PubKeyAction
