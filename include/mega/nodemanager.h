/**
 * @file mega/nodemanager.h
 * @brief Client access engine core logic
 *
 * (c) 2013-2023 by Mega Limited, Auckland, New Zealand
 *
 * This file is part of the MEGA SDK - Client Access Engine.
 *
 * Applications using the MEGA API must present a valid application key
 * and comply with the the rules set forth in the Terms of Service.
 *
 * The MEGA SDK is distributed in the hope that it will be useful,
 * but WITHOUT ANY WARRANTY; without even the implied warranty of
 * MERCHANTABILITY or FITNESS FOR A PARTICULAR PURPOSE.
 *
 * @copyright Simplified (2-clause) BSD License.
 *
 * You should have received a copy of the license along with this
 * program.
 */

#include <thread>
#ifndef NODEMANAGER_H
#define NODEMANAGER_H 1

#include <map>
#include <limits>
#include <set>
#include <vector>
#include "node.h"
#include "types.h"

namespace mega {

class DBTableNodes;
struct FileFingerprint;
class FingerprintContainer;
class MegaClient;
class NodeSerialized;

class NodeSearchFilter
{
public:
    enum class BoolFilter
    {
        disabled = 0,
        onlyTrue,
        onlyFalse,
    };

    template<class T>
    void copyFrom(const T& f, ShareType_t includedShares = NO_SHARES)
    {
        mNameFilter = f.byName() ? f.byName() : std::string(); // get it as const char*
        mNodeType = static_cast<nodetype_t>(f.byNodeType()); // get it as int
        mMimeCategory = static_cast<MimeType_t>(f.byCategory()); // get it as int
        mExcludeSensitive = static_cast<BoolFilter>(f.bySensitivity());
        mFavouriteFilterOption = static_cast<BoolFilter>(f.byFavourite());
        mLocationHandles = {f.byLocationHandle(), UNDEF, UNDEF};
        mIncludedShares = includedShares;
        mCreationLowerLimit = f.byCreationTimeLowerLimit();
        mCreationUpperLimit = f.byCreationTimeUpperLimit();
        mModificationLowerLimit = f.byModificationTimeLowerLimit();
        mModificationUpperLimit = f.byModificationTimeUpperLimit();
        mDescriptionFilter = f.byDescription();
        mTagFilter = f.byTag();
    }

    void byAncestors(std::vector<handle>&& ancs) { assert(ancs.size() == 3); mLocationHandles.swap(ancs); }
    void setIncludedShares(ShareType_t s) { mIncludedShares = s; }
    void byName(const std::string& name) { mNameFilter = name; }

    void byNodeType(nodetype_t nodeType)
    {
        assert(nodeType >= nodetype_t::FILENODE && nodeType <= nodetype_t::FOLDERNODE);
        mNodeType = nodeType;
    };
    void bySensitivity(BoolFilter excludeSensitive) { mExcludeSensitive = excludeSensitive; }
    const std::string& byName() const { return mNameFilter; }
    nodetype_t byNodeType() const { return mNodeType; }
    MimeType_t byCategory() const { return mMimeCategory; }
    BoolFilter byFavourite() const { return mFavouriteFilterOption; }
    BoolFilter bySensitivity() const { return mExcludeSensitive; }

    // recursive look-ups (searchNodes)
    const std::vector<handle>& byAncestorHandles() const { return mLocationHandles; }
    // non-recursive look-ups (getChildren)
    handle byParentHandle() const { assert(!mLocationHandles.empty()); return mLocationHandles[0]; }

    // recursive look-ups (searchNodes): type of shares to be included when searching;
    // non-recursive look-ups (getChildren): ignored.
    ShareType_t includedShares() const { return mIncludedShares; }

    int64_t byCreationTimeLowerLimit() const { return mCreationLowerLimit; }
    int64_t byCreationTimeUpperLimit() const { return mCreationUpperLimit; }

    int64_t byModificationTimeLowerLimit() const { return mModificationLowerLimit; }
    int64_t byModificationTimeUpperLimit() const { return mModificationUpperLimit; }
    const std::string& byDescription() const { return mDescriptionFilter; }
    const std::string& byTag() const { return mTagFilter; }

private:
    std::string mNameFilter;
    nodetype_t mNodeType = TYPE_UNKNOWN;
    MimeType_t mMimeCategory = MIME_TYPE_UNKNOWN;
    BoolFilter mFavouriteFilterOption = BoolFilter::disabled;
    BoolFilter mExcludeSensitive = BoolFilter::disabled;
    std::vector<handle> mLocationHandles {UNDEF, UNDEF, UNDEF}; // always contain 3 items
    ShareType_t mIncludedShares = NO_SHARES;
    int64_t mCreationLowerLimit = 0;
    int64_t mCreationUpperLimit = 0;
    int64_t mModificationLowerLimit = 0;
    int64_t mModificationUpperLimit = 0;
    std::string mDescriptionFilter;
    std::string mTagFilter;
};

class NodeSearchPage
{
public:
    NodeSearchPage(size_t startingOffset, size_t size) : mOffset(startingOffset), mSize(size) {}
    const size_t& startingOffset() const { return mOffset; }
    const size_t& size() const { return mSize; }

private:
    size_t mOffset;
    size_t mSize;
};

/**
 * @brief The NodeManager class
 *
 * This class encapsulates the access to nodes. It hides the details to
 * access to the Node object: in case it's not loaded in RAM, it will
 * load it from the "nodes" DB table.
 *
 * The same DB file is used for the "statecache" and the "nodes" table, and
 * both tables need to follow the same domain for transactions: a commit is
 * triggered by the reception of a sequence-number in the actionpacket (scsn).
 */
class MEGA_API NodeManager
{
public:
    NodeManager(MegaClient& client);

    // set interface to access to "nodes" table
    void setTable(DBTableNodes *table);

    // set interface to access to "nodes" table to nullptr, it's called just after sctable.reset()
    void reset();

    // Take node ownership
    typedef map<NodeHandle,  set<std::shared_ptr<Node>>> MissingParentNodes;
    bool addNode(std::shared_ptr<Node> node, bool notify, bool isFetching, MissingParentNodes& missingParentNodes);
    bool updateNode(Node* node);
    // removeNode() --> it's done through notifypurge()

    // if node is not available in memory, it's loaded from DB
    std::shared_ptr<Node> getNodeByHandle(NodeHandle handle);

    // read children from DB and load them in memory
    sharedNode_list getChildren(const Node *parent, CancelToken cancelToken = CancelToken());

    sharedNode_vector getChildren(const NodeSearchFilter& filter, int order, CancelToken cancelFlag, const NodeSearchPage& page);

    // get up to "maxcount" nodes, not older than "since", ordered by creation time
    // Note: nodes are read from DB and loaded in memory
    sharedNode_vector getRecentNodes(unsigned maxcount, m_time_t since);

    sharedNode_vector searchNodes(const NodeSearchFilter& filter, int order, CancelToken cancelFlag, const NodeSearchPage& page);

<<<<<<< HEAD
=======
    std::set<std::string> getAllNodeTags(const char* searchString, CancelToken cancelFlag);

    /** @deprecated Use searchNodes(const NodeSearchFilter...) instead */
    sharedNode_vector getInSharesWithName(const char *searchString, CancelToken cancelFlag);
    /** @deprecated Use searchNodes(const NodeSearchFilter...) instead */
    sharedNode_vector getOutSharesWithName(const char *searchString, CancelToken cancelFlag);
    /** @deprecated Use searchNodes(const NodeSearchFilter...) instead */
    sharedNode_vector getPublicLinksWithName(const char *searchString, CancelToken cancelFlag);


>>>>>>> 08b2fc05
    sharedNode_vector getNodesByFingerprint(FileFingerprint& fingerprint);
    sharedNode_vector getNodesByOrigFingerprint(const std::string& fingerprint, Node *parent);
    std::shared_ptr<Node> getNodeByFingerprint(FileFingerprint &fingerprint);

    // Return a first level child node whose name matches with 'name'
    // Valid values for nodeType: FILENODE, FOLDERNODE
    // Note: if not found among children loaded in RAM (and not all children are loaded), it will search in DB
    // Hint: ensure all children are loaded if this method is called for all children of a folder
    std::shared_ptr<Node> childNodeByNameType(const Node *parent, const std::string& name, nodetype_t nodeType);

    // Returns ROOTNODE, INCOMINGNODE, RUBBISHNODE (In case of logged into folder link returns only ROOTNODE)
    // Load from DB if it's necessary
    sharedNode_vector getRootNodes();

    sharedNode_vector getNodesWithInShares(); // both, top-level and nested ones
    sharedNode_vector getNodesWithOutShares();
    sharedNode_vector getNodesWithPendingOutShares();
    sharedNode_vector getNodesWithLinks();

    std::vector<NodeHandle> getFavouritesNodeHandles(NodeHandle node, uint32_t count);
    size_t getNumberOfChildrenFromNode(NodeHandle parentHandle);

    // Returns the number of children nodes of specific node type with a query to DB
    // Valid types are FILENODE and FOLDERNODE
    size_t getNumberOfChildrenByType(NodeHandle parentHandle, nodetype_t nodeType);

    // true if 'node' is a child node of 'ancestor', false otherwise.
    bool isAncestor(NodeHandle nodehandle, NodeHandle ancestor, CancelToken cancelFlag);

    // Clean 'changed' flag from all nodes
    void removeChanges();

    // Remove all nodes from all caches
    void cleanNodes();

    // Use blob received as parameter to generate a node
    // Used to generate nodes from old cache
    std::shared_ptr<Node> getNodeFromBlob(const string* nodeSerialized);

    // attempt to apply received keys to decrypt node's keys
    void applyKeys(uint32_t appliedKeys);

    // add node to the notification queue
    void notifyNode(std::shared_ptr<Node> node, sharedNode_vector* nodesToReport = nullptr);

    // for consistently notifying when updating node counters
    void setNodeCounter(std::shared_ptr<Node> n, const NodeCounter &counter, bool notify, sharedNode_vector* nodesToReport);

    // process notified/changed nodes from 'mNodeNotify': dump changes to DB
    void notifyPurge();

    size_t nodeNotifySize() const;

    // Returns if cache has been loaded
    bool hasCacheLoaded();

    // Load rootnodes (ROOTNODE, INCOMING, RUBBISH), its first-level children
    // and root of incoming shares. Return true if success, false if error
    bool loadNodes();

    // Returns total of nodes in the account (cloud+inbox+rubbish AND inshares), including versions
    uint64_t getNodeCount();

    // return the counter for all root nodes (cloud+inbox+rubbish)
    NodeCounter getCounterOfRootNodes();

    // update the counter of 'n' when its parent is updated (from 'oldParent' to 'n.parent')
    void updateCounter(std::shared_ptr<Node> n, std::shared_ptr<Node> oldParent);

    // true if 'h' is a rootnode: cloud, inbox or rubbish bin
    bool isRootNode(NodeHandle h) const;

    // Set values to mClient.rootnodes for ROOTNODE, INBOX and RUBBISH
    bool setrootnode(std::shared_ptr<Node> node);

    // Add fingerprint to mFingerprint. If node isn't going to keep in RAM
    // node isn't added
    FingerprintPosition insertFingerprint(Node* node);
    // Remove fingerprint from mFingerprint
    void removeFingerprint(Node* node, bool unloadNode = false);
    FingerprintPosition invalidFingerprintPos();
    std::list<std::shared_ptr<Node>>::const_iterator invalidCacheLRUPos() const;

    // Node has received last updates and it's ready to store in DB
    void saveNodeInDb(Node *node);

    // write all nodes into DB (used for migration from legacy to NOD DB schema)
    void dumpNodes();

    // This method only can be used in Megacli for testing purposes
    uint64_t getNumberNodesInRam() const;

    // Add new relationship between parent and child
    void addChild(NodeHandle parent, NodeHandle child, Node *node);
    // remove relationship between parent and child
    void removeChild(Node *parent, NodeHandle child);

    // Returns the number of versions for a node (including the current version)
    int getNumVersions(NodeHandle nodeHandle);

    NodeHandle getRootNodeFiles() const;
    NodeHandle getRootNodeVault() const;
    NodeHandle getRootNodeRubbish() const;
    void setRootNodeFiles(NodeHandle h);
    void setRootNodeVault(NodeHandle h);
    void setRootNodeRubbish(NodeHandle h);

    // In case of orphans send an event
    void checkOrphanNodes(MissingParentNodes& nodesWithMissingParent);

    // This method is called when initial fetch nodes is finished
    // Initialize node counters and create indexes at DB
    void initCompleted();

    std::shared_ptr<Node> getNodeFromNodeManagerNode(NodeManagerNode& nodeManagerNode);

    void insertNodeCacheLRU(std::shared_ptr<Node> node);

    void increaseNumNodesInRam();
    void decreaseNumNodesInRam();

    uint64_t getCacheLRUMaxSize() const;
    void setCacheLRUMaxSize(uint64_t cacheLRUMaxSize);

    uint64_t getNumNodesAtCacheLRU() const;

    // true when the filesystem has been initialized
    bool ready();

private:
    MegaClient& mClient;

#if defined(DEBUG)
    using MutexType = CheckableMutex<std::recursive_mutex>;
#else // DEBUG
    using MutexType = std::recursive_mutex;
#endif // ! DEBUG

    using LockGuard = std::lock_guard<MutexType>;

    mutable MutexType mMutex;

    // interface to handle accesses to "nodes" table
    DBTableNodes* mTable = nullptr;

    // root nodes (files, vault, rubbish)
    struct Rootnodes
    {
        NodeHandle files;
        NodeHandle vault;
        NodeHandle rubbish;
        std::map<nodetype_t, std::shared_ptr<Node> > mRootNodes;

        // returns true if the 'h' provided matches any of the rootnodes.
        // (when logged into folder links, the handle of the folder is set to 'files')
        bool isRootNode(NodeHandle h) const { return (h == files || h == vault || h == rubbish); }
        void clear();
    } rootnodes;

    class FingerprintContainer : public fingerprint_set
    {
    public:
        bool allFingerprintsAreLoaded(const FileFingerprint *fingerprint) const;
        void setAllFingerprintLoaded(const FileFingerprint *fingerprint);
        void removeAllFingerprintLoaded(const FileFingerprint *fingerprint);
        void clear();

    private:
        // it stores all FileFingerprint that have been looked up in DB, so it
        // avoid the DB query for future lookups (includes non-existing (yet) fingerprints)
        std::set<FileFingerprint, FileFingerprintCmp> mAllFingerprintsLoaded;
    };

    // Stores nodes that have been loaded in RAM from DB (not necessarily all of them)
    std::map<NodeHandle, NodeManagerNode> mNodes;

    uint64_t mCacheLRUMaxSize = std::numeric_limits<uint64_t>::max();
    std::list<std::shared_ptr<Node> > mCacheLRU;

    std::atomic<uint64_t> mNodesInRam;

    // nodes that have changed and are pending to notify to app and dump to DB
    sharedNode_vector mNodeNotify;

    shared_ptr<Node> getNodeInRAM(NodeHandle handle);
    void saveNodeInRAM(std::shared_ptr<Node> node, bool isRootnode, MissingParentNodes& missingParentNodes);    // takes ownership

    sharedNode_vector getNodesWithSharesOrLink_internal(ShareType_t shareType);

    enum OperationType
    {
        INCREASE = 0,
        DECREASE,
    };

    // Update a node counter for 'origin' and its subtree (recursively)
    // If operationType is INCREASE, nc is added, in other case is decreased (ie. upon deletion)
    void updateTreeCounter(std::shared_ptr<Node> origin, NodeCounter nc, OperationType operation, sharedNode_vector* nodesToReport);

    // returns nullptr if there are unserialization errors. Also triggers a full reload (fetchnodes)
    shared_ptr<Node> getNodeFromNodeSerialized(const NodeSerialized& nodeSerialized);

    // reads from DB and loads the node in memory
    shared_ptr<Node> unserializeNode(const string*, bool fromOldCache);

    // returns the counter for the specified node, calculating it recursively and accessing to DB if it's neccesary
    NodeCounter calculateNodeCounter(const NodeHandle &nodehandle, nodetype_t parentType, std::shared_ptr<Node> node, bool isInRubbish);

    // Container storing FileFingerprint* (Node* in practice) ordered by fingerprint
    FingerprintContainer mFingerPrints;

    // Return a node from Data base, node shouldn't be in RAM previously
    shared_ptr<Node> getNodeFromDataBase(NodeHandle handle);

    // Returns root nodes without nested in-shares
    sharedNode_vector getRootNodesAndInshares();

    // Process unserialized nodes read from DB
    // Avoid loading nodes whose ancestor is not ancestorHandle. If ancestorHandle is undef load all nodes
    // If a valid cancelFlag is passed and takes true value, this method returns without complete operation
    // If a valid object is passed, it must be kept alive until this method returns.
    sharedNode_vector processUnserializedNodes(const std::vector<std::pair<NodeHandle, NodeSerialized>>& nodesFromTable, NodeHandle ancestorHandle = NodeHandle(), CancelToken cancelFlag = CancelToken());

    sharedNode_vector searchNodes_internal(const NodeSearchFilter& filter, int order, CancelToken cancelFlag, const NodeSearchPage& page);
    sharedNode_vector processUnserializedNodes(const std::vector<std::pair<NodeHandle, NodeSerialized>>& nodesFromTable, CancelToken cancelFlag);
    sharedNode_vector getChildren_internal(const NodeSearchFilter& filter, int order, CancelToken cancelFlag, const NodeSearchPage& page);

    std::set<std::string> getAllNodeTags_internal(const char* searchString, CancelToken cancelFlag);

    // node temporary in memory, which will be removed upon write to DB
    std::shared_ptr<Node> mNodeToWriteInDb;

    // Stores (or updates) the node in the DB. It also tries to decrypt it for the last time before storing it.
    void putNodeInDb(Node* node) const;

    // true when the NodeManager has been inicialized and contains a valid filesystem
    bool mInitialized = false;

    // These are all the "internal" versions of the public interfaces.
    // This is to avoid confusion where public functions used to call other public functions
    // but that introudces confusion about where the mutex gets locked.
    // Now the public interfaces lock the mutex once, and call these internal functions
    // which have all the original code in them.
    // Internal functions only call other internal fucntions, and that keeps things simple
    // We would use a non-recursive mutex for more precise control, and to make sure we can unlock
    // it when we need to make callbacks to the app.
    // It's quite a verbose approach, but at least simple, easy to understand, and easy to get right.
    void setTable_internal(DBTableNodes *table);
    void reset_internal();
    bool addNode_internal(std::shared_ptr<Node> node, bool notify, bool isFetching, MissingParentNodes& missingParentNodes);
    bool updateNode_internal(Node* node);

    std::shared_ptr<Node> getNodeByHandle_internal(NodeHandle handle);
    sharedNode_list getChildren_internal(const Node *parent, CancelToken cancelToken = CancelToken());
    sharedNode_vector getRecentNodes_internal(unsigned maxcount, m_time_t since);

    sharedNode_vector getNodesByFingerprint_internal(FileFingerprint& fingerprint);
    sharedNode_vector getNodesByOrigFingerprint_internal(const std::string& fingerprint, Node *parent);
    std::shared_ptr<Node> getNodeByFingerprint_internal(FileFingerprint &fingerprint);
    std::shared_ptr<Node> childNodeByNameType_internal(const Node *parent, const std::string& name, nodetype_t nodeType);
    sharedNode_vector getRootNodes_internal();

    std::vector<NodeHandle> getFavouritesNodeHandles_internal(NodeHandle node, uint32_t count);
    size_t getNumberOfChildrenFromNode_internal(NodeHandle parentHandle);
    size_t getNumberOfChildrenByType_internal(NodeHandle parentHandle, nodetype_t nodeType);
    bool isAncestor_internal(NodeHandle nodehandle, NodeHandle ancestor, CancelToken cancelFlag);
    void removeChanges_internal();
    void cleanNodes_internal();
    std::shared_ptr<Node> getNodeFromBlob_internal(const string* nodeSerialized);
    void applyKeys_internal(uint32_t appliedKeys);
    void notifyNode_internal(std::shared_ptr<Node> node, sharedNode_vector* nodesToReport);
    bool loadNodes_internal();
    uint64_t getNodeCount_internal();
    NodeCounter getCounterOfRootNodes_internal();
    void updateCounter_internal(std::shared_ptr<Node> n, std::shared_ptr<Node> oldParent);
    bool setrootnode_internal(std::shared_ptr<Node> node);
    FingerprintPosition insertFingerprint_internal(Node* node);
    void removeFingerprint_internal(Node* node, bool unloadNode);
    void saveNodeInDb_internal(Node *node);
    void dumpNodes_internal();
    void addChild_internal(NodeHandle parent, NodeHandle child, Node *node);
    void removeChild_internal(Node *parent, NodeHandle child);
    void setRootNodeFiles_internal(NodeHandle h);
    void setRootNodeVault_internal(NodeHandle h);
    void setRootNodeRubbish_internal(NodeHandle h);
    void initCompleted_internal();
    void insertNodeCacheLRU_internal(std::shared_ptr<Node> node);
    void unLoadNodeFromCacheLRU();
};

} // namespace

#endif<|MERGE_RESOLUTION|>--- conflicted
+++ resolved
@@ -169,19 +169,8 @@
 
     sharedNode_vector searchNodes(const NodeSearchFilter& filter, int order, CancelToken cancelFlag, const NodeSearchPage& page);
 
-<<<<<<< HEAD
-=======
     std::set<std::string> getAllNodeTags(const char* searchString, CancelToken cancelFlag);
 
-    /** @deprecated Use searchNodes(const NodeSearchFilter...) instead */
-    sharedNode_vector getInSharesWithName(const char *searchString, CancelToken cancelFlag);
-    /** @deprecated Use searchNodes(const NodeSearchFilter...) instead */
-    sharedNode_vector getOutSharesWithName(const char *searchString, CancelToken cancelFlag);
-    /** @deprecated Use searchNodes(const NodeSearchFilter...) instead */
-    sharedNode_vector getPublicLinksWithName(const char *searchString, CancelToken cancelFlag);
-
-
->>>>>>> 08b2fc05
     sharedNode_vector getNodesByFingerprint(FileFingerprint& fingerprint);
     sharedNode_vector getNodesByOrigFingerprint(const std::string& fingerprint, Node *parent);
     std::shared_ptr<Node> getNodeByFingerprint(FileFingerprint &fingerprint);
