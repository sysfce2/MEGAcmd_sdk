/**
 * @file mega/megaclient.h
 * @brief Client access engine core logic
 *
 * (c) 2013-2014 by Mega Limited, Auckland, New Zealand
 *
 * This file is part of the MEGA SDK - Client Access Engine.
 *
 * Applications using the MEGA API must present a valid application key
 * and comply with the the rules set forth in the Terms of Service.
 *
 * The MEGA SDK is distributed in the hope that it will be useful,
 * but WITHOUT ANY WARRANTY; without even the implied warranty of
 * MERCHANTABILITY or FITNESS FOR A PARTICULAR PURPOSE.
 *
 * @copyright Simplified (2-clause) BSD License.
 *
 * You should have received a copy of the license along with this
 * program.
 */

#ifndef MEGACLIENT_H
#define MEGACLIENT_H 1

#include "json.h"
#include "db.h"
#include "gfx.h"
#include "filefingerprint.h"
#include "request.h"
#include "transfer.h"
#include "treeproc.h"
#include "sharenodekeys.h"
#include "account.h"
#include "backofftimer.h"
#include "http.h"
#include "pubkeyaction.h"
#include "pendingcontactrequest.h"
#include "mediafileattribute.h"
#include "useralerts.h"
#include "user.h"

namespace mega {

class SyncConfigBag;

class MEGA_API FetchNodesStats
{
public:
    enum {
        MODE_DB = 0,
        MODE_API = 1,
        MODE_NONE = 2
    };

    enum {
        TYPE_ACCOUNT = 0,
        TYPE_FOLDER = 1,
        TYPE_NONE = 2
    };

    enum {
        API_CACHE = 0,
        API_NO_CACHE = 1,    // use this for DB mode
        API_NONE = 2
    };

    FetchNodesStats();
    void init();
    void toJsonArray(string *json);

    //////////////////
    // General info //
    //////////////////
    int mode; // DB = 0, API = 1
    int cache; // no-cache = 0, no-cache = 1
    int type; // Account = 0, Folder = 1
    dstime startTime; // startup time (ds)

    /**
     * \brief Number of nodes in the cached filesystem
     *
     * From DB: number on nodes in the local database
     * From API: number of nodes in the response to the fetchnodes command
     */
    long long nodesCached;

    /**
     * @brief Number of nodes in the current filesystem, after the reception of action packets
     */
    long long nodesCurrent;

    /**
     * @brief Number of action packets to complete the cached filesystem
     *
     * From DB: Number of action packets to complete the local cache
     * From API: Number of action packets to complete the server-side cache
     */
    int actionPackets;

    ////////////
    // Errors //
    ////////////

    /**
     * @brief Number of error -3 or -4 received during the process (including cs and sc requests)
     */
    int eAgainCount;

    /**
     * @brief Number of HTTP 500 errors received during the process (including cs and sc requests)
     */
    int e500Count;

    /**
     * @brief Number of other errors received during the process (including cs and sc requests)
     *
     * The most common source of these errors are connectivity problems (no Internet, timeouts...)
     */
    int eOthersCount;

    ////////////////////////////////////////////////////////////////////
    // Time elapsed until different steps since the startup time (ds) //
    ////////////////////////////////////////////////////////////////////

    /**
     * @brief Time until the first byte read
     *
     * From DB: time until the first record read from the database
     * From API: time until the first byte read in response to the fetchnodes command (errors excluded)
     */
    dstime timeToFirstByte;

    /**
     * @brief Time until the last byte read
     *
     * From DB: time until the last record is read from the database
     * From API: time until the whole response to the fetchnodes command has been received
     */
    dstime timeToLastByte;

    /**
     * @brief Time until the cached filesystem is ready
     *
     * From DB: time until the database has been read and processed
     * From API: time until the fetchnodes command is processed
     */
    dstime timeToCached;

    /**
     * @brief Time until the filesystem is ready to be used
     *
     * From DB: this time is the same as timeToCached
     * From API: time until action packets have been processed
     * It's needed to wait until the reception of action packets due to
     * server-side caches.
     */
    dstime timeToResult;

    /**
     * @brief Time until synchronizations have been resumed
     *
     * This involves the load of the local cache and the scan of known
     * files. Files that weren't cached are scanned later.
     */
    dstime timeToSyncsResumed;

    /**
     * @brief Time until the filesystem is current
     *
     * From DB: time until action packets have been processed
     * From API: this time is the same as timeToResult
     */
    dstime timeToCurrent;

    /**
     * @brief Time until the resumption of transfers has finished
     *
     * The resumption of transfers is done after the filesystem is current
     */
    dstime timeToTransfersResumed;
};


class MEGA_API MegaClient
{
public:
    // own identity
    handle me;
    string uid;

    // root nodes (files, incoming, rubbish)
    handle rootnodes[3];

    // all nodes
    node_map nodes;

    // keep track of user storage, inshare storage, file/folder counts per root node.
    NodeCounterMap mNodeCounters;

    // all users
    user_map users;

    // encrypted master key
    string k;

    // version of the account
    int accountversion;

    // salt of the account (for v2 accounts)
    string accountsalt;

    // timestamp of the creation of the account
    m_time_t accountsince;

    // Global Multi-Factor Authentication enabled
    bool gmfa_enabled;

    // Server-Side Rubbish-bin Scheduler enabled (autopurging)
    bool ssrs_enabled;

    // New Secure Registration method enabled
    bool nsr_enabled;

    // Account has VOIP push enabled (only for Apple)
    bool aplvp_enabled;

    // Use new format to generate Mega links
    bool mNewLinkFormat = false;

    // 2 = Opt-in and unblock SMS allowed 1 = Only unblock SMS allowed 0 = No SMS allowed  -1 = flag was not received
    SmsVerificationState mSmsVerificationState;

    // the verified account phone number, filled in from 'ug'
    string mSmsVerifiedPhone;
	
    // pseudo-random number generator
    PrnGen rng;

    bool ephemeralSession = false;

    static string getPublicLink(bool newLinkFormat, nodetype_t type, handle ph, const char *key);

#ifdef ENABLE_CHAT
    // all chats
    textchat_map chats;
#endif

    // process API requests and HTTP I/O
    void exec();

    // wait for I/O or other events
    int wait();

    // splitted implementation of wait() for a better thread management
    int preparewait();
    int dowait();
    int checkevents();

    // abort exponential backoff
    bool abortbackoff(bool = true);

    // ID tag of the next request
    int nextreqtag();

    // ID tag of the next sync
    int nextSyncTag(int increment = 0);

    // corresponding ID tag of the currently executing callback
    int restag;

    // ephemeral session support
    void createephemeral();
    void resumeephemeral(handle, const byte*, int = 0);
    void cancelsignup();

    // full account confirmation/creation support
    void sendsignuplink(const char*, const char*, const byte*);

    string sendsignuplink2(const char*, const char *, const char*);
    void resendsignuplink2(const char*, const char *);

    void querysignuplink(const byte*, unsigned);
    void confirmsignuplink(const byte*, unsigned, uint64_t);
    void confirmsignuplink2(const byte*, unsigned);
    void setkeypair();

    // prelogin: e-mail
    void prelogin(const char*);

    // user login: e-mail, pwkey
    void login(const char*, const byte*, const char* = NULL);

    // user login: e-mail, password, salt
    void login2(const char*, const char*, string *, const char* = NULL);

    // user login: e-mail, derivedkey, 2FA pin
    void login2(const char*, const byte*, const char* = NULL);

    // user login: e-mail, pwkey, emailhash
    void fastlogin(const char*, const byte*, uint64_t);

    // session login: binary session, bytecount
    void login(const byte*, int);

    // check password
    error validatepwd(const byte *);

    // get user data
    void getuserdata();

    // get miscelaneous flags
    void getmiscflags();

    // get the public key of an user
    void getpubkey(const char* user);

    // check if logged in
    sessiontype_t loggedin();

    // check if logged in a folder link
    bool loggedinfolderlink();

    // check the reason of being blocked
    void whyamiblocked();

    // sets block state: stops querying for action packets, pauses transfer & removes transfer slot availability
    void block(bool fromServerClientResponse = false);

    // unsets block state
    void unblock();

    // dump current session
    int dumpsession(byte*, size_t);

    // create a copy of the current session
    void copysession();

    // resend the verification email to the same email address as it was previously sent to
    void resendverificationemail();

    // reset the verified phone number
    void resetSmsVerifiedPhoneNumber();

    // get the data for a session transfer
    // the caller takes the ownership of the returned value
    // if the second parameter isn't NULL, it's used as session id instead of the current one
    string *sessiontransferdata(const char*, string* = NULL);

    // Kill session id
    void killsession(handle session);
    void killallsessions();

    // extract public handle and key from a public file/folder link
    error parsepubliclink(const char *link, handle &ph, byte *key, bool isFolderLink);

    // set folder link: node, key
    error folderaccess(const char*folderlink);

    // open exported file link (op=0 -> download, op=1 fetch data)
    void openfilelink(handle ph, const byte *key, int op);

    // decrypt password-protected public link
    // the caller takes the ownership of the returned value in decryptedLink parameter
    error decryptlink(const char* link, const char* pwd, string *decryptedLink);

    // encrypt public link with password
    // the caller takes the ownership of the returned value
    error encryptlink(const char* link, const char* pwd, string *encryptedLink);

    // change login password
    error changepw(const char *password, const char *pin = NULL);

    // load all trees: nodes, shares, contacts
    void fetchnodes(bool nocache = false);

    // fetchnodes stats
    FetchNodesStats fnstats;

    // load cryptographic keys: RSA, Ed25519, Cu25519 and their signatures
    void fetchkeys();

    // check existence and integrity of keys and signatures, initialize if missing
    void initializekeys();

    // to be called after resumption from cache (user attributes loaded)
    void loadAuthrings();

    // load cryptographic keys for contacts: RSA, Ed25519, Cu25519
    void fetchContactsKeys();

    // fetch keys related to authrings for a given contact
    void fetchContactKeys(User *user);

    // track a public key in the authring for a given user
    error trackKey(attr_t keyType, handle uh, const std::string &key);

    // track the signature of a public key in the authring for a given user
    error trackSignature(attr_t signatureType, handle uh, const std::string &signature);

    // set the Ed25519 public key as verified for a given user in the authring (done by user manually by comparing hash of keys)
    error verifyCredentials(handle uh);

    // reset the tracking of public keys in the authrings for a given user
    error resetCredentials(handle uh);

    // check credentials are verified for a given user
    bool areCredentialsVerified(handle uh);

    // retrieve user details
    void getaccountdetails(AccountDetails*, bool, bool, bool, bool, bool, bool, int source = -1);

    // check if the available bandwidth quota is enough to transfer an amount of bytes
    void querytransferquota(m_off_t size);

    // update node attributes
    error setattr(Node*, const char* prevattr = NULL);

    // prefix and encrypt attribute json
    void makeattr(SymmCipher*, string*, const char*, int = -1) const;

    // convenience version of the above (frequently we are passing a NodeBase's attrstring)
    void makeattr(SymmCipher*, const std::unique_ptr<string>&, const char*, int = -1) const;

    // check node access level
    int checkaccess(Node*, accesslevel_t);

    // check if a move operation would succeed
    error checkmove(Node*, Node*);

    // delete node
    error unlink(Node*, bool = false);

    // delete all versions
    void unlinkversions();

    // move node to new parent folder
    error rename(Node*, Node*, syncdel_t = SYNCDEL_NONE, handle = UNDEF, const char *newName = nullptr);

    // start/stop/pause file transfer
    bool startxfer(direction_t, File*, DBTableTransactionCommitter&, bool skipdupes = false, bool startfirst = false, bool donotpersist = false);
    void stopxfer(File* f, DBTableTransactionCommitter* committer);
    void pausexfers(direction_t, bool pause, bool hard, DBTableTransactionCommitter& committer);

    // maximum number of connections per transfer
    static const unsigned MAX_NUM_CONNECTIONS = 6;

    // set max connections per transfer
    void setmaxconnections(direction_t, int);

    // updates business status
    void setBusinessStatus(BizStatus newBizStatus);

    // updates block boolean
    void setBlocked(bool value);

    // enqueue/abort direct read
    void pread(Node*, m_off_t, m_off_t, void*);
    void pread(handle, SymmCipher* key, int64_t, m_off_t, m_off_t, void*, bool = false,  const char* = NULL, const char* = NULL, const char* = NULL);
    void preadabort(Node*, m_off_t = -1, m_off_t = -1);
    void preadabort(handle, m_off_t = -1, m_off_t = -1);

    // pause flags
    bool xferpaused[2];

#ifdef ENABLE_SYNC
    // active syncs
    sync_list syncs;

    // indicates whether all startup syncs have been fully scanned
    bool syncsup;

    // A collection of sync configs backed by a database table
    std::unique_ptr<SyncConfigBag> syncConfigs;

    // first sync resumed
    bool mFirstSyncResumed = false;

#endif

    // if set, symlinks will be followed except in recursive deletions
    // (give the user ample warning about possible sync repercussions)
    bool followsymlinks;

    // number of parallel connections per transfer (PUT/GET)
    unsigned char connections[2];

    // generate & return next upload handle
    handle uploadhandle(int);

    // helper function for preparing a putnodes call for new folders
    void putnodes_prepareOneFolder(NewNode* newnode, std::string foldername);

    // add nodes to specified parent node (complete upload, copy files, make
    // folders)
    void putnodes(handle, NewNode*, int, const char * = NULL);

    // send files/folders to user
    void putnodes(const char*, NewNode*, int);

    // attach file attribute to upload or node handle
    void putfa(handle, fatype, SymmCipher*, std::unique_ptr<string>, bool checkAccess = true);

    // queue file attribute retrieval
    error getfa(handle h, string *fileattrstring, const string &nodekey, fatype, int = 0);
    
    // notify delayed upload completion subsystem about new file attribute
    void checkfacompletion(handle, Transfer* = NULL);

    // attach/update/delete a user attribute
    void putua(attr_t at, const byte* av = NULL, unsigned avl = 0, int ctag = -1, handle lastPublicHandle = UNDEF, int phtype = 0, int64_t ts = 0);

    // attach/update multiple versioned user attributes at once
    void putua(userattr_map *attrs, int ctag = -1);

    // queue a user attribute retrieval
    void getua(User* u, const attr_t at = ATTR_UNKNOWN, int ctag = -1);

    // queue a user attribute retrieval (for non-contacts)
    void getua(const char* email_handle, const attr_t at = ATTR_UNKNOWN, const char *ph = NULL, int ctag = -1);

    // retrieve the email address of a user
    void getUserEmail(const char *uid);

#ifdef DEBUG
    // queue a user attribute removal
    void delua(const char* an);

    // send dev command for testing
    void senddevcommand(const char *command, const char *email);
#endif

    // delete or block an existing contact
    error removecontact(const char*, visibility_t = HIDDEN);

    // add/remove/update outgoing share
    void setshare(Node*, const char*, accesslevel_t, const char* = NULL);

    // Add/delete/remind outgoing pending contact request
    void setpcr(const char*, opcactions_t, const char* = NULL, const char* = NULL, handle = UNDEF);
    void updatepcr(handle, ipcactions_t);

    // export node link or remove existing exported link for this node
    error exportnode(Node*, int, m_time_t);
    void getpubliclink(Node* n, int del, m_time_t ets); // auxiliar method to add req

    // add timer
    error addtimer(TimerWithBackoff *twb);

#ifdef ENABLE_SYNC
    /**
     * @brief is node syncable
     * @param isinshare filled with whether the node is within an inshare.
     * @param syncError filled with SyncError with the sync error that makes the node unsyncable
     * @return API_OK if syncable. (regular) error otherwise
     */
    error isnodesyncable(Node*, bool * isinshare = NULL, SyncError *syncError = nullptr);

    /**
     * @brief is local path syncable
     * @param newPath path to check
     * @param syncTag tag to exclude in checking (that of the new sync)
     * @param syncError filled with SyncError with the sync error that makes the node unsyncable
     * @return API_OK if syncable. (regular) error otherwise
     */
    error isLocalPathSyncable(std::string newPath, int newSyncTag = 0, SyncError *syncError = nullptr);


    /**
     * @brief add sync. Will fill syncError in case there is one.
     * It will persist the sync configuration if everything goes fine.
     * @param syncError filled with SyncError with the sync error that prevented the addition
     * @param delayInitialScan delay the initial scan
     * @return API_OK if added. (regular) error otherwise.
     */
    error addsync(SyncConfig, const char*, string*, SyncError &syncError, bool delayInitialScan = false, void* = NULL);


    // removes an active sync (transition to pre-removal state).
    // This will entail the removal of the sync cache & configuration cache (see removeSyncConfig)
    void delsync(Sync*);

    // remove sync configuration. It will remove sync configuration cache & call app's callback sync_removed
    error removeSyncConfig(int tag);
    error removeSyncConfigByNodeHandle(handle nodeHandle);

    //// sync config updating & persisting ////
    // updates in state & error
    error saveAndUpdateSyncConfig(const SyncConfig *config, syncstate_t newstate, SyncError syncerror);
    // updates in remote path/node & calls app's syncupdate_remote_root_changed. passing n=null will remove remote handle and keep last known path
    bool updateSyncRemoteLocation(const SyncConfig *config, Node *n); //returns if changed

    // transition the cache to failed
    void failSync(Sync* sync, SyncError syncerror);

    // disable synchronization. (transition to disable_state)
    // If no error passed, it entails a manual disable: won't be resumed automatically anymore, but it will be kept in cache
    void disableSync(Sync*, SyncError syncError =  NO_SYNC_ERROR);
    bool disableSyncContainingNode(mega::handle nodeHandle, SyncError syncError);

    // fail all active syncs
    void failSyncs(SyncError syncError =  NO_SYNC_ERROR);

    //disable all active syncs
    // If no error passed, it entails a manual disable: won't be resumed automatically anymore, but it will be kept in cache
    void disableSyncs(SyncError syncError =  NO_SYNC_ERROR);

    // restore all configured syncs that were in a temporary error state (not manually disabled)
    void restoreSyncs();

    // attempts to enable a sync. will fill syncError with the SyncError error (if any)
    // if resetFingeprint is true, it will assign a new Filesystem Fingerprint.
    // if newRemoteNode is set, it will try to use it to restablish the sync, updating the cached configuration if successful.
    error enableSync(int tag, SyncError &syncError, bool resetFingerprint = false, mega::handle newRemoteNode = UNDEF);
    error enableSync(const SyncConfig *syncConfig, SyncError &syncError,
                     bool resetFingerprint = false, mega::handle newRemoteNode = UNDEF);

    /**
     * @brief updates the state of a synchronization. it will persist the changes and call app syncupdate_state handler
     * @param fireDisableEvent passed to the app: if when the change entails a transition to inactive, the transition should be
     * forwarded to the application listeners
     * @return error if any
     */
    error changeSyncState(const SyncConfig *config, syncstate_t newstate, SyncError newSyncError, bool fireDisableEvent);
    error changeSyncState(int tag, syncstate_t newstate, SyncError newSyncError, bool fireDisableEvent = true);
    error changeSyncStateByNodeHandle(mega::handle nodeHandle, syncstate_t newstate, SyncError newSyncError, bool fireDisableEvent);


#endif

    // close all open HTTP connections
    void disconnect();

    // close server-client HTTP connection
    void catchup();
    // abort lock request
    void abortlockrequest();

    // abort session and free all state information
    void logout();

    // free all state information
    void locallogout(bool removecaches);

    // SDK version
    const char* version();

    // get the last available version of the app
    void getlastversion(const char *appKey);

    // get a local ssl certificate for communications with the webclient
    void getlocalsslcertificate();

    // send a DNS request to resolve a hostname
    void dnsrequest(const char*);

    // send a GeLB request for a service with a timeout (in ms) and a number of retries
    void gelbrequest(const char*, int, int);

    // send chat stats
    void sendchatstats(const char*, int port);

    // send chat logs with user's annonymous id
    void sendchatlogs(const char*, const char*, int port);

    // send a HTTP request
    void httprequest(const char*, int, bool = false, const char* = NULL, int = 1);

    // maximum outbound throughput (per target server)
    int putmbpscap;

    // User-Agent header for HTTP requests
    string useragent;

    // Issuer of a detected fake SSL certificate
    string sslfakeissuer;

    // shopping basket
    handle_vector purchase_basket;

    // enumerate Pro account purchase options
    void purchase_enumeratequotaitems();

    // clear shopping basket
    void purchase_begin();

    // add item to basket
    void purchase_additem(int, handle, unsigned, const char *, unsigned, const char *, handle = UNDEF, int = 0, int64_t = 0);

    // submit purchased products for payment
    void purchase_checkout(int);

    // submit purchase receipt for verification
    void submitpurchasereceipt(int, const char*, handle lph = UNDEF, int phtype = 0, int64_t ts = 0);

    // store credit card
    error creditcardstore(const char *);

    // get credit card subscriptions
    void creditcardquerysubscriptions();

    // cancel credit card subscriptions
    void creditcardcancelsubscriptions(const char *reason = NULL);

    // get payment methods
    void getpaymentmethods();

    // store user feedback
    void userfeedbackstore(const char *);

    // send event
    void sendevent(int, const char *);
    void sendevent(int, const char *, int tag);

    // create support ticket
    void supportticket(const char *message, int type);

    // clean rubbish bin
    void cleanrubbishbin();

    // change the storage status
    bool setstoragestatus(storagestatus_t);

    // get info about a folder link
    void getpubliclinkinfo(handle h);

    // send an sms to verificate a phone number (returns EARGS if phone number has invalid format)
    error smsverificationsend(const string& phoneNumber, bool reVerifyingWhitelisted = false);

    // check the verification code received by sms is valid (returns EARGS if provided code has invalid format)
    error smsverificationcheck(const string& verificationCode);

#ifdef ENABLE_CHAT

    // create a new chat with multiple users and different privileges
    void createChat(bool group, bool publicchat, const userpriv_vector *userpriv = NULL, const string_map *userkeymap = NULL, const char *title = NULL);

    // invite a user to a chat
    void inviteToChat(handle chatid, handle uh, int priv, const char *unifiedkey = NULL, const char *title = NULL);

    // remove a user from a chat
    void removeFromChat(handle chatid, handle uh);

    // get the URL of a chat
    void getUrlChat(handle chatid);

    // process object arrays by the API server (users + privileges)
    userpriv_vector * readuserpriv(JSON* j);

    // grant access to a chat peer to one specific node
    void grantAccessInChat(handle chatid, handle h, const char *uid);

    // revoke access to a chat peer to one specific node
    void removeAccessInChat(handle chatid, handle h, const char *uid);

    // update permissions of a peer in a chat
    void updateChatPermissions(handle chatid, handle uh, int priv);

    // truncate chat from message id
    void truncateChat(handle chatid, handle messageid);

    // set title of the chat
    void setChatTitle(handle chatid, const char *title = NULL);

    // get the URL of the presence server
    void getChatPresenceUrl();

    // register a token device to route push notifications
    void registerPushNotification(int deviceType, const char *token = NULL);

    void archiveChat(handle chatid, bool archived);

    // request meta information from an url (title, description, icon)
    void richlinkrequest(const char*);

    // create/get or delete chat-link
    void chatlink(handle chatid, bool del, bool createifmissing);

    // get the URL for chat-link
    void chatlinkurl(handle publichandle);

    // convert public chat into private chat
    void chatlinkclose(handle chatid, const char *title);

    // auto-join publicchat
    void chatlinkjoin(handle publichandle, const char *unifiedkey);

    // set retention time for a chatroom in seconds, after which older messages in the chat are automatically deleted
    void setchatretentiontime(handle chatid, int period);
#endif

    // get mega achievements
    void getaccountachievements(AchievementsDetails *details);

    // get mega achievements list (for advertising for unregistered users)
    void getmegaachievements(AchievementsDetails *details);

    // get welcome pdf
    void getwelcomepdf();

    // toggle global debug flag
    bool toggledebug();

    bool debugstate();

    // report an event to the API logger
    void reportevent(const char*, const char* = NULL);
    void reportevent(const char*, const char*, int tag);

    // set max download speed
    bool setmaxdownloadspeed(m_off_t bpslimit);

    // set max upload speed
    bool setmaxuploadspeed(m_off_t bpslimit);

    // get max download speed
    m_off_t getmaxdownloadspeed();

    // get max upload speed
    m_off_t getmaxuploadspeed();

    // get the handle of the older version for a NewNode
    handle getovhandle(Node *parent, string *name);

    // use HTTPS for all communications
    bool usehttps;
    
    // use an alternative port for downloads (8080)
    bool usealtdownport;

    // select the download port automatically
    bool autodownport;

    // use an alternative port for uploads (8080)
    bool usealtupport;

    // select the upload port automatically
    bool autoupport;

    // finish downloaded chunks in order
    bool orderdownloadedchunks;

    // disable public key pinning (for testing purposes)
    static bool disablepkp;

    // retry API_ESSL errors
    bool retryessl;

    // flag to request an extra loop of the SDK to finish something pending
    bool looprequested;

    // timestamp until the bandwidth is overquota in deciseconds, related to Waiter::ds
    m_time_t overquotauntil;

    // storage status
    storagestatus_t ststatus;

<<<<<<< HEAD
    // cacheable status
    std::map<int64_t, std::shared_ptr<CacheableStatus>> mCachedStatus;
=======
    // warning timestamps related to storage overquota in paywall mode
    vector<m_time_t> mOverquotaWarningTs;

    // deadline timestamp related to storage overquota in paywall mode
    m_time_t mOverquotaDeadlineTs;
>>>>>>> 8356dcd0

    // minimum bytes per second for streaming (0 == no limit, -1 == use default)
    int minstreamingrate;

    // root URL for API requests
    static string APIURL;

    // root URL for GeLB requests
    static string GELBURL;

    // root URL for chat stats
    static string CHATSTATSURL;

    // account auth for public folders
    string accountauth;

    // file that is blocking the sync engine
    string blockedfile;

    // stats id
    static std::string statsid;

    // number of ongoing asynchronous fopen
    int asyncfopens;

    // list of notifications to display to the user; includes items already seen
    UserAlerts useralerts;

    // true if user data is cached
    bool cachedug;

    // backoff for the expiration of cached user data
    BackoffTimer btugexpiration;

private:
    BackoffTimer btcs;
    BackoffTimer btbadhost;
    BackoffTimer btworkinglock;

    vector<TimerWithBackoff *> bttimers;

    // server-client command trigger connection
    std::unique_ptr<HttpReq> pendingsc;
    std::unique_ptr<HttpReq> pendingscUserAlerts;
    BackoffTimer btsc;

    // sc inconsistence: stop querying for action packets
    bool stopsc = false;

    // account is blocked: stops querying for action packets, pauses transfer & removes transfer slot availability
    bool mBlocked = false;
    bool mBlockedSet = false; //value set in current execution

    bool pendingscTimedOut = false;


    // badhost report
    HttpReq* badhostcs;

    // Working lock
    HttpReq* workinglockcs;

    // notify URL for new server-client commands
    string scnotifyurl;

    // unique request ID
    char reqid[10];

    // auth URI component for API requests
    string auth;

    // lang URI component for API requests
    string lang;

    // public handle being used
    handle publichandle;

    // API response JSON object
    JSON response;

    // response record processing issue
    bool warned;

    // next local user record identifier to use
    int userid;

    // backoff for file attributes
    BackoffTimer btpfa;
    bool faretrying;

    // next internal upload handle
    handle nextuh;

    // just one notification after fetchnodes and catch-up actionpackets
    bool notifyStorageChangeOnStateCurrent = false;

    // maximum number of concurrent transfers (uploads + downloads)
    static const unsigned MAXTOTALTRANSFERS;

    // maximum number of concurrent transfers (uploads or downloads)
    static const unsigned MAXTRANSFERS;

    // maximum number of queued putfa before halting the upload queue
    static const int MAXQUEUEDFA;

    // maximum number of concurrent putfa
    static const int MAXPUTFA;

#ifdef ENABLE_SYNC
    // Resumes all resumable syncs
    void resumeResumableSyncs();

    Sync *getSyncContainigNodeHandle(mega::handle nodeHandle);

#endif

    // update time at which next deferred transfer retry kicks in
    void nexttransferretry(direction_t d, dstime*);

    // a TransferSlot chunk failed
    bool chunkfailed;
    
    // fetch state serialize from local cache
    bool fetchsc(DbTable*);

    // remove old (2 days or more) transfers from cache, if they were not resumed
    void purgeOrphanTransfers(bool remove = false);

    // close the local transfer cache
    void closetc(bool remove = false);

    // server-client command processing
    void sc_updatenode();
    Node* sc_deltree();
    handle sc_newnodes();
    void sc_contacts();
    void sc_keys();
    void sc_fileattr();
    void sc_userattr();
    bool sc_shares();
    bool sc_upgrade();
    void sc_paymentreminder();
    void sc_opc();
    void sc_ipc();
    void sc_upc(bool incoming);
    void sc_ph();
    void sc_se();
#ifdef ENABLE_CHAT
    void sc_chatupdate(bool readingPublicChat);
    void sc_chatnode();
    void sc_chatflags();
#endif
    void sc_uac();
    void sc_la();
    void sc_ub();

    void init();

    // remove caches
    void removeCaches();

    // add node to vector and return index
    unsigned addnode(node_vector*, Node*) const;

    // add child for consideration in syncup()/syncdown()
    void addchild(remotenode_map*, string*, Node*, list<string>*, const string *localPath, FileSystemType fsType) const;

    // crypto request response
    void cr_response(node_vector*, node_vector*, JSON*);

    // read node tree from JSON object
    void readtree(JSON*);

    // used by wait() to handle event timing
    void checkevent(dstime, dstime*, dstime*);

    // converts UTF-8 to 32-bit word array
    static char* utf8_to_a32forjs(const char*, int*);

    // was the app notified of a retrying CS request?
    bool csretrying;

    // encode/query handle type
    void encodehandletype(handle*, bool);
    bool isprivatehandle(handle*);
    
    // add direct read
    void queueread(handle, bool, SymmCipher*, int64_t, m_off_t, m_off_t, void*, const char* = NULL, const char* = NULL, const char* = NULL);
    
    // execute pending direct reads
    bool execdirectreads();

    // maximum number parallel connections for the direct read subsystem
    static const int MAXDRSLOTS = 16;

    // abort queued direct read(s)
    void abortreads(handle, bool, m_off_t, m_off_t);

    static const char PAYMENT_PUBKEY[];

public:
    void enabletransferresumption(const char *loggedoutid = NULL);
    void disabletransferresumption(const char *loggedoutid = NULL);

    // application callbacks
    struct MegaApp* app;

    // event waiter
    Waiter* waiter;

    // HTTP access
    HttpIO* httpio;

    // directory change notification
    struct FileSystemAccess* fsaccess;

    // bitmap graphics handling
    GfxProc* gfx;

    // enable / disable the gfx layer
    bool gfxdisabled;
    
    // DB access
    DbAccess* dbaccess = nullptr;

    // state cache table for logged in user
    DbTable* sctable;

    // there is data to commit to the database when possible
    bool pendingsccommit;

    // transfer cache table
    DbTable* tctable;

    // during processing of request responses, transfer table updates can be wrapped up in a single begin/commit
    DBTableTransactionCommitter* mTctableRequestCommitter = nullptr;

    // scsn as read from sctable
    handle cachedscsn;

    // initial state load in progress?  initial state can come from the database cache or via an 'f' command to the API.  
    // Either way there can still be a lot of historic actionpackets to follow since that snaphot, especially if the user has not been online for a long time.
    bool fetchingnodes;
    int fetchnodestag;

    // have we just completed fetching new nodes?  (ie, caught up on all the historic actionpackets since the fetchnodes)
    bool statecurrent;

    // pending file attribute writes
    putfa_list queuedfa;

    // current file attributes being sent
    putfa_list activefa;

    // API request queue double buffering:
    // reqs[r] is open for adding commands
    // reqs[r^1] is being processed on the API server
    HttpReq* pendingcs;

    // pending HTTP requests
    pendinghttp_map pendinghttp;

    // record type indicator for sctable
    enum { CACHEDSCSN, CACHEDNODE, CACHEDUSER, CACHEDLOCALNODE, CACHEDPCR, CACHEDTRANSFER, CACHEDFILE, CACHEDCHAT, CACHEDSTATUS } sctablerectype;

    // open/create state cache database table
    void opensctable();

    // initialize/update state cache referenced sctable
    void initsc();
    void updatesc();
    void finalizesc(bool);

    // flag to pause / resume the processing of action packets
    bool scpaused;

    // MegaClient-Server response JSON
    JSON json;

    // Server-MegaClient request JSON and processing state flag ("processing a element")
    JSON jsonsc;
    bool insca;
    bool insca_notlast;

    // no two interrelated client instances should ever have the same sessionid
    char sessionid[10];

    // session key to protect local storage
    string sessionkey;

    // key protecting non-shareable GPS coordinates in nodes
    string unshareablekey;

    // application key
    char appkey[16];

    // incoming shares to be attached to a corresponding node
    newshare_list newshares;

    // current request tag
    int reqtag;

    // current sync tag
    int mSyncTag;

    // user maps: by handle and by case-normalized e-mail address
    uh_map uhindex;
    um_map umindex;

    // mapping of pending contact handles to their structure
    handlepcr_map pcrindex;

    // pending file attributes
    fa_map pendingfa;

    // upload waiting for file attributes
    handletransfer_map faputcompletion;    

    // file attribute fetch channels
    fafc_map fafcs;

    // generate attribute string based on the pending attributes for this upload
    void pendingattrstring(handle, string*);

    // active/pending direct reads
    handledrn_map hdrns;   // DirectReadNodes, main ownership.  One per file, each with one DirectRead per client request.
    dsdrn_map dsdrns;      // indicates the time at which DRNs should be retried 
    dr_list drq;           // DirectReads that are in DirectReadNodes which have fectched URLs
    drs_list drss;         // DirectReadSlot for each DR in drq, up to Max

    // merge newly received share into nodes
    void mergenewshares(bool);
    void mergenewshare(NewShare *s, bool notify);    // merge only the given share

    // transfer queues (PUT/GET)
    transfer_map transfers[2];
    BackoffTimerGroupTracker transferRetryBackoffs[2];

    // transfer list to manage the priority of transfers
    TransferList transferlist;

    // cached transfers (PUT/GET)
    transfer_map cachedtransfers[2];

    // cached files and their dbids
    vector<string> cachedfiles;
    vector<uint32_t> cachedfilesdbids;

    // database IDs of cached files and transfers
    // waiting for the completion of a putnodes
    pendingdbid_map pendingtcids;

    // path of temporary files
    // waiting for the completion of a putnodes
    pendingfiles_map pendingfiles;

    // transfer tslots
    transferslot_list tslots;

    // keep track of next transfer slot timeout
    BackoffTimerGroupTracker transferSlotsBackoff;

    // next TransferSlot to doio() on
    transferslot_list::iterator slotit;

    // FileFingerprint to node mapping
    Fingerprints mFingerprints;

    // flag to skip removing nodes from mFingerprints when all nodes get deleted
    bool mOptimizePurgeNodes = false;

    // send updates to app when the storage size changes
    int64_t mNotifiedSumSize = 0;

    // asymmetric to symmetric key rewriting
    handle_vector nodekeyrewrite;
    handle_vector sharekeyrewrite;

    static const char* const EXPORTEDLINK;

    // default number of seconds to wait after a bandwidth overquota
    static dstime DEFAULT_BW_OVERQUOTA_BACKOFF_SECS;

    // number of seconds to invalidate the cached user data
    static dstime USER_DATA_EXPIRATION_BACKOFF_SECS;

    // total number of Node objects
    long long totalNodes;

    // tracks how many nodes have had a successful applykey()
    long long mAppliedKeyNodeCount = 0;

    // server-client request sequence number
    char scsn[12];

    bool setscsn(JSON*);

    void purgenodes(node_vector* = NULL);
    void purgeusers(user_vector* = NULL);
    bool readusers(JSON*, bool actionpackets);

    user_vector usernotify;
    void notifyuser(User*);

    pcr_vector pcrnotify;
    void notifypcr(PendingContactRequest*);

    node_vector nodenotify;
    void notifynode(Node*);

    // update transfer in the persistent cache
    void transfercacheadd(Transfer*, DBTableTransactionCommitter*);

    // remove a transfer from the persistent cache
    void transfercachedel(Transfer*, DBTableTransactionCommitter* committer);

    // add a file to the persistent cache
    void filecacheadd(File*, DBTableTransactionCommitter& committer);

    // remove a file from the persistent cache
    void filecachedel(File*, DBTableTransactionCommitter* committer);

#ifdef ENABLE_CHAT
    textchat_map chatnotify;
    void notifychat(TextChat *);
#endif

#ifdef USE_MEDIAINFO
    MediaFileInfo mediaFileInfo;
#endif

    // write changed/added/deleted users to the DB cache and notify the
    // application
    void notifypurge();

    // remove node subtree
    void deltree(handle);

    Node* nodebyhandle(handle);
    Node* nodebyfingerprint(FileFingerprint*);
#ifdef ENABLE_SYNC
    Node* nodebyfingerprint(LocalNode*);
#endif /* ENABLE_SYNC */

    node_vector *nodesbyfingerprint(FileFingerprint* fingerprint);
    void nodesbyoriginalfingerprint(const char* fingerprint, Node* parent, node_vector *nv);

    // get up to "maxcount" nodes, not older than "since", ordered by creation time
    node_vector getRecentNodes(unsigned maxcount, m_time_t since, bool includerubbishbin);

    // get a vector of recent actions in the account
    recentactions_vector getRecentActions(unsigned maxcount, m_time_t since);

    // determine if the file is a video, photo, or media (video or photo).  If the extension (with trailing .) is not precalculated, pass null
    bool nodeIsMedia(const Node*, bool* isphoto, bool* isvideo) const;

    // generate & return upload handle
    handle getuploadhandle();

    // maps node handle to public handle
    std::map<handle, handle> mPublicLinks;

#ifdef ENABLE_SYNC    
    // sync debris folder name in //bin
    static const char* const SYNCDEBRISFOLDERNAME;

    // we are adding the //bin/SyncDebris/yyyy-mm-dd subfolder(s)
    bool syncdebrisadding;

    // minute of the last created folder in SyncDebris
    m_time_t syncdebrisminute;

    // activity flag
    bool syncactivity;

    // syncops indicates that a sync-relevant tree update may be pending
    bool syncops;

    // app scanstate flag
    bool syncscanstate;

    // scan required flag
    bool syncdownrequired;

    bool syncuprequired;

    // block local fs updates processing while locked ops are in progress
    bool syncfsopsfailed;

    // retry accessing temporarily locked filesystem items
    bool syncfslockretry;
    BackoffTimer syncfslockretrybt;

    // retry of transiently failed local filesystem ops
    bool syncdownretry;
    BackoffTimer syncdownbt;

    // sync PUT Nagle timer
    bool syncnagleretry;
    BackoffTimer syncnaglebt;

    // timer for extra notifications
    // (workaround for buggy network filesystems)
    bool syncextraretry;
    BackoffTimer syncextrabt;

    // rescan timer if fs notification unavailable or broken
    bool syncscanfailed;
    BackoffTimer syncscanbt;

    // vanished from a local synced folder
    localnode_set localsyncnotseen;

    // maps local fsid to corresponding LocalNode*
    handlelocalnode_map fsidnode;

    // local nodes that need to be added remotely
    localnode_vector synccreate;

    // number of sync-initiated putnodes() in progress
    int syncadding;

    // total number of LocalNode objects
    long long totalLocalNodes;

    // sync id dispatch
    handle nextsyncid();
    handle currsyncid;

    // SyncDebris folder addition result
    void putnodes_syncdebris_result(error, NewNode*);

    // if no sync putnodes operation is in progress, apply the updates stored
    // in syncadded/syncdeleted/syncoverwritten to the remote tree
    void syncupdate();

    // create missing folders, copy/start uploading missing files
    bool syncup(LocalNode*, dstime*);

    // sync putnodes() completion
    void putnodes_sync_result(error, NewNode*, int);

    // start downloading/copy missing files, create missing directories
    bool syncdown(LocalNode*, string*, bool);

    // move nodes to //bin/SyncDebris/yyyy-mm-dd/ or unlink directly
    void movetosyncdebris(Node*, bool);

    // move queued nodes to SyncDebris (for syncing into the user's own cloud drive)
    void execmovetosyncdebris();
    node_set todebris;

    // unlink queued nodes directly (for inbound share syncing)
    void execsyncunlink();
    node_set tounlink;
    
    // commit all queueud deletions
    void execsyncdeletions();

    // process localnode subtree
    void proclocaltree(LocalNode*, LocalTreeProc*);

    // unlink the LocalNode from the corresponding node
    // if the associated local file or folder still exists
    void unlinkifexists(LocalNode*, FileAccess*, string*);
#endif

    // recursively cancel transfers in a subtree
    void stopxfers(LocalNode*, DBTableTransactionCommitter& committer);

    // update paths of all PUT transfers
    void updateputs();

    // determine if all transfer slots are full
    bool slotavail() const;

    // transfer queue dispatch/retry handling
    void dispatchTransfers();

    void defer(direction_t, int td, int = 0);
    void freeq(direction_t);

    dstime transferretrydelay();

    // client-server request double-buffering
    RequestDispatcher reqs;

    // returns if the current pendingcs includes a fetch nodes command
    bool isFetchingNodesPendingCS();

    // upload handle -> node handle map (filled by upload completion)
    handlepair_set uhnh;

    // transfer chunk failed
    void setchunkfailed(string*);
    string badhosts;

    bool requestLock;
    dstime disconnecttimestamp;
    dstime lastDispatchTransfersDs = 0;

    // process object arrays by the API server
    int readnodes(JSON*, int, putsource_t = PUTNODES_APP, NewNode* = NULL, int = 0, int = 0, bool applykeys = false);

    void readok(JSON*);
    void readokelement(JSON*);
    void readoutshares(JSON*);
    void readoutshareelement(JSON*);

    void readipc(JSON*);
    void readopc(JSON*);

    error readmiscflags(JSON*);

    void procph(JSON*);

    void readcr();
    void readsr();

    void procsnk(JSON*);
    void procsuk(JSON*);

    void procmcf(JSON*);
    void procmcna(JSON*);

    void setkey(SymmCipher*, const char*);
    bool decryptkey(const char*, byte*, int, SymmCipher*, int, handle);

    void handleauth(handle, byte*);

    bool procsc();

    // API warnings
    void warn(const char*);
    bool warnlevel();

    Node* childnodebyname(Node*, const char*, bool = false);
    vector<Node*> childnodesbyname(Node*, const char*, bool = false);

    // purge account state and abort server-client connection
    void purgenodesusersabortsc(bool keepOwnUser);

    static const int USERHANDLE = 8;
    static const int PCRHANDLE = 8;
    static const int NODEHANDLE = 6;
    static const int CHATHANDLE = 8;
    static const int SESSIONHANDLE = 8;
    static const int PURCHASEHANDLE = 8;
    static const int CONTACTLINKHANDLE = 6;
    static const int CHATLINKHANDLE = 6;

    // max new nodes per request
    static const int MAX_NEWNODES = 2000;

    // session ID length (binary)
    static const unsigned SIDLEN = 2 * SymmCipher::KEYLENGTH + USERHANDLE * 4 / 3 + 1;

    void proccr(JSON*);
    void procsr(JSON*);

    // account access: master key
    // folder link access: folder key
    SymmCipher key;

    // dummy key to obfuscate non protected cache
    SymmCipher tckey;

    // account access (full account): RSA private key
    AsymmCipher asymkey;
    string mPrivKey;    // serialized version for apps

    // RSA public key
    AsymmCipher pubk;

    // EdDSA signing key (Ed25519 private key seed).
    EdDSA *signkey;

    // ECDH key (x25519 private key).
    ECDH *chatkey;

    // set when keys for every current contact have been checked
    AuthRingsMap mAuthRings;

    // used during initialization to accumulate required updates to authring (to send them all atomically)
    AuthRingsMap mAuthRingsTemp;

    // true while authrings are being fetched
    bool mFetchingAuthrings;

    // actual state of keys
    bool fetchingkeys;

    // invalidate received keys (when fail to load)
    void clearKeys();

    // delete chatkey and signing key
    void resetKeyring();

    // binary session ID
    string sid;

    // distinguish activity from different MegaClients in logs
    string clientname;

    // apply keys
    void applykeys();

    // send andy key rewrites prepared when keys were applied
    void sendkeyrewrites();

    // symmetric password challenge
    int checktsid(byte* sidbuf, unsigned len);

    // locate user by e-mail address or by handle
    User* finduser(const char*, int = 0);
    User* finduser(handle, int = 0);
    User* ownuser();
    void mapuser(handle, const char*);
    void discarduser(handle, bool = true);
    void discarduser(const char*);
    void mappcr(handle, PendingContactRequest*);
    bool discardnotifieduser(User *);

    PendingContactRequest* findpcr(handle);

    // queue public key request for user
    void queuepubkeyreq(User*, std::unique_ptr<PubKeyAction>);
    void queuepubkeyreq(const char*, std::unique_ptr<PubKeyAction>);

    // rewrite foreign keys of the node (tree)
    void rewriteforeignkeys(Node* n);

    // simple string hash
    static void stringhash(const char*, byte*, SymmCipher*);
    static uint64_t stringhash64(string*, SymmCipher*);

    // set authentication context, either a session ID or a exported folder node handle
    void setsid(const byte*, unsigned);
    void setrootnode(handle);

    bool setlang(string *code);

    // returns the handle of the root node if the account is logged into a public folder, otherwise UNDEF.
    handle getrootpublicfolder();

    // returns the public handle of the folder link if the account is logged into a public folder, otherwise UNDEF.
    handle getpublicfolderhandle();

    //returns the top-level node for a node
    Node *getrootnode(Node*);

    //returns true if the node referenced by the handle belongs to the logged-in account
    bool isPrivateNode(handle h);

    //returns true if the node referenced by the handle belongs to other account than the logged-in account
    bool isForeignNode(handle h);

    // process node subtree
    void proctree(Node*, TreeProc*, bool skipinshares = false, bool skipversions = false);

    // hash password
    error pw_key(const char*, byte*) const;

    // convert hex digit to number
    static int hexval(char);

    // Since it's quite expensive to create a SymmCipher, these are provided to use for quick operations - just set the key and use.
    SymmCipher tmpnodecipher;
    SymmCipher tmptransfercipher;

    void exportDatabase(string filename);
    bool compareDatabases(string filename1, string filename2);

    // request a link to recover account
    void getrecoverylink(const char *email, bool hasMasterkey);

    // query information about recovery link
    void queryrecoverylink(const char *link);

    // request private key for integrity checking the masterkey
    void getprivatekey(const char *code);

    // confirm a recovery link to restore the account
    void confirmrecoverylink(const char *code, const char *email, const char *password, const byte *masterkey = NULL, int accountversion = 1);

    // request a link to cancel the account
    void getcancellink(const char *email, const char* = NULL);

    // confirm a link to cancel the account
    void confirmcancellink(const char *code);

    // get a link to change the email address
    void getemaillink(const char *email, const char *pin = NULL);

    // confirm a link to change the email address
    void confirmemaillink(const char *code, const char *email, const byte *pwkey);

    // create contact link
    void contactlinkcreate(bool renew);

    // query contact link
    void contactlinkquery(handle);

    // delete contact link
    void contactlinkdelete(handle);

    // multi-factor authentication setup
    void multifactorauthsetup(const char* = NULL);

    // multi-factor authentication get
    void multifactorauthcheck(const char*);

    // multi-factor authentication disable
    void multifactorauthdisable(const char*);

    // fetch time zone
    void fetchtimezone();

    void keepmealive(int, bool enable = true);

    void getpsa();

    // tells the API the user has seen existing alerts
    void acknowledgeuseralerts();

    // manage overquota errors
    void activateoverquota(dstime timeleft, bool isPaywall);

    // achievements enabled for the account
    bool achievements_enabled;

    // non-zero if login with user+pwd was done (reset upon fetchnodes completion)
    bool isNewSession;

    // timestamp of the last login with user and password
    m_time_t tsLogin;

    // true if user has disabled fileversioning
    bool versions_disabled;

    // the SDK is trying to log out
    int loggingout = 0;

    // the logout request succeeded, time to clean up localy once returned from CS response processing
    bool loggedout = false;

    // true if the account is a master business account, false if it's a sub-user account
    BizMode mBizMode;

    // -1: expired, 0: inactive (no business subscription), 1: active, 2: grace-period
    BizStatus mBizStatus;
    // indicates that the last update to mBizStatus comes from cache.
    // Used to notify the apps in the very first non-cache update. For backwards compatibility.
    bool mBizStatusLoadedFromCache = false;

    // list of handles of the Master business account/s
    std::set<handle> mBizMasters;

    // timestamp when a business account will enter into Grace Period
    m_time_t mBizGracePeriodTs;

    // timestamp when a business account will finally expire
    m_time_t mBizExpirationTs;

    // whether the destructor has started running yet
    bool destructorRunning = false;
  
    MegaClientAsyncQueue mAsyncQueue;

    // Keep track of high level operation counts and times, for performance analysis
    struct PerformanceStats
    {
        CodeCounter::ScopeStats execFunction = { "MegaClient_exec" };
        CodeCounter::ScopeStats transferslotDoio = { "TransferSlot_doio" };
        CodeCounter::ScopeStats execdirectreads = { "execdirectreads" };
        CodeCounter::ScopeStats transferComplete = { "transfer_complete" };
        CodeCounter::ScopeStats prepareWait = { "MegaClient_prepareWait" };
        CodeCounter::ScopeStats doWait = { "MegaClient_doWait" };
        CodeCounter::ScopeStats checkEvents = { "MegaClient_checkEvents" };
        CodeCounter::ScopeStats applyKeys = { "MegaClient_applyKeys" };
        CodeCounter::ScopeStats dispatchTransfers = { "dispatchTransfers" };
        CodeCounter::ScopeStats csResponseProcessingTime = { "cs batch response processing" };
        CodeCounter::ScopeStats scProcessingTime = { "sc processing" };
        uint64_t transferStarts = 0, transferFinishes = 0;
        uint64_t transferTempErrors = 0, transferFails = 0;
        uint64_t prepwaitImmediate = 0, prepwaitZero = 0, prepwaitHttpio = 0, prepwaitFsaccess = 0, nonzeroWait = 0;
        CodeCounter::DurationSum csRequestWaitTime;
        CodeCounter::DurationSum transfersActiveTime;
        std::string report(bool reset, HttpIO* httpio, Waiter* waiter, const RequestDispatcher& reqs);
    } performanceStats;

    std::string getDeviceid() const;

#ifdef ENABLE_SYNC
    void resetSyncConfigs();
#endif

    void loadCacheableStatus(std::shared_ptr<CacheableStatus> status);


    MegaClient(MegaApp*, Waiter*, HttpIO*, FileSystemAccess*, DbAccess*, GfxProc*, const char*, const char*, unsigned workerThreadCount);
    ~MegaClient();
};
} // namespace

#if __cplusplus < 201100L
#define char_is_not_digit std::not1(std::ptr_fun(static_cast<int(*)(int)>(std::isdigit)))
#define char_is_not_space std::not1(std::ptr_fun<int, int>(std::isspace))
#else
#define char_is_not_digit [](char c) { return !std::isdigit(c); }
#define char_is_not_space [](char c) { return !std::isspace(c); }
#endif

#endif<|MERGE_RESOLUTION|>--- conflicted
+++ resolved
@@ -854,16 +854,14 @@
     // storage status
     storagestatus_t ststatus;
 
-<<<<<<< HEAD
     // cacheable status
     std::map<int64_t, std::shared_ptr<CacheableStatus>> mCachedStatus;
-=======
+
     // warning timestamps related to storage overquota in paywall mode
     vector<m_time_t> mOverquotaWarningTs;
 
     // deadline timestamp related to storage overquota in paywall mode
     m_time_t mOverquotaDeadlineTs;
->>>>>>> 8356dcd0
 
     // minimum bytes per second for streaming (0 == no limit, -1 == use default)
     int minstreamingrate;
