/**
 * @file mega/megaclient.h
 * @brief Client access engine core logic
 *
 * (c) 2013-2014 by Mega Limited, Auckland, New Zealand
 *
 * This file is part of the MEGA SDK - Client Access Engine.
 *
 * Applications using the MEGA API must present a valid application key
 * and comply with the the rules set forth in the Terms of Service.
 *
 * The MEGA SDK is distributed in the hope that it will be useful,
 * but WITHOUT ANY WARRANTY; without even the implied warranty of
 * MERCHANTABILITY or FITNESS FOR A PARTICULAR PURPOSE.
 *
 * @copyright Simplified (2-clause) BSD License.
 *
 * You should have received a copy of the license along with this
 * program.
 */

#ifndef MEGACLIENT_H
#define MEGACLIENT_H 1

#include "json.h"
#include "db.h"
#include "gfx.h"
#include "filefingerprint.h"
#include "request.h"
#include "transfer.h"
#include "treeproc.h"
#include "sharenodekeys.h"
#include "account.h"
#include "backofftimer.h"
#include "http.h"
#include "pubkeyaction.h"
#include "pendingcontactrequest.h"
#include "mediafileattribute.h"
#include "useralerts.h"
#include "user.h"
#include "sync.h"
#include "drivenotify.h"

namespace mega {

class Logger;
class SyncConfigBag;

class MEGA_API FetchNodesStats
{
public:
    enum {
        MODE_DB = 0,
        MODE_API = 1,
        MODE_NONE = 2
    };

    enum {
        TYPE_ACCOUNT = 0,
        TYPE_FOLDER = 1,
        TYPE_NONE = 2
    };

    enum {
        API_CACHE = 0,
        API_NO_CACHE = 1,    // use this for DB mode
        API_NONE = 2
    };

    FetchNodesStats();
    void init();
    void toJsonArray(string *json);

    //////////////////
    // General info //
    //////////////////
    int mode; // DB = 0, API = 1
    int cache; // no-cache = 0, no-cache = 1
    int type; // Account = 0, Folder = 1
    dstime startTime; // startup time (ds)

    /**
     * \brief Number of nodes in the cached filesystem
     *
     * From DB: number on nodes in the local database
     * From API: number of nodes in the response to the fetchnodes command
     */
    long long nodesCached;

    /**
     * @brief Number of nodes in the current filesystem, after the reception of action packets
     */
    long long nodesCurrent;

    /**
     * @brief Number of action packets to complete the cached filesystem
     *
     * From DB: Number of action packets to complete the local cache
     * From API: Number of action packets to complete the server-side cache
     */
    int actionPackets;

    ////////////
    // Errors //
    ////////////

    /**
     * @brief Number of error -3 or -4 received during the process (including cs and sc requests)
     */
    int eAgainCount;

    /**
     * @brief Number of HTTP 500 errors received during the process (including cs and sc requests)
     */
    int e500Count;

    /**
     * @brief Number of other errors received during the process (including cs and sc requests)
     *
     * The most common source of these errors are connectivity problems (no Internet, timeouts...)
     */
    int eOthersCount;

    ////////////////////////////////////////////////////////////////////
    // Time elapsed until different steps since the startup time (ds) //
    ////////////////////////////////////////////////////////////////////

    /**
     * @brief Time until the first byte read
     *
     * From DB: time until the first record read from the database
     * From API: time until the first byte read in response to the fetchnodes command (errors excluded)
     */
    dstime timeToFirstByte;

    /**
     * @brief Time until the last byte read
     *
     * From DB: time until the last record is read from the database
     * From API: time until the whole response to the fetchnodes command has been received
     */
    dstime timeToLastByte;

    /**
     * @brief Time until the cached filesystem is ready
     *
     * From DB: time until the database has been read and processed
     * From API: time until the fetchnodes command is processed
     */
    dstime timeToCached;

    /**
     * @brief Time until the filesystem is ready to be used
     *
     * From DB: this time is the same as timeToCached
     * From API: time until action packets have been processed
     * It's needed to wait until the reception of action packets due to
     * server-side caches.
     */
    dstime timeToResult;

    /**
     * @brief Time until synchronizations have been resumed
     *
     * This involves the load of the local cache and the scan of known
     * files. Files that weren't cached are scanned later.
     */
    dstime timeToSyncsResumed;

    /**
     * @brief Time until the filesystem is current
     *
     * From DB: time until action packets have been processed
     * From API: this time is the same as timeToResult
     */
    dstime timeToCurrent;

    /**
     * @brief Time until the resumption of transfers has finished
     *
     * The resumption of transfers is done after the filesystem is current
     */
    dstime timeToTransfersResumed;
};

/**
 * @brief A helper class that keeps the SN (sequence number) members in sync and well initialized.
 *  The server-client sequence number is updated along with every batch of actionpackets received from API
 *  It is used to commit the open transaction in DB, so the account's local state is persisted. Upon resumption,
 *  the scsn is sent to API, which provides the possible updates missing while the client was not running
 */
class SCSN
{
    // scsn that we are sending in sc requests (ie, where we are up to with the persisted node data)
    char scsn[12];

    // sc inconsistency: stop querying for action packets
    bool stopsc = false;

public:

    bool setScsn(JSON*);
    void setScsn(handle);
    void stopScsn();

    bool ready() const;
    bool stopped() const;

    const char* text() const;
    handle getHandle() const;

    friend std::ostream& operator<<(std::ostream& os, const SCSN& scsn);

    SCSN();
    void clear();
};

std::ostream& operator<<(std::ostream &os, const SCSN &scsn);

struct SyncdownContext
{
    bool mBackupActionsPerformed = false;
    bool mBackupForeignChangeDetected = false;
}; // SyncdownContext

<<<<<<< HEAD
class MegaClient;

/**
 * @brief The NodeManager class
 *
 * This class encapsulates the access to nodes. It hides the details to
 * access to the Node object: in case it's not loaded in RAM, it will
 * load it from the "nodes" DB table.
 *
 * The same DB file is used for the "statecache" and the "nodes" table, and
 * both tables need to follow the same domain for transactions: a commit is
 * triggered by the reception of a sequence-number in the actionpacket (scsn).
 */
class MEGA_API NodeManager
=======

// Class to help with upload of file attributes
struct UploadWaitingForFileAttributes
{
    struct FileAttributeValues {
        handle fileAttributeHandle = UNDEF;
        bool valueIsSet = false;
    };

    mapWithLookupExisting<fatype, FileAttributeValues> pendingfa;

    // The transfer must always be known, so we can check for cancellation
    Transfer* transfer = nullptr;

    // This flag is set true if its data upload completes, and we removed it from transfers[]
    // In which case, this is now the "owning" object for the transfer
    bool uploadCompleted = false;
};

// Class to help with upload of file attributes
// One entry for each active upload that has file attribute involvement
// Should the transfer be cancelled, this data structure is easily cleaned.
struct FileAttributesPending : public mapWithLookupExisting<UploadHandle, UploadWaitingForFileAttributes>
{
    void setFileAttributePending(UploadHandle h, fatype type, Transfer* t, bool alreadyavailable = false)
    {
        auto& entry = operator[](h);
        entry.pendingfa[type].valueIsSet = alreadyavailable;
        assert(entry.transfer == t || entry.transfer == nullptr);
        entry.transfer = t;
    }
};


class MEGA_API MegaClient
>>>>>>> 8e7dbbdf
{
public:
    NodeManager(MegaClient& client);

    // set interface to access to "nodes" table
    void setTable(DBTableNodes *table);

    // set interface to access to "nodes" table to nullptr, it's called just after sctable.reset()
    void reset();

    // Take node ownership
    bool addNode(Node* node, bool notify, bool isFetching = false);
    bool updateNode(Node* node);
    // removeNode() --> it's done through notifypurge()

    // if a node is received before its parent, it needs to be updated when received
    void addNodeWithMissingParent(Node *node);

    // if node is not available in memory, it's loaded from DB
    Node *getNodeByHandle(NodeHandle handle);

    // read children from DB and load them in memory
    node_list getChildren(const Node *parent);

    // read recent nodes from DB and load them in memory
    node_vector getRecentNodes(unsigned maxcount, m_time_t since);

    // Search nodes containing 'searchString' in its name
    // Returned nodes are children of 'nodeHandle' (at any level)
    // If 'nodeHandle' is UNDEF, search includes the whole account
    // If a cancelFlag is passed, it must be kept alive until this method returns
    node_vector search(NodeHandle nodeHandle, const char *searchString, CancelToken cancelFlag);

    node_vector getNodesByFingerprint(const FileFingerprint& fingerprint);
    node_vector getNodesByOrigFingerprint(const std::string& fingerprint, Node *parent);
    Node *getNodeByFingerprint(const FileFingerprint& fingerprint);

    // Return a first level child node whose name matches with 'name'
    // Valid values for nodeType: FILENODE, FOLDERNODE, TYPE_UNKNOWN (when unknown, it returns both files and folders)
    // Check first nodes that are loaded in RAM, if there are children not loaded in RAM, then check at DB
    // In case of call this method several times over same folder, to improve the performance, getChildren
    // should be called before the first call to this method
    Node* getNodeByNameFirstLevel(NodeHandle parentHandle, const std::string& name, nodetype_t nodeType);

    // Returns ROOTNODE, INCOMINGNODE, RUBBISHNODE (In case of logged into folder link returns only ROOTNODE)
    // Load from DB if it's necessary
    node_vector getRootNodes();

    node_vector getNodesWithInShares(); // both, top-level and nested ones
    node_vector getNodesWithOutShares();
    node_vector getNodesWithPendingOutShares();
    node_vector getNodesWithLinks();

    std::vector<NodeHandle> getFavouritesNodeHandles(NodeHandle node, uint32_t count);
    size_t getNumberOfChildrenFromNode(NodeHandle parentHandle);

    // Returns the number of children nodes of specific node type with a query to DB
    // Valid types are FILENODE and FOLDERNODE
    size_t getNumberOfChildrenByType(NodeHandle parentHandle, nodetype_t nodeType);

    // true if 'node' is a child node of 'ancestor', false otherwise.
    bool isAncestor(NodeHandle nodehandle, NodeHandle ancestor, CancelToken cancelFlag);

    // Clean 'changed' flag from all nodes
    void removeChanges();

    // Remove all nodes from all caches
    void cleanNodes();

    // reads from DB and loads the node in memory
    Node* unserializeNode(const string*, bool fromOldCache);

    // attempt to apply received keys to decrypt node's keys
    void applyKeys(uint32_t appliedKeys);

    // add node to the notification queue
    void notifyNode(Node* node);

    // process notified/changed nodes from 'mNodeNotify': dump changes to DB
    void notifyPurge();

    size_t nodeNotifySize() const;

    // Returns if cache has been loaded
    bool hasCacheLoaded();

    // Load rootnodes (ROOTNODE, INCOMING, RUBBISH), its first-level children
    // and root of incoming shares. Return true if success, false if error
    bool loadNodes();

    // Returns total of nodes in the account (cloud+inbox+rubbish AND inshares), including versions
    uint64_t getNodeCount();

    // return the counter for all root nodes (cloud+inbox+rubbish)
    NodeCounter getCounterOfRootNodes();

    // update the counter of 'n' when its parent is updated (from 'oldParent' to 'n.parent')
    void updateCounter(Node &n, Node *oldParent);

    // true if 'h' is a rootnode: cloud, inbox or rubbish bin
    bool isRootNode(NodeHandle h) const;

    // Set values to mClient.rootnodes for ROOTNODE, INBOX and RUBBISH
    bool setrootnode(Node* node);

    // Add fingerprint to mFingerprint map. If Node is loaded in RAM,
    // a pointer to it is also stored in the map
    FingerprintMapPosition insertFingerprint(Node* node);
    // Remove fingerprint from mFingerprint map
    void removeFingerprint(Node* node);
    FingerprintMapPosition getInvalidPosition();

    // Node has received last updates and it's ready to store in DB
    void saveNodeInDb(Node *node);

    // write all nodes into DB (used for migration from legacy to NOD DB schema)
    void dumpNodes();

    // This method only can be used in Megacli for testing purposes
    uint64_t getNumberNodesInRam() const;

    // Add new relationship between parent and child
    void addChild(NodeHandle parent, NodeHandle child, Node *node);
    // remove relationship between parent and child
    void removeChild(NodeHandle parent, NodeHandle child);

    // Returns the number of versions for a node (including the current version)
    int getNumVersions(NodeHandle nodeHandle);

    // Returns true if a node has versions
    bool hasVersion(NodeHandle nodeHandle);

    // Called to initialize and set values to counters
    // If some value is set previously (setParent), this value will be removed
    void initializeCounters();

    NodeHandle getRootNodeFiles() {
        return rootnodes.files;
    }
    NodeHandle getRootNodeInbox() {
        return rootnodes.inbox;
    }
    NodeHandle getRootNodeRubbish() {
        return rootnodes.rubbish;
    }
    void setRootNodeFiles(NodeHandle h) {
        rootnodes.files = h;
    }
    void setRootNodeInbox(NodeHandle h) {
        rootnodes.inbox = h;
    }
    void setRootNodeRubbish(NodeHandle h) {
        rootnodes.rubbish = h;
    }

private:
    MegaClient& mClient;

    // interface to handle accesses to "nodes" table
    DBTableNodes* mTable = nullptr;

    // root nodes (files, incoming, rubbish)
    struct Rootnodes
    {
        NodeHandle files;
        NodeHandle inbox;
        NodeHandle rubbish;
    } rootnodes;

    // Stores nodes that have been loaded in RAM from DB (not necessarily all of them)
    node_map mNodes;

    // nodes that have changed and are pending to notify to app and dump to DB
    node_vector mNodeNotify;

    // holds references to unknown parent nodes until those are received (delayed-parents: dp)
    std::map<NodeHandle, node_set> mNodesWithMissingParent;

    Node* getNodeInRAM(NodeHandle handle);
    void saveNodeInRAM(Node* node, bool isRootnode);    // takes ownership
    node_vector getNodesWithSharesOrLink(ShareType_t shareType);

    enum OperationType
    {
        INCREASE = 0,
        DECREASE,
    };

    // Update a node counter for 'origin' and its subtree (recursively)
    // If operationType is INCREASE, nc is added, in other case is decreased (ie. upon deletion)
    void updateTreeCounter(Node* origin, NodeCounter nc, OperationType operation);

    // returns nullptr if there are unserialization errors. Also triggers a full reload (fetchnodes)
    Node* getNodeFromNodeSerialized(const NodeSerialized& nodeSerialized);

    // returns the counter for the specified node, calculating it recursively and accessing to DB if it's neccesary
    NodeCounter calculateNodeCounter(const NodeHandle &nodehandle, nodetype_t parentType, Node *node);

    // FileFingerprint to node mapping. If Node is not loaded in memory, the pointer is null
    FingerprintMap mFingerPrints;

    // Return a node from Data base, node shouldn't be in RAM previously
    Node* getNodeFromDataBase(NodeHandle handle);

    // Returns root nodes without nested in-shares
    node_vector getRootNodesAndInshares();

    //Avoid loading nodes whose ancestor is not ancestorHandle. If ancestorHandle is undef load all nodes
    // If a valid cancelFlag is passed and takes true value, this method returns without complete operation
    // If a valid object is passed, it must be kept alive until this method returns.
    node_vector filterByAncestor(const std::vector<std::pair<NodeHandle, NodeSerialized>>& nodesFromTable, NodeHandle ancestorHandle, CancelToken cancelFlag);

    // node temporary in memory, which will be removed upon write to DB
    unique_ptr<Node> mNodeToWriteInDb;

    // store relationship between nodes and their children (nodes without children are not in the map)
    std::map<NodeHandle, nodePtr_map> mNodeChildren;
};

class MEGA_API MegaClient
{
public:
    // own identity
    handle me;
    string uid;

    // all users
    user_map users;

    // encrypted master key
    string k;

    // version of the account
    int accountversion;

    // salt of the account (for v2 accounts)
    string accountsalt;

    // timestamp of the creation of the account
    m_time_t accountsince;

    // Global Multi-Factor Authentication enabled
    bool gmfa_enabled;

    // Server-Side Rubbish-bin Scheduler enabled (autopurging)
    bool ssrs_enabled;

    // Account has VOIP push enabled (only for Apple)
    bool aplvp_enabled;

    // Use new format to generate Mega links
    bool mNewLinkFormat = false;

    // Don't start showing the cookie banner until API says so
    bool mCookieBannerEnabled = false;

    // 2 = Opt-in and unblock SMS allowed 1 = Only unblock SMS allowed 0 = No SMS allowed  -1 = flag was not received
    SmsVerificationState mSmsVerificationState;

    // the verified account phone number, filled in from 'ug'
    string mSmsVerifiedPhone;

    // pseudo-random number generator
    PrnGen rng;

    bool ephemeralSession = false;
    bool ephemeralSessionPlusPlus = false;

    static string publicLinkURL(bool newLinkFormat, nodetype_t type, handle ph, const char *key);

    string getWritableLinkAuthKey(handle node);

#ifdef ENABLE_CHAT
    // all chats
    textchat_map chats;
#endif

    // process API requests and HTTP I/O
    void exec();

    // wait for I/O or other events
    int wait();

    // splitted implementation of wait() for a better thread management
    int preparewait();
    int dowait();
    int checkevents();

    // abort exponential backoff
    bool abortbackoff(bool = true);

    // ID tag of the next request
    int nextreqtag();

    // corresponding ID tag of the currently executing callback
    int restag;

    // ephemeral session support
    void createephemeral();
    void createephemeralPlusPlus();
    void resumeephemeral(handle, const byte*, int = 0);
    void resumeephemeralPlusPlus(const std::string& session);
    void cancelsignup();

    // full account confirmation/creation support
    string sendsignuplink2(const char*, const char *, const char*);
    void resendsignuplink2(const char*, const char *);

    void confirmsignuplink2(const byte*, unsigned);
    void setkeypair();

    // prelogin: e-mail
    void prelogin(const char*);

    // user login: e-mail, pwkey
    void login(const char*, const byte*, const char* = NULL);

    // user login: e-mail, password, salt
    void login2(const char*, const char*, string *, const char* = NULL);

    // user login: e-mail, derivedkey, 2FA pin
    void login2(const char*, const byte*, const char* = NULL);

    // user login: e-mail, pwkey, emailhash
    void fastlogin(const char*, const byte*, uint64_t);

    // session login: binary session, bytecount
    void login(string session);

    // check password
    error validatepwd(const byte *);

    // get user data
    void getuserdata(int tag, std::function<void(string*, string*, string*, error)> = nullptr);

    // get miscelaneous flags
    void getmiscflags();

    // get the public key of an user
    void getpubkey(const char* user);

    // check if logged in
    sessiontype_t loggedin();

    // provide state by change callback
    void reportLoggedInChanges();
    sessiontype_t mLastLoggedInReportedState = NOTLOGGEDIN;
    handle mLastLoggedInMeHandle = UNDEF;

    // check if logged in a folder link
    bool loggedinfolderlink();

    // check the reason of being blocked
    void whyamiblocked();

    // sets block state: stops querying for action packets, pauses transfer & removes transfer slot availability
    void block(bool fromServerClientResponse = false);

    // unsets block state
    void unblock();

    // dump current session
    int dumpsession(string&);

    // create a copy of the current session. EACCESS for not fully confirmed accounts
    error copysession();

    // resend the verification email to the same email address as it was previously sent to
    void resendverificationemail();

    // reset the verified phone number
    void resetSmsVerifiedPhoneNumber();

    // get the data for a session transfer
    // the caller takes the ownership of the returned value
    string sessiontransferdata(const char*, string*);

    // Kill session id
    void killsession(handle session);
    void killallsessions();

    // extract public handle and key from a public file/folder link
    error parsepubliclink(const char *link, handle &ph, byte *key, bool isFolderLink);

    // open the SC database and get the SCSN from it
    void checkForResumeableSCDatabase();

    // set folder link: node, key. authKey is the authentication key to be able to write into the folder
    error folderaccess(const char*folderlink, const char* authKey);

    // open exported file link (op=0 -> download, op=1 fetch data)
    void openfilelink(handle ph, const byte *key);

    // decrypt password-protected public link
    // the caller takes the ownership of the returned value in decryptedLink parameter
    error decryptlink(const char* link, const char* pwd, string *decryptedLink);

    // encrypt public link with password
    // the caller takes the ownership of the returned value
    error encryptlink(const char* link, const char* pwd, string *encryptedLink);

    // change login password
    error changepw(const char *password, const char *pin = NULL);

    // load all trees: nodes, shares, contacts
    void fetchnodes(bool nocache = false);

    // fetchnodes stats
    FetchNodesStats fnstats;

    // load cryptographic keys: RSA, Ed25519, Cu25519 and their signatures
    void fetchkeys();

    // check existence and integrity of keys and signatures, initialize if missing
    void initializekeys();

    // to be called after resumption from cache (user attributes loaded)
    void loadAuthrings();

    // load cryptographic keys for contacts: RSA, Ed25519, Cu25519
    void fetchContactsKeys();

    // fetch keys related to authrings for a given contact
    void fetchContactKeys(User *user);

    // track a public key in the authring for a given user
    error trackKey(attr_t keyType, handle uh, const std::string &key);

    // track the signature of a public key in the authring for a given user
    error trackSignature(attr_t signatureType, handle uh, const std::string &signature);

    // set the Ed25519 public key as verified for a given user in the authring (done by user manually by comparing hash of keys)
    error verifyCredentials(handle uh);

    // reset the tracking of public keys in the authrings for a given user
    error resetCredentials(handle uh);

    // check credentials are verified for a given user
    bool areCredentialsVerified(handle uh);

    // retrieve user details
    void getaccountdetails(std::shared_ptr<AccountDetails>, bool, bool, bool, bool, bool, bool, int source = -1);

    // check if the available bandwidth quota is enough to transfer an amount of bytes
    void querytransferquota(m_off_t size);

    // update node attributes
    error setattr(Node*, attr_map&& updates, int reqtag, const char* prevattr, CommandSetAttr::Completion&& c);

    // prefix and encrypt attribute json
    static void makeattr(SymmCipher*, string*, const char*, int = -1);

    // convenience version of the above (frequently we are passing a NodeBase's attrstring)
    static void makeattr(SymmCipher*, const std::unique_ptr<string>&, const char*, int = -1);

    // check node access level
    int checkaccess(Node*, accesslevel_t);

    // check if a move operation would succeed
    error checkmove(Node*, Node*);

    // delete node
    error unlink(Node*, bool keepversions, int tag, std::function<void(NodeHandle, Error)>&& resultFunction = nullptr);

    // delete all versions
    void unlinkversions();

    // move node to new parent folder
    error rename(Node*, Node*, syncdel_t, NodeHandle prevparenthandle, const char *newName, CommandMoveNode::Completion&& c);

    // Queue commands (if needed) to remvoe any outshares (or pending outshares) below the specified node
    void removeOutSharesFromSubtree(Node* n, int tag);

    // start/stop/pause file transfer
    bool startxfer(direction_t, File*, TransferDbCommitter&, bool skipdupes, bool startfirst, bool donotpersist, VersioningOption, error* cause = nullptr);
    void stopxfer(File* f, TransferDbCommitter* committer);
    void pausexfers(direction_t, bool pause, bool hard, TransferDbCommitter& committer);

    // maximum number of connections per transfer
    static const unsigned MAX_NUM_CONNECTIONS = 6;

    // set max connections per transfer
    void setmaxconnections(direction_t, int);

    // updates business status
    void setBusinessStatus(BizStatus newBizStatus);

    // updates block boolean
    void setBlocked(bool value);

    // enqueue/abort direct read
    void pread(Node*, m_off_t, m_off_t, void*);
    void pread(handle, SymmCipher* key, int64_t, m_off_t, m_off_t, void*, bool = false,  const char* = NULL, const char* = NULL, const char* = NULL);
    void preadabort(Node*, m_off_t = -1, m_off_t = -1);
    void preadabort(handle, m_off_t = -1, m_off_t = -1);

    // pause flags
    bool xferpaused[2];

    MegaClientAsyncQueue mAsyncQueue;

    // number of parallel connections per transfer (PUT/GET)
    unsigned char connections[2];

    // helpfer function for preparing a putnodes call for new node
    error putnodes_prepareOneFile(NewNode* newnode, Node* parentNode, const char *utf8Name, const UploadToken& binaryUploadToken,
                                  byte *theFileKey, char *megafingerprint, const char *fingerprintOriginal,
                                  std::function<error(AttrMap&)> addNodeAttrsFunc = nullptr,
                                  std::function<error(std::string *)> addFileAttrsFunc = nullptr);

    // helper function for preparing a putnodes call for new folders
    void putnodes_prepareOneFolder(NewNode* newnode, std::string foldername, std::function<void (AttrMap&)> addAttrs = nullptr);

    // static version to be used from worker threads, which cannot rely on the MegaClient::tmpnodecipher as SymCipher (not thread-safe))
    static void putnodes_prepareOneFolder(NewNode* newnode, std::string foldername, PrnGen& rng, SymmCipher &tmpnodecipher, std::function<void(AttrMap&)> addAttrs = nullptr);

    // add nodes to specified parent node (complete upload, copy files, make
    // folders)
    void putnodes(NodeHandle, VersioningOption vo, vector<NewNode>&&, const char *, int tag, CommandPutNodes::Completion&& completion = nullptr);

    // send files/folders to user
    void putnodes(const char*, vector<NewNode>&&, int tag, CommandPutNodes::Completion&& completion = nullptr);

    // attach file attribute to upload or node handle
    void putfa(NodeOrUploadHandle, fatype, SymmCipher*, int tag, std::unique_ptr<string>);

    // queue file attribute retrieval
    error getfa(handle h, string *fileattrstring, const string &nodekey, fatype, int = 0);

    // notify delayed upload completion subsystem about new file attribute
    void checkfacompletion(UploadHandle, Transfer* = NULL, bool uploadCompleted = false);

    // attach/update/delete a user attribute
    void putua(attr_t at, const byte* av = NULL, unsigned avl = 0, int ctag = -1, handle lastPublicHandle = UNDEF, int phtype = 0, int64_t ts = 0,
        std::function<void(Error)> completion = nullptr);

    // attach/update multiple versioned user attributes at once
    void putua(userattr_map *attrs, int ctag = -1);

    // queue a user attribute retrieval
    void getua(User* u, const attr_t at = ATTR_UNKNOWN, int ctag = -1);

    // queue a user attribute retrieval (for non-contacts)
    void getua(const char* email_handle, const attr_t at = ATTR_UNKNOWN, const char *ph = NULL, int ctag = -1);

    // retrieve the email address of a user
    void getUserEmail(const char *uid);

#ifdef DEBUG
    // queue a user attribute removal
    void delua(const char* an);

    // send dev command for testing
    void senddevcommand(const char *command, const char *email, long long q = 0, int bs = 0, int us = 0);
#endif

    // delete or block an existing contact
    error removecontact(const char*, visibility_t = HIDDEN, CommandRemoveContact::Completion completion = nullptr);

    // add/remove/update outgoing share
    void setshare(Node*, const char*, accesslevel_t, bool writable, const char*,
        int tag, std::function<void(Error, bool writable)> completion);

    // Add/delete/remind outgoing pending contact request
    void setpcr(const char*, opcactions_t, const char* = NULL, const char* = NULL, handle = UNDEF, CommandSetPendingContact::Completion completion = nullptr);
    void updatepcr(handle, ipcactions_t, CommandUpdatePendingContact::Completion completion = nullptr);

    // export node link or remove existing exported link for this node
    error exportnode(Node*, int, m_time_t, bool writable, bool megaHosted,
        int tag, std::function<void(Error, handle, handle)> completion);
    void requestPublicLink(Node* n, int del, m_time_t ets, bool writable, bool megaHosted,
	    int tag, std::function<void(Error, handle, handle)> completion); // auxiliar method to add req

    // add timer
    error addtimer(TimerWithBackoff *twb);

#ifdef ENABLE_SYNC
    /**
     * @brief is node syncable
     * @param isinshare filled with whether the node is within an inshare.
     * @param syncError filled with SyncError with the sync error that makes the node unsyncable
     * @return API_OK if syncable. (regular) error otherwise
     */
    error isnodesyncable(Node*, bool * isinshare = NULL, SyncError *syncError = nullptr);

    /**
     * @brief is local path syncable
     * @param newPath path to check
     * @param excludeBackupId backupId to exclude in checking (that of the new sync)
     * @param syncError filled with SyncError with the sync error that makes the node unsyncable
     * @return API_OK if syncable. (regular) error otherwise
     */
    error isLocalPathSyncable(const LocalPath& newPath, handle excludeBackupId = UNDEF, SyncError *syncError = nullptr);

    /**
     * @brief check config. Will fill syncError in the SyncConfig in case there is one.
     * Will fill syncWarning in the SyncConfig in case there is one.
     * Does not persist the sync configuration.
     * Does not add the syncConfig.
     * Reference parameters are filled in while checking syncConfig, for the benefit of addSync() which calls it.
     * @return And error code if there are problems serious enough with the syncconfig that it should not be added.
     *         Otherwise, API_OK
     */
    error checkSyncConfig(SyncConfig& syncConfig, LocalPath& rootpath, std::unique_ptr<FileAccess>& openedLocalFolder, string& rootNodeName, bool& inshare, bool& isnetwork);

    /**
     * @brief add sync. Will fill syncError/syncWarning in the SyncConfig in case there are any.
     * It will persist the sync configuration if its call to checkSyncConfig succeeds
     * @param syncConfig the Config to attempt to add
     * @param notifyApp whether the syncupdate_stateconfig callback should be called at this stage or not
     * @param completion Completion function
     * @return API_OK if added to active syncs. (regular) error otherwise (with detail in syncConfig's SyncError field).
     */
    error addsync(SyncConfig& syncConfig, bool notifyApp, std::function<void(error, SyncError, handle)> completion, const string& logname);

    void copySyncConfig(const SyncConfig& config, std::function<void(handle, error)> completion);

    /**
     * @brief
     * Import sync configs from JSON.
     *
     * @param configs
     * A JSON string encoding the sync configs to import.
     *
     * @param completion
     * The function to call when we've completed importing the configs.
     *
     * @see MegaApi::exportSyncConfigs
     * @see MegaApi::importSyncConfigs
     * @see Syncs::exportSyncConfig
     * @see Syncs::exportSyncConfigs
     * @see Syncs::importSyncConfig
     * @see Syncs::importSyncConfigs
     */
    void importSyncConfigs(const char* configs, std::function<void(error)> completion);

    /**
     * @brief This method ensures that sync user attributes are available.
     *
     * This method calls \c completion function when it finishes, with the
     * corresponding error if was not possible to ensure the attrs are available.
     *
     * Note that it may also need to create certain attributes, like *~jscd, if they
     * don't exist yet.
     *
     * @param completion Function that is called when completed
     */
    void ensureSyncUserAttributes(std::function<void(Error)> completion);

private:
    void ensureSyncUserAttributesCompleted(Error e);
    std::function<void(Error)> mOnEnsureSyncUserAttributesComplete;

public:

    // disable synchronization. syncError specifies why we are disabling it.
    // newEnabledFlag specifies whether we will try to auto-resume it on eg. app restart
    void disableSyncContainingNode(NodeHandle nodeHandle, SyncError syncError, bool newEnabledFlag);

#endif  // ENABLE_SYNC

    /**
     * @brief creates a tlv with one record and returns it encrypted with master key
     * @param name name of the record
     * @param text value of the record
     * @return encrypted base64 string with the tlv contents
     */
    std::string cypherTLVTextWithMasterKey(const char* name, const std::string& text);
    std::string decypherTLVTextWithMasterKey(const char* name, const std::string& text);

    // close all open HTTP connections
    void disconnect();

    // close server-client HTTP connection
    void catchup();
    // abort lock request
    void abortlockrequest();

    // abort session and free all state information
    void logout(bool keepSyncConfigsFile, CommandLogout::Completion completion = nullptr);

    // free all state information
    void locallogout(bool removecaches, bool keepSyncsConfigFile);

    // SDK version
    const char* version();

    // get the last available version of the app
    void getlastversion(const char *appKey);

    // get a local ssl certificate for communications with the webclient
    void getlocalsslcertificate();

    // send a DNS request to resolve a hostname
    void dnsrequest(const char*);

    // send chat stats
    void sendchatstats(const char*, int port);

    // send chat logs with user's annonymous id
    void sendchatlogs(const char*, mega::handle userid, mega::handle callid, int port);

    // send a HTTP request
    void httprequest(const char*, int, bool = false, const char* = NULL, int = 1);

    // maximum outbound throughput (per target server)
    int putmbpscap;

    // User-Agent header for HTTP requests
    string useragent;

    // Issuer of a detected fake SSL certificate
    string sslfakeissuer;

    // shopping basket
    handle_vector purchase_basket;

    // enumerate Pro account purchase options
    void purchase_enumeratequotaitems();

    // clear shopping basket
    void purchase_begin();

    // add item to basket
    void purchase_additem(int, handle, unsigned, const char *, unsigned, const char *, handle = UNDEF, int = 0, int64_t = 0);

    // submit purchased products for payment
    void purchase_checkout(int);

    // submit purchase receipt for verification
    void submitpurchasereceipt(int, const char*, handle lph = UNDEF, int phtype = 0, int64_t ts = 0);

    // store credit card
    error creditcardstore(const char *);

    // get credit card subscriptions
    void creditcardquerysubscriptions();

    // cancel credit card subscriptions
    void creditcardcancelsubscriptions(const char *reason = NULL);

    // get payment methods
    void getpaymentmethods();

    // store user feedback
    void userfeedbackstore(const char *);

    // send event
    void sendevent(int, const char *);
    void sendevent(int, const char *, int tag);

    // create support ticket
    void supportticket(const char *message, int type);

    // clean rubbish bin
    void cleanrubbishbin();

    // change the storage status
    bool setstoragestatus(storagestatus_t);

    // get info about a folder link
    void getpubliclinkinfo(handle h);

    // send an sms to verificate a phone number (returns EARGS if phone number has invalid format)
    error smsverificationsend(const string& phoneNumber, bool reVerifyingWhitelisted = false);

    // check the verification code received by sms is valid (returns EARGS if provided code has invalid format)
    error smsverificationcheck(const string& verificationCode);

#ifdef ENABLE_CHAT

    // create a new chat with multiple users and different privileges
    void createChat(bool group, bool publicchat, const userpriv_vector *userpriv = NULL, const string_map *userkeymap = NULL, const char *title = NULL, bool meetingRoom = false);

    // invite a user to a chat
    void inviteToChat(handle chatid, handle uh, int priv, const char *unifiedkey = NULL, const char *title = NULL);

    // remove a user from a chat
    void removeFromChat(handle chatid, handle uh);

    // get the URL of a chat
    void getUrlChat(handle chatid);

    // process object arrays by the API server (users + privileges)
    userpriv_vector * readuserpriv(JSON* j);

    // grant access to a chat peer to one specific node
    void grantAccessInChat(handle chatid, handle h, const char *uid);

    // revoke access to a chat peer to one specific node
    void removeAccessInChat(handle chatid, handle h, const char *uid);

    // update permissions of a peer in a chat
    void updateChatPermissions(handle chatid, handle uh, int priv);

    // truncate chat from message id
    void truncateChat(handle chatid, handle messageid);

    // set title of the chat
    void setChatTitle(handle chatid, const char *title = NULL);

    // get the URL of the presence server
    void getChatPresenceUrl();

    // register a token device to route push notifications
    void registerPushNotification(int deviceType, const char *token = NULL);

    void archiveChat(handle chatid, bool archived);

    // request meta information from an url (title, description, icon)
    void richlinkrequest(const char*);

    // create/get or delete chat-link
    void chatlink(handle chatid, bool del, bool createifmissing);

    // get the URL for chat-link
    void chatlinkurl(handle publichandle);

    // convert public chat into private chat
    void chatlinkclose(handle chatid, const char *title);

    // auto-join publicchat
    void chatlinkjoin(handle publichandle, const char *unifiedkey);

    // set retention time for a chatroom in seconds, after which older messages in the chat are automatically deleted
    void setchatretentiontime(handle chatid, unsigned period);
#endif

    // get mega achievements
    void getaccountachievements(AchievementsDetails *details);

    // get mega achievements list (for advertising for unregistered users)
    void getmegaachievements(AchievementsDetails *details);

    // get welcome pdf
    void getwelcomepdf();

    // report an event to the API logger
    void reportevent(const char*, const char* = NULL);
    void reportevent(const char*, const char*, int tag);

    // set max download speed
    bool setmaxdownloadspeed(m_off_t bpslimit);

    // set max upload speed
    bool setmaxuploadspeed(m_off_t bpslimit);

    // get max download speed
    m_off_t getmaxdownloadspeed();

    // get max upload speed
    m_off_t getmaxuploadspeed();

    // get the handle of the older version for a NewNode
    Node* getovnode(Node *parent, string *name);

    // Load from db node children at first level
    node_list getChildren(const Node *parent);

    // Get number of children from a node
    size_t getNumberOfChildren(NodeHandle parentHandle);

    // use HTTPS for all communications
    bool usehttps;

    // use an alternative port for downloads (8080)
    bool usealtdownport;

    // select the download port automatically
    bool autodownport;

    // use an alternative port for uploads (8080)
    bool usealtupport;

    // select the upload port automatically
    bool autoupport;

    // finish downloaded chunks in order
    bool orderdownloadedchunks;

    // retry API_ESSL errors
    bool retryessl;

    // flag to request an extra loop of the SDK to finish something pending
    bool looprequested;

    // timestamp until the bandwidth is overquota in deciseconds, related to Waiter::ds
    m_time_t overquotauntil;

    // storage status
    storagestatus_t ststatus;

    class CacheableStatusMap : private map<int64_t, CacheableStatus>
    {
    public:
        CacheableStatusMap(MegaClient *client) { mClient = client; }

        // returns the cached value for type, or defaultValue if not found
        int64_t lookup(CacheableStatus::Type type, int64_t defaultValue);

        // add/update cached status, both in memory and DB
        bool addOrUpdate(CacheableStatus::Type type, int64_t value);

        // adds a new item to the map. It also initializes dedicated vars in the client (used to load from DB)
        void loadCachedStatus(CacheableStatus::Type type, int64_t value);

        // for unserialize
        CacheableStatus *getPtr(CacheableStatus::Type type);

        void clear() { map::clear(); }

    private:
        MegaClient *mClient = nullptr;
    };

    // cacheable status
    CacheableStatusMap mCachedStatus;

    // warning timestamps related to storage overquota in paywall mode
    vector<m_time_t> mOverquotaWarningTs;

    // deadline timestamp related to storage overquota in paywall mode
    m_time_t mOverquotaDeadlineTs;

    // minimum bytes per second for streaming (0 == no limit, -1 == use default)
    int minstreamingrate;

    // root URL for chat stats
    static const string SFUSTATSURL;

    // root URL for Website
    static const string MEGAURL;

    // newsignup link URL prefix
    static const char* newsignupLinkPrefix();

    // confirm link URL prefix
    static const char* confirmLinkPrefix();

    // verify link URL prefix
    static const char* verifyLinkPrefix();

    // recover link URL prefix
    static const char* recoverLinkPrefix();

    // cancel link URL prefix
    static const char* cancelLinkPrefix();

    // file that is blocking the sync engine
    LocalPath blockedfile;

    // stats id
    std::string statsid;

    // number of ongoing asynchronous fopen
    int asyncfopens;

    // list of notifications to display to the user; includes items already seen
    UserAlerts useralerts;

    // true if user data is cached
    bool cachedug;

    // backoff for the expiration of cached user data
    BackoffTimer btugexpiration;

    // if logged into public folder (which might optionally be writable)
    bool loggedIntoFolder() const;

    // if logged into writable folder
    bool loggedIntoWritableFolder() const;

    // start receiving external drive [dis]connect notifications
    bool startDriveMonitor();

    // stop receiving external drive [dis]connect notifications
    void stopDriveMonitor();

    // returns true if drive monitor is started
    bool driveMonitorEnabled();

private:
#ifdef USE_DRIVE_NOTIFICATIONS
    DriveInfoCollector mDriveInfoCollector;
#endif
    BackoffTimer btcs;
    BackoffTimer btbadhost;
    BackoffTimer btworkinglock;

    vector<TimerWithBackoff *> bttimers;

    // server-client command trigger connection
    std::unique_ptr<HttpReq> pendingsc;
    std::unique_ptr<HttpReq> pendingscUserAlerts;
    BackoffTimer btsc;

    // account is blocked: stops querying for action packets, pauses transfer & removes transfer slot availability
    bool mBlocked = false;
    bool mBlockedSet = false; //value set in current execution

    bool pendingscTimedOut = false;

    // badhost report
    HttpReq* badhostcs;

    // Working lock
    unique_ptr<HttpReq> workinglockcs;

    // notify URL for new server-client commands
    string scnotifyurl;

    // unique request ID
    char reqid[10];

    // lang URI component for API requests
    string lang;

    struct FolderLink {
        // public handle of the folder link ('&n=' param in the POST)
        handle mPublicHandle = UNDEF;

        // auth token that enables writing into the folder link (appended to the `n` param in POST)
        string mWriteAuth;      // (optional, only for writable links)

        // auth token that relates the usage of the folder link to a user's session id ('&sid=' param in the POST)
        string mAccountAuth;    // (optional, set by the app)
    };
    FolderLink mFolderLink;

    // API response JSON object
    JSON response;

    // response record processing issue
    bool warned;

    // next local user record identifier to use
    int userid;

    // backoff for file attributes
    BackoffTimer btpfa;
    bool faretrying;

    // next internal upload handle (call UploadHandle::next() to update value)
    UploadHandle mUploadHandle;

    // just one notification after fetchnodes and catch-up actionpackets
    bool notifyStorageChangeOnStateCurrent = false;

    // maximum number of concurrent transfers (uploads + downloads)
    static const unsigned MAXTOTALTRANSFERS;

    // maximum number of concurrent transfers (uploads or downloads)
    static const unsigned MAXTRANSFERS;

    // maximum number of queued putfa before halting the upload queue
    static const int MAXQUEUEDFA;

    // maximum number of concurrent putfa
    static const int MAXPUTFA;

    // update time at which next deferred transfer retry kicks in
    void nexttransferretry(direction_t d, dstime*);

    // a TransferSlot chunk failed
    bool chunkfailed;

    // fetch state serialize from local cache
    bool fetchsc(DbTable*);

    // fetch statusTable from local cache
    bool fetchStatusTable(DbTable*);

    // open/create status database table
    void doOpenStatusTable();

    // remove old (2 days or more) transfers from cache, if they were not resumed
    void purgeOrphanTransfers(bool remove = false);

    // close the local transfer cache
    void closetc(bool remove = false);

    // server-client command processing
    void sc_updatenode();
    Node* sc_deltree();
    handle sc_newnodes();
    void sc_contacts();
    void sc_keys();
    void sc_fileattr();
    void sc_userattr();
    bool sc_shares();
    bool sc_upgrade();
    void sc_paymentreminder();
    void sc_opc();
    void sc_ipc();
    void sc_upc(bool incoming);
    void sc_ph();
    void sc_se();
#ifdef ENABLE_CHAT
    void sc_chatupdate(bool readingPublicChat);
    void sc_chatnode();
    void sc_chatflags();
#endif
    void sc_uac();
    void sc_la();
    void sc_ub();
    void sc_sqac();

    void init();

    // remove caches
    void removeCaches(bool keepSyncsConfigFile);

    // add node to vector and return index
    unsigned addnode(node_vector*, Node*) const;

    // add child for consideration in syncup()/syncdown()
    void addchild(remotenode_map*, string*, Node*, list<string>*, FileSystemType fsType) const;

    // crypto request response
    void cr_response(node_vector*, node_vector*, JSON*);

    // read node tree from JSON object
    void readtree(JSON*);

    // converts UTF-8 to 32-bit word array
    static char* utf8_to_a32forjs(const char*, int*);

    // was the app notified of a retrying CS request?
    bool csretrying;

    // encode/query handle type
    void encodehandletype(handle*, bool);
    bool isprivatehandle(handle*);

    // add direct read
    void queueread(handle, bool, SymmCipher*, int64_t, m_off_t, m_off_t, void*, const char* = NULL, const char* = NULL, const char* = NULL);

    // execute pending direct reads
    bool execdirectreads();

    // maximum number parallel connections for the direct read subsystem
    static const int MAXDRSLOTS = 16;

    // abort queued direct read(s)
    void abortreads(handle, bool, m_off_t, m_off_t);

    static const char PAYMENT_PUBKEY[];

    void dodiscarduser(User* u, bool discardnotified);

public:
    void enabletransferresumption(const char *loggedoutid = NULL);
    void disabletransferresumption(const char *loggedoutid = NULL);

    // application callbacks
    struct MegaApp* app;

    // event waiter
    Waiter* waiter;

    // HTTP access
    HttpIO* httpio;

    // directory change notification
    unique_ptr<FileSystemAccess> fsaccess;

    // bitmap graphics handling
    GfxProc* gfx;

    // enable / disable the gfx layer
    bool gfxdisabled;

    // DB access
    DbAccess* dbaccess = nullptr;

    // DbTable iface to handle "statecache" for logged in user (implemented at SqliteAccountState object)
    unique_ptr<DbTable> sctable;

    // NodeManager instance to wrap all access to Node objects
    NodeManager mNodeManager;

    // there is data to commit to the database when possible
    bool pendingsccommit;

    // transfer cache table
    unique_ptr<DbTable> tctable;

    // during processing of request responses, transfer table updates can be wrapped up in a single begin/commit
    TransferDbCommitter* mTctableRequestCommitter = nullptr;

    // status cache table for logged in user. For data pertaining status which requires immediate commits
    unique_ptr<DbTable> statusTable;

    // scsn as read from sctable
    handle cachedscsn;

    // initial state load in progress?  initial state can come from the database cache or via an 'f' command to the API.
    // Either way there can still be a lot of historic actionpackets to follow since that snaphot, especially if the user has not been online for a long time.
    bool fetchingnodes;
    int fetchnodestag;

    // have we just completed fetching new nodes?  (ie, caught up on all the historic actionpackets since the fetchnodes)
    bool statecurrent;

    // File Attribute upload system.  These can come from:
    //  - upload transfers
    //  - app requests to attach a thumbnail/preview to a node
    //  - app requests for media upload (which return the fa handle)
    // initially added to queuedfa, and up to 10 moved to activefa.
    putfa_list queuedfa;
    putfa_list activefa;

    // API request queue double buffering:
    // reqs[r] is open for adding commands
    // reqs[r^1] is being processed on the API server
    HttpReq* pendingcs;

    // Only queue the "Server busy" event once, until the current cs completes, otherwise we may DDOS
    // ourselves in cases where many clients get 500s for a while and then recover at the same time
    bool pendingcs_serverBusySent = false;

    // pending HTTP requests
    pendinghttp_map pendinghttp;

    // record type indicator for sctable
    enum { CACHEDSCSN, CACHEDNODE, CACHEDUSER, CACHEDLOCALNODE, CACHEDPCR, CACHEDTRANSFER, CACHEDFILE, CACHEDCHAT} sctablerectype;

    // record type indicator for statusTable
    enum StatusTableRecType { CACHEDSTATUS };

    // open/create "statecache" and "nodes" tables in DB
    void opensctable();

    // opens (or creates if non existing) a status database table.
    //   if loadFromCache is true, it will load status from the table.
    void openStatusTable(bool loadFromCache);

    // initialize/update state cache referenced sctable
    void initsc();
    void updatesc();
    void finalizesc(bool);

    // truncates status table
    void initStatusTable();

    // flag to pause / resume the processing of action packets
    bool scpaused;

    // MegaClient-Server response JSON
    JSON json;

    // Server-MegaClient request JSON and processing state flag ("processing a element")
    JSON jsonsc;
    bool insca;
    bool insca_notlast;

    // no two interrelated client instances should ever have the same sessionid
    char sessionid[10];

    // session key to protect local storage
    string sessionkey;

    // key protecting non-shareable GPS coordinates in nodes (currently used only by CUv2 in iOS)
    string unshareablekey;

    // application key
    char appkey[16];

    // incoming shares to be attached to a corresponding node
    newshare_list newshares;

    // maps the handle of the root of shares with their corresponding share key
    // out-shares: populated from 'ok0' element from `f` command
    // in-shares: populated from readnodes() for `f` command
    // map is cleared upon call to mergenewshares(), and used only temporary during `f` command.
    std::map<NodeHandle, std::unique_ptr<SymmCipher>> mNewKeyRepository;

    // current request tag
    int reqtag;

    // user maps: by handle and by case-normalized e-mail address
    uh_map uhindex;
    um_map umindex;

    // mapping of pending contact handles to their structure
    handlepcr_map pcrindex;

    // A record of which file attributes are needed (or now available) per upload transfer
    FileAttributesPending fileAttributesUploading;

    // file attribute fetch channels
    fafc_map fafcs;

    // generate attribute string based on the pending attributes for this upload
    void pendingattrstring(UploadHandle, string*);

    // active/pending direct reads
    handledrn_map hdrns;   // DirectReadNodes, main ownership.  One per file, each with one DirectRead per client request.
    dsdrn_map dsdrns;      // indicates the time at which DRNs should be retried
    dr_list drq;           // DirectReads that are in DirectReadNodes which have fectched URLs
    drs_list drss;         // DirectReadSlot for each DR in drq, up to Max

    // merge newly received share into nodes
    void mergenewshares(bool notify, bool skipWriteInDb = false);
    void mergenewshare(NewShare *s, bool notify, bool skipWriteInDb);    // merge only the given share

    // return the list of incoming shared folder (only top level, nested inshares are skipped)
    node_vector getInShares();

    // transfer queues (PUT/GET)
    transfer_map transfers[2];
    BackoffTimerGroupTracker transferRetryBackoffs[2];
    uint32_t lastKnownCancelCount = 0;

    // transfer list to manage the priority of transfers
    TransferList transferlist;

    // cached transfers (PUT/GET)
    transfer_map cachedtransfers[2];

    // cached files and their dbids
    vector<string> cachedfiles;
    vector<uint32_t> cachedfilesdbids;

    // database IDs of cached files and transfers
    // waiting for the completion of a putnodes
    pendingdbid_map pendingtcids;

    // path of temporary files
    // waiting for the completion of a putnodes
    pendingfiles_map pendingfiles;

    // transfer tslots
    transferslot_list tslots;

    // keep track of next transfer slot timeout
    BackoffTimerGroupTracker transferSlotsBackoff;

    // next TransferSlot to doio() on
    transferslot_list::iterator slotit;

    // send updates to app when the storage size changes
    int64_t mNotifiedSumSize = 0;

    // asymmetric to symmetric key rewriting
    handle_vector nodekeyrewrite;
    handle_vector sharekeyrewrite;

    static const char* const EXPORTEDLINK;

    // default number of seconds to wait after a bandwidth overquota
    static dstime DEFAULT_BW_OVERQUOTA_BACKOFF_SECS;

    // number of seconds to invalidate the cached user data
    static dstime USER_DATA_EXPIRATION_BACKOFF_SECS;

    // total number of Node objects
    long long totalNodes;

    // tracks how many nodes have had a successful applykey()
    long long mAppliedKeyNodeCount = 0;

    // server-client request sequence number
    SCSN scsn;

    bool readusers(JSON*, bool actionpackets);

    user_vector usernotify;
    void notifyuser(User*);

    pcr_vector pcrnotify;
    void notifypcr(PendingContactRequest*);

    void notifynode(Node*);

    // update transfer in the persistent cache
    void transfercacheadd(Transfer*, TransferDbCommitter*);

    // remove a transfer from the persistent cache
    void transfercachedel(Transfer*, TransferDbCommitter* committer);

    // add a file to the persistent cache
    void filecacheadd(File*, TransferDbCommitter& committer);

    // remove a file from the persistent cache
    void filecachedel(File*, TransferDbCommitter* committer);

#ifdef ENABLE_CHAT
    textchat_map chatnotify;
    void notifychat(TextChat *);
#endif

#ifdef USE_MEDIAINFO
    MediaFileInfo mediaFileInfo;
#endif

    // write changed/added/deleted users to the DB cache and notify the
    // application
    void notifypurge();

    // If it's necessary, load nodes from data base
    Node* nodeByHandle(NodeHandle);
    Node* nodebyhandle(handle);

    Node* nodeByPath(const char* path, Node* node = nullptr);

    Node* nodebyfingerprint(FileFingerprint*);
#ifdef ENABLE_SYNC
    Node* nodebyfingerprint(LocalNode*);
#endif /* ENABLE_SYNC */

    // get up to "maxcount" nodes, not older than "since", ordered by creation time
    node_vector getRecentNodes(unsigned maxcount, m_time_t since);

    // get a vector of recent actions in the account
    recentactions_vector getRecentActions(unsigned maxcount, m_time_t since);

    // determine if the file is a video, photo, or media (video or photo).  If the extension (with trailing .) is not precalculated, pass null
    bool nodeIsMedia(const Node*, bool *isphoto, bool *isvideo) const;

    // determine if the file is a photo.
    bool nodeIsPhoto(const Node *n, bool checkPreview) const;

    // determine if the file is a video.
    bool nodeIsVideo(const Node *n) const;

    // determine if the file is an audio.
    bool nodeIsAudio(const Node *n) const;

    // determine if the file is a document.
    bool nodeIsDocument(const Node *n) const;

#ifdef ENABLE_SYNC

    // one unified structure for SyncConfigs, the Syncs that are running, and heartbeat data
    Syncs syncs;

    // indicates whether all startup syncs have been fully scanned
    bool syncsup;

    // sync debris folder name in //bin
    static const char* const SYNCDEBRISFOLDERNAME;

    // we are adding the //bin/SyncDebris/yyyy-mm-dd subfolder(s)
    bool syncdebrisadding;

    // minute of the last created folder in SyncDebris
    m_time_t syncdebrisminute;

    // activity flag
    bool syncactivity;

    // syncops indicates that a sync-relevant tree update may be pending
    bool syncops;

    // app scanstate flag
    bool syncscanstate;

    // scan required flag
    bool syncdownrequired;

    bool syncuprequired;

    // block local fs updates processing while locked ops are in progress
    bool syncfsopsfailed;

    // retry accessing temporarily locked filesystem items
    bool syncfslockretry;
    BackoffTimer syncfslockretrybt;

    // retry of transiently failed local filesystem ops
    bool syncdownretry;
    BackoffTimer syncdownbt;

    // sync PUT Nagle timer
    bool syncnagleretry;
    BackoffTimer syncnaglebt;

    // timer for extra notifications
    // (workaround for buggy network filesystems)
    bool syncextraretry;
    BackoffTimer syncextrabt;

    // rescan timer if fs notification unavailable or broken
    bool syncscanfailed;
    BackoffTimer syncscanbt;

    // Sync monitor timer.
    //
    // Meaningful only to backup syncs.
    //
    // Set when a backup is mirroring and syncdown(...) returned after
    // having made changes to bring the cloud in line with local disk.
    //
    // That is, the backup remains in the mirror state.
    //
    // The timer is used to force another call to syncdown(...) so that we
    // can give the sync a chance to transition into the monitor state,
    // regardless of whether the local disk has changed.
    bool mSyncMonitorRetry;
    BackoffTimer mSyncMonitorTimer;

    // vanished from a local synced folder
    localnode_set localsyncnotseen;

    // maps local fsid to corresponding LocalNode*
    handlelocalnode_map fsidnode;

    // local nodes that need to be added remotely
    localnode_vector synccreate;

    // number of sync-initiated putnodes() in progress
    int syncadding;

    // total number of LocalNode objects
    long long totalLocalNodes;

    // sync id dispatch
    handle nextsyncid();
    handle currsyncid;

    // SyncDebris folder addition result
    void putnodes_syncdebris_result(error, vector<NewNode>&);

    // if no sync putnodes operation is in progress, apply the updates stored
    // in syncadded/syncdeleted/syncoverwritten to the remote tree
    void syncupdate();

    // create missing folders, copy/start uploading missing files
    bool syncup(LocalNode* l, dstime* nds, size_t& parentPending);
    bool syncup(LocalNode* l, dstime* nds);

    // sync putnodes() completion
    void putnodes_sync_result(error, vector<NewNode>&);

    // start downloading/copy missing files, create missing directories
    bool syncdown(LocalNode*, LocalPath&, SyncdownContext& cxt);
    bool syncdown(LocalNode*, LocalPath&);

    // move nodes to //bin/SyncDebris/yyyy-mm-dd/ or unlink directly
    void movetosyncdebris(Node*, bool);

    // move queued nodes to SyncDebris (for syncing into the user's own cloud drive)
    void execmovetosyncdebris();
    node_set todebris;

    // unlink queued nodes directly (for inbound share syncing)
    void execsyncunlink();
    node_set tounlink;

    // commit all queueud deletions
    void execsyncdeletions();

    // process localnode subtree
    void proclocaltree(LocalNode*, LocalTreeProc*);

    // unlink the LocalNode from the corresponding node
    // if the associated local file or folder still exists
    void unlinkifexists(LocalNode*, FileAccess*);
#endif

    // recursively cancel transfers in a subtree
    void stopxfers(LocalNode*, TransferDbCommitter& committer);

    // update paths of all PUT transfers
    void updateputs();

    // determine if all transfer slots are full
    bool slotavail() const;

    // transfer queue dispatch/retry handling
    void dispatchTransfers();

    void freeq(direction_t);

    // client-server request double-buffering
    RequestDispatcher reqs;

    // returns if the current pendingcs includes a fetch nodes command
    bool isFetchingNodesPendingCS();

    // transfer chunk failed
    void setchunkfailed(string*);
    string badhosts;

    bool requestLock;
    dstime disconnecttimestamp;
    dstime nextDispatchTransfersDs = 0;

    // process object arrays by the API server
    int readnodes(JSON*, int, putsource_t, vector<NewNode>*, int, bool applykeys);

    void readok(JSON*);
    void readokelement(JSON*);
    void readoutshares(JSON*);
    void readoutshareelement(JSON*);

    void readipc(JSON*);
    void readopc(JSON*);

    error readmiscflags(JSON*);

    void procph(JSON*);

    void procsnk(JSON*);
    void procsuk(JSON*);

    void procmcf(JSON*);
    void procmcna(JSON*);

    void setkey(SymmCipher*, const char*);
    bool decryptkey(const char*, byte*, int, SymmCipher*, int, handle);

    void handleauth(handle, byte*);

    bool procsc();

    // API warnings
    void warn(const char*);
    bool warnlevel();

    Node *childnodebyname(const Node *, const char*, bool = false);
    Node* childnodebynametype(Node*, const char*, nodetype_t mustBeType);
    Node* childnodebyattribute(Node*, nameid, const char*);
    static void honorPreviousVersionAttrs(Node *previousNode, AttrMap &attrs);
    vector<Node*> childnodesbyname(Node*, const char*, bool = false);
    Node* childNodeTypeByName(Node *p, const char *name, nodetype_t type);

    // purge account state and abort server-client connection
    void purgenodesusersabortsc(bool keepOwnUser);

    static const int USERHANDLE = 8;
    static const int PCRHANDLE = 8;
    static const int NODEHANDLE = 6;
    static const int CHATHANDLE = 8;
    static const int SESSIONHANDLE = 8;
    static const int PURCHASEHANDLE = 8;
    static const int BACKUPHANDLE = 8;
    static const int DRIVEHANDLE = 8;
    static const int CONTACTLINKHANDLE = 6;
    static const int CHATLINKHANDLE = 6;

    // max new nodes per request
    static const int MAX_NEWNODES = 2000;

    // session ID length (binary)
    static const unsigned SIDLEN = 2 * SymmCipher::KEYLENGTH + USERHANDLE * 4 / 3 + 1;

    void proccr(JSON*);
    void procsr(JSON*);

    // account access: master key
    // folder link access: folder key
    SymmCipher key;

    // dummy key to obfuscate non protected cache
    SymmCipher tckey;

    // account access (full account): RSA private key
    AsymmCipher asymkey;
    string mPrivKey;    // serialized version for apps

    // RSA public key
    AsymmCipher pubk;

    // EdDSA signing key (Ed25519 private key seed).
    EdDSA *signkey;

    // ECDH key (x25519 private key).
    ECDH *chatkey;

    // set when keys for every current contact have been checked
    AuthRingsMap mAuthRings;

    // used during initialization to accumulate required updates to authring (to send them all atomically)
    AuthRingsMap mAuthRingsTemp;

    // true while authrings are being fetched
    bool mFetchingAuthrings;

    // actual state of keys
    bool fetchingkeys;

    // invalidate received keys (when fail to load)
    void clearKeys();

    // delete chatkey and signing key
    void resetKeyring();

    // binary session ID
    string sid;

    // distinguish activity from different MegaClients in logs
    string clientname;

    // number our http requests so we can distinguish them (and the curl debug logging for them) in logs
    unsigned transferHttpCounter = 0;

    // apply keys
    void applykeys();

    // send andy key rewrites prepared when keys were applied
    void sendkeyrewrites();

    // symmetric password challenge
    int checktsid(byte* sidbuf, unsigned len);

    // locate user by e-mail address or by handle
    User* finduser(const char*, int = 0);
    User* finduser(handle, int = 0);
    User* ownuser();
    void mapuser(handle, const char*);
    void discarduser(handle, bool = true);
    void discarduser(const char*);
    void mappcr(handle, unique_ptr<PendingContactRequest>&&);
    bool discardnotifieduser(User *);

    PendingContactRequest* findpcr(handle);

    // queue public key request for user
    void queuepubkeyreq(User*, std::unique_ptr<PubKeyAction>);
    void queuepubkeyreq(const char*, std::unique_ptr<PubKeyAction>);

    // rewrite foreign keys of the node (tree)
    void rewriteforeignkeys(Node* n);

    // simple string hash
    static void stringhash(const char*, byte*, SymmCipher*);
    static uint64_t stringhash64(string*, SymmCipher*);

    // builds the authentication URI to be sent in POST requests
    string getAuthURI(bool supressSID = false, bool supressAuthKey = false);

    bool setlang(string *code);

    // sets the auth token to be used when logged into a folder link
    void setFolderLinkAccountAuth(const char *auth);

    // returns the public handle of the folder link if the account is logged into a public folder, otherwise UNDEF.
    handle getFolderLinkPublicHandle();

    // check if end call reason is valid
    bool isValidEndCallReason(int reason);

    // check if there is a valid folder link (rootnode received and the valid key)
    bool isValidFolderLink();

    //returns the top-level node for a node
    Node *getrootnode(Node*);

    //returns true if the node referenced by the handle belongs to the logged-in account
    bool isPrivateNode(NodeHandle h);

    //returns true if the node referenced by the handle belongs to other account than the logged-in account
    bool isForeignNode(NodeHandle h);

    // process node subtree
    void proctree(Node*, TreeProc*, bool skipinshares = false, bool skipversions = false);

    // hash password
    error pw_key(const char*, byte*) const;

    // returns a pointer to tmptransfercipher setting its key to the one provided
    // tmptransfercipher key will change: to be used right away: this is not a dedicated SymmCipher for the transfer!
    SymmCipher *getRecycledTemporaryTransferCipher(const byte *key, int type = 1);

    // returns a pointer to tmpnodecipher setting its key to the one provided
    // tmpnodecipher key will change: to be used right away: this is not a dedicated SymmCipher for the node!
    SymmCipher *getRecycledTemporaryNodeCipher(const string *key);
    SymmCipher *getRecycledTemporaryNodeCipher(const byte *key);

    // request a link to recover account
    void getrecoverylink(const char *email, bool hasMasterkey);

    // query information about recovery link
    void queryrecoverylink(const char *link);

    // request private key for integrity checking the masterkey
    void getprivatekey(const char *code);

    // confirm a recovery link to restore the account
    void confirmrecoverylink(const char *code, const char *email, const char *password, const byte *masterkey = NULL, int accountversion = 1);

    // request a link to cancel the account
    void getcancellink(const char *email, const char* = NULL);

    // confirm a link to cancel the account
    void confirmcancellink(const char *code);

    // get a link to change the email address
    void getemaillink(const char *email, const char *pin = NULL);

    // confirm a link to change the email address
    void confirmemaillink(const char *code, const char *email, const byte *pwkey);

    // create contact link
    void contactlinkcreate(bool renew);

    // query contact link
    void contactlinkquery(handle);

    // delete contact link
    void contactlinkdelete(handle);

    // multi-factor authentication setup
    void multifactorauthsetup(const char* = NULL);

    // multi-factor authentication get
    void multifactorauthcheck(const char*);

    // multi-factor authentication disable
    void multifactorauthdisable(const char*);

    // fetch time zone
    void fetchtimezone();

    void keepmealive(int, bool enable = true);

    void getpsa(bool urlSupport);

    // tells the API the user has seen existing alerts
    void acknowledgeuseralerts();

    // manage overquota errors
    void activateoverquota(dstime timeleft, bool isPaywall);

    // achievements enabled for the account
    bool achievements_enabled;

    // non-zero if login with user+pwd was done (reset upon fetchnodes completion)
    bool isNewSession;

    // timestamp of the last login with user and password
    m_time_t tsLogin;

    // true if user has disabled fileversioning
    bool versions_disabled;

    // the SDK is trying to log out
    int loggingout = 0;

    // the logout request succeeded, time to clean up localy once returned from CS response processing
    std::function<void(MegaClient*)> mOnCSCompletion;

    // true if the account is a master business account, false if it's a sub-user account
    BizMode mBizMode;

    // -1: expired, 0: inactive (no business subscription), 1: active, 2: grace-period
    BizStatus mBizStatus;

    // list of handles of the Master business account/s
    std::set<handle> mBizMasters;

    // timestamp when a business account will enter into Grace Period
    m_time_t mBizGracePeriodTs;

    // timestamp when a business account will finally expire
    m_time_t mBizExpirationTs;

    // whether the destructor has started running yet
    bool destructorRunning = false;

    // Keep track of high level operation counts and times, for performance analysis
    struct PerformanceStats
    {
        CodeCounter::ScopeStats execFunction = { "MegaClient_exec" };
        CodeCounter::ScopeStats transferslotDoio = { "TransferSlot_doio" };
        CodeCounter::ScopeStats execdirectreads = { "execdirectreads" };
        CodeCounter::ScopeStats transferComplete = { "transfer_complete" };
        CodeCounter::ScopeStats megaapiSendPendingTransfers = { "megaapi_sendtransfers" };
        CodeCounter::ScopeStats prepareWait = { "MegaClient_prepareWait" };
        CodeCounter::ScopeStats doWait = { "MegaClient_doWait" };
        CodeCounter::ScopeStats checkEvents = { "MegaClient_checkEvents" };
        CodeCounter::ScopeStats applyKeys = { "MegaClient_applyKeys" };
        CodeCounter::ScopeStats dispatchTransfers = { "dispatchTransfers" };
        CodeCounter::ScopeStats csResponseProcessingTime = { "cs batch response processing" };
        CodeCounter::ScopeStats csSuccessProcessingTime = { "cs batch received processing" };
        CodeCounter::ScopeStats scProcessingTime = { "sc processing" };
        uint64_t transferStarts = 0, transferFinishes = 0;
        uint64_t transferTempErrors = 0, transferFails = 0;
        uint64_t prepwaitImmediate = 0, prepwaitZero = 0, prepwaitHttpio = 0, prepwaitFsaccess = 0, nonzeroWait = 0;
        CodeCounter::DurationSum csRequestWaitTime;
        CodeCounter::DurationSum transfersActiveTime;
        std::string report(bool reset, HttpIO* httpio, Waiter* waiter, const RequestDispatcher& reqs);
    } performanceStats;

    std::string getDeviceidHash();

    /**
     * @brief This function calculates the time (in deciseconds) that a user
     * transfer request must wait for a retry.
     *
     * A pro user who has reached the limit must wait for the renewal or
     * an upgrade on the pro plan.
     *
     * @param req Pointer to HttpReq object
     * @note a 99408 event is sent for non-pro clients with a negative
     * timeleft in the request header
     *
     * @return returns the backoff time in dstime
     */
    dstime overTransferQuotaBackoff(HttpReq* req);

    MegaClient(MegaApp*, Waiter*, HttpIO*, unique_ptr<FileSystemAccess>&&, DbAccess*, GfxProc*, const char*, const char*, unsigned workerThreadCount);
    ~MegaClient();

    void filenameAnomalyDetected(FilenameAnomalyType type, const LocalPath& localPath, const string& remotePath);
    unique_ptr<FilenameAnomalyReporter> mFilenameAnomalyReporter;

struct MyAccountData
{
    void setProLevel(AccountType prolevel) { mProLevel = prolevel; }
    AccountType getProLevel() { return mProLevel; };
    void setProUntil(m_time_t prountil) { mProUntil = prountil; }

    // returns remaining time for the current pro-level plan
    // keep in mind that free plans do not have a remaining time; instead, the IP bandwidth is reset after a back off period
    m_time_t getTimeLeft();

private:
    AccountType mProLevel = AccountType::ACCOUNT_TYPE_UNKNOWN;
    m_time_t mProUntil = -1;
} mMyAccount;

private:
    // Since it's quite expensive to create a SymmCipher, this are provided to use for quick operations - just set the key and use.
    SymmCipher tmpnodecipher;

    // Since it's quite expensive to create a SymmCipher, this is provided to use for quick operation - just set the key and use.
    SymmCipher tmptransfercipher;

    // creates a new id filling `id` with random bytes, up to `length`
    void resetId(char *id, size_t length);
};
} // namespace

#if __cplusplus < 201100L
#define char_is_not_digit std::not1(std::ptr_fun(static_cast<int(*)(int)>(std::isdigit)))
#define char_is_not_space std::not1(std::ptr_fun<int, int>(std::isspace))
#else
#define char_is_not_digit [](char c) { return !std::isdigit(c); }
#define char_is_not_space [](char c) { return !std::isspace(c); }
#endif

#endif<|MERGE_RESOLUTION|>--- conflicted
+++ resolved
@@ -223,23 +223,6 @@
     bool mBackupForeignChangeDetected = false;
 }; // SyncdownContext
 
-<<<<<<< HEAD
-class MegaClient;
-
-/**
- * @brief The NodeManager class
- *
- * This class encapsulates the access to nodes. It hides the details to
- * access to the Node object: in case it's not loaded in RAM, it will
- * load it from the "nodes" DB table.
- *
- * The same DB file is used for the "statecache" and the "nodes" table, and
- * both tables need to follow the same domain for transactions: a commit is
- * triggered by the reception of a sequence-number in the actionpacket (scsn).
- */
-class MEGA_API NodeManager
-=======
-
 // Class to help with upload of file attributes
 struct UploadWaitingForFileAttributes
 {
@@ -273,8 +256,20 @@
 };
 
 
-class MEGA_API MegaClient
->>>>>>> 8e7dbbdf
+class MegaClient;
+
+/**
+ * @brief The NodeManager class
+ *
+ * This class encapsulates the access to nodes. It hides the details to
+ * access to the Node object: in case it's not loaded in RAM, it will
+ * load it from the "nodes" DB table.
+ *
+ * The same DB file is used for the "statecache" and the "nodes" table, and
+ * both tables need to follow the same domain for transactions: a commit is
+ * triggered by the reception of a sequence-number in the actionpacket (scsn).
+ */
+class MEGA_API NodeManager
 {
 public:
     NodeManager(MegaClient& client);
