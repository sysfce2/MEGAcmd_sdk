/**
 * @file mega/megaclient.h
 * @brief Client access engine core logic
 *
 * (c) 2013-2014 by Mega Limited, Auckland, New Zealand
 *
 * This file is part of the MEGA SDK - Client Access Engine.
 *
 * Applications using the MEGA API must present a valid application key
 * and comply with the the rules set forth in the Terms of Service.
 *
 * The MEGA SDK is distributed in the hope that it will be useful,
 * but WITHOUT ANY WARRANTY; without even the implied warranty of
 * MERCHANTABILITY or FITNESS FOR A PARTICULAR PURPOSE.
 *
 * @copyright Simplified (2-clause) BSD License.
 *
 * You should have received a copy of the license along with this
 * program.
 */

#ifndef MEGACLIENT_H
#define MEGACLIENT_H 1

#include "json.h"
#include "db.h"
#include "gfx.h"
#include "filefingerprint.h"
#include "request.h"
#include "transfer.h"
#include "treeproc.h"
#include "sharenodekeys.h"
#include "account.h"
#include "backofftimer.h"
#include "http.h"
#include "pubkeyaction.h"
#include "pendingcontactrequest.h"
#include "mediafileattribute.h"
#include "useralerts.h"
#include "user.h"
#include "sync.h"
#include "drivenotify.h"

namespace mega {

class Logger;
class SyncConfigBag;

class MEGA_API FetchNodesStats
{
public:
    enum {
        MODE_DB = 0,
        MODE_API = 1,
        MODE_NONE = 2
    };

    enum {
        TYPE_ACCOUNT = 0,
        TYPE_FOLDER = 1,
        TYPE_NONE = 2
    };

    enum {
        API_CACHE = 0,
        API_NO_CACHE = 1,    // use this for DB mode
        API_NONE = 2
    };

    FetchNodesStats();
    void init();
    void toJsonArray(string *json);

    //////////////////
    // General info //
    //////////////////
    int mode; // DB = 0, API = 1
    int cache; // no-cache = 0, no-cache = 1
    int type; // Account = 0, Folder = 1
    dstime startTime; // startup time (ds)

    /**
     * \brief Number of nodes in the cached filesystem
     *
     * From DB: number on nodes in the local database
     * From API: number of nodes in the response to the fetchnodes command
     */
    long long nodesCached;

    /**
     * @brief Number of nodes in the current filesystem, after the reception of action packets
     */
    long long nodesCurrent;

    /**
     * @brief Number of action packets to complete the cached filesystem
     *
     * From DB: Number of action packets to complete the local cache
     * From API: Number of action packets to complete the server-side cache
     */
    int actionPackets;

    ////////////
    // Errors //
    ////////////

    /**
     * @brief Number of error -3 or -4 received during the process (including cs and sc requests)
     */
    int eAgainCount;

    /**
     * @brief Number of HTTP 500 errors received during the process (including cs and sc requests)
     */
    int e500Count;

    /**
     * @brief Number of other errors received during the process (including cs and sc requests)
     *
     * The most common source of these errors are connectivity problems (no Internet, timeouts...)
     */
    int eOthersCount;

    ////////////////////////////////////////////////////////////////////
    // Time elapsed until different steps since the startup time (ds) //
    ////////////////////////////////////////////////////////////////////

    /**
     * @brief Time until the first byte read
     *
     * From DB: time until the first record read from the database
     * From API: time until the first byte read in response to the fetchnodes command (errors excluded)
     */
    dstime timeToFirstByte;

    /**
     * @brief Time until the last byte read
     *
     * From DB: time until the last record is read from the database
     * From API: time until the whole response to the fetchnodes command has been received
     */
    dstime timeToLastByte;

    /**
     * @brief Time until the cached filesystem is ready
     *
     * From DB: time until the database has been read and processed
     * From API: time until the fetchnodes command is processed
     */
    dstime timeToCached;

    /**
     * @brief Time until the filesystem is ready to be used
     *
     * From DB: this time is the same as timeToCached
     * From API: time until action packets have been processed
     * It's needed to wait until the reception of action packets due to
     * server-side caches.
     */
    dstime timeToResult;

    /**
     * @brief Time until synchronizations have been resumed
     *
     * This involves the load of the local cache and the scan of known
     * files. Files that weren't cached are scanned later.
     */
    dstime timeToSyncsResumed;

    /**
     * @brief Time until the filesystem is current
     *
     * From DB: time until action packets have been processed
     * From API: this time is the same as timeToResult
     */
    dstime timeToCurrent;

    /**
     * @brief Time until the resumption of transfers has finished
     *
     * The resumption of transfers is done after the filesystem is current
     */
    dstime timeToTransfersResumed;
};

/**
 * @brief A helper class that keeps the SN (sequence number) members in sync and well initialized.
 *  The server-client sequence number is updated along with every batch of actionpackets received from API
 *  It is used to commit the open transaction in DB, so the account's local state is persisted. Upon resumption,
 *  the scsn is sent to API, which provides the possible updates missing while the client was not running
 */
class SCSN
{
    // scsn that we are sending in sc requests (ie, where we are up to with the persisted node data)
    char scsn[12];

    // sc inconsistency: stop querying for action packets
    bool stopsc = false;

public:

    bool setScsn(JSON*);
    void setScsn(handle);
    void stopScsn();

    bool ready() const;
    bool stopped() const;

    const char* text() const;
    handle getHandle() const;

    friend std::ostream& operator<<(std::ostream& os, const SCSN& scsn);

    SCSN();
    void clear();
};

std::ostream& operator<<(std::ostream &os, const SCSN &scsn);

struct SyncdownContext
{
    bool mBackupActionsPerformed = false;
    bool mBackupForeignChangeDetected = false;
}; // SyncdownContext

class MegaClient;

/**
 * @brief The NodeManager class
 *
 * This class encapsulates the access to nodes. It hides the details to
 * access to the Node object: in case it's not loaded in RAM, it will
 * load it from the "nodes" DB table.
 *
 * The same DB file is used for the "statecache" and the "nodes" table, and
 * both tables need to follow the same domain for transactions: a commit is
 * triggered by the reception of a sequence-number in the actionpacket (scsn).
 */
class MEGA_API NodeManager
{
public:
    NodeManager(MegaClient& client);

    // set interface to access to "nodes" table
    void setTable(DBTableNodes *table);

    // set interface to access to "nodes" table to nullptr, it's called just after sctable.reset()
    void reset();

    // Take node ownership
    bool addNode(Node* node, bool notify, bool isFetching = false);
    bool updateNode(Node* node);
    // removeNode() --> it's done through notifypurge()

    // if a node is received before its parent, it needs to be updated when received
    void addNodeWithMissingParent(Node *node);

    // if node is not available in memory, it's loaded from DB
    Node *getNodeByHandle(NodeHandle handle);

    // read children from DB and load them in memory
    node_list getChildren(const Node *parent);

    // read recent nodes from DB and load them in memory
    node_vector getRecentNodes(unsigned maxcount, m_time_t since);

    // Search nodes containing 'searchString' in its name
    // Returned nodes are children of 'nodeHandle' (at any level)
    // If 'nodeHandle' is UNDEF, search includes the whole account
<<<<<<< HEAD
    // If a cancelFlag is passed, it must be kept alive until this method returns
    node_vector search(NodeHandle nodeHandle, const char *searchString, const std::atomic_bool *cancelFlag);
=======
    node_vector search(NodeHandle nodeHandle, const char *searchString);
>>>>>>> 2bb8499f

    node_vector getNodesByFingerprint(const FileFingerprint& fingerprint);
    node_vector getNodesByOrigFingerprint(const std::string& fingerprint, Node *parent);
    Node *getNodeByFingerprint(const FileFingerprint& fingerprint);

    // Return a first level child node whose name matches with 'name'
    // Valid values for nodeType: FILENODE, FOLDERNODE, TYPE_UNKNOWN (when unknown, it returns both files and folders)
    Node* getNodeByNameFirstLevel(NodeHandle parentHandle, const std::string& name, nodetype_t nodeType);

    // Returns ROOTNODE, INCOMINGNODE, RUBBISHNODE (In case of logged into folder link returns only ROOTNODE)
    // Load from DB if it's necessary
    node_vector getRootNodes();

    node_vector getNodesWithInShares(); // both, top-level and nested ones
    node_vector getNodesWithOutShares();
    node_vector getNodesWithPendingOutShares();
    node_vector getNodesWithLinks();

    std::vector<NodeHandle> getFavouritesNodeHandles(NodeHandle node, uint32_t count);
    size_t getNumberOfChildrenFromNode(NodeHandle parentHandle);

<<<<<<< HEAD
=======
    // Returns the number of children nodes of specific node type with a query to DB
    // Valid types are FILENODE and FOLDERNODE
    size_t getNumberOfChildrenByType(NodeHandle parentHandle, nodetype_t nodeType);

>>>>>>> 2bb8499f
    // true if 'node' is a child node of 'ancestor', false otherwise.
    bool isAncestor(NodeHandle nodehandle, NodeHandle ancestor);

    // Clean 'changed' flag from all nodes
    void removeChanges();

    // Remove all nodes from all caches
    void cleanNodes();

    // reads from DB and loads the node in memory
    Node* unserializeNode(const string*, bool fromOldCache);

    // attempt to apply received keys to decrypt node's keys
    void applyKeys(uint32_t appliedKeys);

    // add node to the notification queue
    void notifyNode(Node* node);

    // process notified/changed nodes from 'mNodeNotify': dump changes to DB
    void notifyPurge();

    size_t nodeNotifySize() const;

    // Returns if cache has been loaded
    bool hasCacheLoaded();

    // Load rootnodes (ROOTNODE, INCOMING, RUBBISH), its first-level children
    // and root of incoming shares. Return true if success, false if error
    bool loadNodes();

    // Returns total of nodes in the account (cloud+inbox+rubbish AND inshares), including versions
    uint64_t getNodeCount();

    // return the counter for all root nodes (cloud+inbox+rubbish)
    NodeCounter getCounterOfRootNodes();

    // update the counter of 'n' when its parent is updated (from 'oldParent' to 'n.parent')
    void updateCounter(Node &n, Node *oldParent);

    // true if 'h' is a rootnode: cloud, inbox or rubbish bin
    bool isRootNode(NodeHandle h) const;

    // Set values to mClient.rootnodes for ROOTNODE, INBOX and RUBBISH
    bool setrootnode(Node* node);

    // Add fingerprint to mFingerprint map. If Node is loaded in RAM,
    // a pointer to it is also stored in the map
    FingerprintMapPosition insertFingerprint(Node* node);
    // Remove fingerprint from mFingerprint map
    void removeFingerprint(Node* node);
    FingerprintMapPosition getInvalidPosition();

    // Node has received last updates and it's ready to store in DB
    void saveNodeInDb(Node *node);

    // write all nodes into DB (used for migration from legacy to NOD DB schema)
    void dumpNodes();

    // This method only can be used in Megacli for testing purposes
    uint64_t getNumberNodesInRam() const;

    // Add new relationship between parent and child
    void addChild(NodeHandle parent, NodeHandle child);
    // remove relationship between parent and child
    void removeChild(NodeHandle parent, NodeHandle child);

    // Cancel all DB queries in progress in same sql connection
    void cancelDbQuery();

    // Returns the number of versions for a node (including the current version)
    int getNumVersions(NodeHandle nodeHandle);

    // Returns true if a node has versions
    bool hasVersion(NodeHandle nodeHandle);

    // Called to initialize and set values to counters
    // If some value is set previously (setParent), this value will be removed
    void initializeCounters();

    NodeHandle getRootNodeFiles() {
        return rootnodes.files;
    }
    NodeHandle getRootNodeInbox() {
        return rootnodes.inbox;
    }
    NodeHandle getRootNodeRubbish() {
        return rootnodes.rubbish;
    }
    void setRootNodeFiles(NodeHandle h) {
        rootnodes.files = h;
    }
    void setRootNodeInbox(NodeHandle h) {
        rootnodes.inbox = h;
    }
    void setRootNodeRubbish(NodeHandle h) {
        rootnodes.rubbish = h;
    }

private:
    MegaClient& mClient;

    // interface to handle accesses to "nodes" table
    DBTableNodes* mTable = nullptr;

    // root nodes (files, incoming, rubbish)
    struct Rootnodes
    {
        NodeHandle files;
        NodeHandle inbox;
        NodeHandle rubbish;
    } rootnodes;

    // Stores nodes that have been loaded in RAM from DB (not necessarily all of them)
    node_map mNodes;

    // nodes that have changed and are pending to notify to app and dump to DB
    node_vector mNodeNotify;

    // holds references to unknown parent nodes until those are received (delayed-parents: dp)
    std::map<NodeHandle, node_set> mNodesWithMissingParent;

    Node* getNodeInRAM(NodeHandle handle);
    void saveNodeInRAM(Node* node, bool isRootnode);    // takes ownership
    node_vector getNodesWithSharesOrLink(ShareType_t shareType);

    enum OperationType
    {
        INCREASE = 0,
        DECREASE,
    };

    // Update a node counter for 'origin' and its subtree (recursively)
    // If operationType is INCREASE, nc is added, in other case is decreased (ie. upon deletion)
    void updateTreeCounter(Node* origin, NodeCounter nc, OperationType operation);

    // returns nullptr if there are unserialization errors. Also triggers a full reload (fetchnodes)
    Node* getNodeFromNodeSerialized(const NodeSerialized& nodeSerialized);

    // returns the counter for the specified node, calculating it recursively and accessing to DB if it's neccesary
    NodeCounter calculateNodeCounter(const NodeHandle &nodehandle, nodetype_t parentType);

    // FileFingerprint to node mapping. If Node is not loaded in memory, the pointer is null
    FingerprintMap mFingerPrints;

    // Return a node from Data base, node shouldn't be in RAM previously
    Node* getNodeFromDataBase(NodeHandle handle);

    // Returns root nodes without nested in-shares
    node_vector getRootNodesAndInshares();

    //Avoid loading nodes whose ancestor is not ancestorHandle. If ancestorHandle is undef load all nodes
<<<<<<< HEAD
    // If a valid cancelFlag is passed and takes true value, this method returns without complete operation
    // If a valid object is passed, it must be kept alive until this method returns.
    node_vector filterByAncestor(const std::vector<std::pair<NodeHandle, NodeSerialized>>& nodesFromTable, NodeHandle ancestorHandle, const std::atomic_bool* cancelFlag = nullptr);
=======
    node_vector filterByAncestor(const std::vector<std::pair<NodeHandle, NodeSerialized>>& nodesFromTable, NodeHandle ancestorHandle);
>>>>>>> 2bb8499f

    // node temporary in memory, which will be removed upon write to DB
    unique_ptr<Node> mNodeToWriteInDb;

    // store relationship between nodes and their children (nodes without children are not in the map)
    std::map<NodeHandle, std::set<NodeHandle>> mNodeChildren;
};

class MEGA_API MegaClient
{
public:
    // own identity
    handle me;
    string uid;

    // all users
    user_map users;

    // encrypted master key
    string k;

    // version of the account
    int accountversion;

    // salt of the account (for v2 accounts)
    string accountsalt;

    // timestamp of the creation of the account
    m_time_t accountsince;

    // Global Multi-Factor Authentication enabled
    bool gmfa_enabled;

    // Server-Side Rubbish-bin Scheduler enabled (autopurging)
    bool ssrs_enabled;

    // Account has VOIP push enabled (only for Apple)
    bool aplvp_enabled;

    // Use new format to generate Mega links
    bool mNewLinkFormat = false;

    // Don't start showing the cookie banner until API says so
    bool mCookieBannerEnabled = false;

    // 2 = Opt-in and unblock SMS allowed 1 = Only unblock SMS allowed 0 = No SMS allowed  -1 = flag was not received
    SmsVerificationState mSmsVerificationState;

    // the verified account phone number, filled in from 'ug'
    string mSmsVerifiedPhone;

    // pseudo-random number generator
    PrnGen rng;

    bool ephemeralSession = false;
    bool ephemeralSessionPlusPlus = false;

    static string publicLinkURL(bool newLinkFormat, nodetype_t type, handle ph, const char *key);

    string getWritableLinkAuthKey(handle node);

#ifdef ENABLE_CHAT
    // all chats
    textchat_map chats;
#endif

    // process API requests and HTTP I/O
    void exec();

    // wait for I/O or other events
    int wait();

    // splitted implementation of wait() for a better thread management
    int preparewait();
    int dowait();
    int checkevents();

    // abort exponential backoff
    bool abortbackoff(bool = true);

    // ID tag of the next request
    int nextreqtag();

    // corresponding ID tag of the currently executing callback
    int restag;

    // ephemeral session support
    void createephemeral();
    void createephemeralPlusPlus();
    void resumeephemeral(handle, const byte*, int = 0);
    void resumeephemeralPlusPlus(const std::string& session);
    void cancelsignup();

    // full account confirmation/creation support
    string sendsignuplink2(const char*, const char *, const char*);
    void resendsignuplink2(const char*, const char *);

    void confirmsignuplink2(const byte*, unsigned);
    void setkeypair();

    // prelogin: e-mail
    void prelogin(const char*);

    // user login: e-mail, pwkey
    void login(const char*, const byte*, const char* = NULL);

    // user login: e-mail, password, salt
    void login2(const char*, const char*, string *, const char* = NULL);

    // user login: e-mail, derivedkey, 2FA pin
    void login2(const char*, const byte*, const char* = NULL);

    // user login: e-mail, pwkey, emailhash
    void fastlogin(const char*, const byte*, uint64_t);

    // session login: binary session, bytecount
    void login(string session);

    // check password
    error validatepwd(const byte *);

    // get user data
    void getuserdata(int tag, std::function<void(string*, string*, string*, error)> = nullptr);

    // get miscelaneous flags
    void getmiscflags();

    // get the public key of an user
    void getpubkey(const char* user);

    // check if logged in
    sessiontype_t loggedin();

    // provide state by change callback
    void reportLoggedInChanges();
    sessiontype_t mLastLoggedInReportedState = NOTLOGGEDIN;
    handle mLastLoggedInMeHandle = UNDEF;

    // check if logged in a folder link
    bool loggedinfolderlink();

    // check the reason of being blocked
    void whyamiblocked();

    // sets block state: stops querying for action packets, pauses transfer & removes transfer slot availability
    void block(bool fromServerClientResponse = false);

    // unsets block state
    void unblock();

    // dump current session
    int dumpsession(string&);

    // create a copy of the current session. EACCESS for not fully confirmed accounts
    error copysession();

    // resend the verification email to the same email address as it was previously sent to
    void resendverificationemail();

    // reset the verified phone number
    void resetSmsVerifiedPhoneNumber();

    // get the data for a session transfer
    // the caller takes the ownership of the returned value
    string sessiontransferdata(const char*, string*);

    // Kill session id
    void killsession(handle session);
    void killallsessions();

    // extract public handle and key from a public file/folder link
    error parsepubliclink(const char *link, handle &ph, byte *key, bool isFolderLink);

    // open the SC database and get the SCSN from it
    void checkForResumeableSCDatabase();

    // set folder link: node, key. authKey is the authentication key to be able to write into the folder
    error folderaccess(const char*folderlink, const char* authKey);

    // open exported file link (op=0 -> download, op=1 fetch data)
    void openfilelink(handle ph, const byte *key);

    // decrypt password-protected public link
    // the caller takes the ownership of the returned value in decryptedLink parameter
    error decryptlink(const char* link, const char* pwd, string *decryptedLink);

    // encrypt public link with password
    // the caller takes the ownership of the returned value
    error encryptlink(const char* link, const char* pwd, string *encryptedLink);

    // change login password
    error changepw(const char *password, const char *pin = NULL);

    // load all trees: nodes, shares, contacts
    void fetchnodes(bool nocache = false);

    // fetchnodes stats
    FetchNodesStats fnstats;

    // load cryptographic keys: RSA, Ed25519, Cu25519 and their signatures
    void fetchkeys();

    // check existence and integrity of keys and signatures, initialize if missing
    void initializekeys();

    // to be called after resumption from cache (user attributes loaded)
    void loadAuthrings();

    // load cryptographic keys for contacts: RSA, Ed25519, Cu25519
    void fetchContactsKeys();

    // fetch keys related to authrings for a given contact
    void fetchContactKeys(User *user);

    // track a public key in the authring for a given user
    error trackKey(attr_t keyType, handle uh, const std::string &key);

    // track the signature of a public key in the authring for a given user
    error trackSignature(attr_t signatureType, handle uh, const std::string &signature);

    // set the Ed25519 public key as verified for a given user in the authring (done by user manually by comparing hash of keys)
    error verifyCredentials(handle uh);

    // reset the tracking of public keys in the authrings for a given user
    error resetCredentials(handle uh);

    // check credentials are verified for a given user
    bool areCredentialsVerified(handle uh);

    // retrieve user details
    void getaccountdetails(std::shared_ptr<AccountDetails>, bool, bool, bool, bool, bool, bool, int source = -1);

    // check if the available bandwidth quota is enough to transfer an amount of bytes
    void querytransferquota(m_off_t size);

    // update node attributes
    error setattr(Node*, attr_map&& updates, int reqtag, const char* prevattr, CommandSetAttr::Completion&& c);

    // prefix and encrypt attribute json
    static void makeattr(SymmCipher*, string*, const char*, int = -1);

    // convenience version of the above (frequently we are passing a NodeBase's attrstring)
    static void makeattr(SymmCipher*, const std::unique_ptr<string>&, const char*, int = -1);

    // check node access level
    int checkaccess(Node*, accesslevel_t);

    // check if a move operation would succeed
    error checkmove(Node*, Node*);

    // delete node
    error unlink(Node*, bool keepversions, int tag, std::function<void(NodeHandle, Error)>&& resultFunction = nullptr);

    // delete all versions
    void unlinkversions();

    // move node to new parent folder
    error rename(Node*, Node*, syncdel_t, NodeHandle prevparenthandle, const char *newName, CommandMoveNode::Completion&& c);

    // Queue commands (if needed) to remvoe any outshares (or pending outshares) below the specified node
    void removeOutSharesFromSubtree(Node* n, int tag);

    // start/stop/pause file transfer
    bool startxfer(direction_t, File*, DBTableTransactionCommitter&, bool skipdupes, bool startfirst, bool donotpersist, VersioningOption, error* cause = nullptr);
    void stopxfer(File* f, DBTableTransactionCommitter* committer);
    void pausexfers(direction_t, bool pause, bool hard, DBTableTransactionCommitter& committer);

    // maximum number of connections per transfer
    static const unsigned MAX_NUM_CONNECTIONS = 6;

    // set max connections per transfer
    void setmaxconnections(direction_t, int);

    // updates business status
    void setBusinessStatus(BizStatus newBizStatus);

    // updates block boolean
    void setBlocked(bool value);

    // enqueue/abort direct read
    void pread(Node*, m_off_t, m_off_t, void*);
    void pread(handle, SymmCipher* key, int64_t, m_off_t, m_off_t, void*, bool = false,  const char* = NULL, const char* = NULL, const char* = NULL);
    void preadabort(Node*, m_off_t = -1, m_off_t = -1);
    void preadabort(handle, m_off_t = -1, m_off_t = -1);

    // pause flags
    bool xferpaused[2];

    MegaClientAsyncQueue mAsyncQueue;

    // number of parallel connections per transfer (PUT/GET)
    unsigned char connections[2];

    // helpfer function for preparing a putnodes call for new node
    error putnodes_prepareOneFile(NewNode* newnode, Node* parentNode, const char *utf8Name, const UploadToken& binaryUploadToken,
                                  byte *theFileKey, char *megafingerprint, const char *fingerprintOriginal,
                                  std::function<error(AttrMap&)> addNodeAttrsFunc = nullptr,
                                  std::function<error(std::string *)> addFileAttrsFunc = nullptr);

    // helper function for preparing a putnodes call for new folders
    void putnodes_prepareOneFolder(NewNode* newnode, std::string foldername, std::function<void (AttrMap&)> addAttrs = nullptr);

    // static version to be used from worker threads, which cannot rely on the MegaClient::tmpnodecipher as SymCipher (not thread-safe))
    static void putnodes_prepareOneFolder(NewNode* newnode, std::string foldername, PrnGen& rng, SymmCipher &tmpnodecipher, std::function<void(AttrMap&)> addAttrs = nullptr);

    // add nodes to specified parent node (complete upload, copy files, make
    // folders)
    void putnodes(NodeHandle, VersioningOption vo, vector<NewNode>&&, const char *, int tag, CommandPutNodes::Completion&& completion = nullptr);

    // send files/folders to user
    void putnodes(const char*, vector<NewNode>&&, int tag, CommandPutNodes::Completion&& completion = nullptr);

    // attach file attribute to upload or node handle
    void putfa(NodeOrUploadHandle, fatype, SymmCipher*, int tag, std::unique_ptr<string>);

    // queue file attribute retrieval
    error getfa(handle h, string *fileattrstring, const string &nodekey, fatype, int = 0);

    // notify delayed upload completion subsystem about new file attribute
    void checkfacompletion(UploadHandle, Transfer* = NULL);

    // attach/update/delete a user attribute
    void putua(attr_t at, const byte* av = NULL, unsigned avl = 0, int ctag = -1, handle lastPublicHandle = UNDEF, int phtype = 0, int64_t ts = 0,
        std::function<void(Error)> completion = nullptr);

    // attach/update multiple versioned user attributes at once
    void putua(userattr_map *attrs, int ctag = -1);

    // queue a user attribute retrieval
    void getua(User* u, const attr_t at = ATTR_UNKNOWN, int ctag = -1);

    // queue a user attribute retrieval (for non-contacts)
    void getua(const char* email_handle, const attr_t at = ATTR_UNKNOWN, const char *ph = NULL, int ctag = -1);

    // retrieve the email address of a user
    void getUserEmail(const char *uid);

#ifdef DEBUG
    // queue a user attribute removal
    void delua(const char* an);

    // send dev command for testing
    void senddevcommand(const char *command, const char *email, long long q = 0, int bs = 0, int us = 0);
#endif

    // delete or block an existing contact
    error removecontact(const char*, visibility_t = HIDDEN, CommandRemoveContact::Completion completion = nullptr);

    // add/remove/update outgoing share
    void setshare(Node*, const char*, accesslevel_t, bool writable, const char*,
        int tag, std::function<void(Error, bool writable)> completion);

    // Add/delete/remind outgoing pending contact request
    void setpcr(const char*, opcactions_t, const char* = NULL, const char* = NULL, handle = UNDEF, CommandSetPendingContact::Completion completion = nullptr);
    void updatepcr(handle, ipcactions_t, CommandUpdatePendingContact::Completion completion = nullptr);

    // export node link or remove existing exported link for this node
    error exportnode(Node*, int, m_time_t, bool writable, bool megaHosted,
        int tag, std::function<void(Error, handle, handle)> completion);
    void requestPublicLink(Node* n, int del, m_time_t ets, bool writable, bool megaHosted,
	    int tag, std::function<void(Error, handle, handle)> completion); // auxiliar method to add req

    // add timer
    error addtimer(TimerWithBackoff *twb);

#ifdef ENABLE_SYNC
    /**
     * @brief is node syncable
     * @param isinshare filled with whether the node is within an inshare.
     * @param syncError filled with SyncError with the sync error that makes the node unsyncable
     * @return API_OK if syncable. (regular) error otherwise
     */
    error isnodesyncable(Node*, bool * isinshare = NULL, SyncError *syncError = nullptr);

    /**
     * @brief is local path syncable
     * @param newPath path to check
     * @param excludeBackupId backupId to exclude in checking (that of the new sync)
     * @param syncError filled with SyncError with the sync error that makes the node unsyncable
     * @return API_OK if syncable. (regular) error otherwise
     */
    error isLocalPathSyncable(const LocalPath& newPath, handle excludeBackupId = UNDEF, SyncError *syncError = nullptr);

    /**
     * @brief check config. Will fill syncError in the SyncConfig in case there is one.
     * Will fill syncWarning in the SyncConfig in case there is one.
     * Does not persist the sync configuration.
     * Does not add the syncConfig.
     * Reference parameters are filled in while checking syncConfig, for the benefit of addSync() which calls it.
     * @return And error code if there are problems serious enough with the syncconfig that it should not be added.
     *         Otherwise, API_OK
     */
    error checkSyncConfig(SyncConfig& syncConfig, LocalPath& rootpath, std::unique_ptr<FileAccess>& openedLocalFolder, string& rootNodeName, bool& inshare, bool& isnetwork);

    /**
     * @brief add sync. Will fill syncError/syncWarning in the SyncConfig in case there are any.
     * It will persist the sync configuration if its call to checkSyncConfig succeeds
     * @param syncConfig the Config to attempt to add
     * @param notifyApp whether the syncupdate_stateconfig callback should be called at this stage or not
     * @param completion Completion function
     * @return API_OK if added to active syncs. (regular) error otherwise (with detail in syncConfig's SyncError field).
     */
    error addsync(SyncConfig& syncConfig, bool notifyApp, std::function<void(error, SyncError, handle)> completion, const string& logname);

    void copySyncConfig(const SyncConfig& config, std::function<void(handle, error)> completion);

    /**
     * @brief
     * Import sync configs from JSON.
     *
     * @param configs
     * A JSON string encoding the sync configs to import.
     *
     * @param completion
     * The function to call when we've completed importing the configs.
     *
     * @see MegaApi::exportSyncConfigs
     * @see MegaApi::importSyncConfigs
     * @see Syncs::exportSyncConfig
     * @see Syncs::exportSyncConfigs
     * @see Syncs::importSyncConfig
     * @see Syncs::importSyncConfigs
     */
    void importSyncConfigs(const char* configs, std::function<void(error)> completion);

    /**
     * @brief This method ensures that sync user attributes are available.
     *
     * This method calls \c completion function when it finishes, with the
     * corresponding error if was not possible to ensure the attrs are available.
     *
     * Note that it may also need to create certain attributes, like *~jscd, if they
     * don't exist yet.
     *
     * @param completion Function that is called when completed
     */
    void ensureSyncUserAttributes(std::function<void(Error)> completion);

private:
    void ensureSyncUserAttributesCompleted(Error e);
    std::function<void(Error)> mOnEnsureSyncUserAttributesComplete;

public:

    // disable synchronization. syncError specifies why we are disabling it.
    // newEnabledFlag specifies whether we will try to auto-resume it on eg. app restart
    void disableSyncContainingNode(NodeHandle nodeHandle, SyncError syncError, bool newEnabledFlag);

#endif  // ENABLE_SYNC

    /**
     * @brief creates a tlv with one record and returns it encrypted with master key
     * @param name name of the record
     * @param text value of the record
     * @return encrypted base64 string with the tlv contents
     */
    std::string cypherTLVTextWithMasterKey(const char* name, const std::string& text);
    std::string decypherTLVTextWithMasterKey(const char* name, const std::string& text);

    // close all open HTTP connections
    void disconnect();

    // close server-client HTTP connection
    void catchup();
    // abort lock request
    void abortlockrequest();

    // abort session and free all state information
    void logout(bool keepSyncConfigsFile, CommandLogout::Completion completion = nullptr);

    // free all state information
    void locallogout(bool removecaches, bool keepSyncsConfigFile);

    // SDK version
    const char* version();

    // get the last available version of the app
    void getlastversion(const char *appKey);

    // get a local ssl certificate for communications with the webclient
    void getlocalsslcertificate();

    // send a DNS request to resolve a hostname
    void dnsrequest(const char*);

    // send chat stats
    void sendchatstats(const char*, int port);

    // send chat logs with user's annonymous id
    void sendchatlogs(const char*, mega::handle userid, mega::handle callid, int port);

    // send a HTTP request
    void httprequest(const char*, int, bool = false, const char* = NULL, int = 1);

    // maximum outbound throughput (per target server)
    int putmbpscap;

    // User-Agent header for HTTP requests
    string useragent;

    // Issuer of a detected fake SSL certificate
    string sslfakeissuer;

    // shopping basket
    handle_vector purchase_basket;

    // enumerate Pro account purchase options
    void purchase_enumeratequotaitems();

    // clear shopping basket
    void purchase_begin();

    // add item to basket
    void purchase_additem(int, handle, unsigned, const char *, unsigned, const char *, handle = UNDEF, int = 0, int64_t = 0);

    // submit purchased products for payment
    void purchase_checkout(int);

    // submit purchase receipt for verification
    void submitpurchasereceipt(int, const char*, handle lph = UNDEF, int phtype = 0, int64_t ts = 0);

    // store credit card
    error creditcardstore(const char *);

    // get credit card subscriptions
    void creditcardquerysubscriptions();

    // cancel credit card subscriptions
    void creditcardcancelsubscriptions(const char *reason = NULL);

    // get payment methods
    void getpaymentmethods();

    // store user feedback
    void userfeedbackstore(const char *);

    // send event
    void sendevent(int, const char *);
    void sendevent(int, const char *, int tag);

    // create support ticket
    void supportticket(const char *message, int type);

    // clean rubbish bin
    void cleanrubbishbin();

    // change the storage status
    bool setstoragestatus(storagestatus_t);

    // get info about a folder link
    void getpubliclinkinfo(handle h);

    // send an sms to verificate a phone number (returns EARGS if phone number has invalid format)
    error smsverificationsend(const string& phoneNumber, bool reVerifyingWhitelisted = false);

    // check the verification code received by sms is valid (returns EARGS if provided code has invalid format)
    error smsverificationcheck(const string& verificationCode);

#ifdef ENABLE_CHAT

    // create a new chat with multiple users and different privileges
    void createChat(bool group, bool publicchat, const userpriv_vector *userpriv = NULL, const string_map *userkeymap = NULL, const char *title = NULL, bool meetingRoom = false);

    // invite a user to a chat
    void inviteToChat(handle chatid, handle uh, int priv, const char *unifiedkey = NULL, const char *title = NULL);

    // remove a user from a chat
    void removeFromChat(handle chatid, handle uh);

    // get the URL of a chat
    void getUrlChat(handle chatid);

    // process object arrays by the API server (users + privileges)
    userpriv_vector * readuserpriv(JSON* j);

    // grant access to a chat peer to one specific node
    void grantAccessInChat(handle chatid, handle h, const char *uid);

    // revoke access to a chat peer to one specific node
    void removeAccessInChat(handle chatid, handle h, const char *uid);

    // update permissions of a peer in a chat
    void updateChatPermissions(handle chatid, handle uh, int priv);

    // truncate chat from message id
    void truncateChat(handle chatid, handle messageid);

    // set title of the chat
    void setChatTitle(handle chatid, const char *title = NULL);

    // get the URL of the presence server
    void getChatPresenceUrl();

    // register a token device to route push notifications
    void registerPushNotification(int deviceType, const char *token = NULL);

    void archiveChat(handle chatid, bool archived);

    // request meta information from an url (title, description, icon)
    void richlinkrequest(const char*);

    // create/get or delete chat-link
    void chatlink(handle chatid, bool del, bool createifmissing);

    // get the URL for chat-link
    void chatlinkurl(handle publichandle);

    // convert public chat into private chat
    void chatlinkclose(handle chatid, const char *title);

    // auto-join publicchat
    void chatlinkjoin(handle publichandle, const char *unifiedkey);

    // set retention time for a chatroom in seconds, after which older messages in the chat are automatically deleted
    void setchatretentiontime(handle chatid, unsigned period);
#endif

    // get mega achievements
    void getaccountachievements(AchievementsDetails *details);

    // get mega achievements list (for advertising for unregistered users)
    void getmegaachievements(AchievementsDetails *details);

    // get welcome pdf
    void getwelcomepdf();

    // report an event to the API logger
    void reportevent(const char*, const char* = NULL);
    void reportevent(const char*, const char*, int tag);

    // set max download speed
    bool setmaxdownloadspeed(m_off_t bpslimit);

    // set max upload speed
    bool setmaxuploadspeed(m_off_t bpslimit);

    // get max download speed
    m_off_t getmaxdownloadspeed();

    // get max upload speed
    m_off_t getmaxuploadspeed();

    // get the handle of the older version for a NewNode
    Node* getovnode(Node *parent, string *name);

    // Load from db node children at first level
    node_list getChildren(const Node *parent);

    // Get number of children from a node
    size_t getNumberOfChildren(NodeHandle parentHandle);

    // use HTTPS for all communications
    bool usehttps;

    // use an alternative port for downloads (8080)
    bool usealtdownport;

    // select the download port automatically
    bool autodownport;

    // use an alternative port for uploads (8080)
    bool usealtupport;

    // select the upload port automatically
    bool autoupport;

    // finish downloaded chunks in order
    bool orderdownloadedchunks;

    // retry API_ESSL errors
    bool retryessl;

    // flag to request an extra loop of the SDK to finish something pending
    bool looprequested;

    // timestamp until the bandwidth is overquota in deciseconds, related to Waiter::ds
    m_time_t overquotauntil;

    // storage status
    storagestatus_t ststatus;

    class CacheableStatusMap : private map<int64_t, CacheableStatus>
    {
    public:
        CacheableStatusMap(MegaClient *client) { mClient = client; }

        // returns the cached value for type, or defaultValue if not found
        int64_t lookup(CacheableStatus::Type type, int64_t defaultValue);

        // add/update cached status, both in memory and DB
        bool addOrUpdate(CacheableStatus::Type type, int64_t value);

        // adds a new item to the map. It also initializes dedicated vars in the client (used to load from DB)
        void loadCachedStatus(CacheableStatus::Type type, int64_t value);

        // for unserialize
        CacheableStatus *getPtr(CacheableStatus::Type type);

        void clear() { map::clear(); }

    private:
        MegaClient *mClient = nullptr;
    };

    // cacheable status
    CacheableStatusMap mCachedStatus;

    // warning timestamps related to storage overquota in paywall mode
    vector<m_time_t> mOverquotaWarningTs;

    // deadline timestamp related to storage overquota in paywall mode
    m_time_t mOverquotaDeadlineTs;

    // minimum bytes per second for streaming (0 == no limit, -1 == use default)
    int minstreamingrate;

    // root URL for chat stats
    static const string SFUSTATSURL;

    // root URL for Website
    static const string MEGAURL;

    // newsignup link URL prefix
    static const char* newsignupLinkPrefix();

    // confirm link URL prefix
    static const char* confirmLinkPrefix();

    // verify link URL prefix
    static const char* verifyLinkPrefix();

    // recover link URL prefix
    static const char* recoverLinkPrefix();

    // cancel link URL prefix
    static const char* cancelLinkPrefix();

    // file that is blocking the sync engine
    LocalPath blockedfile;

    // stats id
    std::string statsid;

    // number of ongoing asynchronous fopen
    int asyncfopens;

    // list of notifications to display to the user; includes items already seen
    UserAlerts useralerts;

    // true if user data is cached
    bool cachedug;

    // backoff for the expiration of cached user data
    BackoffTimer btugexpiration;

    // if logged into public folder (which might optionally be writable)
    bool loggedIntoFolder() const;

    // if logged into writable folder
    bool loggedIntoWritableFolder() const;

    // start receiving external drive [dis]connect notifications
    bool startDriveMonitor();

    // stop receiving external drive [dis]connect notifications
    void stopDriveMonitor();

    // returns true if drive monitor is started
    bool driveMonitorEnabled();

private:
#ifdef USE_DRIVE_NOTIFICATIONS
    DriveInfoCollector mDriveInfoCollector;
#endif
    BackoffTimer btcs;
    BackoffTimer btbadhost;
    BackoffTimer btworkinglock;

    vector<TimerWithBackoff *> bttimers;

    // server-client command trigger connection
    std::unique_ptr<HttpReq> pendingsc;
    std::unique_ptr<HttpReq> pendingscUserAlerts;
    BackoffTimer btsc;

    // account is blocked: stops querying for action packets, pauses transfer & removes transfer slot availability
    bool mBlocked = false;
    bool mBlockedSet = false; //value set in current execution

    bool pendingscTimedOut = false;

    // badhost report
    HttpReq* badhostcs;

    // Working lock
    unique_ptr<HttpReq> workinglockcs;

    // notify URL for new server-client commands
    string scnotifyurl;

    // unique request ID
    char reqid[10];

    // lang URI component for API requests
    string lang;

    struct FolderLink {
        // public handle of the folder link ('&n=' param in the POST)
        handle mPublicHandle = UNDEF;

        // auth token that enables writing into the folder link (appended to the `n` param in POST)
        string mWriteAuth;      // (optional, only for writable links)

        // auth token that relates the usage of the folder link to a user's session id ('&sid=' param in the POST)
        string mAccountAuth;    // (optional, set by the app)
    };
    FolderLink mFolderLink;

    // API response JSON object
    JSON response;

    // response record processing issue
    bool warned;

    // next local user record identifier to use
    int userid;

    // backoff for file attributes
    BackoffTimer btpfa;
    bool faretrying;

    // next internal upload handle (call UploadHandle::next() to update value)
    UploadHandle mUploadHandle;

    // just one notification after fetchnodes and catch-up actionpackets
    bool notifyStorageChangeOnStateCurrent = false;

    // maximum number of concurrent transfers (uploads + downloads)
    static const unsigned MAXTOTALTRANSFERS;

    // maximum number of concurrent transfers (uploads or downloads)
    static const unsigned MAXTRANSFERS;

    // maximum number of queued putfa before halting the upload queue
    static const int MAXQUEUEDFA;

    // maximum number of concurrent putfa
    static const int MAXPUTFA;

    // update time at which next deferred transfer retry kicks in
    void nexttransferretry(direction_t d, dstime*);

    // a TransferSlot chunk failed
    bool chunkfailed;

    // fetch state serialize from local cache
    bool fetchsc(DbTable*);

    // fetch statusTable from local cache
    bool fetchStatusTable(DbTable*);

    // open/create status database table
    void doOpenStatusTable();

    // remove old (2 days or more) transfers from cache, if they were not resumed
    void purgeOrphanTransfers(bool remove = false);

    // close the local transfer cache
    void closetc(bool remove = false);

    // server-client command processing
    void sc_updatenode();
    Node* sc_deltree();
    handle sc_newnodes();
    void sc_contacts();
    void sc_keys();
    void sc_fileattr();
    void sc_userattr();
    bool sc_shares();
    bool sc_upgrade();
    void sc_paymentreminder();
    void sc_opc();
    void sc_ipc();
    void sc_upc(bool incoming);
    void sc_ph();
    void sc_se();
#ifdef ENABLE_CHAT
    void sc_chatupdate(bool readingPublicChat);
    void sc_chatnode();
    void sc_chatflags();
#endif
    void sc_uac();
    void sc_la();
    void sc_ub();
    void sc_sqac();

    void init();

    // remove caches
    void removeCaches(bool keepSyncsConfigFile);

    // add node to vector and return index
    unsigned addnode(node_vector*, Node*) const;

    // add child for consideration in syncup()/syncdown()
    void addchild(remotenode_map*, string*, Node*, list<string>*, FileSystemType fsType) const;

    // crypto request response
    void cr_response(node_vector*, node_vector*, JSON*);

    // read node tree from JSON object
    void readtree(JSON*);

    // converts UTF-8 to 32-bit word array
    static char* utf8_to_a32forjs(const char*, int*);

    // was the app notified of a retrying CS request?
    bool csretrying;

    // encode/query handle type
    void encodehandletype(handle*, bool);
    bool isprivatehandle(handle*);

    // add direct read
    void queueread(handle, bool, SymmCipher*, int64_t, m_off_t, m_off_t, void*, const char* = NULL, const char* = NULL, const char* = NULL);

    // execute pending direct reads
    bool execdirectreads();

    // maximum number parallel connections for the direct read subsystem
    static const int MAXDRSLOTS = 16;

    // abort queued direct read(s)
    void abortreads(handle, bool, m_off_t, m_off_t);

    static const char PAYMENT_PUBKEY[];

    void dodiscarduser(User* u, bool discardnotified);

public:
    void enabletransferresumption(const char *loggedoutid = NULL);
    void disabletransferresumption(const char *loggedoutid = NULL);

    // application callbacks
    struct MegaApp* app;

    // event waiter
    Waiter* waiter;

    // HTTP access
    HttpIO* httpio;

    // directory change notification
    unique_ptr<FileSystemAccess> fsaccess;

    // bitmap graphics handling
    GfxProc* gfx;

    // enable / disable the gfx layer
    bool gfxdisabled;

    // DB access
    DbAccess* dbaccess = nullptr;

    // DbTable iface to handle "statecache" for logged in user (implemented at SqliteAccountState object)
    unique_ptr<DbTable> sctable;

    // NodeManager instance to wrap all access to Node objects
    NodeManager mNodeManager;

    // there is data to commit to the database when possible
    bool pendingsccommit;

    // transfer cache table
    unique_ptr<DbTable> tctable;

    // during processing of request responses, transfer table updates can be wrapped up in a single begin/commit
    DBTableTransactionCommitter* mTctableRequestCommitter = nullptr;

    // status cache table for logged in user. For data pertaining status which requires immediate commits
    unique_ptr<DbTable> statusTable;

    // scsn as read from sctable
    handle cachedscsn;

    // initial state load in progress?  initial state can come from the database cache or via an 'f' command to the API.
    // Either way there can still be a lot of historic actionpackets to follow since that snaphot, especially if the user has not been online for a long time.
    bool fetchingnodes;
    int fetchnodestag;

    // have we just completed fetching new nodes?  (ie, caught up on all the historic actionpackets since the fetchnodes)
    bool statecurrent;

    // pending file attribute writes
    putfa_list queuedfa;

    // current file attributes being sent
    putfa_list activefa;

    // API request queue double buffering:
    // reqs[r] is open for adding commands
    // reqs[r^1] is being processed on the API server
    HttpReq* pendingcs;

    // Only queue the "Server busy" event once, until the current cs completes, otherwise we may DDOS
    // ourselves in cases where many clients get 500s for a while and then recover at the same time
    bool pendingcs_serverBusySent = false;

    // pending HTTP requests
    pendinghttp_map pendinghttp;

    // record type indicator for sctable
    enum { CACHEDSCSN, CACHEDNODE, CACHEDUSER, CACHEDLOCALNODE, CACHEDPCR, CACHEDTRANSFER, CACHEDFILE, CACHEDCHAT} sctablerectype;

    // record type indicator for statusTable
    enum StatusTableRecType { CACHEDSTATUS };

    // open/create "statecache" and "nodes" tables in DB
    void opensctable();

    // opens (or creates if non existing) a status database table.
    //   if loadFromCache is true, it will load status from the table.
    void openStatusTable(bool loadFromCache);

    // initialize/update state cache referenced sctable
    void initsc();
    void updatesc();
    void finalizesc(bool);

    // truncates status table
    void initStatusTable();

    // flag to pause / resume the processing of action packets
    bool scpaused;

    // MegaClient-Server response JSON
    JSON json;

    // Server-MegaClient request JSON and processing state flag ("processing a element")
    JSON jsonsc;
    bool insca;
    bool insca_notlast;

    // no two interrelated client instances should ever have the same sessionid
    char sessionid[10];

    // session key to protect local storage
    string sessionkey;

    // key protecting non-shareable GPS coordinates in nodes (currently used only by CUv2 in iOS)
    string unshareablekey;

    // application key
    char appkey[16];

    // incoming shares to be attached to a corresponding node
    newshare_list newshares;

    // maps the handle of the root of shares with their corresponding share key
    // out-shares: populated from 'ok0' element from `f` command
    // in-shares: populated from readnodes() for `f` command
    // map is cleared upon call to mergenewshares(), and used only temporary during `f` command.
    std::map<NodeHandle, std::unique_ptr<SymmCipher>> mNewKeyRepository;

    // current request tag
    int reqtag;

    // user maps: by handle and by case-normalized e-mail address
    uh_map uhindex;
    um_map umindex;

    // mapping of pending contact handles to their structure
    handlepcr_map pcrindex;

    // pending file attributes
    fa_map pendingfa;

    // upload waiting for file attributes
    uploadhandletransfer_map faputcompletion;

    // file attribute fetch channels
    fafc_map fafcs;

    // generate attribute string based on the pending attributes for this upload
    void pendingattrstring(UploadHandle, string*);

    // active/pending direct reads
    handledrn_map hdrns;   // DirectReadNodes, main ownership.  One per file, each with one DirectRead per client request.
    dsdrn_map dsdrns;      // indicates the time at which DRNs should be retried
    dr_list drq;           // DirectReads that are in DirectReadNodes which have fectched URLs
    drs_list drss;         // DirectReadSlot for each DR in drq, up to Max

    // merge newly received share into nodes
    void mergenewshares(bool notify, bool skipWriteInDb = false);
    void mergenewshare(NewShare *s, bool notify, bool skipWriteInDb);    // merge only the given share

    // return the list of incoming shared folder (only top level, nested inshares are skipped)
    node_vector getInShares();

    // transfer queues (PUT/GET)
    transfer_map transfers[2];
    BackoffTimerGroupTracker transferRetryBackoffs[2];

    // transfer list to manage the priority of transfers
    TransferList transferlist;

    // cached transfers (PUT/GET)
    transfer_map cachedtransfers[2];

    // cached files and their dbids
    vector<string> cachedfiles;
    vector<uint32_t> cachedfilesdbids;

    // database IDs of cached files and transfers
    // waiting for the completion of a putnodes
    pendingdbid_map pendingtcids;

    // path of temporary files
    // waiting for the completion of a putnodes
    pendingfiles_map pendingfiles;

    // transfer tslots
    transferslot_list tslots;

    // keep track of next transfer slot timeout
    BackoffTimerGroupTracker transferSlotsBackoff;

    // next TransferSlot to doio() on
    transferslot_list::iterator slotit;

    // send updates to app when the storage size changes
    int64_t mNotifiedSumSize = 0;

    // asymmetric to symmetric key rewriting
    handle_vector nodekeyrewrite;
    handle_vector sharekeyrewrite;

    static const char* const EXPORTEDLINK;

    // default number of seconds to wait after a bandwidth overquota
    static dstime DEFAULT_BW_OVERQUOTA_BACKOFF_SECS;

    // number of seconds to invalidate the cached user data
    static dstime USER_DATA_EXPIRATION_BACKOFF_SECS;

    // total number of Node objects
    long long totalNodes;

    // tracks how many nodes have had a successful applykey()
    long long mAppliedKeyNodeCount = 0;

    // server-client request sequence number
    SCSN scsn;

    bool readusers(JSON*, bool actionpackets);

    user_vector usernotify;
    void notifyuser(User*);

    pcr_vector pcrnotify;
    void notifypcr(PendingContactRequest*);

    void notifynode(Node*);

    // update transfer in the persistent cache
    void transfercacheadd(Transfer*, DBTableTransactionCommitter*);

    // remove a transfer from the persistent cache
    void transfercachedel(Transfer*, DBTableTransactionCommitter* committer);

    // add a file to the persistent cache
    void filecacheadd(File*, DBTableTransactionCommitter& committer);

    // remove a file from the persistent cache
    void filecachedel(File*, DBTableTransactionCommitter* committer);

#ifdef ENABLE_CHAT
    textchat_map chatnotify;
    void notifychat(TextChat *);
#endif

#ifdef USE_MEDIAINFO
    MediaFileInfo mediaFileInfo;
#endif

    // write changed/added/deleted users to the DB cache and notify the
    // application
    void notifypurge();

    // If it's necessary, load nodes from data base
    Node* nodeByHandle(NodeHandle);
    Node* nodebyhandle(handle);

    Node* nodeByPath(const char* path, Node* node = nullptr);

    Node* nodebyfingerprint(FileFingerprint*);
#ifdef ENABLE_SYNC
    Node* nodebyfingerprint(LocalNode*);
#endif /* ENABLE_SYNC */

    // get up to "maxcount" nodes, not older than "since", ordered by creation time
    node_vector getRecentNodes(unsigned maxcount, m_time_t since);

    // get a vector of recent actions in the account
    recentactions_vector getRecentActions(unsigned maxcount, m_time_t since);

    // determine if the file is a video, photo, or media (video or photo).  If the extension (with trailing .) is not precalculated, pass null
    bool nodeIsMedia(const Node*, bool *isphoto, bool *isvideo) const;

    // determine if the file is a photo.
    bool nodeIsPhoto(const Node *n, bool checkPreview) const;

    // determine if the file is a video.
    bool nodeIsVideo(const Node *n) const;

    // determine if the file is an audio.
    bool nodeIsAudio(const Node *n) const;

    // determine if the file is a document.
    bool nodeIsDocument(const Node *n) const;

#ifdef ENABLE_SYNC

    // one unified structure for SyncConfigs, the Syncs that are running, and heartbeat data
    Syncs syncs;

    // indicates whether all startup syncs have been fully scanned
    bool syncsup;

    // sync debris folder name in //bin
    static const char* const SYNCDEBRISFOLDERNAME;

    // we are adding the //bin/SyncDebris/yyyy-mm-dd subfolder(s)
    bool syncdebrisadding;

    // minute of the last created folder in SyncDebris
    m_time_t syncdebrisminute;

    // activity flag
    bool syncactivity;

    // syncops indicates that a sync-relevant tree update may be pending
    bool syncops;

    // app scanstate flag
    bool syncscanstate;

    // scan required flag
    bool syncdownrequired;

    bool syncuprequired;

    // block local fs updates processing while locked ops are in progress
    bool syncfsopsfailed;

    // retry accessing temporarily locked filesystem items
    bool syncfslockretry;
    BackoffTimer syncfslockretrybt;

    // retry of transiently failed local filesystem ops
    bool syncdownretry;
    BackoffTimer syncdownbt;

    // sync PUT Nagle timer
    bool syncnagleretry;
    BackoffTimer syncnaglebt;

    // timer for extra notifications
    // (workaround for buggy network filesystems)
    bool syncextraretry;
    BackoffTimer syncextrabt;

    // rescan timer if fs notification unavailable or broken
    bool syncscanfailed;
    BackoffTimer syncscanbt;

    // Sync monitor timer.
    //
    // Meaningful only to backup syncs.
    //
    // Set when a backup is mirroring and syncdown(...) returned after
    // having made changes to bring the cloud in line with local disk.
    //
    // That is, the backup remains in the mirror state.
    //
    // The timer is used to force another call to syncdown(...) so that we
    // can give the sync a chance to transition into the monitor state,
    // regardless of whether the local disk has changed.
    bool mSyncMonitorRetry;
    BackoffTimer mSyncMonitorTimer;

    // vanished from a local synced folder
    localnode_set localsyncnotseen;

    // maps local fsid to corresponding LocalNode*
    handlelocalnode_map fsidnode;

    // local nodes that need to be added remotely
    localnode_vector synccreate;

    // number of sync-initiated putnodes() in progress
    int syncadding;

    // total number of LocalNode objects
    long long totalLocalNodes;

    // sync id dispatch
    handle nextsyncid();
    handle currsyncid;

    // SyncDebris folder addition result
    void putnodes_syncdebris_result(error, vector<NewNode>&);

    // if no sync putnodes operation is in progress, apply the updates stored
    // in syncadded/syncdeleted/syncoverwritten to the remote tree
    void syncupdate();

    // create missing folders, copy/start uploading missing files
    bool syncup(LocalNode* l, dstime* nds, size_t& parentPending);
    bool syncup(LocalNode* l, dstime* nds);

    // sync putnodes() completion
    void putnodes_sync_result(error, vector<NewNode>&);

    // start downloading/copy missing files, create missing directories
    bool syncdown(LocalNode*, LocalPath&, SyncdownContext& cxt);
    bool syncdown(LocalNode*, LocalPath&);

    // move nodes to //bin/SyncDebris/yyyy-mm-dd/ or unlink directly
    void movetosyncdebris(Node*, bool);

    // move queued nodes to SyncDebris (for syncing into the user's own cloud drive)
    void execmovetosyncdebris();
    node_set todebris;

    // unlink queued nodes directly (for inbound share syncing)
    void execsyncunlink();
    node_set tounlink;

    // commit all queueud deletions
    void execsyncdeletions();

    // process localnode subtree
    void proclocaltree(LocalNode*, LocalTreeProc*);

    // unlink the LocalNode from the corresponding node
    // if the associated local file or folder still exists
    void unlinkifexists(LocalNode*, FileAccess*);
#endif

    // recursively cancel transfers in a subtree
    void stopxfers(LocalNode*, DBTableTransactionCommitter& committer);

    // update paths of all PUT transfers
    void updateputs();

    // determine if all transfer slots are full
    bool slotavail() const;

    // transfer queue dispatch/retry handling
    void dispatchTransfers();

    void freeq(direction_t);

    // client-server request double-buffering
    RequestDispatcher reqs;

    // returns if the current pendingcs includes a fetch nodes command
    bool isFetchingNodesPendingCS();

    // upload handle -> node handle map (filled by upload completion)
    set<pair<UploadHandle, NodeHandle>> uhnh;

    // transfer chunk failed
    void setchunkfailed(string*);
    string badhosts;

    bool requestLock;
    dstime disconnecttimestamp;
    dstime nextDispatchTransfersDs = 0;

    // process object arrays by the API server
    int readnodes(JSON*, int, putsource_t, vector<NewNode>*, int, bool applykeys);

    void readok(JSON*);
    void readokelement(JSON*);
    void readoutshares(JSON*);
    void readoutshareelement(JSON*);

    void readipc(JSON*);
    void readopc(JSON*);

    error readmiscflags(JSON*);

    void procph(JSON*);

    void procsnk(JSON*);
    void procsuk(JSON*);

    void procmcf(JSON*);
    void procmcna(JSON*);

    void setkey(SymmCipher*, const char*);
    bool decryptkey(const char*, byte*, int, SymmCipher*, int, handle);

    void handleauth(handle, byte*);

    bool procsc();

    // API warnings
    void warn(const char*);
    bool warnlevel();

    Node *childnodebyname(const Node *, const char*, bool = false);
    Node* childnodebynametype(Node*, const char*, nodetype_t mustBeType);
    Node* childnodebyattribute(Node*, nameid, const char*);
    static void honorPreviousVersionAttrs(Node *previousNode, AttrMap &attrs);
    vector<Node*> childnodesbyname(Node*, const char*, bool = false);
    Node* childNodeTypeByName(Node *p, const char *name, nodetype_t type);

    // purge account state and abort server-client connection
    void purgenodesusersabortsc(bool keepOwnUser);

    static const int USERHANDLE = 8;
    static const int PCRHANDLE = 8;
    static const int NODEHANDLE = 6;
    static const int CHATHANDLE = 8;
    static const int SESSIONHANDLE = 8;
    static const int PURCHASEHANDLE = 8;
    static const int BACKUPHANDLE = 8;
    static const int DRIVEHANDLE = 8;
    static const int CONTACTLINKHANDLE = 6;
    static const int CHATLINKHANDLE = 6;

    // max new nodes per request
    static const int MAX_NEWNODES = 2000;

    // session ID length (binary)
    static const unsigned SIDLEN = 2 * SymmCipher::KEYLENGTH + USERHANDLE * 4 / 3 + 1;

    void proccr(JSON*);
    void procsr(JSON*);

    // account access: master key
    // folder link access: folder key
    SymmCipher key;

    // dummy key to obfuscate non protected cache
    SymmCipher tckey;

    // account access (full account): RSA private key
    AsymmCipher asymkey;
    string mPrivKey;    // serialized version for apps

    // RSA public key
    AsymmCipher pubk;

    // EdDSA signing key (Ed25519 private key seed).
    EdDSA *signkey;

    // ECDH key (x25519 private key).
    ECDH *chatkey;

    // set when keys for every current contact have been checked
    AuthRingsMap mAuthRings;

    // used during initialization to accumulate required updates to authring (to send them all atomically)
    AuthRingsMap mAuthRingsTemp;

    // true while authrings are being fetched
    bool mFetchingAuthrings;

    // actual state of keys
    bool fetchingkeys;

    // invalidate received keys (when fail to load)
    void clearKeys();

    // delete chatkey and signing key
    void resetKeyring();

    // binary session ID
    string sid;

    // distinguish activity from different MegaClients in logs
    string clientname;

    // number our http requests so we can distinguish them (and the curl debug logging for them) in logs
    unsigned transferHttpCounter = 0;

    // apply keys
    void applykeys();

    // send andy key rewrites prepared when keys were applied
    void sendkeyrewrites();

    // symmetric password challenge
    int checktsid(byte* sidbuf, unsigned len);

    // locate user by e-mail address or by handle
    User* finduser(const char*, int = 0);
    User* finduser(handle, int = 0);
    User* ownuser();
    void mapuser(handle, const char*);
    void discarduser(handle, bool = true);
    void discarduser(const char*);
    void mappcr(handle, unique_ptr<PendingContactRequest>&&);
    bool discardnotifieduser(User *);

    PendingContactRequest* findpcr(handle);

    // queue public key request for user
    void queuepubkeyreq(User*, std::unique_ptr<PubKeyAction>);
    void queuepubkeyreq(const char*, std::unique_ptr<PubKeyAction>);

    // rewrite foreign keys of the node (tree)
    void rewriteforeignkeys(Node* n);

    // simple string hash
    static void stringhash(const char*, byte*, SymmCipher*);
    static uint64_t stringhash64(string*, SymmCipher*);

    // builds the authentication URI to be sent in POST requests
    string getAuthURI(bool supressSID = false, bool supressAuthKey = false);

    bool setlang(string *code);

    // sets the auth token to be used when logged into a folder link
    void setFolderLinkAccountAuth(const char *auth);

    // returns the public handle of the folder link if the account is logged into a public folder, otherwise UNDEF.
    handle getFolderLinkPublicHandle();

    // check if end call reason is valid
    bool isValidEndCallReason(int reason);

    // check if there is a valid folder link (rootnode received and the valid key)
    bool isValidFolderLink();

    //returns the top-level node for a node
    Node *getrootnode(Node*);

    //returns true if the node referenced by the handle belongs to the logged-in account
    bool isPrivateNode(NodeHandle h);

    //returns true if the node referenced by the handle belongs to other account than the logged-in account
    bool isForeignNode(NodeHandle h);

    // process node subtree
    void proctree(Node*, TreeProc*, bool skipinshares = false, bool skipversions = false);

    // hash password
    error pw_key(const char*, byte*) const;

    // returns a pointer to tmptransfercipher setting its key to the one provided
    // tmptransfercipher key will change: to be used right away: this is not a dedicated SymmCipher for the transfer!
    SymmCipher *getRecycledTemporaryTransferCipher(const byte *key, int type = 1);

    // returns a pointer to tmpnodecipher setting its key to the one provided
    // tmpnodecipher key will change: to be used right away: this is not a dedicated SymmCipher for the node!
    SymmCipher *getRecycledTemporaryNodeCipher(const string *key);
    SymmCipher *getRecycledTemporaryNodeCipher(const byte *key);

    // request a link to recover account
    void getrecoverylink(const char *email, bool hasMasterkey);

    // query information about recovery link
    void queryrecoverylink(const char *link);

    // request private key for integrity checking the masterkey
    void getprivatekey(const char *code);

    // confirm a recovery link to restore the account
    void confirmrecoverylink(const char *code, const char *email, const char *password, const byte *masterkey = NULL, int accountversion = 1);

    // request a link to cancel the account
    void getcancellink(const char *email, const char* = NULL);

    // confirm a link to cancel the account
    void confirmcancellink(const char *code);

    // get a link to change the email address
    void getemaillink(const char *email, const char *pin = NULL);

    // confirm a link to change the email address
    void confirmemaillink(const char *code, const char *email, const byte *pwkey);

    // create contact link
    void contactlinkcreate(bool renew);

    // query contact link
    void contactlinkquery(handle);

    // delete contact link
    void contactlinkdelete(handle);

    // multi-factor authentication setup
    void multifactorauthsetup(const char* = NULL);

    // multi-factor authentication get
    void multifactorauthcheck(const char*);

    // multi-factor authentication disable
    void multifactorauthdisable(const char*);

    // fetch time zone
    void fetchtimezone();

    void keepmealive(int, bool enable = true);

    void getpsa(bool urlSupport);

    // tells the API the user has seen existing alerts
    void acknowledgeuseralerts();

    // manage overquota errors
    void activateoverquota(dstime timeleft, bool isPaywall);

    // achievements enabled for the account
    bool achievements_enabled;

    // non-zero if login with user+pwd was done (reset upon fetchnodes completion)
    bool isNewSession;

    // timestamp of the last login with user and password
    m_time_t tsLogin;

    // true if user has disabled fileversioning
    bool versions_disabled;

    // the SDK is trying to log out
    int loggingout = 0;

    // the logout request succeeded, time to clean up localy once returned from CS response processing
    std::function<void(MegaClient*)> mOnCSCompletion;

    // true if the account is a master business account, false if it's a sub-user account
    BizMode mBizMode;

    // -1: expired, 0: inactive (no business subscription), 1: active, 2: grace-period
    BizStatus mBizStatus;

    // list of handles of the Master business account/s
    std::set<handle> mBizMasters;

    // timestamp when a business account will enter into Grace Period
    m_time_t mBizGracePeriodTs;

    // timestamp when a business account will finally expire
    m_time_t mBizExpirationTs;

    // whether the destructor has started running yet
    bool destructorRunning = false;

    // Keep track of high level operation counts and times, for performance analysis
    struct PerformanceStats
    {
        CodeCounter::ScopeStats execFunction = { "MegaClient_exec" };
        CodeCounter::ScopeStats transferslotDoio = { "TransferSlot_doio" };
        CodeCounter::ScopeStats execdirectreads = { "execdirectreads" };
        CodeCounter::ScopeStats transferComplete = { "transfer_complete" };
        CodeCounter::ScopeStats megaapiSendPendingTransfers = { "megaapi_sendtransfers" };
        CodeCounter::ScopeStats prepareWait = { "MegaClient_prepareWait" };
        CodeCounter::ScopeStats doWait = { "MegaClient_doWait" };
        CodeCounter::ScopeStats checkEvents = { "MegaClient_checkEvents" };
        CodeCounter::ScopeStats applyKeys = { "MegaClient_applyKeys" };
        CodeCounter::ScopeStats dispatchTransfers = { "dispatchTransfers" };
        CodeCounter::ScopeStats csResponseProcessingTime = { "cs batch response processing" };
        CodeCounter::ScopeStats csSuccessProcessingTime = { "cs batch received processing" };
        CodeCounter::ScopeStats scProcessingTime = { "sc processing" };
        uint64_t transferStarts = 0, transferFinishes = 0;
        uint64_t transferTempErrors = 0, transferFails = 0;
        uint64_t prepwaitImmediate = 0, prepwaitZero = 0, prepwaitHttpio = 0, prepwaitFsaccess = 0, nonzeroWait = 0;
        CodeCounter::DurationSum csRequestWaitTime;
        CodeCounter::DurationSum transfersActiveTime;
        std::string report(bool reset, HttpIO* httpio, Waiter* waiter, const RequestDispatcher& reqs);
    } performanceStats;

    std::string getDeviceidHash();

    /**
     * @brief This function calculates the time (in deciseconds) that a user
     * transfer request must wait for a retry.
     *
     * A pro user who has reached the limit must wait for the renewal or
     * an upgrade on the pro plan.
     *
     * @param req Pointer to HttpReq object
     * @note a 99408 event is sent for non-pro clients with a negative
     * timeleft in the request header
     *
     * @return returns the backoff time in dstime
     */
    dstime overTransferQuotaBackoff(HttpReq* req);

    MegaClient(MegaApp*, Waiter*, HttpIO*, unique_ptr<FileSystemAccess>&&, DbAccess*, GfxProc*, const char*, const char*, unsigned workerThreadCount);
    ~MegaClient();

    void filenameAnomalyDetected(FilenameAnomalyType type, const LocalPath& localPath, const string& remotePath);
    unique_ptr<FilenameAnomalyReporter> mFilenameAnomalyReporter;

struct MyAccountData
{
    void setProLevel(AccountType prolevel) { mProLevel = prolevel; }
    AccountType getProLevel() { return mProLevel; };
    void setProUntil(m_time_t prountil) { mProUntil = prountil; }

    // returns remaining time for the current pro-level plan
    // keep in mind that free plans do not have a remaining time; instead, the IP bandwidth is reset after a back off period
    m_time_t getTimeLeft();

private:
    AccountType mProLevel = AccountType::ACCOUNT_TYPE_UNKNOWN;
    m_time_t mProUntil = -1;
} mMyAccount;

private:
    // Since it's quite expensive to create a SymmCipher, this are provided to use for quick operations - just set the key and use.
    SymmCipher tmpnodecipher;

    // Since it's quite expensive to create a SymmCipher, this is provided to use for quick operation - just set the key and use.
    SymmCipher tmptransfercipher;

    // creates a new id filling `id` with random bytes, up to `length`
    void resetId(char *id, size_t length);
};
} // namespace

#if __cplusplus < 201100L
#define char_is_not_digit std::not1(std::ptr_fun(static_cast<int(*)(int)>(std::isdigit)))
#define char_is_not_space std::not1(std::ptr_fun<int, int>(std::isspace))
#else
#define char_is_not_digit [](char c) { return !std::isdigit(c); }
#define char_is_not_space [](char c) { return !std::isspace(c); }
#endif

#endif<|MERGE_RESOLUTION|>--- conflicted
+++ resolved
@@ -267,12 +267,8 @@
     // Search nodes containing 'searchString' in its name
     // Returned nodes are children of 'nodeHandle' (at any level)
     // If 'nodeHandle' is UNDEF, search includes the whole account
-<<<<<<< HEAD
     // If a cancelFlag is passed, it must be kept alive until this method returns
     node_vector search(NodeHandle nodeHandle, const char *searchString, const std::atomic_bool *cancelFlag);
-=======
-    node_vector search(NodeHandle nodeHandle, const char *searchString);
->>>>>>> 2bb8499f
 
     node_vector getNodesByFingerprint(const FileFingerprint& fingerprint);
     node_vector getNodesByOrigFingerprint(const std::string& fingerprint, Node *parent);
@@ -294,13 +290,10 @@
     std::vector<NodeHandle> getFavouritesNodeHandles(NodeHandle node, uint32_t count);
     size_t getNumberOfChildrenFromNode(NodeHandle parentHandle);
 
-<<<<<<< HEAD
-=======
     // Returns the number of children nodes of specific node type with a query to DB
     // Valid types are FILENODE and FOLDERNODE
     size_t getNumberOfChildrenByType(NodeHandle parentHandle, nodetype_t nodeType);
 
->>>>>>> 2bb8499f
     // true if 'node' is a child node of 'ancestor', false otherwise.
     bool isAncestor(NodeHandle nodehandle, NodeHandle ancestor);
 
@@ -452,13 +445,9 @@
     node_vector getRootNodesAndInshares();
 
     //Avoid loading nodes whose ancestor is not ancestorHandle. If ancestorHandle is undef load all nodes
-<<<<<<< HEAD
     // If a valid cancelFlag is passed and takes true value, this method returns without complete operation
     // If a valid object is passed, it must be kept alive until this method returns.
     node_vector filterByAncestor(const std::vector<std::pair<NodeHandle, NodeSerialized>>& nodesFromTable, NodeHandle ancestorHandle, const std::atomic_bool* cancelFlag = nullptr);
-=======
-    node_vector filterByAncestor(const std::vector<std::pair<NodeHandle, NodeSerialized>>& nodesFromTable, NodeHandle ancestorHandle);
->>>>>>> 2bb8499f
 
     // node temporary in memory, which will be removed upon write to DB
     unique_ptr<Node> mNodeToWriteInDb;
