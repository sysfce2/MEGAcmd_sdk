--- conflicted
+++ resolved
@@ -1681,11 +1681,7 @@
     dstime nextDispatchTransfersDs = 0;
 
     // process object arrays by the API server
-<<<<<<< HEAD
-    int readnodes(JSON*, int, putsource_t, vector<NewNode>*, int, bool applykeys, Node* priorActionpacketDeletedNode, bool* firstHandleMismatchedDelete);
-=======
-    int readnodes(JSON*, int, putsource_t, vector<NewNode>*, bool modifiedByThisClient, bool applykeys);
->>>>>>> 4ee6688d
+    int readnodes(JSON*, int, putsource_t, vector<NewNode>*, bool modifiedByThisClient, bool applykeys, Node* priorActionpacketDeletedNode, bool* firstHandleMismatchedDelete);
 
     void readok(JSON*);
     void readokelement(JSON*);
