/**
 * @file mega/megaclient.h
 * @brief Client access engine core logic
 *
 * (c) 2013-2014 by Mega Limited, Auckland, New Zealand
 *
 * This file is part of the MEGA SDK - Client Access Engine.
 *
 * Applications using the MEGA API must present a valid application key
 * and comply with the the rules set forth in the Terms of Service.
 *
 * The MEGA SDK is distributed in the hope that it will be useful,
 * but WITHOUT ANY WARRANTY; without even the implied warranty of
 * MERCHANTABILITY or FITNESS FOR A PARTICULAR PURPOSE.
 *
 * @copyright Simplified (2-clause) BSD License.
 *
 * You should have received a copy of the license along with this
 * program.
 */

#ifndef MEGACLIENT_H
#define MEGACLIENT_H 1

#include "json.h"
#include "db.h"
#include "gfx.h"
#include "filefingerprint.h"
#include "request.h"
#include "transfer.h"
#include "treeproc.h"
#include "sharenodekeys.h"
#include "account.h"
#include "backofftimer.h"
#include "http.h"
#include "pubkeyaction.h"
#include "pendingcontactrequest.h"
#include "mediafileattribute.h"
#include "useralerts.h"
#include "user.h"
#include "sync.h"
#include "drivenotify.h"
#include "setandelement.h"
#include "nodemanager.h"

namespace mega {

class Logger;
class SyncConfigBag;

class MEGA_API FetchNodesStats
{
public:
    enum {
        MODE_DB = 0,
        MODE_API = 1,
        MODE_NONE = 2
    };

    enum {
        TYPE_ACCOUNT = 0,
        TYPE_FOLDER = 1,
        TYPE_NONE = 2
    };

    enum {
        API_CACHE = 0,
        API_NO_CACHE = 1,    // use this for DB mode
        API_NONE = 2
    };

    FetchNodesStats();
    void init();
    void toJsonArray(string *json);

    //////////////////
    // General info //
    //////////////////
    int mode; // DB = 0, API = 1
    int cache; // no-cache = 0, no-cache = 1
    int type; // Account = 0, Folder = 1
    dstime startTime; // startup time (ds)

    /**
     * \brief Number of nodes in the cached filesystem
     *
     * From DB: number on nodes in the local database
     * From API: number of nodes in the response to the fetchnodes command
     */
    long long nodesCached;

    /**
     * @brief Number of nodes in the current filesystem, after the reception of action packets
     */
    long long nodesCurrent;

    /**
     * @brief Number of action packets to complete the cached filesystem
     *
     * From DB: Number of action packets to complete the local cache
     * From API: Number of action packets to complete the server-side cache
     */
    int actionPackets;

    ////////////
    // Errors //
    ////////////

    /**
     * @brief Number of error -3 or -4 received during the process (including cs and sc requests)
     */
    int eAgainCount;

    /**
     * @brief Number of HTTP 500 errors received during the process (including cs and sc requests)
     */
    int e500Count;

    /**
     * @brief Number of other errors received during the process (including cs and sc requests)
     *
     * The most common source of these errors are connectivity problems (no Internet, timeouts...)
     */
    int eOthersCount;

    ////////////////////////////////////////////////////////////////////
    // Time elapsed until different steps since the startup time (ds) //
    ////////////////////////////////////////////////////////////////////

    /**
     * @brief Time until the first byte read
     *
     * From DB: time until the first record read from the database
     * From API: time until the first byte read in response to the fetchnodes command (errors excluded)
     */
    dstime timeToFirstByte;

    /**
     * @brief Time until the last byte read
     *
     * From DB: time until the last record is read from the database
     * From API: time until the whole response to the fetchnodes command has been received
     */
    dstime timeToLastByte;

    /**
     * @brief Time until the cached filesystem is ready
     *
     * From DB: time until the database has been read and processed
     * From API: time until the fetchnodes command is processed
     */
    dstime timeToCached;

    /**
     * @brief Time until the filesystem is ready to be used
     *
     * From DB: this time is the same as timeToCached
     * From API: time until action packets have been processed
     * It's needed to wait until the reception of action packets due to
     * server-side caches.
     */
    dstime timeToResult;

    /**
     * @brief Time until synchronizations have been resumed
     *
     * This involves the load of the local cache and the scan of known
     * files. Files that weren't cached are scanned later.
     */
    dstime timeToSyncsResumed;

    /**
     * @brief Time until the filesystem is current
     *
     * From DB: time until action packets have been processed
     * From API: this time is the same as timeToResult
     */
    dstime timeToCurrent;

    /**
     * @brief Time until the resumption of transfers has finished
     *
     * The resumption of transfers is done after the filesystem is current
     */
    dstime timeToTransfersResumed;
};

/**
 * @brief A helper class that keeps the SN (sequence number) members in sync and well initialized.
 *  The server-client sequence number is updated along with every batch of actionpackets received from API
 *  It is used to commit the open transaction in DB, so the account's local state is persisted. Upon resumption,
 *  the scsn is sent to API, which provides the possible updates missing while the client was not running
 */
class SCSN
{
    // scsn that we are sending in sc requests (ie, where we are up to with the persisted node data)
    char scsn[12];

    // sc inconsistency: stop querying for action packets
    bool stopsc = false;

public:

    bool setScsn(JSON*);
    void setScsn(handle);
    void stopScsn();

    bool ready() const;
    bool stopped() const;

    const char* text() const;
    handle getHandle() const;

    friend std::ostream& operator<<(std::ostream& os, const SCSN& scsn);

    SCSN();
    void clear();
};

std::ostream& operator<<(std::ostream &os, const SCSN &scsn);

struct SyncdownContext
{
    bool mBackupActionsPerformed = false;
    bool mBackupForeignChangeDetected = false;
}; // SyncdownContext

// Class to help with upload of file attributes
struct UploadWaitingForFileAttributes
{
    struct FileAttributeValues {
        handle fileAttributeHandle = UNDEF;
        bool valueIsSet = false;
    };

    mapWithLookupExisting<fatype, FileAttributeValues> pendingfa;

    // The transfer must always be known, so we can check for cancellation
    Transfer* transfer = nullptr;

    // This flag is set true if its data upload completes, and we removed it from transfers[]
    // In which case, this is now the "owning" object for the transfer
    bool uploadCompleted = false;
};

// Class to help with upload of file attributes
// One entry for each active upload that has file attribute involvement
// Should the transfer be cancelled, this data structure is easily cleaned.
struct FileAttributesPending : public mapWithLookupExisting<UploadHandle, UploadWaitingForFileAttributes>
{
    void setFileAttributePending(UploadHandle h, fatype type, Transfer* t, bool alreadyavailable = false)
    {
        auto& entry = operator[](h);
        entry.pendingfa[type].valueIsSet = alreadyavailable;
        assert(entry.transfer == t || entry.transfer == nullptr);
        entry.transfer = t;
    }
};

class MegaClient;

class MEGA_API KeyManager
{
public:
    KeyManager(MegaClient& client) : mClient(client) {}

    // it's called to initialize the ^!keys attribute, since it does not exist yet
    // prRSA is expected in base64 and 4 Ints format: pqdu
    void init(const string& prEd25519, const string& prCu25519, const string& prRSA);

    // it derives master key and sets mKey
    void setKey(const SymmCipher& masterKey);

    // decrypts and decodes the ^!keys attribute
    bool fromKeysContainer(const string& data);

    // encodes and encrypts the ^!keys attribute
    string toKeysContainer();

    // --- Getters / Setters ----

    bool isSecure() const { return mSecure; }
    uint32_t generation() const;
    string privEd25519() const;
    string privCu25519() const;

    void setPostRegistration(bool postRegistration);
    bool getPostRegistration() const;

    bool addPendingOutShare(handle sharehandle, std::string uid);
    bool addPendingInShare(std::string sharehandle, handle userHandle, std::string encrytedKey);
    bool removePendingOutShare(handle sharehandle, std::string uid);
    bool removePendingInShare(std::string shareHandle);
    bool addShareKey(handle sharehandle, std::string shareKey, bool sharedSecurely = false);
    string getShareKey(handle sharehandle) const;
    bool isShareKeyTrusted(handle sharehandle) const;
    bool isShareKeyInUse(handle sharehandle) const;
    void setSharekeyInUse(handle sharehandle, bool sent);

    // return empty string if the user's credentials are not verified (or if fail to encrypt)
    std::string encryptShareKeyTo(handle userhandle, std::string shareKey);

    // return empty string if the user's credentials are not verified (or if fail to decrypt)
    std::string decryptShareKeyFrom(handle userhandle, std::string shareKey);

    void setAuthRing(std::string authring);
    void setAuthCU255(std::string authring);
    void setPrivRSA(std::string privRSA);
    std::string getPrivRSA();
    bool promotePendingShares();
    bool isUnverifiedOutShare(handle nodeHandle, const string& uid);
    bool isUnverifiedInShare(handle nodeHandle, handle userHandle);

    void loadShareKeys();

    void commit(std::function<void()> applyChanges, std::function<void()> completion = nullptr);
    void reset();

    // returns a formatted string, for logging purposes
    string toString() const;

    // Returns true if the warnings related to shares with non-verified contacts are enabled.
    bool getContactVerificationWarning();

    // Enable/disable the warnings for shares with non-verified contacts.
    void setContactVerificationWarning(bool enabled);

    // this method allows to change the feature-flag for testing purposes
    void setSecureFlag(bool enabled) { mSecure = enabled; }

    // this method allows to change the manual verification feature-flag for testing purposes
    void setManualVerificationFlag(bool enabled) { mManualVerification = enabled; }

protected:
    std::deque<std::pair<std::function<void()>, std::function<void()>>> nextQueue;
    std::deque<std::pair<std::function<void()>, std::function<void()>>> activeQueue;

    void nextCommit();
    void tryCommit(Error e, std::function<void ()> completion);
    void updateAttribute(std::function<void (Error)> completion);

private:

    // Tags used by TLV blob
    enum {
        TAG_VERSION = 1,
        TAG_CREATION_TIME = 2,
        TAG_IDENTITY = 3,
        TAG_GENERATION = 4,
        TAG_ATTR = 5,
        TAG_PRIV_ED25519 = 16,
        TAG_PRIV_CU25519 = 17,
        TAG_PRIV_RSA = 18,
        TAG_AUTHRING_ED25519 = 32,
        TAG_AUTHRING_CU25519 = 33,
        TAG_SHAREKEYS = 48,
        TAG_PENDING_OUTSHARES = 64,
        TAG_PENDING_INSHARES = 65,
        TAG_BACKUPS = 80,
        TAG_WARNINGS = 96,
    };

    // Bit position for different flags for each sharekey. Bits 2 to 7 reserved for future usage.
    enum ShareKeyFlagsId
    {
        TRUSTED = 0,    // If the sharekey is trusted
        INUSE = 1,      // If there is an active outshare or folder-link using the sharekey
    };

    // Bitmap with flags for each sharekey. The field is 1 byte size in the attribute.
    // See used bits and flag meaning in "ShareKeyFlagsId" enumeration.
    typedef std::bitset<8> ShareKeyFlags;

    static const uint8_t IV_LEN = 12;
    static const std::string SVCRYPTO_PAIRWISE_KEY;

    MegaClient& mClient;

    // key used to encrypt/decrypt the ^!keys attribute (derived from Master Key)
    SymmCipher mKey;

    // client is considered to exchange keys in a secure way (requires credential's verification)
    bool mSecure = true;

    // true if user needs to manually verify contact's credentials to encrypt/decrypt share keys
    bool mManualVerification = false;

    // enable / disable logs related to the contents of ^!keys
    static const bool mDebugContents = false;

    // true when the account is being created -> don't show warning to user "updading security",
    // false when the account is being upgraded to ^!keys -> show the warning
    bool mPostRegistration = false;

    // if the last known value of generation is greater than a value received in a ^!keys,
    // then a rogue API could be tampering with the attribute
    bool mDowngradeAttack = false;

    uint8_t mVersion = 0;
    uint32_t mCreationTime = 0;
    handle mIdentity = UNDEF;
    uint32_t mGeneration = 0;
    string mAttr;
    string mPrivEd25519, mPrivCu25519, mPrivRSA;
    string mAuthEd25519, mAuthCu25519;
    string mBackups;
    string mOther;

    // maps node handle of the shared folder to a pair of sharekey bytes and sharekey flags.
    map<handle, pair<string, ShareKeyFlags>> mShareKeys;

    // maps node handle to the target users (where value can be a user's handle in B64 or the email address)
    map<handle, set<string>> mPendingOutShares;

    // maps base64 node handles to pairs of source user handle and share key
    map<string, pair<handle, string>> mPendingInShares;

    // warnings as stored as a key-value map
    map<string, string> mWarnings;

    // decode data from the decrypted ^!keys attribute and stores values in `km`
    // returns false in case of unserializatison isues
    static bool unserialize(KeyManager& km, const string& keysContainer);

    // prepares the header for a new serialized record of type 'tag' and 'len' bytes
    string tagHeader(const byte tag, size_t len) const;

    // Serialize pairs of tags and values as Length+Tag+Lengh+Value.
    // warnings and pending inshares are encoded like that when serialized.
    static bool deserializeFromLTLV(const string& blob, map<string, string>& data);
    static string serializeToLTLV(const map<string, string>& data);

    // encode data from the decrypted ^!keys attribute
    string serialize() const;

    string serializeShareKeys() const;
    static bool deserializeShareKeys(KeyManager& km, const string& blob);
    static string shareKeysToString(const KeyManager& km);

    string serializePendingOutshares() const;
    static bool deserializePendingOutshares(KeyManager& km, const string& blob);
    static string pendingOutsharesToString(const KeyManager& km);

    string serializePendingInshares() const;
    static bool deserializePendingInshares(KeyManager& km, const string& blob);
    static string pendingInsharesToString(const KeyManager& km);

    string serializeBackups() const;
    static bool deserializeBackups(KeyManager& km, const string& blob);

    string serializeWarnings() const;
    static bool deserializeWarnings(KeyManager& km, const string& blob);
    static string warningsToString(const KeyManager& km);

    std::string computeSymmetricKey(handle user);

    // validates data in `km`: ie. downgrade attack, tampered keys...
    bool isValidKeysContainer(const KeyManager& km);

    void updateValues(KeyManager& km);

    // decodes the RSA private key and sets it at MegaClient::asymkey
    // returns false if it doesn't match the current key or if failed to set the key
    bool decodeRSAKey();

    // update the corresponding authring with `value`, both in KeyManager and MegaClient::mAuthrings
    void updateAuthring(attr_t at, std::string &value);

    // update sharekeys (incl. trust). It doesn't purge non-existing items
    void updateShareKeys(map<handle, pair<std::string, ShareKeyFlags> > &shareKeys);

    // true if the credentials of this user require verification
    bool verificationRequired(handle userHandle);
};


class MEGA_API MegaClient
{
public:
    // own identity
    handle me;
    string uid;

    // all users
    user_map users;

    // encrypted master key
    string k;

    // version of the account
    int accountversion;

    // salt of the account (for v2 accounts)
    string accountsalt;

    // timestamp of the creation of the account
    m_time_t accountsince;

    // Global Multi-Factor Authentication enabled
    bool gmfa_enabled;

    // Server-Side Rubbish-bin Scheduler enabled (autopurging)
    bool ssrs_enabled;

    // Account has VOIP push enabled (only for Apple)
    bool aplvp_enabled;

    // Use new format to generate Mega links
    bool mNewLinkFormat = false;

    // Don't start showing the cookie banner until API says so
    bool mCookieBannerEnabled = false;

    // AB Test flags
    std::map<string, uint32_t> mABTestFlags;

private:
    // Pro Flexi plan is enabled
    bool mProFlexi = false;
public:
    bool isProFlexi() const { return mProFlexi; }

    Error sendABTestActive(const char* flag, CommandABTestActive::Completion completion);

    // 2 = Opt-in and unblock SMS allowed 1 = Only unblock SMS allowed 0 = No SMS allowed  -1 = flag was not received
    SmsVerificationState mSmsVerificationState;

    // the verified account phone number, filled in from 'ug'
    string mSmsVerifiedPhone;

    // pseudo-random number generator
    PrnGen rng;

    bool ephemeralSession = false;
    bool ephemeralSessionPlusPlus = false;

    static TypeOfLink validTypeForPublicURL(nodetype_t type);
    static string publicLinkURL(bool newLinkFormat, TypeOfLink type, handle ph, const char *key);

    string getWritableLinkAuthKey(handle node);

    // method to check if a timestamp (m_time_t) is valid or not
    static bool isValidMegaTimeStamp(m_time_t val) { return val > mega_invalid_timestamp; }

#ifdef ENABLE_CHAT
    // all chats
    textchat_map chats;
#endif

    // process API requests and HTTP I/O
    void exec();

    // wait for I/O or other events
    int wait();

    // splitted implementation of wait() for a better thread management
    int preparewait();
    int dowait();
    int checkevents();

    // abort exponential backoff
    bool abortbackoff(bool = true);

    // ID tag of the next request
    int nextreqtag();

    // corresponding ID tag of the currently executing callback
    int restag;

    // ephemeral session support
    void createephemeral();
    void createephemeralPlusPlus();
    void resumeephemeral(handle, const byte*, int = 0);
    void resumeephemeralPlusPlus(const std::string& session);
    void cancelsignup();

    // full account confirmation/creation support
    string sendsignuplink2(const char*, const char *, const char*, int ctag = 0);
    void resendsignuplink2(const char*, const char *);

    void confirmsignuplink2(const byte*, unsigned);
    void setkeypair();

    // prelogin: e-mail
    void prelogin(const char*);

    // user login: e-mail, pwkey
    void login(const char*, const byte*, const char* = NULL);

    // user login: e-mail, password, salt
    void login2(const char*, const char*, string *, const char* = NULL);

    // user login: e-mail, derivedkey, 2FA pin
    void login2(const char*, const byte*, const char* = NULL);

    // user login: e-mail, pwkey, emailhash
    void fastlogin(const char*, const byte*, uint64_t);

    // session login: binary session, bytecount
    void login(string session);

    // handle login result, and allow further actions when successful
    void loginResult(error e, std::function<void()> onLoginOk = nullptr);

    // check password
    error validatepwd(const char* pswd);
    bool validatepwdlocally(const char* pswd);

    // get user data
    void getuserdata(int tag, std::function<void(string*, string*, string*, error)> = nullptr);

    // get miscelaneous flags
    void getmiscflags();

    // get the public key of an user
    void getpubkey(const char* user);

    // check if logged in (avoid repetitive calls <-- requires call to Cryptopp::InverseMod(), which is slow)
    sessiontype_t loggedin();

    // provide state by change callback
    void reportLoggedInChanges();
    sessiontype_t mLastLoggedInReportedState = NOTLOGGEDIN;
    handle mLastLoggedInMeHandle = UNDEF;
    string mLastLoggedInMyEmail;

    // check the reason of being blocked
    void whyamiblocked();

    // sets block state: stops querying for action packets, pauses transfer & removes transfer slot availability
    void block(bool fromServerClientResponse = false);

    // unsets block state
    void unblock();

    // dump current session
    int dumpsession(string&);

    // create a copy of the current session. EACCESS for not fully confirmed accounts
    error copysession();

    // resend the verification email to the same email address as it was previously sent to
    void resendverificationemail();

    // reset the verified phone number
    void resetSmsVerifiedPhoneNumber();

    // get the data for a session transfer
    // the caller takes the ownership of the returned value
    string sessiontransferdata(const char*, string*);

    // Kill session id
    void killsession(handle session);
    void killallsessions();

    // extract public handle and key from a public file/folder link
    error parsepubliclink(const char *link, handle &ph, byte *key, TypeOfLink type);

    // open the SC database and get the SCSN from it
    void checkForResumeableSCDatabase();

    // set folder link: node, key. authKey is the authentication key to be able to write into the folder
    error folderaccess(const char*folderlink, const char* authKey);

    // open exported file link (op=0 -> download, op=1 fetch data)
    void openfilelink(handle ph, const byte *key);

    // decrypt password-protected public link
    // the caller takes the ownership of the returned value in decryptedLink parameter
    error decryptlink(const char* link, const char* pwd, string *decryptedLink);

    // encrypt public link with password
    // the caller takes the ownership of the returned value
    error encryptlink(const char* link, const char* pwd, string *encryptedLink);

    // change login password
    error changepw(const char *password, const char *pin = NULL);

    // load all trees: nodes, shares, contacts
    void fetchnodes(bool nocache = false);

    // fetchnodes stats
    FetchNodesStats fnstats;

    // check existence and integrity of keys and signatures, initialize if missing
    void initializekeys();

    // to be called after resumption from cache (user attributes loaded)
    void loadAuthrings();

    // load cryptographic keys for contacts: RSA, Ed25519, Cu25519
    void fetchContactsKeys();

    // fetch keys related to authrings for a given contact
    void fetchContactKeys(User *user);

    // track a public key in the authring for a given user
    error trackKey(attr_t keyType, handle uh, const std::string &key);

    // track the signature of a public key in the authring for a given user
    error trackSignature(attr_t signatureType, handle uh, const std::string &signature);

    // update the authring if needed on the server and manage the deactivation of the temporal authring
    error updateAuthring(AuthRing *authring, attr_t authringType, bool temporalAuthring, handle updateduh);

    // set the Ed25519 public key as verified for a given user in the authring (done by user manually by comparing hash of keys)
    error verifyCredentials(handle uh);

    // reset the authentication method of Ed25519 key from Fingerprint-verified to Seen for a given user
    error resetCredentials(handle uh);

    // check credentials are verified for a given user
    bool areCredentialsVerified(handle uh);

    // retrieve user details
    void getaccountdetails(std::shared_ptr<AccountDetails>, bool, bool, bool, bool, bool, bool, int source = -1);

    // check if the available bandwidth quota is enough to transfer an amount of bytes
    void querytransferquota(m_off_t size);

    // update node attributes
    error setattr(Node*, attr_map&& updates, CommandSetAttr::Completion&& c, bool canChangeVault);

    // prefix and encrypt attribute json
    static void makeattr(SymmCipher*, string*, const char*, int = -1);

    // convenience version of the above (frequently we are passing a NodeBase's attrstring)
    static void makeattr(SymmCipher*, const std::unique_ptr<string>&, const char*, int = -1);

    // check node access level
    int checkaccess(Node*, accesslevel_t);

    // check if a move operation would succeed
    error checkmove(Node*, Node*);

    // delete node
    error unlink(Node*, bool keepversions, int tag, bool canChangeVault, std::function<void(NodeHandle, Error)>&& resultFunction = nullptr);

    void unlinkOrMoveBackupNodes(NodeHandle backupRootNode, NodeHandle destination, std::function<void(Error)> completion);

    // delete all versions
    void unlinkversions();

    // move node to new parent folder
    error rename(Node*, Node*, syncdel_t, NodeHandle prevparenthandle, const char *newName, bool canChangeVault, CommandMoveNode::Completion&& c);

    // Queue commands (if needed) to remvoe any outshares (or pending outshares) below the specified node
    void removeOutSharesFromSubtree(Node* n, int tag);

    // start/stop/pause file transfer
    bool startxfer(direction_t, File*, TransferDbCommitter&, bool skipdupes, bool startfirst, bool donotpersist, VersioningOption, error* cause, int tag, m_off_t availableDiskSpace = 0);
    void stopxfer(File* f, TransferDbCommitter* committer);
    void pausexfers(direction_t, bool pause, bool hard, TransferDbCommitter& committer);

    // maximum number of connections per transfer
    static const unsigned MAX_NUM_CONNECTIONS = 6;

    // set max connections per transfer
    void setmaxconnections(direction_t, int);

    // updates business status
    void setBusinessStatus(BizStatus newBizStatus);

    // updates block boolean
    void setBlocked(bool value);

    // enqueue/abort direct read
    void pread(Node*, m_off_t, m_off_t, void*);
    void pread(handle, SymmCipher* key, int64_t, m_off_t, m_off_t, void*, bool = false,  const char* = NULL, const char* = NULL, const char* = NULL);
    void preadabort(Node*, m_off_t = -1, m_off_t = -1);
    void preadabort(handle, m_off_t = -1, m_off_t = -1);

    // pause flags
    bool xferpaused[2];

    MegaClientAsyncQueue mAsyncQueue;

    // number of parallel connections per transfer (PUT/GET)
    unsigned char connections[2];

    // helpfer function for preparing a putnodes call for new node
    error putnodes_prepareOneFile(NewNode* newnode, Node* parentNode, const char *utf8Name, const UploadToken& binaryUploadToken,
                                  const byte *theFileKey, const char *megafingerprint, const char *fingerprintOriginal,
                                  std::function<error(AttrMap&)> addNodeAttrsFunc = nullptr,
                                  std::function<error(std::string *)> addFileAttrsFunc = nullptr);

    // helper function for preparing a putnodes call for new folders
    void putnodes_prepareOneFolder(NewNode* newnode, std::string foldername, bool canChangeVault, std::function<void (AttrMap&)> addAttrs = nullptr);

    // static version to be used from worker threads, which cannot rely on the MegaClient::tmpnodecipher as SymCipher (not thread-safe))
    static void putnodes_prepareOneFolder(NewNode* newnode, std::string foldername, PrnGen& rng, SymmCipher &tmpnodecipher, bool canChangeVault, std::function<void(AttrMap&)> addAttrs = nullptr);

    // add nodes to specified parent node (complete upload, copy files, make
    // folders)
    void putnodes(NodeHandle, VersioningOption vo, vector<NewNode>&&, const char *, int tag, bool canChangeVault, CommandPutNodes::Completion&& completion = nullptr);

    // send files/folders to user
    void putnodes(const char*, vector<NewNode>&&, int tag, CommandPutNodes::Completion&& completion = nullptr);

    // attach file attribute to upload or node handle
    void putfa(NodeOrUploadHandle, fatype, SymmCipher*, int tag, std::unique_ptr<string>);

    // move as many as possible from pendingfa to activefa
    void activatefa();

    // queue file attribute retrieval
    error getfa(handle h, string *fileattrstring, const string &nodekey, fatype, int = 0);

    // notify delayed upload completion subsystem about new file attribute
    void checkfacompletion(UploadHandle, Transfer* = NULL, bool uploadCompleted = false);

    // attach/update/delete a user attribute
    void putua(attr_t at, const byte* av = NULL, unsigned avl = 0, int ctag = -1, handle lastPublicHandle = UNDEF, int phtype = 0, int64_t ts = 0,
        std::function<void(Error)> completion = nullptr);

    // attach/update multiple versioned user attributes at once
    void putua(userattr_map *attrs, int ctag = -1, std::function<void(Error)> completion = nullptr);

    // queue a user attribute retrieval
    bool getua(User* u, const attr_t at = ATTR_UNKNOWN, int ctag = -1);

    // queue a user attribute retrieval (for non-contacts)
    void getua(const char* email_handle, const attr_t at = ATTR_UNKNOWN, const char *ph = NULL, int ctag = -1);

    // retrieve the email address of a user
    void getUserEmail(const char *uid);


//
// Account upgrade to V2
//
public:
    void saveV1Pwd(const char* pwd);
private:
    void upgradeAccountToV2(const string& pwd, int ctag, std::function<void(error e)> completion);
    // temporarily stores v1 account password, to allow automatic upgrade to v2 after successful (full-)login
    unique_ptr<pair<string, SymmCipher>> mV1PswdVault;
// -------- end of Account upgrade to V2

public:
#ifdef DEBUG
    // queue a user attribute removal
    void delua(const char* an);

    // send dev command for testing
    void senddevcommand(const char *command, const char *email, long long q = 0, int bs = 0, int us = 0);
#endif

    // delete or block an existing contact
    error removecontact(const char*, visibility_t = HIDDEN, CommandRemoveContact::Completion completion = nullptr);

    // Migrate the account to start using the new ^!keys attr.
    void upgradeSecurity(std::function<void(Error)> completion);

    // Set the flag to enable/disable warnings when sharing with a non-verified contact.
    void setContactVerificationWarning(bool enabled, std::function<void(Error)> completion = nullptr);

    // Creates a new share key for the node if there is no share key already created.
    void openShareDialog(Node* n, std::function<void (Error)> completion);

    // add/remove/update outgoing share
    void setshare(Node*, const char*, accesslevel_t, bool writable, const char*,
        int tag, std::function<void(Error, bool writable)> completion);

    void setShareCompletion(Node*, User*, accesslevel_t, bool writable, const char*,
        int tag, std::function<void(Error, bool writable)> completion);

    // Add/delete/remind outgoing pending contact request
    void setpcr(const char*, opcactions_t, const char* = NULL, const char* = NULL, handle = UNDEF, CommandSetPendingContact::Completion completion = nullptr);
    void updatepcr(handle, ipcactions_t, CommandUpdatePendingContact::Completion completion = nullptr);

    // export node link or remove existing exported link for this node
    error exportnode(Node*, int, m_time_t, bool writable, bool megaHosted,
        int tag, std::function<void(Error, handle, handle)> completion);
    void requestPublicLink(Node* n, int del, m_time_t ets, bool writable, bool megaHosted,
	    int tag, std::function<void(Error, handle, handle)> completion); // auxiliar method to add req

    // add timer
    error addtimer(TimerWithBackoff *twb);

#ifdef ENABLE_SYNC
    /**
     * @brief is node syncable
     * @param isinshare filled with whether the node is within an inshare.
     * @param syncError filled with SyncError with the sync error that makes the node unsyncable
     * @return API_OK if syncable. (regular) error otherwise
     */
    error isnodesyncable(Node*, bool * isinshare = NULL, SyncError *syncError = nullptr);

    /**
     * @brief is local path syncable
     * @param newPath path to check
     * @param excludeBackupId backupId to exclude in checking (that of the new sync)
     * @param syncError filled with SyncError with the sync error that makes the node unsyncable
     * @return API_OK if syncable. (regular) error otherwise
     */
    error isLocalPathSyncable(const LocalPath& newPath, handle excludeBackupId = UNDEF, SyncError *syncError = nullptr);

    /**
     * @brief check config. Will fill syncError in the SyncConfig in case there is one.
     * Will fill syncWarning in the SyncConfig in case there is one.
     * Does not persist the sync configuration.
     * Does not add the syncConfig.
     * Reference parameters are filled in while checking syncConfig, for the benefit of addSync() which calls it.
     * @return And error code if there are problems serious enough with the syncconfig that it should not be added.
     *         Otherwise, API_OK
     */
    error checkSyncConfig(SyncConfig& syncConfig, LocalPath& rootpath, std::unique_ptr<FileAccess>& openedLocalFolder, bool& inshare, bool& isnetwork);

    /**
     * @brief add sync. Will fill syncError/syncWarning in the SyncConfig in case there are any.
     * It will persist the sync configuration if its call to checkSyncConfig succeeds
     * @param syncConfig the Config to attempt to add (takes ownership)
     * @param notifyApp whether the syncupdate_stateconfig callback should be called at this stage or not
     * @param completion Completion function
     * @exludedPath: in sync rework, use this to specify a folder within the sync to exclude (eg, working folder with sync db in it)
     * @return API_OK if added to active syncs. (regular) error otherwise (with detail in syncConfig's SyncError field).
     * Completion is used to signal success/failure.  That may occur during this call, or in future (after server request/reply etc)
     */
    void addsync(SyncConfig&& syncConfig, bool notifyApp, std::function<void(error, SyncError, handle)> completion, const string& logname, const string& excludedPath = string());

    /**
     * @brief
     * Create the remote backup dir under //in/"My Backups"/`DEVICE_NAME`/. If `DEVICE-NAME` folder is missing, create that first.
     *
     * @param bkpName
     * The name of the remote backup dir (desired final outcome is //in/"My Backups"/`DEVICE_NAME`/bkpName)
     *
     * @param extDriveRoot
     * Drive root in case backup is from external drive; empty otherwise
     *
     * @param completion
     * Completion function
     *
     * @return
     * API_OK if remote backup dir has been successfully created.
     * API_EACCESS if "My Backups" handle could not be obtained from user attribute, or if `DEVICE_NAME` was not a dir,
     * or if remote backup dir already existed.
     * API_ENOENT if "My Backups" handle was invalid or its Node was missing.
     * API_EINCOMPLETE if device-id or device-name could not be obtained
     * Any error returned by readDriveId(), in case of external drive.
     * Registration occurs later, during addsync(), not in this function.
     * UndoFunction will be passed on completion, the caller can use it to remove the new backup cloud node if there is a later failure.
     */
    typedef std::function<void(std::function<void()> continuation)> UndoFunction;
    void preparebackup(SyncConfig, std::function<void(Error, SyncConfig, UndoFunction revertOnError)>);

    /**
     * @brief Used to migrate all the sync's management data from MEGAsync to the SDK
     *
     * @deprecated This function is deprecated. Please don't use it in new code.
     */
    void copySyncConfig(const SyncConfig& config, std::function<void(handle, error)> completion);

    /**
     * @brief
     * Import sync configs from JSON.
     *
     * @param configs
     * A JSON string encoding the sync configs to import.
     *
     * @param completion
     * The function to call when we've completed importing the configs.
     *
     * @see MegaApi::exportSyncConfigs
     * @see MegaApi::importSyncConfigs
     * @see Syncs::exportSyncConfig
     * @see Syncs::exportSyncConfigs
     * @see Syncs::importSyncConfig
     * @see Syncs::importSyncConfigs
     */
    void importSyncConfigs(const char* configs, std::function<void(error)> completion);

    /**
     * @brief This method ensures that sync user attributes are available.
     *
     * This method calls \c completion function when it finishes, with the
     * corresponding error if was not possible to ensure the attrs are available.
     *
     * Note that it may also need to create certain attributes, like *~jscd, if they
     * don't exist yet.
     *
     * @param completion Function that is called when completed
     */
    void ensureSyncUserAttributes(std::function<void(Error)> completion);

private:
    void ensureSyncUserAttributesCompleted(Error e);
    std::function<void(Error)> mOnEnsureSyncUserAttributesComplete;

public:

    // disable synchronization. syncError specifies why we are disabling it.
    // newEnabledFlag specifies whether we will try to auto-resume it on eg. app restart
    void disableSyncContainingNode(NodeHandle nodeHandle, SyncError syncError, bool newEnabledFlag);

#endif  // ENABLE_SYNC

    /**
     * @brief creates a tlv with one record and returns it encrypted with master key
     * @param name name of the record
     * @param text value of the record
     * @return encrypted base64 string with the tlv contents
     */
    std::string cypherTLVTextWithMasterKey(const char* name, const std::string& text);
    std::string decypherTLVTextWithMasterKey(const char* name, const std::string& text);

    // close all open HTTP connections
    void disconnect();

    // close server-client HTTP connection
    void catchup();
    // abort lock request
    void abortlockrequest();

    // abort session and free all state information
    void logout(bool keepSyncConfigsFile, CommandLogout::Completion completion = nullptr);

    // free all state information
    void locallogout(bool removecaches, bool keepSyncsConfigFile);

    // SDK version
    const char* version();

    // get the last available version of the app
    void getlastversion(const char *appKey);

    // get a local ssl certificate for communications with the webclient
    void getlocalsslcertificate();

    // send a DNS request to resolve a hostname
    void dnsrequest(const char*);

    // send chat stats
    void sendchatstats(const char*, int port);

    // send chat logs with user's annonymous id
    void sendchatlogs(const char*, mega::handle userid, mega::handle callid, int port);

    // send a HTTP request
    void httprequest(const char*, int, bool = false, const char* = NULL, int = 1);

    // maximum outbound throughput (per target server)
    int putmbpscap;

    // User-Agent header for HTTP requests
    string useragent;

    // Issuer of a detected fake SSL certificate
    string sslfakeissuer;

    // shopping basket
    handle_vector purchase_basket;

    // enumerate Pro account purchase options
    void purchase_enumeratequotaitems();

    // clear shopping basket
    void purchase_begin();

    // add item to basket
    void purchase_additem(int, handle, unsigned, const char *, unsigned, const char *, handle = UNDEF, int = 0, int64_t = 0);

    // submit purchased products for payment
    void purchase_checkout(int);

    // submit purchase receipt for verification
    void submitpurchasereceipt(int, const char*, handle lph = UNDEF, int phtype = 0, int64_t ts = 0);

    // store credit card
    error creditcardstore(const char *);

    // get credit card subscriptions
    void creditcardquerysubscriptions();

    // cancel credit card subscriptions
    void creditcardcancelsubscriptions(const char *reason = NULL);

    // get payment methods
    void getpaymentmethods();

    // store user feedback
    void userfeedbackstore(const char *);

    // send event
    void sendevent(int, const char *, const char* viewId = nullptr, bool addJourneyId = false);
    void sendevent(int, const char *, int tag, const char* viewId = nullptr, bool addJourneyId = false);

    // create support ticket
    void supportticket(const char *message, int type);

    // clean rubbish bin
    void cleanrubbishbin();

    // change the storage status
    bool setstoragestatus(storagestatus_t);

    // get info about a folder link
    void getpubliclinkinfo(handle h);

    // send an sms to verificate a phone number (returns EARGS if phone number has invalid format)
    error smsverificationsend(const string& phoneNumber, bool reVerifyingWhitelisted = false);

    // check the verification code received by sms is valid (returns EARGS if provided code has invalid format)
    error smsverificationcheck(const string& verificationCode);

#ifdef ENABLE_CHAT

    // create a new chat with multiple users and different privileges
    void createChat(bool group, bool publicchat, const userpriv_vector* userpriv = NULL, const string_map* userkeymap = NULL, const char* title = NULL, bool meetingRoom = false, int chatOptions = ChatOptions::kEmpty, const ScheduledMeeting* schedMeeting = nullptr);

    // invite a user to a chat
    void inviteToChat(handle chatid, handle uh, int priv, const char *unifiedkey = NULL, const char *title = NULL);

    // remove a user from a chat
    void removeFromChat(handle chatid, handle uh);

    // get the URL of a chat
    void getUrlChat(handle chatid);

    // set chat mode (public/private)
    void setChatMode(TextChat* chat, bool pubChat);

    // process object arrays by the API server (users + privileges)
    userpriv_vector * readuserpriv(JSON* j);

    // grant access to a chat peer to one specific node
    void grantAccessInChat(handle chatid, handle h, const char *uid);

    // revoke access to a chat peer to one specific node
    void removeAccessInChat(handle chatid, handle h, const char *uid);

    // update permissions of a peer in a chat
    void updateChatPermissions(handle chatid, handle uh, int priv);

    // truncate chat from message id
    void truncateChat(handle chatid, handle messageid);

    // set title of the chat
    void setChatTitle(handle chatid, const char *title = NULL);

    // get the URL of the presence server
    void getChatPresenceUrl();

    // register a token device to route push notifications
    void registerPushNotification(int deviceType, const char *token = NULL);

    void archiveChat(handle chatid, bool archived);

    // request meta information from an url (title, description, icon)
    void richlinkrequest(const char*);

    // create/get or delete chat-link
    void chatlink(handle chatid, bool del, bool createifmissing);

    // get the URL for chat-link
    void chatlinkurl(handle publichandle);

    // convert public chat into private chat
    void chatlinkclose(handle chatid, const char *title);

    // auto-join publicchat
    void chatlinkjoin(handle publichandle, const char *unifiedkey);

    // set retention time for a chatroom in seconds, after which older messages in the chat are automatically deleted
    void setchatretentiontime(handle chatid, unsigned period);

    // parse scheduled meeting or scheduled meeting occurrences
    error parseScheduledMeetings(std::vector<std::unique_ptr<ScheduledMeeting> > &schedMeetings,
                                 bool parsingOccurrences, JSON *j, bool parseOnce = false,
                                 handle* originatingUser = nullptr,
                                 UserAlert::UpdatedScheduledMeeting::Changeset* cs = nullptr,
                                 handle_set* childMeetingsDeleted = nullptr);

    // report invalid scheduled meeting by sending an event to stats server
    void reportInvalidSchedMeeting(const ScheduledMeeting* sched = nullptr);
#endif

    // get mega achievements
    void getaccountachievements(AchievementsDetails *details);

    // get mega achievements list (for advertising for unregistered users)
    void getmegaachievements(AchievementsDetails *details);

    // get welcome pdf
    void getwelcomepdf();

    // report an event to the API logger
    void reportevent(const char*, const char* = NULL);
    void reportevent(const char*, const char*, int tag);

    // set max download speed
    bool setmaxdownloadspeed(m_off_t bpslimit);

    // set max upload speed
    bool setmaxuploadspeed(m_off_t bpslimit);

    // get max download speed
    m_off_t getmaxdownloadspeed();

    // get max upload speed
    m_off_t getmaxuploadspeed();

    // get the handle of the older version for a NewNode
    Node* getovnode(Node *parent, string *name);

    // Load from db node children at first level
    node_list getChildren(const Node *parent, CancelToken cancelToken = CancelToken());

    // Get number of children from a node
    size_t getNumberOfChildren(NodeHandle parentHandle);

    // use HTTPS for all communications
    bool usehttps;

    // use an alternative port for downloads (8080)
    bool usealtdownport;

    // select the download port automatically
    bool autodownport;

    // use an alternative port for uploads (8080)
    bool usealtupport;

    // select the upload port automatically
    bool autoupport;

    // finish downloaded chunks in order
    bool orderdownloadedchunks;

    // retry API_ESSL errors
    bool retryessl;

    // flag to request an extra loop of the SDK to finish something pending
    bool looprequested;

private:
    // flag to start / stop the request status monitor
    bool mReqStatEnabled = false;
public:
    bool requestStatusMonitorEnabled() { return mReqStatEnabled; }
    void startRequestStatusMonitor() { mReqStatEnabled = true; }
    void stopRequestStatusMonitor() { mReqStatEnabled = false; }

    // timestamp until the bandwidth is overquota in deciseconds, related to Waiter::ds
    m_time_t overquotauntil;

    // storage status
    storagestatus_t ststatus;

    class CacheableStatusMap : private map<int64_t, CacheableStatus>
    {
    public:
        CacheableStatusMap(MegaClient *client) { mClient = client; }

        // returns the cached value for type, or defaultValue if not found
        int64_t lookup(CacheableStatus::Type type, int64_t defaultValue);

        // add/update cached status, both in memory and DB
        bool addOrUpdate(CacheableStatus::Type type, int64_t value);

        // adds a new item to the map. It also initializes dedicated vars in the client (used to load from DB)
        void loadCachedStatus(CacheableStatus::Type type, int64_t value);

        // for unserialize
        CacheableStatus *getPtr(CacheableStatus::Type type);

        void clear() { map::clear(); }

    private:
        MegaClient *mClient = nullptr;
    };

    // cacheable status
    CacheableStatusMap mCachedStatus;

    // warning timestamps related to storage overquota in paywall mode
    vector<m_time_t> mOverquotaWarningTs;

    // deadline timestamp related to storage overquota in paywall mode
    m_time_t mOverquotaDeadlineTs;

    // minimum bytes per second for streaming (0 == no limit, -1 == use default)
    int minstreamingrate;

    // user handle for customer support user
    static const string SUPPORT_USER_HANDLE;

    // root URL for chat stats
    static const string SFUSTATSURL;

    // root URL for reqstat requests
    static const string REQSTATURL;

    // root URL for Website
    static const string MEGAURL;

    // newsignup link URL prefix
    static const char* newsignupLinkPrefix();

    // confirm link URL prefix
    static const char* confirmLinkPrefix();

    // verify link URL prefix
    static const char* verifyLinkPrefix();

    // recover link URL prefix
    static const char* recoverLinkPrefix();

    // cancel link URL prefix
    static const char* cancelLinkPrefix();

    // file that is blocking the sync engine
    LocalPath blockedfile;

    // stats id
    std::string statsid;

    // number of ongoing asynchronous fopen
    int asyncfopens;

    // list of notifications to display to the user; includes items already seen
    UserAlerts useralerts;

    // true if user data is cached
    bool cachedug;

    // backoff for the expiration of cached user data
    BackoffTimer btugexpiration;

    // if logged into public folder (which might optionally be writable)
    bool loggedIntoFolder() const;

    // if logged into writable folder
    bool loggedIntoWritableFolder() const;

    // start receiving external drive [dis]connect notifications
    bool startDriveMonitor();

    // stop receiving external drive [dis]connect notifications
    void stopDriveMonitor();

    // returns true if drive monitor is started
    bool driveMonitorEnabled();

private:
#ifdef USE_DRIVE_NOTIFICATIONS
    DriveInfoCollector mDriveInfoCollector;
#endif
    BackoffTimer btcs;
    BackoffTimer btbadhost;
    BackoffTimer btworkinglock;
    BackoffTimer btreqstat;

    vector<TimerWithBackoff *> bttimers;

    // server-client command trigger connection
    std::unique_ptr<HttpReq> pendingsc;
    std::unique_ptr<HttpReq> pendingscUserAlerts;
    BackoffTimer btsc;

    int mPendingCatchUps = 0;
    bool mReceivingCatchUp = false;

    // account is blocked: stops querying for action packets, pauses transfer & removes transfer slot availability
    bool mBlocked = false;
    bool mBlockedSet = false; //value set in current execution

    bool pendingscTimedOut = false;

    // badhost report
    HttpReq* badhostcs;

    // Working lock
    unique_ptr<HttpReq> workinglockcs;

    // Request status monitor
    unique_ptr<HttpReq> mReqStatCS;

public:
    // notify URL for new server-client commands
    string scnotifyurl;

    // lang URI component for API requests
    string lang;

    struct FolderLink {
        // public handle of the folder link ('&n=' param in the POST)
        handle mPublicHandle = UNDEF;

        // auth token that enables writing into the folder link (appended to the `n` param in POST)
        string mWriteAuth;      // (optional, only for writable links)

        // auth token that relates the usage of the folder link to a user's session id ('&sid=' param in the POST)
        string mAccountAuth;    // (optional, set by the app)
    };
    FolderLink mFolderLink;

    // API response JSON object
    JSON response;

    // response record processing issue
    bool warned;

    // next local user record identifier to use
    int userid;

    // backoff for file attributes
    BackoffTimer btpfa;
    bool faretrying;

    // next internal upload handle (call UploadHandle::next() to update value)
    UploadHandle mUploadHandle;

    // just one notification after fetchnodes and catch-up actionpackets
    bool notifyStorageChangeOnStateCurrent = false;

    // maximum number of concurrent transfers (uploads + downloads)
    static const unsigned MAXTOTALTRANSFERS;

    // maximum number of concurrent transfers (uploads or downloads)
    static const unsigned MAXTRANSFERS;

    // maximum number of queued putfa before halting the upload queue
    static const int MAXQUEUEDFA;

    // maximum number of concurrent putfa
    static const int MAXPUTFA;

    // update time at which next deferred transfer retry kicks in
    void nexttransferretry(direction_t d, dstime*);

    // a TransferSlot chunk failed
    bool chunkfailed;

    // fetch state serialize from local cache
    bool fetchsc(DbTable*);

    // fetch statusTable from local cache
    bool fetchStatusTable(DbTable*);

    // open/create status database table
    void doOpenStatusTable();

    // remove old (2 days or more) transfers from cache, if they were not resumed
    void purgeOrphanTransfers(bool remove = false);

    // close the local transfer cache
    void closetc(bool remove = false);

    // server-client command processing
    void sc_updatenode();
    Node* sc_deltree();
    handle sc_newnodes();
    void sc_contacts();
    void sc_keys();
    void sc_fileattr();
    void sc_userattr();
    bool sc_shares();
    bool sc_upgrade();
    void sc_paymentreminder();
    void sc_opc();
    void sc_ipc();
    void sc_upc(bool incoming);
    void sc_ph();
    void sc_se();
#ifdef ENABLE_CHAT
    void sc_chatupdate(bool readingPublicChat);
    void sc_chatnode();
    void sc_chatflags();
    void sc_scheduledmeetings();
    void sc_delscheduledmeeting();
    void createNewSMAlert(const handle&, handle chatid, handle schedId, handle parentSchedId, m_time_t startDateTime);
    void createDeletedSMAlert(const handle&, handle chatid, handle schedId);
    void createUpdatedSMAlert(const handle&, handle chatid, handle schedId, handle parentSchedId,
                               m_time_t startDateTime, UserAlert::UpdatedScheduledMeeting::Changeset&& cs);
    static error parseScheduledMeetingChangeset(JSON*, UserAlert::UpdatedScheduledMeeting::Changeset*);
    void clearSchedOccurrences(TextChat& chat);
#endif
    void sc_uac();
    void sc_uec();
    void sc_la();
    void sc_ub();
    void sc_sqac();
    void sc_pk();
    void sc_cce();

    void init();

    // remove caches
    void removeCaches();

    // add node to vector and return index
    unsigned addnode(node_vector*, Node*) const;

    // add child for consideration in syncup()/syncdown()
    void addchild(remotenode_map*, string*, Node*, list<string>*, FileSystemType fsType) const;

    // crypto request response
    void cr_response(node_vector*, node_vector*, JSON*);

    // read node tree from JSON object
    void readtree(JSON*);

    // converts UTF-8 to 32-bit word array
    static char* utf8_to_a32forjs(const char*, int*);

    // was the app notified of a retrying CS request?
    bool csretrying;

    // encode/query handle type
    void encodehandletype(handle*, bool);
    bool isprivatehandle(handle*);

    // add direct read
    void queueread(handle, bool, SymmCipher*, int64_t, m_off_t, m_off_t, void*, const char* = NULL, const char* = NULL, const char* = NULL);

    // execute pending direct reads
    bool execdirectreads();

    // maximum number parallel connections for the direct read subsystem
    static const int MAXDRSLOTS = 16;

    // abort queued direct read(s)
    void abortreads(handle, bool, m_off_t, m_off_t);

    static const char PAYMENT_PUBKEY[];

    void dodiscarduser(User* u, bool discardnotified);

    void enabletransferresumption(const char *loggedoutid = NULL);
    void disabletransferresumption(const char *loggedoutid = NULL);

    // application callbacks
    struct MegaApp* app;

    // event waiter
    shared_ptr<Waiter> waiter;

    // HTTP access
    HttpIO* httpio;

    // directory change notification
    unique_ptr<FileSystemAccess> fsaccess;

    // bitmap graphics handling
    GfxProc* gfx;

    // enable / disable the gfx layer
    bool gfxdisabled;

    // DB access
    DbAccess* dbaccess = nullptr;

    // DbTable iface to handle "statecache" for logged in user (implemented at SqliteAccountState object)
    unique_ptr<DbTable> sctable;

    // NodeManager instance to wrap all access to Node objects
    NodeManager mNodeManager;

    mutex nodeTreeMutex;

    // there is data to commit to the database when possible
    bool pendingsccommit;

    // transfer cache table
    unique_ptr<DbTable> tctable;

    // during processing of request responses, transfer table updates can be wrapped up in a single begin/commit
    TransferDbCommitter* mTctableRequestCommitter = nullptr;

    // status cache table for logged in user. For data pertaining status which requires immediate commits
    unique_ptr<DbTable> statusTable;

    // scsn as read from sctable
    handle cachedscsn;

    void handleDbError(DBError error);

    // notify the app about a fatal error (ie. DB critical error like disk is full)
    void fatalError(ErrorReason errorReason);

    // This method returns true when fatal failure has been detected
    // None actions has been taken yet (reload, restart app, ...)
    bool accountShouldBeReloadedOrRestarted() const;

    // This flag keeps the last error detected. It's overwritten by new errors and reset upon logout.It's cleaned after reload or other error is generated
    ErrorReason mLastErrorDetected = ErrorReason::REASON_ERROR_NO_ERROR;

    // initial state load in progress?  initial state can come from the database cache or via an 'f' command to the API.
    // Either way there can still be a lot of historic actionpackets to follow since that snaphot, especially if the user has not been online for a long time.
    bool fetchingnodes;
    int fetchnodestag;

    // have we just completed fetching new nodes?  (ie, caught up on all the historic actionpackets since the fetchnodes)
    bool statecurrent;

    // File Attribute upload system.  These can come from:
    //  - upload transfers
    //  - app requests to attach a thumbnail/preview to a node
    //  - app requests for media upload (which return the fa handle)
    // initially added to queuedfa, and up to 10 moved to activefa.
    list<shared_ptr<HttpReqFA>> queuedfa;
    list<shared_ptr<HttpReqFA>> activefa;

    // API request queue double buffering:
    // reqs[r] is open for adding commands
    // reqs[r^1] is being processed on the API server
    HttpReq* pendingcs;

    // Only queue the "Server busy" event once, until the current cs completes, otherwise we may DDOS
    // ourselves in cases where many clients get 500s for a while and then recover at the same time
    bool pendingcs_serverBusySent = false;

    // pending HTTP requests
    pendinghttp_map pendinghttp;

    // record type indicator for sctable
    // allways add new ones at the end of the enum, otherwise it will mess up the db!
    enum { CACHEDSCSN, CACHEDNODE, CACHEDUSER, CACHEDLOCALNODE, CACHEDPCR, CACHEDTRANSFER, CACHEDFILE, CACHEDCHAT, CACHEDSET, CACHEDSETELEMENT, CACHEDDBSTATE, CACHEDALERT } sctablerectype;

    void persistAlert(UserAlert::Base* a);

    // record type indicator for statusTable
    enum StatusTableRecType { CACHEDSTATUS };

    // open/create "statecache" and "nodes" tables in DB
    void opensctable();

    // opens (or creates if non existing) a status database table.
    //   if loadFromCache is true, it will load status from the table.
    void openStatusTable(bool loadFromCache);

    // initialize/update state cache referenced sctable
    void initsc();
    void updatesc();
    void finalizesc(bool);

    // truncates status table
    void initStatusTable();

    // flag to pause / resume the processing of action packets
    bool scpaused;

    // Server-MegaClient request JSON and processing state flag ("processing a element")
    JSON jsonsc;
    bool insca;
    bool insca_notlast;

    // no two interrelated client instances should ever have the same sessionid
    char sessionid[10];

    // session key to protect local storage
    string sessionkey;

    // key protecting non-shareable GPS coordinates in nodes (currently used only by CUv2 in iOS)
    string unshareablekey;

    // application key
    char appkey[16];

    // incoming shares to be attached to a corresponding node
    newshare_list newshares;

    // maps the handle of the root of shares with their corresponding share key
    // out-shares: populated from 'ok0' element from `f` command
    // in-shares: populated from readnodes() for `f` command
    // map is cleared upon call to mergenewshares(), and used only temporary during `f` command.
    std::map<NodeHandle, std::vector<byte>> mNewKeyRepository;

    // current request tag
    int reqtag;

    // user maps: by handle and by case-normalized e-mail address
    uh_map uhindex;
    um_map umindex;

    // mapping of pending contact handles to their structure
    handlepcr_map pcrindex;

    // A record of which file attributes are needed (or now available) per upload transfer
    FileAttributesPending fileAttributesUploading;

    // file attribute fetch channels
    fafc_map fafcs;

    // generate attribute string based on the pending attributes for this upload
    void pendingattrstring(UploadHandle, string*);

    // active/pending direct reads
    handledrn_map hdrns;   // DirectReadNodes, main ownership.  One per file, each with one DirectRead per client request.
    dsdrn_map dsdrns;      // indicates the time at which DRNs should be retried
    dr_list drq;           // DirectReads that are in DirectReadNodes which have fectched URLs
    drs_list drss;         // DirectReadSlot for each DR in drq, up to Max
    void removeAppData(void* t); // remove appdata (usually a MegaTransfer*) from every DirectRead

    // merge newly received share into nodes
    void mergenewshares(bool notify, bool skipWriteInDb = false);
    void mergenewshare(NewShare *s, bool notify, bool skipWriteInDb);    // merge only the given share

    // return the list of incoming shared folder (only top level, nested inshares are skipped)
    node_vector getInShares();

    // return the list of verified incoming shared folders (only top level, nested inshares are skipped)
    node_vector getVerifiedInShares();

    // return the list of unverified incoming shared folders (only top level, nested inshares are skipped)
    node_vector getUnverifiedInShares();

    // transfer queues (PUT/GET)
    transfer_multimap multi_transfers[2];
    BackoffTimerGroupTracker transferRetryBackoffs[2];
    uint32_t lastKnownCancelCount = 0;

    // transfer list to manage the priority of transfers
    TransferList transferlist;

    // cached transfers (PUT/GET)
    transfer_multimap multi_cachedtransfers[2];

    // cached files and their dbids
    vector<string> cachedfiles;
    vector<uint32_t> cachedfilesdbids;

    // database IDs of cached files and transfers
    // waiting for the completion of a putnodes
    pendingdbid_map pendingtcids;

    // path of temporary files
    // waiting for the completion of a putnodes
    pendingfiles_map pendingfiles;

    // transfer tslots
    transferslot_list tslots;

    // keep track of next transfer slot timeout
    BackoffTimerGroupTracker transferSlotsBackoff;

    // next TransferSlot to doio() on
    transferslot_list::iterator slotit;

    // send updates to app when the storage size changes
    int64_t mNotifiedSumSize = 0;

    // TODO: obsolete if "secure"
    // asymmetric to symmetric key rewriting
    handle_vector nodekeyrewrite;
    handle_vector sharekeyrewrite;

    static const char* const EXPORTEDLINK;

    // default number of seconds to wait after a bandwidth overquota
    static dstime DEFAULT_BW_OVERQUOTA_BACKOFF_SECS;

    // number of seconds to invalidate the cached user data
    static dstime USER_DATA_EXPIRATION_BACKOFF_SECS;

    // total number of Node objects
    std::atomic_ullong totalNodes;

    // tracks how many nodes have had a successful applykey()
    long long mAppliedKeyNodeCount = 0;

    // server-client request sequence number
    SCSN scsn;

    bool readusers(JSON*, bool actionpackets);

    user_vector usernotify;
    void notifyuser(User*);

    pcr_vector pcrnotify;
    void notifypcr(PendingContactRequest*);

    // update transfer in the persistent cache
    void transfercacheadd(Transfer*, TransferDbCommitter*);

    // remove a transfer from the persistent cache
    void transfercachedel(Transfer*, TransferDbCommitter* committer);

    // add a file to the persistent cache
    void filecacheadd(File*, TransferDbCommitter& committer);

    // remove a file from the persistent cache
    void filecachedel(File*, TransferDbCommitter* committer);

#ifdef ENABLE_CHAT
    textchat_map chatnotify;
    void notifychat(TextChat *);

    // process mcsm array at fetchnodes
    void procmcsm(JSON*);
#endif

#ifdef USE_MEDIAINFO
    MediaFileInfo mediaFileInfo;
#endif

    // write changed/added/deleted users to the DB cache and notify the
    // application
    void notifypurge();

    // If it's necessary, load nodes from data base
    Node* nodeByHandle(NodeHandle);
    Node* nodebyhandle(handle);

    Node* nodeByPath(const char* path, Node* node = nullptr, nodetype_t type = TYPE_UNKNOWN);

    Node* nodebyfingerprint(FileFingerprint*);
#ifdef ENABLE_SYNC
    Node* nodebyfingerprint(LocalNode*);
#endif /* ENABLE_SYNC */

    // get a vector of recent actions in the account
    recentactions_vector getRecentActions(unsigned maxcount, m_time_t since);

    // determine if the file is a video, photo, or media (video or photo).  If the extension (with trailing .) is not precalculated, pass null
    bool nodeIsMedia(const Node*, bool *isphoto, bool *isvideo) const;

    // determine if the file is a photo.
    bool nodeIsPhoto(const Node *n, bool checkPreview) const;

    // determine if the file is a video.
    bool nodeIsVideo(const Node *n) const;

    // determine if the file is an audio.
    bool nodeIsAudio(const Node *n) const;

    // determine if the file is a document.
    bool nodeIsDocument(const Node *n) const;

    // determine if the file is a PDF.
    bool nodeIsPdf(const Node *n) const;

    // determine if the file is a presentation.
    bool nodeIsPresentation(const Node *n) const;

    // determine if the file is an archive.
    bool nodeIsArchive(const Node* n) const;

    // determine if the file is a program.
    bool nodeIsProgram(const Node* n) const;

    // determine if the file is miscellaneous.
    bool nodeIsMiscellaneous(const Node* n) const;

    // functions for determining whether we can clone a node instead of upload
    // or whether two files are the same so we can just upload/download the data once
    bool treatAsIfFileDataEqual(const FileFingerprint& nodeFingerprint, const LocalPath& file2, const string& filenameExtensionLowercaseNoDot);
    bool treatAsIfFileDataEqual(const FileFingerprint& fp1, const string& filenameExtensionLowercaseNoDot1,
                                const FileFingerprint& fp2, const string& filenameExtensionLowercaseNoDot2);

#ifdef ENABLE_SYNC

    // one unified structure for SyncConfigs, the Syncs that are running, and heartbeat data
    Syncs syncs;

    // indicates whether all startup syncs have been fully scanned
    bool syncsup;

    // sync debris folder name in //bin
    static const char* const SYNCDEBRISFOLDERNAME;

    // we are adding the //bin/SyncDebris/yyyy-mm-dd subfolder(s)
    bool syncdebrisadding;

    // minute of the last created folder in SyncDebris (don't attempt creation more frequently than once per minute)
    m_time_t syncdebrisminute;

    // activity flag
    bool syncactivity;

    // syncops indicates that a sync-relevant tree update may be pending
    bool syncops;

    // app scanstate flag
    bool syncscanstate;

    // scan required flag
    bool syncdownrequired;

    bool syncuprequired;

    // block local fs updates processing while locked ops are in progress
    bool syncfsopsfailed;

    // retry accessing temporarily locked filesystem items
    bool syncfslockretry;
    BackoffTimer syncfslockretrybt;

    // retry of transiently failed local filesystem ops
    bool syncdownretry;
    BackoffTimer syncdownbt;

    // sync PUT Nagle timer
    bool syncnagleretry;
    BackoffTimer syncnaglebt;

    // timer for extra notifications
    // (workaround for buggy network filesystems)
    bool syncextraretry;
    BackoffTimer syncextrabt;

    // rescan timer if fs notification unavailable or broken
    bool syncscanfailed;
    BackoffTimer syncscanbt;

    // Sync monitor timer.
    //
    // Meaningful only to backup syncs.
    //
    // Set when a backup is mirroring and syncdown(...) returned after
    // having made changes to bring the cloud in line with local disk.
    //
    // That is, the backup remains in the mirror state.
    //
    // The timer is used to force another call to syncdown(...) so that we
    // can give the sync a chance to transition into the monitor state,
    // regardless of whether the local disk has changed.
    bool mSyncMonitorRetry;
    BackoffTimer mSyncMonitorTimer;

    // vanished from a local synced folder
    localnode_set localsyncnotseen;

    // maps local fsid to corresponding LocalNode*
    handlelocalnode_map fsidnode;

    // local nodes that need to be added remotely
    // we need to distinguish those that are allowed to alter vault
    // since the node create command applies the vw flag for all contained nodes
    localnode_vector synccreateForVault;
    localnode_vector synccreateGeneral;

    // number of sync-initiated putnodes() in progress
    int syncadding;

    // total number of LocalNode objects
    long long totalLocalNodes;

    // sync id dispatch
    handle nextsyncid();
    handle currsyncid;

    // SyncDebris folder addition result
    void putnodes_syncdebris_result(error, vector<NewNode>&);

    // if no sync putnodes operation is in progress, apply the updates stored
    // in syncadded/syncdeleted/syncoverwritten to the remote tree
    void syncupdate();
    void syncupdate(localnode_vector&, bool canChangeVault);

    // create missing folders, copy/start uploading missing files
    bool syncup(LocalNode* l, dstime* nds, size_t& parentPending);
    bool syncup(LocalNode* l, dstime* nds);

    // sync putnodes() completion
    void putnodes_sync_result(error, vector<NewNode>&);

    // start downloading/copy missing files, create missing directories
    bool syncdown(LocalNode*, LocalPath&, SyncdownContext& cxt);
    bool syncdown(LocalNode*, LocalPath&);

    // move nodes to //bin/SyncDebris/yyyy-mm-dd/ or unlink directly
    void movetosyncdebris(Node*, bool unlink, bool canChangeVault);

    // move queued nodes to SyncDebris (for syncing into the user's own cloud drive)
    void execmovetosyncdebris();
    unlink_or_debris_set toDebris;

    // unlink queued nodes directly (for inbound share syncing)
    void execsyncunlink();
    unlink_or_debris_set toUnlink;

    // commit all queueud deletions
    void execsyncdeletions();

    // process localnode subtree
    void proclocaltree(LocalNode*, LocalTreeProc*);

    // unlink the LocalNode from the corresponding node
    // if the associated local file or folder still exists
    void unlinkifexists(LocalNode*, FileAccess*);
#endif

    // recursively cancel transfers in a subtree
    void stopxfers(LocalNode*, TransferDbCommitter& committer);

    // update paths of all PUT transfers
    void updateputs();

    // determine if all transfer slots are full
    bool slotavail() const;

    // transfer queue dispatch/retry handling
    void dispatchTransfers();

    void freeq(direction_t);

    // client-server request double-buffering
    RequestDispatcher reqs;

    // returns if the current pendingcs includes a fetch nodes command
    bool isFetchingNodesPendingCS();

    // transfer chunk failed
    void setchunkfailed(string*);
    string badhosts;

    bool requestLock;
    dstime disconnecttimestamp;
    dstime nextDispatchTransfersDs = 0;

#ifdef ENABLE_CHAT
    // SFU id to specify the SFU server where all chat calls will be started
    int mSfuid = sfu_invalid_id;
#endif

    // process object arrays by the API server
    int readnodes(JSON*, int, putsource_t, vector<NewNode>*, bool modifiedByThisClient, bool applykeys);

    void readok(JSON*);
    void readokelement(JSON*);
    void readoutshares(JSON*);
    void readoutshareelement(JSON*);

    void readipc(JSON*);
    void readopc(JSON*);

    error readmiscflags(JSON*);

    void procph(JSON*);

    void procsnk(JSON*);
    void procsuk(JSON*);

    void procmcf(JSON*);
    void procmcna(JSON*);

    void setkey(SymmCipher*, const char*);
    bool decryptkey(const char*, byte*, int, SymmCipher*, int, handle);

    void handleauth(handle, byte*);

    bool procsc();
    size_t procreqstat();

    // API warnings
    void warn(const char*);
    bool warnlevel();

    Node *childnodebyname(const Node *parent, const char* name, bool skipFolders = false);
    node_vector childnodesbyname(Node* parent, const char* name, bool skipFolders = false);
    Node* childnodebynametype(Node* parent, const char* name, nodetype_t mustBeType);
    Node* childnodebyattribute(Node* parent, nameid attrId, const char* attrValue);

    static void honorPreviousVersionAttrs(Node *previousNode, AttrMap &attrs);

    // purge account state and abort server-client connection
    void purgenodesusersabortsc(bool keepOwnUser);

    static const int USERHANDLE = 8;
    static const int PCRHANDLE = 8;
    static const int NODEHANDLE = 6;
    static const int CHATHANDLE = 8;
    static const int SESSIONHANDLE = 8;
    static const int PURCHASEHANDLE = 8;
    static const int BACKUPHANDLE = 8;
    static const int DRIVEHANDLE = 8;
    static const int CONTACTLINKHANDLE = 6;
    static const int CHATLINKHANDLE = 6;
    static const int SETHANDLE = Set::HANDLESIZE;
    static const int SETELEMENTHANDLE = SetElement::HANDLESIZE;
    static const int PUBLICSETHANDLE = Set::PUBLICHANDLESIZE;

    // max new nodes per request
    static const int MAX_NEWNODES = 2000;

    // session ID length (binary)
    static const unsigned SIDLEN = 2 * SymmCipher::KEYLENGTH + USERHANDLE * 4 / 3 + 1;

    void proccr(JSON*);
    void procsr(JSON*);

    KeyManager mKeyManager;

    // account access: master key
    // folder link access: folder key
    SymmCipher key;

    // dummy key to obfuscate non protected cache
    SymmCipher tckey;

    // account access (full account): RSA private key
    AsymmCipher asymkey;
    string mPrivKey;    // serialized version for apps

    // RSA public key
    AsymmCipher pubk;

    // EdDSA signing key (Ed25519 private key seed).
    EdDSA *signkey;

    // ECDH key (x25519 private key).
    ECDH *chatkey;

    // set when keys for every current contact have been checked
    AuthRingsMap mAuthRings;

    // used during initialization to accumulate required updates to authring (to send them all atomically)
    AuthRingsMap mAuthRingsTemp;

    // Pending contact keys during initialization
    std::map<attr_t, set<handle>> mPendingContactKeys;

    // invalidate received keys (when fail to load)
    void clearKeys();

    // delete chatkey and signing key
    void resetKeyring();

    // binary session ID
    string sid;

    // distinguish activity from different MegaClients in logs
    string clientname;

    // number our http requests so we can distinguish them (and the curl debug logging for them) in logs
    unsigned transferHttpCounter = 0;

    // apply keys
    void applykeys();

    // send andy key rewrites prepared when keys were applied
    void sendkeyrewrites();

    // symmetric password challenge
    int checktsid(byte* sidbuf, unsigned len);

    // locate user by e-mail address or by handle
    User* finduser(const char*, int = 0);
    User* finduser(handle, int = 0);
    User* ownuser();
    void mapuser(handle, const char*);
    void discarduser(handle, bool = true);
    void discarduser(const char*);
    void mappcr(handle, unique_ptr<PendingContactRequest>&&);
    bool discardnotifieduser(User *);

    PendingContactRequest* findpcr(handle);

    // queue public key request for user
    User *getUserForSharing(const char *uid);
    void queuepubkeyreq(User*, std::unique_ptr<PubKeyAction>);
    void queuepubkeyreq(const char*, std::unique_ptr<PubKeyAction>);

    // rewrite foreign keys of the node (tree)
    void rewriteforeignkeys(Node* n);

    // simple string hash
    static void stringhash(const char*, byte*, SymmCipher*);
    static uint64_t stringhash64(string*, SymmCipher*);

    // builds the authentication URI to be sent in POST requests
    string getAuthURI(bool supressSID = false, bool supressAuthKey = false);

    bool setlang(string *code);

    // create a new folder with given name and stores its node's handle into the user's attribute ^!bak
    error setbackupfolder(const char* foldername, int tag, std::function<void(Error)> addua_completion);

    // fetch backups and syncs from BC, search bkpId among them, disable the backup or sync, update sds attribute, for a backup move or delete its contents
    void removeFromBC(handle bkpId, handle bkpDest, std::function<void(const Error&)> f);

    // fetch backups and syncs from BC
    void getBackupInfo(std::function<void(const Error&, const vector<CommandBackupSyncFetch::Data>&)> f);

    // sets the auth token to be used when logged into a folder link
    void setFolderLinkAccountAuth(const char *auth);

    // returns the public handle of the folder link if the account is logged into a public folder, otherwise UNDEF.
    handle getFolderLinkPublicHandle();

    // check if end call reason is valid
    bool isValidEndCallReason(int reason);

    // check if there is a valid folder link (rootnode received and the valid key)
    bool isValidFolderLink();

    //returns the top-level node for a node
    Node *getrootnode(Node*);

    //returns true if the node referenced by the handle belongs to the logged-in account
    bool isPrivateNode(NodeHandle h);

    //returns true if the node referenced by the handle belongs to other account than the logged-in account
    bool isForeignNode(NodeHandle h);

    // process node subtree
    void proctree(Node*, TreeProc*, bool skipinshares = false, bool skipversions = false);

    // hash password
    error pw_key(const char*, byte*) const;

    // returns a pointer to tmptransfercipher setting its key to the one provided
    // tmptransfercipher key will change: to be used right away: this is not a dedicated SymmCipher for the transfer!
    SymmCipher *getRecycledTemporaryTransferCipher(const byte *key, int type = 1);

    // returns a pointer to tmpnodecipher setting its key to the one provided
    // tmpnodecipher key will change: to be used right away: this is not a dedicated SymmCipher for the node!
    SymmCipher *getRecycledTemporaryNodeCipher(const string *key);
    SymmCipher *getRecycledTemporaryNodeCipher(const byte *key);

    // request a link to recover account
    void getrecoverylink(const char *email, bool hasMasterkey);

    // query information about recovery link
    void queryrecoverylink(const char *link);

    // request private key for integrity checking the masterkey
    void getprivatekey(const char *code);

    // confirm a recovery link to restore the account
    void confirmrecoverylink(const char *code, const char *email, const char *password, const byte *masterkey = NULL, int accountversion = 1);

    // request a link to cancel the account
    void getcancellink(const char *email, const char* = NULL);

    // confirm a link to cancel the account
    void confirmcancellink(const char *code);

    // get a link to change the email address
    void getemaillink(const char *email, const char *pin = NULL);

    // confirm a link to change the email address
    void confirmemaillink(const char *code, const char *email, const byte *pwkey);

    // create contact link
    void contactlinkcreate(bool renew);

    // query contact link
    void contactlinkquery(handle);

    // delete contact link
    void contactlinkdelete(handle);

    // multi-factor authentication setup
    void multifactorauthsetup(const char* = NULL);

    // multi-factor authentication get
    void multifactorauthcheck(const char*);

    // multi-factor authentication disable
    void multifactorauthdisable(const char*);

    // fetch time zone
    void fetchtimezone();

    void keepmealive(int, bool enable = true);

    void getpsa(bool urlSupport);

    // tells the API the user has seen existing alerts
    void acknowledgeuseralerts();

    // manage overquota errors
    void activateoverquota(dstime timeleft, bool isPaywall);

    // achievements enabled for the account
    bool achievements_enabled;

    // non-zero if login with user+pwd was done (reset upon fetchnodes completion)
    bool isNewSession;

    // timestamp of the last login with user and password
    m_time_t tsLogin;

    // true if user has disabled fileversioning
    bool versions_disabled;

    // the SDK is trying to log out
    int loggingout = 0;

    bool executingLocalLogout = false;

    // the logout request succeeded, time to clean up localy once returned from CS response processing
    std::function<void(MegaClient*)> mOnCSCompletion;

    // true if the account is a master business account, false if it's a sub-user account
    BizMode mBizMode;

    // -1: expired, 0: inactive (no business subscription), 1: active, 2: grace-period
    BizStatus mBizStatus;

    // list of handles of the Master business account/s
    std::set<handle> mBizMasters;

    // timestamp when a business account will enter into Grace Period
    m_time_t mBizGracePeriodTs;

    // timestamp when a business account will finally expire
    m_time_t mBizExpirationTs;

    // whether the destructor has started running yet
    bool destructorRunning = false;

    // Keep track of high level operation counts and times, for performance analysis
    struct PerformanceStats
    {
        CodeCounter::ScopeStats execFunction = { "MegaClient_exec" };
        CodeCounter::ScopeStats transferslotDoio = { "TransferSlot_doio" };
        CodeCounter::ScopeStats execdirectreads = { "execdirectreads" };
        CodeCounter::ScopeStats transferComplete = { "transfer_complete" };
        CodeCounter::ScopeStats megaapiSendPendingTransfers = { "megaapi_sendtransfers" };
        CodeCounter::ScopeStats prepareWait = { "MegaClient_prepareWait" };
        CodeCounter::ScopeStats doWait = { "MegaClient_doWait" };
        CodeCounter::ScopeStats checkEvents = { "MegaClient_checkEvents" };
        CodeCounter::ScopeStats applyKeys = { "MegaClient_applyKeys" };
        CodeCounter::ScopeStats dispatchTransfers = { "dispatchTransfers" };
        CodeCounter::ScopeStats csResponseProcessingTime = { "cs batch response processing" };
        CodeCounter::ScopeStats csSuccessProcessingTime = { "cs batch received processing" };
        CodeCounter::ScopeStats scProcessingTime = { "sc processing" };
        uint64_t transferStarts = 0, transferFinishes = 0;
        uint64_t transferTempErrors = 0, transferFails = 0;
        uint64_t prepwaitImmediate = 0, prepwaitZero = 0, prepwaitHttpio = 0, prepwaitFsaccess = 0, nonzeroWait = 0;
        CodeCounter::DurationSum csRequestWaitTime;
        CodeCounter::DurationSum transfersActiveTime;
        std::string report(bool reset, HttpIO* httpio, Waiter* waiter, const RequestDispatcher& reqs);
    } performanceStats;

    std::string getDeviceidHash();

    /**
     * @brief This function calculates the time (in deciseconds) that a user
     * transfer request must wait for a retry.
     *
     * A pro user who has reached the limit must wait for the renewal or
     * an upgrade on the pro plan.
     *
     * @param req Pointer to HttpReq object
     * @note a 99408 event is sent for non-pro clients with a negative
     * timeleft in the request header
     *
     * @return returns the backoff time in dstime
     */
    dstime overTransferQuotaBackoff(HttpReq* req);

    MegaClient(MegaApp*, shared_ptr<Waiter>, HttpIO*, DbAccess*, GfxProc*, const char*, const char*, unsigned workerThreadCount);
    ~MegaClient();

struct MyAccountData
{
    void setProLevel(AccountType prolevel) { mProLevel = prolevel; }
    AccountType getProLevel() { return mProLevel; };
    void setProUntil(m_time_t prountil) { mProUntil = prountil; }

    // returns remaining time for the current pro-level plan
    // keep in mind that free plans do not have a remaining time; instead, the IP bandwidth is reset after a back off period
    m_time_t getTimeLeft();

private:
    AccountType mProLevel = AccountType::ACCOUNT_TYPE_UNKNOWN;
    m_time_t mProUntil = -1;
} mMyAccount;

// JourneyID for cs API requests and log events. Populated from "ug"/"gmf" commands response.
// It is kept in memory and persisted in disk until a full logout.
struct JourneyID
{
private:
    // The JourneyID value - a 16-char hex string (or an empty string if it hasn't been retrieved yet)
    string mJidValue;
    // The tracking flag: used to attach the JourneyID to cs requests
    bool mTrackValue;
    // Local cache file
    unique_ptr<FileSystemAccess>& mClientFsaccess;
    LocalPath mCacheFilePath;
    bool storeValuesToCache(bool storeJidValue, bool storeTrackValue) const;

public:
    static constexpr size_t HEX_STRING_SIZE = 16;
    JourneyID(unique_ptr<FileSystemAccess>& clientFsaccess, const LocalPath& rootPath);
    // Updates the JourneyID and the tracking flag based on the provided jidValue, which must be a 16-char hex string.
    // When jidValue is not empty:
    // - Sets mJidValue to jidValue only if it is currently unset (empty).
    // - Sets mTrackValue if it is currently unset (false).
    // When jidValue is empty:
    // - Keeps mJidValue unchanged.
    // - Unsets mTrackValue if it is currently set (true).
    // Returns true if either the JourneyID (mJidValue) or the tracking flag (mTrackValue) have been updated.
    bool setValue(const string& jidValue);
    // Get the JourneyID (empty if still unset)
    string getValue() const;
    // Check if the tracking flag is set, i.e.: the JourneyID must be tracked (used in cs API reqs)
    bool isTrackingOn() const;
    // Load the JourneyID and the tracking flag stored in the cache file.
    bool loadValuesFromCache();
    // Remove local cache file and reset the JourneyID so a new one can be set from the next "ug"/"gmf" command.
    bool resetCacheAndValues();
};

private:
    // Since it's quite expensive to create a SymmCipher, this are provided to use for quick operations - just set the key and use.
    SymmCipher tmpnodecipher;

    // Since it's quite expensive to create a SymmCipher, this is provided to use for quick operation - just set the key and use.
    SymmCipher tmptransfercipher;

    error changePasswordV1(User* u, const char* password, const char* pin);
    error changePasswordV2(const char* password, const char* pin);
    void fillCypheredAccountDataV2(const char* password, vector<byte>& clientRandomValue, vector<byte>& encmasterkey,
                                   string& hashedauthkey, string& salt);

    static vector<byte> deriveKey(const char* password, const string& salt, size_t derivedKeySize);

//
// JourneyID and ViewID
//
    // JourneyID for cs API requests and log events
    JourneyID mJourneyId;

public:

    // Checks if there is a valid JourneyID and tracking flag is set
    bool trackJourneyId() const;

    // Retrieves the JourneyID value, which is a 16-character hexadecimal string (for submission to the API)
    // If the JourneyID is still unset, it returns an empty string.
    string getJourneyId() const;

    // Load the JourneyID values from the local cache.
    bool loadJourneyIdCacheValues();

    // Set the JourneyID value from a 16-character hexadecimal string (obtained from API commands "ug"/"gmf")
    // See JourneyID::setValue() for full doc
    bool setJourneyId(const string& jid);

    // Generates a unique ViewID that the caller should store and can optionally use in subsequent sendevent() calls.
    // ViewID is employed by apps for event logging. It is generated by the SDK to ensure consistent and shared logic across applications.
    static string generateViewId(PrnGen& rng);

//
// Sets and Elements
//

    // generate "asp" command
    void putSet(Set&& s, std::function<void(Error, const Set*)> completion);

    // generate "asr" command
    void removeSet(handle sid, std::function<void(Error)> completion);

    // generate "aft" command
    void fetchSetInPreviewMode(std::function<void(Error, Set*, elementsmap_t*)> completion);

    // generate "aepb" command
    void putSetElements(vector<SetElement>&& els, std::function<void(Error, const vector<const SetElement*>*, const vector<int64_t>*)> completion);

    // generate "aep" command
    void putSetElement(SetElement&& el, std::function<void(Error, const SetElement*)> completion);

    // generate "aerb" command
    void removeSetElements(handle sid, vector<handle>&& eids, std::function<void(Error, const vector<int64_t>*)> completion);

    // generate "aer" command
    void removeSetElement(handle sid, handle eid, std::function<void(Error)> completion);

    // handle "aesp" parameter, part of 'f'/ "fetch nodes" response
    bool procaesp(JSON& j);

    // load Sets and Elements from json
    error readSetsAndElements(JSON& j, map<handle, Set>& newSets, map<handle, elementsmap_t>& newElements);

    // return Set with given sid or nullptr if it was not found
    const Set* getSet(handle sid) const;

    // return all available Sets, indexed by id
    const map<handle, Set>& getSets() const { return mSets; }

    // add new Set or replace exisiting one
    const Set* addSet(Set&& a);

    // search for Set with the same id, and update its members
    bool updateSet(Set&& s);

    // delete Set with elemId from local memory; return true if found and deleted
    bool deleteSet(handle sid);

    // return Element count for Set sid, or 0 if not found
    unsigned getSetElementCount(handle sid) const;

    // return Element with given eid from Set sid, or nullptr if not found
    const SetElement* getSetElement(handle sid, handle eid) const;

    // return all available Elements in a Set, indexed by eid
    const elementsmap_t* getSetElements(handle sid) const;

    // add new SetElement or replace exisiting one
    const SetElement* addOrUpdateSetElement(SetElement&& el);

    // delete Element with eid from Set with sid in local memory; return true if found and deleted
    bool deleteSetElement(handle sid, handle eid);

    // return true if Set with given sid is exported (has a public link)
    bool isExportedSet(handle sid) const;

    void exportSet(handle sid, bool makePublic, std::function<void(Error)> completion);

    // returns result of the operation and the link created
    pair<error, string> getPublicSetLink(handle sid) const;

    // returns error code and public handle for the link provided as a param
    error fetchPublicSet(const char* publicSetLink, std::function<void(Error, Set*, elementsmap_t*)>);

    void stopSetPreview() { if (mPreviewSet) mPreviewSet.reset(); }

    bool inPublicSetPreview() const { return !!mPreviewSet; }

    const SetElement* getPreviewSetElement(handle eid) const
    { return isElementInPreviewSet(eid) ? &mPreviewSet->mElements[eid] : nullptr; }

    const Set* getPreviewSet() const { return inPublicSetPreview() ? &mPreviewSet->mSet : nullptr; }
    const elementsmap_t* getPreviewSetElements() const
    { return inPublicSetPreview() ? &mPreviewSet->mElements : nullptr; }

private:
    error readSets(JSON& j, map<handle, Set>& sets);
    error readSet(JSON& j, Set& s);
    error readElements(JSON& j, map<handle, elementsmap_t>& elements);
    error readElement(JSON& j, SetElement& el);
    error readAllNodeMetadata(JSON& j, map<handle, SetElement::NodeMetadata>& nodes);
    error readSingleNodeMetadata(JSON& j, SetElement::NodeMetadata& node);
    bool decryptNodeMetadata(SetElement::NodeMetadata& nodeMeta, const string& key);
    error readExportedSet(JSON& j, Set& s, pair<bool, m_off_t>& exportRemoved);
    error readSetsPublicHandles(JSON& j, map<handle, Set>& sets);
    error readSetPublicHandle(JSON& j, map<handle, Set>& sets);
    void fixSetElementWithWrongKey(const Set& set);
    size_t decryptAllSets(map<handle, Set>& newSets, map<handle, elementsmap_t>& newElements, map<handle, SetElement::NodeMetadata>* nodeData);
    error decryptSetData(Set& s);
    error decryptElementData(SetElement& el, const string& setKey);
    string decryptKey(const string& k, SymmCipher& cipher) const;
    bool decryptAttrs(const string& attrs, const string& decrKey, string_map& output);
    string encryptAttrs(const string_map& attrs, const string& encryptionKey);

    void sc_asp(); // AP after new or updated Set
    void sc_asr(); // AP after removed Set
    void sc_aep(); // AP after new or updated Set Element
    void sc_aer(); // AP after removed Set Element
    void sc_ass(); // AP after exported set update

    bool initscsets();
    bool fetchscset(string* data, uint32_t id);
    bool updatescsets();
    void notifypurgesets();
    void notifyset(Set*);
    vector<Set*> setnotify;
    map<handle, Set> mSets; // indexed by Set id

    bool initscsetelements();
    bool fetchscsetelement(string* data, uint32_t id);
    bool updatescsetelements();
    void notifypurgesetelements();
    void notifysetelement(SetElement*);
    void clearsetelementnotify(handle sid);
    vector<SetElement*> setelementnotify;
    map<handle, elementsmap_t> mSetElements; // indexed by Set id, then Element id

    struct SetLink
    {
        handle mPublicId = UNDEF; // same as mSet.mPublicId once fetched
        string mPublicKey;
        string mPublicLink;
        Set mSet;
        elementsmap_t mElements;
    };
    unique_ptr<SetLink> mPreviewSet;

    bool isElementInPreviewSet(handle eid) const
    { return mPreviewSet && (mPreviewSet->mElements.find(eid) != end(mPreviewSet->mElements)); }
// -------- end of Sets and Elements

    // Generates a key pair (x25519 (Cu) key pair) to use for Vpn Credentials (MegaClient::putVpnCredential)
    StringKeyPair generateVpnKeyPair();

public:

/* Mega VPN methods */

    // Call "vpnr" command.
    void getVpnRegions(CommandGetVpnRegions::Cb&& = nullptr /* Completion */);

    // Call "vpng" command.
    void getVpnCredentials(CommandGetVpnCredentials::Cb&& = nullptr /* Completion */);

    // Call "vpnp" command.
    void putVpnCredential(std::string&& /* VPN Region */, CommandPutVpnCredential::Cb&& = nullptr /* Completion */);

    // Call "vpnd" command.
    void delVpnCredential(int /* SlotID */, CommandDelVpnCredential::Cb&& = nullptr /* Completion */);

    // Call "vpnc" command.
    void checkVpnCredential(std::string&& /* User Public Key */, CommandCheckVpnCredential::Cb&& = nullptr /* Completion */);

    /**
     * @brief Generates a VPN credential string equivalent to the .conf file generated by the webclient.
     * This method is meant to be called with the credential details obtained from CommandPutVpnCredential.
     *
     * Content:
     *    [Interface]
     *    PrivateKey = User Private Key
     *    Address = IPv4, IPv6
     *    DNS = IPv4, IPv6
     *
     *    [Peer]
     *    PublicKey = Cluster Public Key
     *    AllowedIPs = 0.0.0.0/0, ::/0
     *    Endpoint = host:port
     *
     * @note These VPN credential details are not the same than the data obtained from MegaClient::getVpnCredentials()
     * @see MegaClient::putVpnCredential()
     * @return The string with the VPN credentials specified above.
    */
    string generateVpnCredentialString(int /* ClusterID */,
                                       std::string&& /* VPN Region */,
                                       std::string&& /* IPv4 */,
                                       std::string&& /* IPv6 */,
                                       StringKeyPair&& /* Peer Key Pair <User Private, Cluster Public> */);

/* Mega VPN methods END */

<<<<<<< HEAD
    void setProFlexi(bool newProFlexi);
=======
    void fetchCreditCardInfo(CommandFetchCreditCardCompletion completion);
>>>>>>> c1afbe2c
};

} // namespace

#if __cplusplus < 201100L
#define char_is_not_digit std::not1(std::ptr_fun(static_cast<int(*)(int)>(std::isdigit)))
#define char_is_not_space std::not1(std::ptr_fun<int, int>(std::isspace))
#else
#define char_is_not_digit [](char c) { return !std::isdigit(c); }
#define char_is_not_space [](char c) { return !std::isspace(c); }
#endif

#endif<|MERGE_RESOLUTION|>--- conflicted
+++ resolved
@@ -2627,11 +2627,8 @@
 
 /* Mega VPN methods END */
 
-<<<<<<< HEAD
+    void fetchCreditCardInfo(CommandFetchCreditCardCompletion completion);
     void setProFlexi(bool newProFlexi);
-=======
-    void fetchCreditCardInfo(CommandFetchCreditCardCompletion completion);
->>>>>>> c1afbe2c
 };
 
 } // namespace
