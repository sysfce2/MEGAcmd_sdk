--- conflicted
+++ resolved
@@ -527,6 +527,9 @@
     // indicates whether all startup syncs have been fully scanned
     bool allSyncsIdle();
 
+    // A collection of sync configs backed by a database table
+    std::unique_ptr<SyncConfigBag> syncConfigs;
+
     // keep sync configuration after logout
     bool mKeepSyncsAfterLogout = false;
 
@@ -655,16 +658,9 @@
      * @param notifyApp whether the syncupdate_stateconfig callback should be called at this stage or not
      * @return API_OK if added to active syncs. (regular) error otherwise (with detail in syncConfig's SyncError field).
      */
-<<<<<<< HEAD
-    error addsync(SyncConfig, const char*, LocalPath*, SyncError &syncError, bool delayInitialScan = false, void* = NULL);
-
-    // removes an active sync (transition to pre-removal state).
-    // This will entail the removal of the sync cache & configuration cache (see removeSyncConfig)
-    void delsync(Sync*);
-
-    // remove sync configuration. It will remove sync configuration cache & call app's callback sync_removed
-    error removeSyncConfig(int tag);
-    error removeSyncConfigByNodeHandle(handle nodeHandle);
+    error addsync(SyncConfig& syncConfig, const char* debris, LocalPath* localdebris, bool delayInitialScan, UnifiedSync*& unifiedSync, bool notifyApp);
+
+
 
     /**
      * @brief
@@ -687,19 +683,7 @@
      */
     error rescan(Sync* sync);
 
-    //// sync config updating & persisting ////
-    // updates in state & error
-    error saveAndUpdateSyncConfig(const SyncConfig *config, syncstate_t newstate, SyncError syncerror);
-    // updates in remote path/node & calls app's syncupdate_remote_root_changed. passing n=null will remove remote handle and keep last known path
-    bool updateSyncRemoteLocation(const SyncConfig *config, Node *n, bool forceCallback = false); //returns if changed
-    // updates heartbeatID
-    error updateSyncBackupId(int tag, handle newHearBeatID);
-=======
-    error addsync(SyncConfig& syncConfig, const char* debris, LocalPath* localdebris, bool delayInitialScan, UnifiedSync*& unifiedSync, bool notifyApp);
-
-
     ////// sync config updating & persisting ////
->>>>>>> e27ba13e
 
     // transition the cache to failed
     void failSync(Sync* sync, SyncError syncerror);
@@ -983,14 +967,6 @@
     // root URL for chat stats
     static string CHATSTATSURL;
 
-<<<<<<< HEAD
-    // account auth for public folders
-    string accountauth;
-=======
-    // file that is blocking the sync engine
-    LocalPath blockedfile;
->>>>>>> e27ba13e
-
     // stats id
     static std::string statsid;
 
@@ -1090,15 +1066,6 @@
 
     // maximum number of concurrent putfa
     static const int MAXPUTFA;
-
-#ifdef ENABLE_SYNC
-<<<<<<< HEAD
-    // Resumes all resumable syncs
-    void resumeResumableSyncs();
-=======
-    Sync *getSyncContainingNodeHandle(mega::handle nodeHandle);
->>>>>>> e27ba13e
-#endif
 
     // update time at which next deferred transfer retry kicks in
     void nexttransferretry(direction_t d, dstime*);
