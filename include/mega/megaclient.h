/**
 * @file mega/megaclient.h
 * @brief Client access engine core logic
 *
 * (c) 2013-2014 by Mega Limited, Auckland, New Zealand
 *
 * This file is part of the MEGA SDK - Client Access Engine.
 *
 * Applications using the MEGA API must present a valid application key
 * and comply with the the rules set forth in the Terms of Service.
 *
 * The MEGA SDK is distributed in the hope that it will be useful,
 * but WITHOUT ANY WARRANTY; without even the implied warranty of
 * MERCHANTABILITY or FITNESS FOR A PARTICULAR PURPOSE.
 *
 * @copyright Simplified (2-clause) BSD License.
 *
 * You should have received a copy of the license along with this
 * program.
 */

#ifndef MEGACLIENT_H
#define MEGACLIENT_H 1

#include "json.h"
#include "db.h"
#include "gfx.h"
#include "filefingerprint.h"
#include "request.h"
#include "transfer.h"
#include "treeproc.h"
#include "sharenodekeys.h"
#include "account.h"
#include "backofftimer.h"
#include "http.h"
#include "pubkeyaction.h"
#include "pendingcontactrequest.h"
#include "mediafileattribute.h"
#include "useralerts.h"
#include "user.h"
#include "sync.h"
#include "drivenotify.h"
#include "setandelement.h"
#include "nodemanager.h"

namespace mega {

class Logger;

class MEGA_API FetchNodesStats
{
public:
    enum {
        MODE_DB = 0,
        MODE_API = 1,
        MODE_NONE = 2
    };

    enum {
        TYPE_ACCOUNT = 0,
        TYPE_FOLDER = 1,
        TYPE_NONE = 2
    };

    enum {
        API_CACHE = 0,
        API_NO_CACHE = 1,    // use this for DB mode
        API_NONE = 2
    };

    FetchNodesStats();
    void init();
    void toJsonArray(string *json);

    //////////////////
    // General info //
    //////////////////
    int mode; // DB = 0, API = 1
    int cache; // no-cache = 0, no-cache = 1
    int type; // Account = 0, Folder = 1
    dstime startTime; // startup time (ds)

    /**
     * \brief Number of nodes in the cached filesystem
     *
     * From DB: number on nodes in the local database
     * From API: number of nodes in the response to the fetchnodes command
     */
    long long nodesCached;

    /**
     * @brief Number of nodes in the current filesystem, after the reception of action packets
     */
    long long nodesCurrent;

    /**
     * @brief Number of action packets to complete the cached filesystem
     *
     * From DB: Number of action packets to complete the local cache
     * From API: Number of action packets to complete the server-side cache
     */
    int actionPackets;

    ////////////
    // Errors //
    ////////////

    /**
     * @brief Number of error -3 or -4 received during the process (including cs and sc requests)
     */
    int eAgainCount;

    /**
     * @brief Number of HTTP 500 errors received during the process (including cs and sc requests)
     */
    int e500Count;

    /**
     * @brief Number of other errors received during the process (including cs and sc requests)
     *
     * The most common source of these errors are connectivity problems (no Internet, timeouts...)
     */
    int eOthersCount;

    ////////////////////////////////////////////////////////////////////
    // Time elapsed until different steps since the startup time (ds) //
    ////////////////////////////////////////////////////////////////////

    /**
     * @brief Time until the first byte read
     *
     * From DB: time until the first record read from the database
     * From API: time until the first byte read in response to the fetchnodes command (errors excluded)
     */
    dstime timeToFirstByte;

    /**
     * @brief Time until the last byte read
     *
     * From DB: time until the last record is read from the database
     * From API: time until the whole response to the fetchnodes command has been received
     */
    dstime timeToLastByte;

    /**
     * @brief Time until the cached filesystem is ready
     *
     * From DB: time until the database has been read and processed
     * From API: time until the fetchnodes command is processed
     */
    dstime timeToCached;

    /**
     * @brief Time until the filesystem is ready to be used
     *
     * From DB: this time is the same as timeToCached
     * From API: time until action packets have been processed
     * It's needed to wait until the reception of action packets due to
     * server-side caches.
     */
    dstime timeToResult;

    /**
     * @brief Time until synchronizations have been resumed
     *
     * This involves the load of the local cache and the scan of known
     * files. Files that weren't cached are scanned later.
     */
    dstime timeToSyncsResumed;

    /**
     * @brief Time until the filesystem is current
     *
     * From DB: time until action packets have been processed
     * From API: this time is the same as timeToResult
     */
    dstime timeToCurrent;

    /**
     * @brief Time until the resumption of transfers has finished
     *
     * The resumption of transfers is done after the filesystem is current
     */
    dstime timeToTransfersResumed;
};

/**
 * @brief A helper class that keeps the SN (sequence number) members in sync and well initialized.
 *  The server-client sequence number is updated along with every batch of actionpackets received from API
 *  It is used to commit the open transaction in DB, so the account's local state is persisted. Upon resumption,
 *  the scsn is sent to API, which provides the possible updates missing while the client was not running
 */
class SCSN
{
    // scsn that we are sending in sc requests (ie, where we are up to with the persisted node data)
    char scsn[12];

    // sc inconsistency: stop querying for action packets
    bool stopsc = false;

public:

    bool setScsn(JSON*);
    void setScsn(handle);
    void stopScsn();

    bool ready() const;
    bool stopped() const;

    const char* text() const;
    handle getHandle() const;

    friend std::ostream& operator<<(std::ostream& os, const SCSN& scsn);

    SCSN();
    void clear();
};

std::ostream& operator<<(std::ostream &os, const SCSN &scsn);

struct SyncdownContext
{
    bool mBackupActionsPerformed = false;
    bool mBackupForeignChangeDetected = false;
}; // SyncdownContext

class ScDbStateRecord : public Cacheable
{
public:
    string seqTag;

    bool serialize(string* data) const override;

    static ScDbStateRecord unserialize(const std::string& data);
};

// Class to help with upload of file attributes
struct UploadWaitingForFileAttributes
{
    struct FileAttributeValues {
        handle fileAttributeHandle = UNDEF;
        bool valueIsSet = false;
    };

    mapWithLookupExisting<fatype, FileAttributeValues> pendingfa;

    // The transfer must always be known, so we can check for cancellation
    Transfer* transfer = nullptr;

    // This flag is set true if its data upload completes, and we removed it from transfers[]
    // In which case, this is now the "owning" object for the transfer
    bool uploadCompleted = false;
};

// Class to help with upload of file attributes
// One entry for each active upload that has file attribute involvement
// Should the transfer be cancelled, this data structure is easily cleaned.
struct FileAttributesPending : public mapWithLookupExisting<UploadHandle, UploadWaitingForFileAttributes>
{
    void setFileAttributePending(UploadHandle h, fatype type, Transfer* t, bool alreadyavailable = false)
    {
        auto& entry = operator[](h);
        entry.pendingfa[type].valueIsSet = alreadyavailable;
        assert(entry.transfer == t || entry.transfer == nullptr);
        entry.transfer = t;
    }
};

class MegaClient;

class MEGA_API KeyManager
{
public:
    KeyManager(MegaClient& client) : mClient(client) {}

    // it's called to initialize the ^!keys attribute, since it does not exist yet
    // prRSA is expected in base64 and 4 Ints format: pqdu
    void init(const string& prEd25519, const string& prCu25519, const string& prRSA);

    // it derives master key and sets mKey
    void setKey(const SymmCipher& masterKey);

    // decrypts and decodes the ^!keys attribute
    bool fromKeysContainer(const string& data);

    // encodes and encrypts the ^!keys attribute
    string toKeysContainer();

    // --- Getters / Setters ----

    bool isSecure() const { return mSecure; }
    uint32_t generation() const;
    string privEd25519() const;
    string privCu25519() const;

    void setPostRegistration(bool postRegistration);
    bool getPostRegistration() const;

    bool addPendingOutShare(handle sharehandle, std::string uid);
    bool addPendingInShare(std::string sharehandle, handle userHandle, std::string encrytedKey);
    bool removePendingOutShare(handle sharehandle, std::string uid);
    bool removePendingInShare(std::string shareHandle);
    bool addShareKey(handle sharehandle, std::string shareKey, bool sharedSecurely = false);
    string getShareKey(handle sharehandle) const;
    bool isShareKeyTrusted(handle sharehandle) const;
    bool isShareKeyInUse(handle sharehandle) const;
    void setSharekeyInUse(handle sharehandle, bool sent);

    // Clears, if set, the in-use bit of the sharekeys no longer used.
    void syncSharekeyInUseBit();

    // return empty string if the user's credentials are not verified (or if fail to encrypt)
    std::string encryptShareKeyTo(handle userhandle, std::string shareKey);

    // return empty string if the user's credentials are not verified (or if fail to decrypt)
    std::string decryptShareKeyFrom(handle userhandle, std::string shareKey);

    void setAuthRing(std::string authring);
    void setAuthCU255(std::string authring);
    void setPrivRSA(std::string privRSA);
    std::string getPrivRSA();
    bool promotePendingShares();
    bool isUnverifiedOutShare(handle nodeHandle, const string& uid);
    bool isUnverifiedInShare(handle nodeHandle, handle userHandle);

    void loadShareKeys();

    void commit(std::function<void()> applyChanges, std::function<void (error e)> completion = nullptr);
    void reset();

    // returns a formatted string, for logging purposes
    string toString() const;

    // Returns true if the warnings related to shares with non-verified contacts are enabled.
    bool getContactVerificationWarning();

    // Enable/disable the warnings for shares with non-verified contacts.
    void setContactVerificationWarning(bool enabled);

    // this method allows to change the feature-flag for testing purposes
    void setSecureFlag(bool enabled) { mSecure = enabled; }

    // this method allows to change the manual verification feature-flag for testing purposes
    void setManualVerificationFlag(bool enabled) { mManualVerification = enabled; }

protected:
    std::deque<std::pair<std::function<void()>, std::function<void(error e)>>> nextQueue;
    std::deque<std::pair<std::function<void()>, std::function<void(error e)>>> activeQueue;

    void nextCommit();
    void tryCommit(Error e, std::function<void ()> completion);
    void updateAttribute(std::function<void (Error)> completion);

private:

    // Tags used by TLV blob
    enum {
        TAG_VERSION = 1,
        TAG_CREATION_TIME = 2,
        TAG_IDENTITY = 3,
        TAG_GENERATION = 4,
        TAG_ATTR = 5,
        TAG_PRIV_ED25519 = 16,
        TAG_PRIV_CU25519 = 17,
        TAG_PRIV_RSA = 18,
        TAG_AUTHRING_ED25519 = 32,
        TAG_AUTHRING_CU25519 = 33,
        TAG_SHAREKEYS = 48,
        TAG_PENDING_OUTSHARES = 64,
        TAG_PENDING_INSHARES = 65,
        TAG_BACKUPS = 80,
        TAG_WARNINGS = 96,
    };

    // Bit position for different flags for each sharekey. Bits 2 to 7 reserved for future usage.
    enum ShareKeyFlagsId
    {
        TRUSTED = 0,    // If the sharekey is trusted
        INUSE = 1,      // If there is an active outshare or folder-link using the sharekey
    };

    // Bitmap with flags for each sharekey. The field is 1 byte size in the attribute.
    // See used bits and flag meaning in "ShareKeyFlagsId" enumeration.
    typedef std::bitset<8> ShareKeyFlags;

    static const uint8_t IV_LEN = 12;
    static const std::string SVCRYPTO_PAIRWISE_KEY;

    MegaClient& mClient;

    // key used to encrypt/decrypt the ^!keys attribute (derived from Master Key)
    SymmCipher mKey;

    // client is considered to exchange keys in a secure way (requires credential's verification)
    bool mSecure = true;

    // true if user needs to manually verify contact's credentials to encrypt/decrypt share keys
    bool mManualVerification = false;

    // enable / disable logs related to the contents of ^!keys
    static const bool mDebugContents = false;

    // true when the account is being created -> don't show warning to user "updading security",
    // false when the account is being upgraded to ^!keys -> show the warning
    bool mPostRegistration = false;

    // if the last known value of generation is greater than a value received in a ^!keys,
    // then a rogue API could be tampering with the attribute
    bool mDowngradeAttack = false;

    uint8_t mVersion = 0;
    uint32_t mCreationTime = 0;
    handle mIdentity = UNDEF;
    uint32_t mGeneration = 0;
    string mAttr;
    string mPrivEd25519, mPrivCu25519, mPrivRSA;
    string mAuthEd25519, mAuthCu25519;
    string mBackups;
    string mOther;

    // maps node handle of the shared folder to a pair of sharekey bytes and sharekey flags.
    map<handle, pair<string, ShareKeyFlags>> mShareKeys;

    // maps node handle to the target users (where value can be a user's handle in B64 or the email address)
    map<handle, set<string>> mPendingOutShares;

    // maps base64 node handles to pairs of source user handle and share key
    map<string, pair<handle, string>> mPendingInShares;

    // warnings as stored as a key-value map
    map<string, string> mWarnings;

    // decode data from the decrypted ^!keys attribute and stores values in `km`
    // returns false in case of unserializatison isues
    static bool unserialize(KeyManager& km, const string& keysContainer);

    // prepares the header for a new serialized record of type 'tag' and 'len' bytes
    string tagHeader(const byte tag, size_t len) const;

    // Serialize pairs of tags and values as Length+Tag+Lengh+Value.
    // warnings and pending inshares are encoded like that when serialized.
    static bool deserializeFromLTLV(const string& blob, map<string, string>& data);
    static string serializeToLTLV(const map<string, string>& data);

    // encode data from the decrypted ^!keys attribute
    string serialize() const;

    string serializeShareKeys() const;
    static bool deserializeShareKeys(KeyManager& km, const string& blob);
    static string shareKeysToString(const KeyManager& km);

    string serializePendingOutshares() const;
    static bool deserializePendingOutshares(KeyManager& km, const string& blob);
    static string pendingOutsharesToString(const KeyManager& km);

    string serializePendingInshares() const;
    static bool deserializePendingInshares(KeyManager& km, const string& blob);
    static string pendingInsharesToString(const KeyManager& km);

    string serializeBackups() const;
    static bool deserializeBackups(KeyManager& km, const string& blob);

    string serializeWarnings() const;
    static bool deserializeWarnings(KeyManager& km, const string& blob);
    static string warningsToString(const KeyManager& km);

    std::string computeSymmetricKey(handle user);

    // validates data in `km`: ie. downgrade attack, tampered keys...
    bool isValidKeysContainer(const KeyManager& km);

    void updateValues(KeyManager& km);

    // decodes the RSA private key and sets it at MegaClient::asymkey
    // returns false if it doesn't match the current key or if failed to set the key
    bool decodeRSAKey();

    // update the corresponding authring with `value`, both in KeyManager and MegaClient::mAuthrings
    void updateAuthring(attr_t at, std::string &value);

    // update sharekeys (incl. trust). It doesn't purge non-existing items
    void updateShareKeys(map<handle, pair<std::string, ShareKeyFlags> > &shareKeys);

    // true if the credentials of this user require verification
    bool verificationRequired(handle userHandle);
};

struct DynamicMessageNotification
{
    int64_t id = 0;
    std::string title;
    std::string description;
    std::string imageName; // main notification image
    std::string iconName;
    std::string imagePath;
    int64_t start = 0;
    int64_t end = 0;
    bool showBanner = false;
    std::map<std::string, std::string> callToAction1;
    std::map<std::string, std::string> callToAction2;
};

class MEGA_API MegaClient
{
public:
    // own identity
    handle me;
    string uid;

    // all users
    user_map users;

    // encrypted master key
    string k;

    // version of the account
    int accountversion;

    // salt of the account (for v2 accounts)
    string accountsalt;

    // timestamp of the creation of the account
    m_time_t accountsince;

    // Global Multi-Factor Authentication enabled
    bool gmfa_enabled;

    // Server-Side Rubbish-bin Scheduler enabled (autopurging)
    bool ssrs_enabled;

    // Account has VOIP push enabled (only for Apple)
    bool aplvp_enabled;

    // Use new format to generate Mega links
    bool mNewLinkFormat = false;

    // Don't start showing the cookie banner until API says so
    bool mCookieBannerEnabled = false;

    // Consider an account as new if it was created less than X days earlier (right now it's 30days; received in "ug":"na")
    bool accountIsNew = false;

    // AB Test flags
    std::map<string, uint32_t> mABTestFlags;

private:
    // Pro Flexi plan is enabled
    bool mProFlexi = false;
public:
    bool isProFlexi() const { return mProFlexi; }

    Error sendABTestActive(const char* flag, CommandABTestActive::Completion completion);

    // 2 = Opt-in and unblock SMS allowed 1 = Only unblock SMS allowed 0 = No SMS allowed  -1 = flag was not received
    SmsVerificationState mSmsVerificationState;

    // the verified account phone number, filled in from 'ug'
    string mSmsVerifiedPhone;

    // pseudo-random number generator
    PrnGen rng;

    bool ephemeralSession = false;
    bool ephemeralSessionPlusPlus = false;

    static TypeOfLink validTypeForPublicURL(nodetype_t type);
    static string publicLinkURL(bool newLinkFormat, TypeOfLink type, handle ph, const char *key);

    string getWritableLinkAuthKey(handle node);

    // method to check if a timestamp (m_time_t) is valid or not
    static bool isValidMegaTimeStamp(m_time_t val) { return val > mega_invalid_timestamp; }

#ifdef ENABLE_CHAT
    // all chats
    textchat_map chats;
#endif

    // process API requests and HTTP I/O
    void exec();

    // wait for I/O or other events
    int wait();

    // splitted implementation of wait() for a better thread management
    int preparewait();
    int dowait();
    int checkevents();

    // abort exponential backoff
    bool abortbackoff(bool = true);

    // ID tag of the next request
    int nextreqtag();

    // corresponding ID tag of the currently executing callback
    int restag;

    // ephemeral session support
    void createephemeral();
    void createephemeralPlusPlus();
    void resumeephemeral(handle, const byte*, int = 0);
    void resumeephemeralPlusPlus(const std::string& session);
    void cancelsignup();

    // full account confirmation/creation support
    string sendsignuplink2(const char*, const char *, const char*, int ctag = 0);
    void resendsignuplink2(const char*, const char *);

    void confirmsignuplink2(const byte*, unsigned);
    void setkeypair();

    // prelogin: e-mail
    void prelogin(const char*);

    // user login: e-mail, pwkey
    void login(const char*, const byte*, const char* = NULL);

    // user login: e-mail, password, salt
    void login2(const char*, const char*, string *, const char* = NULL);

    // user login: e-mail, derivedkey, 2FA pin
    void login2(const char*, const byte*, const char* = NULL);

    // user login: e-mail, pwkey, emailhash
    void fastlogin(const char*, const byte*, uint64_t);

    // session login: binary session, bytecount
    void login(string session);

    // handle login result, and allow further actions when successful
    void loginResult(error e, std::function<void()> onLoginOk = nullptr);

    // check password
    error validatepwd(const char* pswd);
    bool validatepwdlocally(const char* pswd);

    // get user data
    void getuserdata(int tag, std::function<void(string*, string*, string*, error)> = nullptr);

    // get miscelaneous flags
    void getmiscflags();

    // get the public key of an user
    void getpubkey(const char* user);

    // check if logged in (avoid repetitive calls <-- requires call to Cryptopp::InverseMod(), which is slow)
    sessiontype_t loggedin();

    // provide state by change callback
    void reportLoggedInChanges();
    sessiontype_t mLastLoggedInReportedState = NOTLOGGEDIN;
    handle mLastLoggedInMeHandle = UNDEF;
    string mLastLoggedInMyEmail;

    // check the reason of being blocked
    void whyamiblocked();

    // sets block state: stops querying for action packets, pauses transfer & removes transfer slot availability
    void block(bool fromServerClientResponse = false);

    // unsets block state
    void unblock();

    // dump current session
    int dumpsession(string&);

    // create a copy of the current session. EACCESS for not fully confirmed accounts
    error copysession();

    // resend the verification email to the same email address as it was previously sent to
    void resendverificationemail();

    // reset the verified phone number
    void resetSmsVerifiedPhoneNumber();

    // get the data for a session transfer
    // the caller takes the ownership of the returned value
    string sessiontransferdata(const char*, string*);

    // Kill session id
    void killsession(handle session);
    void killallsessions();

    // extract public handle and key from a public file/folder link
    error parsepubliclink(const char *link, handle &ph, byte *key, TypeOfLink type);

    // open the SC database and get the SCSN from it
    void checkForResumeableSCDatabase();

    // set folder link: node, key. authKey is the authentication key to be able to write into the folder
    error folderaccess(const char*folderlink, const char* authKey);

    // open exported file link (op=0 -> download, op=1 fetch data)
    void openfilelink(handle ph, const byte *key);

    // decrypt password-protected public link
    // the caller takes the ownership of the returned value in decryptedLink parameter
    error decryptlink(const char* link, const char* pwd, string *decryptedLink);

    // encrypt public link with password
    // the caller takes the ownership of the returned value
    error encryptlink(const char* link, const char* pwd, string *encryptedLink);

    // change login password
    error changepw(const char *password, const char *pin = NULL);

    // invoked at the moment we actually send `f`
    void resetScForFetchnodes();

    // load all trees: nodes, shares, contacts
    void fetchnodes(bool nocache, bool loadSyncs, bool reloadingMidSession);

    // fetchnodes stats
    FetchNodesStats fnstats;

    // check existence and integrity of keys and signatures, initialize if missing
    void initializekeys();

    // to be called after resumption from cache (user attributes loaded)
    void loadAuthrings();

    // load cryptographic keys for contacts: RSA, Ed25519, Cu25519
    void fetchContactsKeys();

    // fetch keys related to authrings for a given contact
    void fetchContactKeys(User *user);

    // track a public key in the authring for a given user
    error trackKey(attr_t keyType, handle uh, const std::string &key);

    // track the signature of a public key in the authring for a given user
    error trackSignature(attr_t signatureType, handle uh, const std::string &signature);

    // update the authring if needed on the server and manage the deactivation of the temporal authring
    error updateAuthring(AuthRing *authring, attr_t authringType, bool temporalAuthring, handle updateduh);

    // set the Ed25519 public key as verified for a given user in the authring (done by user manually by comparing hash of keys)
    error verifyCredentials(handle uh, std::function<void(Error)>);

    // reset the authentication method of Ed25519 key from Fingerprint-verified to Seen for a given user
    error resetCredentials(handle uh, std::function<void (Error)>);

    // check credentials are verified for a given user
    bool areCredentialsVerified(handle uh);

    // retrieve user details
    void getaccountdetails(std::shared_ptr<AccountDetails>, bool, bool, bool, bool, bool, bool, int source = -1);

    // check if the available bandwidth quota is enough to transfer an amount of bytes
    void querytransferquota(m_off_t size);

    static constexpr char NODE_ATTRIBUTE_DESCRIPTION[] = "des";
    static constexpr char NODE_ATTRIBUTE_TAGS[] = "t";
    static constexpr char TAG_DELIMITER = ',';
<<<<<<< HEAD
    static constexpr int MAX_NODE_DESCRIPTION_SIZE = 3000;
    static constexpr uint32_t MAX_NUMBER_TAGS = 10;
=======
>>>>>>> 20d943ce

    // update node attributes
    error setattr(std::shared_ptr<Node>, attr_map&& updates, CommandSetAttr::Completion&& c, bool canChangeVault);

    // prefix and encrypt attribute json
    static void makeattr(SymmCipher*, string*, const char*, int = -1);

    // convenience version of the above (frequently we are passing a NodeBase's attrstring)
    static void makeattr(SymmCipher*, const std::unique_ptr<string>&, const char*, int = -1);

    error addTagToNode(std::shared_ptr<Node> node, const std::string& tag, CommandSetAttr::Completion&& c);
    error removeTagFromNode(std::shared_ptr<Node> node, const std::string& tag, CommandSetAttr::Completion&& c);
    error updateTagNode(std::shared_ptr<Node>, const std::string& newTag, const std::string& oldTag, CommandSetAttr::Completion&& c);

public:
    // check node access level
    int checkaccess(Node*, accesslevel_t);

    // check if a move operation would succeed
    error checkmove(Node*, Node*);

    // delete node
    error unlink(Node*, bool keepversions, int tag, bool canChangeVault, std::function<void(NodeHandle, Error)>&& resultFunction = nullptr);

    void unlinkOrMoveBackupNodes(NodeHandle backupRootNode, NodeHandle destination, std::function<void(Error)> completion);

    // delete all versions
    void unlinkversions();

    // move node to new parent folder
    error rename(std::shared_ptr<Node>, std::shared_ptr<Node>, syncdel_t, NodeHandle prevparenthandle, const char *newName, bool canChangeVault, CommandMoveNode::Completion&& c);

    // create folder node
    error createFolder(std::shared_ptr<Node> parent, const char* name, int rTag);

    // rename a node (i.e. change the node attribute 'n')
    error renameNode(NodeHandle nh, const char* newName, CommandSetAttr::Completion&& cbRequest);

    // remove node
    error removeNode(NodeHandle nh, bool keepVersions, int rTag);

    // Queue commands (if needed) to remvoe any outshares (or pending outshares) below the specified node
    void removeOutSharesFromSubtree(std::shared_ptr<Node> n, int tag);

    // start/stop/pause file transfer
    bool startxfer(direction_t, File*, TransferDbCommitter&, bool skipdupes, bool startfirst, bool donotpersist, VersioningOption, error* cause, int tag, m_off_t availableDiskSpace = 0);
    void stopxfer(File* f, TransferDbCommitter* committer);
    void pausexfers(direction_t, bool pause, bool hard, TransferDbCommitter& committer);

    // maximum number of connections per transfer
    static const unsigned MAX_NUM_CONNECTIONS = 6;

    // set max connections per transfer
    void setmaxconnections(direction_t, int);

    // updates business status
    void setBusinessStatus(BizStatus newBizStatus);

    // updates block boolean
    void setBlocked(bool value);

    // enqueue/abort direct read
    void pread(Node*, m_off_t, m_off_t, void*);
    void pread(handle, SymmCipher* key, int64_t, m_off_t, m_off_t, void*, bool = false,  const char* = NULL, const char* = NULL, const char* = NULL);
    void preadabort(Node*, m_off_t = -1, m_off_t = -1);
    void preadabort(handle, m_off_t = -1, m_off_t = -1);

    // pause flags
    bool xferpaused[2];

    MegaClientAsyncQueue mAsyncQueue;

    // number of parallel connections per transfer (PUT/GET)
    unsigned char connections[2];

    // helpfer function for preparing a putnodes call for new node
    error putnodes_prepareOneFile(NewNode* newnode, Node* parentNode, const char *utf8Name, const UploadToken& binaryUploadToken,
                                  const byte *theFileKey, const char *megafingerprint, const char *fingerprintOriginal,
                                  std::function<error(AttrMap&)> addNodeAttrsFunc = nullptr,
                                  std::function<error(std::string *)> addFileAttrsFunc = nullptr);

    // helper function for preparing a putnodes call for new folders
    void putnodes_prepareOneFolder(NewNode* newnode, std::string foldername, bool canChangeVault, std::function<void (AttrMap&)> addAttrs = nullptr);

    // static version to be used from worker threads, which cannot rely on the MegaClient::tmpnodecipher as SymCipher (not thread-safe))
    static void putnodes_prepareOneFolder(NewNode* newnode, std::string foldername, PrnGen& rng, SymmCipher &tmpnodecipher, bool canChangeVault, std::function<void(AttrMap&)> addAttrs = nullptr);

    // add nodes to specified parent node (complete upload, copy files, make
    // folders)
    void putnodes(NodeHandle, VersioningOption vo, vector<NewNode>&&, const char *, int tag, bool canChangeVault, CommandPutNodes::Completion&& completion = nullptr);

    // send files/folders to user
    void putnodes(const char*, vector<NewNode>&&, int tag, CommandPutNodes::Completion&& completion = nullptr);

    void putFileAttributes(handle h, fatype t, const std::string& encryptedAttributes, int tag);

    // attach file attribute to upload or node handle
    bool putfa(NodeOrUploadHandle, fatype, SymmCipher*, int tag, std::unique_ptr<string>);

    // move as many as possible from pendingfa to activefa
    void activatefa();

    // queue file attribute retrieval
    error getfa(handle h, string *fileattrstring, const string &nodekey, fatype, int = 0);

    // notify delayed upload completion subsystem about new file attribute
    void checkfacompletion(UploadHandle, Transfer* = NULL, bool uploadCompleted = false);

    // attach/update/delete a user attribute
    void putua(attr_t at, const byte* av = NULL, unsigned avl = 0, int ctag = -1, handle lastPublicHandle = UNDEF, int phtype = 0, int64_t ts = 0,
        std::function<void(Error)> completion = nullptr);

    // attach/update multiple versioned user attributes at once
    void putua(userattr_map *attrs, int ctag = -1, std::function<void(Error)> completion = nullptr);

    // queue a user attribute retrieval
    bool getua(User* u, const attr_t at = ATTR_UNKNOWN, int ctag = -1, CommandGetUA::CompletionErr completionErr = nullptr, CommandGetUA::CompletionBytes completionBytes = nullptr, CommandGetUA::CompletionTLV completionTLV = nullptr);

    // queue a user attribute retrieval (for non-contacts)
    void getua(const char* email_handle, const attr_t at = ATTR_UNKNOWN, const char *ph = NULL, int ctag = -1, CommandGetUA::CompletionErr ce = nullptr, CommandGetUA::CompletionBytes cb = nullptr, CommandGetUA::CompletionTLV ctlv = nullptr);

    // retrieve the email address of a user
    void getUserEmail(const char *uid);

    // Set email for an user
    void setEmail(User* u, const std::string& email);

//
// Account upgrade to V2
//
public:
    void saveV1Pwd(const char* pwd);
private:
    void upgradeAccountToV2(const string& pwd, int ctag, std::function<void(error e)> completion);
    // temporarily stores v1 account password, to allow automatic upgrade to v2 after successful (full-)login
    unique_ptr<pair<string, SymmCipher>> mV1PswdVault;
// -------- end of Account upgrade to V2

public:
#ifdef DEBUG
    // queue a user attribute removal
    void delua(const char* an);

    // send dev command for testing
    void senddevcommand(const char* command,
                        const char* email,
                        long long q = 0,
                        int bs = 0,
                        int us = 0,
                        const char* abs_c = nullptr);
#endif

    // delete or block an existing contact
    error removecontact(const char*, visibility_t = HIDDEN, CommandRemoveContact::Completion completion = nullptr);

    // Migrate the account to start using the new ^!keys attr.
    void upgradeSecurity(std::function<void(Error)> completion);

    // Set the flag to enable/disable warnings when sharing with a non-verified contact.
    void setContactVerificationWarning(bool enabled, std::function<void(Error)> completion = nullptr);

    // Creates a new share key for the node if there is no share key already created.
    void openShareDialog(Node* n, std::function<void (Error)> completion);

    // add/remove/update outgoing share
    void setshare(std::shared_ptr<Node>, const char*, accesslevel_t, bool writable, const char*,
        int tag, std::function<void(Error, bool writable)> completion);

    void setShareCompletion(Node*, User*, accesslevel_t, bool writable, const char*,
        int tag, std::function<void(Error, bool writable)> completion);

    // Add/delete/remind outgoing pending contact request
    void setpcr(const char*, opcactions_t, const char* = NULL, const char* = NULL, handle = UNDEF, CommandSetPendingContact::Completion completion = nullptr);
    void updatepcr(handle, ipcactions_t, CommandUpdatePendingContact::Completion completion = nullptr);

    // export node link or remove existing exported link for this node
    error exportnode(std::shared_ptr<Node>, int, m_time_t, bool writable, bool megaHosted,
        int tag, std::function<void(Error, handle, handle)> completion);
    void requestPublicLink(Node* n, int del, m_time_t ets, bool writable, bool megaHosted,
	    int tag, std::function<void(Error, handle, handle)> completion); // auxiliar method to add req

    // add timer
    error addtimer(TimerWithBackoff *twb);

#ifdef ENABLE_SYNC
    /**
     * @brief is node syncable
     * @param isinshare filled with whether the node is within an inshare.
     * @param syncError filled with SyncError with the sync error that makes the node unsyncable
     * @return API_OK if syncable. (regular) error otherwise
     */
    error isnodesyncable(std::shared_ptr<Node>, bool * isinshare = NULL, SyncError *syncError = nullptr);

    /**
     * @brief is local path syncable
     * @param newPath path to check
     * @param excludeBackupId backupId to exclude in checking (that of the new sync)
     * @param syncError filled with SyncError with the sync error that makes the node unsyncable
     * @return API_OK if syncable. (regular) error otherwise
     */
    error isLocalPathSyncable(const LocalPath& newPath, handle excludeBackupId = UNDEF, SyncError *syncError = nullptr);

    /**
     * @brief check config. Will fill syncError in the SyncConfig in case there is one.
     * Will fill syncWarning in the SyncConfig in case there is one.
     * Does not persist the sync configuration.
     * Does not add the syncConfig.
     * Reference parameters are filled in while checking syncConfig, for the benefit of addSync() which calls it.
     * @return And error code if there are problems serious enough with the syncconfig that it should not be added.
     *         Otherwise, API_OK
     */
    error checkSyncConfig(SyncConfig& syncConfig, LocalPath& rootpath, std::unique_ptr<FileAccess>& openedLocalFolder, bool& inshare, bool& isnetwork);

    /**
     * @brief add sync. Will fill syncError/syncWarning in the SyncConfig in case there are any.
     * It will persist the sync configuration if its call to checkSyncConfig succeeds
     * @param syncConfig the Config to attempt to add (takes ownership)
     * @param completion Completion function
     * @exludedPath: in sync rework, use this to specify a folder within the sync to exclude (eg, working folder with sync db in it)
     * @return API_OK if added to active syncs. (regular) error otherwise (with detail in syncConfig's SyncError field).
     * Completion is used to signal success/failure.  That may occur during this call, or in future (after server request/reply etc)
     */
    void addsync(SyncConfig&& syncConfig, std::function<void(error, SyncError, handle)> completion, const string& logname, const string& excludedPath);

    /**
     * @brief
     * Create the remote backup dir under //in/"My Backups"/`DEVICE_NAME`/. If `DEVICE-NAME` folder is missing, create that first.
     *
     * @param bkpName
     * The name of the remote backup dir (desired final outcome is //in/"My Backups"/`DEVICE_NAME`/bkpName)
     *
     * @param extDriveRoot
     * Drive root in case backup is from external drive; empty otherwise
     *
     * @param completion
     * Completion function
     *
     * @return
     * API_OK if remote backup dir has been successfully created.
     * API_EACCESS if "My Backups" handle could not be obtained from user attribute, or if `DEVICE_NAME` was not a dir,
     * or if remote backup dir already existed.
     * API_ENOENT if "My Backups" handle was invalid or its Node was missing.
     * API_EINCOMPLETE if device-id or device-name could not be obtained
     * Any error returned by readDriveId(), in case of external drive.
     * Registration occurs later, during addsync(), not in this function.
     * UndoFunction will be passed on completion, the caller can use it to remove the new backup cloud node if there is a later failure.
     */
    typedef std::function<void(std::function<void()> continuation)> UndoFunction;
    void preparebackup(SyncConfig, std::function<void(Error, SyncConfig, UndoFunction revertOnError)>);

    /**
     * @brief Used to migrate all the sync's management data from MEGAsync to the SDK
     *
     * @deprecated This function is deprecated. Please don't use it in new code.
     */
    void copySyncConfig(const SyncConfig& config, std::function<void(handle, error)> completion);

    /**
     * @brief
     * Import sync configs from JSON.
     *
     * @param configs
     * A JSON string encoding the sync configs to import.
     *
     * @param completion
     * The function to call when we've completed importing the configs.
     *
     * @see MegaApi::exportSyncConfigs
     * @see MegaApi::importSyncConfigs
     * @see Syncs::exportSyncConfig
     * @see Syncs::exportSyncConfigs
     * @see Syncs::importSyncConfig
     * @see Syncs::importSyncConfigs
     */
    void importSyncConfigs(const char* configs, std::function<void(error)> completion);

    /**
     * @brief This method ensures that sync user attributes are available.
     *
     * This method calls \c completion function when it finishes, with the
     * corresponding error if was not possible to ensure the attrs are available.
     *
     * Note that it may also need to create certain attributes, like *~jscd, if they
     * don't exist yet.
     *
     * @param completion Function that is called when completed
     */
    void ensureSyncUserAttributes(std::function<void(Error)> completion);

private:
    void ensureSyncUserAttributesCompleted(Error e);
    std::function<void(Error)> mOnEnsureSyncUserAttributesComplete;

public:

#endif  // ENABLE_SYNC

    /**
     * @brief creates a tlv with one record and returns it encrypted with master key
     * @param name name of the record
     * @param text value of the record
     * @return encrypted base64 string with the tlv contents
     */
    std::string cypherTLVTextWithMasterKey(const char* name, const std::string& text);
    std::string decypherTLVTextWithMasterKey(const char* name, const std::string& text);

    // close all open HTTP connections
    void disconnect();

    // close server-client HTTP connection
    void catchup();
    // abort lock request
    void abortlockrequest();

    // abort session and free all state information
    void logout(bool keepSyncConfigsFile, CommandLogout::Completion completion = nullptr);

    // free all state information
    void locallogout(bool removecaches, bool keepSyncsConfigFile);

    // SDK version
    const char* version();

    // get the last available version of the app
    void getlastversion(const char *appKey);

    // get a local ssl certificate for communications with the webclient
    void getlocalsslcertificate();

    // send a DNS request to resolve a hostname
    void dnsrequest(const char*);

    // send chat stats
    void sendchatstats(const char*, int port);

    // send chat logs with user's annonymous id
    void sendchatlogs(const char*, mega::handle userid, mega::handle callid, int port);

    // send a HTTP request
    void httprequest(const char*, int, bool = false, const char* = NULL, int = 1);

    // maximum outbound throughput (per target server)
    int putmbpscap;

    // User-Agent header for HTTP requests
    string useragent;

    // Issuer of a detected fake SSL certificate
    string sslfakeissuer;

    // shopping basket
    handle_vector purchase_basket;

    // enumerate Pro account purchase options
    void purchase_enumeratequotaitems();

    // clear shopping basket
    void purchase_begin();

    // add item to basket
    void purchase_additem(int, handle, unsigned, const char *, unsigned, const char *, handle = UNDEF, int = 0, int64_t = 0);

    // submit purchased products for payment
    void purchase_checkout(int);

    // submit purchase receipt for verification
    void submitpurchasereceipt(int, const char*, handle lph = UNDEF, int phtype = 0, int64_t ts = 0);

    // store credit card
    error creditcardstore(const char *);

    // get credit card subscriptions
    void creditcardquerysubscriptions();

    // cancel credit card subscriptions
    void creditcardcancelsubscriptions(const char *reason = NULL);

    // get payment methods
    void getpaymentmethods();

    // store user feedback
    void userfeedbackstore(const char *);

    // send event
    void sendevent(int, const char *, const char* viewId = nullptr, bool addJourneyId = false);
    void sendevent(int, const char *, int tag, const char* viewId = nullptr, bool addJourneyId = false);

    // create support ticket
    void supportticket(const char *message, int type);

    // clean rubbish bin
    void cleanrubbishbin();

    // change the storage status
    bool setstoragestatus(storagestatus_t);

    // get info about a folder link
    void getpubliclinkinfo(handle h);

    // send an sms to verificate a phone number (returns EARGS if phone number has invalid format)
    error smsverificationsend(const string& phoneNumber, bool reVerifyingWhitelisted = false);

    // check the verification code received by sms is valid (returns EARGS if provided code has invalid format)
    error smsverificationcheck(const string& verificationCode);

#ifdef ENABLE_CHAT

    // create a new chat with multiple users and different privileges
    void createChat(bool group, bool publicchat, const userpriv_vector* userpriv = NULL, const string_map* userkeymap = NULL, const char* title = NULL, bool meetingRoom = false, int chatOptions = ChatOptions::kEmpty, const ScheduledMeeting* schedMeeting = nullptr);

    // invite a user to a chat
    void inviteToChat(handle chatid, handle uh, int priv, const char *unifiedkey = NULL, const char *title = NULL);

    // remove a user from a chat
    void removeFromChat(handle chatid, handle uh);

    // get the URL of a chat
    void getUrlChat(handle chatid);

    // set chat mode (public/private)
    void setChatMode(TextChat* chat, bool pubChat);

    // process object arrays by the API server (users + privileges)
    userpriv_vector * readuserpriv(JSON* j);

    // grant access to a chat peer to one specific node
    void grantAccessInChat(handle chatid, handle h, const char *uid);

    // revoke access to a chat peer to one specific node
    void removeAccessInChat(handle chatid, handle h, const char *uid);

    // update permissions of a peer in a chat
    void updateChatPermissions(handle chatid, handle uh, int priv);

    // truncate chat from message id
    void truncateChat(handle chatid, handle messageid);

    // set title of the chat
    void setChatTitle(handle chatid, const char *title = NULL);

    // get the URL of the presence server
    void getChatPresenceUrl();

    // register a token device to route push notifications
    void registerPushNotification(int deviceType, const char *token = NULL);

    void archiveChat(handle chatid, bool archived);

    // request meta information from an url (title, description, icon)
    void richlinkrequest(const char*);

    // create/get or delete chat-link
    void chatlink(handle chatid, bool del, bool createifmissing);

    // get the URL for chat-link
    void chatlinkurl(handle publichandle);

    // convert public chat into private chat
    void chatlinkclose(handle chatid, const char *title);

    // auto-join publicchat
    void chatlinkjoin(handle publichandle, const char *unifiedkey);

    // set retention time for a chatroom in seconds, after which older messages in the chat are automatically deleted
    void setchatretentiontime(handle chatid, unsigned period);

    // parse scheduled meeting or scheduled meeting occurrences
    error parseScheduledMeetings(std::vector<std::unique_ptr<ScheduledMeeting> > &schedMeetings,
                                 bool parsingOccurrences, JSON *j, bool parseOnce = false,
                                 handle* originatingUser = nullptr,
                                 UserAlert::UpdatedScheduledMeeting::Changeset* cs = nullptr,
                                 handle_set* childMeetingsDeleted = nullptr);

    // report invalid scheduled meeting by sending an event to stats server
    void reportInvalidSchedMeeting(const ScheduledMeeting* sched = nullptr);
#endif

    // get mega achievements
    void getaccountachievements(AchievementsDetails *details);

    // get mega achievements list (for advertising for unregistered users)
    void getmegaachievements(AchievementsDetails *details);

    // get welcome pdf
    void getwelcomepdf();

    // report an event to the API logger
    void reportevent(const char*, const char* = NULL);
    void reportevent(const char*, const char*, int tag);

    // set max download speed
    bool setmaxdownloadspeed(m_off_t bpslimit);

    // set max upload speed
    bool setmaxuploadspeed(m_off_t bpslimit);

    // get max download speed
    m_off_t getmaxdownloadspeed();

    // get max upload speed
    m_off_t getmaxuploadspeed();

    // get the handle of the older version for a NewNode
    std::shared_ptr<Node> getovnode(Node *parent, string *name);

    // Load from db node children at first level
    sharedNode_list getChildren(const Node *parent, CancelToken cancelToken = CancelToken());

    // Get number of children from a node
    size_t getNumberOfChildren(NodeHandle parentHandle);

    // use HTTPS for all communications
    bool usehttps;

    // use an alternative port for downloads (8080)
    bool usealtdownport;

    // select the download port automatically
    bool autodownport;

    // use an alternative port for uploads (8080)
    bool usealtupport;

    // select the upload port automatically
    bool autoupport;

    // finish downloaded chunks in order
    bool orderdownloadedchunks;

    // retry API_ESSL errors
    bool retryessl;

private:
    // flag to start / stop the request status monitor
    bool mReqStatEnabled = false;
public:
    bool requestStatusMonitorEnabled() { return mReqStatEnabled; }
    void startRequestStatusMonitor() { mReqStatEnabled = true; }
    void stopRequestStatusMonitor() { mReqStatEnabled = false; }

    // timestamp until the bandwidth is overquota in deciseconds, related to Waiter::ds
    m_time_t overquotauntil;

    // storage status
    storagestatus_t ststatus;

    class CacheableStatusMap : private map<int64_t, CacheableStatus>
    {
    public:
        CacheableStatusMap(MegaClient *client) { mClient = client; }

        // returns the cached value for type, or defaultValue if not found
        int64_t lookup(CacheableStatus::Type type, int64_t defaultValue);

        // add/update cached status, both in memory and DB
        bool addOrUpdate(CacheableStatus::Type type, int64_t value);

        // adds a new item to the map. It also initializes dedicated vars in the client (used to load from DB)
        void loadCachedStatus(CacheableStatus::Type type, int64_t value);

        // for unserialize
        CacheableStatus *getPtr(CacheableStatus::Type type);

        void clear() { map::clear(); }

    private:
        MegaClient *mClient = nullptr;
    };

    // cacheable status
    CacheableStatusMap mCachedStatus;

    // warning timestamps related to storage overquota in paywall mode
    vector<m_time_t> mOverquotaWarningTs;

    // deadline timestamp related to storage overquota in paywall mode
    m_time_t mOverquotaDeadlineTs;

    // minimum bytes per second for streaming (0 == no limit, -1 == use default)
    int minstreamingrate;

    // user handle for customer support user
    static const string SUPPORT_USER_HANDLE;

    // root URL for chat stats
    static const string SFUSTATSURL;

    // root URL for reqstat requests
    static const string REQSTATURL;

    // root URL for Website
    static const string MEGAURL;

    // newsignup link URL prefix
    static const char* newsignupLinkPrefix();

    // confirm link URL prefix
    static const char* confirmLinkPrefix();

    // verify link URL prefix
    static const char* verifyLinkPrefix();

    // recover link URL prefix
    static const char* recoverLinkPrefix();

    // cancel link URL prefix
    static const char* cancelLinkPrefix();

    // stats id
    std::string statsid;

    // number of ongoing asynchronous fopen
    int asyncfopens;

    // list of notifications to display to the user; includes items already seen
    UserAlerts useralerts;

    // true if user data is cached
    bool cachedug;

    // backoff for the expiration of cached user data
    BackoffTimer btugexpiration;

    // if logged into public folder (which might optionally be writable)
    bool loggedIntoFolder() const;

    // if logged into writable folder
    bool loggedIntoWritableFolder() const;

    // start receiving external drive [dis]connect notifications
    bool startDriveMonitor();

    // stop receiving external drive [dis]connect notifications
    void stopDriveMonitor();

    // returns true if drive monitor is started
    bool driveMonitorEnabled();

private:
#ifdef USE_DRIVE_NOTIFICATIONS
    DriveInfoCollector mDriveInfoCollector;
#endif
    BackoffTimer btcs;
    BackoffTimer btbadhost;
    BackoffTimer btworkinglock;
    BackoffTimer btreqstat;

    vector<TimerWithBackoff *> bttimers;

    // server-client command trigger connection
    std::unique_ptr<HttpReq> pendingsc;
    std::unique_ptr<HttpReq> pendingscUserAlerts;
    BackoffTimer btsc;

    int mPendingCatchUps = 0;
    bool mReceivingCatchUp = false;

    // account is blocked: stops querying for action packets, pauses transfer & removes transfer slot availability
    bool mBlocked = false;
    bool mBlockedSet = false; //value set in current execution

    bool pendingscTimedOut = false;

    // badhost report
    HttpReq* badhostcs;

    // Working lock
    unique_ptr<HttpReq> workinglockcs;

    // Request status monitor
    unique_ptr<HttpReq> mReqStatCS;

    // List of Notification IDs that should show in Notification Center
    std::vector<uint32_t> mEnabledNotifications;

public:
    // notify URL for new server-client commands
    string scnotifyurl;

    // lang URI component for API requests
    string lang;

    struct FolderLink {
        // public handle of the folder link ('&n=' param in the POST)
        handle mPublicHandle = UNDEF;

        // auth token that enables writing into the folder link (appended to the `n` param in POST)
        string mWriteAuth;      // (optional, only for writable links)

        // auth token that relates the usage of the folder link to a user's session id ('&sid=' param in the POST)
        string mAccountAuth;    // (optional, set by the app)
    };
    FolderLink mFolderLink;

    // API response JSON object
    JSON response;

    // response record processing issue
    bool warned;

    // next local user record identifier to use
    int userid;

    // backoff for file attributes
    BackoffTimer btpfa;
    bool faretrying;

    // next internal upload handle (call UploadHandle::next() to update value)
    UploadHandle mUploadHandle;

    // just one notification after fetchnodes and catch-up actionpackets
    bool notifyStorageChangeOnStateCurrent = false;

    // maximum number of concurrent transfers (uploads + downloads)
    static const unsigned MAXTOTALTRANSFERS;

    // maximum number of concurrent transfers (uploads or downloads)
    static const unsigned MAXTRANSFERS;

    // minimum maximum number of concurrent transfers for dynamic calculation
    static const unsigned MIN_MAXTRANSFERS;

    // maximum number of concurrent raided transfers for mobile
    static const unsigned MAX_RAIDTRANSFERS_FOR_MOBILE;

    // meaningful portion of the maximum transfer queue size to consider raid representation
    // i.e., there must be at least this number of raid transfers to let us predict whether the next download transfer will be raided or non-raided
    static const unsigned MEANINGFUL_PORTION_OF_MAXTRANSFERS_QUEUE_FOR_RAID_PREDICTIVE_SYSTEM;

    // maximum number of queued putfa before halting the upload queue
    static const int MAXQUEUEDFA;

    // maximum number of concurrent putfa
    static const int MAXPUTFA;

    // update time at which next deferred transfer retry kicks in
    void nexttransferretry(direction_t d, dstime*);

    // a TransferSlot chunk failed
    bool chunkfailed;

    // fetch state serialize from local cache
    bool fetchsc(DbTable*);

    // fetch statusTable from local cache
    bool fetchStatusTable(DbTable*);

    // open/create status database table
    void doOpenStatusTable();

    // remove old (2 days or more) transfers from cache, if they were not resumed
    void purgeOrphanTransfers(bool remove = false);

    // close the local transfer cache
    void closetc(bool remove = false);

    // server-client command processing
    bool sc_checkSequenceTag(const string& tag);
    bool sc_checkActionPacket(Node* lastAPDeletedNode);

    void sc_updatenode();
    std::shared_ptr<Node> sc_deltree();
    handle sc_newnodes(Node* priorActionpacketDeletedNode, bool& firstHandleMismatchedDelete);
    void sc_contacts();
    void sc_keys();
    void sc_fileattr();
    void sc_userattr();
    bool sc_shares();
    bool sc_upgrade();
    void sc_paymentreminder();
    void sc_opc();
    void sc_ipc();
    void sc_upc(bool incoming);
    void sc_ph();
    void sc_se();
#ifdef ENABLE_CHAT
    void sc_chatupdate(bool readingPublicChat);
    void sc_chatnode();
    void sc_chatflags();
    void sc_scheduledmeetings();
    void sc_delscheduledmeeting();
    void createNewSMAlert(const handle&, handle chatid, handle schedId, handle parentSchedId, m_time_t startDateTime);
    void createDeletedSMAlert(const handle&, handle chatid, handle schedId);
    void createUpdatedSMAlert(const handle&, handle chatid, handle schedId, handle parentSchedId,
                               m_time_t startDateTime, UserAlert::UpdatedScheduledMeeting::Changeset&& cs);
    static error parseScheduledMeetingChangeset(JSON*, UserAlert::UpdatedScheduledMeeting::Changeset*);
    void clearSchedOccurrences(TextChat& chat);
#endif
    void sc_uac();
    void sc_uec();
    void sc_la();
    void sc_ub();
    void sc_sqac();
    void sc_pk();
    void sc_cce();

    void init();

    // remove caches
    void removeCaches();

    // add node to vector and return index
    unsigned addnode(sharedNode_vector* v, std::shared_ptr<Node> n) const;

    // crypto request response
    void cr_response(sharedNode_vector*, sharedNode_vector*, JSON*);

    // read node tree from JSON object
    void readtree(JSON*, Node* priorActionpacketDeletedNode, bool& firstHandleMatchedDelete);

    // converts UTF-8 to 32-bit word array
    static char* utf8_to_a32forjs(const char*, int*);

    // was the app notified of a retrying CS request?
    bool csretrying;

    // encode/query handle type
    void encodehandletype(handle*, bool);
    bool isprivatehandle(handle*);

    // add direct read
    void queueread(handle, bool, SymmCipher*, int64_t, m_off_t, m_off_t, void*, const char* = NULL, const char* = NULL, const char* = NULL);

    // execute pending direct reads
    bool execdirectreads();

    // maximum number parallel connections for the direct read subsystem
    static const int MAXDRSLOTS = 16;

    // abort queued direct read(s)
    void abortreads(handle, bool, m_off_t, m_off_t);

    static const char PAYMENT_PUBKEY[];

    void dodiscarduser(User* u, bool discardnotified);

    void enabletransferresumption(const char *loggedoutid = NULL);
    void disabletransferresumption(const char *loggedoutid = NULL);

    // application callbacks
    struct MegaApp* app;

    // event waiter
    shared_ptr<Waiter> waiter;

    // HTTP access
    HttpIO* httpio;

    // directory change notification
    unique_ptr<FileSystemAccess> fsaccess;

    // bitmap graphics handling
    GfxProc* gfx;

    // enable / disable the gfx layer
    bool gfxdisabled;

    // DB access
    DbAccess* dbaccess = nullptr;

    // DbTable iface to handle "statecache" for logged in user (implemented at SqliteAccountState object)
    unique_ptr<DbTable> sctable;

    // NodeManager instance to wrap all access to Node objects
    NodeManager mNodeManager;

    mutex nodeTreeMutex;

    // there is data to commit to the database when possible
    bool pendingsccommit;

    // transfer cache table
    unique_ptr<DbTable> tctable;

    // during processing of request responses, transfer table updates can be wrapped up in a single begin/commit
    TransferDbCommitter* mTctableRequestCommitter = nullptr;

    // status cache table for logged in user. For data pertaining status which requires immediate commits
    unique_ptr<DbTable> statusTable;

    // scsn as read from sctable
    handle cachedscsn;

    void handleDbError(DBError error);

    // notify the app about a fatal error (ie. DB critical error like disk is full)
    void fatalError(ErrorReason errorReason);

    // This method returns true when fatal failure has been detected
    // None actions has been taken yet (reload, restart app, ...)
    bool accountShouldBeReloadedOrRestarted() const;

    // This flag keeps the last error detected. It's overwritten by new errors and reset upon logout.It's cleaned after reload or other error is generated
    ErrorReason mLastErrorDetected = ErrorReason::REASON_ERROR_NO_ERROR;

    // initial state load in progress?  initial state can come from the database cache or via an 'f' command to the API.
    // Either way there can still be a lot of historic actionpackets to follow since that snaphot, especially if the user has not been online for a long time.
    bool fetchingnodes;
    int fetchnodestag;

    // set true after fetchnodes and catching up on actionpackets, stays true after that.
    bool statecurrent;

    // actionpackets are up to date (similar to statecurrent but false if in the middle of spoonfeeding etc)
    bool actionpacketsCurrent;

    // This flag is used to ensure we load Syncs just once per user session, even if a fetchnodes reload occurs after the first one
    bool syncsAlreadyLoadedOnStatecurrent = false;

    // subsequent fetchnodes should use the 'nocache' flag, so that we don't have difficulties with actionpackets getting to a later SCSN than we had before
    bool fetchnodesAlreadyCompletedThisSession = false;

    // File Attribute upload system.  These can come from:
    //  - upload transfers
    //  - app requests to attach a thumbnail/preview to a node
    //  - app requests for media upload (which return the fa handle)
    // initially added to queuedfa, and up to 10 moved to activefa.
    list<shared_ptr<HttpReqFA>> queuedfa;
    list<shared_ptr<HttpReqFA>> activefa;

    // API request queue double buffering:
    // reqs[r] is open for adding commands
    // reqs[r^1] is being processed on the API server
    HttpReq* pendingcs;

    // Only queue the "Server busy" event once, until the current cs completes, otherwise we may DDOS
    // ourselves in cases where many clients get 500s for a while and then recover at the same time
    bool pendingcs_serverBusySent = false;

    // pending HTTP requests
    pendinghttp_map pendinghttp;

    // record type indicator for sctable
    // allways add new ones at the end of the enum, otherwise it will mess up the db!
    enum { CACHEDSCSN, CACHEDNODE, CACHEDUSER, CACHEDLOCALNODE, CACHEDPCR, CACHEDTRANSFER, CACHEDFILE, CACHEDCHAT, CACHEDSET, CACHEDSETELEMENT, CACHEDDBSTATE, CACHEDALERT } sctablerectype;

    void persistAlert(UserAlert::Base* a);

    // record type indicator for statusTable
    enum StatusTableRecType { CACHEDSTATUS };

    // open/create "statecache" and "nodes" tables in DB
    void opensctable();

    // opens (or creates if non existing) a status database table.
    //   if loadFromCache is true, it will load status from the table.
    void openStatusTable(bool loadFromCache);

    // initialize/update state cache referenced sctable
    void initsc();
    void updatesc();
    void finalizesc(bool);

    // truncates status table
    void initStatusTable();

    // flag to pause / resume the processing of action packets
    bool scpaused;

    // actionpacket sequence tags (current refers to the one expected by the Requests)
    string mCurrentSeqtag;
    string mPriorSeqTag;
    bool mCurrentSeqtagSeen = false;
    int mCurrentSeqtagCmdtag = 0;

    // sc received seqtags to report to app (not tied to requests in this client)
    string mLastReceivedScSeqTag;
    string mLargestEverSeenScSeqTag;

    // records last seqTag, with allowance for future fields also
    ScDbStateRecord mScDbStateRecord;

    // Server-MegaClient request JSON and processing state flag ("processing a element")
    JSON jsonsc;
    bool insca;
    bool insca_notlast;

    // no two interrelated client instances should ever have the same sessionid
    char sessionid[10];

    // session key to protect local storage
    string sessionkey;

    // key protecting non-shareable GPS coordinates in nodes (currently used only by CUv2 in iOS)
    string unshareablekey;

    // application key
    char appkey[16];

    // incoming shares to be attached to a corresponding node
    newshare_list newshares;

    // maps the handle of the root of shares with their corresponding share key
    // out-shares: populated from 'ok0' element from `f` command
    // in-shares: populated from readnodes() for `f` command
    // map is cleared upon call to mergenewshares(), and used only temporary during `f` command.
    std::map<NodeHandle, std::vector<byte>> mNewKeyRepository;

    // current request tag
    int reqtag;

    // user maps: by handle and by case-normalized e-mail address
    uh_map uhindex;
    um_map umindex;

    // mapping of pending contact handles to their structure
    handlepcr_map pcrindex;

    // A record of which file attributes are needed (or now available) per upload transfer
    FileAttributesPending fileAttributesUploading;

    // file attribute fetch channels
    fafc_map fafcs;

    // generate attribute string based on the pending attributes for this upload
    void pendingattrstring(UploadHandle, string*);

    // active/pending direct reads
    handledrn_map hdrns;   // DirectReadNodes, main ownership.  One per file, each with one DirectRead per client request.
    dsdrn_map dsdrns;      // indicates the time at which DRNs should be retried
    dr_list drq;           // DirectReads that are in DirectReadNodes which have fectched URLs
    drs_list drss;         // DirectReadSlot for each DR in drq, up to Max
    void removeAppData(void* t); // remove appdata (usually a MegaTransfer*) from every DirectRead

    // merge newly received share into nodes
    void mergenewshares(bool notify, bool skipWriteInDb = false);
    void mergenewshare(NewShare *s, bool notify, bool skipWriteInDb);    // merge only the given share

    // return the list of incoming shared folder (only top level, nested inshares are skipped)
    sharedNode_vector getInShares();

    // return the list of verified incoming shared folders (only top level, nested inshares are skipped)
    sharedNode_vector getVerifiedInShares();

    // return the list of unverified incoming shared folders (only top level, nested inshares are skipped)
    sharedNode_vector getUnverifiedInShares();

    // transfer queues (PUT/GET)
    transfer_multimap multi_transfers[2];
    BackoffTimerGroupTracker transferRetryBackoffs[2];
    uint32_t lastKnownCancelCount = 0;
#ifdef ENABLE_SYNC
    // track puts that may need finishing if sync abandoned before putnodes happens
    TransferBackstop transferBackstop;
#endif

    // transfer list to manage the priority of transfers
    TransferList transferlist;

    // cached transfers (PUT/GET)
    transfer_multimap multi_cachedtransfers[2];

    // cached files and their dbids
    vector<string> cachedfiles;
    vector<uint32_t> cachedfilesdbids;

    // database IDs of cached files and transfers
    // waiting for the completion of a putnodes
    pendingdbid_map pendingtcids;

    // path of temporary files
    // waiting for the completion of a putnodes
    pendingfiles_map pendingfiles;

    // transfer tslots
    transferslot_list tslots;

    // raid transfers counter
    unsigned raidTransfersCounter{};

    // keep track of next transfer slot timeout
    BackoffTimerGroupTracker transferSlotsBackoff;

    // next TransferSlot to doio() on
    transferslot_list::iterator slotit;

    // send updates to app when the storage size changes
    int64_t mNotifiedSumSize = 0;

    // TODO: obsolete if "secure"
    // asymmetric to symmetric key rewriting
    handle_vector nodekeyrewrite;
    handle_vector sharekeyrewrite;

    static const char* const EXPORTEDLINK;

    // default number of seconds to wait after a bandwidth overquota
    static dstime DEFAULT_BW_OVERQUOTA_BACKOFF_SECS;

    // number of seconds to invalidate the cached user data
    static dstime USER_DATA_EXPIRATION_BACKOFF_SECS;

    // total number of Node objects
    std::atomic_ullong totalNodes;

    // tracks how many nodes have had a successful applykey()
    std::atomic<long long> mAppliedKeyNodeCount;

    // server-client request sequence number
    SCSN scsn;

    // process an array of users from the API server
    bool readusers(JSON*, bool actionpackets);

    // process a JSON user object
    // possible results:
    // 0 -> no object found
    // 1 -> successful parsing
    // any other number -> parsing error
    int readuser(JSON*, bool actionpackets);

    user_vector usernotify;
    void notifyuser(User*);

    pcr_vector pcrnotify;
    void notifypcr(PendingContactRequest*);

    // update transfer in the persistent cache
    void transfercacheadd(Transfer*, TransferDbCommitter*);

    // remove a transfer from the persistent cache
    void transfercachedel(Transfer*, TransferDbCommitter* committer);

    // add a file to the persistent cache
    void filecacheadd(File*, TransferDbCommitter& committer);

    // remove a file from the persistent cache
    void filecachedel(File*, TransferDbCommitter* committer);

#ifdef ENABLE_CHAT
    textchat_map chatnotify;
    void notifychat(TextChat *);

    // process mcsm array at fetchnodes
    void procmcsm(JSON*);
#endif

#ifdef USE_MEDIAINFO
    MediaFileInfo mediaFileInfo;
#endif

    // write changed/added/deleted users to the DB cache and notify the
    // application
    void notifypurge();

    // If it's necessary, load nodes from data base
    shared_ptr<Node> nodeByHandle(NodeHandle);
    shared_ptr<Node> nodebyhandle(handle);

    shared_ptr<Node> nodeByPath(const char* path, std::shared_ptr<Node> node = nullptr, nodetype_t type = TYPE_UNKNOWN);

#if ENABLE_SYNC
    std::shared_ptr<Node> nodebyfingerprint(LocalNode*);
#endif /* ENABLE_SYNC */

    // get a vector of recent actions in the account
    recentactions_vector getRecentActions(unsigned maxcount, m_time_t since);

    // determine if the file is a video, photo, or media (video or photo).  If the extension (with trailing .) is not precalculated, pass null
    bool nodeIsMedia(const Node*, bool *isphoto, bool *isvideo) const;

    // determine if the file is a photo.
    bool nodeIsPhoto(const Node *n, bool checkPreview) const;

    // determine if the file is a video.
    bool nodeIsVideo(const Node *n) const;

    // determine if the file is an audio.
    bool nodeIsAudio(const Node *n) const;

    // determine if the file is a document.
    bool nodeIsDocument(const Node *n) const;

    // determine if the file is a PDF.
    bool nodeIsPdf(const Node *n) const;

    // determine if the file is a presentation.
    bool nodeIsPresentation(const Node *n) const;

    // determine if the file is an archive.
    bool nodeIsArchive(const Node* n) const;

    // determine if the file is a program.
    bool nodeIsProgram(const Node* n) const;

    // determine if the file is miscellaneous.
    bool nodeIsMiscellaneous(const Node* n) const;

    // determine if the file is a spreadsheet.
    bool nodeIsSpreadsheet(const Node* n) const;

    // determine if the file is not in any of the other file types.
    bool nodeIsOtherType(const Node* n) const;

    // functions for determining whether we can clone a node instead of upload
    // or whether two files are the same so we can just upload/download the data once
    bool treatAsIfFileDataEqual(const FileFingerprint& nodeFingerprint, const LocalPath& file2, const string& filenameExtensionLowercaseNoDot);
    bool treatAsIfFileDataEqual(const FileFingerprint& fp1, const string& filenameExtensionLowercaseNoDot1,
                                const FileFingerprint& fp2, const string& filenameExtensionLowercaseNoDot2);

#ifdef ENABLE_SYNC

    // one unified structure for SyncConfigs, the Syncs that are running, and heartbeat data
    Syncs syncs;

    // indicates whether all startup syncs have been fully scanned
    bool syncsup;

    // sync debris folder name in //bin
    static const char* const SYNCDEBRISFOLDERNAME;

    // we are adding the //bin/SyncDebris/yyyy-mm-dd subfolder(s)
    bool syncdebrisadding;

    // minute of the last created folder in SyncDebris (don't attempt creation more frequently than once per minute)
    m_time_t syncdebrisminute;

    // move nodes to //bin/SyncDebris/yyyy-mm-dd/ or copy to //bin/SyncDebris/yyyy-mm-dd/ folder and unlink
    void movetosyncdebris(Node*, bool inshare, std::function<void(NodeHandle, Error)>&& completion, bool canChangeVault);

    // move queued nodes to SyncDebris (for syncing into the user's own cloud drive)
    void execmovetosyncdebris(Node* n, std::function<void(NodeHandle, Error)>&& completion, bool canChangeVault, bool isInshare);

    std::shared_ptr<Node> getOrCreateSyncdebrisFolder();
    struct pendingDebrisRecord {
        NodeHandle nodeHandle;
        std::function<void(NodeHandle, Error)> completion;
        bool mIsInshare = false;
        bool mCanChangeVault = false;
        pendingDebrisRecord(NodeHandle h, std::function<void(NodeHandle, Error)> c, bool inshare, bool changeVault)
            : nodeHandle(h), completion(c), mIsInshare(inshare), mCanChangeVault(changeVault) {}
    };
    list<pendingDebrisRecord> pendingDebris;

#endif
    // determine if all transfer slots are full
    bool slotavail() const;

    // transfer queue dispatch/retry handling
    void dispatchTransfers();

    void freeq(direction_t);

    // client-server request double-buffering
    RequestDispatcher reqs;

    // returns if the current pendingcs includes a fetch nodes command
    bool isFetchingNodesPendingCS();

    // transfer chunk failed
    void setchunkfailed(string*);
    string badhosts;

    bool requestLock;
    dstime disconnecttimestamp;
    dstime nextDispatchTransfersDs = 0;

#ifdef ENABLE_CHAT
    // SFU id to specify the SFU server where all chat calls will be started
    int mSfuid = sfu_invalid_id;
#endif

    // process object arrays by the API server
    int readnodes(JSON*, int, putsource_t, vector<NewNode>*, bool modifiedByThisClient, bool applykeys, Node* priorActionpacketDeletedNode, bool* firstHandleMismatchedDelete);

    // process a JSON node object
    // possible results:
    // 0 -> no object found
    // 1 -> successful parsing
    // any other number -> parsing error
    int readnode(JSON*, int, putsource_t, vector<NewNode>*, bool modifiedByThisClient, bool applykeys,
                 NodeManager::MissingParentNodes& missingParentNodes, handle &previousHandleForAlert, set<NodeHandle> *allParents,
                 Node *priorActionpacketDeletedNode, bool *firstHandleMatchesDelete);

    void readok(JSON*);
    void readokelement(JSON*);
    void readoutshares(JSON*);
    void readoutshareelement(JSON*);

    void readipc(JSON*);
    void readopc(JSON*);

    error readmiscflags(JSON*);

    bool procph(JSON*);

    // process a JSON ph object
    // possible results:
    // 0 -> no object found
    // 1 -> successful parsing
    // any other number -> parsing error
    int procphelement(JSON*);

    void procsnk(JSON*);
    void procsuk(JSON*);

    void procmcf(JSON*);
    void procmcna(JSON*);

    void setkey(SymmCipher*, const char*);
    bool decryptkey(const char*, byte*, int, SymmCipher*, int, handle);

    void handleauth(handle, byte*);

    bool procsc();
    size_t procreqstat();

    // API warnings
    void warn(const char*);
    bool warnlevel();

    std::shared_ptr<Node> childnodebyname(const Node *parent, const char* name, bool skipFolders = false);
    sharedNode_vector childnodesbyname(Node* parent, const char* name, bool skipFolders = false);
    std::shared_ptr<Node> childnodebynametype(Node* parent, const char* name, nodetype_t mustBeType);
    std::shared_ptr<Node> childnodebyattribute(Node* parent, nameid attrId, const char* attrValue);

    static void honorPreviousVersionAttrs(Node *previousNode, AttrMap &attrs);

    // purge account state and abort server-client connection
    void purgenodesusersabortsc(bool keepOwnUser);

    static const int USERHANDLE = 8;
    static const int PCRHANDLE = 8;
    static const int NODEHANDLE = 6;
    static const int CHATHANDLE = 8;
    static const int SESSIONHANDLE = 8;
    static const int PURCHASEHANDLE = 8;
    static const int BACKUPHANDLE = 8;
    static const int DRIVEHANDLE = 8;
    static const int CONTACTLINKHANDLE = 6;
    static const int CHATLINKHANDLE = 6;
    static const int SETHANDLE = Set::HANDLESIZE;
    static const int SETELEMENTHANDLE = SetElement::HANDLESIZE;
    static const int PUBLICSETHANDLE = Set::PUBLICHANDLESIZE;

    // max new nodes per request
    static const int MAX_NEWNODES = 2000;

    // session ID length (binary)
    static const unsigned SIDLEN = 2 * SymmCipher::KEYLENGTH + USERHANDLE * 4 / 3 + 1;

    void proccr(JSON*);
    void procsr(JSON*);

    KeyManager mKeyManager;

    // account access: master key
    // folder link access: folder key
    SymmCipher key;

    // dummy key to obfuscate non protected cache
    SymmCipher tckey;

    // account access (full account): RSA private key
    AsymmCipher asymkey;
    string mPrivKey;    // serialized version for apps

    // RSA public key
    AsymmCipher pubk;

    // EdDSA signing key (Ed25519 private key seed).
    EdDSA *signkey;

    // ECDH key (x25519 private key).
    ECDH *chatkey;

    // set when keys for every current contact have been checked
    AuthRingsMap mAuthRings;

    // used during initialization to accumulate required updates to authring (to send them all atomically)
    AuthRingsMap mAuthRingsTemp;

    // Pending contact keys during initialization
    std::map<attr_t, set<handle>> mPendingContactKeys;

    // invalidate received keys (when fail to load)
    void clearKeys();

    // delete chatkey and signing key
    void resetKeyring();

    // binary session ID
    string sid;

    // distinguish activity from different MegaClients in logs
    string clientname;

    // number our http requests so we can distinguish them (and the curl debug logging for them) in logs
    unsigned transferHttpCounter = 0;

    // apply keys
    void applykeys();

    // send andy key rewrites prepared when keys were applied
    void sendkeyrewrites();

    // symmetric password challenge
    int checktsid(byte* sidbuf, unsigned len);

    // locate user by e-mail address or by handle
    User* finduser(const char*, int = 0);
    User* finduser(handle, int = 0);
    User* ownuser();
    void mapuser(handle, const char*);
    void discarduser(handle, bool = true);
    void discarduser(const char*);
    void mappcr(handle, unique_ptr<PendingContactRequest>&&);
    bool discardnotifieduser(User *);

    PendingContactRequest* findpcr(handle);

    // queue public key request for user
    User *getUserForSharing(const char *uid);
    void queuepubkeyreq(User*, std::unique_ptr<PubKeyAction>);
    void queuepubkeyreq(const char*, std::unique_ptr<PubKeyAction>);

    // rewrite foreign keys of the node (tree)
    void rewriteforeignkeys(std::shared_ptr<Node> n);

    // simple string hash
    static void stringhash(const char*, byte*, SymmCipher*);
    static uint64_t stringhash64(string*, SymmCipher*);

    // builds the authentication URI to be sent in POST requests
    string getAuthURI(bool supressSID = false, bool supressAuthKey = false);

    bool setlang(string *code);

    // create a new folder with given name and stores its node's handle into the user's attribute ^!bak
    error setbackupfolder(const char* foldername, int tag, std::function<void(Error)> addua_completion);

    // fetch backups and syncs from BC, search bkpId among them, disable the backup or sync, update sds attribute, for a backup move or delete its contents
    void removeFromBC(handle bkpId, handle bkpDest, std::function<void(const Error&)> f);

    // fetch backups and syncs from BC
    void getBackupInfo(std::function<void(const Error&, const vector<CommandBackupSyncFetch::Data>&)> f);

    // sets the auth token to be used when logged into a folder link
    void setFolderLinkAccountAuth(const char *auth);

    // returns the public handle of the folder link if the account is logged into a public folder, otherwise UNDEF.
    handle getFolderLinkPublicHandle();

    // check if end call reason is valid
    bool isValidEndCallReason(int reason);

    // check if there is a valid folder link (rootnode received and the valid key)
    bool isValidFolderLink();

    //returns the top-level node for a node
    shared_ptr<Node> getrootnode(shared_ptr<Node>);

    //returns true if the node referenced by the handle belongs to the logged-in account
    bool isPrivateNode(NodeHandle h);

    //returns true if the node referenced by the handle belongs to other account than the logged-in account
    bool isForeignNode(NodeHandle h);

    // process node subtree
    void proctree(std::shared_ptr<Node>, TreeProc*, bool skipinshares = false, bool skipversions = false);

    // hash password
    error pw_key(const char*, byte*) const;

    // returns a pointer to tmptransfercipher setting its key to the one provided
    // tmptransfercipher key will change: to be used right away: this is not a dedicated SymmCipher for the transfer!
    SymmCipher *getRecycledTemporaryTransferCipher(const byte *key, int type = 1);

    // returns a pointer to tmpnodecipher setting its key to the one provided
    // tmpnodecipher key will change: to be used right away: this is not a dedicated SymmCipher for the node!
    SymmCipher *getRecycledTemporaryNodeCipher(const string *key);
    SymmCipher *getRecycledTemporaryNodeCipher(const byte *key);

    // request a link to recover account
    void getrecoverylink(const char *email, bool hasMasterkey);

    // query information about recovery link
    void queryrecoverylink(const char *link);

    // request private key for integrity checking the masterkey
    void getprivatekey(const char *code);

    // confirm a recovery link to restore the account
    void confirmrecoverylink(const char *code, const char *email, const char *password, const byte *masterkey = NULL, int accountversion = 1);

    // request a link to cancel the account
    void getcancellink(const char *email, const char* = NULL);

    // confirm a link to cancel the account
    void confirmcancellink(const char *code);

    // get a link to change the email address
    void getemaillink(const char *email, const char *pin = NULL);

    // confirm a link to change the email address
    void confirmemaillink(const char *code, const char *email, const byte *pwkey);

    // create contact link
    void contactlinkcreate(bool renew);

    // query contact link
    void contactlinkquery(handle);

    // delete contact link
    void contactlinkdelete(handle);

    // multi-factor authentication setup
    void multifactorauthsetup(const char* = NULL);

    // multi-factor authentication get
    void multifactorauthcheck(const char*);

    // multi-factor authentication disable
    void multifactorauthdisable(const char*);

    // fetch time zone
    void fetchtimezone();

    void keepmealive(int, bool enable = true);

    void getpsa(bool urlSupport);

    // tells the API the user has seen existing alerts
    void acknowledgeuseralerts();

    // manage overquota errors
    void activateoverquota(dstime timeleft, bool isPaywall);

    // achievements enabled for the account
    bool achievements_enabled;

    // non-zero if login with user+pwd was done (reset upon fetchnodes completion)
    bool isNewSession;

    // timestamp of the last login with user and password
    m_time_t tsLogin;

    // true if user has disabled fileversioning
    bool versions_disabled;

    // the SDK is trying to log out
    int loggingout = 0;

    bool executingLocalLogout = false;

    // the logout request succeeded, time to clean up localy once returned from CS response processing
    std::function<void(MegaClient*)> mOnCSCompletion;

    // true if the account is a master business account, false if it's a sub-user account
    BizMode mBizMode;

    // -1: expired, 0: inactive (no business subscription), 1: active, 2: grace-period
    BizStatus mBizStatus;

    // list of handles of the Master business account/s
    std::set<handle> mBizMasters;

    // timestamp when a business account will enter into Grace Period
    m_time_t mBizGracePeriodTs;

    // timestamp when a business account will finally expire
    m_time_t mBizExpirationTs;

    // whether the destructor has started running yet
    bool destructorRunning = false;

    // Keep track of high level operation counts and times, for performance analysis
    struct PerformanceStats
    {
        CodeCounter::ScopeStats execFunction = { "MegaClient_exec" };
        CodeCounter::ScopeStats transferslotDoio = { "TransferSlot_doio" };
        CodeCounter::ScopeStats execdirectreads = { "execdirectreads" };
        CodeCounter::ScopeStats transferComplete = { "transfer_complete" };
        CodeCounter::ScopeStats megaapiSendPendingTransfers = { "megaapi_sendtransfers" };
        CodeCounter::ScopeStats prepareWait = { "MegaClient_prepareWait" };
        CodeCounter::ScopeStats doWait = { "MegaClient_doWait" };
        CodeCounter::ScopeStats checkEvents = { "MegaClient_checkEvents" };
        CodeCounter::ScopeStats applyKeys = { "MegaClient_applyKeys" };
        CodeCounter::ScopeStats dispatchTransfers = { "dispatchTransfers" };
        CodeCounter::ScopeStats csResponseProcessingTime = { "cs batch response processing" };
        CodeCounter::ScopeStats csSuccessProcessingTime = { "cs batch received processing" };
        CodeCounter::ScopeStats scProcessingTime = { "sc processing" };
#ifdef ENABLE_SYNC
        CodeCounter::ScopeStats recursiveSyncTime = { "recursiveSync" };
        CodeCounter::ScopeStats computeSyncTripletsTime = { "computeSyncTriplets" };
        CodeCounter::ScopeStats inferSyncTripletsTime = { "inferSyncTriplets" };
        CodeCounter::ScopeStats syncItem = { "syncItem" };
        CodeCounter::ScopeStats syncItemCheckMove = { "syncItemCheckMove" };
        CodeCounter::ScopeStats syncItemXXX = { "syncItemXXX" };
        CodeCounter::ScopeStats syncItemXXF = { "syncItemXXF" };
        CodeCounter::ScopeStats syncItemXSX = { "syncItemXSX" };
        CodeCounter::ScopeStats syncItemXSF = { "syncItemXSF" };
        CodeCounter::ScopeStats syncItemCXX = { "syncItemCXX" };
        CodeCounter::ScopeStats syncItemCXF = { "syncItemCXF" };
        CodeCounter::ScopeStats syncItemCSX = { "syncItemCSX" };
        CodeCounter::ScopeStats syncItemCSF = { "syncItemCSF" };
        CodeCounter::ScopeStats clientThreadActions = { "clientThreadActions" };
#endif
        uint64_t transferStarts = 0, transferFinishes = 0;
        uint64_t transferTempErrors = 0, transferFails = 0;
        uint64_t prepwaitImmediate = 0, prepwaitZero = 0, prepwaitHttpio = 0, prepwaitFsaccess = 0, nonzeroWait = 0;
        CodeCounter::DurationSum csRequestWaitTime;
        CodeCounter::DurationSum transfersActiveTime;
        std::string report(bool reset, HttpIO* httpio, Waiter* waiter, const RequestDispatcher& reqs);
    } performanceStats;

    std::string getDeviceidHash();

    /**
     * @brief This function calculates the time (in deciseconds) that a user
     * transfer request must wait for a retry.
     *
     * A pro user who has reached the limit must wait for the renewal or
     * an upgrade on the pro plan.
     *
     * @param req Pointer to HttpReq object
     * @note a 99408 event is sent for non-pro clients with a negative
     * timeleft in the request header
     *
     * @return returns the backoff time in dstime
     */
    dstime overTransferQuotaBackoff(HttpReq* req);

    enum class ClientType
    {
        DEFAULT = 0,        // same as MegaApi::CLIENT_TYPE_DEFAULT
        VPN,
        PASSWORD_MANAGER,
    };

    MegaClient(MegaApp*, shared_ptr<Waiter>, HttpIO*, DbAccess*, GfxProc*, const char*, const char*, unsigned workerThreadCount, ClientType clientType = ClientType::DEFAULT);
    ~MegaClient();

struct MyAccountData
{
    void setProLevel(AccountType prolevel) { mProLevel = prolevel; }
    AccountType getProLevel() { return mProLevel; };
    void setProUntil(m_time_t prountil) { mProUntil = prountil; }

    // returns remaining time for the current pro-level plan
    // keep in mind that free plans do not have a remaining time; instead, the IP bandwidth is reset after a back off period
    m_time_t getTimeLeft();

private:
    AccountType mProLevel = AccountType::ACCOUNT_TYPE_UNKNOWN;
    m_time_t mProUntil = -1;
} mMyAccount;

// JourneyID for cs API requests and log events. Populated from "ug"/"gmf" commands response.
// It is kept in memory and persisted in disk until a full logout.
struct JourneyID
{
private:
    // The JourneyID value - a 16-char hex string (or an empty string if it hasn't been retrieved yet)
    string mJidValue;
    // The tracking flag: used to attach the JourneyID to cs requests
    bool mTrackValue;
    // Local cache file
    unique_ptr<FileSystemAccess>& mClientFsaccess;
    LocalPath mCacheFilePath;
    bool storeValuesToCache(bool storeJidValue, bool storeTrackValue) const;

public:
    static constexpr size_t HEX_STRING_SIZE = 16;
    JourneyID(unique_ptr<FileSystemAccess>& clientFsaccess, const LocalPath& rootPath);
    // Updates the JourneyID and the tracking flag based on the provided jidValue, which must be a 16-char hex string.
    // When jidValue is not empty:
    // - Sets mJidValue to jidValue only if it is currently unset (empty).
    // - Sets mTrackValue if it is currently unset (false).
    // When jidValue is empty:
    // - Keeps mJidValue unchanged.
    // - Unsets mTrackValue if it is currently set (true).
    // Returns true if either the JourneyID (mJidValue) or the tracking flag (mTrackValue) have been updated.
    bool setValue(const string& jidValue);
    // Get the JourneyID (empty if still unset)
    string getValue() const;
    // Check if the tracking flag is set, i.e.: the JourneyID must be tracked (used in cs API reqs)
    bool isTrackingOn() const;
    // Load the JourneyID and the tracking flag stored in the cache file.
    bool loadValuesFromCache();
    // Remove local cache file and reset the JourneyID so a new one can be set from the next "ug"/"gmf" command.
    bool resetCacheAndValues();
};

    ClientType getClientType() const { return mClientType; }
    bool isClientType(const ClientType& t) const { return mClientType == t; }

private:
    ClientType mClientType;

    // Since it's quite expensive to create a SymmCipher, this are provided to use for quick operations - just set the key and use.
    SymmCipher tmpnodecipher;

    // Since it's quite expensive to create a SymmCipher, this is provided to use for quick operation - just set the key and use.
    SymmCipher tmptransfercipher;

    error changePasswordV1(User* u, const char* password, const char* pin);
    error changePasswordV2(const char* password, const char* pin);
    void fillCypheredAccountDataV2(const char* password, vector<byte>& clientRandomValue, vector<byte>& encmasterkey,
                                   string& hashedauthkey, string& salt);

    static vector<byte> deriveKey(const char* password, const string& salt, size_t derivedKeySize);

//
// JourneyID and ViewID
//
    // JourneyID for cs API requests and log events
    JourneyID mJourneyId;

public:

    // Checks if there is a valid JourneyID and tracking flag is set
    bool trackJourneyId() const;

    // Retrieves the JourneyID value, which is a 16-character hexadecimal string (for submission to the API)
    // If the JourneyID is still unset, it returns an empty string.
    string getJourneyId() const;

    // Load the JourneyID values from the local cache.
    bool loadJourneyIdCacheValues();

    // Set the JourneyID value from a 16-character hexadecimal string (obtained from API commands "ug"/"gmf")
    // See JourneyID::setValue() for full doc
    bool setJourneyId(const string& jid);

    // Generates a unique ViewID that the caller should store and can optionally use in subsequent sendevent() calls.
    // ViewID is employed by apps for event logging. It is generated by the SDK to ensure consistent and shared logic across applications.
    static string generateViewId(PrnGen& rng);

//
// Sets and Elements
//

    // generate "asp" command
    void putSet(Set&& s, std::function<void(Error, const Set*)> completion);

    // generate "asr" command
    void removeSet(handle sid, std::function<void(Error)> completion);

    // generate "aft" command
    void fetchSetInPreviewMode(std::function<void(Error, Set*, elementsmap_t*)> completion);

    // generate "aepb" command
    void putSetElements(vector<SetElement>&& els, std::function<void(Error, const vector<const SetElement*>*, const vector<int64_t>*)> completion);

    // generate "aep" command
    void putSetElement(SetElement&& el, std::function<void(Error, const SetElement*)> completion);

    // generate "aerb" command
    void removeSetElements(handle sid, vector<handle>&& eids, std::function<void(Error, const vector<int64_t>*)> completion);

    // generate "aer" command
    void removeSetElement(handle sid, handle eid, std::function<void(Error)> completion);

    // handle "aesp" parameter, part of 'f'/ "fetch nodes" response
    bool procaesp(JSON& j);

    // load Sets and Elements from json
    error readSetsAndElements(JSON& j, map<handle, Set>& newSets, map<handle, elementsmap_t>& newElements);

    // return Set with given sid or nullptr if it was not found
    const Set* getSet(handle sid) const;

    // return all available Sets, indexed by id
    const map<handle, Set>& getSets() const { return mSets; }

    // add new Set or replace exisiting one
    const Set* addSet(Set&& a);

    // search for Set with the same id, and update its members
    bool updateSet(Set&& s);

    // delete Set with elemId from local memory; return true if found and deleted
    bool deleteSet(handle sid);

    // return Element count for Set sid, or 0 if not found
    unsigned getSetElementCount(handle sid) const;

    // return Element with given eid from Set sid, or nullptr if not found
    const SetElement* getSetElement(handle sid, handle eid) const;

    // return all available Elements in a Set, indexed by eid
    const elementsmap_t* getSetElements(handle sid) const;

    // add new SetElement or replace exisiting one
    const SetElement* addOrUpdateSetElement(SetElement&& el);

    // delete Element with eid from Set with sid in local memory; return true if found and deleted
    bool deleteSetElement(handle sid, handle eid);

    // return true if Set with given sid is exported (has a public link)
    bool isExportedSet(handle sid) const;

    void exportSet(handle sid, bool makePublic, std::function<void(Error)> completion);

    // returns result of the operation and the link created
    pair<error, string> getPublicSetLink(handle sid) const;

    // returns error code and public handle for the link provided as a param
    error fetchPublicSet(const char* publicSetLink, std::function<void(Error, Set*, elementsmap_t*)>);

    void stopSetPreview() { if (mPreviewSet) mPreviewSet.reset(); }

    bool inPublicSetPreview() const { return !!mPreviewSet; }

    const SetElement* getPreviewSetElement(handle eid) const
    { return isElementInPreviewSet(eid) ? &mPreviewSet->mElements[eid] : nullptr; }

    const Set* getPreviewSet() const { return inPublicSetPreview() ? &mPreviewSet->mSet : nullptr; }
    const elementsmap_t* getPreviewSetElements() const
    { return inPublicSetPreview() ? &mPreviewSet->mElements : nullptr; }

private:
    error readSets(JSON& j, map<handle, Set>& sets);
    error readSet(JSON& j, Set& s);
    error readElements(JSON& j, map<handle, elementsmap_t>& elements);
    error readElement(JSON& j, SetElement& el);
    error readAllNodeMetadata(JSON& j, map<handle, SetElement::NodeMetadata>& nodes);
    error readSingleNodeMetadata(JSON& j, SetElement::NodeMetadata& node);
    bool decryptNodeMetadata(SetElement::NodeMetadata& nodeMeta, const string& key);
    error readExportedSet(JSON& j, Set& s, pair<bool, m_off_t>& exportRemoved);
    error readSetsPublicHandles(JSON& j, map<handle, Set>& sets);
    error readSetPublicHandle(JSON& j, map<handle, Set>& sets);
    void fixSetElementWithWrongKey(const Set& set);
    size_t decryptAllSets(map<handle, Set>& newSets, map<handle, elementsmap_t>& newElements, map<handle, SetElement::NodeMetadata>* nodeData);
    error decryptSetData(Set& s);
    error decryptElementData(SetElement& el, const string& setKey);
    string decryptKey(const string& k, SymmCipher& cipher) const;
    bool decryptAttrs(const string& attrs, const string& decrKey, string_map& output);
    string encryptAttrs(const string_map& attrs, const string& encryptionKey);

    void sc_asp(); // AP after new or updated Set
    void sc_asr(); // AP after removed Set
    void sc_aep(); // AP after new or updated Set Element
    void sc_aer(); // AP after removed Set Element
    void sc_ass(); // AP after exported set update

    bool initscsets();
    bool fetchscset(string* data, uint32_t id);
    bool updatescsets();
    void notifypurgesets();
    void notifyset(Set*);
    vector<Set*> setnotify;
    map<handle, Set> mSets; // indexed by Set id

    bool initscsetelements();
    bool fetchscsetelement(string* data, uint32_t id);
    bool updatescsetelements();
    void notifypurgesetelements();
    void notifysetelement(SetElement*);
    void clearsetelementnotify(handle sid);
    vector<SetElement*> setelementnotify;
    map<handle, elementsmap_t> mSetElements; // indexed by Set id, then Element id

    struct SetLink
    {
        handle mPublicId = UNDEF; // same as mSet.mPublicId once fetched
        string mPublicKey;
        string mPublicLink;
        Set mSet;
        elementsmap_t mElements;
    };
    unique_ptr<SetLink> mPreviewSet;

    bool isElementInPreviewSet(handle eid) const
    { return mPreviewSet && (mPreviewSet->mElements.find(eid) != end(mPreviewSet->mElements)); }
// -------- end of Sets and Elements

    // Generates a key pair (x25519 (Cu) key pair) to use for Vpn Credentials (MegaClient::putVpnCredential)
    StringKeyPair generateVpnKeyPair();

    std::pair<bool, error> checkRenameNodePrecons(std::shared_ptr<Node> n);

    // Password Manager - private
    void preparePasswordNodeData(attr_map& attrs, const AttrMap& data) const;
    std::string getPartialAPs();

public:

/* Mega VPN methods */

    // Call "vpnr" command.
    void getVpnRegions(CommandGetVpnRegions::Cb&& = nullptr /* Completion */);

    // Call "vpng" command.
    void getVpnCredentials(CommandGetVpnCredentials::Cb&& = nullptr /* Completion */);

    // Call "vpnp" command.
    void putVpnCredential(std::string&& /* VPN Region */, CommandPutVpnCredential::Cb&& = nullptr /* Completion */);

    // Call "vpnd" command.
    void delVpnCredential(int /* SlotID */, CommandDelVpnCredential::Cb&& = nullptr /* Completion */);

    // Call "vpnc" command.
    void checkVpnCredential(std::string&& /* User Public Key */, CommandCheckVpnCredential::Cb&& = nullptr /* Completion */);

    /**
     * @brief Generates a VPN credential string equivalent to the .conf file generated by the webclient.
     * This method is meant to be called with the credential details obtained from CommandPutVpnCredential.
     *
     * Content:
     *    [Interface]
     *    PrivateKey = User Private Key
     *    Address = IPv4, IPv6
     *    DNS = IPv4, IPv6
     *
     *    [Peer]
     *    PublicKey = Cluster Public Key
     *    AllowedIPs = 0.0.0.0/0, ::/0
     *    Endpoint = host:port
     *
     * @note These VPN credential details are not the same than the data obtained from MegaClient::getVpnCredentials()
     * @see MegaClient::putVpnCredential()
     * @return The string with the VPN credentials specified above.
    */
    string generateVpnCredentialString(int /* ClusterID */,
                                       std::string&& /* VPN Region */,
                                       std::string&& /* IPv4 */,
                                       std::string&& /* IPv6 */,
                                       StringKeyPair&& /* Peer Key Pair <User Private, Cluster Public> */);

/* Mega VPN methods END */

    void fetchCreditCardInfo(CommandFetchCreditCardCompletion completion);
    void setProFlexi(bool newProFlexi);

    // Password Manager
    static const char* const NODE_ATTR_PASSWORD_MANAGER;
    static const char* const PWM_ATTR_PASSWORD_NOTES;
    static const char* const PWM_ATTR_PASSWORD_URL;
    static const char* const PWM_ATTR_PASSWORD_USERNAME;
    static const char* const PWM_ATTR_PASSWORD_PWD;
    NodeHandle getPasswordManagerBase();
    void createPasswordManagerBase(int rtag, CommandCreatePasswordManagerBase::Completion cbRequest);
    error createPasswordNode(const char* name, std::unique_ptr<AttrMap> data,
                             std::shared_ptr<Node> nParent, int rtag);
    error updatePasswordNode(NodeHandle nh, std::unique_ptr<AttrMap> newData,
                             CommandSetAttr::Completion&& cb);

    static std::string generatePasswordChars(const bool useUpper,
                                             const bool useDigits,
                                             const bool useSymbols,
                                             const unsigned int length);

    void setEnabledNotifications(std::vector<uint32_t>&& notifs) { mEnabledNotifications = std::move(notifs); }
    const std::vector<uint32_t>& getEnabledNotifications() const { return mEnabledNotifications; }
    void getNotifications(CommandGetNotifications::ResultFunc onResult);
};

} // namespace

#define char_is_not_digit [](unsigned char c) { return !::mega::is_digit(c); }
#define char_is_not_space [](unsigned char c) { return !::mega::is_space(c); }

#endif<|MERGE_RESOLUTION|>--- conflicted
+++ resolved
@@ -753,11 +753,7 @@
     static constexpr char NODE_ATTRIBUTE_DESCRIPTION[] = "des";
     static constexpr char NODE_ATTRIBUTE_TAGS[] = "t";
     static constexpr char TAG_DELIMITER = ',';
-<<<<<<< HEAD
-    static constexpr int MAX_NODE_DESCRIPTION_SIZE = 3000;
     static constexpr uint32_t MAX_NUMBER_TAGS = 10;
-=======
->>>>>>> 20d943ce
 
     // update node attributes
     error setattr(std::shared_ptr<Node>, attr_map&& updates, CommandSetAttr::Completion&& c, bool canChangeVault);
