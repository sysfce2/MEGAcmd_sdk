/**
 * @file mega/megaclient.h
 * @brief Client access engine core logic
 *
 * (c) 2013-2014 by Mega Limited, Auckland, New Zealand
 *
 * This file is part of the MEGA SDK - Client Access Engine.
 *
 * Applications using the MEGA API must present a valid application key
 * and comply with the the rules set forth in the Terms of Service.
 *
 * The MEGA SDK is distributed in the hope that it will be useful,
 * but WITHOUT ANY WARRANTY; without even the implied warranty of
 * MERCHANTABILITY or FITNESS FOR A PARTICULAR PURPOSE.
 *
 * @copyright Simplified (2-clause) BSD License.
 *
 * You should have received a copy of the license along with this
 * program.
 */

#ifndef MEGACLIENT_H
#define MEGACLIENT_H 1

#include "json.h"
#include "db.h"
#include "gfx.h"
#include "filefingerprint.h"
#include "request.h"
#include "transfer.h"
#include "treeproc.h"
#include "sharenodekeys.h"
#include "account.h"
#include "backofftimer.h"
#include "http.h"
#include "pubkeyaction.h"
#include "pendingcontactrequest.h"
#include "mediafileattribute.h"

namespace mega {

class MEGA_API FetchNodesStats
{
public:
    enum {
        MODE_DB = 0,
        MODE_API = 1,
        MODE_NONE = 2
    };

    enum {
        TYPE_ACCOUNT = 0,
        TYPE_FOLDER = 1,
        TYPE_NONE = 2
    };

    enum {
        API_CACHE = 0,
        API_NO_CACHE = 1,    // use this for DB mode
        API_NONE = 2
    };

    FetchNodesStats();
    void init();
    void toJsonArray(string *json);

    //////////////////
    // General info //
    //////////////////
    int mode; // DB = 0, API = 1
    int cache; // no-cache = 0, no-cache = 1
    int type; // Account = 0, Folder = 1
    dstime startTime; // startup time (ds)

    /**
     * \brief Number of nodes in the cached filesystem
     *
     * From DB: number on nodes in the local database
     * From API: number of nodes in the response to the fetchnodes command
     */
    long long nodesCached;

    /**
     * @brief Number of nodes in the current filesystem, after the reception of action packets
     */
    long long nodesCurrent;

    /**
     * @brief Number of action packets to complete the cached filesystem
     *
     * From DB: Number of action packets to complete the local cache
     * From API: Number of action packets to complete the server-side cache
     */
    int actionPackets;

    ////////////
    // Errors //
    ////////////

    /**
     * @brief Number of error -3 or -4 received during the process (including cs and sc requests)
     */
    int eAgainCount;

    /**
     * @brief Number of HTTP 500 errors received during the process (including cs and sc requests)
     */
    int e500Count;

    /**
     * @brief Number of other errors received during the process (including cs and sc requests)
     *
     * The most common source of these errors are connectivity problems (no Internet, timeouts...)
     */
    int eOthersCount;

    ////////////////////////////////////////////////////////////////////
    // Time elapsed until different steps since the startup time (ds) //
    ////////////////////////////////////////////////////////////////////

    /**
     * @brief Time until the first byte read
     *
     * From DB: time until the first record read from the database
     * From API: time until the first byte read in response to the fetchnodes command (errors excluded)
     */
    dstime timeToFirstByte;

    /**
     * @brief Time until the last byte read
     *
     * From DB: time until the last record is read from the database
     * From API: time until the whole response to the fetchnodes command has been received
     */
    dstime timeToLastByte;

    /**
     * @brief Time until the cached filesystem is ready
     *
     * From DB: time until the database has been read and processed
     * From API: time until the fetchnodes command is processed
     */
    dstime timeToCached;

    /**
     * @brief Time until the filesystem is ready to be used
     *
     * From DB: this time is the same as timeToCached
     * From API: time until action packets have been processed
     * It's needed to wait until the reception of action packets due to
     * server-side caches.
     */
    dstime timeToResult;

    /**
     * @brief Time until synchronizations have been resumed
     *
     * This involves the load of the local cache and the scan of known
     * files. Files that weren't cached are scanned later.
     */
    dstime timeToSyncsResumed;

    /**
     * @brief Time until the filesystem is current
     *
     * From DB: time until action packets have been processed
     * From API: this time is the same as timeToResult
     */
    dstime timeToCurrent;

    /**
     * @brief Time until the resumption of transfers has finished
     *
     * The resumption of transfers is done after the filesystem is current
     */
    dstime timeToTransfersResumed;
};

class MEGA_API MegaClient
{
public:
    // own identity
    handle me;

    // root nodes (files, incoming, rubbish)
    handle rootnodes[3];

    // all nodes
    node_map nodes;

    // all users
    user_map users;

    // encrypted master key
    string k;

    // version of the account
    int accountversion;

    // salt of the account (for v2 accounts)
    string accountsalt;

    // timestamp of the creation of the account
    m_time_t accountsince;

    // multi-factor authentication globally enabled
    bool gmfa_enabled;

#ifdef ENABLE_CHAT
    // all chats
    textchat_map chats;
#endif

    // process API requests and HTTP I/O
    void exec();

    // wait for I/O or other events
    int wait();

    // splitted implementation of wait() for a better thread management
    int preparewait();
    int dowait();
    int checkevents();

    // abort exponential backoff
    bool abortbackoff(bool = true);

    // ID tag of the next request
    int nextreqtag();

    // corresponding ID tag of the currently executing callback
    int restag;

    // ephemeral session support
    void createephemeral();
    void resumeephemeral(handle, const byte*, int = 0);

    // full account confirmation/creation support
    void sendsignuplink(const char*, const char*, const byte*);

    string sendsignuplink2(const char*, const char *, const char*);
    void resendsignuplink2(const char*, const char *);

    void querysignuplink(const byte*, unsigned);
    void confirmsignuplink(const byte*, unsigned, uint64_t);
    void confirmsignuplink2(const byte*, unsigned);
    void setkeypair();

    // prelogin: e-mail
    void prelogin(const char*);

    // user login: e-mail, pwkey
    void login(const char*, const byte*, const char* = NULL);

    // user login: e-mail, password, salt
    void login2(const char*, const char*, string *);

    // user login: e-mail, derivedkey
    void login2(const char*, const byte*);

    // user login: e-mail, pwkey, emailhash
    void fastlogin(const char*, const byte*, uint64_t);

    // session login: binary session, bytecount
    void login(const byte*, int);

    // check password
    error validatepwd(const byte *);

    // get user data
    void getuserdata();

    // get the public key of an user
    void getpubkey(const char* user);

    // check if logged in
    sessiontype_t loggedin();

    // check the reason of being blocked
    void whyamiblocked();

    // dump current session
    int dumpsession(byte*, size_t);

    // create a copy of the current session
    void copysession();

    // get the data for a session transfer
    // the caller takes the ownership of the returned value
    // if the second parameter isn't NULL, it's used as session id instead of the current one
    string *sessiontransferdata(const char*, string* = NULL);

    // Kill session id
    void killsession(handle session);
    void killallsessions();

    // set folder link: node, key
    error folderaccess(const char*folderlink);

    // open exported file link
    error openfilelink(const char*, int);

    // decrypt password-protected public link
    // the caller takes the ownership of the returned value in decryptedLink parameter
    error decryptlink(const char* link, const char* pwd, string *decryptedLink);

    // encrypt public link with password
    // the caller takes the ownership of the returned value
    error encryptlink(const char* link, const char* pwd, string *encryptedLink);

    // change login password
<<<<<<< HEAD
    error changepw(const char *password);
=======
    error changepw(const byte*, const char *pin = NULL);
>>>>>>> f20a8ff4

    // load all trees: nodes, shares, contacts
    void fetchnodes(bool nocache = false);

    // fetchnodes stats
    FetchNodesStats fnstats;

#ifdef ENABLE_CHAT
    // load cryptographic keys: RSA, Ed25519, Cu25519 and their signatures
    void fetchkeys();    
    void initializekeys();
#endif

    // retrieve user details
    void getaccountdetails(AccountDetails*, bool, bool, bool, bool, bool, bool);

    // check if the available bandwidth quota is enough to transfer an amount of bytes
    void querytransferquota(m_off_t size);

    // update node attributes
    error setattr(Node*, const char* prevattr = NULL);

    // prefix and encrypt attribute json
    void makeattr(SymmCipher*, string*, const char*, int = -1) const;

    // check node access level
    int checkaccess(Node*, accesslevel_t);

    // check if a move operation would succeed
    error checkmove(Node*, Node*);

    // delete node
    error unlink(Node*, bool = false);

    // delete all versions
    void unlinkversions();

    // move node to new parent folder
    error rename(Node*, Node*, syncdel_t = SYNCDEL_NONE, handle = UNDEF);

    // start/stop/pause file transfer
    bool startxfer(direction_t, File*, bool skipdupes = false);
    void stopxfer(File* f);
    void pausexfers(direction_t, bool, bool = false);

    // maximum number of connections per transfer
    static const unsigned MAX_NUM_CONNECTIONS = 6;

    // set max connections per transfer
    void setmaxconnections(direction_t, int);

    // enqueue/abort direct read
    void pread(Node*, m_off_t, m_off_t, void*);
    void pread(handle, SymmCipher* key, int64_t, m_off_t, m_off_t, void*, bool = false);
    void preadabort(Node*, m_off_t = -1, m_off_t = -1);
    void preadabort(handle, m_off_t = -1, m_off_t = -1);

    // pause flags
    bool xferpaused[2];

#ifdef ENABLE_SYNC
    // active syncs
    sync_list syncs;

    // indicates whether all startup syncs have been fully scanned
    bool syncsup;
#endif

    // if set, symlinks will be followed except in recursive deletions
    // (give the user ample warning about possible sync repercussions)
    bool followsymlinks;

    // number of parallel connections per transfer (PUT/GET)
    unsigned char connections[2];

    // generate & return next upload handle
    handle uploadhandle(int);

    // add nodes to specified parent node (complete upload, copy files, make
    // folders)
    void putnodes(handle, NewNode*, int);

    // send files/folders to user
    void putnodes(const char*, NewNode*, int);

    // attach file attribute to upload or node handle
    void putfa(handle, fatype, SymmCipher*, string*, bool checkAccess = true);

    // queue file attribute retrieval
    error getfa(handle h, string *fileattrstring, string *nodekey, fatype, int = 0);
    
    // notify delayed upload completion subsystem about new file attribute
    void checkfacompletion(handle, Transfer* = NULL);

    // attach/update/delete a user attribute
    void putua(attr_t at, const byte* av = NULL, unsigned avl = 0, int ctag = -1);

    // attach/update multiple versioned user attributes at once
    void putua(userattr_map *attrs, int ctag = -1);

    // queue a user attribute retrieval
    void getua(User* u, const attr_t at = ATTR_UNKNOWN, int ctag = -1);

    // queue a user attribute retrieval (for non-contacts)
    void getua(const char* email_handle, const attr_t at = ATTR_UNKNOWN, int ctag = -1);

    // retrieve the email address of a user
    void getUserEmail(const char *uid);

#ifdef DEBUG
    // queue a user attribute removal
    void delua(const char* an);
#endif

    // delete or block an existing contact
    error removecontact(const char*, visibility_t = HIDDEN);

    // add/remove/update outgoing share
    void setshare(Node*, const char*, accesslevel_t, const char* = NULL);

    // Add/delete/remind outgoing pending contact request
    void setpcr(const char*, opcactions_t, const char* = NULL, const char* = NULL, handle = UNDEF);
    void updatepcr(handle, ipcactions_t);

    // export node link or remove existing exported link for this node
    error exportnode(Node*, int, m_time_t);
    void getpubliclink(Node* n, int del, m_time_t ets); // auxiliar method to add req

    // add/delete sync
    error isnodesyncable(Node*, bool* = NULL);
    error addsync(string*, const char*, string*, Node*, fsfp_t = 0, int = 0, void* = NULL);
    void delsync(Sync*, bool = true);

    // close all open HTTP connections
    void disconnect();

    // abort lock request
    void abortlockrequest();

    // abort session and free all state information
    void logout();

    // free all state information
    void locallogout();

    // remove caches
    void removecaches();

    // SDK version
    const char* version();

    // get the last available version of the app
    void getlastversion(const char *appKey);

    // get a local ssl certificate for communications with the webclient
    void getlocalsslcertificate();

    // send a DNS request to resolve a hostname
    void dnsrequest(const char*);

    // send a GeLB request for a service with a timeout (in ms) and a number of retries
    void gelbrequest(const char*, int, int);

    // send chat stats
    void sendchatstats(const char*);

    // send chat logs with user's annonymous id
    void sendchatlogs(const char*, const char*);

    // send a HTTP request
    void httprequest(const char*, int, bool = false, const char* = NULL, int = 1);

    // maximum outbound throughput (per target server)
    int putmbpscap;

    // User-Agent header for HTTP requests
    string useragent;

    // Issuer of a detected fake SSL certificate
    string sslfakeissuer;

    // shopping basket
    handle_vector purchase_basket;

    // enumerate Pro account purchase options
    void purchase_enumeratequotaitems();

    // clear shopping basket
    void purchase_begin();

    // add item to basket
    void purchase_additem(int, handle, unsigned, const char *, unsigned, const char *, const char *);

    // submit purchased products for payment
    void purchase_checkout(int);

    // submit purchase receipt for verification
    void submitpurchasereceipt(int, const char*);

    // store credit card
    error creditcardstore(const char *);

    // get credit card subscriptions
    void creditcardquerysubscriptions();

    // cancel credit card subscriptions
    void creditcardcancelsubscriptions(const char *reason = NULL);

    // get payment methods
    void getpaymentmethods();

    // store user feedback
    void userfeedbackstore(const char *);

    // send event
    void sendevent(int, const char *);

    // clean rubbish bin
    void cleanrubbishbin();

    // determine if more transfers fit in the pipeline
    bool moretransfers(direction_t);

#ifdef ENABLE_CHAT

    // create a new chat with multiple users and different privileges
    void createChat(bool group, const userpriv_vector *userpriv);

    // invite a user to a chat
    void inviteToChat(handle chatid, handle uh, int priv, const char *title = NULL);

    // remove a user from a chat
    void removeFromChat(handle chatid, handle uh);

    // get the URL of a chat
    void getUrlChat(handle chatid);

    // process object arrays by the API server (users + privileges)
    userpriv_vector * readuserpriv(JSON* j);

    // grant access to a chat peer to one specific node
    void grantAccessInChat(handle chatid, handle h, const char *uid);

    // revoke access to a chat peer to one specific node
    void removeAccessInChat(handle chatid, handle h, const char *uid);

    // update permissions of a peer in a chat
    void updateChatPermissions(handle chatid, handle uh, int priv);

    // truncate chat from message id
    void truncateChat(handle chatid, handle messageid);

    // set title of the chat
    void setChatTitle(handle chatid, const char *title = NULL);

    // get the URL of the presence server
    void getChatPresenceUrl();

    // register a token device to route push notifications
    void registerPushNotification(int deviceType, const char *token = NULL);

    void archiveChat(handle chatid, bool archived);

    // request meta information from an url (title, description, icon)
    void richlinkrequest(const char*);
#endif

    // get mega achievements
    void getaccountachievements(AchievementsDetails *details);

    // get mega achievements list (for advertising for unregistered users)
    void getmegaachievements(AchievementsDetails *details);

    // get welcome pdf
    void getwelcomepdf();

    // toggle global debug flag
    bool toggledebug();

    bool debugstate();

    // report an event to the API logger
    void reportevent(const char*, const char* = NULL);

    // set max download speed
    bool setmaxdownloadspeed(m_off_t bpslimit);

    // set max upload speed
    bool setmaxuploadspeed(m_off_t bpslimit);

    // get max download speed
    m_off_t getmaxdownloadspeed();

    // get max upload speed
    m_off_t getmaxuploadspeed();

    // get the handle of the older version for a NewNode
    handle getovhandle(Node *parent, string *name);

    // use HTTPS for all communications
    bool usehttps;
    
    // use an alternative port for downloads (8080)
    bool usealtdownport;

    // select the download port automatically
    bool autodownport;

    // use an alternative port for uploads (8080)
    bool usealtupport;

    // select the upload port automatically
    bool autoupport;

    // finish downloaded chunks in order
    bool orderdownloadedchunks;

    // disable public key pinning (for testing purposes)
    static bool disablepkp;

    // retry API_ESSL errors
    bool retryessl;

    // flag to request an extra loop of the SDK to finish something pending
    bool looprequested;

    // timestamp until the bandwidth is overquota in deciseconds, related to Waiter::ds
    m_time_t overquotauntil;

    // root URL for API requests
    static string APIURL;

    // root URL for GeLB requests
    static string GELBURL;

    // root URL for chat stats
    static string CHATSTATSURL;

    // account auth for public folders
    string accountauth;

    // file that is blocking the sync engine
    string blockedfile;

    // stats id
    static char* statsid;

    // number of ongoing asynchronous fopen
    int asyncfopens;

private:
    BackoffTimer btcs;
    BackoffTimer btbadhost;
    BackoffTimer btworkinglock;

    // server-client command trigger connection
    HttpReq* pendingsc;
    BackoffTimer btsc;

    // badhost report
    HttpReq* badhostcs;

    // Working lock
    HttpReq* workinglockcs;

    // notify URL for new server-client commands
    string scnotifyurl;
    dstime scnotifyurlts;

    // unique request ID
    char reqid[10];

    // auth URI component for API requests
    string auth;

    // lang URI component for API requests
    string lang;

    // public handle being used
    handle publichandle;

    // API response JSON object
    JSON response;

    // response record processing issue
    bool warned;

    // next local user record identifier to use
    int userid;

    // backoff for file attributes
    BackoffTimer btpfa;
    bool faretrying;

    // next internal upload handle
    handle nextuh;

    // maximum number of concurrent transfers (uploads + downloads)
    static const unsigned MAXTOTALTRANSFERS;

    // maximum number of concurrent transfers (uploads or downloads)
    static const unsigned MAXTRANSFERS;

    // maximum number of queued putfa before halting the upload queue
    static const int MAXQUEUEDFA;

    // maximum number of concurrent putfa
    static const int MAXPUTFA;

    // update time at which next deferred transfer retry kicks in
    void nexttransferretry(direction_t d, dstime*);

    // a TransferSlot chunk failed
    bool chunkfailed;
    
    // fetch state serialize from local cache
    bool fetchsc(DbTable*);

    // close the local transfer cache
    void closetc(bool remove = false);

    // server-client command processing
    void sc_updatenode();
    Node* sc_deltree();
    void sc_newnodes();
    void sc_contacts();
    void sc_keys();
    void sc_fileattr();
    void sc_userattr();
    bool sc_shares();
    bool sc_upgrade();
    void sc_opc();
    void sc_ipc();
    void sc_upc();
    void sc_ph();
    void sc_se();
#ifdef ENABLE_CHAT
    void sc_chatupdate();
    void sc_chatnode();
    void sc_chatflags();
#endif
    void sc_uac();

    void init();

    // add node to vector and return index
    unsigned addnode(node_vector*, Node*) const;

    // add child for consideration in syncup()/syncdown()
    void addchild(remotenode_map*, string*, Node*, list<string>*) const;

    // crypto request response
    void cr_response(node_vector*, node_vector*, JSON*);

    // read node tree from JSON object
    void readtree(JSON*);

    // used by wait() to handle event timing
    void checkevent(dstime, dstime*, dstime*);

    // converts UTF-8 to 32-bit word array
    static char* str_to_a32(const char*, int*);

    // was the app notified of a retrying CS request?
    bool csretrying;

    // encode/query handle type
    void encodehandletype(handle*, bool);
    bool isprivatehandle(handle*);
    
    // add direct read
    void queueread(handle, bool, SymmCipher*, int64_t, m_off_t, m_off_t, void*);
    
    // execute pending direct reads
    bool execdirectreads();

    // maximum number parallel connections for the direct read subsystem
    static const int MAXDRSLOTS = 16;

    // abort queued direct read(s)
    void abortreads(handle, bool, m_off_t, m_off_t);

    static const char PAYMENT_PUBKEY[];

public:
    void enabletransferresumption(const char *loggedoutid = NULL);
    void disabletransferresumption(const char *loggedoutid = NULL);

    // application callbacks
    struct MegaApp* app;

    // event waiter
    Waiter* waiter;

    // HTTP access
    HttpIO* httpio;

    // directory change notification
    struct FileSystemAccess* fsaccess;

    // bitmap graphics handling
    GfxProc* gfx;

    // enable / disable the gfx layer
    bool gfxdisabled;
    
    // DB access
    DbAccess* dbaccess;

    // state cache table for logged in user
    DbTable* sctable;

    // there is data to commit to the database when possible
    bool pendingsccommit;

    // transfer cache table
    DbTable* tctable;
    // scsn as read from sctable
    handle cachedscsn;

    // have we just completed fetching new nodes?
    bool statecurrent;

    // pending file attribute writes
    putfa_list queuedfa;

    // current file attributes being sent
    putfa_list activefa;

    // API request queue double buffering:
    // reqs[r] is open for adding commands
    // reqs[r^1] is being processed on the API server
    HttpReq* pendingcs;

    // pending HTTP requests
    pendinghttp_map pendinghttp;

    // record type indicator for sctable
    enum { CACHEDSCSN, CACHEDNODE, CACHEDUSER, CACHEDLOCALNODE, CACHEDPCR, CACHEDTRANSFER, CACHEDFILE, CACHEDCHAT } sctablerectype;

    // open/create state cache database table
    void opensctable();

    // initialize/update state cache referenced sctable
    void initsc();
    void updatesc();
    void finalizesc(bool);

    // flag to pause / resume the processing of action packets
    bool scpaused;

    // MegaClient-Server response JSON
    JSON json;

    // Server-MegaClient request JSON and processing state flag ("processing a element")
    JSON jsonsc;
    bool insca;

    // no two interrelated client instances should ever have the same sessionid
    char sessionid[10];

    // session key to protect local storage
    string sessionkey;

    // application key
    char appkey[16];

    // incoming shares to be attached to a corresponding node
    newshare_list newshares;

    // current request tag
    int reqtag;

    // user maps: by handle and by case-normalized e-mail address
    uh_map uhindex;
    um_map umindex;

    // mapping of pending contact handles to their structure
    handlepcr_map pcrindex;

    // pending file attributes
    fa_map pendingfa;

    // upload waiting for file attributes
    handletransfer_map faputcompletion;    

    // file attribute fetch channels
    fafc_map fafcs;

    // generate attribute string based on the pending attributes for this upload
    void pendingattrstring(handle, string*);

    // active/pending direct reads
    handledrn_map hdrns;
    dsdrn_map dsdrns;
    dr_list drq;
    drs_list drss;

    // merge newly received share into nodes
    void mergenewshares(bool);
    void mergenewshare(NewShare *s, bool notify);    // merge only the given share

    // transfer queues (PUT/GET)
    transfer_map transfers[2];

    // transfer list to manage the priority of transfers
    TransferList transferlist;

    // cached transfers (PUT/GET)
    transfer_map cachedtransfers[2];

    // cached files and their dbids
    vector<string> cachedfiles;
    vector<uint32_t> cachedfilesdbids;

    // database IDs of cached files and transfers
    // waiting for the completion of a putnodes
    pendingdbid_map pendingtcids;

    // path of temporary files
    // waiting for the completion of a putnodes
    pendingfiles_map pendingfiles;

    // transfer tslots
    transferslot_list tslots;

    // next TransferSlot to doio() on
    transferslot_list::iterator slotit;

    // FileFingerprint to node mapping
    fingerprint_set fingerprints;

    // asymmetric to symmetric key rewriting
    handle_vector nodekeyrewrite;
    handle_vector sharekeyrewrite;

    static const char* const EXPORTEDLINK;

    // minimum number of bytes in transit for upload/download pipelining
    static const int MINPIPELINE = 65536;

    // default number of seconds to wait after a bandwidth overquota
    static dstime DEFAULT_BW_OVERQUOTA_BACKOFF_SECS;

    // initial state load in progress?
    bool fetchingnodes;
    int fetchnodestag;

    // total number of Node objects
    long long totalNodes;

    // server-client request sequence number
    char scsn[12];

    bool setscsn(JSON*);

    void purgenodes(node_vector* = NULL);
    void purgeusers(user_vector* = NULL);
    bool readusers(JSON*);

    user_vector usernotify;
    void notifyuser(User*);

    pcr_vector pcrnotify;
    void notifypcr(PendingContactRequest*);

    node_vector nodenotify;
    void notifynode(Node*);

    // update transfer in the persistent cache
    void transfercacheadd(Transfer*);

    // remove a transfer from the persistent cache
    void transfercachedel(Transfer*);

    // add a file to the persistent cache
    void filecacheadd(File*);

    // remove a file from the persistent cache
    void filecachedel(File*);

#ifdef ENABLE_CHAT
    textchat_map chatnotify;
    void notifychat(TextChat *);
#endif

#ifdef USE_MEDIAINFO
    MediaFileInfo mediaFileInfo;
#endif

    // write changed/added/deleted users to the DB cache and notify the
    // application
    void notifypurge();

    // remove node subtree
    void deltree(handle);

    Node* nodebyhandle(handle);
    Node* nodebyfingerprint(FileFingerprint*);
    node_vector *nodesbyfingerprint(FileFingerprint* fingerprint);

    // generate & return upload handle
    handle getuploadhandle();

#ifdef ENABLE_SYNC    
    // sync debris folder name in //bin
    static const char* const SYNCDEBRISFOLDERNAME;

    // we are adding the //bin/SyncDebris/yyyy-mm-dd subfolder(s)
    bool syncdebrisadding;

    // minute of the last created folder in SyncDebris
    m_time_t syncdebrisminute;

    // activity flag
    bool syncactivity;

    // syncops indicates that a sync-relevant tree update may be pending
    bool syncops;

    // app scanstate flag
    bool syncscanstate;

    // scan required flag
    bool syncdownrequired;

    bool syncuprequired;

    // block local fs updates processing while locked ops are in progress
    bool syncfsopsfailed;

    // retry accessing temporarily locked filesystem items
    bool syncfslockretry;
    BackoffTimer syncfslockretrybt;

    // retry of transiently failed local filesystem ops
    bool syncdownretry;
    BackoffTimer syncdownbt;

    // sync PUT Nagle timer
    bool syncnagleretry;
    BackoffTimer syncnaglebt;

    // timer for extra notifications
    // (workaround for buggy network filesystems)
    bool syncextraretry;
    BackoffTimer syncextrabt;

    // rescan timer if fs notification unavailable or broken
    bool syncscanfailed;
    BackoffTimer syncscanbt;

    // vanished from a local synced folder
    localnode_set localsyncnotseen;

    // maps local fsid to corresponding LocalNode*
    handlelocalnode_map fsidnode;

    // local nodes that need to be added remotely
    localnode_vector synccreate;

    // number of sync-initiated putnodes() in progress
    int syncadding;

    // total number of LocalNode objects
    long long totalLocalNodes;

    // sync id dispatch
    handle nextsyncid();
    handle currsyncid;

    // SyncDebris folder addition result
    void putnodes_syncdebris_result(error, NewNode*);

    // if no sync putnodes operation is in progress, apply the updates stored
    // in syncadded/syncdeleted/syncoverwritten to the remote tree
    void syncupdate();

    // create missing folders, copy/start uploading missing files
    bool syncup(LocalNode*, dstime*);

    // sync putnodes() completion
    void putnodes_sync_result(error, NewNode*, int);

    // start downloading/copy missing files, create missing directories
    bool syncdown(LocalNode*, string*, bool);

    // move nodes to //bin/SyncDebris/yyyy-mm-dd/ or unlink directly
    void movetosyncdebris(Node*, bool);

    // move queued nodes to SyncDebris (for syncing into the user's own cloud drive)
    void execmovetosyncdebris();
    node_set todebris;

    // unlink queued nodes directly (for inbound share syncing)
    void execsyncunlink();
    node_set tounlink;
    
    // commit all queueud deletions
    void execsyncdeletions();

    // process localnode subtree
    void proclocaltree(LocalNode*, LocalTreeProc*);
#endif

    // recursively cancel transfers in a subtree
    void stopxfers(LocalNode*);

    // update paths of all PUT transfers
    void updateputs();

    // determine if all transfer slots are full
    bool slotavail() const;

    // dispatch as many queued transfers as possible
    void dispatchmore(direction_t);

    // transfer queue dispatch/retry handling
    bool dispatch(direction_t);

    void defer(direction_t, int td, int = 0);
    void freeq(direction_t);

    dstime transferretrydelay();

    // client-server request double-buffering
    RequestDispatcher reqs;

    // upload handle -> node handle map (filled by upload completion)
    handlepair_set uhnh;

    // transfer chunk failed
    void setchunkfailed(string*);
    string badhosts;

    bool requestLock;
    dstime disconnecttimestamp;

    // process object arrays by the API server
    int readnodes(JSON*, int, putsource_t = PUTNODES_APP, NewNode* = NULL, int = 0, int = 0);

    void readok(JSON*);
    void readokelement(JSON*);
    void readoutshares(JSON*);
    void readoutshareelement(JSON*);

    void readipc(JSON*);
    void readopc(JSON*);

    void procph(JSON*);

    void readcr();
    void readsr();

    void procsnk(JSON*);
    void procsuk(JSON*);

    void procmcf(JSON*);
    void procmcna(JSON*);

    void setkey(SymmCipher*, const char*);
    bool decryptkey(const char*, byte*, int, SymmCipher*, int, handle);

    void handleauth(handle, byte*);

    bool procsc();

    // API warnings
    void warn(const char*);
    bool warnlevel();

    Node* childnodebyname(Node*, const char*, bool = false);

    // purge account state and abort server-client connection
    void purgenodesusersabortsc();

    static const int USERHANDLE = 8;
    static const int PCRHANDLE = 8;
    static const int NODEHANDLE = 6;
    static const int CHATHANDLE = 8;
    static const int SESSIONHANDLE = 8;
    static const int PURCHASEHANDLE = 8;
    static const int CONTACTLINKHANDLE = 6;

    // max new nodes per request
    static const int MAX_NEWNODES = 2000;

    // session ID length (binary)
    static const unsigned SIDLEN = 2 * SymmCipher::KEYLENGTH + USERHANDLE * 4 / 3 + 1;

    void proccr(JSON*);
    void procsr(JSON*);

    // account access: master key
    // folder link access: folder key
    SymmCipher key;

    // dummy key to obfuscate non protected cache
    SymmCipher tckey;

    // account access (full account): RSA private key
    AsymmCipher asymkey;

#ifdef ENABLE_CHAT
    // RSA public key
    AsymmCipher pubk;

    // EdDSA signing key (Ed25519 private key seed).
    EdDSA *signkey;

    // ECDH key (x25519 private key).
    ECDH *chatkey;

    // actual state of keys
    bool fetchingkeys;

    // invalidate received keys (when fail to load)
    void clearKeys();

    // delete chatkey and signing key
    void resetKeyring();
#endif

    // binary session ID
    string sid;

    // apply keys
    int applykeys();

    // symmetric password challenge
    int checktsid(byte* sidbuf, unsigned len);

    // locate user by e-mail address or by handle
    User* finduser(const char*, int = 0);
    User* finduser(handle, int = 0);
    User* ownuser();
    void mapuser(handle, const char*);
    void discarduser(handle);
    void discarduser(const char*);
    void mappcr(handle, PendingContactRequest*);
    bool discardnotifieduser(User *);

    PendingContactRequest* findpcr(handle);

    // queue public key request for user
    void queuepubkeyreq(User*, PubKeyAction*);
    void queuepubkeyreq(const char*, PubKeyAction*);

    // rewrite foreign keys of the node (tree)
    void rewriteforeignkeys(Node* n);

    // simple string hash
    static void stringhash(const char*, byte*, SymmCipher*);
    static uint64_t stringhash64(string*, SymmCipher*);

    // set authentication context, either a session ID or a exported folder node handle
    void setsid(const byte*, unsigned);
    void setrootnode(handle);

    bool setlang(string *code);

    // returns the handle of the root node if the account is logged into a public folder, otherwise UNDEF.
    handle getrootpublicfolder();

    // returns the public handle of the folder link if the account is logged into a public folder, otherwise UNDEF.
    handle getpublicfolderhandle();

    // process node subtree
    void proctree(Node*, TreeProc*, bool skipinshares = false, bool skipversions = false);

    // hash password
    error pw_key(const char*, byte*) const;

    // convert hex digit to number
    static int hexval(char);

    SymmCipher tmpnodecipher;
    SymmCipher tmptransfercipher;

    void exportDatabase(string filename);
    bool compareDatabases(string filename1, string filename2);

    // request a link to recover account
    void getrecoverylink(const char *email, bool hasMasterkey);

    // query information about recovery link
    void queryrecoverylink(const char *link);

    // request private key for integrity checking the masterkey
    void getprivatekey(const char *code);

    // confirm a recovery link to restore the account
    void confirmrecoverylink(const char *code, const char *email, const byte *pwkey, const byte *masterkey = NULL);

    // request a link to cancel the account
    void getcancellink(const char *email, const char* = NULL);

    // confirm a link to cancel the account
    void confirmcancellink(const char *code);

    // get a link to change the email address
    void getemaillink(const char *email, const char *pin = NULL);

    // confirm a link to change the email address
    void confirmemaillink(const char *code, const char *email, const byte *pwkey);

    // create contact link
    void contactlinkcreate(bool renew);

    // query contact link
    void contactlinkquery(handle);

    // delete contact link
    void contactlinkdelete(handle);

    // multi-factor authentication setup
    void multifactorauthsetup(const char* = NULL);

    // multi-factor authentication get
    void multifactorauthcheck(const char*);

    // multi-factor authentication disable
    void multifactorauthdisable(const char*);

    void keepmealive(int, bool enable = true);

    // achievements enabled for the account
    bool achievements_enabled;

    // non-zero if login with user+pwd was done (reset upon fetchnodes completion)
    bool tsLogin;

    // true if user has disabled fileversioning
    bool versions_disabled;

    MegaClient(MegaApp*, Waiter*, HttpIO*, FileSystemAccess*, DbAccess*, GfxProc*, const char*, const char*);
    ~MegaClient();
};
} // namespace

#endif<|MERGE_RESOLUTION|>--- conflicted
+++ resolved
@@ -309,11 +309,7 @@
     error encryptlink(const char* link, const char* pwd, string *encryptedLink);
 
     // change login password
-<<<<<<< HEAD
-    error changepw(const char *password);
-=======
-    error changepw(const byte*, const char *pin = NULL);
->>>>>>> f20a8ff4
+    error changepw(const char *password, const char *pin = NULL);
 
     // load all trees: nodes, shares, contacts
     void fetchnodes(bool nocache = false);
