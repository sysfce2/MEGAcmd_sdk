--- conflicted
+++ resolved
@@ -112,11 +112,7 @@
     // get nodes and queries about nodes
     virtual bool getNode(NodeHandle nodehandle, NodeSerialized& nodeSerialized) = 0;
     virtual bool getNodesByOrigFingerprint(const std::string& fingerprint, std::vector<std::pair<NodeHandle, NodeSerialized>>& nodes) = 0;
-<<<<<<< HEAD
     virtual bool getNodesByName(const std::string& name, std::vector<std::pair<NodeHandle, NodeSerialized>>& nodes, const std::atomic_bool* cancelFlag) = 0;
-=======
-    virtual bool getNodesByName(const std::string& name, std::vector<std::pair<NodeHandle, NodeSerialized>>& nodes) = 0;
->>>>>>> 2bb8499f
     virtual bool getRecentNodes(unsigned maxcount, m_time_t since, std::vector<std::pair<NodeHandle, NodeSerialized>>& nodes) = 0;
 
     virtual bool getRootNodes(std::vector<std::pair<NodeHandle, NodeSerialized>>& nodes) = 0;
@@ -134,12 +130,9 @@
     // count of items in 'nodes' table. Returns 0 if error
     virtual uint64_t getNumberOfNodes() = 0;
 
-<<<<<<< HEAD
-=======
     // count of children nodes of by type
     virtual uint64_t getNumberOfChildrenByType(NodeHandle parentHandle, nodetype_t nodeType) = 0;
 
->>>>>>> 2bb8499f
 
     // -- get node properties --
 
