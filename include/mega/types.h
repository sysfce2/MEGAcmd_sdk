/**
 * @file mega/types.h
 * @brief Mega SDK types and includes
 *
 * (c) 2013-2014 by Mega Limited, Auckland, New Zealand
 *
 * This file is part of the MEGA SDK - Client Access Engine.
 *
 * Applications using the MEGA API must present a valid application key
 * and comply with the the rules set forth in the Terms of Service.
 *
 * The MEGA SDK is distributed in the hope that it will be useful,
 * but WITHOUT ANY WARRANTY; without even the implied warranty of
 * MERCHANTABILITY or FITNESS FOR A PARTICULAR PURPOSE.
 *
 * @copyright Simplified (2-clause) BSD License.
 *
 * You should have received a copy of the license along with this
 * program.
 */

#ifndef MEGA_TYPES_H
#define MEGA_TYPES_H 1

#ifdef _MSC_VER
#if MEGA_LINKED_AS_SHARED_LIBRARY
 #define MEGA_API __declspec(dllimport)
#elif MEGA_CREATE_SHARED_LIBRARY
 #define MEGA_API __declspec(dllexport)
#endif
#endif

#ifndef MEGA_API
 #define MEGA_API
#endif

// it needs to be reviewed that serialization/unserialization is not relying on this
typedef char __static_check_01__[sizeof(bool) == sizeof(char) ? 1 : -1];
// if your build fails here, please contact MEGA developers

// platform-specific includes and defines
#ifdef _WIN32
#include "mega/win32/megasys.h"
#else
#include "mega/posix/megasys.h"
#endif

#ifdef USE_CRYPTOPP
#include <cryptopp/config.h> // so we can test CRYPTO_VERSION below
#endif

// signed 64-bit generic offset
typedef int64_t m_off_t;

// opaque filesystem fingerprint
typedef uint64_t fsfp_t;

namespace mega {
// within ::mega namespace, byte is unsigned char (avoids ambiguity when std::byte from c++17 and perhaps other defined ::byte are available)
#if defined(USE_CRYPTOPP) && (CRYPTOPP_VERSION >= 600) && ((__cplusplus >= 201103L) || (__RPCNDR_H_VERSION__ == 500))
using byte = CryptoPP::byte;
#elif __RPCNDR_H_VERSION__ != 500
typedef unsigned char byte;
#endif
}

#ifdef USE_CRYPTOPP
#include "mega/crypto/cryptopp.h"
#else
#include "megacrypto.h"
#endif

#include "mega/crypto/sodium.h"

#include <memory>
#include <string>

namespace mega {

// import these select types into the namespace directly, to avoid adding std::byte from c++17
using std::string;
using std::map;
using std::set;
using std::list;
using std::vector;
using std::pair;
using std::multimap;
using std::deque;
using std::multiset;
using std::queue;
using std::streambuf;
using std::tuple;
using std::ostringstream;
using std::unique_ptr;

// forward declaration
struct AttrMap;
class BackoffTimer;
class Command;
class CommandPubKeyRequest;
struct DirectRead;
struct DirectReadNode;
struct DirectReadSlot;
struct FileAccess;
struct FileAttributeFetch;
struct FileAttributeFetchChannel;
struct FileFingerprint;
struct FileFingerprintCmp;
struct HttpReq;
struct GenericHttpReq;
struct HttpReqCommandPutFA;
struct LocalNode;
class MegaClient;
struct NewNode;
struct Node;
struct NodeCore;
class PubKeyAction;
class Request;
struct Transfer;
class TreeProc;
class LocalTreeProc;
struct User;
struct Waiter;
struct Proxy;
struct PendingContactRequest;
class TransferList;
struct Achievement;
namespace UserAlert
{
    struct Base;
}

#define EOO 0

// Our own version of time_t which we can be sure is 64 bit.  
// Utils.h has functions m_time() and so on corresponding to time() which help us to use this type and avoid arithmetic overflow when working with time_t on systems where it's 32-bit
typedef int64_t m_time_t; 

// monotonously increasing time in deciseconds
typedef uint32_t dstime;

#define NEVER (~(dstime)0)
#define EVER(ds) ((ds+1))

#define STRINGIFY(x) # x
#define TOSTRING(x) STRINGIFY(x)

// HttpReq states
typedef enum { REQ_READY, REQ_PREPARED, REQ_INFLIGHT, REQ_SUCCESS, REQ_FAILURE, REQ_DONE, REQ_ASYNCIO } reqstatus_t;

typedef enum { USER_HANDLE, NODE_HANDLE } targettype_t;

typedef enum { METHOD_POST, METHOD_GET, METHOD_NONE} httpmethod_t;

typedef enum { REQ_BINARY, REQ_JSON } contenttype_t;

// new node source types
typedef enum { NEW_NODE, NEW_PUBLIC, NEW_UPLOAD } newnodesource_t;

// file chunk MAC
struct ChunkMAC
{
    ChunkMAC() : offset(0), finished(false) { }

    byte mac[SymmCipher::BLOCKSIZE];
    unsigned int offset;
    bool finished;
};

// file chunk macs
class chunkmac_map : public map<m_off_t, ChunkMAC>
{
public:
    int64_t macsmac(SymmCipher *cipher);
    void serialize(string& d) const;
    bool unserialize(const char*& ptr, const char* end);
    void calcprogress(m_off_t size, m_off_t& chunkpos, m_off_t& completedprogress, m_off_t* lastblockprogress = nullptr);
};

/**
 * @brief Declaration of API error codes.
 */
typedef enum ErrorCodes
{
    API_OK = 0,                     ///< Everything OK.
    API_EINTERNAL = -1,             ///< Internal error.
    API_EARGS = -2,                 ///< Bad arguments.
    API_EAGAIN = -3,                ///< Request failed, retry with exponential backoff.
    API_ERATELIMIT = -4,            ///< Too many requests, slow down.
    API_EFAILED = -5,               ///< Request failed permanently.
    API_ETOOMANY = -6,              ///< Too many requests for this resource.
    API_ERANGE = -7,                ///< Resource access out of rage.
    API_EEXPIRED = -8,              ///< Resource expired.
    API_ENOENT = -9,                ///< Resource does not exist.
    API_ECIRCULAR = -10,            ///< Circular linkage.
    API_EACCESS = -11,              ///< Access denied.
    API_EEXIST = -12,               ///< Resource already exists.
    API_EINCOMPLETE = -13,          ///< Request incomplete.
    API_EKEY = -14,                 ///< Cryptographic error.
    API_ESID = -15,                 ///< Bad session ID.
    API_EBLOCKED = -16,             ///< Resource administratively blocked.
    API_EOVERQUOTA = -17,           ///< Quota exceeded.
    API_ETEMPUNAVAIL = -18,         ///< Resource temporarily not available.
    API_ETOOMANYCONNECTIONS = -19,  ///< Too many connections on this resource.
    API_EWRITE = -20,               /**< File could not be written to (or failed
                                         post-write integrity check). */
    API_EREAD = -21,                /**< File could not be read from (or changed
                                         unexpectedly during reading). */
    API_EAPPKEY = -22,              ///< Invalid or missing application key.
    API_ESSL = -23,                 ///< SSL verification failed
    API_EGOINGOVERQUOTA = -24,      ///< Not enough quota
    API_EMFAREQUIRED = -26,         ///< Multi-factor authentication required
    API_EMASTERONLY = -27,          ///< Access denied for sub-users (only for business accounts)
    API_EBUSINESSPASTDUE = -28      ///< Business account expired
} error;

// returned by loggedin()
typedef enum { NOTLOGGEDIN, EPHEMERALACCOUNT, CONFIRMEDACCOUNT, FULLACCOUNT } sessiontype_t;

// node/user handles are 8-11 base64 characters, case sensitive, and thus fit
// in a 64-bit int
typedef uint64_t handle;

// (can use unordered_set if available)
typedef set<handle> handle_set;

// file attribute type
typedef uint16_t fatype;

// list of files
typedef list<struct File*> file_list;

// node types:
// FILE - regular file nodes
// FOLDER - regular folder nodes
// ROOT - the cloud drive root node
// INCOMING - inbox
// RUBBISH - rubbish bin
typedef enum { TYPE_UNKNOWN = -1, FILENODE = 0, FOLDERNODE, ROOTNODE, INCOMINGNODE, RUBBISHNODE } nodetype_t;

// node type key lengths
const int FILENODEKEYLENGTH = 32;
const int FOLDERNODEKEYLENGTH = 16;

typedef list<class Sync*> sync_list;

// persistent resource cache storage
struct Cachable
{
    virtual bool serialize(string*) = 0;

    int32_t dbid;

    bool notified;

    Cachable();
    virtual ~Cachable() { }
};

// numeric representation of string (up to 8 chars)
typedef uint64_t nameid;

// access levels:
// RDONLY - cannot add, rename or delete
// RDWR - cannot rename or delete
// FULL - all operations that do not require ownership permitted
// OWNER - node is in caller's ROOT, INCOMING or RUBBISH trees
typedef enum { ACCESS_UNKNOWN = -1, RDONLY = 0, RDWR, FULL, OWNER, OWNERPRELOGIN } accesslevel_t;

// operations for outgoing pending contacts
typedef enum { OPCA_ADD = 0, OPCA_DELETE, OPCA_REMIND} opcactions_t;
// operations for incoming pending contacts
typedef enum { IPCA_ACCEPT = 0, IPCA_DENY, IPCA_IGNORE} ipcactions_t;


typedef vector<struct Node*> node_vector;

// contact visibility:
// HIDDEN - not shown
// VISIBLE - shown
typedef enum { VISIBILITY_UNKNOWN = -1, HIDDEN = 0, VISIBLE = 1, INACTIVE = 2, BLOCKED = 3 } visibility_t;

typedef enum { PUTNODES_APP, PUTNODES_SYNC, PUTNODES_SYNCDEBRIS } putsource_t;

// maps handle-index pairs to file attribute handle
typedef map<pair<handle, fatype>, pair<handle, int> > fa_map;

typedef enum { SYNC_FAILED = -2, SYNC_CANCELED = -1, SYNC_INITIALSCAN = 0, SYNC_ACTIVE } syncstate_t;

typedef enum { SYNCDEL_NONE, SYNCDEL_DELETED, SYNCDEL_INFLIGHT, SYNCDEL_BIN,
               SYNCDEL_DEBRIS, SYNCDEL_DEBRISDAY, SYNCDEL_FAILED } syncdel_t;

typedef vector<LocalNode*> localnode_vector;

typedef map<handle, LocalNode*> handlelocalnode_map;

typedef set<LocalNode*> localnode_set;

typedef multimap<int32_t, LocalNode*> idlocalnode_map;

typedef set<Node*> node_set;

// enumerates a node's children
// FIXME: switch to forward_list once C++11 becomes more widely available
typedef list<Node*> node_list;

// undefined node handle
const handle UNDEF = ~(handle)0;

#define ISUNDEF(h) (!((h) + 1))

typedef list<struct TransferSlot*> transferslot_list;

// FIXME: use forward_list instad (C++11)
typedef list<HttpReqCommandPutFA*> putfa_list;

// map a FileFingerprint to the transfer for that FileFingerprint
typedef map<FileFingerprint*, Transfer*, FileFingerprintCmp> transfer_map;

typedef deque<Transfer*> transfer_list;

// map a request tag with pending dbids of transfers and files
typedef map<int, vector<uint32_t> > pendingdbid_map;

// map a request tag with a pending dns request
typedef map<int, GenericHttpReq*> pendinghttp_map;

// map a request tag with pending paths of temporary files
typedef map<int, vector<string> > pendingfiles_map;

// map an upload handle to the corresponding transer
typedef map<handle, Transfer*> handletransfer_map;

// maps node handles to Node pointers
typedef map<handle, Node*> node_map;

struct NodeCounter
{
    m_off_t storage = 0;
    m_off_t versionStorage = 0;
    size_t files = 0;
    size_t folders = 0;
    size_t versions = 0;
    void operator += (const NodeCounter&);
    void operator -= (const NodeCounter&);
};

typedef std::map<handle, NodeCounter> NodeCounterMap;

// maps node handles to Share pointers
typedef map<handle, struct Share*> share_map;

// maps node handles NewShare pointers
typedef list<struct NewShare*> newshare_list;

// generic handle vector
typedef vector<handle> handle_vector;

// pairs of node handles
typedef set<pair<handle, handle> > handlepair_set;

// node and user vectors
typedef vector<struct User*> user_vector;
typedef vector<UserAlert::Base*> useralert_vector;
typedef vector<struct PendingContactRequest*> pcr_vector;

// actual user data (indexed by userid)
typedef map<int, User> user_map;

// maps user handles to userids
typedef map<handle, int> uh_map;

// maps lowercase user e-mail addresses to userids
typedef map<string, int> um_map;

// file attribute fetch map
typedef map<handle, FileAttributeFetch*> faf_map;

// file attribute fetch channel map
typedef map<int, FileAttributeFetchChannel*> fafc_map;

// transfer type
typedef enum { GET = 0, PUT, API, NONE } direction_t;

struct StringCmp
{
    bool operator()(const string* a, const string* b) const
    {
        return *a < *b;
    }
};

typedef map<handle, DirectReadNode*> handledrn_map;
typedef multimap<dstime, DirectReadNode*> dsdrn_map;
typedef list<DirectRead*> dr_list;
typedef list<DirectReadSlot*> drs_list;

typedef map<const string*, LocalNode*, StringCmp> localnode_map;
typedef map<const string*, Node*, StringCmp> remotenode_map;

typedef enum { TREESTATE_NONE = 0, TREESTATE_SYNCED, TREESTATE_PENDING, TREESTATE_SYNCING } treestate_t;

typedef enum { TRANSFERSTATE_NONE = 0, TRANSFERSTATE_QUEUED, TRANSFERSTATE_ACTIVE, TRANSFERSTATE_PAUSED,
               TRANSFERSTATE_RETRYING, TRANSFERSTATE_COMPLETING, TRANSFERSTATE_COMPLETED,
               TRANSFERSTATE_CANCELLED, TRANSFERSTATE_FAILED } transferstate_t;

struct Notification
{
    dstime timestamp;
    string path;
    LocalNode* localnode;
};

typedef deque<Notification> notify_deque;

// FIXME: use forward_list instad (C++11)
typedef list<HttpReqCommandPutFA*> putfa_list;

typedef map<handle, PendingContactRequest*> handlepcr_map;

// Type-Value (for user attributes)
typedef vector<string> string_vector;
typedef map<string, string> string_map;
typedef string_map TLV_map;


// user attribute types
typedef enum {
    ATTR_UNKNOWN = -1,
    ATTR_AVATAR = 0,                        // public - char array - non-versioned
    ATTR_FIRSTNAME = 1,                     // public - char array - non-versioned
    ATTR_LASTNAME = 2,                      // public - char array - non-versioned
    ATTR_AUTHRING = 3,                      // private - byte array
    ATTR_LAST_INT = 4,                      // private - byte array
    ATTR_ED25519_PUBK = 5,                  // public - byte array - versioned
    ATTR_CU25519_PUBK = 6,                  // public - byte array - versioned
    ATTR_KEYRING = 7,                       // private - byte array - versioned
    ATTR_SIG_RSA_PUBK = 8,                  // public - byte array - versioned
    ATTR_SIG_CU255_PUBK = 9,                // public - byte array - versioned
    ATTR_COUNTRY = 10,                      // public - char array - non-versioned
    ATTR_BIRTHDAY = 11,                     // public - char array - non-versioned
    ATTR_BIRTHMONTH = 12,                   // public - char array - non-versioned
    ATTR_BIRTHYEAR = 13,                    // public - char array - non-versioned
    ATTR_LANGUAGE = 14,                     // private, non-encrypted - char array in B64 - non-versioned
    ATTR_PWD_REMINDER = 15,                 // private, non-encrypted - char array in B64 - non-versioned
    ATTR_DISABLE_VERSIONS = 16,             // private, non-encrypted - char array in B64 - non-versioned
    ATTR_CONTACT_LINK_VERIFICATION = 17,    // private, non-encrypted - char array in B64 - non-versioned
    ATTR_RICH_PREVIEWS = 18,                // private - byte array
    ATTR_RUBBISH_TIME = 19,                 // private, non-encrypted - char array in B64 - non-versioned
    ATTR_LAST_PSA = 20,                     // private - char array
    ATTR_STORAGE_STATE = 21,                // private - non-encrypted - char array in B64 - non-versioned
    ATTR_GEOLOCATION = 22,                  // private - byte array - non-versioned
    ATTR_CAMERA_UPLOADS_FOLDER = 23,        // private - byte array - non-versioned
    ATTR_MY_CHAT_FILES_FOLDER = 24,         // private - byte array - non-versioned
    ATTR_PUSH_SETTINGS = 25,                // private - non-encripted - char array in B64 - non-versioned
    ATTR_UNSHAREABLE_KEY = 26,              // private - char array
    ATTR_AUTHRSA = 28,                      // private - byte array
    ATTR_AUTHCU255 = 29,                    // private - byte array

} attr_t;
typedef map<attr_t, string> userattr_map;

typedef enum {

    AES_CCM_12_16 = 0x00,
    AES_CCM_10_16 = 0x01,
    AES_CCM_10_08 = 0x02,
    AES_GCM_12_16_BROKEN = 0x03, // Same as 0x00 (due to a legacy bug)
    AES_GCM_10_08_BROKEN = 0x04, // Same as 0x02 (due to a legacy bug)
    AES_GCM_12_16 = 0x10,
    AES_GCM_10_08 = 0x11

} encryptionsetting_t;

typedef enum { AES_MODE_UNKNOWN, AES_MODE_CCM, AES_MODE_GCM } encryptionmode_t;

#ifdef ENABLE_CHAT
typedef enum { PRIV_UNKNOWN = -2, PRIV_RM = -1, PRIV_RO = 0, PRIV_STANDARD = 2, PRIV_MODERATOR = 3 } privilege_t;
typedef pair<handle, privilege_t> userpriv_pair;
typedef vector< userpriv_pair > userpriv_vector;
typedef map <handle, set <handle> > attachments_map;
struct TextChat : public Cachable
{
    enum {
        FLAG_OFFSET_ARCHIVE = 0
    };

    handle id;
    privilege_t priv;
    int shard;
    userpriv_vector *userpriv;
    bool group;
    string title;        // byte array
    string unifiedKey;   // byte array
    handle ou;
    m_time_t ts;     // creation time
    attachments_map attachedNodes;
    bool publicchat;  // whether the chat is public or private

private:        // use setter to modify these members
    byte flags;     // currently only used for "archive" flag at first bit

public:
    int tag;    // source tag, to identify own changes

    TextChat();
    ~TextChat();

    bool serialize(string *d);
    static TextChat* unserialize(class MegaClient *client, string *d);

    void setTag(int tag);
    int getTag();
    void resetTag();

    struct
    {
        bool attachments : 1;
        bool flags : 1;
        bool mode : 1;
    } changed;

    // return false if failed
    bool setNodeUserAccess(handle h, handle uh, bool revoke = false);
    bool setFlag(bool value, uint8_t offset = 0xFF);
    bool setFlags(byte newFlags);
    bool isFlagSet(uint8_t offset) const;
    bool setMode(bool publicchat);

};
typedef vector<TextChat*> textchat_vector;
typedef map<handle, TextChat*> textchat_map;
#endif

typedef enum { RECOVER_WITH_MASTERKEY = 9, RECOVER_WITHOUT_MASTERKEY = 10, CANCEL_ACCOUNT = 21, CHANGE_EMAIL = 12 } recovery_t;

typedef enum { EMAIL_REMOVED = 0, EMAIL_PENDING_REMOVED = 1, EMAIL_PENDING_ADDED = 2, EMAIL_FULLY_ACCEPTED = 3 } emailstatus_t;

typedef enum { RETRY_NONE = 0, RETRY_CONNECTIVITY = 1, RETRY_SERVERS_BUSY = 2, RETRY_API_LOCK = 3, RETRY_RATE_LIMIT = 4, RETRY_LOCAL_LOCK = 5, RETRY_UNKNOWN = 6} retryreason_t;

typedef enum { STORAGE_GREEN = 0, STORAGE_ORANGE = 1, STORAGE_RED = 2, STORAGE_CHANGE = 3 } storagestatus_t;


enum SmsVerificationState {
    // These values (except unknown) are delivered from the servers
    SMS_STATE_UNKNOWN = -1,       // Flag was not received
    SMS_STATE_NOT_ALLOWED = 0,    // No SMS allowed
    SMS_STATE_ONLY_UNBLOCK = 1,   // Only unblock SMS allowed
    SMS_STATE_FULL = 2            // Opt-in and unblock SMS allowed
};

typedef unsigned int achievement_class_id;
typedef map<achievement_class_id, Achievement> achievements_map;

struct recentaction
{
    m_time_t time;
    handle user;
    handle parent;
    bool updated;
    bool media;
    node_vector nodes;
};
typedef vector<recentaction> recentactions_vector;

typedef enum { BIZ_STATUS_UNKNOWN = -2, BIZ_STATUS_EXPIRED = -1, BIZ_STATUS_INACTIVE = 0, BIZ_STATUS_ACTIVE = 1, BIZ_STATUS_GRACE_PERIOD = 2 } BizStatus;
typedef enum { BIZ_MODE_UNKNOWN = -1, BIZ_MODE_SUBUSER = 0, BIZ_MODE_MASTER = 1 } BizMode;

<<<<<<< HEAD
typedef enum {
    AUTH_METHOD_UNKNOWN     = -1,
    AUTH_METHOD_SEEN        = 0,
    AUTH_METHOD_FINGERPRINT = 1,    // used only for AUTHRING_ED255
    AUTH_METHOD_SIGNATURE   = 2,    // used only for signed keys (RSA and Cu25519)
} AuthMethod;
=======
// inside 'mega' namespace, since use C++11 and can't rely on C++14 yet, provide make_unique for the most common case.
// This keeps our syntax small, while making sure the compiler ensures the object is deleted when no longer used.
// Sometimes there will be ambiguity about std::make_unique vs mega::make_unique if cpp files "use namespace std", in which case specify ::mega::.
// It's better that we use the same one in older and newer compilers so we detect any issues.
template<class T, class... constructorArgs>
unique_ptr<T> make_unique(constructorArgs&&... args)
{
    return (unique_ptr<T>(new T(std::forward<constructorArgs>(args)...)));
}
>>>>>>> 3b8a3606

} // namespace

#define MEGA_DISABLE_COPY(class_name) \
    class_name(const class_name&) = delete; \
    class_name& operator=(const class_name&) = delete;

#define MEGA_DISABLE_MOVE(class_name) \
    class_name(class_name&&) = delete; \
    class_name& operator=(class_name&&) = delete;

#define MEGA_DISABLE_COPY_MOVE(class_name) \
    MEGA_DISABLE_COPY(class_name) \
    MEGA_DISABLE_MOVE(class_name)

#define MEGA_DEFAULT_COPY(class_name) \
    class_name(const class_name&) = default; \
    class_name& operator=(const class_name&) = default;

#define MEGA_DEFAULT_MOVE(class_name) \
    class_name(class_name&&) = default; \
    class_name& operator=(class_name&&) = default;

#define MEGA_DEFAULT_COPY_MOVE(class_name) \
    MEGA_DEFAULT_COPY(class_name) \
    MEGA_DEFAULT_MOVE(class_name)

#endif<|MERGE_RESOLUTION|>--- conflicted
+++ resolved
@@ -566,14 +566,13 @@
 typedef enum { BIZ_STATUS_UNKNOWN = -2, BIZ_STATUS_EXPIRED = -1, BIZ_STATUS_INACTIVE = 0, BIZ_STATUS_ACTIVE = 1, BIZ_STATUS_GRACE_PERIOD = 2 } BizStatus;
 typedef enum { BIZ_MODE_UNKNOWN = -1, BIZ_MODE_SUBUSER = 0, BIZ_MODE_MASTER = 1 } BizMode;
 
-<<<<<<< HEAD
 typedef enum {
     AUTH_METHOD_UNKNOWN     = -1,
     AUTH_METHOD_SEEN        = 0,
     AUTH_METHOD_FINGERPRINT = 1,    // used only for AUTHRING_ED255
     AUTH_METHOD_SIGNATURE   = 2,    // used only for signed keys (RSA and Cu25519)
 } AuthMethod;
-=======
+
 // inside 'mega' namespace, since use C++11 and can't rely on C++14 yet, provide make_unique for the most common case.
 // This keeps our syntax small, while making sure the compiler ensures the object is deleted when no longer used.
 // Sometimes there will be ambiguity about std::make_unique vs mega::make_unique if cpp files "use namespace std", in which case specify ::mega::.
@@ -583,7 +582,6 @@
 {
     return (unique_ptr<T>(new T(std::forward<constructorArgs>(args)...)));
 }
->>>>>>> 3b8a3606
 
 } // namespace
 
