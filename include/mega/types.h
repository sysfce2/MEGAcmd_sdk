--- conflicted
+++ resolved
@@ -352,18 +352,7 @@
     RUBBISHNODE      // RUBBISH - rubbish bin
 } nodetype_t;
 
-<<<<<<< HEAD
 typedef enum { NO_SHARES = 0x00, IN_SHARES = 0x01, OUT_SHARES = 0x02, PENDING_OUTSHARES = 0x04, LINK = 0x08} ShareType_t;
-
-// MimeType_t maps to file extensionse declared at action_bucket_compare
-typedef enum { MIME_TYPE_UNKNOWN    = 0,
-               MIME_TYPE_PHOTO      = 1,    // webclient_mime_photo_extensions, webclient_is_image_def, webclient_is_image_raw
-               MIME_TYPE_AUDIO      = 2,    // webclient_mime_audio_extensions
-               MIME_TYPE_VIDEO      = 3,    // webclient_mime_video_extensions
-               MIME_TYPE_DOCUMENT   = 4     // webclient_mime_document_extensions
-             } MimeType_t;
-
-=======
 
 // MimeType_t maps to file extensionse declared at Node
 typedef enum { MIME_TYPE_UNKNOWN    = 0,
@@ -373,8 +362,6 @@
                MIME_TYPE_DOCUMENT   = 4     // documentExtensions
              } MimeType_t;
 
-
->>>>>>> f44cb378
 typedef enum { LBL_UNKNOWN = 0, LBL_RED = 1, LBL_ORANGE = 2, LBL_YELLOW = 3, LBL_GREEN = 4,
                LBL_BLUE = 5, LBL_PURPLE = 6, LBL_GREY = 7, } nodelabel_t;
 
