/**
 * @file mega/types.h
 * @brief Mega SDK types and includes
 *
 * (c) 2013-2014 by Mega Limited, Auckland, New Zealand
 *
 * This file is part of the MEGA SDK - Client Access Engine.
 *
 * Applications using the MEGA API must present a valid application key
 * and comply with the the rules set forth in the Terms of Service.
 *
 * The MEGA SDK is distributed in the hope that it will be useful,
 * but WITHOUT ANY WARRANTY; without even the implied warranty of
 * MERCHANTABILITY or FITNESS FOR A PARTICULAR PURPOSE.
 *
 * @copyright Simplified (2-clause) BSD License.
 *
 * You should have received a copy of the license along with this
 * program.
 */

#ifndef MEGA_TYPES_H
#define MEGA_TYPES_H 1

#ifdef _MSC_VER
#if MEGA_LINKED_AS_SHARED_LIBRARY
 #define MEGA_API __declspec(dllimport)
#elif MEGA_CREATE_SHARED_LIBRARY
 #define MEGA_API __declspec(dllexport)
#endif
#endif

#ifndef MEGA_API
 #define MEGA_API
#endif

// it needs to be reviewed that serialization/unserialization is not relying on this
typedef char __static_check_01__[sizeof(bool) == sizeof(char) ? 1 : -1];
// if your build fails here, please contact MEGA developers

// platform-specific includes and defines
#ifdef _WIN32
#include "mega/win32/megasys.h"
#else
#include "mega/posix/megasys.h"
#endif

#ifdef USE_CRYPTOPP
#include <cryptopp/config.h> // so we can test CRYPTO_VERSION below
#endif

// signed 64-bit generic offset
typedef int64_t m_off_t;

// opaque filesystem fingerprint
typedef uint64_t fsfp_t;

namespace mega {
// within ::mega namespace, byte is unsigned char (avoids ambiguity when std::byte from c++17 and perhaps other defined ::byte are available)
#if defined(USE_CRYPTOPP) && (CRYPTOPP_VERSION >= 600) && ((__cplusplus >= 201103L) || (__RPCNDR_H_VERSION__ == 500))
using byte = CryptoPP::byte;
#elif __RPCNDR_H_VERSION__ != 500
typedef unsigned char byte;

#endif
}

#ifdef USE_CRYPTOPP
#include "mega/crypto/cryptopp.h"
#else
#include "megacrypto.h"
#endif

#include "mega/crypto/sodium.h"

#include <memory>
#include <string>
#include <chrono>

namespace mega {

// import these select types into the namespace directly, to avoid adding std::byte from c++17
using std::string;
using std::map;
using std::set;
using std::list;
using std::vector;
using std::pair;
using std::multimap;
using std::deque;
using std::multiset;
using std::queue;
using std::streambuf;
using std::tuple;
using std::ostringstream;
using std::unique_ptr;

// forward declaration
struct AttrMap;
class BackoffTimer;
class Command;
class CommandPubKeyRequest;
struct DirectRead;
struct DirectReadNode;
struct DirectReadSlot;
struct FileAccess;
struct FileAttributeFetch;
struct FileAttributeFetchChannel;
struct FileFingerprint;
struct FileFingerprintCmp;
struct HttpReq;
struct GenericHttpReq;
struct HttpReqCommandPutFA;
struct LocalNode;
class MegaClient;
struct NewNode;
struct Node;
struct NodeCore;
class PubKeyAction;
class Request;
struct Transfer;
class TreeProc;
class LocalTreeProc;
struct User;
struct Waiter;
struct Proxy;
struct PendingContactRequest;
class TransferList;
struct Achievement;
namespace UserAlert
{
    struct Base;
}
class AuthRing;

#define EOO 0

// Our own version of time_t which we can be sure is 64 bit.
// Utils.h has functions m_time() and so on corresponding to time() which help us to use this type and avoid arithmetic overflow when working with time_t on systems where it's 32-bit
typedef int64_t m_time_t;

// monotonously increasing time in deciseconds
typedef uint32_t dstime;

#define NEVER (~(dstime)0)
#define EVER(ds) ((ds+1))

#define STRINGIFY(x) # x
#define TOSTRING(x) STRINGIFY(x)

// HttpReq states
typedef enum { REQ_READY, REQ_PREPARED, REQ_ENCRYPTING, REQ_DECRYPTING, REQ_DECRYPTED, REQ_INFLIGHT, REQ_SUCCESS, REQ_FAILURE, REQ_DONE, REQ_ASYNCIO } reqstatus_t;

typedef enum { USER_HANDLE, NODE_HANDLE } targettype_t;

typedef enum { METHOD_POST, METHOD_GET, METHOD_NONE} httpmethod_t;

typedef enum { REQ_BINARY, REQ_JSON } contenttype_t;

// new node source types
typedef enum { NEW_NODE, NEW_PUBLIC, NEW_UPLOAD } newnodesource_t;

// file chunk MAC
struct ChunkMAC
{
    ChunkMAC() : offset(0), finished(false) { }

    byte mac[SymmCipher::BLOCKSIZE];
    unsigned int offset;
    bool finished;
};

class chunkmac_map;

/**
 * @brief Declaration of API error codes.
 */
typedef enum ErrorCodes
{
    API_OK = 0,                     ///< Everything OK.
    API_EINTERNAL = -1,             ///< Internal error.
    API_EARGS = -2,                 ///< Bad arguments.
    API_EAGAIN = -3,                ///< Request failed, retry with exponential backoff.
    DAEMON_EFAILED = -4,            ///< If returned from the daemon: EFAILED
    API_ERATELIMIT = -4,            ///< If returned from the API: Too many requests, slow down.
    API_EFAILED = -5,               ///< Request failed permanently.  This one is only produced by the API, only per command (not batch level)
    API_ETOOMANY = -6,              ///< Too many requests for this resource.
    API_ERANGE = -7,                ///< Resource access out of range.
    API_EEXPIRED = -8,              ///< Resource expired.
    API_ENOENT = -9,                ///< Resource does not exist.
    API_ECIRCULAR = -10,            ///< Circular linkage.
    API_EACCESS = -11,              ///< Access denied.
    API_EEXIST = -12,               ///< Resource already exists.
    API_EINCOMPLETE = -13,          ///< Request incomplete.
    API_EKEY = -14,                 ///< Cryptographic error.
    API_ESID = -15,                 ///< Bad session ID.
    API_EBLOCKED = -16,             ///< Resource administratively blocked.
    API_EOVERQUOTA = -17,           ///< Quota exceeded.
    API_ETEMPUNAVAIL = -18,         ///< Resource temporarily not available.
    API_ETOOMANYCONNECTIONS = -19,  ///< Too many connections on this resource.
    API_EWRITE = -20,               ///< File could not be written to (or failed post-write integrity check)
    API_EREAD = -21,                ///< File could not be read from (or changed unexpectedly during reading)
    API_EAPPKEY = -22,              ///< Invalid or missing application key.
    API_ESSL = -23,                 ///< SSL verification failed
    API_EGOINGOVERQUOTA = -24,      ///< Not enough quota
    API_EMFAREQUIRED = -26,         ///< Multi-factor authentication required
    API_EMASTERONLY = -27,          ///< Access denied for sub-users (only for business accounts)
    API_EBUSINESSPASTDUE = -28,     ///< Business account expired
    API_EPAYWALL = -29,             ///< Over Disk Quota Paywall
} error;

class Error
{
public:
    typedef enum
    {
        USER_ETD_UNKNOWN = -1,
        USER_ETD_SUSPENSION = 7, // represents an ETD/ToS 'severe' suspension level
    } UserErrorCode;

    typedef enum
    {
        LINK_UNKNOWN = -1,
        LINK_UNDELETED = 0,  // Link is undeleted
        LINK_DELETED_DOWN = 1, // Link is deleted or down
        LINK_DOWN_ETD = 2,  // Link is down due to an ETD specifically
    } LinkErrorCode;

    Error(error err = API_EINTERNAL)
        : mError(err)
    { }

    void setErrorCode(error err)
    {
        mError = err;
    }

    void setUserStatus(int64_t u) { mUserStatus = u; }
    void setLinkStatus(int64_t l) { mLinkStatus = l; }
    bool hasExtraInfo() const { return mUserStatus != USER_ETD_UNKNOWN || mLinkStatus != LINK_UNKNOWN; }
    int64_t getUserStatus() const { return mUserStatus; }
    int64_t getLinkStatus() const { return mLinkStatus; }
    operator error() const { return mError; }

private:
    error mError = API_EINTERNAL;
    int64_t mUserStatus = USER_ETD_UNKNOWN;
    int64_t mLinkStatus = LINK_UNKNOWN;
};

// returned by loggedin()
typedef enum { NOTLOGGEDIN, EPHEMERALACCOUNT, CONFIRMEDACCOUNT, FULLACCOUNT } sessiontype_t;

// node/user handles are 8-11 base64 characters, case sensitive, and thus fit
// in a 64-bit int
typedef uint64_t handle;

// (can use unordered_set if available)
typedef set<handle> handle_set;

// file attribute type
typedef uint16_t fatype;

// list of files
typedef list<struct File*> file_list;

// node types:
// FILE - regular file nodes
// FOLDER - regular folder nodes
// ROOT - the cloud drive root node
// INCOMING - inbox
// RUBBISH - rubbish bin
typedef enum { TYPE_UNKNOWN = -1, FILENODE = 0, FOLDERNODE, ROOTNODE, INCOMINGNODE, RUBBISHNODE } nodetype_t;

// node type key lengths
const int FILENODEKEYLENGTH = 32;
const int FOLDERNODEKEYLENGTH = 16;

typedef list<class Sync*> sync_list;

// persistent resource cache storage
class Cacheable
{
public:
    virtual ~Cacheable() = default;

    virtual bool serialize(string*) = 0;

    uint32_t dbid = 0;
    bool notified = false;
};

// numeric representation of string (up to 8 chars)
typedef uint64_t nameid;

// access levels:
// RDONLY - cannot add, rename or delete
// RDWR - cannot rename or delete
// FULL - all operations that do not require ownership permitted
// OWNER - node is in caller's ROOT, INCOMING or RUBBISH trees
typedef enum { ACCESS_UNKNOWN = -1, RDONLY = 0, RDWR, FULL, OWNER, OWNERPRELOGIN } accesslevel_t;

// operations for outgoing pending contacts
typedef enum { OPCA_ADD = 0, OPCA_DELETE, OPCA_REMIND} opcactions_t;
// operations for incoming pending contacts
typedef enum { IPCA_ACCEPT = 0, IPCA_DENY, IPCA_IGNORE} ipcactions_t;


typedef vector<struct Node*> node_vector;

// contact visibility:
// HIDDEN - not shown
// VISIBLE - shown
typedef enum { VISIBILITY_UNKNOWN = -1, HIDDEN = 0, VISIBLE = 1, INACTIVE = 2, BLOCKED = 3 } visibility_t;

typedef enum { PUTNODES_APP, PUTNODES_SYNC, PUTNODES_SYNCDEBRIS } putsource_t;

// maps handle-index pairs to file attribute handle
typedef map<pair<handle, fatype>, pair<handle, int> > fa_map;

typedef enum {
    SYNC_DISABLED = -3, //user disabled (if no syncError, otherwise automatically disabled . i.e SYNC_TEMPORARY_DISABLED)
    SYNC_FAILED = -2,
    SYNC_CANCELED = -1, // being deleted
    SYNC_INITIALSCAN = 0,
    SYNC_ACTIVE
} syncstate_t;

enum SyncError {
    NO_SYNC_ERROR = 0,
    UNKNOWN_ERROR = 1,
    UNSUPPORTED_FILE_SYSTEM = 2,            // File system type is not supported
    INVALID_REMOTE_TYPE = 3,                // Remote type is not a folder that can be synced
    INVALID_LOCAL_TYPE = 4,                 // Local path does not refer to a folder
    INITIAL_SCAN_FAILED = 5,                // The initial scan failed
    LOCAL_PATH_TEMPORARY_UNAVAILABLE = 6,   // Local path is temporarily unavailable: this is fatal when adding a sync
    LOCAL_PATH_UNAVAILABLE = 7,             // Local path is not available (can't be open)
    REMOTE_NODE_NOT_FOUND = 8,              // Remote node does no longer exists
    STORAGE_OVERQUOTA = 9,                  // Account reached storage overquota
    BUSINESS_EXPIRED = 10,                  // Business account expired
    FOREIGN_TARGET_OVERSTORAGE = 11,        // Sync transfer fails (upload into an inshare whose account is overquota)
    REMOTE_PATH_HAS_CHANGED = 12,           // Remote path has changed (currently unused: not an error)
    REMOTE_PATH_DELETED = 13,               // Remote path has been deleted
    SHARE_NON_FULL_ACCESS = 14,             // Existing inbound share sync or part thereof lost full access
    LOCAL_FINGERPRINT_MISMATCH = 15,        // Filesystem fingerprint does not match the one stored for the synchronization
    PUT_NODES_ERROR = 16,                   // Error processing put nodes result
    ACTIVE_SYNC_BELOW_PATH = 17,            // There's a synced node below the path to be synced
    ACTIVE_SYNC_ABOVE_PATH = 18,            // There's a synced node above the path to be synced
    REMOTE_NODE_MOVED_TO_RUBBISH = 19,      // Moved to rubbish
    REMOTE_NODE_INSIDE_RUBBISH = 20,        // Attempted to be added in rubbish
    VBOXSHAREDFOLDER_UNSUPPORTED = 21,      // Found unsupported VBoxSharedFolderFS
    LOCAL_PATH_SYNC_COLLISION = 22,         // Local path includes a synced path or is included within one
    LOCAL_IS_FAT = 23,                      // Found FAT (not a failure per se)
    LOCAL_IS_HGFS= 24,                      // Found HGFS (not a failure per se)
    ACCOUNT_BLOCKED= 25,                    // Account blocked
    UNKNOWN_TEMPORARY_ERROR = 26,           // Unknown temporary error
    TOO_MANY_ACTION_PACKETS = 27,           // Too many changes in account, local state discarded
    LOGGED_OUT = 28,                        // Logged out
};

inline bool isSyncErrorPermanent(SyncError e)
{
    switch (e)
    {
    case NO_SYNC_ERROR:
    case LOGGED_OUT: //syncs may be restored after relogging
    case UNKNOWN_TEMPORARY_ERROR:
    case STORAGE_OVERQUOTA:
    case BUSINESS_EXPIRED:
    case FOREIGN_TARGET_OVERSTORAGE:
    case ACCOUNT_BLOCKED:
    case LOCAL_IS_FAT:
    case LOCAL_IS_HGFS:
        return false;
    default:
        return true;
    }
}

inline bool isAnError(SyncError e)
{
    switch (e)
    {
    case NO_SYNC_ERROR:
    case LOCAL_IS_FAT:
    case LOCAL_IS_HGFS:
        return false;
    default:
        return true;
    }
}

typedef enum { SYNCDEL_NONE, SYNCDEL_DELETED, SYNCDEL_INFLIGHT, SYNCDEL_BIN,
               SYNCDEL_DEBRIS, SYNCDEL_DEBRISDAY, SYNCDEL_FAILED } syncdel_t;

typedef vector<LocalNode*> localnode_vector;

typedef map<handle, LocalNode*> handlelocalnode_map;

typedef set<LocalNode*> localnode_set;

typedef multimap<int32_t, LocalNode*> idlocalnode_map;

typedef set<Node*> node_set;

// enumerates a node's children
// FIXME: switch to forward_list once C++11 becomes more widely available
typedef list<Node*> node_list;

// undefined node handle
const handle UNDEF = ~(handle)0;

#define ISUNDEF(h) (!((h) + 1))

typedef list<struct TransferSlot*> transferslot_list;

// FIXME: use forward_list instad (C++11)
typedef list<HttpReqCommandPutFA*> putfa_list;

// map a FileFingerprint to the transfer for that FileFingerprint
typedef map<FileFingerprint*, Transfer*, FileFingerprintCmp> transfer_map;

template <class T, class E>
class deque_with_lazy_bulk_erase
{
    // This is a wrapper class for deque.  Erasing an element from the middle of a deque is not cheap since all the subsequent elements need to be shuffled back.
    // This wrapper intercepts the erase() calls for single items, and instead marks each one as 'erased'.
    // The supplied template class E contains the normal deque entry T, plus a flag or similar to mark an entry erased.
    // Any other operation on the deque performs all the gathered erases in a single std::remove_if for efficiency.
    // This makes an enormous difference when cancelling 100k transfers in MEGAsync's transfers window for example.
    deque<E> mDeque;
    bool mErasing = false;

public:

    typedef typename deque<E>::iterator iterator;

    void erase(iterator i)
    {
        assert(i != mDeque.end());
        i->erase();
        mErasing = true;
    }

    void applyErase()
    {
        if (mErasing)
        {
            auto newEnd = std::remove_if(mDeque.begin(), mDeque.end(), [](const E& e) { return e.isErased(); } );
            mDeque.erase(newEnd, mDeque.end());
            mErasing = false;
        }
    }

    size_t size()                                        { applyErase(); return mDeque.size(); }
    size_t empty()                                       { applyErase(); return mDeque.empty(); }
    void clear()                                         { mDeque.clear(); }
    iterator begin(bool canHandleErasedElements = false) { if (!canHandleErasedElements) applyErase(); return mDeque.begin(); }
    iterator end(bool canHandleErasedElements = false)   { if (!canHandleErasedElements) applyErase(); return mDeque.end(); }
    void push_front(T t)                                 { applyErase(); mDeque.push_front(E(t)); }
    void push_back(T t)                                  { applyErase(); mDeque.push_back(E(t)); }
    void insert(iterator i, T t)                         { applyErase(); mDeque.insert(i, E(t)); }
    T& operator[](size_t n)                              { applyErase(); return mDeque[n]; }

};

// map a request tag with pending dbids of transfers and files
typedef map<int, vector<uint32_t> > pendingdbid_map;

// map a request tag with a pending dns request
typedef map<int, GenericHttpReq*> pendinghttp_map;

// map an upload handle to the corresponding transer
typedef map<handle, Transfer*> handletransfer_map;

// maps node handles to Node pointers
typedef map<handle, Node*> node_map;

struct NodeCounter
{
    m_off_t storage = 0;
    m_off_t versionStorage = 0;
    size_t files = 0;
    size_t folders = 0;
    size_t versions = 0;
    void operator += (const NodeCounter&);
    void operator -= (const NodeCounter&);
};

typedef std::map<handle, NodeCounter> NodeCounterMap;

// maps node handles to Share pointers
typedef map<handle, struct Share*> share_map;

// maps node handles NewShare pointers
typedef list<struct NewShare*> newshare_list;

// generic handle vector
typedef vector<handle> handle_vector;

// pairs of node handles
typedef set<pair<handle, handle> > handlepair_set;

// node and user vectors
typedef vector<struct User*> user_vector;
typedef vector<UserAlert::Base*> useralert_vector;
typedef vector<struct PendingContactRequest*> pcr_vector;

// actual user data (indexed by userid)
typedef map<int, User> user_map;

// maps user handles to userids
typedef map<handle, int> uh_map;

// maps lowercase user e-mail addresses to userids
typedef map<string, int> um_map;

// file attribute fetch map
typedef map<handle, FileAttributeFetch*> faf_map;

// file attribute fetch channel map
typedef map<int, FileAttributeFetchChannel*> fafc_map;

// transfer type
typedef enum { GET = 0, PUT, API, NONE } direction_t;
typedef enum { LARGEFILE = 0, SMALLFILE } filesizetype_t;

struct StringCmp
{
    bool operator()(const string* a, const string* b) const
    {
        return *a < *b;
    }
};

typedef map<handle, DirectReadNode*> handledrn_map;
typedef multimap<dstime, DirectReadNode*> dsdrn_map;
typedef list<DirectRead*> dr_list;
typedef list<DirectReadSlot*> drs_list;

typedef enum { TREESTATE_NONE = 0, TREESTATE_SYNCED, TREESTATE_PENDING, TREESTATE_SYNCING } treestate_t;

typedef enum { TRANSFERSTATE_NONE = 0, TRANSFERSTATE_QUEUED, TRANSFERSTATE_ACTIVE, TRANSFERSTATE_PAUSED,
               TRANSFERSTATE_RETRYING, TRANSFERSTATE_COMPLETING, TRANSFERSTATE_COMPLETED,
               TRANSFERSTATE_CANCELLED, TRANSFERSTATE_FAILED } transferstate_t;


// FIXME: use forward_list instad (C++11)
typedef list<HttpReqCommandPutFA*> putfa_list;

typedef map<handle, PendingContactRequest*> handlepcr_map;

// Type-Value (for user attributes)
typedef vector<string> string_vector;
typedef map<string, string> string_map;
typedef string_map TLV_map;


// user attribute types
typedef enum {
    ATTR_UNKNOWN = -1,
    ATTR_AVATAR = 0,                        // public - char array - non-versioned
    ATTR_FIRSTNAME = 1,                     // public - char array - non-versioned
    ATTR_LASTNAME = 2,                      // public - char array - non-versioned
    ATTR_AUTHRING = 3,                      // private - byte array
    ATTR_LAST_INT = 4,                      // private - byte array
    ATTR_ED25519_PUBK = 5,                  // public - byte array - versioned
    ATTR_CU25519_PUBK = 6,                  // public - byte array - versioned
    ATTR_KEYRING = 7,                       // private - byte array - versioned
    ATTR_SIG_RSA_PUBK = 8,                  // public - byte array - versioned
    ATTR_SIG_CU255_PUBK = 9,                // public - byte array - versioned
    ATTR_COUNTRY = 10,                      // public - char array - non-versioned
    ATTR_BIRTHDAY = 11,                     // public - char array - non-versioned
    ATTR_BIRTHMONTH = 12,                   // public - char array - non-versioned
    ATTR_BIRTHYEAR = 13,                    // public - char array - non-versioned
    ATTR_LANGUAGE = 14,                     // private, non-encrypted - char array in B64 - non-versioned
    ATTR_PWD_REMINDER = 15,                 // private, non-encrypted - char array in B64 - non-versioned
    ATTR_DISABLE_VERSIONS = 16,             // private, non-encrypted - char array in B64 - non-versioned
    ATTR_CONTACT_LINK_VERIFICATION = 17,    // private, non-encrypted - char array in B64 - versioned
    ATTR_RICH_PREVIEWS = 18,                // private - byte array
    ATTR_RUBBISH_TIME = 19,                 // private, non-encrypted - char array in B64 - non-versioned
    ATTR_LAST_PSA = 20,                     // private - char array
    ATTR_STORAGE_STATE = 21,                // private - non-encrypted - char array in B64 - non-versioned
    ATTR_GEOLOCATION = 22,                  // private - byte array - non-versioned
    ATTR_CAMERA_UPLOADS_FOLDER = 23,        // private - byte array - non-versioned
    ATTR_MY_CHAT_FILES_FOLDER = 24,         // private - byte array - non-versioned
    ATTR_PUSH_SETTINGS = 25,                // private - non-encripted - char array in B64 - non-versioned
    ATTR_UNSHAREABLE_KEY = 26,              // private - char array - versioned
    ATTR_ALIAS = 27,                        // private - byte array - versioned
    ATTR_AUTHRSA = 28,                      // private - byte array
    ATTR_AUTHCU255 = 29,                    // private - byte array
    ATTR_DEVICE_NAMES = 30,                 // private - byte array - versioned

} attr_t;
typedef map<attr_t, string> userattr_map;

typedef enum {

    AES_CCM_12_16 = 0x00,
    AES_CCM_10_16 = 0x01,
    AES_CCM_10_08 = 0x02,
    AES_GCM_12_16_BROKEN = 0x03, // Same as 0x00 (due to a legacy bug)
    AES_GCM_10_08_BROKEN = 0x04, // Same as 0x02 (due to a legacy bug)
    AES_GCM_12_16 = 0x10,
    AES_GCM_10_08 = 0x11

} encryptionsetting_t;

typedef enum { AES_MODE_UNKNOWN, AES_MODE_CCM, AES_MODE_GCM } encryptionmode_t;

#ifdef ENABLE_CHAT
typedef enum { PRIV_UNKNOWN = -2, PRIV_RM = -1, PRIV_RO = 0, PRIV_STANDARD = 2, PRIV_MODERATOR = 3 } privilege_t;
typedef pair<handle, privilege_t> userpriv_pair;
typedef vector< userpriv_pair > userpriv_vector;
typedef map <handle, set <handle> > attachments_map;
struct TextChat : public Cacheable
{
    enum {
        FLAG_OFFSET_ARCHIVE = 0
    };

    handle id;
    privilege_t priv;
    int shard;
    userpriv_vector *userpriv;
    bool group;
    string title;        // byte array
    string unifiedKey;   // byte array
    handle ou;
    m_time_t ts;     // creation time
    attachments_map attachedNodes;
    bool publicchat;  // whether the chat is public or private

private:        // use setter to modify these members
    byte flags;     // currently only used for "archive" flag at first bit

public:
    int tag;    // source tag, to identify own changes

    TextChat();
    ~TextChat();

    bool serialize(string *d);
    static TextChat* unserialize(class MegaClient *client, string *d);

    void setTag(int tag);
    int getTag();
    void resetTag();

    struct
    {
        bool attachments : 1;
        bool flags : 1;
        bool mode : 1;
    } changed;

    // return false if failed
    bool setNodeUserAccess(handle h, handle uh, bool revoke = false);
    bool setFlag(bool value, uint8_t offset = 0xFF);
    bool setFlags(byte newFlags);
    bool isFlagSet(uint8_t offset) const;
    bool setMode(bool publicchat);

};
typedef vector<TextChat*> textchat_vector;
typedef map<handle, TextChat*> textchat_map;
#endif

typedef enum { RECOVER_WITH_MASTERKEY = 9, RECOVER_WITHOUT_MASTERKEY = 10, CANCEL_ACCOUNT = 21, CHANGE_EMAIL = 12 } recovery_t;

typedef enum { EMAIL_REMOVED = 0, EMAIL_PENDING_REMOVED = 1, EMAIL_PENDING_ADDED = 2, EMAIL_FULLY_ACCEPTED = 3 } emailstatus_t;

typedef enum { RETRY_NONE = 0, RETRY_CONNECTIVITY = 1, RETRY_SERVERS_BUSY = 2, RETRY_API_LOCK = 3, RETRY_RATE_LIMIT = 4, RETRY_LOCAL_LOCK = 5, RETRY_UNKNOWN = 6} retryreason_t;

typedef enum {
    STORAGE_UNKNOWN = -9,
    STORAGE_GREEN = 0,      // there is storage is available
    STORAGE_ORANGE = 1,     // storage is almost full
    STORAGE_RED = 2,        // storage is full
    STORAGE_CHANGE = 3,     // the status of the storage might have changed
    STORAGE_PAYWALL = 4,    // storage is full and user didn't remedy despite of warnings
} storagestatus_t;


enum SmsVerificationState {
    // These values (except unknown) are delivered from the servers
    SMS_STATE_UNKNOWN = -1,       // Flag was not received
    SMS_STATE_NOT_ALLOWED = 0,    // No SMS allowed
    SMS_STATE_ONLY_UNBLOCK = 1,   // Only unblock SMS allowed
    SMS_STATE_FULL = 2            // Opt-in and unblock SMS allowed
};

typedef unsigned int achievement_class_id;
typedef map<achievement_class_id, Achievement> achievements_map;

struct recentaction
{
    m_time_t time;
    handle user;
    handle parent;
    bool updated;
    bool media;
    node_vector nodes;
};
typedef vector<recentaction> recentactions_vector;

typedef enum { BIZ_STATUS_UNKNOWN = -2, BIZ_STATUS_EXPIRED = -1, BIZ_STATUS_INACTIVE = 0, BIZ_STATUS_ACTIVE = 1, BIZ_STATUS_GRACE_PERIOD = 2 } BizStatus;
typedef enum { BIZ_MODE_UNKNOWN = -1, BIZ_MODE_SUBUSER = 0, BIZ_MODE_MASTER = 1 } BizMode;

typedef enum {
    AUTH_METHOD_UNKNOWN     = -1,
    AUTH_METHOD_SEEN        = 0,
    AUTH_METHOD_FINGERPRINT = 1,    // used only for AUTHRING_ED255
    AUTH_METHOD_SIGNATURE   = 2,    // used only for signed keys (RSA and Cu25519)
} AuthMethod;

typedef std::map<attr_t, AuthRing> AuthRingsMap;

// inside 'mega' namespace, since use C++11 and can't rely on C++14 yet, provide make_unique for the most common case.
// This keeps our syntax small, while making sure the compiler ensures the object is deleted when no longer used.
// Sometimes there will be ambiguity about std::make_unique vs mega::make_unique if cpp files "use namespace std", in which case specify ::mega::.
// It's better that we use the same one in older and newer compilers so we detect any issues.
template<class T, class... constructorArgs>
unique_ptr<T> make_unique(constructorArgs&&... args)
{
    return (unique_ptr<T>(new T(std::forward<constructorArgs>(args)...)));
}

//#define MEGA_MEASURE_CODE   // uncomment this to track time spent in major subsystems, and log it every 2 minutes, with extra control from megacli

namespace CodeCounter
{
    // Some classes that allow us to easily measure the number of times a block of code is called, and the sum of the time it takes.
    // Only enabled if MEGA_MEASURE_CODE is turned on.
    // Usage generally doesn't need to be protected by the macro as the classes and methods will be empty when not enabled.

    using namespace std::chrono;

    struct ScopeStats
    {
#ifdef MEGA_MEASURE_CODE
        uint64_t count = 0;
        uint64_t starts = 0;
        uint64_t finishes = 0;
        high_resolution_clock::duration timeSpent{};
        std::string name;
        ScopeStats(std::string s) : name(std::move(s)) {}

        inline string report(bool reset = false)
        {
            string s = " " + name + ": " + std::to_string(count) + " " + std::to_string(std::chrono::duration_cast<std::chrono::milliseconds>(timeSpent).count());
            if (reset)
            {
                count = 0;
                starts -= finishes;
                finishes = 0;
                timeSpent = high_resolution_clock::duration{};
            }
            return s;
        }
#else
        ScopeStats(std::string s) {}
#endif
    };

    struct DurationSum
    {
#ifdef MEGA_MEASURE_CODE
        high_resolution_clock::duration sum{ 0 };
        high_resolution_clock::time_point deltaStart;
        bool started = false;
        inline void start(bool b = true) { if (b && !started) { deltaStart = high_resolution_clock::now(); started = true; }  }
        inline void stop(bool b = true) { if (b && started) { sum += high_resolution_clock::now() - deltaStart; started = false; } }
        inline bool inprogress() { return started; }
        inline string report(bool reset = false)
        {
            string s = std::to_string(std::chrono::duration_cast<std::chrono::milliseconds>(sum).count());
            if (reset) sum = high_resolution_clock::duration{ 0 };
            return s;
        }
#else
        inline void start(bool = true) {  }
        inline void stop(bool = true) {  }
#endif
    };

    struct ScopeTimer
    {
#ifdef MEGA_MEASURE_CODE
        ScopeStats& scope;
        high_resolution_clock::time_point blockStart;

        ScopeTimer(ScopeStats& sm) : scope(sm), blockStart(high_resolution_clock::now())
        {
            ++scope.starts;
        }
        ~ScopeTimer()
        {
            ++scope.count;
            ++scope.finishes;
            scope.timeSpent += high_resolution_clock::now() - blockStart;
        }
#else
        ScopeTimer(ScopeStats& sm)
        {
        }
#endif
    };
}


// Hold the status of a status variable
class CacheableStatus : public Cacheable
{
public:
    enum Type
    {
        STATUS_UNKNOWN = 0,
        STATUS_STORAGE = 1,
        STATUS_BUSINESS = 2,
        STATUS_BLOCKED = 3,
    };

    CacheableStatus(int64_t type, int64_t value);

    // serializes the object to a string
    bool serialize(string* data) override;

    // deserializes the string to a SyncConfig object. Returns null in case of failure
    static std::shared_ptr<CacheableStatus> unserialize(MegaClient *client, const std::string& data);
    int64_t type() const;
    int64_t value() const;

    void setValue(const int64_t value);

private:

    // need this to ensure serialization doesn't mutate state (Cacheable::serialize is non-const)
    bool serialize(std::string& data) const;

    int64_t mType = STATUS_UNKNOWN;
    int64_t mValue = 0;

};

typedef enum {INVALID = -1, TWO_WAY = 0, UP_SYNC = 1, DOWN_SYNC = 2, CAMERA_UPLOAD = 3 } BackupType;

// Holds the config of a sync. Can be extended with future config options
class SyncConfig : public Cacheable
{
public:

    enum Type
    {
        TYPE_UP = 0x01, // sync up from local to remote
        TYPE_DOWN = 0x02, // sync down from remote to local
        TYPE_TWOWAY = TYPE_UP | TYPE_DOWN, // Two-way sync
    };

    SyncConfig(int tag,
               std::string localPath,
               std::string syncName,
               const handle remoteNode,
               const std::string &remotePath,
               const fsfp_t localFingerprint,
               std::vector<std::string> regExps = {},
               const bool enabled = true,
               const Type syncType = TYPE_TWOWAY,
               const bool syncDeletions = false,
               const bool forceOverwrite = false,
               const SyncError error = NO_SYNC_ERROR,
               handle hearBeatID = UNDEF
            );

    // returns unique identifier
    int getTag() const;

    // returns unique identifier
    void setTag(int tag);

    // whether this sync can be resumed
    bool isResumable() const;

    // whether this sync should be resumed at startup
    bool isResumableAtStartup() const;

    // wether this sync has errors (was inactive)
    bool hasError() const;

    // returns the local path of the sync
    const std::string& getLocalPath() const;

    // returns the name of the sync
    const std::string& getName() const;

    // returns the remote path of the sync
    handle getRemoteNode() const;

    void setRemoteNode(const handle &remoteNode);

    // returns the last valid remote path of the sync
    const std::string& getRemotePath() const;

    // returns the local fingerprint
    fsfp_t getLocalFingerprint() const;

    // sets the local fingerprint
    void setLocalFingerprint(fsfp_t fingerprint);

    // returns the regular expressions
    const std::vector<std::string>& getRegExps() const;

    // returns the type of the sync
    Type getType() const;

    // whether this is an up-sync from local to remote
    bool isUpSync() const;

    // whether this is a down-sync from remote to local
    bool isDownSync() const;

    // whether deletions are synced
    bool syncDeletions() const;

    // whether changes are overwritten irregardless of file properties
    bool forceOverwrite() const;

    // serializes the object to a string
    bool serialize(string* data) override;

    // deserializes the string to a SyncConfig object. Returns null in case of failure
    static std::unique_ptr<SyncConfig> unserialize(const std::string& data);

    void setRemotePath(const std::string &remotePath);

    // get error code (errors can be temporary/fatal/mere warnings)
    SyncError getError() const;

    // sets the error
    void setError(SyncError value);

    // enabled by the user
    bool getEnabled() const;

    // sets if enabled by the user
    void setEnabled(bool enabled);

    // check if a sync would be enabled according to the sync state and error
    static bool isEnabled(syncstate_t state, SyncError syncError);

    handle getBackupId() const;
    void setBackupId(const handle &backupId);

private:

    // Unique identifier. any other field can change (even remote handle),
    // and we want to keep disabled configurations saved: e.g: remote handle changed
    int mTag;

    // enabled/disabled by the user
    bool mEnabled = true;

    // the local path of the sync
    std::string mLocalPath;

    // name of the sync (if localpath is not adecuate)
    std::string mName;

    // the remote handle of the sync
    handle mRemoteNode;

    // the last valid remote path of the sync
    std::string mRemotePath;

    // the local fingerprint
    fsfp_t mLocalFingerprint;

    // list of regular expressions
    std::vector<std::string> mRegExps; //TODO: rename this to wildcardExclusions?: they are not regexps AFAIK

    // type of the sync, defaults to bidirectional
    Type mSyncType;

    // whether deletions are synced (only relevant for one-way-sync)
    bool mSyncDeletions;

    // whether changes are overwritten irregardless of file properties (only relevant for one-way-sync)
    bool mForceOverwrite;

    // failure cause (disable/failure cause).
    SyncError mError;

    // id for heartbeating
    handle mBackupId;

    // need this to ensure serialization doesn't mutate state (Cacheable::serialize is non-const)
    bool serialize(std::string& data) const;

<<<<<<< HEAD
    // this is very handy for defining comparison operators
    std::tuple<const int&,
               const bool&,
               const std::string&,
               const std::string&,
               const handle&,
               const std::string&,
               const fsfp_t&,
               const std::vector<std::string>&,
               const Type&,
               const bool&,
               const bool&,
               const int&,
               const handle&> tie() const
    {
        return std::tie(mTag,
                        mEnabled,
                        mLocalPath,
                        mName,
                        mRemoteNode,
                        mRemotePath,
                        mLocalFingerprint,
                        mRegExps,
                        mSyncType,
                        mSyncDeletions,
                        mForceOverwrite,
                        mError,
                        mBackupId);
    }
=======
>>>>>>> 4af7158d
};

// cross reference pointers.  For the case where two classes have pointers to each other, and they should
// either always be NULL or if one refers to the other, the other refers to the one.
// This class makes sure that the two pointers are always consistent, and also prevents copy/move (unless the pointers are NULL)
template<class TO, class FROM>
FROM*& crossref_other_ptr_ref(TO* s);  // to be supplied for each pair of classes (to assign to the right member thereof) (gets around circular declarations)

template <class  TO, class  FROM>
class MEGA_API  crossref_ptr
{
    friend class crossref_ptr<FROM, TO>;

    template<class A, class B>
    friend B*& crossref_other_ptr_ref(A* s);  // friend so that specialization can access `ptr`

    TO* ptr = nullptr;

public:
    crossref_ptr() = default;

    ~crossref_ptr()
    {
        reset();
    }

    void crossref(TO* to, FROM* from)
    {
        assert(to && from);
        assert(ptr == nullptr);
        assert( !(crossref_other_ptr_ref<TO, FROM>(to)) );
        ptr = to;
        crossref_other_ptr_ref<TO, FROM>(ptr) = from;
    }

    void reset()
    {
        if (ptr)
        {
            assert( !!(crossref_other_ptr_ref<TO, FROM>(ptr)) );
            crossref_other_ptr_ref<TO, FROM>(ptr) = nullptr;
            ptr = nullptr;
        }
    }

    TO* operator->() const { return ptr; }
    operator TO*() const { return ptr; }

    // no copying
    crossref_ptr(const crossref_ptr&) = delete;
    void operator=(const crossref_ptr&) = delete;

    // only allow move if the pointers are null (check at runtime with assert)
    crossref_ptr(crossref_ptr&& p) { assert(!p.ptr); }
    void operator=(crossref_ptr&& p) { assert(!p.ptr); ptr = p; }
};

} // namespace

#define MEGA_DISABLE_COPY(class_name) \
    class_name(const class_name&) = delete; \
    class_name& operator=(const class_name&) = delete;

#define MEGA_DISABLE_MOVE(class_name) \
    class_name(class_name&&) = delete; \
    class_name& operator=(class_name&&) = delete;

#define MEGA_DISABLE_COPY_MOVE(class_name) \
    MEGA_DISABLE_COPY(class_name) \
    MEGA_DISABLE_MOVE(class_name)

#define MEGA_DEFAULT_COPY(class_name) \
    class_name(const class_name&) = default; \
    class_name& operator=(const class_name&) = default;

#define MEGA_DEFAULT_MOVE(class_name) \
    class_name(class_name&&) = default; \
    class_name& operator=(class_name&&) = default;

#define MEGA_DEFAULT_COPY_MOVE(class_name) \
    MEGA_DEFAULT_COPY(class_name) \
    MEGA_DEFAULT_MOVE(class_name)

#endif<|MERGE_RESOLUTION|>--- conflicted
+++ resolved
@@ -996,38 +996,6 @@
     // need this to ensure serialization doesn't mutate state (Cacheable::serialize is non-const)
     bool serialize(std::string& data) const;
 
-<<<<<<< HEAD
-    // this is very handy for defining comparison operators
-    std::tuple<const int&,
-               const bool&,
-               const std::string&,
-               const std::string&,
-               const handle&,
-               const std::string&,
-               const fsfp_t&,
-               const std::vector<std::string>&,
-               const Type&,
-               const bool&,
-               const bool&,
-               const int&,
-               const handle&> tie() const
-    {
-        return std::tie(mTag,
-                        mEnabled,
-                        mLocalPath,
-                        mName,
-                        mRemoteNode,
-                        mRemotePath,
-                        mLocalFingerprint,
-                        mRegExps,
-                        mSyncType,
-                        mSyncDeletions,
-                        mForceOverwrite,
-                        mError,
-                        mBackupId);
-    }
-=======
->>>>>>> 4af7158d
 };
 
 // cross reference pointers.  For the case where two classes have pointers to each other, and they should
