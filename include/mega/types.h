/**
 * @file mega/types.h
 * @brief Mega SDK types and includes
 *
 * (c) 2013-2014 by Mega Limited, Auckland, New Zealand
 *
 * This file is part of the MEGA SDK - Client Access Engine.
 *
 * Applications using the MEGA API must present a valid application key
 * and comply with the the rules set forth in the Terms of Service.
 *
 * The MEGA SDK is distributed in the hope that it will be useful,
 * but WITHOUT ANY WARRANTY; without even the implied warranty of
 * MERCHANTABILITY or FITNESS FOR A PARTICULAR PURPOSE.
 *
 * @copyright Simplified (2-clause) BSD License.
 *
 * You should have received a copy of the license along with this
 * program.
 */

#ifndef MEGA_TYPES_H
#define MEGA_TYPES_H 1

#ifdef _MSC_VER
#if MEGA_LINKED_AS_SHARED_LIBRARY
 #define MEGA_API __declspec(dllimport)
#elif MEGA_CREATE_SHARED_LIBRARY
 #define MEGA_API __declspec(dllexport)
#endif
#endif

#ifndef MEGA_API
 #define MEGA_API
#endif

// it needs to be reviewed that serialization/unserialization is not relying on this
typedef char __static_check_01__[sizeof(bool) == sizeof(char) ? 1 : -1];
// if your build fails here, please contact MEGA developers

// platform-specific includes and defines
#ifdef _WIN32
#include "mega/win32/megasys.h"
#else
#include "mega/posix/megasys.h"
#endif

#ifdef USE_CRYPTOPP
#include <cryptopp/config.h> // so we can test CRYPTO_VERSION below
#endif

// signed 64-bit generic offset
typedef int64_t m_off_t;

// opaque filesystem fingerprint
typedef uint64_t fsfp_t;

namespace mega {
// within ::mega namespace, byte is unsigned char (avoids ambiguity when std::byte from c++17 and perhaps other defined ::byte are available)
#if defined(USE_CRYPTOPP) && (CRYPTOPP_VERSION >= 600) && ((__cplusplus >= 201103L) || (__RPCNDR_H_VERSION__ == 500))
using byte = CryptoPP::byte;
#elif __RPCNDR_H_VERSION__ != 500
typedef unsigned char byte;

#endif
}

#ifdef USE_CRYPTOPP
#include "mega/crypto/cryptopp.h"
#else
#include "megacrypto.h"
#endif

#include "mega/crypto/sodium.h"

#include <memory>
#include <string>
#include <chrono>

namespace mega {

// import these select types into the namespace directly, to avoid adding std::byte from c++17
using std::string;
using std::map;
using std::set;
using std::list;
using std::vector;
using std::pair;
using std::multimap;
using std::deque;
using std::multiset;
using std::queue;
using std::streambuf;
using std::tuple;
using std::ostringstream;
using std::unique_ptr;

#ifdef WIN32
using std::wstring;
#endif

// forward declaration
struct AttrMap;
class BackoffTimer;
class Command;
class CommandPubKeyRequest;
struct DirectRead;
struct DirectReadNode;
struct DirectReadSlot;
struct FileAccess;
struct FileAttributeFetch;
struct FileAttributeFetchChannel;
struct FileFingerprint;
struct FileFingerprintCmp;
struct HttpReq;
struct GenericHttpReq;
struct HttpReqCommandPutFA;
struct LocalNode;
class MegaClient;
struct NewNode;
struct Node;
struct NodeCore;
class PubKeyAction;
class Request;
struct Transfer;
class TreeProc;
class LocalTreeProc;
struct User;
struct Waiter;
struct Proxy;
struct PendingContactRequest;
class TransferList;
struct Achievement;
class SyncConfig;

namespace UserAlert
{
    struct Base;
}
class AuthRing;

#define EOO 0

// Our own version of time_t which we can be sure is 64 bit.
// Utils.h has functions m_time() and so on corresponding to time() which help us to use this type and avoid arithmetic overflow when working with time_t on systems where it's 32-bit
typedef int64_t m_time_t;

// monotonously increasing time in deciseconds
typedef uint32_t dstime;

#define NEVER (~(dstime)0)
#define EVER(ds) ((ds+1))

#define STRINGIFY(x) # x
#define TOSTRING(x) STRINGIFY(x)

// HttpReq states
typedef enum { REQ_READY, REQ_PREPARED, REQ_ENCRYPTING, REQ_DECRYPTING, REQ_DECRYPTED, REQ_INFLIGHT, REQ_SUCCESS, REQ_FAILURE, REQ_DONE, REQ_ASYNCIO } reqstatus_t;

typedef enum { USER_HANDLE, NODE_HANDLE } targettype_t;

typedef enum { METHOD_POST, METHOD_GET, METHOD_NONE} httpmethod_t;

typedef enum { REQ_BINARY, REQ_JSON } contenttype_t;

// new node source types
typedef enum { NEW_NODE, NEW_PUBLIC, NEW_UPLOAD } newnodesource_t;

// file chunk MAC
struct ChunkMAC
{
    ChunkMAC() : offset(0), finished(false) { }

    byte mac[SymmCipher::BLOCKSIZE];
    unsigned int offset;
    bool finished;
};

class chunkmac_map;

/**
 * @brief Declaration of API error codes.
 */
typedef enum ErrorCodes
{
    API_OK = 0,                     ///< Everything OK.
    API_EINTERNAL = -1,             ///< Internal error.
    API_EARGS = -2,                 ///< Bad arguments.
    API_EAGAIN = -3,                ///< Request failed, retry with exponential backoff.
    DAEMON_EFAILED = -4,            ///< If returned from the daemon: EFAILED
    API_ERATELIMIT = -4,            ///< If returned from the API: Too many requests, slow down.
    API_EFAILED = -5,               ///< Request failed permanently.  This one is only produced by the API, only per command (not batch level)
    API_ETOOMANY = -6,              ///< Too many requests for this resource.
    API_ERANGE = -7,                ///< Resource access out of range.
    API_EEXPIRED = -8,              ///< Resource expired.
    API_ENOENT = -9,                ///< Resource does not exist.
    API_ECIRCULAR = -10,            ///< Circular linkage.
    API_EACCESS = -11,              ///< Access denied.
    API_EEXIST = -12,               ///< Resource already exists.
    API_EINCOMPLETE = -13,          ///< Request incomplete.
    API_EKEY = -14,                 ///< Cryptographic error.
    API_ESID = -15,                 ///< Bad session ID.
    API_EBLOCKED = -16,             ///< Resource administratively blocked.
    API_EOVERQUOTA = -17,           ///< Quota exceeded.
    API_ETEMPUNAVAIL = -18,         ///< Resource temporarily not available.
    API_ETOOMANYCONNECTIONS = -19,  ///< Too many connections on this resource.
    API_EWRITE = -20,               ///< File could not be written to (or failed post-write integrity check)
    API_EREAD = -21,                ///< File could not be read from (or changed unexpectedly during reading)
    API_EAPPKEY = -22,              ///< Invalid or missing application key.
    API_ESSL = -23,                 ///< SSL verification failed
    API_EGOINGOVERQUOTA = -24,      ///< Not enough quota
    API_EMFAREQUIRED = -26,         ///< Multi-factor authentication required
    API_EMASTERONLY = -27,          ///< Access denied for sub-users (only for business accounts)
    API_EBUSINESSPASTDUE = -28,     ///< Business account expired
    API_EPAYWALL = -29,             ///< Over Disk Quota Paywall
} error;

class Error
{
public:
    typedef enum
    {
        USER_ETD_UNKNOWN = -1,
        USER_COPYRIGHT_SUSPENSION = 4,  // Account suspended by copyright
        USER_ETD_SUSPENSION = 7, // represents an ETD/ToS 'severe' suspension level
    } UserErrorCode;

    typedef enum
    {
        LINK_UNKNOWN = -1,
        LINK_UNDELETED = 0,  // Link is undeleted
        LINK_DELETED_DOWN = 1, // Link is deleted or down
        LINK_DOWN_ETD = 2,  // Link is down due to an ETD specifically
    } LinkErrorCode;

    Error(error err = API_EINTERNAL)
        : mError(err)
    { }

    void setErrorCode(error err)
    {
        mError = err;
    }

    void setUserStatus(int64_t u) { mUserStatus = u; }
    void setLinkStatus(int64_t l) { mLinkStatus = l; }
    bool hasExtraInfo() const { return mUserStatus != USER_ETD_UNKNOWN || mLinkStatus != LINK_UNKNOWN; }
    int64_t getUserStatus() const { return mUserStatus; }
    int64_t getLinkStatus() const { return mLinkStatus; }
    operator error() const { return mError; }

private:
    error mError = API_EINTERNAL;
    int64_t mUserStatus = USER_ETD_UNKNOWN;
    int64_t mLinkStatus = LINK_UNKNOWN;
};

// returned by loggedin()
typedef enum { NOTLOGGEDIN, EPHEMERALACCOUNT, CONFIRMEDACCOUNT, FULLACCOUNT } sessiontype_t;

// node/user handles are 8-11 base64 characters, case sensitive, and thus fit
// in a 64-bit int
typedef uint64_t handle;

class NodeHandle
{
    // Handles of nodes are only 6 bytes.
    // This class helps avoid issues when we don't save/restore the top 2 bytes when using an 8 byte uint64 to represent it
    uint64_t h = 0xFFFFFFFFFFFFFFFF;
public:
    bool isUndef() const { return (h & 0xFFFFFFFFFFFF) == 0xFFFFFFFFFFFF; }
    NodeHandle& set6byte(uint64_t n) { h = n; assert((n & 0xFFFF000000000000) == 0 || n == 0xFFFFFFFFFFFFFFFF); return *this; }
    bool eq(NodeHandle b) const { return (h & 0xFFFFFFFFFFFF) == (b.h & 0xFFFFFFFFFFFF); }
    bool eq(handle b) const { return (h & 0xFFFFFFFFFFFF) == (b & 0xFFFFFFFFFFFF); }
    bool ne(handle b) const { return (h & 0xFFFFFFFFFFFF) != (b & 0xFFFFFFFFFFFF); }
    bool operator<(const NodeHandle& rhs) const { return h < rhs.h; }
    handle as8byte() const { return isUndef() ? 0xFFFFFFFFFFFFFFFF : (h & 0xFFFFFFFFFFFF); }
};

inline bool operator==(NodeHandle a, NodeHandle b) { return a.eq(b); }
inline bool operator==(NodeHandle a, handle b) { return a.eq(b); }
inline bool operator!=(NodeHandle a, handle b) { return a.ne(b); }
std::ostream& operator<<(std::ostream&, NodeHandle h);

// (can use unordered_set if available)
typedef set<handle> handle_set;

// file attribute type
typedef uint16_t fatype;

// list of files
typedef list<struct File*> file_list;

// node types:
// FILE - regular file nodes
// FOLDER - regular folder nodes
// ROOT - the cloud drive root node
// INCOMING - inbox
// RUBBISH - rubbish bin
typedef enum { TYPE_UNKNOWN = -1, FILENODE = 0, FOLDERNODE, ROOTNODE, INCOMINGNODE, RUBBISHNODE } nodetype_t;

typedef enum { LBL_UNKNOWN = 0, LBL_RED = 1, LBL_ORANGE = 2, LBL_YELLOW = 3, LBL_GREEN = 4,
               LBL_BLUE = 5, LBL_PURPLE = 6, LBL_GREY = 7, } nodelabel_t;

// node type key lengths
const int FILENODEKEYLENGTH = 32;
const int FOLDERNODEKEYLENGTH = 16;

struct SyncFlags;

// persistent resource cache storage
class Cacheable
{
public:
    virtual ~Cacheable() = default;

    virtual bool serialize(string*) = 0;

    uint32_t dbid = 0;
    bool notified = false;
};

// numeric representation of string (up to 8 chars)
typedef uint64_t nameid;

// access levels:
// RDONLY - cannot add, rename or delete
// RDWR - cannot rename or delete
// FULL - all operations that do not require ownership permitted
// OWNER - node is in caller's ROOT, INCOMING or RUBBISH trees
typedef enum { ACCESS_UNKNOWN = -1, RDONLY = 0, RDWR, FULL, OWNER, OWNERPRELOGIN } accesslevel_t;

// operations for outgoing pending contacts
typedef enum { OPCA_ADD = 0, OPCA_DELETE, OPCA_REMIND} opcactions_t;
// operations for incoming pending contacts
typedef enum { IPCA_ACCEPT = 0, IPCA_DENY, IPCA_IGNORE} ipcactions_t;


typedef vector<Node*> node_vector;

// contact visibility:
// HIDDEN - not shown
// VISIBLE - shown
typedef enum { VISIBILITY_UNKNOWN = -1, HIDDEN = 0, VISIBLE = 1, INACTIVE = 2, BLOCKED = 3 } visibility_t;

typedef enum { PUTNODES_APP, PUTNODES_SYNC, PUTNODES_SYNCDEBRIS } putsource_t;

// maps handle-index pairs to file attribute handle
typedef map<pair<handle, fatype>, pair<handle, int> > fa_map;

typedef enum {
    SYNC_DISABLED = -3, //user disabled (if no syncError, otherwise automatically disabled . i.e SYNC_TEMPORARY_DISABLED)
    SYNC_FAILED = -2,
    SYNC_CANCELED = -1, // being deleted
    SYNC_INITIALSCAN = 0,
    SYNC_ACTIVE
} syncstate_t;

typedef enum
{
    // Sync is not operating in a backup capacity.
    SYNC_BACKUP_NONE = 0,
    // Sync is mirroring the local source.
    SYNC_BACKUP_MIRROR = 1,
    // Sync is monitoring (and propagating) local changes.
    SYNC_BACKUP_MONITOR = 2
}
SyncBackupState;

enum SyncError {
    NO_SYNC_ERROR = 0,
    UNKNOWN_ERROR = 1,
    UNSUPPORTED_FILE_SYSTEM = 2,            // File system type is not supported
    INVALID_REMOTE_TYPE = 3,                // Remote type is not a folder that can be synced
    INVALID_LOCAL_TYPE = 4,                 // Local path does not refer to a folder
    INITIAL_SCAN_FAILED = 5,                // The initial scan failed
    LOCAL_PATH_TEMPORARY_UNAVAILABLE = 6,   // Local path is temporarily unavailable: this is fatal when adding a sync
    LOCAL_PATH_UNAVAILABLE = 7,             // Local path is not available (can't be open)
    REMOTE_NODE_NOT_FOUND = 8,              // Remote node does no longer exists
    STORAGE_OVERQUOTA = 9,                  // Account reached storage overquota
    BUSINESS_EXPIRED = 10,                  // Business account expired
    FOREIGN_TARGET_OVERSTORAGE = 11,        // Sync transfer fails (upload into an inshare whose account is overquota)
    REMOTE_PATH_HAS_CHANGED = 12,           // Remote path has changed (currently unused: not an error)
    REMOTE_PATH_DELETED = 13,               // (obsolete -> unified with REMOTE_NODE_NOT_FOUND) Remote path has been deleted
    SHARE_NON_FULL_ACCESS = 14,             // Existing inbound share sync or part thereof lost full access
    LOCAL_FINGERPRINT_MISMATCH = 15,        // Filesystem fingerprint does not match the one stored for the synchronization
    PUT_NODES_ERROR = 16,                   // Error processing put nodes result
    ACTIVE_SYNC_BELOW_PATH = 17,            // There's a synced node below the path to be synced
    ACTIVE_SYNC_ABOVE_PATH = 18,            // There's a synced node above the path to be synced
    REMOTE_NODE_MOVED_TO_RUBBISH = 19,      // Moved to rubbish
    REMOTE_NODE_INSIDE_RUBBISH = 20,        // Attempted to be added in rubbish
    VBOXSHAREDFOLDER_UNSUPPORTED = 21,      // Found unsupported VBoxSharedFolderFS
    LOCAL_PATH_SYNC_COLLISION = 22,         // Local path includes a synced path or is included within one
    ACCOUNT_BLOCKED= 23,                    // Account blocked
    UNKNOWN_TEMPORARY_ERROR = 24,           // Unknown temporary error
    TOO_MANY_ACTION_PACKETS = 25,           // Too many changes in account, local state discarded
    LOGGED_OUT = 26,                        // Logged out
    WHOLE_ACCOUNT_REFETCHED = 27,           // The whole account was reloaded, missed actionpacket changes could not have been applied
<<<<<<< HEAD
    COULD_NOT_MOVE_CLOUD_NODES = 30,        // rename() failed
=======
    BACKUP_MODIFIED = 28,                   // Backup has been externally modified.
    BACKUP_SOURCE_NOT_BELOW_DRIVE = 29,     // Backup source path not below drive path.
    SYNC_CONFIG_WRITE_FAILURE = 30,         // Unable to write sync config to disk.
>>>>>>> e93fc3b7
};

enum SyncWarning {
    NO_SYNC_WARNING = 0,
    LOCAL_IS_FAT = 1,                      // Found FAT (not a failure per se)
    LOCAL_IS_HGFS = 2,                      // Found HGFS (not a failure per se)
};


typedef enum { SYNCDEL_NONE, SYNCDEL_DELETED, SYNCDEL_INFLIGHT, SYNCDEL_BIN,
               SYNCDEL_DEBRIS, SYNCDEL_DEBRISDAY, SYNCDEL_FAILED } syncdel_t;

typedef vector<LocalNode*> localnode_vector;

// fsid is not necessarily unique becuase multiple filesystems may be involved
// Hence, we use a multimap and check other parameters too when looking for a match.
typedef multimap<handle, LocalNode*> fsid_localnode_map;

// A similar type for looking up LocalNode by node handle, analagously
// Keep the type separate by inheriting
typedef multimap<NodeHandle, LocalNode*> nodehandle_localnode_map;

typedef set<LocalNode*> localnode_set;

typedef multimap<int32_t, LocalNode*> idlocalnode_map;

typedef set<Node*> node_set;

// enumerates a node's children
// FIXME: switch to forward_list once C++11 becomes more widely available
typedef list<Node*> node_list;

// undefined node handle
const handle UNDEF = ~(handle)0;

#define ISUNDEF(h) (!((h) + 1))

typedef list<struct TransferSlot*> transferslot_list;

// FIXME: use forward_list instad (C++11)
typedef list<HttpReqCommandPutFA*> putfa_list;

// map a FileFingerprint to the transfer for that FileFingerprint
typedef map<FileFingerprint*, Transfer*, FileFingerprintCmp> transfer_map;

template <class T, class E>
class deque_with_lazy_bulk_erase
{
    // This is a wrapper class for deque.  Erasing an element from the middle of a deque is not cheap since all the subsequent elements need to be shuffled back.
    // This wrapper intercepts the erase() calls for single items, and instead marks each one as 'erased'.
    // The supplied template class E contains the normal deque entry T, plus a flag or similar to mark an entry erased.
    // Any other operation on the deque performs all the gathered erases in a single std::remove_if for efficiency.
    // This makes an enormous difference when cancelling 100k transfers in MEGAsync's transfers window for example.
    deque<E> mDeque;
    bool mErasing = false;

public:

    typedef typename deque<E>::iterator iterator;

    void erase(iterator i)
    {
        assert(i != mDeque.end());
        i->erase();
        mErasing = true;
    }

    void applyErase()
    {
        if (mErasing)
        {
            auto newEnd = std::remove_if(mDeque.begin(), mDeque.end(), [](const E& e) { return e.isErased(); } );
            mDeque.erase(newEnd, mDeque.end());
            mErasing = false;
        }
    }

    size_t size()                                        { applyErase(); return mDeque.size(); }
    size_t empty()                                       { applyErase(); return mDeque.empty(); }
    void clear()                                         { mDeque.clear(); }
    iterator begin(bool canHandleErasedElements = false) { if (!canHandleErasedElements) applyErase(); return mDeque.begin(); }
    iterator end(bool canHandleErasedElements = false)   { if (!canHandleErasedElements) applyErase(); return mDeque.end(); }
    void push_front(T t)                                 { applyErase(); mDeque.push_front(E(t)); }
    void push_back(T t)                                  { applyErase(); mDeque.push_back(E(t)); }
    void insert(iterator i, T t)                         { applyErase(); mDeque.insert(i, E(t)); }
    T& operator[](size_t n)                              { applyErase(); return mDeque[n]; }

};

// map a request tag with pending dbids of transfers and files
typedef map<int, vector<uint32_t> > pendingdbid_map;

// map a request tag with a pending dns request
typedef map<int, GenericHttpReq*> pendinghttp_map;

// map an upload handle to the corresponding transer
typedef map<handle, Transfer*> handletransfer_map;

// maps node handles to Node pointers
typedef map<handle, Node*> node_map;

struct NodeCounter
{
    m_off_t storage = 0;
    m_off_t versionStorage = 0;
    size_t files = 0;
    size_t folders = 0;
    size_t versions = 0;
    void operator += (const NodeCounter&);
    void operator -= (const NodeCounter&);
};

typedef std::map<handle, NodeCounter> NodeCounterMap;

// maps node handles to Share pointers
typedef map<handle, struct Share*> share_map;

// maps node handles NewShare pointers
typedef list<struct NewShare*> newshare_list;

// generic handle vector
typedef vector<handle> handle_vector;

// pairs of node handles
typedef set<pair<handle, handle> > handlepair_set;

// node and user vectors
typedef vector<struct User*> user_vector;
typedef vector<UserAlert::Base*> useralert_vector;
typedef vector<struct PendingContactRequest*> pcr_vector;

// actual user data (indexed by userid)
typedef map<int, User> user_map;

// maps user handles to userids
typedef map<handle, int> uh_map;

// maps lowercase user e-mail addresses to userids
typedef map<string, int> um_map;

// file attribute fetch map
typedef map<handle, FileAttributeFetch*> faf_map;

// file attribute fetch channel map
typedef map<int, FileAttributeFetchChannel*> fafc_map;

// transfer type
typedef enum { GET = 0, PUT, API, NONE } direction_t;
typedef enum { LARGEFILE = 0, SMALLFILE } filesizetype_t;

struct StringCmp
{
    bool operator()(const string* a, const string* b) const
    {
        return *a < *b;
    }
};

typedef map<handle, DirectReadNode*> handledrn_map;
typedef multimap<dstime, DirectReadNode*> dsdrn_map;
typedef list<DirectRead*> dr_list;
typedef list<DirectReadSlot*> drs_list;

typedef enum { TREESTATE_NONE = 0, TREESTATE_SYNCED, TREESTATE_PENDING, TREESTATE_SYNCING } treestate_t;

typedef enum { TRANSFERSTATE_NONE = 0, TRANSFERSTATE_QUEUED, TRANSFERSTATE_ACTIVE, TRANSFERSTATE_PAUSED,
               TRANSFERSTATE_RETRYING, TRANSFERSTATE_COMPLETING, TRANSFERSTATE_COMPLETED,
               TRANSFERSTATE_CANCELLED, TRANSFERSTATE_FAILED } transferstate_t;


// FIXME: use forward_list instad (C++11)
typedef list<HttpReqCommandPutFA*> putfa_list;

typedef map<handle, PendingContactRequest*> handlepcr_map;

// Type-Value (for user attributes)
typedef list<string> string_list;
typedef vector<string> string_vector;
typedef map<string, string> string_map;
typedef string_map TLV_map;

// user attribute types
typedef enum {
    ATTR_UNKNOWN = -1,
    ATTR_AVATAR = 0,                        // public - char array - non-versioned
    ATTR_FIRSTNAME = 1,                     // public - char array - non-versioned
    ATTR_LASTNAME = 2,                      // public - char array - non-versioned
    ATTR_AUTHRING = 3,                      // private - byte array
    ATTR_LAST_INT = 4,                      // private - byte array
    ATTR_ED25519_PUBK = 5,                  // public - byte array - versioned
    ATTR_CU25519_PUBK = 6,                  // public - byte array - versioned
    ATTR_KEYRING = 7,                       // private - byte array - versioned
    ATTR_SIG_RSA_PUBK = 8,                  // public - byte array - versioned
    ATTR_SIG_CU255_PUBK = 9,                // public - byte array - versioned
    ATTR_COUNTRY = 10,                      // public - char array - non-versioned
    ATTR_BIRTHDAY = 11,                     // public - char array - non-versioned
    ATTR_BIRTHMONTH = 12,                   // public - char array - non-versioned
    ATTR_BIRTHYEAR = 13,                    // public - char array - non-versioned
    ATTR_LANGUAGE = 14,                     // private, non-encrypted - char array in B64 - non-versioned
    ATTR_PWD_REMINDER = 15,                 // private, non-encrypted - char array in B64 - non-versioned
    ATTR_DISABLE_VERSIONS = 16,             // private, non-encrypted - char array in B64 - non-versioned
    ATTR_CONTACT_LINK_VERIFICATION = 17,    // private, non-encrypted - char array in B64 - versioned
    ATTR_RICH_PREVIEWS = 18,                // private - byte array
    ATTR_RUBBISH_TIME = 19,                 // private, non-encrypted - char array in B64 - non-versioned
    ATTR_LAST_PSA = 20,                     // private - char array
    ATTR_STORAGE_STATE = 21,                // private - non-encrypted - char array in B64 - non-versioned
    ATTR_GEOLOCATION = 22,                  // private - byte array - non-versioned
    ATTR_CAMERA_UPLOADS_FOLDER = 23,        // private - byte array - non-versioned
    ATTR_MY_CHAT_FILES_FOLDER = 24,         // private - byte array - non-versioned
    ATTR_PUSH_SETTINGS = 25,                // private - non-encripted - char array in B64 - non-versioned
    ATTR_UNSHAREABLE_KEY = 26,              // private - char array - versioned
    ATTR_ALIAS = 27,                        // private - byte array - versioned
    ATTR_AUTHRSA = 28,                      // private - byte array
    ATTR_AUTHCU255 = 29,                    // private - byte array
    ATTR_DEVICE_NAMES = 30,                 // private - byte array - versioned
    ATTR_MY_BACKUPS_FOLDER = 31,            // private - byte array - non-versioned
    //ATTR_BACKUP_NAMES = 32,                 // (deprecated) private - byte array - versioned
    ATTR_COOKIE_SETTINGS = 33,              // private - byte array - non-versioned
    ATTR_JSON_SYNC_CONFIG_DATA = 34         // private - byte array - non-versioned

} attr_t;
typedef map<attr_t, string> userattr_map;

typedef enum {

    AES_CCM_12_16 = 0x00,
    AES_CCM_10_16 = 0x01,
    AES_CCM_10_08 = 0x02,
    AES_GCM_12_16_BROKEN = 0x03, // Same as 0x00 (due to a legacy bug)
    AES_GCM_10_08_BROKEN = 0x04, // Same as 0x02 (due to a legacy bug)
    AES_GCM_12_16 = 0x10,
    AES_GCM_10_08 = 0x11

} encryptionsetting_t;

typedef enum { AES_MODE_UNKNOWN, AES_MODE_CCM, AES_MODE_GCM } encryptionmode_t;

#ifdef ENABLE_CHAT
typedef enum { PRIV_UNKNOWN = -2, PRIV_RM = -1, PRIV_RO = 0, PRIV_STANDARD = 2, PRIV_MODERATOR = 3 } privilege_t;
typedef pair<handle, privilege_t> userpriv_pair;
typedef vector< userpriv_pair > userpriv_vector;
typedef map <handle, set <handle> > attachments_map;
struct TextChat : public Cacheable
{
    enum {
        FLAG_OFFSET_ARCHIVE = 0
    };

    handle id;
    privilege_t priv;
    int shard;
    userpriv_vector *userpriv;
    bool group;
    string title;        // byte array
    string unifiedKey;   // byte array
    handle ou;
    m_time_t ts;     // creation time
    attachments_map attachedNodes;
    bool publicchat;  // whether the chat is public or private

private:        // use setter to modify these members
    byte flags;     // currently only used for "archive" flag at first bit

public:
    int tag;    // source tag, to identify own changes

    TextChat();
    ~TextChat();

    bool serialize(string *d);
    static TextChat* unserialize(class MegaClient *client, string *d);

    void setTag(int tag);
    int getTag();
    void resetTag();

    struct
    {
        bool attachments : 1;
        bool flags : 1;
        bool mode : 1;
    } changed;

    // return false if failed
    bool setNodeUserAccess(handle h, handle uh, bool revoke = false);
    bool setFlag(bool value, uint8_t offset = 0xFF);
    bool setFlags(byte newFlags);
    bool isFlagSet(uint8_t offset) const;
    bool setMode(bool publicchat);

};
typedef vector<TextChat*> textchat_vector;
typedef map<handle, TextChat*> textchat_map;
#endif

typedef enum { RECOVER_WITH_MASTERKEY = 9, RECOVER_WITHOUT_MASTERKEY = 10, CANCEL_ACCOUNT = 21, CHANGE_EMAIL = 12 } recovery_t;

typedef enum { EMAIL_REMOVED = 0, EMAIL_PENDING_REMOVED = 1, EMAIL_PENDING_ADDED = 2, EMAIL_FULLY_ACCEPTED = 3 } emailstatus_t;

typedef enum { RETRY_NONE = 0, RETRY_CONNECTIVITY = 1, RETRY_SERVERS_BUSY = 2, RETRY_API_LOCK = 3, RETRY_RATE_LIMIT = 4, RETRY_LOCAL_LOCK = 5, RETRY_UNKNOWN = 6} retryreason_t;

typedef enum {
    STORAGE_UNKNOWN = -9,
    STORAGE_GREEN = 0,      // there is storage is available
    STORAGE_ORANGE = 1,     // storage is almost full
    STORAGE_RED = 2,        // storage is full
    STORAGE_CHANGE = 3,     // the status of the storage might have changed
    STORAGE_PAYWALL = 4,    // storage is full and user didn't remedy despite of warnings
} storagestatus_t;


enum SmsVerificationState {
    // These values (except unknown) are delivered from the servers
    SMS_STATE_UNKNOWN = -1,       // Flag was not received
    SMS_STATE_NOT_ALLOWED = 0,    // No SMS allowed
    SMS_STATE_ONLY_UNBLOCK = 1,   // Only unblock SMS allowed
    SMS_STATE_FULL = 2            // Opt-in and unblock SMS allowed
};

typedef unsigned int achievement_class_id;
typedef map<achievement_class_id, Achievement> achievements_map;

struct recentaction
{
    m_time_t time;
    handle user;
    handle parent;
    bool updated;
    bool media;
    node_vector nodes;
};
typedef vector<recentaction> recentactions_vector;

typedef enum { BIZ_STATUS_UNKNOWN = -2, BIZ_STATUS_EXPIRED = -1, BIZ_STATUS_INACTIVE = 0, BIZ_STATUS_ACTIVE = 1, BIZ_STATUS_GRACE_PERIOD = 2 } BizStatus;
typedef enum { BIZ_MODE_UNKNOWN = -1, BIZ_MODE_SUBUSER = 0, BIZ_MODE_MASTER = 1 } BizMode;

typedef enum {
    ACCOUNT_TYPE_UNKNOWN = -1,
    ACCOUNT_TYPE_FREE = 0,
    ACCOUNT_TYPE_PROI = 1,
    ACCOUNT_TYPE_PROII = 2,
    ACCOUNT_TYPE_PROIII = 3,
    ACCOUNT_TYPE_LITE = 4,
    ACCOUNT_TYPE_BUSINESS = 100,
} AccountType;

typedef enum {
    AUTH_METHOD_UNKNOWN     = -1,
    AUTH_METHOD_SEEN        = 0,
    AUTH_METHOD_FINGERPRINT = 1,    // used only for AUTHRING_ED255
    AUTH_METHOD_SIGNATURE   = 2,    // used only for signed keys (RSA and Cu25519)
} AuthMethod;

typedef std::map<attr_t, AuthRing> AuthRingsMap;

// inside 'mega' namespace, since use C++11 and can't rely on C++14 yet, provide make_unique for the most common case.
// This keeps our syntax small, while making sure the compiler ensures the object is deleted when no longer used.
// Sometimes there will be ambiguity about std::make_unique vs mega::make_unique if cpp files "use namespace std", in which case specify ::mega::.
// It's better that we use the same one in older and newer compilers so we detect any issues.
template<class T, class... constructorArgs>
unique_ptr<T> make_unique(constructorArgs&&... args)
{
    return (unique_ptr<T>(new T(std::forward<constructorArgs>(args)...)));
}

//todo: comment this before merging
#define MEGA_MEASURE_CODE   // uncomment this to track time spent in major subsystems, and log it every 2 minutes, with extra control from megacli

namespace CodeCounter
{
    // Some classes that allow us to easily measure the number of times a block of code is called, and the sum of the time it takes.
    // Only enabled if MEGA_MEASURE_CODE is turned on.
    // Usage generally doesn't need to be protected by the macro as the classes and methods will be empty when not enabled.

    using namespace std::chrono;

    struct ScopeStats
    {
#ifdef MEGA_MEASURE_CODE
        uint64_t count = 0;
        uint64_t starts = 0;
        uint64_t finishes = 0;
        high_resolution_clock::duration timeSpent{};
        std::string name;
        ScopeStats(std::string s) : name(std::move(s)) {}

        inline string report(bool reset = false)
        {
            string s = " " + name + ": " + std::to_string(count) + " " + std::to_string(std::chrono::duration_cast<std::chrono::milliseconds>(timeSpent).count());
            if (reset)
            {
                count = 0;
                starts -= finishes;
                finishes = 0;
                timeSpent = high_resolution_clock::duration{};
            }
            return s;
        }
#else
        ScopeStats(std::string s) {}
#endif
    };

    struct DurationSum
    {
#ifdef MEGA_MEASURE_CODE
        high_resolution_clock::duration sum{ 0 };
        high_resolution_clock::time_point deltaStart;
        bool started = false;
        inline void start(bool b = true) { if (b && !started) { deltaStart = high_resolution_clock::now(); started = true; }  }
        inline void stop(bool b = true) { if (b && started) { sum += high_resolution_clock::now() - deltaStart; started = false; } }
        inline bool inprogress() { return started; }
        inline string report(bool reset = false)
        {
            string s = std::to_string(std::chrono::duration_cast<std::chrono::milliseconds>(sum).count());
            if (reset) sum = high_resolution_clock::duration{ 0 };
            return s;
        }
#else
        inline void start(bool = true) {  }
        inline void stop(bool = true) {  }
#endif
    };

    struct ScopeTimer
    {
#ifdef MEGA_MEASURE_CODE
        ScopeStats& scope;
        high_resolution_clock::time_point blockStart;
        bool done = false;

        ScopeTimer(ScopeStats& sm) : scope(sm), blockStart(high_resolution_clock::now())
        {
            ++scope.starts;
        }
        ~ScopeTimer()
        {
            if (!done) complete();
        }
        void complete()
        {
            ++scope.count;
            ++scope.finishes;
            scope.timeSpent += high_resolution_clock::now() - blockStart;
            done = true;
        }
#else
        ScopeTimer(ScopeStats& sm) {}
        void complete() {}
#endif
    };
}


// Hold the status of a status variable
class CacheableStatus : public Cacheable
{
public:
    enum Type
    {
        STATUS_UNKNOWN = 0,
        STATUS_STORAGE = 1,
        STATUS_BUSINESS = 2,
        STATUS_BLOCKED = 3,
        STATUS_PRO_LEVEL = 4,
    };

    CacheableStatus(Type type, int64_t value);

    // serializes the object to a string
    bool serialize(string* data) override;

    // deserializes the string to a SyncConfig object. Returns null in case of failure
    // returns a pointer to the unserialized value, owned by MegaClient passed as parameter
    static CacheableStatus* unserialize(MegaClient *client, const std::string& data);
    Type type() const;
    int64_t value() const;

    void setValue(const int64_t value);

    string typeToStr();
    static string typeToStr(Type type);

private:

    // need this to ensure serialization doesn't mutate state (Cacheable::serialize is non-const)
    bool serialize(std::string& data) const;

    Type mType = STATUS_UNKNOWN;
    int64_t mValue = 0;

};

typedef enum
{
    INVALID = -1,
    TWO_WAY = 0,
    UP_SYNC = 1,
    DOWN_SYNC = 2,
    CAMERA_UPLOAD = 3,
    MEDIA_UPLOAD = 4,
    BACKUP_UPLOAD = 5
}
BackupType;


// cross reference pointers.  For the case where two classes have pointers to each other, and they should
// either always be NULL or if one refers to the other, the other refers to the one.
// This class makes sure that the two pointers are always consistent, and also prevents copy/move (unless the pointers are NULL)
template<class TO, class FROM>
FROM*& crossref_other_ptr_ref(TO* s);  // to be supplied for each pair of classes (to assign to the right member thereof) (gets around circular declarations)

template <class  TO, class  FROM>
class MEGA_API  crossref_ptr
{
    friend class crossref_ptr<FROM, TO>;

    template<class A, class B>
    friend B*& crossref_other_ptr_ref(A* s);  // friend so that specialization can access `ptr`

    TO* ptr = nullptr;

public:
    crossref_ptr() = default;

    ~crossref_ptr()
    {
        reset();
    }

    void crossref(TO* to, FROM* from)
    {
        assert(to && from);
        assert(ptr == nullptr);
        assert( !(crossref_other_ptr_ref<TO, FROM>(to)) );
        ptr = to;
        crossref_other_ptr_ref<TO, FROM>(ptr) = from;
    }

    void reset()
    {
        if (ptr)
        {
            assert( !!(crossref_other_ptr_ref<TO, FROM>(ptr)) );
            crossref_other_ptr_ref<TO, FROM>(ptr) = nullptr;
            ptr = nullptr;
        }
    }

    void store_unchecked(TO* p) { ptr = p; }
    TO*  release_unchecked() { auto p = ptr; ptr = nullptr; return p;  }

    TO* get()              { return ptr; }
    TO* operator->() const { assert(ptr != (void*)~0); return ptr; }
    operator TO*() const   { assert(ptr != (void*)~0); return ptr; }

    // no copying
    crossref_ptr(const crossref_ptr&) = delete;
    void operator=(const crossref_ptr&) = delete;

    // only allow move if the pointers are null (check at runtime with assert)
    crossref_ptr(crossref_ptr&& p) { assert(!p.ptr); }
    void operator=(crossref_ptr&& p) { assert(!p.ptr); ptr = p; }
};

enum class SyncWaitReason { MoveNeedsTargetFolder, UpsyncNeedsTargetFolder, DownsyncNeedsTargetFolder, DeleteWaitingOnMoves };

} // namespace

#define MEGA_DISABLE_COPY(class_name) \
    class_name(const class_name&) = delete; \
    class_name& operator=(const class_name&) = delete;

#define MEGA_DISABLE_MOVE(class_name) \
    class_name(class_name&&) = delete; \
    class_name& operator=(class_name&&) = delete;

#define MEGA_DISABLE_COPY_MOVE(class_name) \
    MEGA_DISABLE_COPY(class_name) \
    MEGA_DISABLE_MOVE(class_name)

#define MEGA_DEFAULT_COPY(class_name) \
    class_name(const class_name&) = default; \
    class_name& operator=(const class_name&) = default;

#define MEGA_DEFAULT_MOVE(class_name) \
    class_name(class_name&&) = default; \
    class_name& operator=(class_name&&) = default;

#define MEGA_DEFAULT_COPY_MOVE(class_name) \
    MEGA_DEFAULT_COPY(class_name) \
    MEGA_DEFAULT_MOVE(class_name)

#endif<|MERGE_RESOLUTION|>--- conflicted
+++ resolved
@@ -396,13 +396,10 @@
     TOO_MANY_ACTION_PACKETS = 25,           // Too many changes in account, local state discarded
     LOGGED_OUT = 26,                        // Logged out
     WHOLE_ACCOUNT_REFETCHED = 27,           // The whole account was reloaded, missed actionpacket changes could not have been applied
-<<<<<<< HEAD
-    COULD_NOT_MOVE_CLOUD_NODES = 30,        // rename() failed
-=======
     BACKUP_MODIFIED = 28,                   // Backup has been externally modified.
     BACKUP_SOURCE_NOT_BELOW_DRIVE = 29,     // Backup source path not below drive path.
     SYNC_CONFIG_WRITE_FAILURE = 30,         // Unable to write sync config to disk.
->>>>>>> e93fc3b7
+    COULD_NOT_MOVE_CLOUD_NODES = 31,        // rename() failed
 };
 
 enum SyncWarning {
