/**
 * @file mega/megaapp.h
 * @brief Mega SDK callback interface
 *
 * (c) 2013-2014 by Mega Limited, Wellsford, New Zealand
 *
 * This file is part of the MEGA SDK - Client Access Engine.
 *
 * Applications using the MEGA API must present a valid application key
 * and comply with the the rules set forth in the Terms of Service.
 *
 * The MEGA SDK is distributed in the hope that it will be useful,
 * but WITHOUT ANY WARRANTY; without even the implied warranty of
 * MERCHANTABILITY or FITNESS FOR A PARTICULAR PURPOSE.
 *
 * @copyright Simplified (2-clause) BSD License.
 *
 * You should have received a copy of the license along with this
 * program.
 */

#ifndef MEGA_APP_H
#define MEGA_APP_H 1

namespace mega {

struct Notification;
struct UnifiedSync;
class Set;
class SetElement;
struct PerSyncStats;

// callback interface
struct MEGA_API MegaApp
{
    MegaClient* client;

    // a request-level error occurred (other than API_EAGAIN, which will lead to a retry)
    virtual void request_error(error) { }

    // request response progress
    virtual void request_response_progress(m_off_t, m_off_t) { }

    // prelogin result
    virtual void prelogin_result(int, string*, string*, error) { }

    // login result
    virtual void login_result(error) { }

    virtual void loggedInStateChanged(sessiontype_t, handle me) { }

    // user data result
    virtual void userdata_result(string*, string*, string*, Error) { }

    // user public key retrieval result
    virtual void pubkey_result(User *) { }

    // ephemeral session creation/resumption result
    virtual void ephemeral_result(error) { }
    virtual void ephemeral_result(handle, const byte*) { }
    virtual void cancelsignup_result(error) { }

    // check the reason of being blocked result
    virtual void whyamiblocked_result(int) { }

    // account creation
    virtual void sendsignuplink_result(error) { }
    virtual void confirmsignuplink2_result(handle, const char*, const char*, error) { }
    virtual void setkeypair_result(error) { }

    // account credentials, properties and history
    virtual void account_details(AccountDetails*, bool, bool, bool, bool, bool, bool) { }
    virtual void account_details(AccountDetails*, error) { }

    // query bandwidth quota result
    virtual void querytransferquota_result(int) { }

    // sessionid is undef if all sessions except the current were killed
    virtual void sessions_killed(handle /*sessionid*/, error) { }

    // node deletion failed (not invoked unless error != API_OK)
    virtual void unlink_result(handle, error) { }

    // remove versions result
    virtual void unlinkversions_result(error) { }

    // sets have been updated
    virtual void sets_updated(Set**, int) { }

    // set-elements have been updated
    virtual void setelements_updated(SetElement**, int) { }

    // nodes have been updated
    virtual void nodes_updated(Node**, int) { }

    // new actionpackets arrived with a new sequence tag
    virtual void sequencetag_update(const string&) { }

    // nodes have been updated
    virtual void pcrs_updated(PendingContactRequest**, int) { }

    // users have been added or updated
    virtual void users_updated(User**, int) { }

    // alerts have been added or updated
    virtual void useralerts_updated(UserAlert::Base**, int) { }

    // the account has been modified (upgraded/downgraded)
    virtual void account_updated() { }

    // password change result
    virtual void changepw_result(error) { }

    // user attribute update notification
    virtual void userattr_update(User*, int, const char*) { }

    // node fetch result
    virtual void fetchnodes_result(const Error&) { }

    // nodes now (nearly) current
    virtual void nodes_current() { }

    // up to date with API (regarding actionpackets)
    virtual void catchup_result() { }

    // notify about a modified key
    virtual void key_modified(handle, attr_t) { }

    // notify about cyptographyc security upgrade
    virtual void upgrading_security() { }

    // notify about detection of attempt to downgrade ^!keys
    virtual void downgrade_attack() { }

#ifndef NDEBUG
    // So that tests can make a change as soon as a cloud node is moved.
    virtual void move_begin(const LocalPath&, const LocalPath&) { };

    // So that tests can make a change as soon as a putnodes is sent.
    virtual void putnodes_begin(const LocalPath&) { };
#endif // ! NDEBUG

    // node addition has failed
    virtual void putnodes_result(const Error&, targettype_t, vector<NewNode>&, bool targetOverride, int tag) { }

    // outgoing pending contact result
    virtual void setpcr_result(handle, error, opcactions_t) { }
    // incoming pending contact result
    virtual void updatepcr_result(error, ipcactions_t) { }

    // file attribute fetch result
    virtual void fa_complete(handle, fatype, const char*, uint32_t) { }
    virtual int fa_failed(handle, fatype, int, error)
    {
        return 0;
    }

    // file attribute modification result
    virtual void putfa_result(handle, fatype, error) { }

    // purchase transactions
    virtual void enumeratequotaitems_result(unsigned, handle, unsigned, int, int, unsigned, unsigned,
                                            unsigned, unsigned, const char*, const char*, const char*,
                                            unique_ptr<BusinessPlan>) { }
    virtual void enumeratequotaitems_result(unique_ptr<CurrencyData>) {}
    virtual void enumeratequotaitems_result(error) { }
    virtual void additem_result(error) { }
    virtual void checkout_result(const char*, error) { }
    virtual void submitpurchasereceipt_result(error) { }
    virtual void creditcardstore_result(error) { }
    virtual void creditcardquerysubscriptions_result(int, error) {}
    virtual void creditcardcancelsubscriptions_result(error) {}
    virtual void getpaymentmethods_result(int, error) {}
    virtual void copysession_result(string*, error) { }

    // feedback from user/client
    virtual void userfeedbackstore_result(error) { }
    virtual void sendevent_result(error) { }
    virtual void supportticket_result(error) { }

    // user invites/attributes
    virtual void removecontact_result(error) { }
    virtual void putua_result(error) { }
    virtual void getua_result(error) { }
    virtual void getua_result(byte*, unsigned, attr_t) { }
    virtual void getua_result(TLVstore *, attr_t) { }
#ifdef DEBUG
    virtual void delua_result(error) { }

    // result of send dev subcommand's command
    virtual void senddevcommand_result(int) { }
#endif

    virtual void getuseremail_result(string *, error) { }

    // exported link access result
    virtual void openfilelink_result(const Error&) { }
    virtual void openfilelink_result(handle, const byte*, m_off_t, string*, string*, int) { }

    // pread result
    virtual dstime pread_failure(const Error&, int, void*, dstime) { return ~(dstime)0; }
    virtual bool pread_data(byte*, m_off_t, m_off_t, m_off_t, m_off_t, void*) { return false; }

    // event reporting result
    virtual void reportevent_result(error) { }

    // clean rubbish bin result
    virtual void cleanrubbishbin_result(error) { }

    // get account recovery link result
    virtual void getrecoverylink_result(error) {}

    // check account recovery link result
    virtual void queryrecoverylink_result(error) {}
    virtual void queryrecoverylink_result(int, const char *, const char *, time_t, handle, const vector<string> *) {}

    // get private key from recovery link result
    virtual void getprivatekey_result(error, const byte * = NULL, const size_t = 0) {}

    // confirm recovery link result
    virtual void confirmrecoverylink_result(error) {}

    // convirm cancellation link result
    virtual void confirmcancellink_result(error) {}

    // validation of password
    virtual void validatepassword_result(error) {}

    // get change email link result
    virtual void getemaillink_result(error) {}

    // resend verification email
    virtual void resendverificationemail_result(error) {};

    // reset the verified phone number
    virtual void resetSmsVerifiedPhoneNumber_result(error) {};

    // confirm change email link result
    virtual void confirmemaillink_result(error) {}

    // get version info
    virtual void getversion_result(int, const char*, error) {}

    // get local SSL certificate
    virtual void getlocalsslcertificate_result(m_time_t, string*, error){ }

#ifdef ENABLE_CHAT
    // chat-related command's result
    virtual void chatcreate_result(TextChat *, error) { }
    virtual void chatinvite_result(error) { }
    virtual void chatremove_result(error) { }
    virtual void chaturl_result(string*, error) { }
    virtual void chatgrantaccess_result(error) { }
    virtual void chatremoveaccess_result(error) { }
    virtual void chatupdatepermissions_result(error) { }
    virtual void chattruncate_result(error) { }
    virtual void chatsettitle_result(error) { }
    virtual void chatpresenceurl_result(string*, error) { }
    virtual void registerpushnotification_result(error) { }
    virtual void archivechat_result(error) { }
    virtual void setchatretentiontime_result(error){ }

    virtual void chats_updated(textchat_map *, int) { }
    virtual void richlinkrequest_result(string*, error) { }
    virtual void chatlink_result(handle, error) { }
    virtual void chatlinkurl_result(handle, int, string*, string*, int, m_time_t, bool, handle, error) { }
    virtual void chatlinkclose_result(error) { }
    virtual void chatlinkjoin_result(error) { }
#endif

    // get mega-achievements
    virtual void getmegaachievements_result(AchievementsDetails*, error) {}

    // codec-mappings received
    virtual void mediadetection_ready() {}

    // Locally calculated sum of sizes of files stored in cloud has changed
    virtual void storagesum_changed(int64_t newsum) {}

    // global transfer queue updates
    virtual void file_added(File*) { }
    virtual void file_removed(File*, const Error&) { }
    virtual void file_complete(File*) { }
    virtual File* file_resume(string*, direction_t*) { return NULL; }

    virtual void transfer_added(Transfer*) { }
    virtual void transfer_removed(Transfer*) { }
    virtual void transfer_prepare(Transfer*) { }
    virtual void transfer_failed(Transfer*, const Error&, dstime = 0) { }
    virtual void transfer_update(Transfer*) { }
    virtual void transfer_complete(Transfer*) { }

    // ----- sync callbacks below, which occur on the syncs thread
    // ----- (other callbacks occur on the client thread)

    // sync status updates and events
    virtual void syncupdate_stateconfig(const SyncConfig& config) { }
    virtual void syncupdate_stats(handle backupId, const PerSyncStats&) { }
    virtual void syncupdate_syncing(bool) { }
    virtual void syncupdate_scanning(bool) { }
    virtual void syncupdate_stalled(bool) { }
    virtual void syncupdate_conflicts(bool) { }
    virtual void syncupdate_treestate(const SyncConfig &, const LocalPath&, treestate_t, nodetype_t) { }

#ifdef DEBUG
    // Called right before the sync engine processes a filesystem notification.
    virtual void syncdebug_notification(const SyncConfig& config,
                                        int queue,
                                        const Notification& notification) { };
#endif // DEBUG

    // after a root node of a sync changed its path
    virtual void syncupdate_remote_root_changed(const SyncConfig &) { }

    // after all sync configs have been loaded on startup
    virtual void syncs_restored(SyncError) { }

    // after all syncs have been disabled, eg due to overquota
    virtual void syncs_disabled(SyncError) { }

    // the sync could be auto-loaded on start, or one the user added
    virtual void sync_added(const SyncConfig& config) { }

    // after a sync has been removed
    virtual void sync_removed(const SyncConfig& config) { }

<<<<<<< HEAD
    // ----- that's the end of the sync callbacks, which occur on the syncs thread
    // ----- (other callbacks occur on the client thread)

    // suggest reload due to possible race condition with other clients
    virtual void reload(const char*, ReasonsToReload) { }
=======
    // Notify fatal errors (ie. DB, node unserialization, ...) to apps
    virtual void notifyError(const char*, ErrorReason) { }
>>>>>>> 2d7aece2

    // reload forced automatically by server
    virtual void reloading() { }

    // wipe all users, nodes and shares
    virtual void clearing() { }

    // failed request retry notification
    virtual void notify_retry(dstime, retryreason_t) { }

    virtual void notify_dbcommit() { }

    virtual void notify_storage(int) { }

    virtual void notify_business_status(BizStatus) { }

    virtual void notify_change_to_https() { }

    // account confirmation via signup link
    virtual void notify_confirmation(const char* /*email*/) { }

    // network layer disconnected
    virtual void notify_disconnect() { }

    // HTTP request finished
    virtual void http_result(error, int, byte*, int) { }

    // Timer ended
    virtual void timer_result(error) { }

    // contact link create
    virtual void contactlinkcreate_result(error, handle) { }

    // contact link query
    virtual void contactlinkquery_result(error, handle, string*, string*, string*, string*) { }

    // contact link delete
    virtual void contactlinkdelete_result(error) { }

    // multi-factor authentication setup
    virtual void multifactorauthsetup_result(string*, error) { }

    // multi-factor authentication get
    virtual void multifactorauthcheck_result(int) { }

    // multi-factor authentication disable
    virtual void multifactorauthdisable_result(error) { }

    // fetch time zone
    virtual void fetchtimezone_result(error, vector<string>*, vector<int>*, int) { }

    // keep me alive command for mobile apps
    virtual void keepmealive_result (error) { }

    // get the current PSA
    virtual void getpsa_result (error, int, string*, string*, string*, string*, string*, string*) { }

    // result of the user alert acknowledge request
    virtual void acknowledgeuseralerts_result(error) { }

    // get info about a folder link
    virtual void folderlinkinfo_result(error, handle , handle, string*, string* , m_off_t, uint32_t , uint32_t , m_off_t , uint32_t) {}

    // result of sms verification commands
    virtual void smsverificationsend_result(error) { }
    virtual void smsverificationcheck_result(error, string*) { }

    // result of get registered contacts command
    virtual void getregisteredcontacts_result(error, vector<tuple<string, string, string>>*) { }

    // result of get country calling codes command
    virtual void getcountrycallingcodes_result(error, map<string, vector<string>>*) { }

    virtual void getmiscflags_result(error) { }

    virtual void backupput_result(const Error&, handle /*backup id*/) { }

    virtual void getbanners_result(error) { }
    virtual void getbanners_result(vector< tuple<int, string, string, string, string, string, string> >&& banners) { }

    virtual void dismissbanner_result(error) { }

    // provides the per mil progress of a long-running API operation or -1 if there isn't any operation in progress
    virtual void reqstat_progress(int) { }

    virtual ~MegaApp() { }

    // External drive notifications
    virtual void drive_presence_changed(bool appeared, const LocalPath& driveRoot) { }
};
} // namespace

#endif<|MERGE_RESOLUTION|>--- conflicted
+++ resolved
@@ -324,16 +324,11 @@
     // after a sync has been removed
     virtual void sync_removed(const SyncConfig& config) { }
 
-<<<<<<< HEAD
     // ----- that's the end of the sync callbacks, which occur on the syncs thread
     // ----- (other callbacks occur on the client thread)
 
-    // suggest reload due to possible race condition with other clients
-    virtual void reload(const char*, ReasonsToReload) { }
-=======
     // Notify fatal errors (ie. DB, node unserialization, ...) to apps
     virtual void notifyError(const char*, ErrorReason) { }
->>>>>>> 2d7aece2
 
     // reload forced automatically by server
     virtual void reloading() { }
