/**
 * @file mega/command.h
 * @brief Request command component
 *
 * (c) 2013-2014 by Mega Limited, Auckland, New Zealand
 *
 * This file is part of the MEGA SDK - Client Access Engine.
 *
 * Applications using the MEGA API must present a valid application key
 * and comply with the the rules set forth in the Terms of Service.
 *
 * The MEGA SDK is distributed in the hope that it will be useful,
 * but WITHOUT ANY WARRANTY; without even the implied warranty of
 * MERCHANTABILITY or FITNESS FOR A PARTICULAR PURPOSE.
 *
 * @copyright Simplified (2-clause) BSD License.
 *
 * You should have received a copy of the license along with this
 * program.
 */

#ifndef MEGA_COMMAND_H
#define MEGA_COMMAND_H 1

#include "types.h"
#include "node.h"
#include "account.h"
#include "http.h"
#include "json.h"
#include "textchat.h"

namespace mega {

struct JSON;
struct MegaApp;
// request command component

class MEGA_API Command
{
    error result;

protected:
    bool canceled;

    JSONWriter jsonWriter;
    bool mRead = false;// if json has already been read

    bool loadIpsFromJson(std::vector<string>& ips);
    bool cacheresolvedurls(const std::vector<string>& urls, std::vector<string>&& ips);

public:
    MegaClient* client; // non-owning

    int tag;
    string commandStr;

    bool persistent;

    // some commands can only succeed if they are in their own batch.  eg. smss, when the account is blocked pending validation
    bool batchSeparately;

    // true if the command processing has been updated to use the URI v3 system, where successful state updates arrive via actionpackets.
    bool mV3 = true;

    // true if the command returns strings, arrays or objects, but a seqtag is (optionally) also required. In example: ["seqtag"/error, <JSON from before v3>]
    bool mSeqtagArray = false;

    // some commands are guaranteed to work if we query without specifying a SID (eg. gmf)
    bool suppressSID;

    void cmd(const char*);
    void notself(MegaClient*);
    virtual void cancel(void);

    void arg(const char*, const char*, int = 1);
    void arg(const char*, const byte*, int);
    void arg(const char*, NodeHandle);
    void arg(const char*, m_off_t);
    void addcomma();
    void appendraw(const char*);
    void appendraw(const char*, int);
    void beginarray();
    void beginarray(const char*);
    void endarray();
    void beginobject();
    void beginobject(const char*);
    void endobject();
    void element(int);
    void element(handle, int = sizeof(handle));
    void element(const byte*, int);
    void element(const char*);

    void openobject();
    void closeobject();

    // `st` seqtags are always extracted before the command's procresult() is called
    enum Outcome {  CmdError,            // The reply was an error, already extracted from the JSON.  The error code may have been 0 (API_OK)
                    CmdArray,            // The reply was an array, and we have already entered it
                    CmdObject,           // the reply was an object, and we have already entered it
                    CmdItem };           // The reply was none of the above - so a string

    struct Result
    {
        Outcome mOutcome = CmdError;
        Error mError = API_OK;
        Result(Outcome o, Error e = API_OK) : mOutcome(o), mError(e) {}

        bool succeeded() const
        {
            return mOutcome != CmdError || error(mError) == API_OK;
        }

        bool hasJsonArray() const
        {
            // true if there is JSON Array to process (and we have already entered it) (note some commands that respond with cmdseq plus JSON, so this can happen for actionpacket results)
            return mOutcome == CmdArray;
        }

        bool hasJsonObject() const
        {
            // true if there is JSON Object to process (and we have already entered it) (note some commands that respond with cmdseq plus JSON, so this can happen for actionpacket results)
            return mOutcome == CmdObject;
        }

        bool hasJsonItem() const
        {
            // true if there is JSON to process but it's not an object or array (note some commands that respond with cmdseq plus JSON, so this can happen for actionpacket results)
            return mOutcome == CmdItem;
        }

        Error errorOrOK() const
        {
            assert(mOutcome == CmdError);
            return mOutcome == CmdError ? mError : Error(API_EINTERNAL);
        }

        bool wasErrorOrOK() const
        {
            return mOutcome == CmdError;
        }

        bool wasError(error e) const
        {
            return mOutcome == CmdError && error(mError) == e;
        }

        bool wasStrictlyError() const
        {
            return mOutcome == CmdError && error(mError) != API_OK;
        }

    };

    virtual bool procresult(Result) = 0;

    // json for the command is usually pre-generated but can be calculated just before sending, by overriding this function
    virtual const char* getJSON(MegaClient* client);

    Command();
    virtual ~Command();

    bool checkError(Error &errorDetails, JSON &json);

<<<<<<< HEAD
    void addToNodePendingCommands(Node* n);
    void removeFromNodePendingCommands(NodeHandle h, MegaClient* client);

=======
#ifdef ENABLE_CHAT
>>>>>>> 5002e431
    // create json structure for scheduled meetings (mcsmp command)
    void createSchedMeetingJson(const ScheduledMeeting* schedMeeting);
#endif

    MEGA_DEFAULT_COPY_MOVE(Command)
};

// list of new file attributes to write
// file attribute put
struct MEGA_API HttpReqCommandPutFA : public HttpReq, public Command
{
    // For this command, the completion is exectued after the API response.
    // If you supply a completion, that will short-circuit the upload process
    using Cb = std::function<void(Error, const std::string &/*url*/, const vector<std::string> &/*ips*/)>;
    Cb mCompletion;

    NodeOrUploadHandle th;    // if th is UNDEF, just report the handle back to the client app rather than attaching to a node
    fatype type;
    m_off_t progressreported;

    bool procresult(Result) override;

    // progress information
    virtual m_off_t transferred(MegaClient*) override;

    // either supply only size (to just get the URL) or supply only the data for auto-upload (but not both)
    HttpReqCommandPutFA(NodeOrUploadHandle, fatype, bool usehttps, int tag, size_t size_only,
                        std::unique_ptr<string> faData, bool getIP = true, Cb &&completion = nullptr);

private:
    std::unique_ptr<string> data;
};

class MEGA_API CommandGetFA : public Command
{
    int part;

public:
    bool procresult(Result) override;

    CommandGetFA(MegaClient *client, int, handle);
};

class MEGA_API CommandPrelogin : public Command
{
    string email;

public:
    bool procresult(Result) override;

    CommandPrelogin(MegaClient*, const char*);
};

class MEGA_API CommandLogin : public Command
{
    bool checksession;
    int sessionversion;

public:
    bool procresult(Result) override;

    CommandLogin(MegaClient*, const char*, const byte *, int, const byte* = NULL,  int = 0, const char* = NULL);
};

class MEGA_API CommandSetMasterKey : public Command
{
    byte newkey[SymmCipher::KEYLENGTH];
    string salt;

public:
    bool procresult(Result) override;

    CommandSetMasterKey(MegaClient*, const byte*, const byte *, int, const byte* clientrandomvalue = NULL, const char* = NULL, string* = NULL);
};

class MEGA_API CommandCreateEphemeralSession : public Command
{
    byte pw[SymmCipher::KEYLENGTH];

public:
    bool procresult(Result) override;

    CommandCreateEphemeralSession(MegaClient*, const byte*, const byte*, const byte*);
};

class MEGA_API CommandResumeEphemeralSession : public Command
{
    byte pw[SymmCipher::KEYLENGTH];
    handle uh;

public:
    bool procresult(Result) override;

    CommandResumeEphemeralSession(MegaClient*, handle, const byte*, int);
};

class MEGA_API CommandCancelSignup : public Command
{
public:
    bool procresult(Result) override;

    CommandCancelSignup(MegaClient*);
};

class MEGA_API CommandWhyAmIblocked : public Command
{
public:
    bool procresult(Result) override;

    CommandWhyAmIblocked(MegaClient*);
};

class MEGA_API CommandSendSignupLink2 : public Command
{
public:
    bool procresult(Result) override;

    CommandSendSignupLink2(MegaClient*, const char*, const char*);
    CommandSendSignupLink2(MegaClient*, const char*, const char*, byte *, byte*, byte*);
};

class MEGA_API CommandConfirmSignupLink2 : public Command
{
public:
    bool procresult(Result) override;

    CommandConfirmSignupLink2(MegaClient*, const byte*, unsigned);
};

class MEGA_API CommandSetKeyPair : public Command
{
public:
    bool procresult(Result) override;

    CommandSetKeyPair(MegaClient*, const byte*, unsigned, const byte*, unsigned);

private:
    std::unique_ptr<byte[]> privkBuffer;
    unsigned len;
};

// set visibility
class MEGA_API CommandRemoveContact : public Command
{
    string email;
    visibility_t v;

public:
    using Completion = std::function<void(error)>;

    bool procresult(Result) override;

    CommandRemoveContact(MegaClient*, const char*, visibility_t, Completion completion = nullptr);

private:
    void doComplete(error result);

    Completion mCompletion;
};

// set user attributes with version
class MEGA_API CommandPutMultipleUAVer : public Command
{
    userattr_map attrs;  // attribute values

public:
    CommandPutMultipleUAVer(MegaClient*, const userattr_map *attrs, int);

    bool procresult(Result) override;
};

// set user attributes with version
class MEGA_API CommandPutUAVer : public Command
{
    attr_t at;  // attribute type
    string av;  // attribute value

    std::function<void(Error)> mCompletion;
public:
    CommandPutUAVer(MegaClient*, attr_t, const byte*, unsigned, int,
                    std::function<void(Error)> completion = nullptr);

    bool procresult(Result) override;
};

// set user attributes
class MEGA_API CommandPutUA : public Command
{
    attr_t at;  // attribute type
    string av;  // attribute value

    std::function<void(Error)> mCompletion;
public:
    CommandPutUA(MegaClient*, attr_t at, const byte*, unsigned, int, handle = UNDEF, int = 0, int64_t = 0,
                 std::function<void(Error)> completion = nullptr);

    bool procresult(Result) override;
};

class MEGA_API CommandGetUA : public Command
{
    string uid;
    attr_t at;  // attribute type
    string ph;  // public handle for preview mode, in B64



    std::function<void(byte*, unsigned, attr_t)> mCompletion;

    bool isFromChatPreview() { return !ph.empty(); }

public:

    typedef std::function<void(error)> CompletionErr;
    typedef std::function<void(byte*, unsigned, attr_t)> CompletionBytes;
    typedef std::function<void(TLVstore*, attr_t)> CompletionTLV;

    CommandGetUA(MegaClient*, const char*, attr_t, const char *, int,
        CompletionErr completionErr, CompletionBytes completionBytes, CompletionTLV compltionTLV);

    bool procresult(Result) override;

private:
    CompletionErr mCompletionErr;
    CompletionBytes mCompletionBytes;
    CompletionTLV mCompletionTLV;
};

#ifdef DEBUG
class MEGA_API CommandDelUA : public Command
{
    string an;

public:
    CommandDelUA(MegaClient*, const char*);

    bool procresult(Result) override;
};

class MEGA_API CommandSendDevCommand : public Command
{
public:
    bool procresult(Result) override;

    CommandSendDevCommand(MegaClient*, const char* command, const char* email = NULL, long long = 0, int = 0, int = 0);
};
#endif

class MEGA_API CommandGetUserEmail : public Command
{
public:
    bool procresult(Result) override;

    CommandGetUserEmail(MegaClient*, const char *uid);
};

// reload nodes/shares/contacts
class MEGA_API CommandFetchNodes : public Command
{
    bool mLoadSyncs = false;

public:
    bool procresult(Result) override;

    CommandFetchNodes(MegaClient*, int tag, bool nocache, bool loadSyncs);
};

// update own node keys
class MEGA_API CommandNodeKeyUpdate : public Command
{
public:
    CommandNodeKeyUpdate(MegaClient*, handle_vector*);

    bool procresult(Result) override { return true; }
};

class MEGA_API CommandShareKeyUpdate : public Command
{
public:
    CommandShareKeyUpdate(MegaClient*, handle, const char*, const byte*, int);
    CommandShareKeyUpdate(MegaClient*, handle_vector*);

    bool procresult(Result) override { return true; }
};

class MEGA_API CommandKeyCR : public Command
{
    bool procresult(Result) override { return true; }
public:
    CommandKeyCR(MegaClient*, node_vector*, node_vector*, const char*);
};

class MEGA_API CommandMoveNode : public Command
{
public:
    using Completion = std::function<void(NodeHandle, Error)>;

private:
    NodeHandle h;
    NodeHandle pp;  // previous parent
    NodeHandle np;  // new parent
    bool syncop;
    bool mCanChangeVault;
    syncdel_t syncdel;
    Completion completion;

public:
    bool procresult(Result) override;

    CommandMoveNode(MegaClient*, Node*, Node*, syncdel_t, NodeHandle prevParent, Completion&& c, bool canChangeVault = false);
};

class MEGA_API CommandSingleKeyCR : public Command
{
public:
    CommandSingleKeyCR(handle, handle, const byte*, size_t);
    bool procresult(Result) override { return true; }
};

class MEGA_API CommandDelNode : public Command
{
    NodeHandle h;
    NodeHandle parent;
    std::function<void(NodeHandle, Error)> mResultFunction;

public:
    bool procresult(Result) override;

    CommandDelNode(MegaClient*, NodeHandle, bool keepversions, int tag, std::function<void(NodeHandle, Error)>&&, bool canChangeVault = false);
};

class MEGA_API CommandDelVersions : public Command
{
public:
    bool procresult(Result) override;

    CommandDelVersions(MegaClient*);
};

class MEGA_API CommandKillSessions : public Command
{
    handle h;

public:
    bool procresult(Result) override;

    CommandKillSessions(MegaClient*, handle);
    CommandKillSessions(MegaClient*);
};

class MEGA_API CommandLogout : public Command
{
    bool incrementedCount = false;
    const char* getJSON(MegaClient* client) override;
public:
    using Completion = std::function<void(error)>;

    bool procresult(Result) override;

    CommandLogout(MegaClient* client, Completion completion, bool keepSyncConfigsFile);

private:
    Completion mCompletion;
    bool mKeepSyncConfigsFile;
};

class MEGA_API CommandPubKeyRequest : public Command
{
    User* u;

public:
    bool procresult(Result) override;
    void invalidateUser();

    CommandPubKeyRequest(MegaClient*, User*);
};

class MEGA_API CommandDirectRead : public Command
{
    DirectReadNode* drn;

public:
    void cancel() override;
    bool procresult(Result) override;

    CommandDirectRead(MegaClient *client, DirectReadNode*);
};

class MEGA_API CommandGetFile : public Command
{
    using Cb = std::function<bool(const Error &/*e*/, m_off_t /*size*/, m_time_t /*ts*/, m_time_t /*tm*/,
    dstime /*timeleft*/, std::string* /*filename*/, std::string* /*fingerprint*/, std::string* /*fileattrstring*/,
    const std::vector<std::string> &/*urls*/, const std::vector<std::string> &/*ips*/)>;
    Cb mCompletion;

    void callFailedCompletion (const Error& e);

    byte filekey[FILENODEKEYLENGTH];
    int mFileKeyType; // as expected by SymmCipher::setKey

public:
    // notice: cancelation will entail that mCompletion will not be called
    void cancel() override;
    bool procresult(Result) override;

    CommandGetFile(MegaClient *client, const byte* key, size_t keySize,
                       handle h, bool p, const char *privateauth = nullptr,
                       const char *publicauth = nullptr, const char *chatauth = nullptr,
                       bool singleUrl = false, Cb &&completion = nullptr);
};

class MEGA_API CommandPutFile : public Command
{
    TransferSlot* tslot;

public:
    void cancel() override;
    bool procresult(Result) override;

    CommandPutFile(MegaClient *client, TransferSlot*, int);
};

class MEGA_API CommandGetPutUrl : public Command
{
    using Cb = std::function<void(Error, const std::string &/*url*/, const vector<std::string> &/*ips*/)>;
    Cb mCompletion;

public:
    bool procresult(Result) override;

    CommandGetPutUrl(m_off_t size, int putmbpscap, bool forceSSL, bool getIP, Cb completion);
};


class MEGA_API CommandAttachFA : public Command
{
    handle h;
    fatype type;

public:
    bool procresult(Result) override;

    // use this one for attribute blobs
    CommandAttachFA(MegaClient*, handle, fatype, handle, int);

    // use this one for numeric 64 bit attributes (which must be pre-encrypted with XXTEA)
    // multiple attributes can be added at once, encryptedAttributes format "<N>*<attrib>/<M>*<attrib>"
    // only the fatype specified will be notified back to the app
    CommandAttachFA(MegaClient*, handle, fatype, const std::string& encryptedAttributes, int);
};


class MEGA_API CommandPutNodes : public Command
{
public:
    using Completion = std::function<void(const Error&, targettype_t, vector<NewNode>&, bool targetOverride, int tag)>;

private:
    friend class MegaClient;
    vector<NewNode> nn;
    targettype_t type;
    putsource_t source;
    bool emptyResponse = false;
    NodeHandle targethandle;
    Completion mResultFunction;

    void removePendingDBRecordsAndTempFiles();
    void performAppCallback(Error e, vector<NewNode>&, bool targetOverride = false);

public:

    bool procresult(Result) override;

    CommandPutNodes(MegaClient*, NodeHandle, const char*, VersioningOption, vector<NewNode>&&, int, putsource_t, const char *cauth, Completion&&, bool canChangeVault);
};

class MEGA_API CommandSetAttr : public Command
{
public:
    using Completion = std::function<void(NodeHandle, Error)>;

private:
    NodeHandle h;
    attr_map mAttrMapUpdates;
    error generationError;
    bool mCanChangeVault;

    const char* getJSON(MegaClient* client) override;

    Completion completion;

public:
    bool procresult(Result) override;

    CommandSetAttr(MegaClient*, Node*, attr_map&& attrMapUpdates, Completion&& c, bool canChangeVault);
};

class MEGA_API CommandSetShare : public Command
{
    handle sh;
    User* user;
    accesslevel_t access;
    string msg;
    string personal_representation;
    bool mWritable = false;


    std::function<void(Error, bool writable)> completion;

    bool procuserresult(MegaClient*);

public:
    bool procresult(Result) override;

    CommandSetShare(MegaClient*, Node*, User*, accesslevel_t, bool, const char*, bool writable, const char*,
        int tag, std::function<void(Error, bool writable)> f);
};

class MEGA_API CommandGetUserData : public Command
{
public:
    bool procresult(Result) override;

    CommandGetUserData(MegaClient*, int tag, std::function<void(string*, string*, string*, error)>);

protected:
    void parseUserAttribute(std::string& value, std::string &version, bool asciiToBinary = true);
    std::function<void(string*, string*, string*, error)> mCompletion;
};

class MEGA_API CommandGetMiscFlags : public Command
{
public:
    bool procresult(Result) override;

    CommandGetMiscFlags(MegaClient*);
};

class MEGA_API CommandSetPendingContact : public Command
{
    opcactions_t action;
    string temail;  // target email

public:
    using Completion = std::function<void(handle, error, opcactions_t)>;

    bool procresult(Result) override;

    CommandSetPendingContact(MegaClient*, const char*, opcactions_t, const char* = NULL, const char* = NULL, handle = UNDEF, Completion completion = nullptr);

private:
    void doComplete(handle handle, error result, opcactions_t actions);

    Completion mCompletion;
};

class MEGA_API CommandUpdatePendingContact : public Command
{
    ipcactions_t action;

public:
    using Completion = std::function<void(error, ipcactions_t)>;

    bool procresult(Result) override;

    CommandUpdatePendingContact(MegaClient*, handle, ipcactions_t, Completion completion = nullptr);

private:
    void doComplete(error result, ipcactions_t actions);

    Completion mCompletion;
};

class MEGA_API CommandGetUserQuota : public Command
{
    std::shared_ptr<AccountDetails> details;
    bool mStorage;
    bool mTransfer;
    bool mPro;

public:
    bool procresult(Result) override;

    CommandGetUserQuota(MegaClient*, std::shared_ptr<AccountDetails>, bool, bool, bool, int source);
};

class MEGA_API CommandQueryTransferQuota : public Command
{
public:
    bool procresult(Result) override;

    CommandQueryTransferQuota(MegaClient*, m_off_t size);
};

class MEGA_API CommandGetUserTransactions : public Command
{
    std::shared_ptr<AccountDetails> details;

public:
    bool procresult(Result) override;

    CommandGetUserTransactions(MegaClient*, std::shared_ptr<AccountDetails>);
};

class MEGA_API CommandGetUserPurchases : public Command
{
    std::shared_ptr<AccountDetails> details;

public:
    bool procresult(Result) override;

    CommandGetUserPurchases(MegaClient*, std::shared_ptr<AccountDetails>);
};

class MEGA_API CommandGetUserSessions : public Command
{
    std::shared_ptr<AccountDetails> details;

public:
    bool procresult(Result) override;

    CommandGetUserSessions(MegaClient*, std::shared_ptr<AccountDetails>);
};

class MEGA_API CommandSetPH : public Command
{
    handle h;
    m_time_t ets;
    bool mWritable = false;
    bool mDeleting = false;
    std::function<void(Error, handle, handle)> completion;

public:
    bool procresult(Result) override;

    CommandSetPH(MegaClient*, Node*, int, m_time_t, bool writable, bool megaHosted,
        int ctag, std::function<void(Error, handle, handle)> f);
};

class MEGA_API CommandGetPH : public Command
{
    handle ph;
    byte key[FILENODEKEYLENGTH];
    int op; //  (op=0 -> download, op=1 fetch data, op=2 import welcomePDF)
    bool havekey;

public:
    bool procresult(Result) override;

    CommandGetPH(MegaClient*, handle, const byte*, int);
};

class MEGA_API CommandPurchaseAddItem : public Command
{
public:
    bool procresult(Result) override;

    CommandPurchaseAddItem(MegaClient*, int, handle, unsigned, const char*, unsigned, const char*, handle = UNDEF, int = 0, int64_t = 0);
};

class MEGA_API CommandPurchaseCheckout : public Command
{
public:
    bool procresult(Result) override;

    CommandPurchaseCheckout(MegaClient*, int);
};

class MEGA_API CommandEnumerateQuotaItems : public Command
{
public:
    bool procresult(Result) override;

    CommandEnumerateQuotaItems(MegaClient*);
};

class MEGA_API CommandSubmitPurchaseReceipt : public Command
{
public:
    bool procresult(Result) override;

    CommandSubmitPurchaseReceipt(MegaClient*, int, const char*, handle = UNDEF, int = 0, int64_t = 0);
};

class MEGA_API CommandCreditCardStore : public Command
{

    /*
        'a':'ccs',  // credit card store
        'cc':<encrypted CC data of the required json format>,
        'last4':<last four digits of the credit card number, plain text>,
        'expm':<expiry month in the form "02">,
        'expy':<expiry year in the form "2017">,
        'hash':<sha256 hash of the card details in hex format>
    */

public:
    bool procresult(Result) override;

    CommandCreditCardStore(MegaClient*, const char *, const char *, const char *, const char *, const char *);
};

class MEGA_API CommandCreditCardQuerySubscriptions : public Command
{
public:
    bool procresult(Result) override;

    CommandCreditCardQuerySubscriptions(MegaClient*);
};

class MEGA_API CommandCreditCardCancelSubscriptions : public Command
{
public:
    bool procresult(Result) override;

    CommandCreditCardCancelSubscriptions(MegaClient*, const char* = NULL);
};

class MEGA_API CommandCopySession : public Command
{
public:
    bool procresult(Result) override;

    CommandCopySession(MegaClient*);
};

class MEGA_API CommandGetPaymentMethods : public Command
{
public:
    bool procresult(Result) override;

    CommandGetPaymentMethods(MegaClient*);
};

class MEGA_API CommandSendReport : public Command
{
public:
    bool procresult(Result) override;

    CommandSendReport(MegaClient*, const char *, const char *, const char *);
};

class MEGA_API CommandSendEvent : public Command
{
public:
    bool procresult(Result) override;

    CommandSendEvent(MegaClient*, int, const char *);
};

class MEGA_API CommandSupportTicket : public Command
{
public:
    bool procresult(Result) override;

    CommandSupportTicket(MegaClient*, const char *message, int type = 1);   // by default, 1:technical_issue
};

class MEGA_API CommandCleanRubbishBin : public Command
{
public:
    bool procresult(Result) override;

    CommandCleanRubbishBin(MegaClient*);
};

class MEGA_API CommandGetRecoveryLink : public Command
{
public:
    bool procresult(Result) override;

    CommandGetRecoveryLink(MegaClient*, const char *, int, const char* = NULL);
};

class MEGA_API CommandQueryRecoveryLink : public Command
{
public:
    bool procresult(Result) override;

    CommandQueryRecoveryLink(MegaClient*, const char*);
};

class MEGA_API CommandGetPrivateKey : public Command
{
public:
    bool procresult(Result) override;

    CommandGetPrivateKey(MegaClient*, const char*);
};

class MEGA_API CommandConfirmRecoveryLink : public Command
{
public:
    bool procresult(Result) override;

    CommandConfirmRecoveryLink(MegaClient*, const char*, const byte*, int, const byte*, const byte*, const byte*);
};

class MEGA_API CommandConfirmCancelLink : public Command
{
public:
    bool procresult(Result) override;

    CommandConfirmCancelLink(MegaClient *, const char *);
};

class MEGA_API CommandResendVerificationEmail : public Command
{
public:
    bool procresult(Result) override;

    CommandResendVerificationEmail(MegaClient *);
};

class MEGA_API CommandResetSmsVerifiedPhoneNumber : public Command
{
public:
    bool procresult(Result) override;

    CommandResetSmsVerifiedPhoneNumber(MegaClient *);
};

class MEGA_API CommandValidatePassword : public Command
{
public:
    bool procresult(Result) override;

    CommandValidatePassword(MegaClient*, const char*, uint64_t);
};

class MEGA_API CommandGetEmailLink : public Command
{
public:
    bool procresult(Result) override;

    CommandGetEmailLink(MegaClient*, const char*, int, const char *pin = NULL);
};

class MEGA_API CommandConfirmEmailLink : public Command
{
    string email;
    bool replace;
public:
    bool procresult(Result) override;

    CommandConfirmEmailLink(MegaClient*, const char*, const char *, const byte *, bool);
};

class MEGA_API CommandGetVersion : public Command
{
public:
    bool procresult(Result) override;

    CommandGetVersion(MegaClient*, const char*);
};

class MEGA_API CommandGetLocalSSLCertificate : public Command
{
public:
    bool procresult(Result) override;

    CommandGetLocalSSLCertificate(MegaClient*);
};

#ifdef ENABLE_CHAT
class MEGA_API CommandChatCreate : public Command
{
    userpriv_vector *chatPeers;
    bool mPublicChat;
    string mTitle;
    string mUnifiedKey;
    bool mMeeting;
    ChatOptions mChatOptions;
    std::unique_ptr<ScheduledMeeting> mSchedMeeting;
public:
    bool procresult(Result) override;

    CommandChatCreate(MegaClient*, bool group, bool publicchat, const userpriv_vector*, const string_map* ukm = NULL, const char* title = NULL, bool meetingRoom = false, int chatOptions = ChatOptions::kEmpty, const ScheduledMeeting* schedMeeting = nullptr);
};

typedef std::function<void(Error)> CommandSetChatOptionsCompletion;
class MEGA_API CommandSetChatOptions : public Command
{
    handle mChatid;
    int mOption;
    bool mEnabled;
    CommandSetChatOptionsCompletion mCompletion;

public:
    bool procresult(Result) override;
    CommandSetChatOptions(MegaClient*, handle, int option, bool enabled, CommandSetChatOptionsCompletion completion);
};

class MEGA_API CommandChatInvite : public Command
{
    handle chatid;
    handle uh;
    privilege_t priv;
    string title;

public:
    bool procresult(Result) override;

    CommandChatInvite(MegaClient*, handle, handle uh, privilege_t, const char *unifiedkey = NULL, const char *title = NULL);
};

class MEGA_API CommandChatRemove : public Command
{
    handle chatid;
    handle uh;

public:
    bool procresult(Result) override;

    CommandChatRemove(MegaClient*, handle, handle uh);
};

class MEGA_API CommandChatURL : public Command
{
public:
    bool procresult(Result) override;

    CommandChatURL(MegaClient*, handle);
};

class MEGA_API CommandChatGrantAccess : public Command
{
    handle chatid;
    handle h;
    handle uh;

public:
    bool procresult(Result) override;

    CommandChatGrantAccess(MegaClient*, handle, handle, const char *);
};

class MEGA_API CommandChatRemoveAccess : public Command
{
    handle chatid;
    handle h;
    handle uh;

public:
    bool procresult(Result) override;

    CommandChatRemoveAccess(MegaClient*, handle, handle, const char *);
};

class MEGA_API CommandChatUpdatePermissions : public Command
{
    handle chatid;
    handle uh;
    privilege_t priv;

public:
    bool procresult(Result) override;

    CommandChatUpdatePermissions(MegaClient*, handle, handle, privilege_t);
};

class MEGA_API CommandChatTruncate : public Command
{
    handle chatid;

public:
    bool procresult(Result) override;

    CommandChatTruncate(MegaClient*, handle, handle);
};

class MEGA_API CommandChatSetTitle : public Command
{
    handle chatid;
    string title;

public:
    bool procresult(Result) override;

    CommandChatSetTitle(MegaClient*, handle, const char *);
};

class MEGA_API CommandChatPresenceURL : public Command
{

public:
    bool procresult(Result) override;

    CommandChatPresenceURL(MegaClient*);
};

class MEGA_API CommandRegisterPushNotification : public Command
{
public:
    bool procresult(Result) override;

    CommandRegisterPushNotification(MegaClient*, int, const char*);
};

class MEGA_API CommandArchiveChat : public Command
{
public:
    bool procresult(Result) override;

    CommandArchiveChat(MegaClient*, handle chatid, bool archive);

protected:
    handle mChatid;
    bool mArchive;
};

class MEGA_API CommandSetChatRetentionTime : public Command
{
public:
    bool procresult(Result) override;

    CommandSetChatRetentionTime(MegaClient*, handle , unsigned);

protected:
    handle mChatid;
};

class MEGA_API CommandRichLink : public Command
{
public:
    bool procresult(Result) override;

    CommandRichLink(MegaClient *client, const char *url);
};

class MEGA_API CommandChatLink : public Command
{
public:
    bool procresult(Result) override;

    CommandChatLink(MegaClient*, handle chatid, bool del, bool createifmissing);

protected:
    bool mDelete;
};

class MEGA_API CommandChatLinkURL : public Command
{
public:
    bool procresult(Result) override;

    CommandChatLinkURL(MegaClient*, handle publichandle);
};

class MEGA_API CommandChatLinkClose : public Command
{
public:
    bool procresult(Result) override;

    CommandChatLinkClose(MegaClient*, handle chatid, const char *title);

protected:
    handle mChatid;
    string mTitle;
};

class MEGA_API CommandChatLinkJoin : public Command
{
public:
    bool procresult(Result) override;

    CommandChatLinkJoin(MegaClient*, handle publichandle, const char *unifiedkey);
};

#endif

class MEGA_API CommandGetMegaAchievements : public Command
{
    AchievementsDetails* details;
public:
    bool procresult(Result) override;

    CommandGetMegaAchievements(MegaClient*, AchievementsDetails *details, bool registered_user = true);
};

class MEGA_API CommandGetWelcomePDF : public Command
{
public:
    bool procresult(Result) override;

    CommandGetWelcomePDF(MegaClient*);
};


class MEGA_API CommandMediaCodecs : public Command
{
public:
    typedef void(*Callback)(MegaClient* client, int codecListVersion);
    bool procresult(Result) override;

    CommandMediaCodecs(MegaClient*, Callback );

private:
    Callback callback;
};

class MEGA_API CommandContactLinkCreate : public Command
{
public:
    bool procresult(Result) override;

    CommandContactLinkCreate(MegaClient*, bool);
};

class MEGA_API CommandContactLinkQuery : public Command
{
public:
    bool procresult(Result) override;

    CommandContactLinkQuery(MegaClient*, handle);
};

class MEGA_API CommandContactLinkDelete : public Command
{
public:
    bool procresult(Result) override;

    CommandContactLinkDelete(MegaClient*, handle);
};

class MEGA_API CommandKeepMeAlive : public Command
{
public:
    bool procresult(Result) override;

    CommandKeepMeAlive(MegaClient*, int, bool = true);
};

class MEGA_API CommandMultiFactorAuthSetup : public Command
{
public:
    bool procresult(Result) override;

    CommandMultiFactorAuthSetup(MegaClient*, const char* = NULL);
};

class MEGA_API CommandMultiFactorAuthCheck : public Command
{
public:
    bool procresult(Result) override;

    CommandMultiFactorAuthCheck(MegaClient*, const char*);
};

class MEGA_API CommandMultiFactorAuthDisable : public Command
{
public:
    bool procresult(Result) override;

    CommandMultiFactorAuthDisable(MegaClient*, const char*);
};

class MEGA_API CommandGetPSA : public Command
{
public:
    bool procresult(Result) override;

    CommandGetPSA(bool urlSupport, MegaClient*);
};

class MEGA_API CommandFetchTimeZone : public Command
{
public:
    bool procresult(Result) override;

    CommandFetchTimeZone(MegaClient*, const char *timezone, const char *timeoffset);
};

class MEGA_API CommandSetLastAcknowledged: public Command
{
public:
    bool procresult(Result) override;

    CommandSetLastAcknowledged(MegaClient*);
};

class MEGA_API CommandSMSVerificationSend : public Command
{
public:
    bool procresult(Result) override;

    // don't request if it's definitely not a phone number
    static bool isPhoneNumber(const string& s);

    CommandSMSVerificationSend(MegaClient*, const string& phoneNumber, bool reVerifyingWhitelisted);
};

class MEGA_API CommandSMSVerificationCheck : public Command
{
public:
    bool procresult(Result) override;

    // don't request if it's definitely not a verification code
    static bool isVerificationCode(const string& s);

    CommandSMSVerificationCheck(MegaClient*, const string& code);
};

class MEGA_API CommandGetRegisteredContacts : public Command
{
public:
    bool procresult(Result) override;

    CommandGetRegisteredContacts(MegaClient* client, const map<const char*, const char*>& contacts);
};

class MEGA_API CommandGetCountryCallingCodes : public Command
{
public:
    bool procresult(Result) override;

    explicit
    CommandGetCountryCallingCodes(MegaClient* client);
};

class MEGA_API CommandFolderLinkInfo: public Command
{
    handle ph = UNDEF;
public:
    bool procresult(Result) override;

    CommandFolderLinkInfo(MegaClient*, handle);
};

class MEGA_API CommandBackupPut : public Command
{
    std::function<void(Error, handle /*backup id*/)> mCompletion;

public:
    bool procresult(Result) override;

    enum SPState
    {
        STATE_NOT_INITIALIZED,
        ACTIVE = 1,             // Working fine (enabled)
        FAILED = 2,             // Failed (permanently disabled)
        TEMPORARY_DISABLED = 3, // Temporarily disabled due to a transient situation (e.g: account blocked). Will be resumed when the condition passes
        DISABLED = 4,           // Disabled by the user
        PAUSE_UP = 5,           // Active but upload transfers paused in the SDK
        PAUSE_DOWN = 6,         // Active but download transfers paused in the SDK
        PAUSE_FULL = 7,         // Active but transfers paused in the SDK
        DELETED = 8,            // Sync needs to be deleted, as required by sync-desired-state received from BackupCenter (WebClient)
    };

    struct BackupInfo
    {
        // if left as UNDEF, you are registering a new Sync/Backup
        handle backupId = UNDEF;
        handle driveId = UNDEF;

        // if registering a new Sync/Backup, these must be set
        // otherwise, leave as is to not send an update for that field.
        BackupType type = BackupType::INVALID;
        string backupName = "";
        NodeHandle nodeHandle; // undef by default
        LocalPath localFolder; // empty
        string deviceId = "";
        SPState state = STATE_NOT_INITIALIZED;
        int subState = -1;
    };

    CommandBackupPut(MegaClient* client, const BackupInfo&, std::function<void(Error, handle /*backup id*/)> completion);
};

class MEGA_API CommandBackupRemove : public Command
{
    handle mBackupId;
    std::function<void(const Error&)> mCompletion;

public:
    bool procresult(Result) override;

    CommandBackupRemove(MegaClient* client, handle backupId, std::function<void(Error)> completion);
};

class MEGA_API CommandBackupPutHeartBeat : public Command
{
    std::function<void(Error)> mCompletion;
public:
    bool procresult(Result) override;

    enum SPHBStatus
    {
        STATE_NOT_INITIALIZED,
        UPTODATE = 1, // Up to date: local and remote paths are in sync
        SYNCING = 2, // The sync engine is working, transfers are in progress
        PENDING = 3, // The sync engine is working, e.g: scanning local folders
        INACTIVE = 4, // Sync is not active. A state != ACTIVE should have been sent through '''sp'''
        UNKNOWN = 5, // Unknown status

        // TODO: can this be added to the Backup Centre
        STALLED = 6, // a folder is scan-blocked, or some contradictory changes occured between local and remote folders, user must pick one
    };

    CommandBackupPutHeartBeat(MegaClient* client, handle backupId, SPHBStatus status, int8_t progress, uint32_t uploads, uint32_t downloads, m_time_t ts, handle lastNode, std::function<void(Error)>);
};

class MEGA_API CommandBackupSyncFetch : public Command
{
public:
    struct Data
    {
        handle backupId = UNDEF;
        BackupType backupType = BackupType::INVALID;
        handle rootNode = UNDEF;
        string localFolder;
        string deviceId;
        int syncState = 0;
        int syncSubstate = 0;
        string extra;
        string backupName;
        uint64_t hbTimestamp = 0;
        int hbStatus = 0;
        int hbProgress = 0;
        int uploads = 0;
        int downloads = 0;
        uint64_t lastActivityTs = 0;
        handle lastSyncedNodeHandle = UNDEF;
    };

    bool procresult(Result) override;

    CommandBackupSyncFetch(std::function<void(Error, vector<Data>&)>);

private:
    std::function<void(Error, vector<Data>&)> completion;
};


class MEGA_API CommandGetBanners : public Command
{
public:
    bool procresult(Result) override;

    CommandGetBanners(MegaClient*);
};

class MEGA_API CommandDismissBanner : public Command
{
public:
    bool procresult(Result) override;

    CommandDismissBanner(MegaClient*, int id, m_time_t ts);
};


//
// Sets and Elements
//

class CommandSE : public Command // intermediary class to avoid code duplication
{
protected:
    bool procresultid(const Result& r, handle& id, m_time_t& ts, handle* u, handle* s = nullptr, int64_t* o = nullptr) const;
    bool procerrorcode(const Result& r, Error& e) const;
};

class Set;

class MEGA_API CommandPutSet : public CommandSE
{
public:
    CommandPutSet(MegaClient*, Set&& s, unique_ptr<string> encrAttrs, string&& encrKey,
                  std::function<void(Error, const Set*)> completion);
    bool procresult(Result) override;

private:
    unique_ptr<Set> mSet; // use a pointer to avoid defining Set in this header
    std::function<void(Error, const Set*)> mCompletion;
};

class MEGA_API CommandRemoveSet : public CommandSE
{
public:
    CommandRemoveSet(MegaClient*, handle id, std::function<void(Error)> completion);
    bool procresult(Result) override;

private:
    handle mSetId = UNDEF;
    std::function<void(Error)> mCompletion;
};

class SetElement;

class MEGA_API CommandFetchSet : public CommandSE
{
public:
    CommandFetchSet(MegaClient*, handle id, std::function<void(Error, Set*, map<handle, SetElement>*)> completion);
    bool procresult(Result) override;

private:
    std::function<void(Error, Set*, map<handle, SetElement>*)> mCompletion;
};

class SetElement;

class MEGA_API CommandPutSetElement : public CommandSE
{
public:
    CommandPutSetElement(MegaClient*, SetElement&& el, unique_ptr<string> encrAttrs, string&& encrKey,
                         std::function<void(Error, const SetElement*)> completion);
    bool procresult(Result) override;

private:
    unique_ptr<SetElement> mElement; // use a pointer to avoid defining SetElement in this header
    std::function<void(Error, const SetElement*)> mCompletion;
};

class MEGA_API CommandRemoveSetElement : public CommandSE
{
public:
    CommandRemoveSetElement(MegaClient*, handle sid, handle eid, std::function<void(Error)> completion);
    bool procresult(Result) override;

private:
    handle mSetId = UNDEF;
    handle mElementId = UNDEF;
    std::function<void(Error)> mCompletion;
};

// -------- end of Sets and Elements


#ifdef ENABLE_CHAT
typedef std::function<void(Error, std::string, handle)> CommandMeetingStartCompletion;
class MEGA_API CommandMeetingStart : public Command
{
    CommandMeetingStartCompletion mCompletion;
public:
    bool procresult(Result) override;

    CommandMeetingStart(MegaClient*, handle chatid, handle schedId, CommandMeetingStartCompletion completion);
};

typedef std::function<void(Error, std::string)> CommandMeetingJoinCompletion;
class MEGA_API CommandMeetingJoin : public Command
{
    CommandMeetingJoinCompletion mCompletion;
public:
    bool procresult(Result) override;

    CommandMeetingJoin(MegaClient*, handle chatid, handle callid, CommandMeetingJoinCompletion completion);
};

typedef std::function<void(Error)> CommandMeetingEndCompletion;
class MEGA_API CommandMeetingEnd : public Command
{
    CommandMeetingEndCompletion mCompletion;
public:
    bool procresult(Result) override;

    CommandMeetingEnd(MegaClient*, handle chatid, handle callid, int reason, CommandMeetingEndCompletion completion);
};

typedef std::function<void(Error, const ScheduledMeeting*)> CommandScheduledMeetingAddOrUpdateCompletion;
class MEGA_API CommandScheduledMeetingAddOrUpdate : public Command
{
    std::unique_ptr<ScheduledMeeting> mScheduledMeeting;
    CommandScheduledMeetingAddOrUpdateCompletion mCompletion;

public:
    bool procresult(Result) override;
    CommandScheduledMeetingAddOrUpdate(MegaClient *, const ScheduledMeeting*, CommandScheduledMeetingAddOrUpdateCompletion completion);
};

typedef std::function<void(Error)> CommandScheduledMeetingRemoveCompletion;
class MEGA_API CommandScheduledMeetingRemove : public Command
{
    handle mChatId;
    handle mSchedId;
    CommandScheduledMeetingRemoveCompletion mCompletion;

public:
    bool procresult(Result) override;
    CommandScheduledMeetingRemove(MegaClient *, handle, handle, CommandScheduledMeetingRemoveCompletion completion);
};

typedef std::function<void(Error, const std::vector<std::unique_ptr<ScheduledMeeting>>*)> CommandScheduledMeetingFetchCompletion;
class MEGA_API CommandScheduledMeetingFetch : public Command
{
    handle mChatId;
    CommandScheduledMeetingFetchCompletion mCompletion;

public:
    bool procresult(Result) override;
    CommandScheduledMeetingFetch(MegaClient *, handle, handle, CommandScheduledMeetingFetchCompletion completion);
};

typedef std::function<void(Error, const std::vector<std::unique_ptr<ScheduledMeeting>>*)> CommandScheduledMeetingFetchEventsCompletion;
class MEGA_API CommandScheduledMeetingFetchEvents : public Command
{
    handle mChatId;
    CommandScheduledMeetingFetchEventsCompletion mCompletion;

public:
    bool procresult(Result) override;
    CommandScheduledMeetingFetchEvents(MegaClient *, handle, m_time_t, m_time_t, unsigned int, CommandScheduledMeetingFetchEventsCompletion completion);
};
#endif

} // namespace

#endif<|MERGE_RESOLUTION|>--- conflicted
+++ resolved
@@ -161,13 +161,10 @@
 
     bool checkError(Error &errorDetails, JSON &json);
 
-<<<<<<< HEAD
     void addToNodePendingCommands(Node* n);
     void removeFromNodePendingCommands(NodeHandle h, MegaClient* client);
 
-=======
 #ifdef ENABLE_CHAT
->>>>>>> 5002e431
     // create json structure for scheduled meetings (mcsmp command)
     void createSchedMeetingJson(const ScheduledMeeting* schedMeeting);
 #endif
