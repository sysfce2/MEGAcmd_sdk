--- conflicted
+++ resolved
@@ -656,27 +656,17 @@
 
 private:
     NodeHandle h;
-<<<<<<< HEAD
     attr_map mAttrMapUpdates;
     error generationError;
 
     const char* getJSON(MegaClient* client) override;
 
     Completion completion;
-=======
-    string pa;
-    bool syncop;
->>>>>>> 5382c26c
-
-    Completion completion;
-public:
-    bool procresult(Result) override;
-
-<<<<<<< HEAD
+
+public:
+    bool procresult(Result) override;
+
     CommandSetAttr(MegaClient*, Node*, attr_map&& attrMapUpdates, Completion&& c);
-=======
-    CommandSetAttr(MegaClient*, Node*, SymmCipher*, const char*, Completion&& c);
->>>>>>> 5382c26c
 };
 
 class MEGA_API CommandSetShare : public Command
