--- conflicted
+++ resolved
@@ -139,10 +139,7 @@
 
         bool is_raid;
         bool raidKnown;
-<<<<<<< HEAD
         bool mAvoidSmallLastRequest;
-=======
->>>>>>> ed02fd6f
         m_off_t deliverlimitpos;   // end of the data that the client requested
         m_off_t acquirelimitpos;   // end of the data that we need to deliver that (can be up to the next raidline boundary)
         m_off_t fullfilesize;      // end of the file
