/**
 * @file mega/win32/megafs.h
 * @brief Win32 filesystem/directory access/notification (Unicode)
 *
 * (c) 2013-2014 by Mega Limited, Auckland, New Zealand
 *
 * This file is part of the MEGA SDK - Client Access Engine.
 *
 * Applications using the MEGA API must present a valid application key
 * and comply with the the rules set forth in the Terms of Service.
 *
 * The MEGA SDK is distributed in the hope that it will be useful,
 * but WITHOUT ANY WARRANTY; without even the implied warranty of
 * MERCHANTABILITY or FITNESS FOR A PARTICULAR PURPOSE.
 *
 * @copyright Simplified (2-clause) BSD License.
 *
 * You should have received a copy of the license along with this
 * program.
 */

#ifndef FSACCESS_CLASS
#define FSACCESS_CLASS WinFileSystemAccess

#define DEBRISFOLDER "Rubbish"

namespace mega {

class MEGA_API WinFileAccess;

struct MEGA_API WinDirAccess : public DirAccess
{
    bool ffdvalid;
    WIN32_FIND_DATAW ffd;
    HANDLE hFind;
    LocalPath globbase;

    WIN32_FIND_DATAW currentItemAttributes;
    friend class WinFileAccess;

public:
    bool dopen(LocalPath*, FileAccess*, bool) override;
    bool dnext(LocalPath&, LocalPath&, bool, nodetype_t*) override;

    WinDirAccess();
    virtual ~WinDirAccess();
};

struct MEGA_API WinDirNotify;
class MEGA_API WinFileSystemAccess : public FileSystemAccess
{
public:
    using FileSystemAccess::getlocalfstype;

    std::unique_ptr<FileAccess> newfileaccess(bool followSymLinks = true) override;

    bool getlocalfstype(const LocalPath& path, FileSystemType& type) const override;

    DirAccess* newdiraccess() override;
<<<<<<< HEAD

    DirNotify* newdirnotify(LocalNode& root, LocalPath& rootPath, Waiter* waiter) override;
=======
#ifdef ENABLE_SYNC
    DirNotify* newdirnotify(const LocalPath&, const LocalPath&, Waiter*, LocalNode* syncroot) override;
#endif
>>>>>>> 1b79aa44

    bool issyncsupported(const LocalPath&, bool&, SyncError&, SyncWarning&) override;

    void tmpnamelocal(LocalPath&) const override;

    void path2local(const std::string*, std::string*) const override;
    void local2path(const std::string*, std::string*) const override;

    void local2path(const std::wstring*, std::string*) const override;
    void path2local(const std::string*, std::wstring*) const override;

    bool getsname(const LocalPath&, LocalPath&) const override;

    bool renamelocal(LocalPath&, LocalPath&, bool) override;
    bool copylocal(LocalPath&, LocalPath&, m_time_t) override;
    bool unlinklocal(LocalPath&) override;
    bool rmdirlocal(LocalPath&) override;
    bool mkdirlocal(LocalPath&, bool) override;
    bool setmtimelocal(LocalPath&, m_time_t) override;
    bool chdirlocal(LocalPath&) const override;
    bool getextension(const LocalPath&, string&) const override;
    bool expanselocalpath(LocalPath& path, LocalPath& absolutepath) override;

    void addevents(Waiter*, int) override;

    static bool istransient(DWORD);
    bool istransientorexists(DWORD);

    void osversion(string*, bool includeArchExtraInfo) const override;
    void statsid(string*) const override;

    static void emptydirlocal(LocalPath&, dev_t = 0);

    WinFileSystemAccess();
    ~WinFileSystemAccess();

    bool cwd(LocalPath& path) const override;

#ifdef ENABLE_SYNC
    std::set<WinDirNotify*> dirnotifys;
#endif
};

#ifdef ENABLE_SYNC
struct MEGA_API WinDirNotify : public DirNotify
{
private:
    WinFileSystemAccess* fsaccess;

#ifdef ENABLE_SYNC
    LocalNode* localrootnode;
#endif

    HANDLE hDirectory;

    std::atomic<bool> mOverlappedExit;
    std::atomic<bool> mOverlappedEnabled;

    Waiter* clientWaiter;

    string notifybuf;
    DWORD dwBytes;
    OVERLAPPED overlapped;

    static VOID CALLBACK completion(DWORD dwErrorCode, DWORD dwBytes, LPOVERLAPPED lpOverlapped);
    void process(DWORD wNumberOfBytesTransfered);
    void readchanges();

    static std::atomic<unsigned> smNotifierCount;
    static std::mutex smNotifyMutex;
    static HANDLE smEventHandle;
    static std::deque<std::function<void()>> smQueue;
    static std::unique_ptr<std::thread> smNotifierThread;

    static void notifierThreadFunction();

public:

    fsfp_t fsfingerprint() const override;
    bool fsstableids() const override;

<<<<<<< HEAD
    WinDirNotify(LocalNode& root,
                 LocalPath& rootPath,
                 WinFileSystemAccess* owner,
                 Waiter* waiter);

=======
    WinDirNotify(const LocalPath&, const LocalPath&, WinFileSystemAccess* owner, Waiter* waiter, LocalNode* syncroot);
>>>>>>> 1b79aa44
    ~WinDirNotify();
};
#endif

#ifndef WINDOWS_PHONE
struct MEGA_API WinAsyncIOContext : public AsyncIOContext
{
    WinAsyncIOContext();
    virtual ~WinAsyncIOContext();
    virtual void finish();

    OVERLAPPED *overlapped;
};
#endif

class MEGA_API WinFileAccess : public FileAccess
{
    HANDLE hFile;

public:
    HANDLE hFind;
    WIN32_FIND_DATAW ffd;

    bool fopen(LocalPath&, bool read, bool write, DirAccess* iteratingDir, bool ignoreAttributes) override;
    bool fopen_impl(LocalPath&, bool read, bool write, bool async, DirAccess* iteratingDir, bool ignoreAttributes);
    void updatelocalname(const LocalPath&, bool force) override;
    bool fread(string *, unsigned, unsigned, m_off_t);
    bool fwrite(const byte *, unsigned, m_off_t);

    bool ftruncate() override;

    bool sysread(byte *, unsigned, m_off_t) override;
    bool sysstat(m_time_t*, m_off_t*) override;
    bool sysopen(bool async = false) override;
    void sysclose() override;

    // async interface
    bool asyncavailable() override;
    void asyncsysopen(AsyncIOContext* context) override;
    void asyncsysread(AsyncIOContext* context) override;
    void asyncsyswrite(AsyncIOContext* context) override;

    static bool skipattributes(DWORD);

    WinFileAccess(Waiter *w);
    ~WinFileAccess();

protected:
#ifndef WINDOWS_PHONE
    AsyncIOContext* newasynccontext() override;
    static VOID CALLBACK asyncopfinished(
            DWORD        dwErrorCode,
            DWORD        dwNumberOfBytesTransfered,
            LPOVERLAPPED lpOverlapped);
#endif
};
} // namespace

#endif<|MERGE_RESOLUTION|>--- conflicted
+++ resolved
@@ -57,14 +57,9 @@
     bool getlocalfstype(const LocalPath& path, FileSystemType& type) const override;
 
     DirAccess* newdiraccess() override;
-<<<<<<< HEAD
-
+#ifdef ENABLE_SYNC
     DirNotify* newdirnotify(LocalNode& root, LocalPath& rootPath, Waiter* waiter) override;
-=======
-#ifdef ENABLE_SYNC
-    DirNotify* newdirnotify(const LocalPath&, const LocalPath&, Waiter*, LocalNode* syncroot) override;
-#endif
->>>>>>> 1b79aa44
+#endif
 
     bool issyncsupported(const LocalPath&, bool&, SyncError&, SyncWarning&) override;
 
@@ -146,15 +141,11 @@
     fsfp_t fsfingerprint() const override;
     bool fsstableids() const override;
 
-<<<<<<< HEAD
     WinDirNotify(LocalNode& root,
-                 LocalPath& rootPath,
+                 const LocalPath& rootPath,
                  WinFileSystemAccess* owner,
                  Waiter* waiter);
 
-=======
-    WinDirNotify(const LocalPath&, const LocalPath&, WinFileSystemAccess* owner, Waiter* waiter, LocalNode* syncroot);
->>>>>>> 1b79aa44
     ~WinDirNotify();
 };
 #endif
