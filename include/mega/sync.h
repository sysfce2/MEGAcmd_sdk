--- conflicted
+++ resolved
@@ -167,12 +167,7 @@
     m_time_t updatedfilets = 0;
     m_time_t updatedfileinitialts = 0;
 
-<<<<<<< HEAD
-    Sync() = default;
     Sync(MegaClient*, SyncConfig, string*, const char*, string*, Node*, fsfp_t, bool, int, void*);
-=======
-    Sync(MegaClient*, string*, const char*, string*, Node*, fsfp_t, bool, int, void*);
->>>>>>> 03224b65
     ~Sync();
 
     static const int SCANNING_DELAY_DS;
