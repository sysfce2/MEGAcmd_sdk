/**
 * @file mega/filefingerprint.h
 * @brief Sparse file fingerprint
 *
 * (c) 2013-2014 by Mega Limited, Wellsford, New Zealand
 *
 * This file is part of the MEGA SDK - Client Access Engine.
 *
 * Applications using the MEGA API must present a valid application key
 * and comply with the the rules set forth in the Terms of Service.
 *
 * The MEGA SDK is distributed in the hope that it will be useful,
 * but WITHOUT ANY WARRANTY; without even the implied warranty of
 * MERCHANTABILITY or FITNESS FOR A PARTICULAR PURPOSE.
 *
 * @copyright Simplified (2-clause) BSD License.
 *
 * You should have received a copy of the license along with this
 * program.
 */

#pragma once

#include <array>

#include "types.h"

namespace mega {

struct MEGA_API InputStreamAccess
{
    virtual m_off_t size() = 0;
    virtual bool read(byte *, unsigned) = 0;
    virtual ~InputStreamAccess() { }
};


// sparse file fingerprint, including size and mtime
struct MEGA_API FileFingerprint : public Cacheable
{
    m_off_t size = -1;
    m_time_t mtime = 0;
    std::array<int32_t, 4> crc{};

    // if true, represents actual file data
    // if false, is constructed from node ctime/key
    bool isvalid = false;

    // Generates a fingerprint by iterating through`fa`
    bool genfingerprint(FileAccess* fa, bool ignoremtime = false);

    // Generates a fingerprint by iterating through `is`
    bool genfingerprint(InputStreamAccess* is, m_time_t cmtime, bool ignoremtime = false);

    void serializefingerprint(string* d) const;
    int unserializefingerprint(string* d);

    FileFingerprint() = default;

    FileFingerprint(const FileFingerprint&);
    FileFingerprint& operator=(const FileFingerprint& other);

<<<<<<< HEAD
    bool serialize(string* d) override;
=======
    bool serialize(string* d) const override;
>>>>>>> 34b06e24
    static unique_ptr<FileFingerprint> unserialize(const char*& ptr, const char* end);

    // convenience function for clear comparisons etc, referring to (this) base class
    const FileFingerprint& fingerprint() const { return *this; }

    string fingerprintDebugString() const;
};

// orders transfers by file fingerprints, ordered by size / mtime / sparse CRC
struct MEGA_API FileFingerprintCmp
{
    bool operator()(const FileFingerprint* a, const FileFingerprint* b) const;
    bool operator()(const FileFingerprint& a, const FileFingerprint& b) const;
};

bool operator==(const FileFingerprint& lhs, const FileFingerprint& rhs);
bool operator!=(const FileFingerprint& lhs, const FileFingerprint& rhs);

// A light-weight fingerprint only based on size and mtime
struct MEGA_API LightFileFingerprint
{
    m_off_t size = -1;
    m_time_t mtime = 0;

    LightFileFingerprint() = default;

    MEGA_DEFAULT_COPY_MOVE(LightFileFingerprint)

    // Establishes a new fingerprint not involving I/O
    bool genfingerprint(m_off_t filesize, m_time_t filemtime);
};

// Orders light file fingerprints by size and mtime in terms of "<"
struct MEGA_API LightFileFingerprintCmp
{
    bool operator()(const LightFileFingerprint* a, const LightFileFingerprint* b) const;
};

bool operator==(const LightFileFingerprint& lhs, const LightFileFingerprint& rhs);

} // mega<|MERGE_RESOLUTION|>--- conflicted
+++ resolved
@@ -60,11 +60,7 @@
     FileFingerprint(const FileFingerprint&);
     FileFingerprint& operator=(const FileFingerprint& other);
 
-<<<<<<< HEAD
-    bool serialize(string* d) override;
-=======
     bool serialize(string* d) const override;
->>>>>>> 34b06e24
     static unique_ptr<FileFingerprint> unserialize(const char*& ptr, const char* end);
 
     // convenience function for clear comparisons etc, referring to (this) base class
