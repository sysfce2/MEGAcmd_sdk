--- conflicted
+++ resolved
@@ -2872,7 +2872,7 @@
         bool processTree(Node* node, TreeProcessor* processor, bool recursive = 1);
         MegaNodeList* search(Node* node, const char* searchString, bool recursive = 1);
         void getNodeAttribute(MegaNode* node, int type, const char *dstFilePath, MegaRequestListener *listener = NULL);
-		void cancelGetNodeAttribute(MegaNode *node, int type, MegaRequestListener *listener = NULL);
+		    void cancelGetNodeAttribute(MegaNode *node, int type, MegaRequestListener *listener = NULL);
         void setNodeAttribute(MegaNode* node, int type, const char *srcFilePath, MegaHandle attributehandle, MegaRequestListener *listener = NULL);
         void putNodeAttribute(MegaBackgroundMediaUpload* bu, int type, const char *srcFilePath, MegaRequestListener *listener = NULL);
         void setUserAttr(int type, const char *value, MegaRequestListener *listener = NULL);
@@ -2881,13 +2881,11 @@
 
         // return false if there's a schedule and it currently does not apply. Otherwise, true
         bool isScheduleNotifiable();
-<<<<<<< HEAD
 
         // deletes backups, requests and transfers. Reset total stats for down/uploads
         void abortPendingActions(error preverror = API_OK);
-=======
+
         friend class MegaBackgroundMediaUploadPrivate;
->>>>>>> 41dba1e9
 };
 
 class MegaHashSignatureImpl
