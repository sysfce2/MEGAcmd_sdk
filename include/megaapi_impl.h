/**
 * @file megaapi_impl.h
 * @brief Private header file of the intermediate layer for the MEGA C++ SDK.
 *
 * (c) 2013-2014 by Mega Limited, Auckland, New Zealand
 *
 * This file is part of the MEGA SDK - Client Access Engine.
 *
 * Applications using the MEGA API must present a valid application key
 * and comply with the the rules set forth in the Terms of Service.
 *
 * The MEGA SDK is distributed in the hope that it will be useful,
 * but WITHOUT ANY WARRANTY; without even the implied warranty of
 * MERCHANTABILITY or FITNESS FOR A PARTICULAR PURPOSE.
 *
 * @copyright Simplified (2-clause) BSD License.
 *
 * You should have received a copy of the license along with this
 * program.
 */

#ifndef MEGAAPI_IMPL_H
#define MEGAAPI_IMPL_H

#include "mega.h"
#include "mega/gfx/external.h"
#include "megaapi.h"

#define CRON_USE_LOCAL_TIME 1
#include "mega/mega_ccronexpr.h"

#ifdef USE_PCRE
#include <pcre.h>
#endif

#ifdef HAVE_LIBUV
#include "uv.h"
#include "mega/mega_http_parser.h"
#include "mega/mega_evt_tls.h"

#endif

#ifndef _WIN32
#include <curl/curl.h>
#include <fcntl.h>
#endif

////////////////////////////// SETTINGS //////////////////////////////
////////// Support for threads and mutexes
//Choose one of these options.
//Otherwise, C++11 threads and mutexes will be used
//#define USE_PTHREAD
//#define USE_QT

////////// Support for thumbnails and previews.
//If you selected QT for threads and mutexes, it will be also used for thumbnails and previews
//You can create a subclass of MegaGfxProcessor and pass it to the constructor of MegaApi
//#define USE_FREEIMAGE

//Define WINDOWS_PHONE if you want to build the MEGA SDK for Windows Phone
//#define WINDOWS_PHONE
/////////////////////////// END OF SETTINGS ///////////////////////////

namespace mega
{

#ifdef USE_QT
class MegaThread : public QtThread {};
class MegaMutex : public QtMutex
{
public:
    MegaMutex() : QtMutex() { }
    MegaMutex(bool recursive) : QtMutex(recursive) { }
};
class MegaSemaphore : public QtSemaphore {};
#elif USE_PTHREAD
class MegaThread : public PosixThread {};
class MegaMutex : public PosixMutex
{
public:
    MegaMutex() : PosixMutex() { }
    MegaMutex(bool recursive) : PosixMutex(recursive) { }
};
class MegaSemaphore : public PosixSemaphore {};
#elif defined(_WIN32) && !defined(USE_CPPTHREAD) && !defined(WINDOWS_PHONE)
class MegaThread : public Win32Thread {};
class MegaMutex : public Win32Mutex
{
public:
    MegaMutex() : Win32Mutex() { }
    MegaMutex(bool recursive) : Win32Mutex(recursive) { }
};
class MegaSemaphore : public Win32Semaphore {};
#else
class MegaThread : public CppThread {};
class MegaMutex : public CppMutex
{
public:
    MegaMutex() : CppMutex() { }
    MegaMutex(bool recursive) : CppMutex(recursive) { }
};
class MegaSemaphore : public CppSemaphore {};
#endif

#ifdef USE_QT
class MegaGfxProc : public GfxProcQT {};
#elif USE_FREEIMAGE
class MegaGfxProc : public GfxProcFreeImage {};
#elif TARGET_OS_IPHONE
class MegaGfxProc : public GfxProcCG {};
#else
class MegaGfxProc : public GfxProcExternal {};
#endif

#ifdef WIN32
    #ifndef WINDOWS_PHONE
    #ifdef USE_CURL
    class MegaHttpIO : public CurlHttpIO {};
    #else
    class MegaHttpIO : public WinHttpIO {};
    #endif
    #else
    class MegaHttpIO : public CurlHttpIO {};
    #endif
	class MegaFileSystemAccess : public WinFileSystemAccess {};
	class MegaWaiter : public WinWaiter {};
#else
    #ifdef __APPLE__
    typedef CurlHttpIO MegaHttpIO;
    typedef PosixFileSystemAccess MegaFileSystemAccess;
    typedef PosixWaiter MegaWaiter;
    #else
    class MegaHttpIO : public CurlHttpIO {};
    class MegaFileSystemAccess : public PosixFileSystemAccess {};
    class MegaWaiter : public PosixWaiter {};
    #endif
#endif

#ifdef HAVE_LIBUV
class MegaTCPServer;
class MegaHTTPServer;
class MegaFTPServer;
#endif

class MegaDbAccess : public SqliteDbAccess
{
	public:
		MegaDbAccess(string *basePath = NULL) : SqliteDbAccess(basePath){}
};

class ExternalLogger : public Logger
{
public:
    ExternalLogger();
    ~ExternalLogger();
    void addMegaLogger(MegaLogger* logger);
    void removeMegaLogger(MegaLogger *logger);
    void setLogLevel(int logLevel);
    void setLogToConsole(bool enable);
    void postLog(int logLevel, const char *message, const char *filename, int line);
    virtual void log(const char *time, int loglevel, const char *source, const char *message);

private:
    MegaMutex mutex;
    set <MegaLogger *> megaLoggers;
    bool logToConsole;
};

class MegaTransferPrivate;
class MegaTreeProcCopy : public MegaTreeProcessor
{
public:
    NewNode* nn;
    unsigned nc;

    MegaTreeProcCopy(MegaClient *client);
    virtual bool processMegaNode(MegaNode* node);
    void allocnodes(void);

protected:
    MegaClient *client;
};


class MegaSizeProcessor : public MegaTreeProcessor
{
    protected:
        long long totalBytes;

    public:
        MegaSizeProcessor();
        virtual bool processMegaNode(MegaNode* node);
        long long getTotalBytes();
};

class MegaFolderUploadController : public MegaRequestListener, public MegaTransferListener
{
public:
    MegaFolderUploadController(MegaApiImpl *megaApi, MegaTransferPrivate *transfer);
    void start();

protected:
    void onFolderAvailable(MegaHandle handle);
    void checkCompletion();

    std::list<std::string> pendingFolders;
    MegaApiImpl *megaApi;
    MegaClient *client;
    MegaTransferPrivate *transfer;
    MegaTransferListener *listener;
    int recursive;
    int tag;
    int pendingTransfers;

public:
    virtual void onRequestFinish(MegaApi* api, MegaRequest *request, MegaError *e);
    virtual void onTransferStart(MegaApi *api, MegaTransfer *transfer);
    virtual void onTransferUpdate(MegaApi *api, MegaTransfer *transfer);
    virtual void onTransferFinish(MegaApi* api, MegaTransfer *transfer, MegaError *e);
};


class MegaBackupController : public MegaBackup, public MegaRequestListener, public MegaTransferListener
{
public:
    MegaBackupController(MegaApiImpl *megaApi, int tag, int folderTransferTag, handle parenthandle, const char *filename, bool attendPastBackups, const char *speriod, int64_t period=-1, int maxBackups = 10);
    MegaBackupController(MegaBackupController *backup);
    ~MegaBackupController();

    void update();
    void start(bool skip = false);
    void removeexceeding(bool currentoneOK);
    void abortCurrent();

    // MegaBackup interface
    MegaBackup *copy();
    const char *getLocalFolder() const;
    MegaHandle getMegaHandle() const;
    int getTag() const;
    int64_t getPeriod() const;
    const char *getPeriodString() const;
    int getMaxBackups() const;
    int getState() const;
    long long getNextStartTime(long long oldStartTimeAbsolute = -1) const;
    bool getAttendPastBackups() const;
    MegaTransferList *getFailedTransfers();


    // MegaBackup setters
    void setLocalFolder(const std::string &value);
    void setMegaHandle(const MegaHandle &value);
    void setTag(int value);
    void setPeriod(const int64_t &value);
    void setPeriodstring(const std::string &value);
    void setMaxBackups(int value);
    void setState(int value);
    void setAttendPastBackups(bool value);

    //getters&setters
    int64_t getStartTime() const;
    void setStartTime(const int64_t &value);
    std::string getBackupName() const;
    void setBackupName(const std::string &value);
    int64_t getOffsetds() const;
    void setOffsetds(const int64_t &value);
    int64_t getLastbackuptime() const;
    void setLastbackuptime(const int64_t &value);
    int getFolderTransferTag() const;
    void setFolderTransferTag(int value);

    //convenience methods
    bool isBackup(std::string localname, std::string backupname) const;
    int64_t getTimeOfBackup(std::string localname) const;

protected:

    // common variables
    MegaApiImpl *megaApi;
    MegaClient *client;
    MegaBackupListener *backupListener;

    int state;
    int tag;
    int64_t lastwakeuptime;
    int64_t lastbackuptime; //ds absolute
    int pendingremovals;
    int folderTransferTag; //reused between backup instances
    std::string basepath;
    std::string backupName;
    handle parenthandle;
    int maxBackups;
    int64_t period;
    std::string periodstring;
    cron_expr ccronexpr;
    bool valid;
    int64_t offsetds; //times offset with epoch time?
    int64_t startTime; // when shall the next backup begin
    bool attendPastBackups;

    // backup instance related
    handle currentHandle;
    std::string currentName;
    std::list<std::string> pendingFolders;
    std::vector<MegaTransfer *> failedTransfers;
    int recursive;
    int pendingTransfers;
    int pendingTags;
    // backup instance stats
    int64_t currentBKStartTime;
    int64_t updateTime;
    long long transferredBytes;
    long long totalBytes;
    long long speed;
    long long meanSpeed;
    long long numberFiles; //number of files successfully uploaded
    long long totalFiles;
    long long numberFolders;


    // internal methods
    void onFolderAvailable(MegaHandle handle);
    bool checkCompletion();
    bool isBusy() const;
    int64_t getLastBackupTime();
    long long getNextStartTimeDs(long long oldStartTimeds = -1) const;

    std::string epochdsToString(int64_t rawtimeds) const;
    int64_t stringTimeTods(string stime) const;

    void clearCurrentBackupData();

public:
    virtual void onRequestFinish(MegaApi* api, MegaRequest *request, MegaError *e);
    virtual void onTransferStart(MegaApi *api, MegaTransfer *transfer);
    virtual void onTransferUpdate(MegaApi *api, MegaTransfer *transfer);
    virtual void onTransferTemporaryError(MegaApi *, MegaTransfer *t, MegaError* e);
    virtual void onTransferFinish(MegaApi* api, MegaTransfer *transfer, MegaError *e);

    long long getNumberFolders() const;
    void setNumberFolders(long long value);
    long long getNumberFiles() const;
    void setNumberFiles(long long value);
    long long getMeanSpeed() const;
    void setMeanSpeed(long long value);
    long long getSpeed() const;
    void setSpeed(long long value);
    long long getTotalBytes() const;
    void setTotalBytes(long long value);
    long long getTransferredBytes() const;
    void setTransferredBytes(long long value);
    int64_t getUpdateTime() const;
    void setUpdateTime(const int64_t &value);
    int64_t getCurrentBKStartTime() const;
    void setCurrentBKStartTime(const int64_t &value);
    long long getTotalFiles() const;
    void setTotalFiles(long long value);
    MegaBackupListener *getBackupListener() const;
    void setBackupListener(MegaBackupListener *value);
    cron_expr getCcronexpr() const;
    void setCcronexpr(const cron_expr &value);
    bool isValid() const;
    void setValid(bool value);
};

class MegaFolderDownloadController : public MegaTransferListener
{
public:
    MegaFolderDownloadController(MegaApiImpl *megaApi, MegaTransferPrivate *transfer);
    void start(MegaNode *node);

protected:
    void downloadFolderNode(MegaNode *node, string *path);
    void checkCompletion();

    MegaApiImpl *megaApi;
    MegaClient *client;
    MegaTransferPrivate *transfer;
    MegaTransferListener *listener;
    int recursive;
    int tag;
    int pendingTransfers;
    error e;

public:
    virtual void onTransferStart(MegaApi *, MegaTransfer *t);
    virtual void onTransferUpdate(MegaApi *, MegaTransfer *t);
    virtual void onTransferFinish(MegaApi*, MegaTransfer *t, MegaError *e);
};

class MegaNodePrivate : public MegaNode, public Cachable
{
    public:
        MegaNodePrivate(const char *name, int type, int64_t size, int64_t ctime, int64_t mtime,
                        MegaHandle nodeMegaHandle, std::string *nodekey, std::string *attrstring, std::string *fileattrstring,
                        const char *fingerprint, const char *originalFingerprint, MegaHandle owner, MegaHandle parentHandle = INVALID_HANDLE,
                        const char *privateauth = NULL, const char *publicauth = NULL, bool isPublic = true,
                        bool isForeign = false, const char *chatauth = NULL);

        MegaNodePrivate(MegaNode *node);
        virtual ~MegaNodePrivate();
        virtual int getType();
        virtual const char* getName();
        virtual const char* getFingerprint();
        virtual const char* getOriginalFingerprint();
        virtual bool hasCustomAttrs();
        MegaStringList *getCustomAttrNames();
        virtual const char *getCustomAttr(const char* attrName);
        virtual int getDuration();
        virtual int getWidth();
        virtual int getHeight();
        virtual int getShortformat();
        virtual int getVideocodecid();
        virtual double getLatitude();
        virtual double getLongitude();
        virtual char *getBase64Handle();
        virtual int64_t getSize();
        virtual int64_t getCreationTime();
        virtual int64_t getModificationTime();
        virtual MegaHandle getHandle();
        virtual MegaHandle getRestoreHandle();
        virtual MegaHandle getParentHandle();
        virtual std::string* getNodeKey();
        virtual char *getBase64Key();
        virtual std::string* getAttrString();
        virtual char* getFileAttrString();
        virtual int getTag();
        virtual int64_t getExpirationTime();
        virtual MegaHandle getPublicHandle();
        virtual MegaNode* getPublicNode();
        virtual char *getPublicLink(bool includeKey = true);
        virtual bool isFile();
        virtual bool isFolder();
        virtual bool isRemoved();
        virtual bool hasChanged(int changeType);
        virtual int getChanges();
        virtual bool hasThumbnail();
        virtual bool hasPreview();
        virtual bool isPublic();
        virtual bool isExported();
        virtual bool isExpired();
        virtual bool isTakenDown();
        virtual bool isForeign();
        virtual std::string* getPrivateAuth();
        virtual MegaNodeList *getChildren();
        virtual void setPrivateAuth(const char *privateAuth);
        void setPublicAuth(const char *publicAuth);
        void setChatAuth(const char *chatAuth);
        void setForeign(bool foreign);
        void setChildren(MegaNodeList *children);
        void setName(const char *newName);
        virtual std::string* getPublicAuth();
        virtual const char *getChatAuth();
        virtual bool isShared();
        virtual bool isOutShare();
        virtual bool isInShare();
        std::string* getSharekey();
        virtual MegaHandle getOwner() const;

#ifdef ENABLE_SYNC
        virtual bool isSyncDeleted();
        virtual std::string getLocalPath();
#endif

        static MegaNode *fromNode(Node *node);
        virtual MegaNode *copy();

        virtual char *serialize();
        virtual bool serialize(string*);
        static MegaNodePrivate* unserialize(string*);

    protected:
        MegaNodePrivate(Node *node);
        int type;
        const char *name;
        const char *fingerprint;
        const char *originalfingerprint;
        attr_map *customAttrs;
        int64_t size;
        int64_t ctime;
        int64_t mtime;
        MegaHandle nodehandle;
        MegaHandle parenthandle;
        MegaHandle restorehandle;
        std::string nodekey;
        std::string attrstring;
        std::string fileattrstring;
        std::string privateAuth;
        std::string publicAuth;
        const char *chatAuth;
        int tag;
        int changed;
        struct {
            bool thumbnailAvailable : 1;
            bool previewAvailable : 1;
            bool isPublicNode : 1;
            bool outShares : 1;
            bool inShare : 1;
            bool foreign : 1;
        };
        PublicLink *plink;
        std::string *sharekey;   // for plinks of folders
        int duration;
        int width;
        int height;
        int shortformat;
        int videocodecid;
        double latitude;
        double longitude;
        MegaNodeList *children;
        MegaHandle owner;

#ifdef ENABLE_SYNC
        bool syncdeleted;
        std::string localPath;
#endif
};


class MegaUserPrivate : public MegaUser
{
	public:
		MegaUserPrivate(User *user);
		MegaUserPrivate(MegaUser *user);
		static MegaUser *fromUser(User *user);
		virtual MegaUser *copy();

		~MegaUserPrivate();
		virtual const char* getEmail();
        virtual MegaHandle getHandle();
        virtual int getVisibility();
        virtual int64_t getTimestamp();
        virtual bool hasChanged(int changeType);
        virtual int getChanges();
        virtual int isOwnChange();

	protected:
		const char *email;
        MegaHandle handle;
        int visibility;
        int64_t ctime;
        int changed;
        int tag;
};

class MegaUserAlertPrivate : public MegaUserAlert
{
public:
    MegaUserAlertPrivate(UserAlert::Base* user, MegaClient* mc);
    //MegaUserAlertPrivate(const MegaUserAlertPrivate&); // default copy works for this type
    virtual MegaUserAlert* copy() const;

    virtual unsigned getId() const;
    virtual bool getSeen() const;
    virtual bool getRelevant() const;
    virtual int getType() const;
    virtual const char *getTypeString() const;
    virtual MegaHandle getUserHandle() const;
    virtual MegaHandle getNodeHandle() const;
    virtual const char* getEmail() const;
    virtual const char* getPath() const;
    virtual const char* getName() const;
    virtual const char* getHeading() const;
    virtual const char* getTitle() const;
    virtual int64_t getNumber(unsigned index) const;
    virtual int64_t getTimestamp(unsigned index) const;
    virtual const char* getString(unsigned index) const;
    virtual bool isOwnChange() const;

protected:
    unsigned id;
    bool seen;
    bool relevant;
    int type;
    int tag;
    string heading;
    string title;
    handle userHandle;
    string email;
    handle nodeHandle;
    string nodePath;
    string nodeName;
    vector<int64_t> numbers;
    vector<int64_t> timestamps;
    vector<string> extraStrings;
};

class MegaHandleListPrivate : public MegaHandleList
{
public:
    MegaHandleListPrivate();
    MegaHandleListPrivate(const MegaHandleListPrivate *hList);
    virtual ~MegaHandleListPrivate();

    virtual MegaHandleList *copy() const;
    virtual MegaHandle get(unsigned int i) const;
    virtual unsigned int size() const;
    virtual void addMegaHandle(MegaHandle megaHandle);

private:
    std::vector<MegaHandle> mList;
};

class MegaSharePrivate : public MegaShare
{
	public:
        static MegaShare *fromShare(MegaHandle nodeMegaHandle, Share *share, bool pending = false);
		virtual MegaShare *copy();
		virtual ~MegaSharePrivate();
		virtual const char *getUser();
		virtual MegaHandle getNodeHandle();
		virtual int getAccess();
		virtual int64_t getTimestamp();
        virtual bool isPending();

	protected:
        MegaSharePrivate(MegaHandle nodehandle, Share *share, bool pending = false);
		MegaSharePrivate(MegaShare *share);

		MegaHandle nodehandle;
		const char *user;
		int access;
		int64_t ts;
        bool pending;
};

class MegaTransferPrivate : public MegaTransfer, public Cachable
{
	public:
		MegaTransferPrivate(int type, MegaTransferListener *listener = NULL);
        MegaTransferPrivate(const MegaTransferPrivate *transfer);
        virtual ~MegaTransferPrivate();
        
        virtual MegaTransfer *copy();
	    Transfer *getTransfer() const;
        void setTransfer(Transfer *transfer); 
        void setStartTime(int64_t startTime);
		void setTransferredBytes(long long transferredBytes);
		void setTotalBytes(long long totalBytes);
		void setPath(const char* path);
		void setParentPath(const char* path);
        void setNodeHandle(MegaHandle nodeHandle);
        void setParentHandle(MegaHandle parentHandle);
		void setNumConnections(int connections);
		void setStartPos(long long startPos);
		void setEndPos(long long endPos);
		void setNumRetry(int retry);
		void setMaxRetries(int retry);
        void setTime(int64_t time);
		void setFileName(const char* fileName);
		void setSlot(int id);
		void setTag(int tag);
		void setSpeed(long long speed);
        void setMeanSpeed(long long meanSpeed);
		void setDeltaSize(long long deltaSize);
        void setUpdateTime(int64_t updateTime);
        void setPublicNode(MegaNode *publicNode, bool copyChildren = false);
        void setSyncTransfer(bool syncTransfer);
        void setSourceFileTemporary(bool temporary);
        void setStartFirst(bool startFirst);
        void setBackupTransfer(bool backupTransfer);
        void setStreamingTransfer(bool streamingTransfer);
        void setLastBytes(char *lastBytes);
        void setLastError(MegaError e);
        void setFolderTransferTag(int tag);
        void setNotificationNumber(long long notificationNumber);
        void setListener(MegaTransferListener *listener);

		virtual int getType() const;
		virtual const char * getTransferString() const;
		virtual const char* toString() const;
		virtual const char* __str__() const;
		virtual const char* __toString() const;
        virtual int64_t getStartTime() const;
		virtual long long getTransferredBytes() const;
		virtual long long getTotalBytes() const;
		virtual const char* getPath() const;
		virtual const char* getParentPath() const;
        virtual MegaHandle getNodeHandle() const;
        virtual MegaHandle getParentHandle() const;
		virtual long long getStartPos() const;
		virtual long long getEndPos() const;
		virtual const char* getFileName() const;
		virtual MegaTransferListener* getListener() const;
		virtual int getNumRetry() const;
		virtual int getMaxRetries() const;
        virtual int64_t getTime() const;
		virtual int getTag() const;
		virtual long long getSpeed() const;
        virtual long long getMeanSpeed() const;
		virtual long long getDeltaSize() const;
        virtual int64_t getUpdateTime() const;
        virtual MegaNode *getPublicNode() const;
        virtual MegaNode *getPublicMegaNode() const;
        virtual bool isSyncTransfer() const;
        virtual bool isStreamingTransfer() const;
        virtual bool isFinished() const;
        virtual bool isSourceFileTemporary() const;
        virtual bool shouldStartFirst() const;
        virtual bool isBackupTransfer() const;
        virtual char *getLastBytes() const;
        virtual MegaError getLastError() const;
        virtual bool isFolderTransfer() const;
        virtual int getFolderTransferTag() const;
        virtual void setAppData(const char *data);
        virtual const char* getAppData() const;
        virtual void setState(int state);
        virtual int getState() const;
        virtual void setPriority(unsigned long long p);
        virtual unsigned long long getPriority() const;
        virtual long long getNotificationNumber() const;

        virtual bool serialize(string*);
        static MegaTransferPrivate* unserialize(string*);

    protected:
        int type;
        int tag;
        int state;
        uint64_t priority;

        struct
        {
            bool syncTransfer : 1;
            bool streamingTransfer : 1;
            bool temporarySourceFile : 1;
            bool startFirst : 1;
            bool backupTransfer : 1;
        };

        int64_t startTime;
        int64_t updateTime;
        int64_t time;
        long long transferredBytes;
        long long totalBytes;
        long long speed;
        long long meanSpeed;
        long long deltaSize;
        long long notificationNumber;
        MegaHandle nodeHandle;
        MegaHandle parentHandle;
        const char* path;
        const char* parentPath;
        const char* fileName;
        char *lastBytes;
        MegaNode *publicNode;
        long long startPos;
        long long endPos;
        int retry;
        int maxRetries;

        MegaTransferListener *listener;
        Transfer *transfer;
        MegaError lastError;
        int folderTransferTag;
        const char* appData;
};

class MegaTransferDataPrivate : public MegaTransferData
{
public:
    MegaTransferDataPrivate(TransferList *transferList, long long notificationNumber);
    MegaTransferDataPrivate(const MegaTransferDataPrivate *transferData);

    virtual ~MegaTransferDataPrivate();
    virtual MegaTransferData *copy() const;
    virtual int getNumDownloads() const;
    virtual int getNumUploads() const;
    virtual int getDownloadTag(int i) const;
    virtual int getUploadTag(int i) const;
    virtual unsigned long long getDownloadPriority(int i) const;
    virtual unsigned long long getUploadPriority(int i) const;
    virtual long long getNotificationNumber() const;

protected:
    int numDownloads;
    int numUploads;
    long long notificationNumber;
    vector<int> downloadTags;
    vector<int> uploadTags;
    vector<uint64_t> downloadPriorities;
    vector<uint64_t> uploadPriorities;
};

class MegaFolderInfoPrivate : public MegaFolderInfo
{
public:
    MegaFolderInfoPrivate(int numFiles, int numFolders, int numVersions, long long currentSize, long long versionsSize);
    MegaFolderInfoPrivate(const MegaFolderInfoPrivate *folderData);

    virtual ~MegaFolderInfoPrivate();

    virtual MegaFolderInfo *copy() const;

    virtual int getNumVersions() const;
    virtual int getNumFiles() const;
    virtual int getNumFolders() const;
    virtual long long getCurrentSize() const;
    virtual long long getVersionsSize() const;

protected:
    int numFiles;
    int numFolders;
    int numVersions;
    long long currentSize;
    long long versionsSize;
};

class MegaTimeZoneDetailsPrivate : public MegaTimeZoneDetails
{
public:
    MegaTimeZoneDetailsPrivate(vector<string>* timeZones, vector<int> *timeZoneOffsets, int defaultTimeZone);
    MegaTimeZoneDetailsPrivate(const MegaTimeZoneDetailsPrivate *timeZoneDetails);

    virtual ~MegaTimeZoneDetailsPrivate();
    virtual MegaTimeZoneDetails *copy() const;

    virtual int getNumTimeZones() const;
    virtual const char *getTimeZone(int index) const;
    virtual int getTimeOffset(int index) const;
    virtual int getDefault() const;

protected:
    int defaultTimeZone;
    vector<string> timeZones;
    vector<int> timeZoneOffsets;
};


class MegaContactRequestPrivate : public MegaContactRequest
{
public:
    MegaContactRequestPrivate(PendingContactRequest *request);
    MegaContactRequestPrivate(const MegaContactRequest *request);
    virtual ~MegaContactRequestPrivate();

    static MegaContactRequest *fromContactRequest(PendingContactRequest *request);
    virtual MegaContactRequest *copy() const;

    virtual MegaHandle getHandle() const;
    virtual char* getSourceEmail() const;
    virtual char* getSourceMessage() const;
    virtual char* getTargetEmail() const;
    virtual int64_t getCreationTime() const;
    virtual int64_t getModificationTime() const;
    virtual int getStatus() const;
    virtual bool isOutgoing() const;
    virtual bool isAutoAccepted() const;

protected:
    MegaHandle handle;
    char* sourceEmail;
    char* sourceMessage;
    char* targetEmail;
    int64_t creationTime;
    int64_t modificationTime;
    int status;
    bool outgoing;
    bool autoaccepted;
};

#ifdef ENABLE_SYNC

class MegaSyncEventPrivate: public MegaSyncEvent
{
public:
    MegaSyncEventPrivate(int type);
    virtual ~MegaSyncEventPrivate();

    virtual MegaSyncEvent *copy();

    virtual int getType() const;
    virtual const char *getPath() const;
    virtual MegaHandle getNodeHandle() const;
    virtual const char *getNewPath() const;
    virtual const char* getPrevName() const;
    virtual MegaHandle getPrevParent() const;

    void setPath(const char* path);
    void setNodeHandle(MegaHandle nodeHandle);
    void setNewPath(const char* newPath);
    void setPrevName(const char* prevName);
    void setPrevParent(MegaHandle prevParent);

protected:
    int type;
    const char* path;
    const char* newPath;
    const char* prevName;
    MegaHandle nodeHandle;
    MegaHandle prevParent;
};

class MegaRegExpPrivate
{
public:
    MegaRegExpPrivate();
    ~MegaRegExpPrivate();

    MegaRegExpPrivate *copy();

    bool addRegExp(const char *regExp);
    int getNumRegExp();
    const char *getRegExp(int index);
    bool match(const char *s);
    const char *getFullPattern();

private:
    enum{
        REGEXP_NO_ERROR = 0,
        REGEXP_COMPILATION_ERROR,
        REGEXP_OPTIMIZATION_ERROR,
        REGEXP_EMPTY
    };
    int compile();
    bool updatePattern();
    bool checkRegExp(const char *regExp);
    bool isPatternUpdated();

private:
    std::vector<std::string> regExps;
    std::string pattern;
    bool patternUpdated;

#ifdef USE_PCRE
    int options;
    pcre* reCompiled;
    pcre_extra* reOptimization;
#endif
};

class MegaSyncPrivate : public MegaSync
{  
public:
    MegaSyncPrivate(const char *path, handle nodehandle, int tag);
    MegaSyncPrivate(MegaSyncPrivate *sync);

    virtual ~MegaSyncPrivate();

    virtual MegaSync *copy();

    virtual MegaHandle getMegaHandle() const;
    void setMegaHandle(MegaHandle handle);
    virtual const char* getLocalFolder() const;
    void setLocalFolder(const char*path);
    virtual long long getLocalFingerprint() const;
    void setLocalFingerprint(long long fingerprint);
    virtual int getTag() const;
    void setTag(int tag);
    void setListener(MegaSyncListener *listener);
    MegaSyncListener *getListener();
    virtual int getState() const;
    void setState(int state);
    virtual MegaRegExp* getRegExp() const;
    void setRegExp(MegaRegExp *regExp);

protected:
    MegaHandle megaHandle;
    char *localFolder;
    MegaRegExp *regExp;
    int tag;
    long long fingerprint;
    MegaSyncListener *listener;
    int state; 
};

#endif


class MegaPricingPrivate;
class MegaRequestPrivate : public MegaRequest
{
	public:
        MegaRequestPrivate(int type, MegaRequestListener *listener = NULL);
        MegaRequestPrivate(MegaRequestPrivate *request);

        virtual ~MegaRequestPrivate();
        MegaRequest *copy();
        void setNodeHandle(MegaHandle nodeHandle);
        void setLink(const char* link);
        void setParentHandle(MegaHandle parentHandle);
        void setSessionKey(const char* sessionKey);
        void setName(const char* name);
        void setEmail(const char* email);
        void setPassword(const char* email);
        void setNewPassword(const char* email);
        void setPrivateKey(const char* privateKey);
        void setAccess(int access);
        void setNumRetry(int ds);
        void setNextRetryDelay(int delay);
        void setPublicNode(MegaNode* publicNode, bool copyChildren = false);
        void setNumDetails(int numDetails);
        void setFile(const char* file);
        void setParamType(int type);
        void setText(const char* text);
        void setNumber(long long number);
        void setFlag(bool flag);
        void setTransferTag(int transfer);
        void setListener(MegaRequestListener *listener);
        void setTotalBytes(long long totalBytes);
        void setTransferredBytes(long long transferredBytes);
        void setTag(int tag);
        void addProduct(handle product, int proLevel, unsigned int gbStorage, unsigned int gbTransfer,
                        int months, int amount, const char *currency, const char *description, const char *iosid, const char *androidid);
        void setProxy(Proxy *proxy);
        Proxy *getProxy();
        void setTimeZoneDetails(MegaTimeZoneDetails *timeZoneDetails);

        virtual int getType() const;
        virtual const char *getRequestString() const;
        virtual const char* toString() const;
        virtual const char* __str__() const;
        virtual const char* __toString() const;
        virtual MegaHandle getNodeHandle() const;
        virtual const char* getLink() const;
        virtual MegaHandle getParentHandle() const;
        virtual const char* getSessionKey() const;
        virtual const char* getName() const;
        virtual const char* getEmail() const;
        virtual const char* getPassword() const;
        virtual const char* getNewPassword() const;
        virtual const char* getPrivateKey() const;
        virtual int getAccess() const;
        virtual const char* getFile() const;
        virtual int getNumRetry() const;
        virtual MegaNode *getPublicNode() const;
        virtual MegaNode *getPublicMegaNode() const;
        virtual int getParamType() const;
        virtual const char *getText() const;
        virtual long long getNumber() const;
        virtual bool getFlag() const;
        virtual long long getTransferredBytes() const;
        virtual long long getTotalBytes() const;
        virtual MegaRequestListener *getListener() const;
        virtual MegaAccountDetails *getMegaAccountDetails() const;
        virtual int getTransferTag() const;
        virtual int getNumDetails() const;
        virtual int getTag() const;
        virtual MegaPricing *getPricing() const;
        AccountDetails * getAccountDetails() const;
        virtual MegaAchievementsDetails *getMegaAchievementsDetails() const;
        AchievementsDetails *getAchievementsDetails() const;
        MegaTimeZoneDetails *getMegaTimeZoneDetails () const;

#ifdef ENABLE_CHAT
        virtual MegaTextChatPeerList *getMegaTextChatPeerList() const;
        void setMegaTextChatPeerList(MegaTextChatPeerList *chatPeers);
        virtual MegaTextChatList *getMegaTextChatList() const;
        void setMegaTextChatList(MegaTextChatList *chatList);
#endif
        virtual MegaStringMap *getMegaStringMap() const;
        void setMegaStringMap(const MegaStringMap *);
        virtual MegaFolderInfo *getMegaFolderInfo() const;
        void setMegaFolderInfo(const MegaFolderInfo *);
        virtual MegaBackgroundMediaUpload *getMegaBackgroundMediaUploadPtr() const;
        void setMegaBackgroundMediaUploadPtr(MegaBackgroundMediaUpload *);  // non-owned pointer

#ifdef ENABLE_SYNC
        void setSyncListener(MegaSyncListener *syncListener);
        MegaSyncListener *getSyncListener() const;
        void setRegExp(MegaRegExp *regExp);
        virtual MegaRegExp *getRegExp() const;
#endif

        MegaBackupListener *getBackupListener() const;
        void setBackupListener(MegaBackupListener *value);

protected:
        AccountDetails *accountDetails;
        MegaPricingPrivate *megaPricing;
        AchievementsDetails *achievementsDetails;
        MegaTimeZoneDetails *timeZoneDetails;
        int type;
        MegaHandle nodeHandle;
        const char* link;
        const char* name;
        MegaHandle parentHandle;
        const char* sessionKey;
        const char* email;
        const char* password;
        const char* newPassword;
        const char* privateKey;
        const char* text;
        long long number;
        int access;
        const char* file;
        int attrType;
        bool flag;
        long long totalBytes;
        long long transferredBytes;
        MegaRequestListener *listener;
#ifdef ENABLE_SYNC
        MegaSyncListener *syncListener;
        MegaRegExp *regExp;
#endif
        MegaBackupListener *backupListener;

        int transfer;
        int numDetails;
        MegaNode* publicNode;
        int numRetry;
        int tag;
        Proxy *proxy;

#ifdef ENABLE_CHAT
        MegaTextChatPeerList *chatPeerList;
        MegaTextChatList *chatList;
#endif
        MegaStringMap *stringMap;
        MegaFolderInfo *folderInfo;
        MegaBackgroundMediaUpload* backgroundMediaUpload;  // non-owned pointer
};

class MegaEventPrivate : public MegaEvent
{
public:
    MegaEventPrivate(int type);
    MegaEventPrivate(MegaEventPrivate *event);
    virtual ~MegaEventPrivate();
    MegaEvent *copy();

    virtual int getType() const;
    virtual const char *getText() const;
    virtual int getNumber() const;

    void setText(const char* text);
    void setNumber(int number);

protected:
    int type;
    const char* text;
    int number;
};

class MegaAccountBalancePrivate : public MegaAccountBalance
{
public:
    static MegaAccountBalance *fromAccountBalance(const AccountBalance *balance);
    virtual ~MegaAccountBalancePrivate() ;
    virtual MegaAccountBalance* copy();

    virtual double getAmount() const;
    virtual char* getCurrency() const;

protected:
    MegaAccountBalancePrivate(const AccountBalance *balance);
    AccountBalance balance;
};

class MegaAccountSessionPrivate : public MegaAccountSession
{
public:
    static MegaAccountSession *fromAccountSession(const AccountSession *session);
    virtual ~MegaAccountSessionPrivate() ;
    virtual MegaAccountSession* copy();

    virtual int64_t getCreationTimestamp() const;
    virtual int64_t getMostRecentUsage() const;
    virtual char *getUserAgent() const;
    virtual char *getIP() const;
    virtual char *getCountry() const;
    virtual bool isCurrent() const;
    virtual bool isAlive() const;
    virtual MegaHandle getHandle() const;

private:
    MegaAccountSessionPrivate(const AccountSession *session);
    AccountSession session;
};

class MegaAccountPurchasePrivate : public MegaAccountPurchase
{
public:   
    static MegaAccountPurchase *fromAccountPurchase(const AccountPurchase *purchase);
    virtual ~MegaAccountPurchasePrivate() ;
    virtual MegaAccountPurchase* copy();

    virtual int64_t getTimestamp() const;
    virtual char *getHandle() const;
    virtual char *getCurrency() const;
    virtual double getAmount() const;
    virtual int getMethod() const;

private:
    MegaAccountPurchasePrivate(const AccountPurchase *purchase);
    AccountPurchase purchase;
};

class MegaAccountTransactionPrivate : public MegaAccountTransaction
{
public:
    static MegaAccountTransaction *fromAccountTransaction(const AccountTransaction *transaction);
    virtual ~MegaAccountTransactionPrivate() ;
    virtual MegaAccountTransaction* copy();

    virtual int64_t getTimestamp() const;
    virtual char *getHandle() const;
    virtual char *getCurrency() const;
    virtual double getAmount() const;

private:
    MegaAccountTransactionPrivate(const AccountTransaction *transaction);
    AccountTransaction transaction;
};

class MegaAccountDetailsPrivate : public MegaAccountDetails
{
    public:
        static MegaAccountDetails *fromAccountDetails(AccountDetails *details);
        virtual ~MegaAccountDetailsPrivate();

        virtual int getProLevel();
        virtual int64_t getProExpiration();
        virtual int getSubscriptionStatus();
        virtual int64_t getSubscriptionRenewTime();
        virtual char* getSubscriptionMethod();
        virtual char* getSubscriptionCycle();

        virtual long long getStorageMax();
        virtual long long getStorageUsed();
        virtual long long getVersionStorageUsed();
        virtual long long getTransferMax();
        virtual long long getTransferOwnUsed();

        virtual int getNumUsageItems();
        virtual long long getStorageUsed(MegaHandle handle);
        virtual long long getNumFiles(MegaHandle handle);
        virtual long long getNumFolders(MegaHandle handle);
        virtual long long getVersionStorageUsed(MegaHandle handle);
        virtual long long getNumVersionFiles(MegaHandle handle);

        virtual MegaAccountDetails* copy();

        virtual int getNumBalances() const;
        virtual MegaAccountBalance* getBalance(int i) const;

        virtual int getNumSessions() const;
        virtual MegaAccountSession* getSession(int i) const;

        virtual int getNumPurchases() const;
        virtual MegaAccountPurchase* getPurchase(int i) const;

        virtual int getNumTransactions() const;
        virtual MegaAccountTransaction* getTransaction(int i) const;

        virtual int getTemporalBandwidthInterval();
        virtual long long getTemporalBandwidth();
        virtual bool isTemporalBandwidthValid();

    private:
        MegaAccountDetailsPrivate(AccountDetails *details);
        AccountDetails details;
};

class MegaPricingPrivate : public MegaPricing
{
public:
    virtual ~MegaPricingPrivate();
    virtual int getNumProducts();
    virtual MegaHandle getHandle(int productIndex);
    virtual int getProLevel(int productIndex);
    virtual unsigned int getGBStorage(int productIndex);
    virtual unsigned int getGBTransfer(int productIndex);
    virtual int getMonths(int productIndex);
    virtual int getAmount(int productIndex);
    virtual const char* getCurrency(int productIndex);
    virtual const char* getDescription(int productIndex);
    virtual const char* getIosID(int productIndex);
    virtual const char* getAndroidID(int productIndex);
    virtual MegaPricing *copy();

    void addProduct(handle product, int proLevel, unsigned int gbStorage, unsigned int gbTransfer,
                    int months, int amount, const char *currency, const char *description, const char *iosid, const char *androidid);
private:
    vector<handle> handles;
    vector<int> proLevel;
    vector<unsigned int> gbStorage;
    vector<unsigned int> gbTransfer;
    vector<int> months;
    vector<int> amount;
    vector<const char *> currency;
    vector<const char *> description;
    vector<const char *> iosId;
    vector<const char *> androidId;
};

class MegaAchievementsDetailsPrivate : public MegaAchievementsDetails
{
public:
    static MegaAchievementsDetails *fromAchievementsDetails(AchievementsDetails *details);
    virtual ~MegaAchievementsDetailsPrivate();

    virtual MegaAchievementsDetails* copy();

    virtual long long getBaseStorage();
    virtual long long getClassStorage(int class_id);
    virtual long long getClassTransfer(int class_id);
    virtual int getClassExpire(int class_id);
    virtual unsigned int getAwardsCount();
    virtual int getAwardClass(unsigned int index);
    virtual int getAwardId(unsigned int index);
    virtual int64_t getAwardTimestamp(unsigned int index);
    virtual int64_t getAwardExpirationTs(unsigned int index);
    virtual MegaStringList* getAwardEmails(unsigned int index);
    virtual int getRewardsCount();
    virtual int getRewardAwardId(unsigned int index);
    virtual long long getRewardStorage(unsigned int index);
    virtual long long getRewardTransfer(unsigned int index);
    virtual long long getRewardStorageByAwardId(int award_id);
    virtual long long getRewardTransferByAwardId(int award_id);
    virtual int getRewardExpire(unsigned int index);

    virtual long long currentStorage();
    virtual long long currentTransfer();
    virtual long long currentStorageReferrals();
    virtual long long currentTransferReferrals();

private:
    MegaAchievementsDetailsPrivate(AchievementsDetails *details);
    AchievementsDetails details;
};

#ifdef ENABLE_CHAT
class MegaTextChatPeerListPrivate : public MegaTextChatPeerList
{
public:
    MegaTextChatPeerListPrivate();
    MegaTextChatPeerListPrivate(userpriv_vector *);

    virtual ~MegaTextChatPeerListPrivate();
    virtual MegaTextChatPeerList *copy() const;
    virtual void addPeer(MegaHandle h, int priv);
    virtual MegaHandle getPeerHandle(int i) const;
    virtual int getPeerPrivilege(int i) const;
    virtual int size() const;

    // returns the list of user-privilege (this object keeps the ownership)
    const userpriv_vector * getList() const;

    void setPeerPrivilege(handle uh, privilege_t priv);

private:
    userpriv_vector list;
};

class MegaTextChatPrivate : public MegaTextChat
{
public:
    MegaTextChatPrivate(const MegaTextChat *);
    MegaTextChatPrivate(const TextChat *);

    virtual ~MegaTextChatPrivate();
    virtual MegaTextChat *copy() const;

    virtual MegaHandle getHandle() const;
    virtual int getOwnPrivilege() const;
    virtual int getShard() const;
    virtual const MegaTextChatPeerList *getPeerList() const;
    virtual void setPeerList(const MegaTextChatPeerList *peers);
    virtual bool isGroup() const;
    virtual MegaHandle getOriginatingUser() const;
    virtual const char *getTitle() const;
    virtual const char *getUnifiedKey() const;
    virtual int64_t getCreationTime() const;
    virtual bool isArchived() const;
    virtual bool isPublicChat() const;

    virtual bool hasChanged(int changeType) const;
    virtual int getChanges() const;
    virtual int isOwnChange() const;

private:
    handle id;
    int priv;
    string url;
    int shard;
    MegaTextChatPeerList *peers;
    bool group;
    handle ou;
    string title;
    string unifiedKey;
    int changed;
    int tag;
    bool archived;
    bool publicchat;
    int64_t ts;
};

class MegaTextChatListPrivate : public MegaTextChatList
{
public:
    MegaTextChatListPrivate();
    MegaTextChatListPrivate(textchat_map *list);

    virtual ~MegaTextChatListPrivate();
    virtual MegaTextChatList *copy() const;
    virtual const MegaTextChat *get(unsigned int i) const;
    virtual int size() const;

    void addChat(MegaTextChatPrivate*);

private:
    MegaTextChatListPrivate(const MegaTextChatListPrivate*);
    vector<MegaTextChat*> list;
};

#endif

class MegaStringMapPrivate : public MegaStringMap
{
public:
    MegaStringMapPrivate();
    MegaStringMapPrivate(const string_map *map, bool toBase64 = false);
    virtual ~MegaStringMapPrivate();
    virtual MegaStringMap *copy() const;
    virtual const char *get(const char* key) const;
    virtual MegaStringList *getKeys() const;
    virtual void set(const char *key, const char *value);
    virtual int size() const;
    const string_map *getMap() const;

protected:
    MegaStringMapPrivate(const MegaStringMapPrivate *megaStringMap);
    string_map strMap;
};


class MegaStringListPrivate : public MegaStringList
{
public:
    MegaStringListPrivate();
    MegaStringListPrivate(char **newlist, int size);
    virtual ~MegaStringListPrivate();
    virtual MegaStringList *copy();
    virtual const char* get(int i);
    virtual int size();


protected:
    MegaStringListPrivate(MegaStringListPrivate *stringList);
    const char** list;
    int s;
};

class MegaNodeListPrivate : public MegaNodeList
{
	public:
        MegaNodeListPrivate();
        MegaNodeListPrivate(node_vector& v);
        MegaNodeListPrivate(Node** newlist, int size);
        MegaNodeListPrivate(const MegaNodeListPrivate *nodeList, bool copyChildren = false);
        virtual ~MegaNodeListPrivate();
		virtual MegaNodeList *copy() const override;
		virtual MegaNode* get(int i) const override;
		virtual int size() const override;

        virtual void addNode(MegaNode* node);
	
	protected:
		MegaNode** list;
		int s;
};

class MegaChildrenListsPrivate : public MegaChildrenLists
{
    public:
        MegaChildrenListsPrivate();
        MegaChildrenListsPrivate(MegaChildrenLists*);
        MegaChildrenListsPrivate(MegaNodeListPrivate *folderList, MegaNodeListPrivate *fileList);
        virtual ~MegaChildrenListsPrivate();
        virtual MegaChildrenLists *copy();
        virtual MegaNodeList* getFolderList();
        virtual MegaNodeList* getFileList();

    protected:
        MegaNodeList *folders;
        MegaNodeList *files;
};

class MegaUserListPrivate : public MegaUserList
{
	public:
        MegaUserListPrivate();
        MegaUserListPrivate(User** newlist, int size);
        virtual ~MegaUserListPrivate();
		virtual MegaUserList *copy();
		virtual MegaUser* get(int i);
		virtual int size();
	
	protected:
        MegaUserListPrivate(MegaUserListPrivate *userList);
		MegaUser** list;
		int s;
};

class MegaShareListPrivate : public MegaShareList
{
	public:
        MegaShareListPrivate();
        MegaShareListPrivate(Share** newlist, MegaHandle *MegaHandlelist, int size, bool pending = false);
        virtual ~MegaShareListPrivate();
		virtual MegaShare* get(int i);
		virtual int size();
		
	protected:
		MegaShare** list;
		int s;
};

class MegaTransferListPrivate : public MegaTransferList
{
	public:
        MegaTransferListPrivate();
        MegaTransferListPrivate(MegaTransfer** newlist, int size);
        virtual ~MegaTransferListPrivate();
		virtual MegaTransfer* get(int i);
		virtual int size();
	
	protected:
		MegaTransfer** list;
		int s;
};

class MegaContactRequestListPrivate : public MegaContactRequestList
{
    public:
        MegaContactRequestListPrivate();
        MegaContactRequestListPrivate(PendingContactRequest ** newlist, int size);
        virtual ~MegaContactRequestListPrivate();
        virtual MegaContactRequestList *copy();
        virtual MegaContactRequest* get(int i);
        virtual int size();

    protected:
        MegaContactRequestListPrivate(MegaContactRequestListPrivate *requestList);
        MegaContactRequest** list;
        int s;
};

class MegaUserAlertListPrivate : public MegaUserAlertList
{
public:
    MegaUserAlertListPrivate();
    MegaUserAlertListPrivate(UserAlert::Base** newlist, int size, MegaClient* mc);
    MegaUserAlertListPrivate(const MegaUserAlertListPrivate &userList);
    virtual ~MegaUserAlertListPrivate();
    virtual MegaUserAlertList *copy() const;
    virtual MegaUserAlert* get(int i) const;
    virtual int size() const;

protected:
    MegaUserAlertListPrivate(MegaUserAlertListPrivate *userList);
    MegaUserAlert** list;
    int s;
};

<<<<<<< HEAD
class MegaBackgroundMediaUploadPrivate : public MegaBackgroundMediaUpload
{
public:
    MegaBackgroundMediaUploadPrivate(MegaApiImpl* api);
    MegaBackgroundMediaUploadPrivate(const string& serialised, MegaApiImpl* api);
    ~MegaBackgroundMediaUploadPrivate();

    void analyseMediaInfo(const char* inputFilepath);
    bool encryptFile(const char* inputFilepath, int64_t startPos, unsigned int* length, const char *outputFilepath, std::string* urlSuffix, bool adjustsizeonly);

    void getUploadURL(std::string* mediaUrl);

    std::string serialize();

    MegaApiImpl* api;
    string url;
    chunkmac_map chunkmacs;
    byte filekey[FILENODEKEYLENGTH];
    MediaProperties mediaproperties;
=======
class MegaRecentActionBucketPrivate : public MegaRecentActionBucket
{
public:
    MegaRecentActionBucketPrivate(recentaction& ra, MegaClient* mc);
    MegaRecentActionBucketPrivate(int64_t timestamp, const string& user, handle parent, bool update, bool media, MegaNodeList*);
    virtual ~MegaRecentActionBucketPrivate();
    virtual MegaRecentActionBucket *copy() const;
    virtual int64_t getTimestamp() const;
    virtual const char* getUserEmail() const;
    virtual MegaHandle getParentHandle() const;
    virtual bool isUpdate() const;
    virtual bool isMedia() const;
    virtual const MegaNodeList* getNodes() const;

private:
    int64_t timestamp;
    string user;
    handle parent;
    bool update, media;
    MegaNodeList* nodes;
};

class MegaRecentActionBucketListPrivate : public MegaRecentActionBucketList
{
public:
    MegaRecentActionBucketListPrivate();
    MegaRecentActionBucketListPrivate(recentactions_vector& v, MegaClient* mc);
    MegaRecentActionBucketListPrivate(const MegaRecentActionBucketListPrivate &userList);
    virtual ~MegaRecentActionBucketListPrivate();
    virtual MegaRecentActionBucketList *copy() const;
    virtual MegaRecentActionBucket* get(int i) const;
    virtual int size() const;

protected:
    MegaRecentActionBucketPrivate** list;
    int s;
>>>>>>> bbc5eec4
};


struct MegaFile : public File
{
    MegaFile();

    void setTransfer(MegaTransferPrivate *transfer);
    MegaTransferPrivate *getTransfer();
    virtual bool serialize(string*);

    static MegaFile* unserialize(string*);

protected:
    MegaTransferPrivate *megaTransfer;
};

struct MegaFileGet : public MegaFile
{
    void prepare();
    void updatelocalname();
    void progress();
    void completed(Transfer*, LocalNode*);
    void terminated();
	MegaFileGet(MegaClient *client, Node* n, string dstPath);
    MegaFileGet(MegaClient *client, MegaNode* n, string dstPath);
    ~MegaFileGet() {}

    virtual bool serialize(string*);
    static MegaFileGet* unserialize(string*);

private:
    MegaFileGet() {}
};

struct MegaFilePut : public MegaFile
{
    void completed(Transfer* t, LocalNode*);
    void terminated();
    MegaFilePut(MegaClient *client, string* clocalname, string *filename, handle ch, const char* ctargetuser, int64_t mtime = -1, bool isSourceTemporary = false);
    ~MegaFilePut() {}

    virtual bool serialize(string*);
    static MegaFilePut* unserialize(string*);

protected:
    int64_t customMtime;

private:
    MegaFilePut() {}
};

class TreeProcessor
{
    public:
        virtual bool processNode(Node* node);
        virtual ~TreeProcessor();
};

class SearchTreeProcessor : public TreeProcessor
{
    public:
        SearchTreeProcessor(const char *search);
        virtual bool processNode(Node* node);
        virtual ~SearchTreeProcessor() {}
        vector<Node *> &getResults();

    protected:
        const char *search;
        vector<Node *> results;
};

class OutShareProcessor : public TreeProcessor
{
    public:
        OutShareProcessor();
        virtual bool processNode(Node* node);
        virtual ~OutShareProcessor() {}
        vector<Share *> &getShares();
        vector<handle> &getHandles();

    protected:
        vector<Share *> shares;
        vector<handle> handles;
};

class PendingOutShareProcessor : public TreeProcessor
{
    public:
        PendingOutShareProcessor();
        virtual bool processNode(Node* node);
        virtual ~PendingOutShareProcessor() {}
        vector<Share *> &getShares();
        vector<handle> &getHandles();

    protected:
        vector<Share *> shares;
        vector<handle> handles;
};

class PublicLinkProcessor : public TreeProcessor
{
    public:
        PublicLinkProcessor();
        virtual bool processNode(Node* node);
        virtual ~PublicLinkProcessor();
        vector<Node *> &getNodes();

    protected:
        vector<Node *> nodes;
};

class SizeProcessor : public TreeProcessor
{
    protected:
        long long totalBytes;

    public:
        SizeProcessor();
        virtual bool processNode(Node* node);
        long long getTotalBytes();
};

class TreeProcFolderInfo : public TreeProc
{
    public:
        TreeProcFolderInfo();
        virtual void proc(MegaClient*, Node*);
        virtual ~TreeProcFolderInfo() {}
        MegaFolderInfo *getResult();

    protected:
        int numFiles;
        int numFolders;
        int numVersions;
        long long currentSize;
        long long versionsSize;
};

//Thread safe request queue
class RequestQueue
{
    protected:
        std::deque<MegaRequestPrivate *> requests;
        MegaMutex mutex;

    public:
        RequestQueue();
        void push(MegaRequestPrivate *request);
        void push_front(MegaRequestPrivate *request);
        MegaRequestPrivate * pop();
        MegaRequestPrivate * front();
        void removeListener(MegaRequestListener *listener);
#ifdef ENABLE_SYNC
        void removeListener(MegaSyncListener *listener);
#endif
        void removeListener(MegaBackupListener *listener);
};


//Thread safe transfer queue
class TransferQueue
{
    protected:
        std::deque<MegaTransferPrivate *> transfers;
        MegaMutex mutex;

    public:
        TransferQueue();
        void push(MegaTransferPrivate *transfer);
        void push_front(MegaTransferPrivate *transfer);
        MegaTransferPrivate * pop();
        void removeListener(MegaTransferListener *listener);
};

class MegaApiImpl : public MegaApp
{
    public:
        MegaApiImpl(MegaApi *api, const char *appKey, MegaGfxProcessor* processor, const char *basePath = NULL, const char *userAgent = NULL);
        MegaApiImpl(MegaApi *api, const char *appKey, const char *basePath = NULL, const char *userAgent = NULL);
        MegaApiImpl(MegaApi *api, const char *appKey, const char *basePath, const char *userAgent, int fseventsfd);
        virtual ~MegaApiImpl();

        //Multiple listener management.
        void addListener(MegaListener* listener);
        void addRequestListener(MegaRequestListener* listener);
        void addTransferListener(MegaTransferListener* listener);
        void addBackupListener(MegaBackupListener* listener);
        void addGlobalListener(MegaGlobalListener* listener);
#ifdef ENABLE_SYNC
        void addSyncListener(MegaSyncListener *listener);
        void removeSyncListener(MegaSyncListener *listener);
#endif
        void removeListener(MegaListener* listener);
        void removeRequestListener(MegaRequestListener* listener);
        void removeTransferListener(MegaTransferListener* listener);
        void removeBackupListener(MegaBackupListener* listener);
        void removeGlobalListener(MegaGlobalListener* listener);

        MegaRequest *getCurrentRequest();
        MegaTransfer *getCurrentTransfer();
        MegaError *getCurrentError();
        MegaNodeList *getCurrentNodes();
        MegaUserList *getCurrentUsers();

        //Utils
        long long getSDKtime();
        char *getStringHash(const char* base64pwkey, const char* inBuf);
        void getSessionTransferURL(const char *path, MegaRequestListener *listener);
        static MegaHandle base32ToHandle(const char* base32Handle);
        static handle base64ToHandle(const char* base64Handle);
        static handle base64ToUserHandle(const char* base64Handle);
        static char *handleToBase64(MegaHandle handle);
        static char *userHandleToBase64(MegaHandle handle);
        static const char* ebcEncryptKey(const char* encryptionKey, const char* plainKey);
        void retryPendingConnections(bool disconnect = false, bool includexfers = false, MegaRequestListener* listener = NULL);
        void setDnsServers(const char *dnsServers, MegaRequestListener* listener = NULL);
        void addEntropy(char* data, unsigned int size);
        static string userAttributeToString(int);
        static string userAttributeToLongName(int);
        static int userAttributeFromString(const char *name);
        static char userAttributeToScope(int);
        static void setStatsID(const char *id);

        bool serverSideRubbishBinAutopurgeEnabled();
        bool appleVoipPushEnabled();

        bool multiFactorAuthAvailable();
        void multiFactorAuthCheck(const char *email, MegaRequestListener *listener = NULL);
        void multiFactorAuthGetCode(MegaRequestListener *listener = NULL);
        void multiFactorAuthEnable(const char *pin, MegaRequestListener *listener = NULL);
        void multiFactorAuthDisable(const char *pin, MegaRequestListener *listener = NULL);
        void multiFactorAuthLogin(const char* email, const char* password, const char* pin, MegaRequestListener *listener = NULL);
        void multiFactorAuthChangePassword(const char *oldPassword, const char *newPassword, const char* pin, MegaRequestListener *listener = NULL);
        void multiFactorAuthChangeEmail(const char *email, const char* pin, MegaRequestListener *listener = NULL);
        void multiFactorAuthCancelAccount(const char* pin, MegaRequestListener *listener = NULL);

        void fetchTimeZone(MegaRequestListener *listener = NULL);

        //API requests
        void login(const char* email, const char* password, MegaRequestListener *listener = NULL);
        char *dumpSession();
        char *getSequenceNumber();
        char *dumpXMPPSession();
        char *getAccountAuth();
        void setAccountAuth(const char* auth);

        void fastLogin(const char* email, const char *stringHash, const char *base64pwkey, MegaRequestListener *listener = NULL);
        void fastLogin(const char* session, MegaRequestListener *listener = NULL);
        void killSession(MegaHandle sessionHandle, MegaRequestListener *listener = NULL);
        void getUserData(MegaRequestListener *listener = NULL);
        void getUserData(MegaUser *user, MegaRequestListener *listener = NULL);
        void getUserData(const char *user, MegaRequestListener *listener = NULL);
        void getAccountDetails(bool storage, bool transfer, bool pro, bool sessions, bool purchases, bool transactions, MegaRequestListener *listener = NULL);
        void queryTransferQuota(long long size, MegaRequestListener *listener = NULL);
        void createAccount(const char* email, const char* password, const char* name, MegaRequestListener *listener = NULL);
        void createAccount(const char* email, const char* password, const char* firstname, const char* lastname, MegaRequestListener *listener = NULL);
        void resumeCreateAccount(const char* sid, MegaRequestListener *listener = NULL);
        void sendSignupLink(const char* email, const char *name, const char *password, MegaRequestListener *listener = NULL);
        void fastSendSignupLink(const char *email, const char *base64pwkey, const char *name, MegaRequestListener *listener = NULL);
        void querySignupLink(const char* link, MegaRequestListener *listener = NULL);
        void confirmAccount(const char* link, const char *password, MegaRequestListener *listener = NULL);
        void fastConfirmAccount(const char* link, const char *base64pwkey, MegaRequestListener *listener = NULL);
        void resetPassword(const char *email, bool hasMasterKey, MegaRequestListener *listener = NULL);
        void queryRecoveryLink(const char *link, MegaRequestListener *listener = NULL);
        void confirmResetPasswordLink(const char *link, const char *newPwd, const char *masterKey = NULL, MegaRequestListener *listener = NULL);
        void cancelAccount(MegaRequestListener *listener = NULL);
        void confirmCancelAccount(const char *link, const char *pwd, MegaRequestListener *listener = NULL);
        void changeEmail(const char *email, MegaRequestListener *listener = NULL);
        void confirmChangeEmail(const char *link, const char *pwd, MegaRequestListener *listener = NULL);
        void setProxySettings(MegaProxy *proxySettings);
        MegaProxy *getAutoProxySettings();
        int isLoggedIn();
        void whyAmIBlocked(bool logout, MegaRequestListener *listener = NULL);
        char* getMyEmail();
        char* getMyUserHandle();
        MegaHandle getMyUserHandleBinary();
        MegaUser *getMyUser();
        char* getMyXMPPJid();
        bool isAchievementsEnabled();
        bool checkPassword(const char *password);
#ifdef ENABLE_CHAT
        char* getMyFingerprint();
#endif
        static void setLogLevel(int logLevel);
        static void addLoggerClass(MegaLogger *megaLogger);
        static void removeLoggerClass(MegaLogger *megaLogger);
        static void setLogToConsole(bool enable);
        static void log(int logLevel, const char* message, const char *filename = NULL, int line = -1);

        void setLoggingName(const char* loggingName);

        void createFolder(const char* name, MegaNode *parent, MegaRequestListener *listener = NULL);
        bool createLocalFolder(const char *path);
        void moveNode(MegaNode* node, MegaNode* newParent, MegaRequestListener *listener = NULL);
        void copyNode(MegaNode* node, MegaNode *newParent, MegaRequestListener *listener = NULL);
        void copyNode(MegaNode* node, MegaNode *newParent, const char* newName, MegaRequestListener *listener = NULL);
        void renameNode(MegaNode* node, const char* newName, MegaRequestListener *listener = NULL);
        void remove(MegaNode* node, bool keepversions = false, MegaRequestListener *listener = NULL);
        void removeVersions(MegaRequestListener *listener = NULL);
        void restoreVersion(MegaNode *version, MegaRequestListener *listener = NULL);
        void cleanRubbishBin(MegaRequestListener *listener = NULL);
        void sendFileToUser(MegaNode *node, MegaUser *user, MegaRequestListener *listener = NULL);
        void sendFileToUser(MegaNode *node, const char* email, MegaRequestListener *listener = NULL);
        void share(MegaNode *node, MegaUser* user, int level, MegaRequestListener *listener = NULL);
        void share(MegaNode* node, const char* email, int level, MegaRequestListener *listener = NULL);
        void loginToFolder(const char* megaFolderLink, MegaRequestListener *listener = NULL);
        void importFileLink(const char* megaFileLink, MegaNode* parent, MegaRequestListener *listener = NULL);
        void decryptPasswordProtectedLink(const char* link, const char* password, MegaRequestListener *listener = NULL);
        void encryptLinkWithPassword(const char* link, const char* password, MegaRequestListener *listener = NULL);
        void getPublicNode(const char* megaFileLink, MegaRequestListener *listener = NULL);
        void getThumbnail(MegaNode* node, const char *dstFilePath, MegaRequestListener *listener = NULL);
		void cancelGetThumbnail(MegaNode* node, MegaRequestListener *listener = NULL);
        void setThumbnail(MegaNode* node, const char *srcFilePath, MegaRequestListener *listener = NULL);
        void getPreview(MegaNode* node, const char *dstFilePath, MegaRequestListener *listener = NULL);
		void cancelGetPreview(MegaNode* node, MegaRequestListener *listener = NULL);
        void setPreview(MegaNode* node, const char *srcFilePath, MegaRequestListener *listener = NULL);
        void getUserAvatar(MegaUser* user, const char *dstFilePath, MegaRequestListener *listener = NULL);
        void setAvatar(const char *dstFilePath, MegaRequestListener *listener = NULL);
        void getUserAvatar(const char *email_or_handle, const char *dstFilePath, MegaRequestListener *listener = NULL);
        static char* getUserAvatarColor(MegaUser *user);
        static char *getUserAvatarColor(const char *userhandle);
        bool testAllocation(unsigned allocCount, size_t allocSize);
        void getUserAttribute(MegaUser* user, int type, MegaRequestListener *listener = NULL);
        void getUserAttribute(const char* email_or_handle, int type, MegaRequestListener *listener = NULL);
        void getChatUserAttribute(const char* email_or_handle, int type, const char* ph, MegaRequestListener *listener = NULL);
        void getUserAttr(const char* email_or_handle, int type, const char *dstFilePath, int number = 0, MegaRequestListener *listener = NULL);
        void getChatUserAttr(const char* email_or_handle, int type, const char *dstFilePath, const char *ph = NULL, int number = 0, MegaRequestListener *listener = NULL);
        void setUserAttribute(int type, const char* value, MegaRequestListener *listener = NULL);
        void setUserAttribute(int type, const MegaStringMap* value, MegaRequestListener *listener = NULL);
        void getRubbishBinAutopurgePeriod(MegaRequestListener *listener = NULL);
        void setRubbishBinAutopurgePeriod(int days, MegaRequestListener *listener = NULL);
        void getUserEmail(MegaHandle handle, MegaRequestListener *listener = NULL);
        void setCustomNodeAttribute(MegaNode *node, const char *attrName, const char *value, MegaRequestListener *listener = NULL);
        void setNodeDuration(MegaNode *node, int secs, MegaRequestListener *listener = NULL);
        void setNodeCoordinates(MegaNode *node, bool unshareable, double latitude, double longitude, MegaRequestListener *listener = NULL);
        void exportNode(MegaNode *node, int64_t expireTime, MegaRequestListener *listener = NULL);
        void disableExport(MegaNode *node, MegaRequestListener *listener = NULL);
        void fetchNodes(MegaRequestListener *listener = NULL);
        void getPricing(MegaRequestListener *listener = NULL);
        void getPaymentId(handle productHandle, handle lastPublicHandle, MegaRequestListener *listener = NULL);
        void upgradeAccount(MegaHandle productHandle, int paymentMethod, MegaRequestListener *listener = NULL);
        void submitPurchaseReceipt(int gateway, const char* receipt, MegaHandle lastPublicHandle, MegaRequestListener *listener = NULL);
        void creditCardStore(const char* address1, const char* address2, const char* city,
                             const char* province, const char* country, const char *postalcode,
                             const char* firstname, const char* lastname, const char* creditcard,
                             const char* expire_month, const char* expire_year, const char* cv2,
                             MegaRequestListener *listener = NULL);

        void creditCardQuerySubscriptions(MegaRequestListener *listener = NULL);
        void creditCardCancelSubscriptions(const char* reason, MegaRequestListener *listener = NULL);
        void getPaymentMethods(MegaRequestListener *listener = NULL);

        char *exportMasterKey();
        void updatePwdReminderData(bool lastSuccess, bool lastSkipped, bool mkExported, bool dontShowAgain, bool lastLogin, MegaRequestListener *listener = NULL);

        void changePassword(const char *oldPassword, const char *newPassword, MegaRequestListener *listener = NULL);
        void inviteContact(const char* email, const char* message, int action, MegaHandle contactLink, MegaRequestListener* listener = NULL);
        void replyContactRequest(MegaContactRequest *request, int action, MegaRequestListener* listener = NULL);
        void respondContactRequest();

        void removeContact(MegaUser *user, MegaRequestListener* listener=NULL);
        void logout(MegaRequestListener *listener = NULL);
        void localLogout(MegaRequestListener *listener = NULL);
        void invalidateCache();
        int getPasswordStrength(const char *password);
        void submitFeedback(int rating, const char *comment, MegaRequestListener *listener = NULL);
        void reportEvent(const char *details = NULL, MegaRequestListener *listener = NULL);
        void sendEvent(int eventType, const char* message, MegaRequestListener *listener = NULL);

        void useHttpsOnly(bool httpsOnly, MegaRequestListener *listener = NULL);
        bool usingHttpsOnly();

        //Backups
        MegaStringList *getBackupFolders(int backuptag);
        void setBackup(const char* localPath, MegaNode *parent, bool attendPastBackups, int64_t period, string periodstring, int numBackups, MegaRequestListener *listener=NULL);
        void removeBackup(int tag, MegaRequestListener *listener=NULL);
        void abortCurrentBackup(int tag, MegaRequestListener *listener=NULL);

        //Timer
        void startTimer( int64_t period, MegaRequestListener *listener=NULL);

        //Transfers
        void startUpload(const char* localPath, MegaNode *parent, MegaTransferListener *listener=NULL);
        void startUpload(const char* localPath, MegaNode *parent, int64_t mtime, MegaTransferListener *listener=NULL);
        void startUpload(const char* localPath, MegaNode* parent, const char* fileName, MegaTransferListener *listener = NULL);
        void startUpload(bool startFirst, const char* localPath, MegaNode* parent, const char* fileName, int64_t mtime, int folderTransferTag, bool isBackup, const char *appData, bool isSourceFileTemporary, MegaTransferListener *listener);
        void startDownload(MegaNode* node, const char* localPath, MegaTransferListener *listener = NULL);
        void startDownload(bool startFirst, MegaNode *node, const char* target, int folderTransferTag, const char *appData, MegaTransferListener *listener);
        void startStreaming(MegaNode* node, m_off_t startPos, m_off_t size, MegaTransferListener *listener);
        void setStreamingMinimumRate(int bytesPerSecond);
        void retryTransfer(MegaTransfer *transfer, MegaTransferListener *listener = NULL);
        void cancelTransfer(MegaTransfer *transfer, MegaRequestListener *listener=NULL);
        void cancelTransferByTag(int transferTag, MegaRequestListener *listener = NULL);
        void cancelTransfers(int direction, MegaRequestListener *listener=NULL);
        void pauseTransfers(bool pause, int direction, MegaRequestListener* listener=NULL);
        void pauseTransfer(int transferTag, bool pause, MegaRequestListener* listener = NULL);
        void moveTransferUp(int transferTag, MegaRequestListener *listener = NULL);
        void moveTransferDown(int transferTag, MegaRequestListener *listener = NULL);
        void moveTransferToFirst(int transferTag, MegaRequestListener *listener = NULL);
        void moveTransferToLast(int transferTag, MegaRequestListener *listener = NULL);
        void moveTransferBefore(int transferTag, int prevTransferTag, MegaRequestListener *listener = NULL);
        void enableTransferResumption(const char* loggedOutId);
        void disableTransferResumption(const char* loggedOutId);
        bool areTransfersPaused(int direction);
        void setUploadLimit(int bpslimit);
        void setMaxConnections(int direction, int connections, MegaRequestListener* listener = NULL);
        void setDownloadMethod(int method);
        void setUploadMethod(int method);
        bool setMaxDownloadSpeed(m_off_t bpslimit);
        bool setMaxUploadSpeed(m_off_t bpslimit);
        int getMaxDownloadSpeed();
        int getMaxUploadSpeed();
        int getCurrentDownloadSpeed();
        int getCurrentUploadSpeed();
        int getCurrentSpeed(int type);
        int getDownloadMethod();
        int getUploadMethod();
        MegaTransferData *getTransferData(MegaTransferListener *listener = NULL);
        MegaTransfer *getFirstTransfer(int type);
        void notifyTransfer(int transferTag, MegaTransferListener *listener = NULL);
        MegaTransferList *getTransfers();
        MegaTransferList *getStreamingTransfers();
        MegaTransfer* getTransferByTag(int transferTag);
        MegaTransferList *getTransfers(int type);
        MegaTransferList *getChildTransfers(int transferTag);
        MegaTransferList *getTansfersByFolderTag(int folderTransferTag);


#ifdef ENABLE_SYNC
        //Sync
        int syncPathState(string *path);
        MegaNode *getSyncedNode(string *path);
        void syncFolder(const char *localFolder, MegaNode *megaFolder, MegaRegExp *regExp = NULL, MegaRequestListener* listener = NULL);
        void resumeSync(const char *localFolder, long long localfp, MegaNode *megaFolder, MegaRegExp *regExp = NULL, MegaRequestListener *listener = NULL);
        void removeSync(handle nodehandle, MegaRequestListener *listener=NULL);
        void disableSync(handle nodehandle, MegaRequestListener *listener=NULL);
        int getNumActiveSyncs();
        void stopSyncs(MegaRequestListener *listener=NULL);
        bool isSynced(MegaNode *n);
        void setExcludedNames(vector<string> *excludedNames);
        void setExcludedPaths(vector<string> *excludedPaths);
        void setExclusionLowerSizeLimit(long long limit);
        void setExclusionUpperSizeLimit(long long limit);
        bool moveToLocalDebris(const char *path);
        string getLocalPath(MegaNode *node);
        long long getNumLocalNodes();
        bool isSyncable(const char *path, long long size);
        bool isInsideSync(MegaNode *node);
        bool is_syncable(Sync*, const char*, string*);
        bool is_syncable(long long size);
        int isNodeSyncable(MegaNode *megaNode);
        bool isIndexing();
        MegaSync *getSyncByTag(int tag);
        MegaSync *getSyncByNode(MegaNode *node);
        MegaSync *getSyncByPath(const char * localPath);
        char *getBlockedPath();
        void setExcludedRegularExpressions(MegaSync *sync, MegaRegExp *regExp);
#endif

        MegaBackup *getBackupByTag(int tag);
        MegaBackup *getBackupByNode(MegaNode *node);
        MegaBackup *getBackupByPath(const char * localPath);

        void update();
        int isWaiting();
        int areServersBusy();

        //Statistics
        int getNumPendingUploads();
        int getNumPendingDownloads();
        int getTotalUploads();
        int getTotalDownloads();
        void resetTotalDownloads();
        void resetTotalUploads();
        void updateStats();
        long long getNumNodes();
        long long getTotalDownloadedBytes();
        long long getTotalUploadedBytes();
        long long getTotalDownloadBytes();
        long long getTotalUploadBytes();

        //Filesystem
		int getNumChildren(MegaNode* parent);
		int getNumChildFiles(MegaNode* parent);
		int getNumChildFolders(MegaNode* parent);
        MegaNodeList* getChildren(MegaNode *parent, int order=1);
        MegaNodeList* getVersions(MegaNode *node);
        int getNumVersions(MegaNode *node);
        bool hasVersions(MegaNode *node);
        void getFolderInfo(MegaNode *node, MegaRequestListener *listener);
        MegaChildrenLists* getFileFolderChildren(MegaNode *parent, int order=1);
        bool hasChildren(MegaNode *parent);
        int getIndex(MegaNode* node, int order=1);
        MegaNode *getChildNode(MegaNode *parent, const char* name);
        MegaNode *getParentNode(MegaNode *node);
        char *getNodePath(MegaNode *node);
        MegaNode *getNodeByPath(const char *path, MegaNode *n = NULL);
        MegaNode *getNodeByHandle(handle handler);
        MegaContactRequest *getContactRequestByHandle(MegaHandle handle);
        MegaUserList* getContacts();
        MegaUser* getContact(const char* uid);
        MegaUserAlertList* getUserAlerts();
        int getNumUnreadUserAlerts();
        MegaNodeList *getInShares(MegaUser* user);
        MegaNodeList *getInShares();
        MegaShareList *getInSharesList();
        MegaUser *getUserFromInShare(MegaNode *node);
        bool isPendingShare(MegaNode *node);
        MegaShareList *getOutShares();
        MegaShareList *getOutShares(MegaNode *node);
        MegaShareList *getPendingOutShares();
        MegaShareList *getPendingOutShares(MegaNode *megaNode);
        MegaNodeList *getPublicLinks();
        MegaContactRequestList *getIncomingContactRequests();
        MegaContactRequestList *getOutgoingContactRequests();

        int getAccess(MegaNode* node);
        long long getSize(MegaNode *node);
        static void removeRecursively(const char *path);

        //Fingerprint
        char *getFingerprint(const char *filePath);
        char *getFingerprint(MegaNode *node);
        char *getFingerprint(MegaInputStream *inputStream, int64_t mtime);
        MegaNode *getNodeByFingerprint(const char* fingerprint);
        MegaNodeList *getNodesByFingerprint(const char* fingerprint);
        MegaNodeList *getNodesByOriginalFingerprint(const char* originalfingerprint, MegaNode* parent);
        MegaNode *getExportableNodeByFingerprint(const char *fingerprint, const char *name = NULL);
        MegaNode *getNodeByFingerprint(const char *fingerprint, MegaNode* parent);
        bool hasFingerprint(const char* fingerprint);

        //CRC
        char *getCRC(const char *filePath);
        char *getCRCFromFingerprint(const char *fingerprint);
        char *getCRC(MegaNode *node);
        MegaNode* getNodeByCRC(const char *crc, MegaNode* parent);

        //Permissions
        MegaError checkAccess(MegaNode* node, int level);
        MegaError checkMove(MegaNode* node, MegaNode* target);

        bool isFilesystemAvailable();
        MegaNode *getRootNode();
        MegaNode* getInboxNode();
        MegaNode *getRubbishNode();
        MegaNode *getRootNode(MegaNode *node);
        bool isInRootnode(MegaNode *node, int index);

        void setDefaultFilePermissions(int permissions);
        int getDefaultFilePermissions();
        void setDefaultFolderPermissions(int permissions);
        int getDefaultFolderPermissions();

        long long getBandwidthOverquotaDelay();

        MegaRecentActionBucketList* getRecentActions(unsigned days = 90, unsigned maxnodes = 10000);

        MegaNodeList* search(MegaNode* node, const char* searchString, bool recursive = 1, int order = MegaApi::ORDER_NONE);
        bool processMegaTree(MegaNode* node, MegaTreeProcessor* processor, bool recursive = 1);
        MegaNodeList* search(const char* searchString, int order = MegaApi::ORDER_NONE);

        MegaNode *createForeignFileNode(MegaHandle handle, const char *key, const char *name, m_off_t size, m_off_t mtime,
                                       MegaHandle parentHandle, const char *privateauth, const char *publicauth, const char *chatauth);
        MegaNode *createForeignFolderNode(MegaHandle handle, const char *name, MegaHandle parentHandle,
                                         const char *privateauth, const char *publicauth);

        MegaNode *authorizeNode(MegaNode *node);
        void authorizeMegaNodePrivate(MegaNodePrivate *node);
        MegaNode *authorizeChatNode(MegaNode *node, const char *cauth);

        const char *getVersion();
        char *getOperatingSystemVersion();
        void getLastAvailableVersion(const char *appKey, MegaRequestListener *listener = NULL);
        void getLocalSSLCertificate(MegaRequestListener *listener = NULL);
        void queryDNS(const char *hostname, MegaRequestListener *listener = NULL);
        void queryGeLB(const char *service, int timeoutds, int maxretries, MegaRequestListener *listener = NULL);
        void downloadFile(const char *url, const char *dstpath, MegaRequestListener *listener = NULL);
        const char *getUserAgent();
        const char *getBasePath();

        void contactLinkCreate(bool renew = false, MegaRequestListener *listener = NULL);
        void contactLinkQuery(MegaHandle handle, MegaRequestListener *listener = NULL);
        void contactLinkDelete(MegaHandle handle, MegaRequestListener *listener = NULL);

        void keepMeAlive(int type, bool enable, MegaRequestListener *listener = NULL);
        void acknowledgeUserAlerts(MegaRequestListener *listener = NULL);

        void getPSA(MegaRequestListener *listener = NULL);
        void setPSA(int id, MegaRequestListener *listener = NULL);

        void disableGfxFeatures(bool disable);
        bool areGfxFeaturesDisabled();

        void changeApiUrl(const char *apiURL, bool disablepkp = false);

        bool setLanguage(const char* languageCode);
        void setLanguagePreference(const char* languageCode, MegaRequestListener *listener = NULL);
        void getLanguagePreference(MegaRequestListener *listener = NULL);
        bool getLanguageCode(const char* languageCode, std::string* code);

        void setFileVersionsOption(bool disable, MegaRequestListener *listener = NULL);
        void getFileVersionsOption(MegaRequestListener *listener = NULL);

        void setContactLinksOption(bool disable, MegaRequestListener *listener = NULL);
        void getContactLinksOption(MegaRequestListener *listener = NULL);

        void retrySSLerrors(bool enable);
        void setPublicKeyPinning(bool enable);
        void pauseActionPackets();
        void resumeActionPackets();

        static bool nodeComparatorDefaultASC  (Node *i, Node *j);
        static bool nodeComparatorDefaultDESC (Node *i, Node *j);
        static bool nodeComparatorSizeASC  (Node *i, Node *j);
        static bool nodeComparatorSizeDESC (Node *i, Node *j);
        static bool nodeComparatorCreationASC  (Node *i, Node *j);
        static bool nodeComparatorCreationDESC  (Node *i, Node *j);
        static bool nodeComparatorModificationASC  (Node *i, Node *j);
        static bool nodeComparatorModificationDESC  (Node *i, Node *j);
        static bool nodeComparatorAlphabeticalASC  (Node *i, Node *j);
        static bool nodeComparatorAlphabeticalDESC  (Node *i, Node *j);
        static bool userComparatorDefaultASC (User *i, User *j);

        char* escapeFsIncompatible(const char *filename);
        char* unescapeFsIncompatible(const char* name);

        bool createThumbnail(const char* imagePath, const char *dstPath);
        bool createPreview(const char* imagePath, const char *dstPath);
        bool createAvatar(const char* imagePath, const char *dstPath);

        MegaBackgroundMediaUpload* backgroundMediaUploadNew();
        MegaBackgroundMediaUpload* backgroundMediaUploadResume(const std::string* serialised);
        void backgroundMediaUploadRequestUploadURL(int64_t fullFileSize, MegaBackgroundMediaUpload* state, MegaRequestListener *listener);
        bool backgroundMediaUploadComplete(MegaBackgroundMediaUpload* state, const char* utf8Name, MegaNode *parent, const char* fingerprint, const char* fingerprintoriginal,
            std::string* binaryUploadToken, MegaRequestListener *listener);

        bool ensureMediaInfo();
        void setOriginalFingerprint(MegaNode* node, const char* originalFingerprint, MegaRequestListener *listener);

        bool isOnline();

#ifdef HAVE_LIBUV
        // start/stop
        bool httpServerStart(bool localOnly = true, int port = 4443, bool useTLS = false, const char *certificatepath = NULL, const char *keypath = NULL);
        void httpServerStop();
        int httpServerIsRunning();

        // management
        char *httpServerGetLocalLink(MegaNode *node, bool formatIPv6 = false);
        char *httpServerGetLocalWebDavLink(MegaNode *node);
        MegaStringList *httpServerGetWebDavLinks();
        MegaNodeList *httpServerGetWebDavAllowedNodes();
        void httpServerRemoveWebDavAllowedNode(MegaHandle handle);
        void httpServerRemoveWebDavAllowedNodes();
        void httpServerSetMaxBufferSize(int bufferSize);
        int httpServerGetMaxBufferSize();
        void httpServerSetMaxOutputSize(int outputSize);
        int httpServerGetMaxOutputSize();

        // permissions
        void httpServerEnableFileServer(bool enable);
        bool httpServerIsFileServerEnabled();
        void httpServerEnableFolderServer(bool enable);
        bool httpServerIsFolderServerEnabled();
        bool httpServerIsOfflineAttributeEnabled();
        void httpServerSetRestrictedMode(int mode);
        int httpServerGetRestrictedMode();
        bool httpServerIsLocalOnly();
        void httpServerEnableOfflineAttribute(bool enable);
        void httpServerEnableSubtitlesSupport(bool enable);
        bool httpServerIsSubtitlesSupportEnabled();

        void httpServerAddListener(MegaTransferListener *listener);
        void httpServerRemoveListener(MegaTransferListener *listener);

        void fireOnStreamingStart(MegaTransferPrivate *transfer);
        void fireOnStreamingTemporaryError(MegaTransferPrivate *transfer, MegaError e);
        void fireOnStreamingFinish(MegaTransferPrivate *transfer, MegaError e);

        //FTP
        bool ftpServerStart(bool localOnly = true, int port = 4990, int dataportBegin = 1500, int dataPortEnd = 1600, bool useTLS = false, const char *certificatepath = NULL, const char *keypath = NULL);
        void ftpServerStop();
        int ftpServerIsRunning();

        // management
        char *ftpServerGetLocalLink(MegaNode *node);
        MegaStringList *ftpServerGetLinks();
        MegaNodeList *ftpServerGetAllowedNodes();
        void ftpServerRemoveAllowedNode(MegaHandle handle);
        void ftpServerRemoveAllowedNodes();
        void ftpServerSetMaxBufferSize(int bufferSize);
        int ftpServerGetMaxBufferSize();
        void ftpServerSetMaxOutputSize(int outputSize);
        int ftpServerGetMaxOutputSize();

        // permissions
        void ftpServerSetRestrictedMode(int mode);
        int ftpServerGetRestrictedMode();
        bool ftpServerIsLocalOnly();

        void ftpServerAddListener(MegaTransferListener *listener);
        void ftpServerRemoveListener(MegaTransferListener *listener);

        void fireOnFtpStreamingStart(MegaTransferPrivate *transfer);
        void fireOnFtpStreamingTemporaryError(MegaTransferPrivate *transfer, MegaError e);
        void fireOnFtpStreamingFinish(MegaTransferPrivate *transfer, MegaError e);

#endif

#ifdef ENABLE_CHAT
        void createChat(bool group, bool publicchat, MegaTextChatPeerList *peers, const MegaStringMap *userKeyMap = NULL, const char *title = NULL, MegaRequestListener *listener = NULL);
        void inviteToChat(MegaHandle chatid, MegaHandle uh, int privilege, bool openMode, const char *unifiedKey = NULL, const char *title = NULL, MegaRequestListener *listener = NULL);
        void removeFromChat(MegaHandle chatid, MegaHandle uh = INVALID_HANDLE, MegaRequestListener *listener = NULL);
        void getUrlChat(MegaHandle chatid, MegaRequestListener *listener = NULL);
        void grantAccessInChat(MegaHandle chatid, MegaNode *n, MegaHandle uh,  MegaRequestListener *listener = NULL);
        void removeAccessInChat(MegaHandle chatid, MegaNode *n, MegaHandle uh,  MegaRequestListener *listener = NULL);
        void updateChatPermissions(MegaHandle chatid, MegaHandle uh, int privilege, MegaRequestListener *listener = NULL);
        void truncateChat(MegaHandle chatid, MegaHandle messageid, MegaRequestListener *listener = NULL);
        void setChatTitle(MegaHandle chatid, const char *title, MegaRequestListener *listener = NULL);
        void setChatUnifiedKey(MegaHandle chatid, const char *unifiedKey, MegaRequestListener *listener = NULL);
        void getChatPresenceURL(MegaRequestListener *listener = NULL);
        void registerPushNotification(int deviceType, const char *token, MegaRequestListener *listener = NULL);
        void sendChatStats(const char *data, int port, MegaRequestListener *listener = NULL);
        void sendChatLogs(const char *data, const char *aid, int port, MegaRequestListener *listener = NULL);
        MegaTextChatList *getChatList();
        MegaHandleList *getAttachmentAccess(MegaHandle chatid, MegaHandle h);
        bool hasAccessToAttachment(MegaHandle chatid, MegaHandle h, MegaHandle uh);
        const char* getFileAttribute(MegaHandle h);
        void archiveChat(MegaHandle chatid, int archive, MegaRequestListener *listener = NULL);
        void requestRichPreview(const char *url, MegaRequestListener *listener = NULL);
        void chatLinkHandle(MegaHandle chatid, bool del, bool createifmissing, MegaRequestListener *listener = NULL);
        void getChatLinkURL(MegaHandle publichandle, MegaRequestListener *listener = NULL);
        void chatLinkClose(MegaHandle chatid, const char *title, MegaRequestListener *listener = NULL);
        void chatLinkJoin(MegaHandle publichandle, const char *unifiedkey, MegaRequestListener *listener = NULL);
        void enableRichPreviews(bool enable, MegaRequestListener *listener = NULL);
        void isRichPreviewsEnabled(MegaRequestListener *listener = NULL);
        void shouldShowRichLinkWarning(MegaRequestListener *listener = NULL);
        void setRichLinkWarningCounterValue(int value, MegaRequestListener *listener = NULL);
        void enableGeolocation(MegaRequestListener *listener = NULL);
        void isGeolocationEnabled(MegaRequestListener *listener = NULL);
#endif

        void getAccountAchievements(MegaRequestListener *listener = NULL);
        void getMegaAchievements(MegaRequestListener *listener = NULL);

        void catchup(MegaRequestListener *listener = NULL);

        void fireOnTransferStart(MegaTransferPrivate *transfer);
        void fireOnTransferFinish(MegaTransferPrivate *transfer, MegaError e);
        void fireOnTransferUpdate(MegaTransferPrivate *transfer);
        void fireOnTransferTemporaryError(MegaTransferPrivate *transfer, MegaError e);
        map<int, MegaTransferPrivate *> transferMap;

        MegaClient *getMegaClient();
        static FileFingerprint *getFileFingerprintInternal(const char *fingerprint);

        // You take the ownership of the returned value of both functiions
        // It can be NULL if the input parameters are invalid
        static char* getMegaFingerprintFromSdkFingerprint(const char* sdkFingerprint);
        static char* getSdkFingerprintFromMegaFingerprint(const char *megaFingerprint, m_off_t size);

        error processAbortBackupRequest(MegaRequestPrivate *request, error e);
        void fireOnBackupStateChanged(MegaBackupController *backup);
        void fireOnBackupStart(MegaBackupController *backup);
        void fireOnBackupFinish(MegaBackupController *backup, MegaError e);
        void fireOnBackupUpdate(MegaBackupController *backup);
        void fireOnBackupTemporaryError(MegaBackupController *backup, MegaError e);

        void yield();

protected:
        static const unsigned int MAX_SESSION_LENGTH;

        void init(MegaApi *api, const char *appKey, MegaGfxProcessor* processor, const char *basePath = NULL, const char *userAgent = NULL, int fseventsfd = -1);

        static void *threadEntryPoint(void *param);
        static ExternalLogger externalLogger;

        MegaTransferPrivate* getMegaTransferPrivate(int tag);

        void fireOnRequestStart(MegaRequestPrivate *request);
        void fireOnRequestFinish(MegaRequestPrivate *request, MegaError e);
        void fireOnRequestUpdate(MegaRequestPrivate *request);
        void fireOnRequestTemporaryError(MegaRequestPrivate *request, MegaError e);
        bool fireOnTransferData(MegaTransferPrivate *transfer);
        void fireOnUsersUpdate(MegaUserList *users);
        void fireOnUserAlertsUpdate(MegaUserAlertList *alerts);
        void fireOnNodesUpdate(MegaNodeList *nodes);
        void fireOnAccountUpdate();
        void fireOnContactRequestsUpdate(MegaContactRequestList *requests);
        void fireOnReloadNeeded();
        void fireOnEvent(MegaEventPrivate *event);
        void fireOnMediaDetectionAvailable();

#ifdef ENABLE_SYNC
        void fireOnGlobalSyncStateChanged();
        void fireOnSyncStateChanged(MegaSyncPrivate *sync);
        void fireOnSyncEvent(MegaSyncPrivate *sync, MegaSyncEvent *event);
        void fireOnFileSyncStateChanged(MegaSyncPrivate *sync, string *localPath, int newState);
#endif

#ifdef ENABLE_CHAT
        void fireOnChatsUpdate(MegaTextChatList *chats);
#endif

        void processTransferPrepare(Transfer *t, MegaTransferPrivate *transfer);
        void processTransferUpdate(Transfer *tr, MegaTransferPrivate *transfer);
        void processTransferComplete(Transfer *tr, MegaTransferPrivate *transfer);
        void processTransferFailed(Transfer *tr, MegaTransferPrivate *transfer, error error, dstime timeleft);
        void processTransferRemoved(Transfer *tr, MegaTransferPrivate *transfer, error e);

        MegaApi *api;
        MegaThread thread;
        MegaClient *client;
        MegaHttpIO *httpio;
        MegaWaiter *waiter;
        MegaFileSystemAccess *fsAccess;
        MegaDbAccess *dbAccess;
        GfxProc *gfxAccess;
        string basePath;
        bool nocache;

#ifdef HAVE_LIBUV
        MegaHTTPServer *httpServer;
        int httpServerMaxBufferSize;
        int httpServerMaxOutputSize;
        bool httpServerEnableFiles;
        bool httpServerEnableFolders;
        bool httpServerOfflineAttributeEnabled;
        int httpServerRestrictedMode;
        bool httpServerSubtitlesSupportEnabled;
        set<MegaTransferListener *> httpServerListeners;

        MegaFTPServer *ftpServer;
        int ftpServerMaxBufferSize;
        int ftpServerMaxOutputSize;
        int ftpServerRestrictedMode;
        set<MegaTransferListener *> ftpServerListeners;

#endif
		
        map<int, MegaBackupController *> backupsMap;

        RequestQueue requestQueue;
        TransferQueue transferQueue;
        map<int, MegaRequestPrivate *> requestMap;

        // sc requests to close existing wsc and immediately retrieve pending actionpackets
        RequestQueue scRequestQueue;

#ifdef ENABLE_SYNC
        map<int, MegaSyncPrivate *> syncMap;
#endif

        int pendingUploads;
        int pendingDownloads;
        int totalUploads;
        int totalDownloads;
        long long totalDownloadedBytes;
        long long totalUploadedBytes;
        long long totalDownloadBytes;
        long long totalUploadBytes;
        long long notificationNumber;
        set<MegaRequestListener *> requestListeners;
        set<MegaTransferListener *> transferListeners;
        set<MegaBackupListener *> backupListeners;

#ifdef ENABLE_SYNC
        set<MegaSyncListener *> syncListeners;
#endif

        set<MegaGlobalListener *> globalListeners;
        set<MegaListener *> listeners;
        retryreason_t waitingRequest;
        vector<string> excludedNames;
        vector<string> excludedPaths;
        long long syncLowerSizeLimit;
        long long syncUpperSizeLimit;
        MegaMutex sdkMutex;
        MegaTransferPrivate *currentTransfer;
        MegaRequestPrivate *activeRequest;
        MegaTransferPrivate *activeTransfer;
        MegaError *activeError;
        MegaNodeList *activeNodes;
        MegaUserList *activeUsers;
        MegaUserAlertList *activeUserAlerts;
        MegaContactRequestList *activeContactRequests;
        string appKey;

        int threadExit;
        void loop();

        int maxRetries;

        // a request-level error occurred
        virtual void request_error(error);
        virtual void request_response_progress(m_off_t, m_off_t);

        // login result
        virtual void prelogin_result(int, string*, string*, error);
        virtual void login_result(error);
        virtual void logout_result(error);
        virtual void userdata_result(string*, string*, string*, handle, error);
        virtual void pubkey_result(User *);

        // ephemeral session creation/resumption result
        virtual void ephemeral_result(error);
        virtual void ephemeral_result(handle, const byte*);

        // check the reason of being blocked
        virtual void whyamiblocked_result(int);

        // contact link management
        virtual void contactlinkcreate_result(error, handle);
        virtual void contactlinkquery_result(error, handle, string*, string*, string*, string*);
        virtual void contactlinkdelete_result(error);

        // multi-factor authentication
        virtual void multifactorauthsetup_result(string*, error);
        virtual void multifactorauthcheck_result(int);
        virtual void multifactorauthdisable_result(error);

        // fetch time zone
        virtual void fetchtimezone_result(error, vector<string>*, vector<int>*, int);

        // keep me alive feature
        virtual void keepmealive_result(error);
        virtual void acknowledgeuseralerts_result(error);

        // get the current PSA
        virtual void getpsa_result (error, int, string*, string*, string*, string*, string*);

        // account creation
        virtual void sendsignuplink_result(error);
        virtual void querysignuplink_result(error);
        virtual void querysignuplink_result(handle, const char*, const char*, const byte*, const byte*, const byte*, size_t);
        virtual void confirmsignuplink_result(error);
        virtual void confirmsignuplink2_result(handle, const char*, const char*, error);
        virtual void setkeypair_result(error);

        // account credentials, properties and history
        virtual void account_details(AccountDetails*,  bool, bool, bool, bool, bool, bool);
        virtual void account_details(AccountDetails*, error);
        virtual void querytransferquota_result(int);

        virtual void setattr_result(handle, error);
        virtual void rename_result(handle, error);
        virtual void unlink_result(handle, error);
        virtual void unlinkversions_result(error);
        virtual void nodes_updated(Node**, int);
        virtual void users_updated(User**, int);
        virtual void useralerts_updated(UserAlert::Base**, int);
        virtual void account_updated();
        virtual void pcrs_updated(PendingContactRequest**, int);

        // password change result
        virtual void changepw_result(error);

        // user attribute update notification
        virtual void userattr_update(User*, int, const char*);

        virtual void nodes_current();
        virtual void catchup_result();

        virtual void fetchnodes_result(error);
        virtual void putnodes_result(error, targettype_t, NewNode*);

        // share update result
        virtual void share_result(error);
        virtual void share_result(int, error);

        // contact request results
        void setpcr_result(handle, error, opcactions_t);
        void updatepcr_result(error, ipcactions_t);

        // file attribute fetch result
        virtual void fa_complete(handle, fatype, const char*, uint32_t);
        virtual int fa_failed(handle, fatype, int, error);

        // file attribute modification result
        virtual void putfa_result(handle, fatype, error);
        virtual void putfa_result(handle, fatype, const char*);

        // purchase transactions
        virtual void enumeratequotaitems_result(handle product, unsigned prolevel, unsigned gbstorage, unsigned gbtransfer,
                                                unsigned months, unsigned amount, const char* currency, const char* description, const char* iosid, const char* androidid);
        virtual void enumeratequotaitems_result(error e);
        virtual void additem_result(error);
        virtual void checkout_result(const char*, error);
        virtual void submitpurchasereceipt_result(error);
        virtual void creditcardstore_result(error);
        virtual void creditcardquerysubscriptions_result(int, error);
        virtual void creditcardcancelsubscriptions_result(error);
        virtual void getpaymentmethods_result(int, error);
        virtual void copysession_result(string*, error);

        virtual void userfeedbackstore_result(error);
        virtual void sendevent_result(error);

        virtual void checkfile_result(handle h, error e);
        virtual void checkfile_result(handle h, error e, byte* filekey, m_off_t size, m_time_t ts, m_time_t tm, string* filename, string* fingerprint, string* fileattrstring);

        // user invites/attributes
        virtual void removecontact_result(error);
        virtual void putua_result(error);
        virtual void getua_result(error);
        virtual void getua_result(byte*, unsigned);
        virtual void getua_result(TLVstore *);
#ifdef DEBUG
        virtual void delua_result(error);
#endif

        virtual void getuseremail_result(string *, error);

        // file node export result
        virtual void exportnode_result(error);
        virtual void exportnode_result(handle, handle);

        // exported link access result
        virtual void openfilelink_result(error);
        virtual void openfilelink_result(handle, const byte*, m_off_t, string*, string*, int);

        // global transfer queue updates (separate signaling towards the queued objects)
        virtual void file_added(File*);
        virtual void file_removed(File*, error e);
        virtual void file_complete(File*);
        virtual File* file_resume(string*, direction_t *type);

        virtual void transfer_prepare(Transfer*);
        virtual void transfer_failed(Transfer*, error error, dstime timeleft);
        virtual void transfer_update(Transfer*);

        virtual dstime pread_failure(error, int, void*, dstime);
        virtual bool pread_data(byte*, m_off_t, m_off_t, m_off_t, m_off_t, void*);

        virtual void reportevent_result(error);
        virtual void sessions_killed(handle sessionid, error e);

        virtual void cleanrubbishbin_result(error);

        virtual void getrecoverylink_result(error);
        virtual void queryrecoverylink_result(error);
        virtual void queryrecoverylink_result(int type, const char *email, const char *ip, time_t ts, handle uh, const vector<string> *emails);
        virtual void getprivatekey_result(error, const byte *privk = NULL, const size_t len_privk = 0);
        virtual void confirmrecoverylink_result(error);
        virtual void confirmcancellink_result(error);
        virtual void getemaillink_result(error);
        virtual void confirmemaillink_result(error);
        virtual void getversion_result(int, const char*, error);
        virtual void getlocalsslcertificate_result(m_time_t, string *certdata, error);
        virtual void getmegaachievements_result(AchievementsDetails*, error);
        virtual void getwelcomepdf_result(handle, string*, error);
        virtual void backgrounduploadurl_result(error, string*);
        virtual void mediadetection_ready();

#ifdef ENABLE_CHAT
        // chat-related commandsresult
        virtual void chatcreate_result(TextChat *, error);
        virtual void chatinvite_result(error);
        virtual void chatremove_result(error);
        virtual void chaturl_result(error);
        virtual void chaturl_result(string*, error);
        virtual void chatgrantaccess_result(error);
        virtual void chatremoveaccess_result(error);
        virtual void chatupdatepermissions_result(error);
        virtual void chattruncate_result(error);
        virtual void chatsettitle_result(error);
        virtual void chatpresenceurl_result(string*, error);
        virtual void registerpushnotification_result(error);
        virtual void archivechat_result(error);

        virtual void chats_updated(textchat_map *, int);
        virtual void richlinkrequest_result(string*, error);
        virtual void chatlink_result(handle, error);
        virtual void chatlinkurl_result(handle, int, string*, string*, int, m_time_t, error);
        virtual void chatlinkclose_result(error);
        virtual void chatlinkjoin_result(error);
#endif

#ifdef ENABLE_SYNC
        // sync status updates and events
        virtual void syncupdate_state(Sync*, syncstate_t);
        virtual void syncupdate_scanning(bool scanning);
        virtual void syncupdate_local_folder_addition(Sync* sync, LocalNode *localNode, const char *path);
        virtual void syncupdate_local_folder_deletion(Sync* sync, LocalNode *localNode);
        virtual void syncupdate_local_file_addition(Sync* sync, LocalNode* localNode, const char *path);
        virtual void syncupdate_local_file_deletion(Sync* sync, LocalNode* localNode);
        virtual void syncupdate_local_file_change(Sync* sync, LocalNode* localNode, const char *path);
        virtual void syncupdate_local_move(Sync* sync, LocalNode* localNode, const char* path);
        virtual void syncupdate_get(Sync* sync, Node *node, const char* path);
        virtual void syncupdate_put(Sync* sync, LocalNode *localNode, const char*);
        virtual void syncupdate_remote_file_addition(Sync *sync, Node* n);
        virtual void syncupdate_remote_file_deletion(Sync *sync, Node* n);
        virtual void syncupdate_remote_folder_addition(Sync *sync, Node* n);
        virtual void syncupdate_remote_folder_deletion(Sync* sync, Node* n);
        virtual void syncupdate_remote_copy(Sync*, const char*);
        virtual void syncupdate_remote_move(Sync *sync, Node *n, Node* prevparent);
        virtual void syncupdate_remote_rename(Sync*sync, Node* n, const char* prevname);
        virtual void syncupdate_treestate(LocalNode*);
        virtual bool sync_syncable(Sync *, const char*, string *, Node *);
        virtual bool sync_syncable(Sync *, const char*, string *);
        virtual void syncupdate_local_lockretry(bool);
#endif

protected:
        // suggest reload due to possible race condition with other clients
        virtual void reload(const char*);

        // wipe all users, nodes and shares
        virtual void clearing();

        // failed request retry notification
        virtual void notify_retry(dstime, retryreason_t);

        // notify about db commit
        virtual void notify_dbcommit();

        // notify about a storage event
        virtual void notify_storage(int);

        // notify about an automatic change to HTTPS
        virtual void notify_change_to_https();

        // notify about account confirmation
        virtual void notify_confirmation(const char*);

        // network layer disconnected
        virtual void notify_disconnect();

        // notify about a finished HTTP request
        virtual void http_result(error, int, byte *, int);

        // notify about a finished timer
        virtual void timer_result(error);

        void sendPendingScRequest();
        void sendPendingRequests();
        void sendPendingTransfers();
        void updateBackups();
        char *stringToArray(string &buffer);

        //Internal
        Node* getNodeByFingerprintInternal(const char *fingerprint);
        Node *getNodeByFingerprintInternal(const char *fingerprint, Node *parent);

        bool processTree(Node* node, TreeProcessor* processor, bool recursive = 1);
        MegaNodeList* search(Node* node, const char* searchString, bool recursive = 1);
        void getNodeAttribute(MegaNode* node, int type, const char *dstFilePath, MegaRequestListener *listener = NULL);
		void cancelGetNodeAttribute(MegaNode *node, int type, MegaRequestListener *listener = NULL);
        void setNodeAttribute(MegaNode* node, int type, const char *srcFilePath, MegaRequestListener *listener = NULL);
        void setUserAttr(int type, const char *value, MegaRequestListener *listener = NULL);
        static char *getAvatarColor(handle userhandle);
        friend class MegaBackgroundMediaUploadPrivate;
};

class MegaHashSignatureImpl
{
	public:
		MegaHashSignatureImpl(const char *base64Key);
		~MegaHashSignatureImpl();
		void init();
		void add(const char *data, unsigned size);
        bool checkSignature(const char *base64Signature);

	protected:    
		HashSignature *hashSignature;
		AsymmCipher* asymmCypher;
};

class ExternalInputStream : public InputStreamAccess
{
    MegaInputStream *inputStream;

public:
    ExternalInputStream(MegaInputStream *inputStream);
    virtual m_off_t size();
    virtual bool read(byte *buffer, unsigned size);
};

class FileInputStream : public InputStreamAccess
{
    FileAccess *fileAccess;
    m_off_t offset;

public:
    FileInputStream(FileAccess *fileAccess);
    virtual m_off_t size();
    virtual bool read(byte *buffer, unsigned size);
    virtual ~FileInputStream();
};

#ifdef HAVE_LIBUV
class StreamingBuffer
{
public:
    StreamingBuffer();
    ~StreamingBuffer();
    void init(unsigned int capacity);
    unsigned int append(const char *buf, unsigned int len);
    unsigned int availableData();
    unsigned int availableSpace();
    unsigned int availableCapacity();
    uv_buf_t nextBuffer();
    void freeData(unsigned int len);
    void setMaxBufferSize(unsigned int bufferSize);
    void setMaxOutputSize(unsigned int outputSize);

    static const unsigned int MAX_BUFFER_SIZE = 2097152;
    static const unsigned int MAX_OUTPUT_SIZE = 16384;

protected:
    char *buffer;
    unsigned int capacity;
    unsigned int size;
    unsigned int free;
    unsigned int inpos;
    unsigned int outpos;
    unsigned int maxBufferSize;
    unsigned int maxOutputSize;
};

class MegaTCPServer;
class MegaTCPContext : public MegaTransferListener, public MegaRequestListener
{
public:
    MegaTCPContext();
    virtual ~MegaTCPContext();

    // Connection management
    MegaTCPServer *server;
    uv_tcp_t tcphandle;
    uv_async_t asynchandle;
    uv_mutex_t mutex;
    MegaApiImpl *megaApi;
    m_off_t bytesWritten;
    m_off_t size;
    char *lastBuffer;
    int lastBufferLen;
    bool nodereceived;
    bool finished;
    bool failed;
    bool pause;

#ifdef ENABLE_EVT_TLS
    //tls stuff:
    evt_tls_t *evt_tls;
    bool invalid;
#endif
    std::list<char*> writePointers;

    // Request information
    bool range;
    m_off_t rangeStart;
    m_off_t rangeEnd;
    m_off_t rangeWritten;
    MegaNode *node;
    std::string path;
    std::string nodehandle;
    std::string nodekey;
    std::string nodename;
    m_off_t nodesize;
    int resultCode;

};

class MegaTCPServer
{
protected:
    static void *threadEntryPoint(void *param);
    static http_parser_settings parsercfg;

    uv_loop_t uv_loop;

    set<handle> allowedHandles;
    handle lastHandle;
    list<MegaTCPContext*> connections;
    uv_async_t exit_handle;
    MegaApiImpl *megaApi;
    bool semaphoresdestroyed;
    uv_sem_t semaphoreStartup;
    uv_sem_t semaphoreEnd;
    MegaThread *thread;
    uv_tcp_t server;
    int maxBufferSize;
    int maxOutputSize;
    int restrictedMode;
    bool localOnly;
    bool started;
    int port;
    bool closing;
    int remainingcloseevents;

#ifdef ENABLE_EVT_TLS
    // TLS
    bool evtrequirescleaning;
    evt_ctx_t evtctx;
    std::string certificatepath;
    std::string keypath;
#endif

    // libuv callbacks
    static void onNewClient(uv_stream_t* server_handle, int status);
    static void onDataReceived(uv_stream_t* tcp, ssize_t nread, const uv_buf_t * buf);
    static void allocBuffer(uv_handle_t *handle, size_t suggested_size, uv_buf_t* buf);
    static void onClose(uv_handle_t* handle);

#ifdef ENABLE_EVT_TLS
    //libuv tls
    static void onNewClient_tls(uv_stream_t* server_handle, int status);
    static void onWriteFinished_tls_async(uv_write_t* req, int status);
    static void on_tcp_read(uv_stream_t *stream, ssize_t nrd, const uv_buf_t *data);
    static int uv_tls_writer(evt_tls_t *evt_tls, void *bfr, int sz);
    static void on_evt_tls_close(evt_tls_t *evt_tls, int status);
    static void on_hd_complete( evt_tls_t *evt_tls, int status);
    static void evt_on_rd(evt_tls_t *evt_tls, char *bfr, int sz);
#endif


    static void onAsyncEventClose(uv_handle_t* handle);
    static void onAsyncEvent(uv_async_t* handle);
    static void onExitHandleClose(uv_handle_t* handle);

    static void onCloseRequested(uv_async_t* handle);

    static void onWriteFinished(uv_write_t* req, int status); //This might need to go to HTTPServer
#ifdef ENABLE_EVT_TLS
    static void onWriteFinished_tls(evt_tls_t *evt_tls, int status);
#endif
    static void closeConnection(MegaTCPContext *tcpctx);
    static void closeTCPConnection(MegaTCPContext *tcpctx);

    void run();
    void initializeAndStartListening();

    void answer(MegaTCPContext* tcpctx, const char *rsp, int rlen);


    //virtual methods:
    virtual void processReceivedData(MegaTCPContext *tcpctx, ssize_t nread, const uv_buf_t * buf);
    virtual void processAsyncEvent(MegaTCPContext *tcpctx);
    virtual MegaTCPContext * initializeContext(uv_stream_t *server_handle) = 0;
    virtual void processWriteFinished(MegaTCPContext* tcpctx, int status) = 0;
    virtual void processOnAsyncEventClose(MegaTCPContext* tcpctx);
    virtual bool respondNewConnection(MegaTCPContext* tcpctx) = 0; //returns true if server needs to start by reading
    virtual void processOnExitHandleClose(MegaTCPServer* tcpServer);

public:
    bool useTLS;
    MegaFileSystemAccess *fsAccess;

    std::string basePath;

    MegaTCPServer(MegaApiImpl *megaApi, std::string basePath, bool useTLS = false, std::string certificatepath = std::string(), std::string keypath = std::string());
    virtual ~MegaTCPServer();
    bool start(int port, bool localOnly = true);
    void stop(bool doNotWait = false);
    int getPort();
    bool isLocalOnly();
    void setMaxBufferSize(int bufferSize);
    void setMaxOutputSize(int outputSize);
    int getMaxBufferSize();
    int getMaxOutputSize();
    void setRestrictedMode(int mode);
    int getRestrictedMode();
    bool isHandleAllowed(handle h);
    void clearAllowedHandles();
    char* getLink(MegaNode *node, std::string protocol = "http", bool formatIPv6 = false);

    set<handle> getAllowedHandles();
    void removeAllowedHandle(MegaHandle handle);

    void readData(MegaTCPContext* tcpctx);
};


class MegaTCServer;
class MegaHTTPServer;
class MegaHTTPContext : public MegaTCPContext
{

public:
    MegaHTTPContext();
    ~MegaHTTPContext();

    // Connection management
    StreamingBuffer streamingBuffer;
    MegaTransferPrivate *transfer;
    http_parser parser;
    char *lastBuffer;
    int lastBufferLen;
    bool nodereceived;
    bool failed;
    bool pause;

    // Request information
    bool range;
    m_off_t rangeStart;
    m_off_t rangeEnd;
    m_off_t rangeWritten;
    MegaNode *node;
    std::string path;
    std::string nodehandle;
    std::string nodekey;
    std::string nodename;
    m_off_t nodesize;
    std::string nodepubauth;
    std::string nodeprivauth;
    std::string nodechatauth;
    int resultCode;


    // WEBDAV related
    int depth;
    std::string lastheader;
    std::string subpathrelative;
    const char *messageBody;
    size_t messageBodySize;
    std::string host;
    std::string destination;
    bool overwrite;
    FileAccess *tmpFileAccess;
    std::string tmpFileName;
    std::string newname; //newname for moved node
    MegaHandle nodeToMove; //node to be moved after delete
    MegaHandle newParentNode; //parent node for moved after delete

    uv_mutex_t mutex_responses;
    std::list<std::string> responses;

    virtual void onTransferStart(MegaApi *, MegaTransfer *transfer);
    virtual bool onTransferData(MegaApi *, MegaTransfer *transfer, char *buffer, size_t size);
    virtual void onTransferFinish(MegaApi* api, MegaTransfer *transfer, MegaError *e);
    virtual void onRequestFinish(MegaApi* api, MegaRequest *request, MegaError *e);
};

class MegaHTTPServer: public MegaTCPServer
{
protected:
    set<handle> allowedWebDavHandles;

    bool fileServerEnabled;
    bool folderServerEnabled;
    bool offlineAttribute;
    bool subtitlesSupportEnabled;

    //virtual methods:
    virtual void processReceivedData(MegaTCPContext *ftpctx, ssize_t nread, const uv_buf_t * buf);
    virtual void processAsyncEvent(MegaTCPContext *ftpctx);
    virtual MegaTCPContext * initializeContext(uv_stream_t *server_handle);
    virtual void processWriteFinished(MegaTCPContext* tcpctx, int status);
    virtual void processOnAsyncEventClose(MegaTCPContext* tcpctx);
    virtual bool respondNewConnection(MegaTCPContext* tcpctx);
    virtual void processOnExitHandleClose(MegaTCPServer* tcpServer);


    // HTTP parser callback
    static int onMessageBegin(http_parser* parser);
    static int onHeadersComplete(http_parser* parser);
    static int onUrlReceived(http_parser* parser, const char* url, size_t length);
    static int onHeaderField(http_parser* parser, const char* at, size_t length);
    static int onHeaderValue(http_parser* parser, const char* at, size_t length);
    static int onBody(http_parser* parser, const char* at, size_t length);
    static int onMessageComplete(http_parser* parser);

    static void sendHeaders(MegaHTTPContext *httpctx, string *headers);
    static void sendNextBytes(MegaHTTPContext *httpctx);
    static int streamNode(MegaHTTPContext *httpctx);

    //Utility funcitons
    static std::string getHTTPMethodName(int httpmethod);
    static std::string getHTTPErrorString(int errorcode);
    static std::string getResponseForNode(MegaNode *node, MegaHTTPContext* httpctx);

    // WEBDAV related
    static std::string getWebDavPropFindResponseForNode(std::string baseURL, std::string subnodepath, MegaNode *node, MegaHTTPContext* httpctx);
    static std::string getWebDavProfFindNodeContents(MegaNode *node, std::string baseURL, bool offlineAttribute);

    static void returnHttpCodeBasedOnRequestError(MegaHTTPContext* httpctx, MegaError *e, bool synchronous = true);
    static void returnHttpCode(MegaHTTPContext* httpctx, int errorCode, std::string errorMessage = string(), bool synchronous = true);

public:

    static void returnHttpCodeAsyncBasedOnRequestError(MegaHTTPContext* httpctx, MegaError *e);
    static void returnHttpCodeAsync(MegaHTTPContext* httpctx, int errorCode, std::string errorMessage = string());

    MegaHTTPServer(MegaApiImpl *megaApi, string basePath, bool useTLS = false, std::string certificatepath = std::string(), std::string keypath = std::string());
    virtual ~MegaHTTPServer();
    char *getWebDavLink(MegaNode *node);

    void clearAllowedHandles();
    bool isHandleWebDavAllowed(handle h);
    set<handle> getAllowedWebDavHandles();
    void removeAllowedWebDavHandle(MegaHandle handle);
    void enableFileServer(bool enable);
    void enableFolderServer(bool enable);
    bool isFileServerEnabled();
    bool isFolderServerEnabled();
    void enableOfflineAttribute(bool enable);
    bool isOfflineAttributeEnabled();
    bool isSubtitlesSupportEnabled();
    void enableSubtitlesSupport(bool enable);

};

class MegaFTPServer;
class MegaFTPDataServer;
class MegaFTPContext : public MegaTCPContext
{
public:

    int command;
    std::string arg1;
    std::string arg2;
    int resultcode;
    int pasiveport;
    MegaFTPDataServer * ftpDataServer;

    std::string tmpFileName;

    MegaNode *nodeToDeleteAfterMove;

    uv_mutex_t mutex_responses;
    std::list<std::string> responses;

    uv_mutex_t mutex_nodeToDownload;

    //status
    MegaHandle cwd;
    bool atroot;
    bool athandle;
    MegaHandle parentcwd;

    std::string cwdpath;

    MegaFTPContext();
    ~MegaFTPContext();

    virtual void onTransferStart(MegaApi *, MegaTransfer *transfer);
    virtual bool onTransferData(MegaApi *, MegaTransfer *transfer, char *buffer, size_t size);
    virtual void onTransferFinish(MegaApi* api, MegaTransfer *transfer, MegaError *e);
    virtual void onRequestFinish(MegaApi* api, MegaRequest *request, MegaError *e);
};

class MegaFTPDataServer;
class MegaFTPServer: public MegaTCPServer
{
protected:
    enum{
        FTP_CMD_INVALID = -1,
        FTP_CMD_USER = 1,
        FTP_CMD_PASS,
        FTP_CMD_ACCT,
        FTP_CMD_CWD,
        FTP_CMD_CDUP,
        FTP_CMD_SMNT,
        FTP_CMD_QUIT,
        FTP_CMD_REIN,
        FTP_CMD_PORT,
        FTP_CMD_PASV,
        FTP_CMD_TYPE,
        FTP_CMD_STRU,
        FTP_CMD_MODE,
        FTP_CMD_RETR,
        FTP_CMD_STOR,
        FTP_CMD_STOU,
        FTP_CMD_APPE,
        FTP_CMD_ALLO,
        FTP_CMD_REST,
        FTP_CMD_RNFR,
        FTP_CMD_RNTO,
        FTP_CMD_ABOR,
        FTP_CMD_DELE,
        FTP_CMD_RMD,
        FTP_CMD_MKD,
        FTP_CMD_PWD,
        FTP_CMD_LIST,
        FTP_CMD_NLST,
        FTP_CMD_SITE,
        FTP_CMD_SYST,
        FTP_CMD_STAT,
        FTP_CMD_HELP,
        FTP_CMD_FEAT,  //rfc2389
        FTP_CMD_SIZE,
        FTP_CMD_PROT,
        FTP_CMD_EPSV, //rfc2428
        FTP_CMD_PBSZ, //rfc2228
        FTP_CMD_OPTS, //rfc2389
        FTP_CMD_NOOP
    };

    std::string crlfout;

    MegaHandle nodeHandleToRename;

    int pport;
    int dataportBegin;
    int dataPortEnd;

    std::string getListingLineFromNode(MegaNode *child, std::string nameToShow = string());

    MegaNode *getBaseFolderNode(std::string path);
    MegaNode *getNodeByFullFtpPath(std::string path);
    void getPermissionsString(int permissions, char *permsString);


    //virtual methods:
    virtual void processReceivedData(MegaTCPContext *tcpctx, ssize_t nread, const uv_buf_t * buf);
    virtual void processAsyncEvent(MegaTCPContext *tcpctx);
    virtual MegaTCPContext * initializeContext(uv_stream_t *server_handle);
    virtual void processWriteFinished(MegaTCPContext* tcpctx, int status);
    virtual void processOnAsyncEventClose(MegaTCPContext* tcpctx);
    virtual bool respondNewConnection(MegaTCPContext* tcpctx);
    virtual void processOnExitHandleClose(MegaTCPServer* tcpServer);

public:

    std::string newNameAfterMove;

    MegaFTPServer(MegaApiImpl *megaApi, string basePath, int dataportBegin, int dataPortEnd, bool useTLS = false, std::string certificatepath = std::string(), std::string keypath = std::string());
    virtual ~MegaFTPServer();

    static std::string getFTPErrorString(int errorcode, std::string argument = string());

    static void returnFtpCodeBasedOnRequestError(MegaFTPContext* ftpctx, MegaError *e);
    static void returnFtpCode(MegaFTPContext* ftpctx, int errorCode, std::string errorMessage = string());

    static void returnFtpCodeAsyncBasedOnRequestError(MegaFTPContext* ftpctx, MegaError *e);
    static void returnFtpCodeAsync(MegaFTPContext* ftpctx, int errorCode, std::string errorMessage = string());
    MegaNode * getNodeByFtpPath(MegaFTPContext* ftpctx, std::string path);
    std::string cdup(handle parentHandle, MegaFTPContext* ftpctx);
    std::string cd(string newpath, MegaFTPContext* ftpctx);
    std::string shortenpath(std::string path);
};

class MegaFTPDataContext;
class MegaFTPDataServer: public MegaTCPServer
{
protected:

    //virtual methods:
    virtual void processReceivedData(MegaTCPContext *tcpctx, ssize_t nread, const uv_buf_t * buf);
    virtual void processAsyncEvent(MegaTCPContext *tcpctx);
    virtual MegaTCPContext * initializeContext(uv_stream_t *server_handle);
    virtual void processWriteFinished(MegaTCPContext* tcpctx, int status);
    virtual void processOnAsyncEventClose(MegaTCPContext* tcpctx);
    virtual bool respondNewConnection(MegaTCPContext* tcpctx);
    virtual void processOnExitHandleClose(MegaTCPServer* tcpServer);

    void sendNextBytes(MegaFTPDataContext *ftpdatactx);


public:
    MegaFTPContext *controlftpctx;

    std::string resultmsj;
    MegaNode *nodeToDownload;
    std::string remotePathToUpload;
    std::string newNameToUpload;
    MegaHandle newParentNodeHandle;
    m_off_t rangeStartREST;
    void sendData();
    bool notifyNewConnectionRequired;

    MegaFTPDataServer(MegaApiImpl *megaApi, string basePath, MegaFTPContext * controlftpctx, bool useTLS = false, std::string certificatepath = std::string(), std::string keypath = std::string());
    virtual ~MegaFTPDataServer();
    string getListingLineFromNode(MegaNode *child);
};

class MegaFTPDataServer;
class MegaFTPDataContext : public MegaTCPContext
{
public:

    MegaFTPDataContext();
    ~MegaFTPDataContext();

    void setControlCodeUponDataClose(int code, std::string msg = string());

    // Connection management
    StreamingBuffer streamingBuffer;
    MegaTransferPrivate *transfer;
    char *lastBuffer;
    int lastBufferLen;
    bool failed;
    int ecode;
    bool pause;
    MegaNode *node;

    m_off_t rangeStart;
    m_off_t rangeWritten;

    std::string tmpFileName;
    FileAccess* tmpFileAccess;
    size_t tmpFileSize;

    bool controlRespondedElsewhere;
    string controlResponseMessage;
    int controlResponseCode;

    virtual void onTransferStart(MegaApi *, MegaTransfer *transfer);
    virtual bool onTransferData(MegaApi *, MegaTransfer *transfer, char *buffer, size_t size);
    virtual void onTransferFinish(MegaApi* api, MegaTransfer *transfer, MegaError *e);
    virtual void onRequestFinish(MegaApi* api, MegaRequest *request, MegaError *e);
};



#endif

}

#endif //MEGAAPI_IMPL_H<|MERGE_RESOLUTION|>--- conflicted
+++ resolved
@@ -1553,27 +1553,6 @@
     int s;
 };
 
-<<<<<<< HEAD
-class MegaBackgroundMediaUploadPrivate : public MegaBackgroundMediaUpload
-{
-public:
-    MegaBackgroundMediaUploadPrivate(MegaApiImpl* api);
-    MegaBackgroundMediaUploadPrivate(const string& serialised, MegaApiImpl* api);
-    ~MegaBackgroundMediaUploadPrivate();
-
-    void analyseMediaInfo(const char* inputFilepath);
-    bool encryptFile(const char* inputFilepath, int64_t startPos, unsigned int* length, const char *outputFilepath, std::string* urlSuffix, bool adjustsizeonly);
-
-    void getUploadURL(std::string* mediaUrl);
-
-    std::string serialize();
-
-    MegaApiImpl* api;
-    string url;
-    chunkmac_map chunkmacs;
-    byte filekey[FILENODEKEYLENGTH];
-    MediaProperties mediaproperties;
-=======
 class MegaRecentActionBucketPrivate : public MegaRecentActionBucket
 {
 public:
@@ -1610,7 +1589,27 @@
 protected:
     MegaRecentActionBucketPrivate** list;
     int s;
->>>>>>> bbc5eec4
+};
+
+class MegaBackgroundMediaUploadPrivate : public MegaBackgroundMediaUpload
+{
+public:
+    MegaBackgroundMediaUploadPrivate(MegaApiImpl* api);
+    MegaBackgroundMediaUploadPrivate(const string& serialised, MegaApiImpl* api);
+    ~MegaBackgroundMediaUploadPrivate();
+
+    void analyseMediaInfo(const char* inputFilepath);
+    bool encryptFile(const char* inputFilepath, int64_t startPos, unsigned int* length, const char *outputFilepath, std::string* urlSuffix, bool adjustsizeonly);
+
+    void getUploadURL(std::string* mediaUrl);
+
+    std::string serialize();
+
+    MegaApiImpl* api;
+    string url;
+    chunkmac_map chunkmacs;
+    byte filekey[FILENODEKEYLENGTH];
+    MediaProperties mediaproperties;
 };
 
 
