/**
 * @file tests/sdk_test.cpp
 * @brief Mega SDK test file
 *
 * (c) 2015 by Mega Limited, Wellsford, New Zealand
 *
 * This file is part of the MEGA SDK - Client Access Engine.
 *
 * Applications using the MEGA API must present a valid application key
 * and comply with the the rules set forth in the Terms of Service.
 *
 * The MEGA SDK is distributed in the hope that it will be useful,
 * but WITHOUT ANY WARRANTY; without even the implied warranty of
 * MERCHANTABILITY or FITNESS FOR A PARTICULAR PURPOSE.
 *
 * @copyright Simplified (2-clause) BSD License.
 *
 * You should have received a copy of the license along with this
 * program.
 */

#include "sdk_test.h"

void SdkTest::SetUp()
{
    // do some initialization
    megaApi[0] = megaApi[1] = NULL;

    char *buf = getenv("MEGA_EMAIL");
    if (buf)
        email[0].assign(buf);
    ASSERT_LT((size_t)0, email[0].length()) << "Set your username at the environment variable $MEGA_EMAIL";

    buf = getenv("MEGA_PWD");
    if (buf)
        pwd[0].assign(buf);
    ASSERT_LT((size_t)0, pwd[0].length()) << "Set your password at the environment variable $MEGA_PWD";

    testingInvalidArgs = false;

    if (megaApi[0] == NULL)
    {
        logger = new MegaLoggerSDK("SDK.log");
        MegaApi::setLoggerObject(logger);

        char path[1024];
        getcwd(path, sizeof path);
        megaApi[0] = new MegaApi(APP_KEY.c_str(), path, USER_AGENT.c_str());

        megaApi[0]->setLogLevel(MegaApi::LOG_LEVEL_DEBUG);
        megaApi[0]->addListener(this);

        megaApi[0]->log(MegaApi::LOG_LEVEL_INFO, "___ Initializing test (SetUp()) ___");

        ASSERT_NO_FATAL_FAILURE( login(0) );
        ASSERT_NO_FATAL_FAILURE( fetchnodes(0) );
    }
}

void SdkTest::TearDown()
{
    // do some cleanup

    testingInvalidArgs = false;

    deleteFile(UPFILE);
    deleteFile(DOWNFILE);
    deleteFile(PUBLICFILE);
    deleteFile(AVATARDST);

    releaseMegaApi(1);

    if (megaApi[0])
    {        
        megaApi[0]->log(MegaApi::LOG_LEVEL_INFO, "___ Cleaning up test (TearDown()) ___");

        // Remove nodes in Cloud & Rubbish
        purgeTree(megaApi[0]->getRootNode());
        purgeTree(megaApi[0]->getRubbishNode());
//        megaApi[0]->cleanRubbishBin();

        // Remove auxiliar contact
        MegaUserList *ul = megaApi[0]->getContacts();
        for (int i = 0; i < ul->size(); i++)
        {
            removeContact(ul->get(i)->getEmail());
        }

        // Remove pending contact requests
        MegaContactRequestList *crl = megaApi[0]->getOutgoingContactRequests();
        for (int i = 0; i < crl->size(); i++)
        {
            MegaContactRequest *cr = crl->get(i);
            megaApi[0]->inviteContact(cr->getTargetEmail(), "Removing you", MegaContactRequest::INVITE_ACTION_DELETE);
        }

        releaseMegaApi(0);

        MegaApi::setLoggerObject(NULL);
        delete logger;
    }
}

void SdkTest::onRequestFinish(MegaApi *api, MegaRequest *request, MegaError *e)
{
    unsigned int apiIndex;
    if (api == megaApi[0])
    {
        apiIndex = 0;
    }
    else if (api == megaApi[1])
    {
        apiIndex = 1;
    }
    else
    {
        LOG_err << "Instance of MegaApi not recognized";
        return;
    }

    requestFlags[apiIndex][request->getType()] = true;
    lastError[apiIndex] = e->getErrorCode();

    switch(request->getType())
    {
    case MegaRequest::TYPE_CREATE_FOLDER:
        h = request->getNodeHandle();
        break;

    case MegaRequest::TYPE_COPY:
        h = request->getNodeHandle();
        break;

    case MegaRequest::TYPE_EXPORT:
        if (lastError[apiIndex] == API_OK)
        {
            h = request->getNodeHandle();
            if (request->getAccess())
            {
                link.assign(request->getLink());
            }
        }
        break;

    case MegaRequest::TYPE_GET_PUBLIC_NODE:
        if (lastError[apiIndex] == API_OK)
        {
            publicNode = request->getPublicMegaNode();
        }
        break;

    case MegaRequest::TYPE_IMPORT_LINK:
        h = request->getNodeHandle();
        break;

    case MegaRequest::TYPE_GET_ATTR_USER:
        if ( (lastError[apiIndex] == API_OK) && (request->getParamType() != MegaApi::USER_ATTR_AVATAR) )
        {
            attributeValue = request->getText();
        }

        if (request->getParamType() == MegaApi::USER_ATTR_AVATAR)
        {
            if (lastError[apiIndex] == API_OK)
            {
                attributeValue = "Avatar changed";
            }

            if (lastError[apiIndex] == API_ENOENT)
            {
                attributeValue = "Avatar not found";
            }
        }
        break;

#ifdef ENABLE_CHAT

    case MegaRequest::TYPE_CHAT_CREATE:
        if (lastError[apiIndex] == API_OK)
        {
            MegaTextChat *chat = request->getMegaTextChatList()->copy()->get(0);

            chatid = chat->getHandle();
            if (chats.find(chatid) != chats.end())
            {
                delete chats[chatid];
            }
            chats[chatid] = chat;
        }
        break;

    case MegaRequest::TYPE_CHAT_INVITE:
        if (lastError[apiIndex] == API_OK)
        {
            chatid = request->getNodeHandle();
            if (chats.find(chatid) != chats.end())
            {
                MegaTextChat *chat = chats[chatid];
                MegaHandle uh = request->getParentHandle();
                int priv = request->getAccess();
                userpriv_vector *privsbuf = new userpriv_vector;

                const MegaTextChatPeerList *privs = chat->getPeerList();
                if (privs)
                {
                    for (int i = 0; i < privs->size(); i++)
                    {
                        if (privs->getPeerHandle(i) != uh)
                        {
                            privsbuf->push_back(userpriv_pair(privs->getPeerHandle(i), (privilege_t) privs->getPeerPrivilege(i)));
                        }
                    }
                }
                privsbuf->push_back(userpriv_pair(uh, (privilege_t) priv));
                privs = new MegaTextChatPeerListPrivate(privsbuf);

                MegaTextChatPrivate *buf = new MegaTextChatPrivate(
                            chatid, chat->getOwnPrivilege(),
                            chat->getUrl(), chat->getShard(),
                            privs, chat->isGroup(),
                            chat->getOriginatingUser());

                delete chats[chatid];
                chats[chatid] = buf;
            }
            else
            {
                LOG_err << "Trying to remove a peer from unknown chat";
            }
        }
        break;

    case MegaRequest::TYPE_CHAT_REMOVE:
        if (lastError[apiIndex] == API_OK)
        {
            chatid = request->getNodeHandle();
            if (chats.find(chatid) != chats.end())
            {
                MegaTextChat *chat = chats[chatid];
                MegaHandle uh = request->getParentHandle();
                userpriv_vector *privsbuf = new userpriv_vector;

                const MegaTextChatPeerList *privs = chat->getPeerList();
                if (privs)
                {
                    for (int i = 0; i < privs->size(); i++)
                    {
                        if (privs->getPeerHandle(i) != uh)
                        {
                            privsbuf->push_back(userpriv_pair(privs->getPeerHandle(i), (privilege_t) privs->getPeerPrivilege(i)));
                        }
                    }
                }
                privs = new MegaTextChatPeerListPrivate(privsbuf);

                MegaTextChatPrivate *buf = new MegaTextChatPrivate(
                            chatid, chat->getOwnPrivilege(),
                            chat->getUrl(), chat->getShard(),
                            privs, chat->isGroup(),
                            chat->getOriginatingUser());

                delete chats[chatid];
                chats[chatid] = buf;
            }
            else
            {
                LOG_err << "Trying to remove a peer from unknown chat";
            }
        }
        break;

    case MegaRequest::TYPE_CHAT_URL:
        if (lastError[apiIndex] == API_OK)
        {
            link.assign(request->getLink());
        }
        break;
#endif

    }
}

void SdkTest::onTransferFinish(MegaApi* api, MegaTransfer *transfer, MegaError* e)
{
    unsigned int apiIndex;
    if (api == megaApi[0])
    {
        apiIndex = 0;
    }
    else if (api == megaApi[1])
    {
        apiIndex = 1;
    }
    else
    {
        LOG_err << "Instance of MegaApi not recognized";
        return;
    }

    transferFlags[apiIndex][transfer->getType()] = true;
    lastError[apiIndex] = e->getErrorCode();

    if (lastError[apiIndex] == MegaError::API_OK)
        h = transfer->getNodeHandle();
}

void SdkTest::onUsersUpdate(MegaApi* api, MegaUserList *users)
{
    unsigned int apiIndex;
    if (api == megaApi[0])
    {
        apiIndex = 0;
    }
    else if (api == megaApi[1])
    {
        apiIndex = 1;
    }
    else
    {
        LOG_err << "Instance of MegaApi not recognized";
        return;
    }

    if (!users)
        return;

    for (int i = 0; i < users->size(); i++)
    {
        MegaUser *u = users->get(i);

        if (u->hasChanged(MegaUser::CHANGE_TYPE_AVATAR)
                || u->hasChanged(MegaUser::CHANGE_TYPE_FIRSTNAME)
                || u->hasChanged(MegaUser::CHANGE_TYPE_LASTNAME))
        {
            userUpdated[apiIndex] = true;
        }
        else
        {
            // Contact is removed from main account
            requestFlags[apiIndex][MegaRequest::TYPE_REMOVE_CONTACT] = true;
            userUpdated[apiIndex] = true;
        }
    }
}

void SdkTest::onNodesUpdate(MegaApi* api, MegaNodeList *nodes)
{
    unsigned int apiIndex;
    if (api == megaApi[0])
    {
        apiIndex = 0;
    }
    else if (api == megaApi[1])
    {
        apiIndex = 1;
    }
    else
    {
        LOG_err << "Instance of MegaApi not recognized";
        return;
    }

    nodeUpdated[apiIndex] = true;
}

void SdkTest::onContactRequestsUpdate(MegaApi* api, MegaContactRequestList* requests)
{
    unsigned int apiIndex;
    if (api == megaApi[0])
    {
        apiIndex = 0;
    }
    else if (api == megaApi[1])
    {
        apiIndex = 1;
    }
    else
    {
        LOG_err << "Instance of MegaApi not recognized";
        return;
    }

    contactRequestUpdated[apiIndex] = true;
}

#ifdef ENABLE_CHAT
void SdkTest::onChatsUpdate(MegaApi *api, MegaTextChatList *chats)
{
    unsigned int apiIndex;
    if (api == megaApi[0])
    {
        apiIndex = 0;

        MegaTextChatList *list = chats->copy();
        for (int i = 0; i < list->size(); i++)
        {
            handle chatid = list->get(i)->getHandle();
            if (this->chats.find(chatid) != this->chats.end())
            {
                delete this->chats[chatid];
                this->chats[chatid] = list->get(i);
            }
            else
            {
                this->chats[chatid] = list->get(i);
            }
        }
    }
    else if (api == megaApi[1])
    {
        apiIndex = 1;
    }
    else
    {
        LOG_err << "Instance of MegaApi not recognized";
        return;
    }

    chatUpdated[apiIndex] = true;
}

void SdkTest::createChat(bool group, MegaTextChatPeerList *peers, int timeout)
{
    requestFlags[0][MegaRequest::TYPE_CHAT_CREATE] = false;
    megaApi[0]->createChat(group, peers);
    waitForResponse(&requestFlags[0][MegaRequest::TYPE_CHAT_CREATE], timeout);
    if (timeout)
    {
        ASSERT_TRUE(requestFlags[0][MegaRequest::TYPE_CHAT_CREATE]) << "Chat creation not finished after " << timeout  << " seconds";
    }

    ASSERT_EQ(MegaError::API_OK, lastError[0]) << "Chat creation failed (error: " << lastError[0] << ")";
}

#endif

void SdkTest::login(unsigned int apiIndex, int timeout)
{
    requestFlags[apiIndex][MegaRequest::TYPE_LOGIN] = false;
    megaApi[apiIndex]->login(email[apiIndex].data(), pwd[apiIndex].data());

    ASSERT_TRUE( waitForResponse(&requestFlags[apiIndex][MegaRequest::TYPE_LOGIN], timeout) )
            << "Logging failed after " << timeout  << " seconds";
    ASSERT_EQ(MegaError::API_OK, lastError[apiIndex]) << "Logging failed (error: " << lastError[apiIndex] << ")";
    ASSERT_TRUE(megaApi[apiIndex]->isLoggedIn()) << "Not logged it";
}

void SdkTest::fetchnodes(unsigned int apiIndex, int timeout)
{
    requestFlags[apiIndex][MegaRequest::TYPE_FETCH_NODES] = false;
    megaApi[apiIndex]->fetchNodes();

    ASSERT_TRUE( waitForResponse(&requestFlags[apiIndex][MegaRequest::TYPE_FETCH_NODES], timeout) )
            << "Fetchnodes failed after " << timeout  << " seconds";
    ASSERT_EQ(MegaError::API_OK, lastError[apiIndex]) << "Fetchnodes failed (error: " << lastError[apiIndex] << ")";
}

void SdkTest::logout(unsigned int apiIndex, int timeout)
{
    requestFlags[apiIndex][MegaRequest::TYPE_LOGOUT] = false;
    megaApi[apiIndex]->logout(this);

    EXPECT_TRUE( waitForResponse(&requestFlags[apiIndex][MegaRequest::TYPE_LOGOUT], timeout) )
            << "Logout failed after " << timeout  << " seconds";

    // if the connection was closed before the response of the request was received, the result is ESID
    if (lastError[apiIndex] == MegaError::API_ESID) lastError[apiIndex] = MegaError::API_OK;

    EXPECT_EQ(MegaError::API_OK, lastError[apiIndex]) << "Logout failed (error: " << lastError[apiIndex] << ")";
}

char* SdkTest::dumpSession()
{
    return megaApi[0]->dumpSession();
}

void SdkTest::locallogout(int timeout)
{
    requestFlags[0][MegaRequest::TYPE_LOGOUT] = false;
    megaApi[0]->localLogout(this);

    EXPECT_TRUE( waitForResponse(&requestFlags[0][MegaRequest::TYPE_LOGOUT], timeout) )
            << "Local logout failed after " << timeout  << " seconds";
    ASSERT_EQ(MegaError::API_OK, lastError[0]) << "Local logout failed (error: " << lastError[0] << ")";
}

void SdkTest::resumeSession(char *session, int timeout)
{
    requestFlags[0][MegaRequest::TYPE_LOGIN] = false;
    megaApi[0]->fastLogin(session, this);

    ASSERT_TRUE( waitForResponse(&requestFlags[0][MegaRequest::TYPE_LOGIN], timeout) )
            << "Resume session failed after " << timeout  << " seconds";
    ASSERT_EQ(MegaError::API_OK, lastError[0]) << "Resume session failed (error: " << lastError[0] << ")";
}

void SdkTest::purgeTree(MegaNode *p)
{
    MegaNodeList *children;
    children = megaApi[0]->getChildren(p);

    for (int i = 0; i < children->size(); i++)
    {
        MegaNode *n = children->get(i);
        if (n->isFolder())
            purgeTree(n);


        requestFlags[0][MegaRequest::TYPE_REMOVE] = false;

        megaApi[0]->remove(n);

        ASSERT_TRUE( waitForResponse(&requestFlags[0][MegaRequest::TYPE_REMOVE]) )
                << "Remove node operation failed after " << maxTimeout  << " seconds";
        ASSERT_EQ(MegaError::API_OK, lastError[0]) << "Remove node operation failed (error: " << lastError[0] << ")";
    }
}

bool SdkTest::waitForResponse(bool *responseReceived, int timeout)
{
    timeout *= 1000000; // convert to micro-seconds
    int tWaited = 0;    // microseconds
    while(!(*responseReceived))
    {
        usleep(pollingT);

        if (timeout)
        {
            tWaited += pollingT;
            if (tWaited >= timeout)
            {
                return false;   // timeout is expired
            }
        }
    }

    return true;    // response is received
}

void SdkTest::createFile(string filename, bool largeFile)
{
    FILE *fp;
    fp = fopen(filename.c_str(), "w");

    if (fp)
    {
        int limit = 2000;

        // create a file large enough for long upload/download times (5-10MB)
        if (largeFile)
            limit = 1000000 + rand() % 1000000;

        for (int i = 0; i < limit; i++)
        {
            fprintf(fp, "test ");
        }

        fclose(fp);
    }
}

size_t SdkTest::getFilesize(string filename)
{
    struct stat stat_buf;
    int rc = stat(filename.c_str(), &stat_buf);

    return rc == 0 ? stat_buf.st_size : -1;
}

void SdkTest::deleteFile(string filename)
{
    remove(filename.c_str());
}


void SdkTest::getMegaApiAux()
{
    if (megaApi[1] == NULL)
    {
        char *buf;
        buf = getenv("MEGA_EMAIL_AUX");
        if (buf)
            email[1].assign(buf);
        ASSERT_LT((size_t) 0, email[1].length()) << "Set auxiliar username at the environment variable $MEGA_EMAIL_AUX";

        buf = getenv("MEGA_PWD_AUX");
        if (buf)
            pwd[1].assign(buf);
        ASSERT_LT((size_t) 0, pwd[1].length()) << "Set the auxiliar password at the environment variable $MEGA_PWD_AUX";

        char path[1024];
        getcwd(path, sizeof path);
        megaApi[1] = new MegaApi(APP_KEY.c_str(), path, USER_AGENT.c_str());

        megaApi[1]->setLogLevel(MegaApi::LOG_LEVEL_DEBUG);
        megaApi[1]->addListener(this);

        ASSERT_NO_FATAL_FAILURE( login(1) );
        ASSERT_NO_FATAL_FAILURE( fetchnodes(1) );
    }
}

void SdkTest::releaseMegaApi(unsigned int apiIndex)
{
    if (megaApi[apiIndex])
    {
        if (megaApi[apiIndex]->isLoggedIn())
        {
            ASSERT_NO_FATAL_FAILURE( logout(apiIndex) );
        }

        delete megaApi[apiIndex];
        megaApi[apiIndex] = NULL;
    }
}

void SdkTest::inviteContact(string email, string message, int action, int timeout)
{
    requestFlags[0][MegaRequest::TYPE_INVITE_CONTACT] = false;
    megaApi[0]->inviteContact(email.data(), message.data(), action);

    ASSERT_TRUE( waitForResponse(&requestFlags[0][MegaRequest::TYPE_INVITE_CONTACT], timeout) )
            << "Contact invitation not finished after " << timeout  << " seconds";
    ASSERT_EQ(MegaError::API_OK, lastError[0]) << "Contact invitation failed (error: " << lastError[0] << ")";
}

void SdkTest::replyContact(MegaContactRequest *cr, int action, int timeout)
{
    requestFlags[1][MegaRequest::TYPE_REPLY_CONTACT_REQUEST] = false;
    megaApi[1]->replyContactRequest(cr, action);

    ASSERT_TRUE( waitForResponse(&requestFlags[1][MegaRequest::TYPE_REPLY_CONTACT_REQUEST], timeout) )
            << "Contact reply not finished after " << timeout  << " seconds";
    ASSERT_EQ(MegaError::API_OK, lastError[1]) << "Contact reply failed (error: " << lastError[1] << ")";
}

void SdkTest::removeContact(string email, int timeout)
{
    MegaUser *u = megaApi[0]->getContact(email.data());
    bool null_pointer = (u == NULL);
    ASSERT_FALSE(null_pointer) << "Cannot find the specified contact (" << email << ")";

    if (u->getVisibility() != MegaUser::VISIBILITY_VISIBLE)
    {
        userUpdated[0] = true;  // nothing to do
        delete u;
        return;
    }

    requestFlags[0][MegaRequest::TYPE_REMOVE_CONTACT] = false;
    megaApi[0]->removeContact(u);

    ASSERT_TRUE( waitForResponse(&requestFlags[0][MegaRequest::TYPE_REMOVE_CONTACT], timeout) )
            << "Contact deletion not finished after " << timeout  << " seconds";
    ASSERT_EQ(MegaError::API_OK, lastError[0]) << "Contact deletion failed (error: " << lastError[0] << ")";

    delete u;
}

void SdkTest::shareFolder(MegaNode *n, const char *email, int action, int timeout)
{
    requestFlags[0][MegaRequest::TYPE_SHARE] = false;
    megaApi[0]->share(n, email, action);

    ASSERT_TRUE( waitForResponse(&requestFlags[0][MegaRequest::TYPE_SHARE], timeout) )
            << "Folder sharing not finished after " << timeout  << " seconds";
    ASSERT_EQ(MegaError::API_OK, lastError[0]) << "Folder sharing failed (error: " << lastError[0] << ")" << endl << "User: " << email << " Action: " << action;
}

void SdkTest::createPublicLink(MegaNode *n, m_time_t expireDate, int timeout)
{
    requestFlags[0][MegaRequest::TYPE_EXPORT] = false;
    megaApi[0]->exportNode(n, expireDate);

    ASSERT_TRUE( waitForResponse(&requestFlags[0][MegaRequest::TYPE_EXPORT], timeout) )
            << "Public link creation not finished after " << timeout  << " seconds";
    if (!expireDate)
    {
        ASSERT_EQ(MegaError::API_OK, lastError[0]) << "Public link creation failed (error: " << lastError[0] << ")";
    }
    else
    {
        bool res = MegaError::API_OK != lastError[0];
        ASSERT_TRUE(res) << "Public link creation with expire time on free account (" << email[0] << ") succeed, and it mustn't";
    }
}

void SdkTest::importPublicLink(string link, MegaNode *parent, int timeout)
{
    requestFlags[0][MegaRequest::TYPE_IMPORT_LINK] = false;
    megaApi[0]->importFileLink(link.data(), parent);

    ASSERT_TRUE(waitForResponse(&requestFlags[0][MegaRequest::TYPE_IMPORT_LINK], timeout) )
            << "Public link import not finished after " << timeout  << " seconds";
    ASSERT_EQ(MegaError::API_OK, lastError[0]) << "Public link import failed (error: " << lastError[0] << ")";
}

void SdkTest::getPublicNode(string link, int timeout)
{
    requestFlags[1][MegaRequest::TYPE_GET_PUBLIC_NODE] = false;
    megaApi[1]->getPublicNode(link.data());

    ASSERT_TRUE(waitForResponse(&requestFlags[1][MegaRequest::TYPE_GET_PUBLIC_NODE], timeout) )
            << "Public link retrieval not finished after " << timeout  << " seconds";
    ASSERT_EQ(MegaError::API_OK, lastError[1]) << "Public link retrieval failed (error: " << lastError[1] << ")";
}

void SdkTest::removePublicLink(MegaNode *n, int timeout)
{
    requestFlags[0][MegaRequest::TYPE_EXPORT] = false;
    megaApi[0]->disableExport(n);

    ASSERT_TRUE( waitForResponse(&requestFlags[0][MegaRequest::TYPE_EXPORT], timeout) )
            << "Public link removal not finished after " << timeout  << " seconds";
    ASSERT_EQ(MegaError::API_OK, lastError[0]) << "Public link removal failed (error: " << lastError[0] << ")";
}

void SdkTest::getContactRequest(unsigned int apiIndex, bool outgoing, int expectedSize)
{
    MegaContactRequestList *crl;

    if (outgoing)
    {
        crl = megaApi[apiIndex]->getOutgoingContactRequests();
        ASSERT_EQ(expectedSize, crl->size()) << "Too many outgoing contact requests in main account";
        if (expectedSize)
            cr[apiIndex] = crl->get(0)->copy();
    }
    else
    {
        crl = megaApi[apiIndex]->getIncomingContactRequests();
        ASSERT_EQ(expectedSize, crl->size()) << "Too many incoming contact requests in auxiliar account";
        if (expectedSize)
            cr[apiIndex] = crl->get(0)->copy();
    }

    delete crl;
}

void SdkTest::createFolder(unsigned int apiIndex, char *name, MegaNode *n, int timeout)
{
    requestFlags[apiIndex][MegaRequest::TYPE_CREATE_FOLDER] = false;
    megaApi[apiIndex]->createFolder(name, n);

    ASSERT_TRUE( waitForResponse(&requestFlags[apiIndex][MegaRequest::TYPE_CREATE_FOLDER], timeout) )
            << "Folder creation failed after " << timeout  << " seconds";
    ASSERT_EQ(MegaError::API_OK, lastError[apiIndex]) << "Cannot create a folder (error: " << lastError[apiIndex] << ")";
}

MegaLoggerSDK::MegaLoggerSDK(const char *filename)
{
    sdklog.open(filename, ios::out | ios::app);
}

MegaLoggerSDK::~MegaLoggerSDK()
{
    sdklog.close();
}

void MegaLoggerSDK::log(const char *time, int loglevel, const char *source, const char *message)
{
    sdklog << "[" << time << "] " << SimpleLogger::toStr((LogLevel)loglevel) << ": ";
    sdklog << message << " (" << source << ")" << endl;

    bool errorLevel = ((loglevel == logError) && !testingInvalidArgs);
    ASSERT_FALSE(errorLevel) << "Test aborted due to an SDK error.";
}

void SdkTest::setUserAttribute(int type, string value, int timeout)
{
    requestFlags[0][MegaRequest::TYPE_SET_ATTR_USER] = false;

    if (type == MegaApi::USER_ATTR_AVATAR)
    {
        megaApi[0]->setAvatar(value.empty() ? NULL : value.c_str());
    }
    else
    {
        megaApi[0]->setUserAttribute(type, value.c_str());
    }

    ASSERT_TRUE( waitForResponse(&requestFlags[0][MegaRequest::TYPE_SET_ATTR_USER], timeout) )
            << "User attribute setup not finished after " << timeout  << " seconds";
    ASSERT_EQ(MegaError::API_OK, lastError[0]) << "User attribute setup failed (error: " << lastError[0] << ")";
}

void SdkTest::getUserAttribute(MegaUser *u, int type, int timeout)
{
    requestFlags[1][MegaRequest::TYPE_GET_ATTR_USER] = false;

    if (type == MegaApi::USER_ATTR_AVATAR)
    {
        megaApi[1]->getUserAvatar(u, AVATARDST.data());
    }
    else
    {
        megaApi[1]->getUserAttribute(u, type);
    }

    ASSERT_TRUE( waitForResponse(&requestFlags[1][MegaRequest::TYPE_GET_ATTR_USER], timeout) )
            << "User attribute retrieval not finished after " << timeout  << " seconds";

    bool result = (lastError[1] == MegaError::API_OK) || (lastError[1] == MegaError::API_ENOENT);
    ASSERT_TRUE(result) << "User attribute retrieval failed (error: " << lastError[1] << ")";
}

///////////////////////////__ Tests using SdkTest __//////////////////////////////////

/**
 * @brief TEST_F SdkTestCreateAccount
 *
 * It tests the creation of a new account for a random user.
 */
TEST_F(SdkTest, DISABLED_SdkTestCreateAccount)
{
    megaApi[0]->log(MegaApi::LOG_LEVEL_INFO, "___TEST Create account___");

    requestFlags[0][MegaRequest::TYPE_CREATE_ACCOUNT] = false;
    megaApi[0]->createAccount("user@domain.com", "pwd", "MyFirstname", "MyLastname");
    ASSERT_TRUE( waitForResponse(&requestFlags[0][MegaRequest::TYPE_CREATE_ACCOUNT]) )
            << "Account creation has failed after " << maxTimeout << " seconds";

    ASSERT_EQ(MegaError::API_OK, lastError[0]) << "Account creation failed (error: " << lastError[0] << ")";
}

/**
 * @brief TEST_F SdkTestNodeAttributes
 *
 *
 */
TEST_F(SdkTest, SdkTestNodeAttributes)
{
    megaApi[0]->log(MegaApi::LOG_LEVEL_INFO, "___TEST Node attributes___");

    MegaNode *rootnode = megaApi[0]->getRootNode();

    string filename1 = UPFILE;
    createFile(filename1, false);
    transferFlags[0][MegaTransfer::TYPE_UPLOAD] = false;
    megaApi[0]->startUpload(filename1.data(), rootnode);
    waitForResponse(&transferFlags[0][MegaTransfer::TYPE_UPLOAD]);

    ASSERT_EQ(MegaError::API_OK, lastError[0]) << "Cannot upload a test file (error: " << lastError[0] << ")";

    MegaNode *n1 = megaApi[0]->getNodeByHandle(h);
    bool null_pointer = (n1 == NULL);
    ASSERT_FALSE(null_pointer) << "Cannot initialize test scenario (error: " << lastError[0] << ")";


    // ___ Set invalid duration of a node ___

    testingInvalidArgs = true;

    requestFlags[0][MegaRequest::TYPE_SET_ATTR_NODE] = false;
    megaApi[0]->setNodeDuration(n1, -14);
    waitForResponse(&requestFlags[0][MegaRequest::TYPE_SET_ATTR_NODE]);
    ASSERT_EQ(MegaError::API_EARGS, lastError[0]) << "Unexpected error setting invalid node duration (error: " << lastError[0] << ")";

    testingInvalidArgs = false;


    // ___ Set duration of a node ___

    requestFlags[0][MegaRequest::TYPE_SET_ATTR_NODE] = false;
    megaApi[0]->setNodeDuration(n1, 929734);
    waitForResponse(&requestFlags[0][MegaRequest::TYPE_SET_ATTR_NODE]);
    ASSERT_EQ(MegaError::API_OK, lastError[0]) << "Cannot set node duration (error: " << lastError[0] << ")";

    delete n1;
    n1 = megaApi[0]->getNodeByHandle(h);
    ASSERT_EQ(929734, n1->getDuration()) << "Duration value does not match";


    // ___ Reset duration of a node ___

    requestFlags[0][MegaRequest::TYPE_SET_ATTR_NODE] = false;
    megaApi[0]->setNodeDuration(n1, -1);
    waitForResponse(&requestFlags[0][MegaRequest::TYPE_SET_ATTR_NODE]);
    ASSERT_EQ(MegaError::API_OK, lastError[0]) << "Cannot reset node duration (error: " << lastError[0] << ")";

    delete n1;
    n1 = megaApi[0]->getNodeByHandle(h);
    ASSERT_EQ(-1, n1->getDuration()) << "Duration value does not match";


    // ___ Set invalid coordinates of a node (out of range) ___

    testingInvalidArgs = true;

    requestFlags[0][MegaRequest::TYPE_SET_ATTR_NODE] = false;
    megaApi[0]->setNodeCoordinates(n1, -1523421.8719987255814, +6349.54);
    waitForResponse(&requestFlags[0][MegaRequest::TYPE_SET_ATTR_NODE]);
    ASSERT_EQ(MegaError::API_EARGS, lastError[0]) << "Unexpected error setting invalid node coordinates (error: " << lastError[0] << ")";


    // ___ Set invalid coordinates of a node (out of range) ___

    requestFlags[0][MegaRequest::TYPE_SET_ATTR_NODE] = false;
    megaApi[0]->setNodeCoordinates(n1, -160.8719987255814, +49.54);    // latitude must be [-90, 90]
    waitForResponse(&requestFlags[0][MegaRequest::TYPE_SET_ATTR_NODE]);
    ASSERT_EQ(MegaError::API_EARGS, lastError[0]) << "Unexpected error setting invalid node coordinates (error: " << lastError[0] << ")";


    // ___ Set invalid coordinates of a node (out of range) ___

    requestFlags[0][MegaRequest::TYPE_SET_ATTR_NODE] = false;
    megaApi[0]->setNodeCoordinates(n1, MegaNode::INVALID_COORDINATE, +69.54);
    waitForResponse(&requestFlags[0][MegaRequest::TYPE_SET_ATTR_NODE]);
    ASSERT_EQ(MegaError::API_EARGS, lastError[0]) << "Unexpected error trying to reset only one coordinate (error: " << lastError[0] << ")";

    testingInvalidArgs = false;


    // ___ Set coordinates of a node ___

    double lat = -51.8719987255814;
    double lon = +179.54;

    requestFlags[0][MegaRequest::TYPE_SET_ATTR_NODE] = false;
    megaApi[0]->setNodeCoordinates(n1, lat, lon);
    waitForResponse(&requestFlags[0][MegaRequest::TYPE_SET_ATTR_NODE]);
    ASSERT_EQ(MegaError::API_OK, lastError[0]) << "Cannot set node coordinates (error: " << lastError[0] << ")";

    delete n1;
    n1 = megaApi[0]->getNodeByHandle(h);

    // do same conversions to lose the same precision
    int buf = ((lat + 90) / 180) * 0xFFFFFF;
    double res = -90 + 180 * (double) buf / 0xFFFFFF;

    ASSERT_EQ(res, n1->getLatitude()) << "Latitude value does not match";

    buf = (lon == 180) ? 0 : (lon + 180) / 360 * 0x01000000;
    res = -180 + 360 * (double) buf / 0x01000000;

    ASSERT_EQ(res, n1->getLongitude()) << "Longitude value does not match";


    // ___ Set coordinates of a node to origin (0,0) ___

    lon = 0;
    lat = 0;

    requestFlags[0][MegaRequest::TYPE_SET_ATTR_NODE] = false;
    megaApi[0]->setNodeCoordinates(n1, 0, 0);
    waitForResponse(&requestFlags[0][MegaRequest::TYPE_SET_ATTR_NODE]);
    ASSERT_EQ(MegaError::API_OK, lastError[0]) << "Cannot set node coordinates (error: " << lastError[0] << ")";

    delete n1;
    n1 = megaApi[0]->getNodeByHandle(h);

    // do same conversions to lose the same precision
    buf = ((lat + 90) / 180) * 0xFFFFFF;
    res = -90 + 180 * (double) buf / 0xFFFFFF;

    ASSERT_EQ(res, n1->getLatitude()) << "Latitude value does not match";
    ASSERT_EQ(lon, n1->getLongitude()) << "Longitude value does not match";


    // ___ Set coordinates of a node to border values (90,180) ___

    lat = 90;
    lon = 180;

    requestFlags[0][MegaRequest::TYPE_SET_ATTR_NODE] = false;
    megaApi[0]->setNodeCoordinates(n1, lat, lon);
    waitForResponse(&requestFlags[0][MegaRequest::TYPE_SET_ATTR_NODE]);
    ASSERT_EQ(MegaError::API_OK, lastError[0]) << "Cannot set node coordinates (error: " << lastError[0] << ")";

    delete n1;
    n1 = megaApi[0]->getNodeByHandle(h);

    ASSERT_EQ(lat, n1->getLatitude()) << "Latitude value does not match";
    bool value_ok = ((n1->getLongitude() == lon) || (n1->getLongitude() == -lon));
    ASSERT_TRUE(value_ok) << "Longitude value does not match";


    // ___ Set coordinates of a node to border values (-90,-180) ___

    lat = -90;
    lon = -180;

    requestFlags[0][MegaRequest::TYPE_SET_ATTR_NODE] = false;
    megaApi[0]->setNodeCoordinates(n1, lat, lon);
    waitForResponse(&requestFlags[0][MegaRequest::TYPE_SET_ATTR_NODE]);
    ASSERT_EQ(MegaError::API_OK, lastError[0]) << "Cannot set node coordinates (error: " << lastError[0] << ")";

    delete n1;
    n1 = megaApi[0]->getNodeByHandle(h);

    ASSERT_EQ(lat, n1->getLatitude()) << "Latitude value does not match";
    value_ok = ((n1->getLongitude() == lon) || (n1->getLongitude() == -lon));
    ASSERT_TRUE(value_ok) << "Longitude value does not match";


    // ___ Reset coordinates of a node ___

    lat = lon = MegaNode::INVALID_COORDINATE;

    requestFlags[0][MegaRequest::TYPE_SET_ATTR_NODE] = false;
    megaApi[0]->setNodeCoordinates(n1, lat, lon);
    waitForResponse(&requestFlags[0][MegaRequest::TYPE_SET_ATTR_NODE]);

    delete n1;
    n1 = megaApi[0]->getNodeByHandle(h);
    ASSERT_EQ(lat, n1->getLatitude()) << "Latitude value does not match";
    ASSERT_EQ(lon, n1->getLongitude()) << "Longitude value does not match";
}

/**
 * @brief TEST_F SdkTestResumeSession
 *
 * It creates a local cache, logs out of the current session and tries to resume it later.
 */
TEST_F(SdkTest, SdkTestResumeSession)
{
    megaApi[0]->log(MegaApi::LOG_LEVEL_INFO, "___TEST Resume session___");

    char *session = dumpSession();

    ASSERT_NO_FATAL_FAILURE( locallogout() );
    ASSERT_NO_FATAL_FAILURE( resumeSession(session) );

    delete session;
}

/**
 * @brief TEST_F SdkTestNodeOperations
 *
 * It performs different operations with nodes, assuming the Cloud folder is empty at the beginning.
 *
 * - Create a new folder
 * - Rename a node
 * - Copy a node
 * - Get child nodes of given node
 * - Get child node by name
 * - Get node by path
 * - Get node by name
 * - Move a node
 * - Get parent node
 * - Move a node to Rubbish bin
 * - Remove a node
 */
TEST_F(SdkTest, SdkTestNodeOperations)
{
    megaApi[0]->log(MegaApi::LOG_LEVEL_INFO, "___TEST Node operations___");

    // --- Create a new folder ---

    MegaNode *rootnode = megaApi[0]->getRootNode();
    char name1[64] = "New folder";

    ASSERT_NO_FATAL_FAILURE( createFolder(0, name1, rootnode) );


    // --- Rename a node ---

    MegaNode *n1 = megaApi[0]->getNodeByHandle(h);
    strcpy(name1, "Folder renamed");

    requestFlags[0][MegaRequest::TYPE_RENAME] = false;
    megaApi[0]->renameNode(n1, name1);
    ASSERT_TRUE( waitForResponse(&requestFlags[0][MegaRequest::TYPE_RENAME]) )
            << "Rename operation failed after " << maxTimeout << " seconds";
    ASSERT_EQ(MegaError::API_OK, lastError[0]) << "Cannot rename a node (error: " << lastError[0] << ")";


    // --- Copy a node ---

    MegaNode *n2;
    char name2[64] = "Folder copy";

    requestFlags[0][MegaRequest::TYPE_COPY] = false;
    megaApi[0]->copyNode(n1, rootnode, name2);
    ASSERT_TRUE( waitForResponse(&requestFlags[0][MegaRequest::TYPE_COPY]) )
            << "Copy operation failed after " << maxTimeout << " seconds";
    ASSERT_EQ(MegaError::API_OK, lastError[0]) << "Cannot create a copy of a node (error: " << lastError[0] << ")";
    n2 = megaApi[0]->getNodeByHandle(h);


    // --- Get child nodes ---

    MegaNodeList *children;
    children = megaApi[0]->getChildren(rootnode);

    EXPECT_EQ(megaApi[0]->getNumChildren(rootnode), children->size()) << "Wrong number of child nodes";
    ASSERT_LE(2, children->size()) << "Wrong number of children nodes found";
    EXPECT_STREQ(name2, children->get(0)->getName()) << "Wrong name of child node"; // "Folder copy"
    EXPECT_STREQ(name1, children->get(1)->getName()) << "Wrong name of child node"; // "Folder rename"

    delete children;


    // --- Get child node by name ---

    MegaNode *n3;
    n3 = megaApi[0]->getChildNode(rootnode, name2);

    bool null_pointer = (n3 == NULL);
    EXPECT_FALSE(null_pointer) << "Child node by name not found";
//    ASSERT_EQ(n2->getHandle(), n3->getHandle());  This test may fail due to multiple nodes with the same name


    // --- Get node by path ---

    char path[128] = "/Folder copy";
    MegaNode *n4;
    n4 = megaApi[0]->getNodeByPath(path);

    null_pointer = (n4 == NULL);
    EXPECT_FALSE(null_pointer) << "Node by path not found";


    // --- Search for a node ---
    MegaNodeList *nlist;
    nlist = megaApi[0]->search(rootnode, "copy");

    ASSERT_EQ(1, nlist->size());
    EXPECT_EQ(n4->getHandle(), nlist->get(0)->getHandle()) << "Search node by pattern failed";

    delete nlist;


    // --- Move a node ---

    requestFlags[0][MegaRequest::TYPE_MOVE] = false;
    megaApi[0]->moveNode(n1, n2);
    ASSERT_TRUE( waitForResponse(&requestFlags[0][MegaRequest::TYPE_MOVE]) )
            << "Move operation failed after " << maxTimeout << " seconds";
    ASSERT_EQ(MegaError::API_OK, lastError[0]) << "Cannot move node (error: " << lastError[0] << ")";


    // --- Get parent node ---

    MegaNode *n5;
    n5 = megaApi[0]->getParentNode(n1);

    ASSERT_EQ(n2->getHandle(), n5->getHandle()) << "Wrong parent node";


    // --- Send to Rubbish bin ---

    requestFlags[0][MegaRequest::TYPE_MOVE] = false;
    megaApi[0]->moveNode(n2, megaApi[0]->getRubbishNode());
    ASSERT_TRUE( waitForResponse(&requestFlags[0][MegaRequest::TYPE_MOVE]) )
            << "Move operation failed after " << maxTimeout << " seconds";
    ASSERT_EQ(MegaError::API_OK, lastError[0]) << "Cannot move node to Rubbish bin (error: " << lastError[0] << ")";


    // --- Remove a node ---

    requestFlags[0][MegaRequest::TYPE_REMOVE] = false;
    megaApi[0]->remove(n2);
    ASSERT_TRUE( waitForResponse(&requestFlags[0][MegaRequest::TYPE_REMOVE]) )
            << "Remove operation failed after " << maxTimeout << " seconds";
    ASSERT_EQ(MegaError::API_OK, lastError[0]) << "Cannot remove a node (error: " << lastError[0] << ")";

    delete rootnode;
    delete n1;
    delete n2;
    delete n3;
    delete n4;
    delete n5;
}

/**
 * @brief TEST_F SdkTestTransfers
 *
 * It performs different operations related to transfers in both directions: up and down.
 *
 * - Starts an upload transfer and cancel it
 * - Starts an upload transfer, pause it, resume it and complete it
 * - Get node by fingerprint
 * - Get size of a node
 * - Download a file
 */
TEST_F(SdkTest, SdkTestTransfers)
{
    megaApi[0]->log(MegaApi::LOG_LEVEL_INFO, "___TEST Transfers___");

    MegaNode *rootnode = megaApi[0]->getRootNode();
    string filename1 = UPFILE;
    createFile(filename1);


    // --- Cancel a transfer ---

    requestFlags[0][MegaRequest::TYPE_CANCEL_TRANSFERS] = false;
    megaApi[0]->startUpload(filename1.data(), rootnode);
    megaApi[0]->cancelTransfers(MegaTransfer::TYPE_UPLOAD);
    ASSERT_TRUE( waitForResponse(&requestFlags[0][MegaRequest::TYPE_CANCEL_TRANSFERS]) )
            << "Cancellation of transfers failed after " << maxTimeout << " seconds";
    EXPECT_EQ(MegaError::API_OK, lastError[0]) << "Transfer cancellation failed (error: " << lastError[0] << ")";


    // --- Upload a file (part 1) ---

    transferFlags[0][MegaTransfer::TYPE_UPLOAD] = false;
    megaApi[0]->startUpload(filename1.data(), rootnode);
    // do not wait yet for completion


    // --- Pause a transfer ---

    requestFlags[0][MegaRequest::TYPE_PAUSE_TRANSFERS] = false;
    megaApi[0]->pauseTransfers(true, MegaTransfer::TYPE_UPLOAD);
    ASSERT_TRUE( waitForResponse(&requestFlags[0][MegaRequest::TYPE_PAUSE_TRANSFERS]) )
            << "Pause of transfers failed after " << maxTimeout << " seconds";
    EXPECT_EQ(MegaError::API_OK, lastError[0]) << "Cannot pause transfer (error: " << lastError[0] << ")";
    EXPECT_TRUE(megaApi[0]->areTransfersPaused(MegaTransfer::TYPE_UPLOAD)) << "Upload transfer not paused";


    // --- Resume a transfer ---

    requestFlags[0][MegaRequest::TYPE_PAUSE_TRANSFERS] = false;
    megaApi[0]->pauseTransfers(false, MegaTransfer::TYPE_UPLOAD);
    ASSERT_TRUE( waitForResponse(&requestFlags[0][MegaRequest::TYPE_PAUSE_TRANSFERS]) )
            << "Resumption of transfers after pause has failed after " << maxTimeout << " seconds";
    EXPECT_EQ(MegaError::API_OK, lastError[0]) << "Cannot resume transfer (error: " << lastError[0] << ")";
    EXPECT_FALSE(megaApi[0]->areTransfersPaused(MegaTransfer::TYPE_UPLOAD)) << "Upload transfer not resumed";


    // --- Upload a file (part 2) ---


    ASSERT_TRUE( waitForResponse(&transferFlags[0][MegaTransfer::TYPE_UPLOAD], 600) )
            << "Upload transfer failed after " << 600 << " seconds";
    ASSERT_EQ(MegaError::API_OK, lastError[0]) << "Cannot upload file (error: " << lastError[0] << ")";

    MegaNode *n1 = megaApi[0]->getNodeByHandle(h);
    bool null_pointer = (n1 == NULL);

    ASSERT_FALSE(null_pointer) << "Cannot upload file (error: " << lastError[0] << ")";
    ASSERT_STREQ(filename1.data(), n1->getName()) << "Uploaded file with wrong name (error: " << lastError[0] << ")";


    // --- Get node by fingerprint (needs to be a file, not a folder) ---

    char *fingerprint = megaApi[0]->getFingerprint(n1);
    MegaNode *n2 = megaApi[0]->getNodeByFingerprint(fingerprint);

    null_pointer = (n2 == NULL);
    EXPECT_FALSE(null_pointer) << "Node by fingerprint not found";
//    ASSERT_EQ(n2->getHandle(), n4->getHandle());  This test may fail due to multiple nodes with the same name

    delete fingerprint;


    // --- Get the size of a file ---

    int filesize = getFilesize(filename1);
    int nodesize = megaApi[0]->getSize(n2);
    EXPECT_EQ(filesize, nodesize) << "Wrong size of uploaded file";


    // --- Download a file ---

    string filename2 = "./" + DOWNFILE;

    transferFlags[0][MegaTransfer::TYPE_DOWNLOAD] = false;
    megaApi[0]->startDownload(n2, filename2.c_str());
    ASSERT_TRUE( waitForResponse(&transferFlags[0][MegaTransfer::TYPE_DOWNLOAD], 600) )
            << "Download transfer failed after " << maxTimeout << " seconds";
    ASSERT_EQ(MegaError::API_OK, lastError[0]) << "Cannot download the file (error: " << lastError[0] << ")";

    MegaNode *n3 = megaApi[0]->getNodeByHandle(h);
    null_pointer = (n3 == NULL);

    ASSERT_FALSE(null_pointer) << "Cannot download node";
    ASSERT_EQ(n2->getHandle(), n3->getHandle()) << "Cannot download node (error: " << lastError[0] << ")";

    delete rootnode;
    delete n1;
    delete n2;
    delete n3;
}

/**
 * @brief TEST_F SdkTestContacts
 *
 * Creates an auxiliar 'MegaApi' object to interact with the main MEGA account.
 *
 * - Invite a contact
 * = Ignore the invitation
 * - Delete the invitation
 *
 * - Invite a contact
 * = Deny the invitation
 *
 * - Invite a contact
 * = Accept the invitation
 *
 * - Modify firstname
 * = Check firstname of a contact
 * - Load avatar
 * = Check avatar of a contact
 * - Delete avatar
 * = Check non-existing avatar of a contact
 *
 * - Remove contact
 *
 * TODO:
 * - Invite a contact not registered in MEGA yet (requires validation of account)
 * - Remind an existing invitation (requires 2 weeks wait)
 */
TEST_F(SdkTest, SdkTestContacts)
{
    megaApi[0]->log(MegaApi::LOG_LEVEL_INFO, "___TEST Contacts___");

    ASSERT_NO_FATAL_FAILURE( getMegaApiAux() );    // login + fetchnodes


    // --- Check my email and the email of the contact ---

    EXPECT_STREQ(email[0].data(), megaApi[0]->getMyEmail());
    EXPECT_STREQ(email[1].data(), megaApi[1]->getMyEmail());


    // --- Send a new contact request ---

    string message = "Hi contact. This is a testing message";

    contactRequestUpdated[0] = contactRequestUpdated[1] = false;
    ASSERT_NO_FATAL_FAILURE( inviteContact(email[1], message, MegaContactRequest::INVITE_ACTION_ADD) );


    // --- Check the sent contact request ---

    ASSERT_TRUE( waitForResponse(&contactRequestUpdated[0]) )   // at the source side (main account)
            << "Contact request update not received after " << maxTimeout << " seconds";

    ASSERT_NO_FATAL_FAILURE( getContactRequest(0, true) );

    ASSERT_STREQ(message.data(), cr[0]->getSourceMessage()) << "Message sent is corrupted";
    ASSERT_STREQ(email[0].data(), cr[0]->getSourceEmail()) << "Wrong source email";
    ASSERT_STREQ(email[1].data(), cr[0]->getTargetEmail()) << "Wrong target email";
    ASSERT_EQ(MegaContactRequest::STATUS_UNRESOLVED, cr[0]->getStatus()) << "Wrong contact request status";
    ASSERT_TRUE(cr[0]->isOutgoing()) << "Wrong direction of the contact request";

    delete cr[0];      cr[0] = NULL;


    // --- Check received contact request ---

    ASSERT_TRUE( waitForResponse(&contactRequestUpdated[1]) )   // at the target side (auxiliar account)
            << "Contact request update not received after " << maxTimeout << " seconds";

    ASSERT_NO_FATAL_FAILURE( getContactRequest(1, false) );

    ASSERT_STREQ(message.data(), cr[1]->getSourceMessage()) << "Message received is corrupted";
    ASSERT_STREQ(email[0].data(), cr[1]->getSourceEmail()) << "Wrong source email";
    ASSERT_STREQ(NULL, cr[1]->getTargetEmail()) << "Wrong target email";    // NULL according to MegaApi documentation
    ASSERT_EQ(MegaContactRequest::STATUS_UNRESOLVED, cr[1]->getStatus()) << "Wrong contact request status";
    ASSERT_FALSE(cr[1]->isOutgoing()) << "Wrong direction of the contact request";

    delete cr[1];   cr[1] = NULL;


    // --- Ignore received contact request ---

    ASSERT_NO_FATAL_FAILURE( getContactRequest(1, false) );

    contactRequestUpdated[1] = false;
    ASSERT_NO_FATAL_FAILURE( replyContact(cr[1], MegaContactRequest::REPLY_ACTION_IGNORE) );
    ASSERT_TRUE( waitForResponse(&contactRequestUpdated[1]) )   // at the target side (auxiliar account)
            << "Contact request update not received after " << maxTimeout << " seconds";

    // Ignoring a PCR does not generate actionpackets for the account sending the invitation

    delete cr[1];   cr[1] = NULL;

    ASSERT_NO_FATAL_FAILURE( getContactRequest(1, false, 0) );
    delete cr[1];   cr[1] = NULL;


    // --- Cancel the invitation ---

    message = "I don't wanna be your contact anymore";

    contactRequestUpdated[0] = false;
    ASSERT_NO_FATAL_FAILURE( inviteContact(email[1], message, MegaContactRequest::INVITE_ACTION_DELETE) );
    ASSERT_TRUE( waitForResponse(&contactRequestUpdated[0]) )   // at the target side (auxiliar account), where the deletion is checked
            << "Contact request update not received after " << maxTimeout << " seconds";

    ASSERT_NO_FATAL_FAILURE( getContactRequest(0, true, 0) );
    delete cr[0];      cr[0] = NULL;
    

    // --- Remind a contact invitation (cannot until 2 weeks after invitation/last reminder) ---

//    contactRequestUpdated[1] = false;
//    megaApi->inviteContact(email[1].data(), message.data(), MegaContactRequest::INVITE_ACTION_REMIND);
//    waitForResponse(&contactRequestUpdated[1], 0);    // only at auxiliar account, where the deletion is checked

//    ASSERT_TRUE(contactRequestUpdated[1]) << "Contact invitation reminder not received after " << timeout  << " seconds";


    // --- Invite a new contact (again) ---

    contactRequestUpdated[1] = false;
    ASSERT_NO_FATAL_FAILURE( inviteContact(email[1], message, MegaContactRequest::INVITE_ACTION_ADD) );
    ASSERT_TRUE( waitForResponse(&contactRequestUpdated[1]) )   // at the target side (auxiliar account)
            << "Contact request creation not received after " << maxTimeout << " seconds";


    // --- Deny a contact invitation ---

    ASSERT_NO_FATAL_FAILURE( getContactRequest(1, false) );

    contactRequestUpdated[0] = contactRequestUpdated[1] = false;
    ASSERT_NO_FATAL_FAILURE( replyContact(cr[1], MegaContactRequest::REPLY_ACTION_DENY) );
    ASSERT_TRUE( waitForResponse(&contactRequestUpdated[1]) )   // at the target side (auxiliar account)
            << "Contact request creation not received after " << maxTimeout << " seconds";
    ASSERT_TRUE( waitForResponse(&contactRequestUpdated[0]) )   // at the source side (main account)
            << "Contact request creation not received after " << maxTimeout << " seconds";

    delete cr[1];   cr[1] = NULL;

    ASSERT_NO_FATAL_FAILURE( getContactRequest(0, true, 0) );
    delete cr[0];   cr[0] = NULL;

    ASSERT_NO_FATAL_FAILURE( getContactRequest(1, false, 0) );
    delete cr[1];   cr[1] = NULL;


    // --- Invite a new contact (again) ---

    contactRequestUpdated[1] = false;
    ASSERT_NO_FATAL_FAILURE( inviteContact(email[1], message, MegaContactRequest::INVITE_ACTION_ADD) );
    ASSERT_TRUE( waitForResponse(&contactRequestUpdated[1]) )   // at the target side (auxiliar account)
            << "Contact request creation not received after " << maxTimeout << " seconds";


    // --- Accept a contact invitation ---

    ASSERT_NO_FATAL_FAILURE( getContactRequest(1, false) );

    contactRequestUpdated[0] = contactRequestUpdated[1] = false;
    ASSERT_NO_FATAL_FAILURE( replyContact(cr[1], MegaContactRequest::REPLY_ACTION_ACCEPT) );
    ASSERT_TRUE( waitForResponse(&contactRequestUpdated[0]) )   // at the target side (main account)
            << "Contact request creation not received after " << maxTimeout << " seconds";
    ASSERT_TRUE( waitForResponse(&contactRequestUpdated[1]) )   // at the target side (auxiliar account)
            << "Contact request creation not received after " << maxTimeout << " seconds";

    delete cr[1];   cr[1] = NULL;

    ASSERT_NO_FATAL_FAILURE( getContactRequest(0, true, 0) );
    delete cr[0];   cr[0] = NULL;

    ASSERT_NO_FATAL_FAILURE( getContactRequest(1, false, 0) );
    delete cr[1];   cr[1] = NULL;


    // --- Modify firstname ---

    string firstname = "My firstname";

    userUpdated[1] = false;
    ASSERT_NO_FATAL_FAILURE( setUserAttribute(MegaApi::USER_ATTR_FIRSTNAME, firstname));
    ASSERT_TRUE( waitForResponse(&userUpdated[1]) )   // at the target side (auxiliar account)
            << "User attribute update not received after " << maxTimeout << " seconds";


    // --- Check firstname of a contact

    MegaUser *u = megaApi[0]->getMyUser();

    bool null_pointer = (u == NULL);
    ASSERT_FALSE(null_pointer) << "Cannot find the MegaUser for email: " << email[0];

    ASSERT_NO_FATAL_FAILURE( getUserAttribute(u, MegaApi::USER_ATTR_FIRSTNAME));
    ASSERT_EQ( firstname, attributeValue) << "Firstname is wrong";

    delete u;

    // --- Load avatar ---

    userUpdated[1] = false;
    ASSERT_NO_FATAL_FAILURE( setUserAttribute(MegaApi::USER_ATTR_AVATAR, AVATARSRC));
    ASSERT_TRUE( waitForResponse(&userUpdated[1]) )   // at the target side (auxiliar account)
            << "User attribute update not received after " << maxTimeout << " seconds";


    // --- Get avatar of a contact ---

    u = megaApi[0]->getMyUser();

    null_pointer = (u == NULL);
    ASSERT_FALSE(null_pointer) << "Cannot find the MegaUser for email: " << email[0];

    attributeValue = "";

    ASSERT_NO_FATAL_FAILURE( getUserAttribute(u, MegaApi::USER_ATTR_AVATAR));
    ASSERT_STREQ( "Avatar changed", attributeValue.data()) << "Failed to change avatar";

    int filesizeSrc = getFilesize(AVATARSRC);
    int filesizeDst = getFilesize(AVATARDST);
    ASSERT_EQ(filesizeDst, filesizeSrc) << "Received avatar differs from uploaded avatar";

    delete u;


    // --- Delete avatar ---

    userUpdated[1] = false;
    ASSERT_NO_FATAL_FAILURE( setUserAttribute(MegaApi::USER_ATTR_AVATAR, ""));
    ASSERT_TRUE( waitForResponse(&userUpdated[1]) )   // at the target side (auxiliar account)
            << "User attribute update not received after " << maxTimeout << " seconds";


    // --- Get non-existing avatar of a contact ---

    u = megaApi[0]->getMyUser();

    null_pointer = (u == NULL);
    ASSERT_FALSE(null_pointer) << "Cannot find the MegaUser for email: " << email[0];

    attributeValue = "";

    ASSERT_NO_FATAL_FAILURE( getUserAttribute(u, MegaApi::USER_ATTR_AVATAR));
    ASSERT_STREQ("Avatar not found", attributeValue.data()) << "Failed to remove avatar";

    delete u;


    // --- Delete an existing contact ---

    userUpdated[0] = false;
    ASSERT_NO_FATAL_FAILURE( removeContact(email[1]) );
    ASSERT_TRUE( waitForResponse(&userUpdated[0]) )   // at the target side (main account)
            << "User attribute update not received after " << maxTimeout << " seconds";

    u = megaApi[0]->getContact(email[1].data());
    null_pointer = (u == NULL);

    ASSERT_FALSE(null_pointer) << "Cannot find the MegaUser for email: " << email[1];
    ASSERT_EQ(MegaUser::VISIBILITY_HIDDEN, u->getVisibility()) << "New contact is still visible";

    delete u;
}

/**
 * @brief TEST_F SdkTestShares
 *
 * Initialize a test scenario by:
 *
 * - Creating/uploading some folders/files to share
 * - Creating a new contact to share to
 *
 * Performs different operations related to sharing:
 *
 * - Share a folder with an existing contact
 * - Check the correctness of the outgoing share
 * - Check the reception and correctness of the incoming share
 * - Modify the access level
 * - Revoke the access to the share
 * - Share a folder with a non registered email
 * - Check the correctness of the pending outgoing share
 * - Create a file public link
 * - Import a file public link
 * - Get a node from a file public link
 * - Remove a public link
 * - Create a folder public link
 */
TEST_F(SdkTest, SdkTestShares)
{
    megaApi[0]->log(MegaApi::LOG_LEVEL_INFO, "___TEST Shares___");

    MegaShareList *sl;
    MegaShare *s;
    MegaNodeList *nl;
    MegaNode *n;
    MegaNode *n1;

    ASSERT_NO_FATAL_FAILURE( getMegaApiAux() );    // login + fetchnodes


    // Initialize a test scenario : create some folders/files to share

    // Create some nodes to share
    //  |--Shared-folder
    //    |--subfolder
    //    |--file.txt

    MegaNode *rootnode = megaApi[0]->getRootNode();
    char foldername1[64] = "Shared-folder";
    MegaHandle hfolder1;

    ASSERT_NO_FATAL_FAILURE( createFolder(0, foldername1, rootnode) );

    hfolder1 = h;     // 'h' is set in 'onRequestFinish()'
    n1 = megaApi[0]->getNodeByHandle(hfolder1);

    char foldername2[64] = "subfolder";
    MegaHandle hfolder2;

    ASSERT_NO_FATAL_FAILURE( createFolder(0, foldername2, megaApi[0]->getNodeByHandle(hfolder1)) );

    hfolder2 = h;

    MegaHandle hfile1;
    createFile(PUBLICFILE.data(), false);   // not a large file since don't need to test transfers here

    transferFlags[0][MegaTransfer::TYPE_UPLOAD] = false;
    megaApi[0]->startUpload(PUBLICFILE.data(), megaApi[0]->getNodeByHandle(hfolder1));
    waitForResponse(&transferFlags[0][MegaTransfer::TYPE_UPLOAD], 0);   // wait forever

    ASSERT_EQ(MegaError::API_OK, lastError[0]) << "Cannot upload file (error: " << lastError[0] << ")";
    hfile1 = h;


    // --- Download authorized node from another account ---

    MegaNode *nNoAuth = megaApi[0]->getNodeByHandle(hfile1);

    transferFlags[1][MegaTransfer::TYPE_DOWNLOAD] = false;
    megaApi[1]->startDownload(nNoAuth, "unauthorized_node");
    ASSERT_TRUE( waitForResponse(&transferFlags[1][MegaTransfer::TYPE_DOWNLOAD], 600) )
            << "Download transfer not finished after " << maxTimeout << " seconds";

    bool hasFailed = (lastError[1] != API_OK);
    ASSERT_TRUE(hasFailed) << "Download of node without authorization successful! (it should fail)";

    MegaNode *nAuth = megaApi[0]->authorizeNode(nNoAuth);

    transferFlags[1][MegaTransfer::TYPE_DOWNLOAD] = false;
    megaApi[1]->startDownload(nAuth, "authorized_node");
    ASSERT_TRUE( waitForResponse(&transferFlags[1][MegaTransfer::TYPE_DOWNLOAD], 600) )
            << "Download transfer not finished after " << maxTimeout << " seconds";
    ASSERT_EQ(MegaError::API_OK, lastError[1]) << "Cannot download authorized node (error: " << lastError[1] << ")";

    delete nNoAuth;
    delete nAuth;

    // Initialize a test scenario: create a new contact to share to

    string message = "Hi contact. Let's share some stuff";

    contactRequestUpdated[1] = false;
    ASSERT_NO_FATAL_FAILURE( inviteContact(email[1], message, MegaContactRequest::INVITE_ACTION_ADD) );
    ASSERT_TRUE( waitForResponse(&contactRequestUpdated[1]) )   // at the target side (auxiliar account)
            << "Contact request creation not received after " << maxTimeout << " seconds";


    ASSERT_NO_FATAL_FAILURE( getContactRequest(1, false) );

    contactRequestUpdated[0] = contactRequestUpdated[1] = false;
    ASSERT_NO_FATAL_FAILURE( replyContact(cr[1], MegaContactRequest::REPLY_ACTION_ACCEPT) );
    ASSERT_TRUE( waitForResponse(&contactRequestUpdated[1]) )   // at the target side (auxiliar account)
            << "Contact request creation not received after " << maxTimeout << " seconds";
    ASSERT_TRUE( waitForResponse(&contactRequestUpdated[0]) )   // at the source side (main account)
            << "Contact request creation not received after " << maxTimeout << " seconds";

    delete cr[1];   cr[1] = NULL;


    // --- Create a new outgoing share ---

    nodeUpdated[0] = nodeUpdated[1] = false;
    ASSERT_NO_FATAL_FAILURE( shareFolder(n1, email[1].data(), MegaShare::ACCESS_READ) );
    ASSERT_TRUE( waitForResponse(&nodeUpdated[0]) )   // at the target side (main account)
            << "Node update not received after " << maxTimeout << " seconds";
    ASSERT_TRUE( waitForResponse(&nodeUpdated[1]) )   // at the target side (auxiliar account)
            << "Node update not received after " << maxTimeout << " seconds";


    // --- Check the outgoing share ---

    sl = megaApi[0]->getOutShares();
    ASSERT_EQ(1, sl->size()) << "Outgoing share failed";
    s = sl->get(0);

    n1 = megaApi[0]->getNodeByHandle(hfolder1);    // get an updated version of the node

    ASSERT_EQ(MegaShare::ACCESS_READ, s->getAccess()) << "Wrong access level of outgoing share";
    ASSERT_EQ(hfolder1, s->getNodeHandle()) << "Wrong node handle of outgoing share";
    ASSERT_STREQ(email[1].data(), s->getUser()) << "Wrong email address of outgoing share";
    ASSERT_TRUE(n1->isShared()) << "Wrong sharing information at outgoing share";
    ASSERT_TRUE(n1->isOutShare()) << "Wrong sharing information at outgoing share";

    delete sl;


    // --- Check the incoming share ---

    sl = megaApi[1]->getInSharesList();
    ASSERT_EQ(1, sl->size()) << "Incoming share not received in auxiliar account";

    nl = megaApi[1]->getInShares(megaApi[1]->getContact(email[0].data()));
    ASSERT_EQ(1, nl->size()) << "Incoming share not received in auxiliar account";
    n = nl->get(0);

    ASSERT_EQ(hfolder1, n->getHandle()) << "Wrong node handle of incoming share";
    ASSERT_STREQ(foldername1, n->getName()) << "Wrong folder name of incoming share";
    ASSERT_EQ(MegaError::API_OK, megaApi[1]->checkAccess(n, MegaShare::ACCESS_READ).getErrorCode()) << "Wrong access level of incoming share";
    ASSERT_TRUE(n->isInShare()) << "Wrong sharing information at incoming share";
    ASSERT_TRUE(n->isShared()) << "Wrong sharing information at incoming share";

    delete nl;


    // --- Modify the access level of an outgoing share ---

    nodeUpdated[0] = nodeUpdated[1] = false;
    ASSERT_NO_FATAL_FAILURE( shareFolder(megaApi[0]->getNodeByHandle(hfolder1), email[1].data(), MegaShare::ACCESS_READWRITE) );
    ASSERT_TRUE( waitForResponse(&nodeUpdated[0]) )   // at the target side (main account)
            << "Node update not received after " << maxTimeout << " seconds";
    ASSERT_TRUE( waitForResponse(&nodeUpdated[1]) )   // at the target side (auxiliar account)
            << "Node update not received after " << maxTimeout << " seconds";

    nl = megaApi[1]->getInShares(megaApi[1]->getContact(email[0].data()));
    ASSERT_EQ(1, nl->size()) << "Incoming share not received in auxiliar account";
    n = nl->get(0);

    ASSERT_EQ(MegaError::API_OK, megaApi[1]->checkAccess(n, MegaShare::ACCESS_READWRITE).getErrorCode()) << "Wrong access level of incoming share";

    delete nl;


    // --- Revoke access to an outgoing share ---

    nodeUpdated[0] = nodeUpdated[1] = false;
    ASSERT_NO_FATAL_FAILURE( shareFolder(n1, email[1].data(), MegaShare::ACCESS_UNKNOWN) );
    ASSERT_TRUE( waitForResponse(&nodeUpdated[0]) )   // at the target side (main account)
            << "Node update not received after " << maxTimeout << " seconds";
    ASSERT_TRUE( waitForResponse(&nodeUpdated[1]) )   // at the target side (auxiliar account)
            << "Node update not received after " << maxTimeout << " seconds";

    sl = megaApi[0]->getOutShares();
    ASSERT_EQ(0, sl->size()) << "Outgoing share revocation failed";
    delete sl;

    nl = megaApi[1]->getInShares(megaApi[1]->getContact(email[0].data()));
    ASSERT_EQ(0, nl->size()) << "Incoming share revocation failed";
    delete nl;


    // --- Get pending outgoing shares ---

    char emailfake[64];
    srand (time(NULL));
    sprintf(emailfake, "%d@nonexistingdomain.com", rand()%1000000);
    // carefull, antispam rejects too many tries without response for the same address

    n = megaApi[0]->getNodeByHandle(hfolder2);

    contactRequestUpdated[0] = false;
    nodeUpdated[0] = false;
    ASSERT_NO_FATAL_FAILURE( shareFolder(n, emailfake, MegaShare::ACCESS_FULL) );
    ASSERT_TRUE( waitForResponse(&nodeUpdated[0]) )   // at the target side (main account)
            << "Node update not received after " << maxTimeout << " seconds";
    ASSERT_TRUE( waitForResponse(&contactRequestUpdated[0]) )   // at the target side (main account)
            << "Contact request update not received after " << maxTimeout << " seconds";

    sl = megaApi[0]->getPendingOutShares(n);   delete n;
    ASSERT_EQ(1, sl->size()) << "Pending outgoing share failed";
    s = sl->get(0);
    n = megaApi[0]->getNodeByHandle(s->getNodeHandle());

//    ASSERT_STREQ(emailfake, s->getUser()) << "Wrong email address of outgoing share"; User is not created yet
    ASSERT_FALSE(n->isShared()) << "Node is already shared, must be pending";
    ASSERT_FALSE(n->isOutShare()) << "Node is already shared, must be pending";
    ASSERT_FALSE(n->isInShare()) << "Node is already shared, must be pending";

    delete sl;
    delete n;


    // --- Create a file public link ---

    MegaNode *nfile1 = megaApi[0]->getNodeByHandle(hfile1);

    ASSERT_NO_FATAL_FAILURE( createPublicLink(nfile1) );
    // The created link is stored in this->link at onRequestFinish()

    // Get a fresh snapshot of the node and check it's actually exported
    nfile1 = megaApi[0]->getNodeByHandle(hfile1);
    ASSERT_TRUE(nfile1->isExported()) << "Node is not exported, must be exported";
    ASSERT_FALSE(nfile1->isTakenDown()) << "Public link is taken down, it mustn't";

    // Regenerate the same link should not trigger a new request
    string oldLink = link;
    link = "";
    nfile1 = megaApi[0]->getNodeByHandle(hfile1);
    ASSERT_NO_FATAL_FAILURE( createPublicLink(nfile1) );
    ASSERT_STREQ(oldLink.c_str(), link.c_str()) << "Wrong public link after link update";


    // Try to update the expiration time of an existing link (only for PRO accounts are allowed, otherwise -11
    ASSERT_NO_FATAL_FAILURE( createPublicLink(nfile1, 1577836800) );     // Wed, 01 Jan 2020 00:00:00 GMT
    nfile1 = megaApi[0]->getNodeByHandle(hfile1);
    ASSERT_EQ(0, nfile1->getExpirationTime()) << "Expiration time successfully set, when it shouldn't";
    ASSERT_FALSE(nfile1->isExpired()) << "Public link is expired, it mustn't";


    // --- Import a file public link ---

    ASSERT_NO_FATAL_FAILURE( importPublicLink(link, rootnode) );

    MegaNode *nimported = megaApi[0]->getNodeByHandle(h);

    ASSERT_STREQ(nfile1->getName(), nimported->getName()) << "Imported file with wrong name";
    ASSERT_EQ(rootnode->getHandle(), nimported->getParentHandle()) << "Imported file in wrong path";


    // --- Get node from file public link ---

    ASSERT_NO_FATAL_FAILURE( getPublicNode(link) );

    ASSERT_TRUE(publicNode->isPublic()) << "Cannot get a node from public link";


    // --- Remove a public link ---

    ASSERT_NO_FATAL_FAILURE( removePublicLink(nfile1) );

    delete nfile1;
    nfile1 = megaApi[0]->getNodeByHandle(h);
    ASSERT_FALSE(nfile1->isPublic()) << "Public link removal failed (still public)";

    delete nimported;


    // --- Create a folder public link ---

    MegaNode *nfolder1 = megaApi[0]->getNodeByHandle(hfolder1);

    ASSERT_NO_FATAL_FAILURE( createPublicLink(nfolder1) );
    // The created link is stored in this->link at onRequestFinish()

    delete nfolder1;

    // Get a fresh snapshot of the node and check it's actually exported
    nfolder1 = megaApi[0]->getNodeByHandle(hfolder1);
    ASSERT_TRUE(nfolder1->isExported()) << "Node is not exported, must be exported";
    ASSERT_FALSE(nfolder1->isTakenDown()) << "Public link is taken down, it mustn't";

    delete nfolder1;

    oldLink = link;
    link = "";
    nfolder1 = megaApi[0]->getNodeByHandle(hfolder1);
    ASSERT_STREQ(oldLink.c_str(), nfolder1->getPublicLink()) << "Wrong public link from MegaNode";

    // Regenerate the same link should not trigger a new request
    ASSERT_NO_FATAL_FAILURE( createPublicLink(nfolder1) );
    ASSERT_STREQ(oldLink.c_str(), link.c_str()) << "Wrong public link after link update";

    delete nfolder1;

}

#ifdef ENABLE_CHAT

/**
 * @brief TEST_F SdkTestChat
 *
 * Initialize a test scenario by:
 *
 * - Setting a new contact to chat with
 *
 * Performs different operations related to chats:
 *
 * - Fetch the list of available chats
 * - Create a group chat
 * - Remove a peer from the chat
 * - Invite a contact to a chat
 * - Get the user-specific URL for the chat
 * - Update permissions of an existing peer in a chat
 */
TEST_F(SdkTest, SdkTestChat)
{
    megaApi[0]->log(MegaApi::LOG_LEVEL_INFO, "___TEST Chat___");

    ASSERT_NO_FATAL_FAILURE( getMegaApiAux() );    // login + fetchnodes    

    // --- Send a new contact request ---

    string message = "Hi contact. This is a testing message";

    contactRequestUpdated[1] = false;
    ASSERT_NO_FATAL_FAILURE( inviteContact(email[1], message, MegaContactRequest::INVITE_ACTION_ADD) );
    ASSERT_TRUE( waitForResponse(&contactRequestUpdated[1]) )   // at the target side (auxiliar account)
            << "Contact request update not received after " << maxTimeout << " seconds";

    // --- Accept a contact invitation ---

    ASSERT_NO_FATAL_FAILURE( getContactRequest(1, false) );

    contactRequestUpdated[0] = contactRequestUpdated[1] = false;
    ASSERT_NO_FATAL_FAILURE( replyContact(cr[1], MegaContactRequest::REPLY_ACTION_ACCEPT) );
    ASSERT_TRUE( waitForResponse(&contactRequestUpdated[1]) )   // at the target side (auxiliar account)
            << "Contact request update not received after " << maxTimeout << " seconds";
    ASSERT_TRUE( waitForResponse(&contactRequestUpdated[0]) )   // at the target side (main account)
            << "Contact request update not received after " << maxTimeout << " seconds";

    delete cr[1];   cr[1] = NULL;


    // --- Check list of available chats --- (fetch is done at SetUp())

    uint numChats = chats.size();      // permanent chats cannot be deleted, so they're kept forever


    // --- Create a group chat ---

    MegaTextChatPeerList *peers;
    handle h;
    bool group;

    h = megaApi[1]->getMyUser()->getHandle();
    peers = MegaTextChatPeerList::createInstance();//new MegaTextChatPeerListPrivate();
<<<<<<< HEAD
    peers->addPeer(h, PRIV_STANDARD);
=======
    peers->addPeer(h, PRIV_FULL);
>>>>>>> 2211dfc6
    group = true;

    chatUpdated[1] = false;
    requestFlags[0][MegaRequest::TYPE_CHAT_CREATE] = false;
    ASSERT_NO_FATAL_FAILURE( createChat(group, peers) );    
    ASSERT_TRUE( waitForResponse(&requestFlags[0][MegaRequest::TYPE_CHAT_CREATE]) )
            << "Cannot create a new chat";
    ASSERT_EQ(MegaError::API_OK, lastError[0]) << "Chat creation failed (error: " << lastError[0] << ")";
    ASSERT_TRUE( waitForResponse(&chatUpdated[1]) )   // at the target side (auxiliar account)
            << "Chat update not received after " << maxTimeout << " seconds";

    MegaHandle chatid = this->chatid;   // set at onRequestFinish() of chat creation request

    delete peers;

    // check the new chat information
    ASSERT_EQ(chats.size(), ++numChats) << "Unexpected received number of chats";
    ASSERT_TRUE(chatUpdated[1]) << "The peer didn't receive notification of the chat creation";


    // --- Remove a peer from the chat ---

    chatUpdated[0] = false;
    requestFlags[0][MegaRequest::TYPE_CHAT_REMOVE] = false;
    megaApi[0]->removeFromChat(chatid, h);
    ASSERT_TRUE( waitForResponse(&requestFlags[0][MegaRequest::TYPE_CHAT_REMOVE]) )
            << "Chat remove failed after " << maxTimeout << " seconds";
    ASSERT_EQ(MegaError::API_OK, lastError[0]) << "Removal of chat peer failed (error: " << lastError[0] << ")";
    int numpeers = chats[chatid]->getPeerList() ? chats[chatid]->getPeerList()->size() : 0;
    ASSERT_EQ(numpeers, 0) << "Wrong number of peers in the list of peers";
    ASSERT_TRUE( waitForResponse(&chatUpdated[0]) )   // at the target side (auxiliar account)
            << "Didn't receive notification of the peer removal after " << maxTimeout << " seconds";


    // --- Invite a contact to a chat ---

    chatUpdated[1] = false;
    requestFlags[0][MegaRequest::TYPE_CHAT_INVITE] = false;
    megaApi[0]->inviteToChat(chatid, h, PRIV_STANDARD);
    ASSERT_TRUE( waitForResponse(&requestFlags[0][MegaRequest::TYPE_CHAT_INVITE]) )
            << "Chat invitation failed after " << maxTimeout << " seconds";
    ASSERT_EQ(MegaError::API_OK, lastError[0]) << "Invitation of chat peer failed (error: " << lastError[0] << ")";
    numpeers = chats[chatid]->getPeerList() ? chats[chatid]->getPeerList()->size() : 0;
    ASSERT_EQ(numpeers, 1) << "Wrong number of peers in the list of peers";
    ASSERT_TRUE( waitForResponse(&chatUpdated[1]) )   // at the target side (auxiliar account)
            << "The peer didn't receive notification of the invitation after " << maxTimeout << " seconds";


    // --- Get the user-specific URL for the chat ---

    requestFlags[0][MegaRequest::TYPE_CHAT_URL] = false;
    megaApi[0]->getUrlChat(chatid);
    ASSERT_TRUE( waitForResponse(&requestFlags[0][MegaRequest::TYPE_CHAT_URL]) )
            << "Retrieval of chat URL failed after " << maxTimeout << " seconds";
    ASSERT_EQ(MegaError::API_OK, lastError[0]) << "Retrieval of chat URL failed (error: " << lastError[0] << ")";


    // --- Update Permissions of an existing peer in the chat

    chatUpdated[1] = false;
    requestFlags[0][MegaRequest::TYPE_CHAT_UPDATE_PERMISSIONS] = false;
    megaApi[0]->updateChatPermissions(chatid, h, PRIV_RO);
    ASSERT_TRUE( waitForResponse(&requestFlags[0][MegaRequest::TYPE_CHAT_UPDATE_PERMISSIONS]) )
            << "Update chat permissions failed after " << maxTimeout << " seconds";
    ASSERT_EQ(MegaError::API_OK, lastError[0]) << "Update of chat permissions failed (error: " << lastError[0] << ")";
    ASSERT_TRUE( waitForResponse(&chatUpdated[1]) )   // at the target side (auxiliar account)
            << "The peer didn't receive notification of the invitation after " << maxTimeout << " seconds";

}

#endif<|MERGE_RESOLUTION|>--- conflicted
+++ resolved
@@ -1910,11 +1910,7 @@
 
     h = megaApi[1]->getMyUser()->getHandle();
     peers = MegaTextChatPeerList::createInstance();//new MegaTextChatPeerListPrivate();
-<<<<<<< HEAD
     peers->addPeer(h, PRIV_STANDARD);
-=======
-    peers->addPeer(h, PRIV_FULL);
->>>>>>> 2211dfc6
     group = true;
 
     chatUpdated[1] = false;
