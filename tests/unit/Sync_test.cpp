/**
 * (c) 2019 by Mega Limited, Wellsford, New Zealand
 *
 * This file is part of the MEGA SDK - Client Access Engine.
 *
 * Applications using the MEGA API must present a valid application key
 * and comply with the the rules set forth in the Terms of Service.
 *
 * The MEGA SDK is distributed in the hope that it will be useful,
 * but WITHOUT ANY WARRANTY; without even the implied warranty of
 * MERCHANTABILITY or FITNESS FOR A PARTICULAR PURPOSE.
 *
 * @copyright Simplified (2-clause) BSD License.
 *
 * You should have received a copy of the license along with this
 * program.
 */

#include <memory>
#include <numeric>

#include <gmock/gmock.h>
#include <gtest/gtest.h>

#include <mega/megaclient.h>
#include <mega/megaapp.h>
#include <mega/types.h>
#include <mega/heartbeats.h>
#include <mega/sync.h>
#include <mega/filesystem.h>

#include "constants.h"
#include "FsNode.h"
#include "DefaultedDbTable.h"
#include "DefaultedDirAccess.h"
#include "DefaultedFileAccess.h"
#include "DefaultedFileSystemAccess.h"
#include "utils.h"

#ifdef ENABLE_SYNC

namespace {

class MockApp : public mega::MegaApp
{
public:

    bool sync_syncable(mega::Sync*, const char*, mega::LocalPath& localpath) override
    {
        return mNotSyncablePaths.find(localpath) == mNotSyncablePaths.end();
    }

    bool sync_syncable(mega::Sync*, const char*, mega::LocalPath& localpath, mega::Node*) override
    {
        return mNotSyncablePaths.find(localpath) == mNotSyncablePaths.end();
    }

    void addNotSyncablePath(const mega::LocalPath& path)
    {
        mNotSyncablePaths.insert(path);
    }

private:
    std::set<mega::LocalPath> mNotSyncablePaths;
};

class MockFileAccess : public mt::DefaultedFileAccess
{
public:
    explicit MockFileAccess(std::map<mega::LocalPath, const mt::FsNode*>& fsNodes)
    : mFsNodes{fsNodes}
    {}

    ~MockFileAccess()
    {
        assert(sOpenFileCount <= 2); // Ensure there's not more than two files open at a time
        if (mOpen)
        {
            --sOpenFileCount;
        }
    }

    MEGA_DISABLE_COPY_MOVE(MockFileAccess)

    bool fopen(mega::LocalPath& path, bool, bool, mega::DirAccess* iteratingDir, bool) override
    {
        mPath = path;
        return sysopen();
    }

    bool sysstat(mega::m_time_t* curr_mtime, m_off_t* curr_size) override
    {
        *curr_mtime = mtime;
        *curr_size = size;
        return true;
    }

    bool sysopen(bool async = false) override
    {
        const auto fsNodePair = mFsNodes.find(mPath);
        if (fsNodePair != mFsNodes.end())
        {
            mCurrentFsNode = fsNodePair->second;
            if (!mCurrentFsNode->getOpenable())
            {
                return false;
            }
            fsid = mCurrentFsNode->getFsId();
            fsidvalid = fsid != mega::UNDEF;
            size = mCurrentFsNode->getSize();
            mtime = mCurrentFsNode->getMTime();
            type = mCurrentFsNode->getType();
            mOpen = true;
            ++sOpenFileCount;
            return true;
        }
        else
        {
            return false;
        }
    }

    bool sysread(mega::byte* buffer, unsigned size, m_off_t offset) override
    {
        assert(mOpen);
        assert(mCurrentFsNode);
        if (!mCurrentFsNode->getReadable())
        {
            return false;
        }
        const auto& content = mCurrentFsNode->getContent();
        assert(static_cast<unsigned>(offset) + size <= content.size());
        std::copy(content.begin() + static_cast<unsigned>(offset), content.begin() + static_cast<unsigned>(offset) + size, buffer);
        return true;
    }

    void sysclose() override
    {}

private:
    static int sOpenFileCount;
    mega::LocalPath mPath;
    bool mOpen = false;
    const mt::FsNode* mCurrentFsNode{};
    std::map<mega::LocalPath, const mt::FsNode*>& mFsNodes;
};

int MockFileAccess::sOpenFileCount{0};

class MockDirAccess : public mt::DefaultedDirAccess
{
public:
    explicit MockDirAccess(std::map<mega::LocalPath, const mt::FsNode*>& fsNodes)
    : mFsNodes{fsNodes}
    {}

    MEGA_DISABLE_COPY_MOVE(MockDirAccess)

    bool dopen(mega::LocalPath* path, mega::FileAccess* fa, bool) override
    {
        assert(fa->type == mega::FOLDERNODE);
        const auto fsNodePair = mFsNodes.find(*path);
        if (fsNodePair != mFsNodes.end())
        {
            mCurrentFsNode = fsNodePair->second;
            return mCurrentFsNode->getOpenable();
        }
        else
        {
            return false;
        }
    }

    bool dnext(mega::LocalPath& localpath, mega::LocalPath& localname, bool = true, mega::nodetype_t* = NULL) override
    {
        assert(mCurrentFsNode);
        assert(mCurrentFsNode->getPath() == localpath);
        const auto& children = mCurrentFsNode->getChildren();
        if (mCurrentChildIndex < children.size())
        {
            localname = children[mCurrentChildIndex]->getName();
            ++mCurrentChildIndex;
            return true;
        }
        else
        {
            mCurrentChildIndex = 0;
            mCurrentFsNode = nullptr;
            return false;
        }
    }

private:
    const mt::FsNode* mCurrentFsNode{};
    std::size_t mCurrentChildIndex{};
    std::map<mega::LocalPath, const mt::FsNode*>& mFsNodes;
};

class MockFileSystemAccess : public mt::DefaultedFileSystemAccess
{
public:
    explicit MockFileSystemAccess(std::map<mega::LocalPath, const mt::FsNode*>& fsNodes)
    : mFsNodes{fsNodes}
    {}

    std::unique_ptr<mega::FileAccess> newfileaccess(bool) override
    {
        return std::unique_ptr<mega::FileAccess>{new MockFileAccess{mFsNodes}};
    }

    mega::DirAccess* newdiraccess() override
    {
        return new MockDirAccess{mFsNodes};
    }

    void local2path(const std::string* local, std::string* path) const override
    {
        *path = *local;
    }

    void path2local(const std::string* local, std::string* path) const override
    {
        *path = *local;
    }

    bool getsname(const mega::LocalPath&, mega::LocalPath&) const override
    {
        return false;
    }

private:
    std::map<mega::LocalPath, const mt::FsNode*>& mFsNodes;
};

struct Fixture
{
    explicit Fixture(std::string localname)
    : mUnifiedSync{mt::makeSync(*mClient, std::move(localname))}
    , mSync{mUnifiedSync->mSync}
    {}

    MEGA_DISABLE_COPY_MOVE(Fixture)

    MockApp mApp;
    std::map<mega::LocalPath, const mt::FsNode*> mFsNodes;
    MockFileSystemAccess mFsAccess{mFsNodes};
    std::shared_ptr<mega::MegaClient> mClient = mt::makeClient(mApp, mFsAccess);
    mega::handlelocalnode_map& mLocalNodes = mClient->fsidnode;
    std::unique_ptr<mega::UnifiedSync> mUnifiedSync;
    std::unique_ptr<mega::Sync>& mSync;

    bool iteratorsCorrect(mega::LocalNode& l) const
    {
        if (l.fsid_it == mLocalNodes.end())
        {
            return false;
        }
        auto localNodePair = mLocalNodes.find(l.fsid);
        if (l.fsid_it != localNodePair)
        {
            return false;
        }
        if (&l != localNodePair->second)
        {
            return false;
        }
        return true;
    }
};

}

namespace {

using mega::LocalPath;
using std::string;

/*
 * Shim to make following test less painful.
 */
int computeReversePathMatchScore(const string& path1,
                                 const string& path2)
{
#if defined(_WIN32)
    mega::WinFileSystemAccess wfa;
    auto localpath1 = LocalPath::fromPath(path1, wfa);
    auto localpath2 = LocalPath::fromPath(path2, wfa);

    return mega::computeReversePathMatchScore(localpath1,
                                              localpath2,
                                              mt::DefaultedFileSystemAccess());
#else
    return mega::computeReversePathMatchScore(
        LocalPath::fromPlatformEncoded(path1),
        LocalPath::fromPlatformEncoded(path2),
        mt::DefaultedFileSystemAccess());

#endif
}

void test_computeReversePathMatchScore()
{
    string sepstr;
    sepstr.push_back(LocalPath::localPathSeparator);
    ASSERT_EQ(0, computeReversePathMatchScore("", ""));
    ASSERT_EQ(0, computeReversePathMatchScore("", sepstr + "a"));
    ASSERT_EQ(0, computeReversePathMatchScore(sepstr + "b", ""));
    ASSERT_EQ(0, computeReversePathMatchScore("a", "b"));
    ASSERT_EQ(2, computeReversePathMatchScore("cc", "cc"));
    ASSERT_EQ(0, computeReversePathMatchScore(sepstr, sepstr));
    ASSERT_EQ(0, computeReversePathMatchScore(sepstr + "b", sepstr + "a"));
    ASSERT_EQ(2, computeReversePathMatchScore(sepstr + "cc", sepstr + "cc"));
    ASSERT_EQ(0, computeReversePathMatchScore(sepstr + "b", sepstr + "b" + sepstr));
    ASSERT_EQ(2, computeReversePathMatchScore(sepstr + "a" + sepstr + "b", sepstr + "a" + sepstr + "b"));
    ASSERT_EQ(2, computeReversePathMatchScore(sepstr + "a" + sepstr + "c" + sepstr + "a" + sepstr + "b", sepstr + "a" + sepstr + "b"));
    ASSERT_EQ(3, computeReversePathMatchScore(sepstr + "aaa" + sepstr + "bbbb" + sepstr + "ccc", sepstr + "aaa" + sepstr + "bbb" + sepstr + "ccc"));
    ASSERT_EQ(2, computeReversePathMatchScore("a" + sepstr + "b", "a" + sepstr + "b"));

    const string base = sepstr + "a" + sepstr + "b";
    const string reference = sepstr + "c12" + sepstr + "e34";

    ASSERT_EQ(6, computeReversePathMatchScore(base + reference, base + sepstr + "a65" + reference));
    ASSERT_EQ(6, computeReversePathMatchScore(base + reference, base + sepstr + ".debris" + reference));
    ASSERT_EQ(6, computeReversePathMatchScore(base + reference, base + sepstr + "ab" + reference));
}

}

TEST(Sync, computeReverseMatchScore_oneByteSeparator)
{
    test_computeReversePathMatchScore();
}

/*TEST(Sync, assignFilesystemIds_whenFilesystemFingerprintsMatchLocalNodes)
{
    Fixture fx{"d"};

    // Level 0
    mt::FsNode d{nullptr, mega::FOLDERNODE, "d"};
    mega::LocalNode& ld = *fx.mSync->localroot;
    static_cast<mega::FileFingerprint&>(ld) = d.getFingerprint();

    // Level 1
    mt::FsNode d_0{&d, mega::FOLDERNODE, "d_0"};
    auto ld_0 = mt::makeLocalNode(*fx.mSync, ld, mega::FOLDERNODE, "d_0", d_0.getFingerprint());
    mt::FsNode d_1{&d, mega::FOLDERNODE, "d_1"};
    auto ld_1 = mt::makeLocalNode(*fx.mSync, ld, mega::FOLDERNODE, "d_1", d_1.getFingerprint());
    mt::FsNode f_2{&d, mega::FILENODE, "f_2"};
    auto lf_2 = mt::makeLocalNode(*fx.mSync, ld, mega::FILENODE, "f_2", f_2.getFingerprint());

    // Level 2
    mt::FsNode f_0_0{&d_0, mega::FILENODE, "f_0_0"};
    auto lf_0_0 = mt::makeLocalNode(*fx.mSync, *ld_0, mega::FILENODE, "f_0_0", f_0_0.getFingerprint());
    mt::FsNode f_0_1{&d_0, mega::FILENODE, "f_0_1"};
    auto lf_0_1 = mt::makeLocalNode(*fx.mSync, *ld_0, mega::FILENODE, "f_0_1", f_0_1.getFingerprint());
    mt::FsNode f_1_0{&d_1, mega::FILENODE, "f_1_0"};
    auto lf_1_0 = mt::makeLocalNode(*fx.mSync, *ld_1, mega::FILENODE, "f_1_0", f_1_0.getFingerprint());
    mt::FsNode d_1_1{&d_1, mega::FOLDERNODE, "d_1_1"};
    auto ld_1_1 = mt::makeLocalNode(*fx.mSync, *ld_1, mega::FOLDERNODE, "d_1_1", d_1_1.getFingerprint());

    // Level 3
    mt::FsNode f_1_1_0{&d_1_1, mega::FILENODE, "f_1_1_0"};
    auto lf_1_1_0 = mt::makeLocalNode(*fx.mSync, *ld_1_1, mega::FILENODE, "f_1_1_0", f_1_1_0.getFingerprint());

    mt::collectAllFsNodes(fx.mFsNodes, d);

    auto localdebris = LocalPath::fromPath("d/" + mt::gLocalDebris, fx.mFsAccess);
    const auto success = mega::assignFilesystemIds(*fx.mSync, fx.mApp, fx.mFsAccess, fx.mLocalNodes, localdebris);

    ASSERT_TRUE(success);

    // assert that directories have correct fs IDs
    ASSERT_EQ(mega::UNDEF, ld.fsid);
    ASSERT_EQ(d_0.getFsId(), ld_0->fsid);
    ASSERT_EQ(d_1.getFsId(), ld_1->fsid);
    ASSERT_EQ(d_1_1.getFsId(), ld_1_1->fsid);

    // assert that all file `LocalNode`s have same fs IDs as the corresponding `FsNode`s
    ASSERT_EQ(f_2.getFsId(), lf_2->fsid);
    ASSERT_EQ(f_0_0.getFsId(), lf_0_0->fsid);
    ASSERT_EQ(f_0_1.getFsId(), lf_0_1->fsid);
    ASSERT_EQ(f_1_0.getFsId(), lf_1_0->fsid);
    ASSERT_EQ(f_1_1_0.getFsId(), lf_1_1_0->fsid);

    // assert that the local node map is correct
    constexpr std::size_t fileCount = 8;
    ASSERT_EQ(fileCount, fx.mLocalNodes.size());

    ASSERT_FALSE(fx.iteratorsCorrect(ld));
    ASSERT_TRUE(fx.iteratorsCorrect(*ld_0));
    ASSERT_TRUE(fx.iteratorsCorrect(*ld_1));
    ASSERT_TRUE(fx.iteratorsCorrect(*ld_1_1));
    ASSERT_TRUE(fx.iteratorsCorrect(*lf_2));
    ASSERT_TRUE(fx.iteratorsCorrect(*lf_0_0));
    ASSERT_TRUE(fx.iteratorsCorrect(*lf_0_1));
    ASSERT_TRUE(fx.iteratorsCorrect(*lf_1_0));
    ASSERT_TRUE(fx.iteratorsCorrect(*lf_1_1_0));
}

TEST(Sync, assignFilesystemIds_whenFilesystemFingerprintsMatchLocalNodes_oppositeDeclarationOrder)
{
    Fixture fx{"d"};

    // Level 0
    mt::FsNode d{nullptr, mega::FOLDERNODE, "d"};
    mega::LocalNode& ld = *fx.mSync->localroot;
    static_cast<mega::FileFingerprint&>(ld) = d.getFingerprint();

    // Level 1
    mt::FsNode d_0{&d, mega::FOLDERNODE, "d_0"};
    auto ld_0 = mt::makeLocalNode(*fx.mSync, ld, mega::FOLDERNODE, "d_0", d_0.getFingerprint());

    // Level 2

    // reverse order of declaration should still lead to same results (files vs localnodes)
    mt::FsNode f_0_1{&d_0, mega::FILENODE, "f_0_1"};
    mt::FsNode f_0_0{&d_0, mega::FILENODE, "f_0_0"};
    auto lf_0_0 = mt::makeLocalNode(*fx.mSync, *ld_0, mega::FILENODE, "f_0_0", f_0_0.getFingerprint());
    auto lf_0_1 = mt::makeLocalNode(*fx.mSync, *ld_0, mega::FILENODE, "f_0_1", f_0_1.getFingerprint());

    mt::collectAllFsNodes(fx.mFsNodes, d);

    auto localdebris = LocalPath::fromPath("d/" + mt::gLocalDebris, fx.mFsAccess);
    const auto success = mega::assignFilesystemIds(*fx.mSync, fx.mApp, fx.mFsAccess, fx.mLocalNodes, localdebris);

    ASSERT_TRUE(success);

    // assert that directories have correct fs IDs
    ASSERT_EQ(mega::UNDEF, ld.fsid);
    ASSERT_EQ(d_0.getFsId(), ld_0->fsid);

    // assert that all file `LocalNode`s have same fs IDs as the corresponding `FsNode`s
    ASSERT_EQ(f_0_0.getFsId(), lf_0_0->fsid);
    ASSERT_EQ(f_0_1.getFsId(), lf_0_1->fsid);

    // assert that the local node map is correct
    constexpr std::size_t fileCount = 3;
    ASSERT_EQ(fileCount, fx.mLocalNodes.size());

    ASSERT_FALSE(fx.iteratorsCorrect(ld));
    ASSERT_TRUE(fx.iteratorsCorrect(*ld_0));
    ASSERT_TRUE(fx.iteratorsCorrect(*lf_0_0));
    ASSERT_TRUE(fx.iteratorsCorrect(*lf_0_1));
}

TEST(Sync, assignFilesystemIds_whenNoLocalNodesMatchFilesystemFingerprints)
{
    Fixture fx{"d"};

    // Level 0
    mt::FsNode d{nullptr, mega::FOLDERNODE, "d"};
    mega::LocalNode& ld = *fx.mSync->localroot;

    // Level 1
    mt::FsNode d_0{&d, mega::FOLDERNODE, "d_0"};
    auto ld_0 = mt::makeLocalNode(*fx.mSync, ld, mega::FOLDERNODE, "d_0");
    mt::FsNode d_1{&d, mega::FOLDERNODE, "d_1"};
    auto ld_1 = mt::makeLocalNode(*fx.mSync, ld, mega::FOLDERNODE, "d_1");
    mt::FsNode f_2{&d, mega::FILENODE, "f_2"};
    auto lf_2 = mt::makeLocalNode(*fx.mSync, ld, mega::FILENODE, "f_2");

    // Level 2
    mt::FsNode f_0_0{&d_0, mega::FILENODE, "f_0_0"};
    auto lf_0_0 = mt::makeLocalNode(*fx.mSync, *ld_0, mega::FILENODE, "f_0_0");
    mt::FsNode f_0_1{&d_0, mega::FILENODE, "f_0_1"};
    auto lf_0_1 = mt::makeLocalNode(*fx.mSync, *ld_0, mega::FILENODE, "f_0_1");
    mt::FsNode f_1_0{&d_1, mega::FILENODE, "f_1_0"};
    auto lf_1_0 = mt::makeLocalNode(*fx.mSync, *ld_1, mega::FILENODE, "f_1_0");
    mt::FsNode d_1_1{&d_1, mega::FOLDERNODE, "d_1_1"};
    auto ld_1_1 = mt::makeLocalNode(*fx.mSync, *ld_1, mega::FOLDERNODE, "d_1_1");

    // Level 3
    mt::FsNode f_1_1_0{&d_1_1, mega::FILENODE, "f_1_1_0"};
    auto lf_1_1_0 = mt::makeLocalNode(*fx.mSync, *ld_1_1, mega::FILENODE, "f_1_1_0");

    mt::collectAllFsNodes(fx.mFsNodes, d);

    auto localdebris = LocalPath::fromPath("d/" + mt::gLocalDebris, fx.mFsAccess);
    const auto success = mega::assignFilesystemIds(*fx.mSync, fx.mApp, fx.mFsAccess, fx.mLocalNodes, localdebris);

    ASSERT_TRUE(success);

    // assert that files and directories have invalid fs IDs (no fingerprint matches)
    ASSERT_EQ(mega::UNDEF, ld.fsid);
    ASSERT_EQ(mega::UNDEF, ld_0->fsid);
    ASSERT_EQ(mega::UNDEF, ld_1->fsid);
    ASSERT_EQ(mega::UNDEF, ld_1_1->fsid);
    ASSERT_EQ(mega::UNDEF, lf_2->fsid);
    ASSERT_EQ(mega::UNDEF, lf_0_0->fsid);
    ASSERT_EQ(mega::UNDEF, lf_0_1->fsid);
    ASSERT_EQ(mega::UNDEF, lf_1_0->fsid);
    ASSERT_EQ(mega::UNDEF, lf_1_1_0->fsid);
}

TEST(Sync, assignFilesystemIds_whenTwoLocalNodesHaveSameFingerprint)
{
    Fixture fx{"d"};

    // Level 0
    mt::FsNode d{nullptr, mega::FOLDERNODE, "d"};
    mega::LocalNode& ld = *fx.mSync->localroot;
    static_cast<mega::FileFingerprint&>(ld) = d.getFingerprint();

    // Level 1
    mt::FsNode d_0{&d, mega::FOLDERNODE, "d_0"};
    auto ld_0 = mt::makeLocalNode(*fx.mSync, ld, mega::FOLDERNODE, "d_0", d_0.getFingerprint());
    mt::FsNode d_1{&d, mega::FOLDERNODE, "d_1"};
    auto ld_1 = mt::makeLocalNode(*fx.mSync, ld, mega::FOLDERNODE, "d_1", d_1.getFingerprint());
    mt::FsNode f_2{&d, mega::FILENODE, "f_2"};
    auto lf_2 = mt::makeLocalNode(*fx.mSync, ld, mega::FILENODE, "f_2", f_2.getFingerprint());

    // Level 2
    mt::FsNode f_0_0{&d_0, mega::FILENODE, "f_0_0"};
    auto lf_0_0 = mt::makeLocalNode(*fx.mSync, *ld_0, mega::FILENODE, "f_0_0", f_0_0.getFingerprint());
    mt::FsNode f_0_1{&d_0, mega::FILENODE, "f_0_1"};
    auto lf_0_1 = mt::makeLocalNode(*fx.mSync, *ld_0, mega::FILENODE, "f_0_1", f_0_1.getFingerprint());
    mt::FsNode f_1_0{&d_1, mega::FILENODE, "f_1_0"};
    auto lf_1_0 = mt::makeLocalNode(*fx.mSync, *ld_1, mega::FILENODE, "f_1_0", f_1_0.getFingerprint());
    mt::FsNode d_1_1{&d_1, mega::FOLDERNODE, "d_1_1"};
    auto ld_1_1 = mt::makeLocalNode(*fx.mSync, *ld_1, mega::FOLDERNODE, "d_1_1", d_1_1.getFingerprint());

    // Level 3
    mt::FsNode f_1_1_0{&d_1_1, mega::FILENODE, "f_1_1_0"};
    f_1_1_0.assignContentFrom(f_1_0);
    auto lf_1_1_0 = mt::makeLocalNode(*fx.mSync, *ld_1_1, mega::FILENODE, "f_1_1_0", f_1_1_0.getFingerprint());

    mt::collectAllFsNodes(fx.mFsNodes, d);

    auto localdebris = LocalPath::fromPath("d/" + mt::gLocalDebris, fx.mFsAccess);
    const auto success = mega::assignFilesystemIds(*fx.mSync, fx.mApp, fx.mFsAccess, fx.mLocalNodes, localdebris);

    ASSERT_TRUE(success);

    // assert that directories have correct fs IDs
    ASSERT_EQ(mega::UNDEF, ld.fsid);
    ASSERT_EQ(d_0.getFsId(), ld_0->fsid);
    ASSERT_EQ(d_1.getFsId(), ld_1->fsid);
    ASSERT_EQ(d_1_1.getFsId(), ld_1_1->fsid);

    // assert that all file `LocalNode`s have same fs IDs as the corresponding `FsNode`s
    ASSERT_EQ(f_2.getFsId(), lf_2->fsid);
    ASSERT_EQ(f_0_0.getFsId(), lf_0_0->fsid);
    ASSERT_EQ(f_0_1.getFsId(), lf_0_1->fsid);
    ASSERT_EQ(f_1_0.getFsId(), lf_1_0->fsid);
    ASSERT_EQ(f_1_1_0.getFsId(), lf_1_1_0->fsid);

    // assert that the local node map is correct
    constexpr std::size_t fileCount = 8;
    ASSERT_EQ(fileCount, fx.mLocalNodes.size());

    ASSERT_FALSE(fx.iteratorsCorrect(ld));
    ASSERT_TRUE(fx.iteratorsCorrect(*ld_0));
    ASSERT_TRUE(fx.iteratorsCorrect(*ld_1));
    ASSERT_TRUE(fx.iteratorsCorrect(*ld_1_1));
    ASSERT_TRUE(fx.iteratorsCorrect(*lf_2));
    ASSERT_TRUE(fx.iteratorsCorrect(*lf_0_0));
    ASSERT_TRUE(fx.iteratorsCorrect(*lf_0_1));
    ASSERT_TRUE(fx.iteratorsCorrect(*lf_1_0));
    ASSERT_TRUE(fx.iteratorsCorrect(*lf_1_1_0));
}

TEST(Sync, assignFilesystemIds_whenSomeFsIdIsNotValid)
{
    Fixture fx{"d"};

    // Level 0
    mt::FsNode d{nullptr, mega::FOLDERNODE, "d"};
    mega::LocalNode& ld = *fx.mSync->localroot;
    static_cast<mega::FileFingerprint&>(ld) = d.getFingerprint();

    // Level 1
    mt::FsNode f_0{&d, mega::FILENODE, "f_0"};
    f_0.setFsId(mega::UNDEF);
    auto lf_0 = mt::makeLocalNode(*fx.mSync, ld, mega::FILENODE, "f_0", f_0.getFingerprint());

    mt::collectAllFsNodes(fx.mFsNodes, d);

    auto localdebris = LocalPath::fromPath("d/" + mt::gLocalDebris, fx.mFsAccess);
    const auto success = mega::assignFilesystemIds(*fx.mSync, fx.mApp, fx.mFsAccess, fx.mLocalNodes, localdebris);

    ASSERT_FALSE(success);

    // assert that directories have correct fs IDs
    ASSERT_EQ(mega::UNDEF, ld.fsid);

    // file node must have undef fs ID
    ASSERT_EQ(mega::UNDEF, lf_0->fsid);

    // assert that the local node map is correct
    constexpr std::size_t fileCount = 0;
    ASSERT_EQ(fileCount, fx.mLocalNodes.size());

    ASSERT_FALSE(fx.iteratorsCorrect(ld));
    ASSERT_FALSE(fx.iteratorsCorrect(*lf_0));
}

TEST(Sync, assignFilesystemIds_whenSomeFileCannotBeOpened)
{
    Fixture fx{"d"};

    // Level 0
    mt::FsNode d{nullptr, mega::FOLDERNODE, "d"};
    mega::LocalNode& ld = *fx.mSync->localroot;
    static_cast<mega::FileFingerprint&>(ld) = d.getFingerprint();

    // Level 1
    mt::FsNode f_0{&d, mega::FILENODE, "f_0"};
    f_0.setOpenable(false);
    auto lf_0 = mt::makeLocalNode(*fx.mSync, ld, mega::FILENODE, "f_0", f_0.getFingerprint());

    mt::collectAllFsNodes(fx.mFsNodes, d);

    auto localdebris = LocalPath::fromPath("d/" + mt::gLocalDebris, fx.mFsAccess);
    const auto success = mega::assignFilesystemIds(*fx.mSync, fx.mApp, fx.mFsAccess, fx.mLocalNodes, localdebris);

    ASSERT_FALSE(success);
}

TEST(Sync, assignFilesystemIds_whenRootDirCannotBeOpened)
{
    Fixture fx{"d"};

    // Level 0
    mt::FsNode d{nullptr, mega::FOLDERNODE, "d"};
    d.setOpenable(false);
    mega::LocalNode& ld = *fx.mSync->localroot;
    static_cast<mega::FileFingerprint&>(ld) = d.getFingerprint();

    // Level 1
    mt::FsNode f_0{&d, mega::FILENODE, "f_0"};
    auto lf_0 = mt::makeLocalNode(*fx.mSync, ld, mega::FILENODE, "f_0", f_0.getFingerprint());

    mt::collectAllFsNodes(fx.mFsNodes, d);

    auto localdebris = LocalPath::fromPath("d/" + mt::gLocalDebris, fx.mFsAccess);
    const auto success = mega::assignFilesystemIds(*fx.mSync, fx.mApp, fx.mFsAccess, fx.mLocalNodes, localdebris);

    ASSERT_FALSE(success);
}

TEST(Sync, assignFilesystemIds_whenSubDirCannotBeOpened)
{
    Fixture fx{"d"};

    // Level 0
    mt::FsNode d{nullptr, mega::FOLDERNODE, "d"};
    mega::LocalNode& ld = *fx.mSync->localroot;
    static_cast<mega::FileFingerprint&>(ld) = d.getFingerprint();

    // Level 1
    mt::FsNode f_0{&d, mega::FILENODE, "f_0"};
    auto lf_0 = mt::makeLocalNode(*fx.mSync, ld, mega::FILENODE, "f_0", f_0.getFingerprint());
    mt::FsNode d_0{&d, mega::FOLDERNODE, "d_0"};
    d_0.setOpenable(false);
    auto ld_0 = mt::makeLocalNode(*fx.mSync, ld, mega::FOLDERNODE, "d_0", d_0.getFingerprint());

    mt::collectAllFsNodes(fx.mFsNodes, d);

    auto localdebris = LocalPath::fromPath("d/" + mt::gLocalDebris, fx.mFsAccess);
    const auto success = mega::assignFilesystemIds(*fx.mSync, fx.mApp, fx.mFsAccess, fx.mLocalNodes, localdebris);

    ASSERT_FALSE(success);

    // assert that directories have invalid fs IDs
    ASSERT_EQ(mega::UNDEF, ld.fsid);
    ASSERT_EQ(mega::UNDEF, ld_0->fsid);

    // check file nodes
    ASSERT_EQ(f_0.getFsId(), lf_0->fsid);

    // assert that the local node map is correct
    constexpr std::size_t fileCount = 1;
    ASSERT_EQ(fileCount, fx.mLocalNodes.size());

    ASSERT_FALSE(fx.iteratorsCorrect(ld));
    ASSERT_TRUE(fx.iteratorsCorrect(*lf_0));
    ASSERT_FALSE(fx.iteratorsCorrect(*ld_0));
}

TEST(Sync, assignFilesystemIds_forSingleFile)
{
    Fixture fx{"d"};

    // Level 0
    mt::FsNode d{nullptr, mega::FOLDERNODE, "d"};
    mega::LocalNode& ld = *fx.mSync->localroot;
    static_cast<mega::FileFingerprint&>(ld) = d.getFingerprint();

    // Level 1
    mt::FsNode f_0{&d, mega::FILENODE, "f_0"};
    auto lf_0 = mt::makeLocalNode(*fx.mSync, ld, mega::FILENODE, "f_0", f_0.getFingerprint());

    mt::collectAllFsNodes(fx.mFsNodes, d);

    auto localdebris = LocalPath::fromPath("d/" + mt::gLocalDebris, fx.mFsAccess);
    const auto success = mega::assignFilesystemIds(*fx.mSync, fx.mApp, fx.mFsAccess, fx.mLocalNodes, localdebris);

    ASSERT_TRUE(success);

    ASSERT_EQ(mega::UNDEF, ld.fsid);
    ASSERT_EQ(f_0.getFsId(), lf_0->fsid);

    // assert that the local node map is correct
    constexpr std::size_t fileCount = 1;
    ASSERT_EQ(fileCount, fx.mLocalNodes.size());

    ASSERT_FALSE(fx.iteratorsCorrect(ld));
    ASSERT_TRUE(fx.iteratorsCorrect(*lf_0));
}

TEST(Sync, assignFilesystemIds_whenPathIsNotSyncableThroughApp)
{
    Fixture fx{"d"};
    fx.mApp.addNotSyncablePath(LocalPath::fromPath("d/f_1", fx.mFsAccess));

    // Level 0
    mt::FsNode d{nullptr, mega::FOLDERNODE, "d"};
    mega::LocalNode& ld = *fx.mSync->localroot;
    static_cast<mega::FileFingerprint&>(ld) = d.getFingerprint();

    // Level 1
    mt::FsNode f_0{&d, mega::FILENODE, "f_0"};
    auto lf_0 = mt::makeLocalNode(*fx.mSync, ld, mega::FILENODE, "f_0", f_0.getFingerprint());
    mt::FsNode f_1{&d, mega::FILENODE, "f_1"};

    mt::collectAllFsNodes(fx.mFsNodes, d);

    auto localdebris = LocalPath::fromPath("d/" + mt::gLocalDebris, fx.mFsAccess);
    const auto success = mega::assignFilesystemIds(*fx.mSync, fx.mApp, fx.mFsAccess, fx.mLocalNodes, localdebris);

    ASSERT_TRUE(success);

    ASSERT_EQ(mega::UNDEF, ld.fsid);
    ASSERT_EQ(f_0.getFsId(), lf_0->fsid);

    constexpr std::size_t fileCount = 1;
    ASSERT_EQ(fileCount, fx.mLocalNodes.size());

    ASSERT_FALSE(fx.iteratorsCorrect(ld));
    ASSERT_TRUE(fx.iteratorsCorrect(*lf_0));
}

TEST(Sync, assignFilesystemIds_whenDebrisIsPartOfFiles)
{
    Fixture fx{"d"};

    // Level 0
    mt::FsNode d{nullptr, mega::FOLDERNODE, "d"};
    mega::LocalNode& ld = *fx.mSync->localroot;
    static_cast<mega::FileFingerprint&>(ld) = d.getFingerprint();

    // Level 1
    mt::FsNode f_0{&d, mega::FILENODE, "f_0"};
    auto lf_0 = mt::makeLocalNode(*fx.mSync, ld, mega::FILENODE, "f_0", f_0.getFingerprint());
    mt::FsNode d_1{&d, mega::FOLDERNODE, mt::gLocalDebris};

    // Level 2
    mt::FsNode f_1_0{&d_1, mega::FILENODE, "f_1_0"};

    mt::collectAllFsNodes(fx.mFsNodes, d);

    auto localdebris = LocalPath::fromPath("d/" + mt::gLocalDebris, fx.mFsAccess);
    const auto success = mega::assignFilesystemIds(*fx.mSync, fx.mApp, fx.mFsAccess, fx.mLocalNodes, localdebris);

    ASSERT_TRUE(success);

    // assert that directories have correct fs IDs
    ASSERT_EQ(mega::UNDEF, ld.fsid);

    // assert that all file `LocalNode`s have same fs IDs as the corresponding `FsNode`s
    ASSERT_EQ(f_0.getFsId(), lf_0->fsid);

    // assert that the local node map is correct
    constexpr std::size_t fileCount = 1;
    ASSERT_EQ(fileCount, fx.mLocalNodes.size());

    ASSERT_FALSE(fx.iteratorsCorrect(ld));
    ASSERT_TRUE(fx.iteratorsCorrect(*lf_0));
}

TEST(Sync, assignFilesystemIds_preferredPathMatchAssignsFinalFsId)
{
    Fixture fx{"d"};

    // Level 0
    mt::FsNode d{nullptr, mega::FOLDERNODE, "d"};
    mega::LocalNode& ld = *fx.mSync->localroot;
    static_cast<mega::FileFingerprint&>(ld) = d.getFingerprint();

    // Level 1
    mt::FsNode f_0{&d, mega::FILENODE, "f_0"};
    auto lf_0 = mt::makeLocalNode(*fx.mSync, ld, mega::FILENODE, "f_0", f_0.getFingerprint());
    mt::FsNode d_1{&d, mega::FOLDERNODE, "d_1"};

    // the local node for f_1_0 is still at level 1 but the file moved to level 2 under a new folder (d_1)
    auto lf_1 = mt::makeLocalNode(*fx.mSync, ld, mega::FILENODE, "f_1_0", f_0.getFingerprint());

    // Level 2
    mt::FsNode f_1_0{&d_1, mega::FILENODE, "f_1_0"};
    f_1_0.assignContentFrom(f_0);

    mt::collectAllFsNodes(fx.mFsNodes, d);

    auto localdebris = LocalPath::fromPath("d/" + mt::gLocalDebris, fx.mFsAccess);
    const auto success = mega::assignFilesystemIds(*fx.mSync, fx.mApp, fx.mFsAccess, fx.mLocalNodes, localdebris);

    ASSERT_TRUE(success);

    // assert that directories have correct fs IDs
    ASSERT_EQ(mega::UNDEF, ld.fsid);

    // assert that all file `LocalNode`s have same fs IDs as the corresponding `FsNode`s
    ASSERT_EQ(f_0.getFsId(), lf_0->fsid);
    ASSERT_EQ(f_1_0.getFsId(), lf_1->fsid);

    // assert that the local node map is correct
    constexpr std::size_t fileCount = 2;
    ASSERT_EQ(fileCount, fx.mLocalNodes.size());

    ASSERT_TRUE(fx.iteratorsCorrect(*lf_0));
    ASSERT_TRUE(fx.iteratorsCorrect(*lf_1));
}

TEST(Sync, assignFilesystemIds_whenFolderWasMoved_differentLeafName)
{
    Fixture fx{"d"};

    // Level 0
    mt::FsNode d{nullptr, mega::FOLDERNODE, "d"};
    mega::LocalNode& ld = *fx.mSync->localroot;
    static_cast<mega::FileFingerprint&>(ld) = d.getFingerprint();

    // Level 1
    mt::FsNode d_0_renamed{&d, mega::FOLDERNODE, "d_0_renamed"};
    auto ld_0 = mt::makeLocalNode(*fx.mSync, ld, mega::FOLDERNODE, "d_0", d_0_renamed.getFingerprint());

    // Level 2
    mt::FsNode f_0_0{&d_0_renamed, mega::FILENODE, "f_0_0"};
    auto lf_0_0 = mt::makeLocalNode(*fx.mSync, *ld_0, mega::FILENODE, "f_0_0", f_0_0.getFingerprint());
    mt::FsNode f_0_1{&d_0_renamed, mega::FILENODE, "f_0_1"};
    auto lf_0_1 = mt::makeLocalNode(*fx.mSync, *ld_0, mega::FILENODE, "f_0_1", f_0_1.getFingerprint());

    mt::collectAllFsNodes(fx.mFsNodes, d);

    auto localdebris = LocalPath::fromPath("d/" + mt::gLocalDebris, fx.mFsAccess);
    const auto success = mega::assignFilesystemIds(*fx.mSync, fx.mApp, fx.mFsAccess, fx.mLocalNodes, localdebris);

    ASSERT_TRUE(success);

    // assert that directories have correct fs IDs
    ASSERT_EQ(mega::UNDEF, ld.fsid);
    ASSERT_EQ(mega::UNDEF, ld_0->fsid);

    // assert that all file `LocalNode`s have same fs IDs as the corresponding `FsNode`s
    ASSERT_EQ(f_0_0.getFsId(), lf_0_0->fsid);
    ASSERT_EQ(f_0_1.getFsId(), lf_0_1->fsid);

    // assert that the local node map is correct
    constexpr std::size_t fileCount = 2;
    ASSERT_EQ(fileCount, fx.mLocalNodes.size());

    ASSERT_FALSE(fx.iteratorsCorrect(ld));
    ASSERT_FALSE(fx.iteratorsCorrect(*ld_0));
    ASSERT_TRUE(fx.iteratorsCorrect(*lf_0_0));
    ASSERT_TRUE(fx.iteratorsCorrect(*lf_0_1));
}

TEST(Sync, assignFilesystemIds_whenFolderWasMoved_sameLeafName)
{
    Fixture fx{"d"};

    // Level 0
    mt::FsNode d{nullptr, mega::FOLDERNODE, "d"};
    mega::LocalNode& ld = *fx.mSync->localroot;
    static_cast<mega::FileFingerprint&>(ld) = d.getFingerprint();

    // Level 1
    mt::FsNode d_0_renamed{&d, mega::FOLDERNODE, "d_0_renamed"};
    auto ld_0 = mt::makeLocalNode(*fx.mSync, ld, mega::FOLDERNODE, "d_0", d_0_renamed.getFingerprint());

    // Level 2
    mt::FsNode d_0{&d_0_renamed, mega::FOLDERNODE, "d_0"};

    // Level 3
    mt::FsNode f_0_0{&d_0, mega::FILENODE, "f_0_0"};
    auto lf_0_0 = mt::makeLocalNode(*fx.mSync, *ld_0, mega::FILENODE, "f_0_0", f_0_0.getFingerprint());
    mt::FsNode f_0_1{&d_0, mega::FILENODE, "f_0_1"};
    auto lf_0_1 = mt::makeLocalNode(*fx.mSync, *ld_0, mega::FILENODE, "f_0_1", f_0_1.getFingerprint());

    mt::collectAllFsNodes(fx.mFsNodes, d);

    auto localdebris = LocalPath::fromPath("d/" + mt::gLocalDebris, fx.mFsAccess);
    const auto success = mega::assignFilesystemIds(*fx.mSync, fx.mApp, fx.mFsAccess, fx.mLocalNodes, localdebris);

    ASSERT_TRUE(success);

    // assert that directories have correct fs IDs
    ASSERT_EQ(mega::UNDEF, ld.fsid);
    ASSERT_EQ(d_0.getFsId(), ld_0->fsid);

    // assert that all file `LocalNode`s have same fs IDs as the corresponding `FsNode`s
    ASSERT_EQ(f_0_0.getFsId(), lf_0_0->fsid);
    ASSERT_EQ(f_0_1.getFsId(), lf_0_1->fsid);

    // assert that the local node map is correct
    constexpr std::size_t fileCount = 3;
    ASSERT_EQ(fileCount, fx.mLocalNodes.size());

    ASSERT_FALSE(fx.iteratorsCorrect(ld));
    ASSERT_TRUE(fx.iteratorsCorrect(*ld_0));
    ASSERT_TRUE(fx.iteratorsCorrect(*lf_0_0));
    ASSERT_TRUE(fx.iteratorsCorrect(*lf_0_1));
}

TEST(Sync, assignFilesystemIds_whenFileWasCopied)
{
    Fixture fx{"d"};

    // Level 0
    mt::FsNode d{nullptr, mega::FOLDERNODE, "d"};
    mega::LocalNode& ld = *fx.mSync->localroot;
    static_cast<mega::FileFingerprint&>(ld) = d.getFingerprint();

    // Level 1
    mt::FsNode f_0{&d, mega::FILENODE, "f_0"};
    mt::FsNode d_0{&d, mega::FOLDERNODE, "d_0"};

    auto lf_0 = mt::makeLocalNode(*fx.mSync, ld, mega::FILENODE, "f_0", f_0.getFingerprint());

    // Level 2
    mt::FsNode f_1{&d_0, mega::FILENODE, "f_0"}; // same name as `f_0`
    f_1.assignContentFrom(f_0); // file was copied maintaining mtime

    mt::collectAllFsNodes(fx.mFsNodes, d);

    auto localdebris = LocalPath::fromPath("d/" + mt::gLocalDebris, fx.mFsAccess);
    const auto success = mega::assignFilesystemIds(*fx.mSync, fx.mApp, fx.mFsAccess, fx.mLocalNodes, localdebris);

    ASSERT_TRUE(success);

    // assert that directories have correct fs IDs
    ASSERT_EQ(mega::UNDEF, ld.fsid);

    // assert that all file `LocalNode`s have same fs IDs as the corresponding `FsNode`s
    ASSERT_EQ(f_0.getFsId(), lf_0->fsid);

    // assert that the local node map is correct
    constexpr std::size_t fileCount = 1;
    ASSERT_EQ(fileCount, fx.mLocalNodes.size());

    ASSERT_FALSE(fx.iteratorsCorrect(ld));
    ASSERT_TRUE(fx.iteratorsCorrect(*lf_0));
}

TEST(Sync, assignFilesystemIds_whenFileWasMoved_differentLeafName)
{
    Fixture fx{"d"};

    // Level 0
    mt::FsNode d{nullptr, mega::FOLDERNODE, "d"};
    mega::LocalNode& ld = *fx.mSync->localroot;
    static_cast<mega::FileFingerprint&>(ld) = d.getFingerprint();

    // Level 1
    mt::FsNode f_0{&d, mega::FILENODE, "f_0_renamed"};
    auto lf_0 = mt::makeLocalNode(*fx.mSync, ld, mega::FILENODE, "f_0", f_0.getFingerprint());

    mt::collectAllFsNodes(fx.mFsNodes, d);

    auto localdebris = LocalPath::fromPath("d/" + mt::gLocalDebris, fx.mFsAccess);
    const auto success = mega::assignFilesystemIds(*fx.mSync, fx.mApp, fx.mFsAccess, fx.mLocalNodes, localdebris);

    ASSERT_TRUE(success);

    ASSERT_EQ(mega::UNDEF, ld.fsid);
    ASSERT_EQ(mega::UNDEF, lf_0->fsid);

    // assert that the local node map is correct
    constexpr std::size_t fileCount = 0;
    ASSERT_EQ(fileCount, fx.mLocalNodes.size());

    ASSERT_FALSE(fx.iteratorsCorrect(ld));
    ASSERT_FALSE(fx.iteratorsCorrect(*lf_0));
}

TEST(Sync, assignFilesystemIds_whenFileWasMoved_sameLeafName)
{
    Fixture fx{"d"};

    // Level 0
    mt::FsNode d{nullptr, mega::FOLDERNODE, "d"};
    mega::LocalNode& ld = *fx.mSync->localroot;
    static_cast<mega::FileFingerprint&>(ld) = d.getFingerprint();

    // Level 1
    mt::FsNode d_0{&d, mega::FOLDERNODE, "d_0"};

    // Level 2
    mt::FsNode f_0{&d_0, mega::FILENODE, "f_0"};

    auto lf_0 = mt::makeLocalNode(*fx.mSync, ld, mega::FILENODE, "f_0", f_0.getFingerprint()); // still at level 1

    mt::collectAllFsNodes(fx.mFsNodes, d);

    auto localdebris = LocalPath::fromPath("d/" + mt::gLocalDebris, fx.mFsAccess);
    const auto success = mega::assignFilesystemIds(*fx.mSync, fx.mApp, fx.mFsAccess, fx.mLocalNodes, localdebris);

    ASSERT_TRUE(success);

    ASSERT_EQ(mega::UNDEF, ld.fsid);
    ASSERT_EQ(f_0.getFsId(), lf_0->fsid);

    // assert that the local node map is correct
    constexpr std::size_t fileCount = 1;
    ASSERT_EQ(fileCount, fx.mLocalNodes.size());

    ASSERT_FALSE(fx.iteratorsCorrect(ld));
    ASSERT_TRUE(fx.iteratorsCorrect(*lf_0));
}

TEST(Sync, assignFilesystemIds_emptyFolderStaysUnassigned)
{
    Fixture fx{"d"};

    // Level 0
    mt::FsNode d{nullptr, mega::FOLDERNODE, "d"};
    mega::LocalNode& ld = *fx.mSync->localroot;
    static_cast<mega::FileFingerprint&>(ld) = d.getFingerprint();

    // Level 1
    mt::FsNode d_0{&d, mega::FOLDERNODE, "d_0"};
    auto ld_0 = mt::makeLocalNode(*fx.mSync, ld, mega::FOLDERNODE, "d_0");

    mt::collectAllFsNodes(fx.mFsNodes, d);

    auto localdebris = LocalPath::fromPath("d/" + mt::gLocalDebris, fx.mFsAccess);
    const auto success = mega::assignFilesystemIds(*fx.mSync, fx.mApp, fx.mFsAccess, fx.mLocalNodes, localdebris);

    ASSERT_TRUE(success);

    ASSERT_EQ(mega::UNDEF, ld.fsid);
    ASSERT_EQ(mega::UNDEF, ld_0->fsid);

    // assert that the local node map is correct
    constexpr std::size_t fileCount = 0;
    ASSERT_EQ(fileCount, fx.mLocalNodes.size());

    ASSERT_FALSE(fx.iteratorsCorrect(ld));
    ASSERT_FALSE(fx.iteratorsCorrect(*ld_0));
}

#ifdef NDEBUG
TEST(Sync, assignFilesystemIds_whenRootPathIsNotAFolder_hittingAssert)
{
    Fixture fx{"d"};

    // Level 0
    mt::FsNode d{nullptr, mega::FILENODE, "d"};

    mt::collectAllFsNodes(fx.mFsNodes, d);

    auto localdebris = LocalPath::fromPath("d/" + mt::gLocalDebris, fx.mFsAccess);
    const auto success = mega::assignFilesystemIds(*fx.mSync, fx.mApp, fx.mFsAccess, fx.mLocalNodes, localdebris);

    ASSERT_FALSE(success);
}
#endif

#ifdef NDEBUG
TEST(Sync, assignFilesystemIds_whenFileTypeIsUnexpected_hittingAssert)
{
    Fixture fx{"d"};

    // Level 0
    mt::FsNode d{nullptr, mega::FOLDERNODE, "d"};
    mega::LocalNode& ld = *fx.mSync->localroot;
    static_cast<mega::FileFingerprint&>(ld) = d.getFingerprint();

    // Level 1
    mt::FsNode f_0{&d, mega::TYPE_UNKNOWN, "f_0"};
    auto lf_0 = mt::makeLocalNode(*fx.mSync, ld, mega::FILENODE, "f_0", f_0.getFingerprint());

    mt::collectAllFsNodes(fx.mFsNodes, d);

    auto localdebris = LocalPath::fromPath("d/" + mt::gLocalDebris, fx.mFsAccess);
    const auto success = mega::assignFilesystemIds(*fx.mSync, fx.mApp, fx.mFsAccess, fx.mLocalNodes, localdebris);

    ASSERT_FALSE(success);
}
#endif
*/

namespace
{

void test_SyncConfig_serialization(const mega::SyncConfig& config)
{
    std::string data;
    const_cast<mega::SyncConfig&>(config).serialize(&data);
    auto newConfig = mega::SyncConfig::unserialize(data);
    ASSERT_TRUE(newConfig != nullptr);
    //ASSERT_EQ(config, *newConfig);
}

}

TEST(Sync, SyncConfig_defaultOptions)
{
    const mega::SyncConfig config{127, "foo", "foo", 42, "remote",123};
    ASSERT_TRUE(config.getEnabled());
    ASSERT_EQ("foo", config.getLocalPath());
    ASSERT_EQ(42, config.getRemoteNode());
    ASSERT_EQ(123, config.getLocalFingerprint());
    ASSERT_TRUE(config.getRegExps().empty());
    ASSERT_EQ(mega::TYPE_TWOWAY, config.getType());
    ASSERT_TRUE(config.isUpSync());
    ASSERT_TRUE(config.isDownSync());
    ASSERT_TRUE(config.syncDeletions());
    ASSERT_FALSE(config.forceOverwrite());
    test_SyncConfig_serialization(config);
}

TEST(Sync, SyncConfig_defaultOptions_inactive)
{
    mega::SyncConfig config{127, "foo", "foo", 42, "remote",123};
    config.setEnabled(false);
    ASSERT_FALSE(config.getEnabled());
    ASSERT_EQ("foo", config.getLocalPath());
    ASSERT_EQ(42, config.getRemoteNode());
    ASSERT_EQ(123, config.getLocalFingerprint());
    ASSERT_TRUE(config.getRegExps().empty());
    ASSERT_EQ(mega::TYPE_TWOWAY, config.getType());
    ASSERT_TRUE(config.isUpSync());
    ASSERT_TRUE(config.isDownSync());
    ASSERT_TRUE(config.syncDeletions());
    ASSERT_FALSE(config.forceOverwrite());
    test_SyncConfig_serialization(config);
}

TEST(Sync, SyncConfig_defaultOptions_butWithRegExps)
{
    const std::vector<std::string> regExps{"aa", "bbb"};
    const mega::SyncConfig config{127, "foo", "foo", 42, "remote",123, regExps};
    ASSERT_TRUE(config.getEnabled());
    ASSERT_EQ(127, config.getTag());
    ASSERT_EQ("foo", config.getLocalPath());
    ASSERT_EQ(42, config.getRemoteNode());
    ASSERT_EQ(123, config.getLocalFingerprint());
    ASSERT_EQ(regExps, config.getRegExps());
    ASSERT_EQ(mega::TYPE_TWOWAY, config.getType());
    ASSERT_TRUE(config.isUpSync());
    ASSERT_TRUE(config.isDownSync());
    ASSERT_TRUE(config.syncDeletions());
    ASSERT_FALSE(config.forceOverwrite());
    test_SyncConfig_serialization(config);
}

TEST(Sync, SyncConfig_upSync_syncDelFalse_overwriteFalse)
{
    const std::vector<std::string> regExps{"aa", "bbb"};
    const mega::SyncConfig config{127, "foo", "foo", 42, "remote",123, regExps, true, mega::TYPE_UP};
    ASSERT_TRUE(config.getEnabled());
    ASSERT_EQ(127, config.getTag());
    ASSERT_EQ("foo", config.getLocalPath());
    ASSERT_EQ(42, config.getRemoteNode());
    ASSERT_EQ(123, config.getLocalFingerprint());
    ASSERT_EQ(regExps, config.getRegExps());
    ASSERT_EQ(mega::TYPE_UP, config.getType());
    ASSERT_TRUE(config.isUpSync());
    ASSERT_FALSE(config.isDownSync());
    ASSERT_FALSE(config.syncDeletions());
    ASSERT_FALSE(config.forceOverwrite());
    test_SyncConfig_serialization(config);
}

TEST(Sync, SyncConfig_upSync_syncDelTrue_overwriteTrue)
{
    const std::vector<std::string> regExps{"aa", "bbb"};
    const mega::SyncConfig config{127, "foo", "foo", 42, "remote",123, regExps, true, mega::TYPE_UP, true, true};
    ASSERT_TRUE(config.getEnabled());
    ASSERT_EQ(127, config.getTag());
    ASSERT_EQ("foo", config.getLocalPath());
    ASSERT_EQ(42, config.getRemoteNode());
    ASSERT_EQ(123, config.getLocalFingerprint());
    ASSERT_EQ(regExps, config.getRegExps());
    ASSERT_EQ(mega::TYPE_UP, config.getType());
    ASSERT_TRUE(config.isUpSync());
    ASSERT_FALSE(config.isDownSync());
    ASSERT_TRUE(config.syncDeletions());
    ASSERT_TRUE(config.forceOverwrite());
    test_SyncConfig_serialization(config);
}

TEST(Sync, SyncConfig_downSync_syncDelFalse_overwriteFalse)
{
    const std::vector<std::string> regExps{"aa", "bbb"};
    const mega::SyncConfig config{127, "foo", "foo", 42, "remote",123, regExps, true, mega::TYPE_DOWN};
    ASSERT_TRUE(config.getEnabled());
    ASSERT_EQ(127, config.getTag());
    ASSERT_EQ("foo", config.getLocalPath());
    ASSERT_EQ(42, config.getRemoteNode());
    ASSERT_EQ(123, config.getLocalFingerprint());
    ASSERT_EQ(regExps, config.getRegExps());
    ASSERT_EQ(mega::TYPE_DOWN, config.getType());
    ASSERT_FALSE(config.isUpSync());
    ASSERT_TRUE(config.isDownSync());
    ASSERT_FALSE(config.syncDeletions());
    ASSERT_FALSE(config.forceOverwrite());
    test_SyncConfig_serialization(config);
}

TEST(Sync, SyncConfig_downSync_syncDelTrue_overwriteTrue)
{
    const std::vector<std::string> regExps{"aa", "bbb"};
    const mega::SyncConfig config{127, "foo", "foo", 42, "remote",123, regExps, true, mega::TYPE_DOWN, true, true};
    ASSERT_TRUE(config.getEnabled());
    ASSERT_EQ(127, config.getTag());
    ASSERT_EQ("foo", config.getLocalPath());
    ASSERT_EQ(42, config.getRemoteNode());
    ASSERT_EQ(123, config.getLocalFingerprint());
    ASSERT_EQ(regExps, config.getRegExps());
    ASSERT_EQ(mega::TYPE_DOWN, config.getType());
    ASSERT_FALSE(config.isUpSync());
    ASSERT_TRUE(config.isDownSync());
    ASSERT_TRUE(config.syncDeletions());
    ASSERT_TRUE(config.forceOverwrite());
    test_SyncConfig_serialization(config);
}

namespace
{

void test_SyncConfigBag(mega::SyncConfigBag& bag)
{
    ASSERT_TRUE(bag.all().empty());
    const mega::SyncConfig config1{127, "foo", "foo", 41, "remote", 122, {}, true, mega::TYPE_TWOWAY, false, true, mega::LOCAL_FINGERPRINT_MISMATCH};
    bag.insert(config1);
    const mega::SyncConfig config2{128, "bar", "bar", 42, "remote", 123, {}, false, mega::TYPE_UP, true, false, mega::NO_SYNC_ERROR};
    bag.insert(config2);
    const std::vector<mega::SyncConfig> expConfigs1{config1, config2};
    //ASSERT_EQ(expConfigs1, bag.all());
    bag.removeByTag(config1.getTag());
    const std::vector<mega::SyncConfig> expConfigs2{config2};
    //ASSERT_EQ(expConfigs2, bag.all());
    const mega::SyncConfig config3{128, "bar2", "bar2", 43, "remote", 124};
    bag.insert(config3); // update
    const std::vector<mega::SyncConfig> expConfigs3{config3};
    //ASSERT_EQ(expConfigs3, bag.all());
    bag.insert(config1);
    bag.insert(config2);
    //ASSERT_EQ(expConfigs1, bag.all());
    bag.clear();
    ASSERT_TRUE(bag.all().empty());
}

class MockDbTable : public mt::DefaultedDbTable
{
public:
    using mt::DefaultedDbTable::DefaultedDbTable;
    void rewind() override
    {
        mIndex = 0;
    }
    bool next(uint32_t* id, std::string* data) override
    {
        if (mIndex >= mData->size())
        {
            return false;
        }
        *id = (*mData)[mIndex].first;
        *data = (*mData)[mIndex].second;
        ++mIndex;
        return true;
    }
    bool put(uint32_t id, char* data, unsigned size) override
    {
        del(id);
        mData->emplace_back(id, std::string{data, size});
        return true;
    }
    bool del(uint32_t id) override
    {
        mData->erase(std::remove_if(mData->begin(), mData->end(),
                                   [id](const std::pair<uint32_t, std::string>& p)
                                   {
                                       return p.first == id;
                                   }),
                     mData->end());
        return true;
    }
    void truncate() override
    {
        mData->clear();
    }

    bool inTransaction() const override
    {
        return true;
    }

    std::vector<std::pair<uint32_t, std::string>>* mData = nullptr;

private:
    size_t mIndex = 0;
};

class MockDbAccess : public mega::DbAccess
{
public:
    MockDbAccess(std::vector<std::pair<uint32_t, std::string>>& data)
        : mData{data}
    {}
    mega::DbTable* open(mega::PrnGen &rng, mega::FileSystemAccess&, const std::string&, const int flags) override
    {
        auto table = new MockDbTable{rng, (flags & mega::DB_OPEN_FLAG_TRANSACTED) > 0};
        table->mData = &mData;
        return table;
    }

    bool probe(mega::FileSystemAccess&, const string&) const override
    {
        return true;
    }

<<<<<<< HEAD
    const mega::LocalPath& rootPath() const override
    {
        static const LocalPath dummy;
=======
    const mega::LocalPath &rootPath() const override
    {
        static mega::LocalPath const dummy;
>>>>>>> 5c37765a

        return dummy;
    }

private:
    std::vector<std::pair<uint32_t, std::string>>& mData;
};

}

TEST(Sync, SyncConfigBag)
{
    std::vector<std::pair<uint32_t, std::string>> mData;
    MockDbAccess dbaccess{mData};
    mt::DefaultedFileSystemAccess fsaccess;
    mega::PrnGen rng;
    mega::SyncConfigBag bag{dbaccess, fsaccess, rng, "some_id"};
    test_SyncConfigBag(bag);
}

TEST(Sync, SyncConfigBag_withPreviousState)
{
    std::vector<std::pair<uint32_t, std::string>> mData;
    MockDbAccess dbaccess{mData};
    mt::DefaultedFileSystemAccess fsaccess;
    mega::PrnGen rng;

    mega::SyncConfigBag bag1{dbaccess, fsaccess, rng, "some_id"};
    const mega::SyncConfig config1{127, "foo", "foo", 41, "remote", 122, {}, true, mega::TYPE_TWOWAY, false, true, mega::LOCAL_FINGERPRINT_MISMATCH};
    bag1.insert(config1);
    ASSERT_EQ(1u, mData.size());
    const mega::SyncConfig config2{128, "bar", "bar", 42, "remote", 123, {}, false, mega::TYPE_UP, true, false, mega::NO_SYNC_ERROR};
    bag1.insert(config2);
    ASSERT_EQ(2u, mData.size());
    const mega::SyncConfig config3{129, "bar2", "bar2", 43, "remote", 124, {}, false, mega::TYPE_UP, true, false, mega::NO_SYNC_ERROR};
    bag1.insert(config3);
    ASSERT_EQ(3u, mData.size());
    bag1.insert(config3); // update
    ASSERT_EQ(3u, mData.size());
    bag1.removeByTag(config3.getTag());
    ASSERT_EQ(2u, mData.size());

    const mega::SyncConfigBag bag2{dbaccess, fsaccess, rng, "some_id"};
    const std::vector<mega::SyncConfig> expConfigs{config1, config2};
    //ASSERT_EQ(expConfigs, bag2.all());
}

namespace XBackupConfigTests
{

using namespace mega;
using namespace testing;

class Directory
{
public:
    Directory(FSACCESS_CLASS& fsAccess, const LocalPath& path)
      : mFSAccess(fsAccess)
      , mPath(path)
    {
        mFSAccess.mkdirlocal(mPath, false);
    }

    ~Directory()
    {
        mFSAccess.emptydirlocal(mPath);
        mFSAccess.rmdirlocal(mPath);
    }

    MEGA_DISABLE_COPY_MOVE(Directory);

    operator const LocalPath&() const
    {
        return mPath;
    }

    const LocalPath& path() const
    {
        return mPath;
    }

private:
    FSACCESS_CLASS& mFSAccess;
    LocalPath mPath;
}; // Directory

class Utilities
{
public:
    static string randomBase64(const size_t n = 16)
    {
        return Base64::btoa(randomBytes(n));
    }

    static string randomBytes(const size_t n)
    {
        string result(n, '0');

        mRNG.genblock(reinterpret_cast<byte*>(&result[0]), n);

        return result;
    }

    static bool randomFile(LocalPath path, const size_t n = 64)
    {
        auto fileAccess = mFSAccess.newfileaccess(false);

        if (!fileAccess->fopen(path, false, true))
        {
            return false;
        }

        if (fileAccess->size > 0)
        {
            if (!fileAccess->ftruncate())
            {
                return false;
            }
        }

        const string data = randomBytes(n);
        const byte* bytes = reinterpret_cast<const byte*>(&data[0]);

        return fileAccess->fwrite(bytes, static_cast<unsigned>(n), 0x0);
    }

    static LocalPath randomPath(const size_t n = 16)
    {
        return LocalPath::fromPath(randomBase64(n), mFSAccess);
    }

    static LocalPath separator()
    {
#ifdef _WIN32
        return LocalPath::fromPath("\\", mFSAccess);
#else // _WIN32
        return LocalPath::fromPath("/", mFSAccess);
#endif // ! _WIN32
    }

private:
    static FSACCESS_CLASS mFSAccess;
    static PrnGen mRNG;
}; // Utilities

FSACCESS_CLASS Utilities::mFSAccess;
PrnGen Utilities::mRNG;

class XBackupConfigTest
  : public Test
{
public:
    class IOContext
      : public XBackupConfigIOContext
    {
    public:
        IOContext(SymmCipher& cipher,
                  FileSystemAccess& fsAccess,
                  const string& key,
                  const string& name,
                  PrnGen& rng)
          : XBackupConfigIOContext(cipher,
                                   fsAccess,
                                   key,
                                   name,
                                   rng)
        {
            // Perform real behavior by default.
            ON_CALL(*this, get(_, _))
              .WillByDefault(Invoke(this, &IOContext::getConcrete));

            ON_CALL(*this, read(_, _, _))
              .WillByDefault(Invoke(this, &IOContext::readConcrete));

            ON_CALL(*this, write(_, _, _))
              .WillByDefault(Invoke(this, &IOContext::writeConcrete));
        }

        MOCK_METHOD2(get, error(const LocalPath&, vector<unsigned int>&));

        MOCK_METHOD3(read, error(const LocalPath&, string&, const unsigned int));

        MOCK_METHOD3(write, error(const LocalPath&, const string&, const unsigned int));

    private:
        // Delegate to real behavior.
        error getConcrete(const LocalPath& drivePath,
                          vector<unsigned int>& slots)
        {
            return XBackupConfigIOContext::get(drivePath, slots);
        }

        error readConcrete(const LocalPath& drivePath,
                           string& data,
                           const unsigned int slot)
        {
            return XBackupConfigIOContext::read(drivePath, data, slot);
        }

        error writeConcrete(const LocalPath& drivePath,
                            const string& data,
                            const unsigned int slot)
        {
            return XBackupConfigIOContext::write(drivePath, data, slot);
        }
    }; // IOContext

    XBackupConfigTest()
      : Test()
      , mCipher(SymmCipher::zeroiv)
      , mFSAccess()
      , mRNG()
      , mConfigKey(Utilities::randomBase64(32))
      , mConfigName(Utilities::randomBase64(16))
      , mIOContext(mCipher,
                   mFSAccess,
                   mConfigKey,
                   mConfigName,
                   mRNG)
    {
    }

    FSACCESS_CLASS& fsAccess()
    {
        return mFSAccess;
    }

    IOContext& ioContext()
    {
        return mIOContext;
    }

protected:
    SymmCipher mCipher;
    FSACCESS_CLASS mFSAccess;
    PrnGen mRNG;
    const string mConfigKey;
    const string mConfigName;
    NiceMock<IOContext> mIOContext;
}; // XBackupConfigTest

class XBackupConfigIOContextTest
  : public XBackupConfigTest
{
public:
    XBackupConfigIOContextTest()
      : XBackupConfigTest()
    {
    }

    const string& configName() const
    {
        return mConfigName;
    }
}; // XBackupConfigIOContextTest

TEST_F(XBackupConfigIOContextTest, GetBadPath)
{
    vector<unsigned int> slots;

    // Generate a bogus path.
    const auto drivePath = Utilities::randomPath();

    auto backupPath = drivePath;

    backupPath.appendWithSeparator(
      XBackupConfigStore::BACKUP_CONFIG_DIR, false);

    // Try to read slots from an invalid path.
    EXPECT_NE(ioContext().get(backupPath, slots), API_OK);

    // Slots should be empty.
    EXPECT_TRUE(slots.empty());
}

TEST_F(XBackupConfigIOContextTest, GetNoSlots)
{
    const auto& BACKUP_DIR =
      XBackupConfigStore::BACKUP_CONFIG_DIR;

    // Make sure the drive path exists.
    Directory drive(fsAccess(), Utilities::randomPath());

    // Make sure the backup directory exists.
    LocalPath backupPath = drive;

    backupPath.appendWithSeparator(BACKUP_DIR, false);

    EXPECT_TRUE(fsAccess().mkdirlocal(backupPath, false));

    // Generate some malformed slots for this user.
    {
        LocalPath configPath = backupPath;

        // This file will be ignored as it has no slot suffix.
        configPath.appendWithSeparator(
          LocalPath::fromPath(configName(), fsAccess()), false);
        EXPECT_TRUE(Utilities::randomFile(configPath));

        // This file will be ignored as it has a malformed slot suffix.
        configPath.append(LocalPath::fromPath(".", fsAccess()));
        EXPECT_TRUE(Utilities::randomFile(configPath));

        // This file will be ignored as it has an invalid slot suffix.
        configPath.append(LocalPath::fromPath("Q", fsAccess()));
        EXPECT_TRUE(Utilities::randomFile(configPath));
    }

    // Generate a slot for a different user.
    {
        LocalPath configPath = backupPath;

        configPath.appendWithSeparator(Utilities::randomPath(), false);
        configPath.append(LocalPath::fromPath(".0", fsAccess()));

        EXPECT_TRUE(Utilities::randomFile(configPath));
    }

    vector<unsigned int> slots;

    // Try and get a list of slots.
    EXPECT_EQ(ioContext().get(backupPath, slots), API_OK);

    // Slots should be empty.
    EXPECT_TRUE(slots.empty());
}

TEST_F(XBackupConfigIOContextTest, GetSlotsOrderedByModificationTime)
{
    const auto& BACKUP_DIR =
      XBackupConfigStore::BACKUP_CONFIG_DIR;

    const size_t NUM_SLOTS = 3;

    // Make sure drive path exists.
    Directory drive(fsAccess(), Utilities::randomPath());

    // Make sure backup directory exists.
    LocalPath backupPath = drive;

    backupPath.appendWithSeparator(BACKUP_DIR, false);

    EXPECT_TRUE(fsAccess().mkdirlocal(backupPath, false));

    // Generate some slots for this user.
    {
        LocalPath configPath = backupPath;

        // Generate suitable config path prefix.
        configPath.appendWithSeparator(
          LocalPath::fromPath(configName(), fsAccess()), false);

        for (size_t i = 0; i < NUM_SLOTS; ++i)
        {
            using std::to_string;

            ScopedLengthRestore restorer(configPath);

            // Generate suffix.
            LocalPath suffixPath =
              LocalPath::fromPath("." + to_string(i), fsAccess());

            // Complete config path.
            configPath.append(suffixPath);

            // Populate the file.
            EXPECT_TRUE(Utilities::randomFile(configPath));

            // Set the modification time.
            EXPECT_TRUE(fsAccess().setmtimelocal(configPath, i * 1000));
        }
    }

    vector<unsigned int> slots;

    // Get the slots.
    EXPECT_EQ(ioContext().get(backupPath, slots), API_OK);

    // Did we retrieve the correct number of slots?
    ASSERT_EQ(slots.size(), NUM_SLOTS);

    // Are the slots ordered by descending modification time?
    {
        vector<unsigned int> expected(NUM_SLOTS, 0);

        iota(begin(expected), end(expected), 0);

        EXPECT_TRUE(equal(begin(expected), end(expected), rbegin(slots)));
    }
}

TEST_F(XBackupConfigIOContextTest, GetSlotsOrderedBySlotSuffix)
{
    const auto& BACKUP_DIR =
      XBackupConfigStore::BACKUP_CONFIG_DIR;

    const size_t NUM_SLOTS = 3;

    // Make sure drive path exists.
    Directory drive(fsAccess(), Utilities::randomPath());

    // Make sure backup directory exists.
    LocalPath backupPath = drive;

    backupPath.appendWithSeparator(BACKUP_DIR, false);

    EXPECT_TRUE(fsAccess().mkdirlocal(backupPath, false));

    // Generate some slots for this user.
    {
        LocalPath configPath = backupPath;

        // Generate suitable config path prefix.
        configPath.appendWithSeparator(
          LocalPath::fromPath(configName(), fsAccess()), false);

        for (size_t i = 0; i < NUM_SLOTS; ++i)
        {
            using std::to_string;

            ScopedLengthRestore restorer(configPath);

            // Generate suffix.
            LocalPath suffixPath =
              LocalPath::fromPath("." + to_string(i), fsAccess());

            // Complete config path.
            configPath.append(suffixPath);

            // Populate the file.
            EXPECT_TRUE(Utilities::randomFile(configPath));

            // Set the modification time.
            EXPECT_TRUE(fsAccess().setmtimelocal(configPath, 0));
        }
    }

    vector<unsigned int> slots;

    // Get the slots.
    EXPECT_EQ(ioContext().get(backupPath, slots), API_OK);

    // Did we retrieve the correct number of slots?
    EXPECT_EQ(slots.size(), NUM_SLOTS);

    // Are the slots ordered by descending slot number when their
    // modification time is the same?
    {
        vector<unsigned int> expected(NUM_SLOTS, 0);

        iota(begin(expected), end(expected), 0);

        EXPECT_TRUE(equal(begin(expected), end(expected), rbegin(slots)));
    }
}

TEST_F(XBackupConfigIOContextTest, Read)
{
    // Make sure the drive path exists.
    Directory drive(fsAccess(), Utilities::randomPath());
    
    // Make sure backup directory exists.
    LocalPath backupPath = drive;

    backupPath.appendWithSeparator(
      XBackupConfigStore::BACKUP_CONFIG_DIR, false);

    // Try writing some data out and reading it back again.
    {
        string read;
        string written = Utilities::randomBytes(64);

        EXPECT_EQ(ioContext().write(backupPath, written, 0), API_OK);
        EXPECT_EQ(ioContext().read(backupPath, read, 0), API_OK);
        EXPECT_EQ(read, written);
    }

    // Try a different slot to make sure it has an effect.
    {
        string read;
        string written = Utilities::randomBytes(64);

        EXPECT_EQ(ioContext().read(backupPath, read, 1), API_EREAD);
        EXPECT_TRUE(read.empty());

        EXPECT_EQ(ioContext().write(backupPath, written, 1), API_OK);
        EXPECT_EQ(ioContext().read(backupPath, read, 1), API_OK);
        EXPECT_EQ(read, written);
    }
}

TEST_F(XBackupConfigIOContextTest, ReadBadData)
{
    const auto& BACKUP_DIR =
      XBackupConfigStore::BACKUP_CONFIG_DIR;

    string data;

    // Make sure the drive path exists.
    Directory drive(fsAccess(), Utilities::randomPath());

    // Make sure the backup directory exists.
    LocalPath backupPath = drive;

    backupPath.appendWithSeparator(BACKUP_DIR, false);

    EXPECT_TRUE(fsAccess().mkdirlocal(backupPath, false));

    // Generate slot path.
    LocalPath slotPath = backupPath;

    slotPath.appendWithSeparator(
      LocalPath::fromPath(configName(), fsAccess()), false);

    slotPath.append(LocalPath::fromPath(".0", fsAccess()));

    // Try loading a file that's too short to be valid.
    EXPECT_TRUE(Utilities::randomFile(slotPath, 1));
    EXPECT_EQ(ioContext().read(backupPath, data, 0), API_EREAD);
    EXPECT_TRUE(data.empty());

    // Try loading a file composed entirely of junk.
    EXPECT_TRUE(Utilities::randomFile(slotPath, 128));
    EXPECT_EQ(ioContext().read(backupPath, data, 0), API_EREAD);
    EXPECT_TRUE(data.empty());
}

TEST_F(XBackupConfigIOContextTest, ReadBadPath)
{
    const LocalPath drivePath = Utilities::randomPath();
    string data;

    LocalPath backupPath = drivePath;

    backupPath.appendWithSeparator(
      XBackupConfigStore::BACKUP_CONFIG_DIR, false);

    // Try and read data from an insane path.
    EXPECT_EQ(ioContext().read(backupPath, data, 0), API_EREAD);
    EXPECT_TRUE(data.empty());
}

TEST_F(XBackupConfigIOContextTest, Serialize)
{
    XBackupConfigMap read;
    XBackupConfigMap written;
    JSONWriter writer;

    // Populate the database with two configs.
    {
        XBackupConfig config;

        config.enabled = false;
        config.heartbeatID = UNDEF;
        config.lastError = NO_SYNC_ERROR;
        config.sourcePath = Utilities::randomPath();
        config.tag = 1;
        config.targetHandle = UNDEF;
        config.targetPath = Utilities::randomBase64();

        written.emplace(config.tag, config);

        config.enabled = true;
        config.heartbeatID = 1;
        config.lastError = UNKNOWN_ERROR;
        config.sourcePath = Utilities::randomPath();
        config.tag = 2;
        config.targetHandle = 3;
        config.targetPath = Utilities::randomBase64();

        written.emplace(config.tag, config);
    }

    // Serialize the database.
    ioContext().serialize(written, writer);
    EXPECT_FALSE(writer.getstring().empty());

    // Deserialize the database.
    {
        JSON reader(writer.getstring());
        EXPECT_TRUE(ioContext().deserialize(read, reader));
    }

    // Are the databases identical?
    EXPECT_EQ(read, written);
}

TEST_F(XBackupConfigIOContextTest, SerializeEmpty)
{
    JSONWriter writer;

    // Serialize an empty database.
    {
        // Does serializing an empty database yield an empty array?
        ioContext().serialize(XBackupConfigMap(), writer);
        EXPECT_EQ(writer.getstring(), "[]");
    }

    // Deserialize the empty database.
    {
        XBackupConfigMap configs;
        JSON reader(writer.getstring());

        // Can we deserialize an empty database?
        EXPECT_TRUE(ioContext().deserialize(configs, reader));
        EXPECT_TRUE(configs.empty());
    }
}

TEST_F(XBackupConfigIOContextTest, WriteBadPath)
{
    const LocalPath drivePath = Utilities::randomPath();
    const string data = Utilities::randomBytes(64);

    LocalPath backupPath = drivePath;

    backupPath.appendWithSeparator(
      XBackupConfigStore::BACKUP_CONFIG_DIR, false);

    // Try and write data to an insane path.
    EXPECT_NE(ioContext().write(backupPath, data, 0), API_OK);
}

class XBackupConfigDBTest
  : public XBackupConfigTest
{
public:
    class Observer
      : public XBackupConfigDBObserver
    {
    public:
        // Convenience.
        using Config = XBackupConfig;
        using DB = XBackupConfigDB;

        MOCK_METHOD2(onAdd, void(DB&, const Config&));

        MOCK_METHOD3(onChange, void(DB&, const Config&, const Config&));

        MOCK_METHOD1(onDirty, void(DB&));

        MOCK_METHOD2(onRemove, void(DB&, const Config&));
    }; // Observer

    XBackupConfigDBTest()
      : XBackupConfigTest()
      , mDBPath(Utilities::randomPath())
      , mDrivePath(mDBPath)
      , mObserver()
    {
        mDBPath.appendWithSeparator(
          XBackupConfigStore::BACKUP_CONFIG_DIR, false);
    }

    const LocalPath& dbPath() const
    {
        return mDBPath;
    }

    const LocalPath& drivePath() const
    {
        return mDrivePath;
    }

    Observer& observer()
    {
        return mObserver;
    }

private:
    LocalPath mDBPath;
    const LocalPath mDrivePath;
    NiceMock<Observer> mObserver;
}; // XBackupConfigDBTest

TEST_F(XBackupConfigDBTest, AddWithTarget)
{
    // Create config DB.
    XBackupConfigDB configDB(dbPath(), drivePath(), observer());

    // Create and populate config.
    XBackupConfig config;

    config.drivePath = drivePath();
    config.sourcePath = LocalPath();
    config.enabled = true;
    config.tag = 0;
    config.targetHandle = 1;

    // Database should tell the observer that a new config has been added.
    Expectation onAdd =
      EXPECT_CALL(observer(),
                  onAdd(Ref(configDB), Eq(config)))
        .Times(1);

    // Database should tell the observer it needs to be written.
    EXPECT_CALL(observer(),
                onDirty(Ref(configDB)))
      .After(onAdd);

    // Add config to database.
    const auto* c = configDB.add(config);
    ASSERT_NE(c, nullptr);
    EXPECT_EQ(*c, config);

    // Has a config been added?
    EXPECT_EQ(configDB.configs().size(), 1);

    // Can we retrieve the config by tag?
    EXPECT_EQ(configDB.get(config.tag), c);

    // Can we retrieve the config by target handle?
    EXPECT_EQ(configDB.get(config.targetHandle), c);
}

TEST_F(XBackupConfigDBTest, AddWithoutTarget)
{
    // Create config DB.
    XBackupConfigDB configDB(dbPath(), drivePath(), observer());

    // Create and populate config.
    XBackupConfig config;

    config.drivePath = drivePath();
    config.sourcePath = LocalPath();
    config.enabled = true;
    config.tag = 0;
    config.targetHandle = UNDEF;

    // Database should tell the observer that a new config has been added.
    Expectation onAdd =
      EXPECT_CALL(observer(),
                  onAdd(Ref(configDB), Eq(config)))
        .Times(1);

    // Database should tell the observer it needs to be written.
    EXPECT_CALL(observer(),
                onDirty(Ref(configDB)))
      .Times(1)
      .After(onAdd);

    // Add config to database.
    const auto* c = configDB.add(config);
    ASSERT_NE(c, nullptr);
    EXPECT_EQ(*c, config);

    // Has a config been added?
    EXPECT_EQ(configDB.configs().size(), 1);

    // Can we retrieve the config by tag?
    EXPECT_EQ(configDB.get(config.tag), c);

    // No mapping should ever be created for an UNDEF handle.
    EXPECT_EQ(configDB.get(UNDEF), nullptr);
}

TEST_F(XBackupConfigDBTest, Clear)
{
    XBackupConfigDB configDB(dbPath(), drivePath(), observer());

    // Add a couple configurations.
    XBackupConfig configA;
    XBackupConfig configB;

    configA.drivePath = drivePath();
    configA.sourcePath = Utilities::randomPath();
    configA.tag = 0;
    configA.targetHandle = 1;

    configB.drivePath = drivePath();
    configB.sourcePath = Utilities::randomPath();
    configB.tag = 2;
    configB.targetHandle = 3;

    EXPECT_NE(configDB.add(configA), nullptr);
    EXPECT_NE(configDB.add(configB), nullptr);

    // Verify configs have been added.
    EXPECT_EQ(configDB.configs().size(), 2);

    // Observer should be notified for each config cleared.
    Expectation onRemoveA =
      EXPECT_CALL(observer(),
                  onRemove(Ref(configDB), Eq(configA)))
        .Times(1);

    Expectation onRemoveB =
      EXPECT_CALL(observer(),
                  onRemove(Ref(configDB), Eq(configB)))
        .Times(1)
        .After(onRemoveA);

    // Observer should be notified that the DB needs writing.
    EXPECT_CALL(observer(),
                onDirty(Ref(configDB)))
      .Times(1)
      .After(onRemoveB);

    // Clear the database.
    configDB.clear();

    // Database shouldn't contain any configs.
    EXPECT_TRUE(configDB.configs().empty());

    // No mappings should remain.
    EXPECT_EQ(configDB.get(configA.tag), nullptr);
    EXPECT_EQ(configDB.get(configB.tag), nullptr);
    EXPECT_EQ(configDB.get(configA.targetHandle), nullptr);
    EXPECT_EQ(configDB.get(configB.targetHandle), nullptr);
}

TEST_F(XBackupConfigDBTest, ClearEmpty)
{
    XBackupConfigDB configDB(dbPath(), drivePath(), observer());

    // Clearing an empty database should not trigger any notifications.
    EXPECT_CALL(observer(), onDirty(_)).Times(0);
    EXPECT_CALL(observer(), onRemove(_, _)).Times(0);

    // Clear the database.
    configDB.clear();
}

TEST_F(XBackupConfigDBTest, Destruct)
{
    // Nested scope so we can test destruction.
    {
        XBackupConfigDB configDB(dbPath(), drivePath(), observer());

        // Create config.
        XBackupConfig config;

        config.drivePath = drivePath();
        config.sourcePath = Utilities::randomPath();
        config.tag = 1;
        config.targetHandle = 2;

        // Add config.
        EXPECT_NE(configDB.add(config), nullptr);

        // Observer should be told about each removed config.
        EXPECT_CALL(observer(),
                    onRemove(Ref(configDB), Eq(config)))
          .Times(1);

        // Destructor does not dirty the database.
        EXPECT_CALL(observer(),
                    onDirty(Ref(configDB)))
          .Times(0);
    }
}

TEST_F(XBackupConfigDBTest, DrivePath)
{
    XBackupConfigDB configDB(dbPath(), drivePath(), observer());

    EXPECT_EQ(configDB.drivePath(), drivePath());
}

TEST_F(XBackupConfigDBTest, DestructEmpty)
{
    // Nested scope so we can test destruction.
    {
        XBackupConfigDB configDB(dbPath(), drivePath(), observer());

        // An empty database should not generate any notifications.
        EXPECT_CALL(observer(), onDirty(_)).Times(0);
        EXPECT_CALL(observer(), onRemove(_, _)).Times(0);
    }
}

TEST_F(XBackupConfigDBTest, Read)
{
    XBackupConfigDB configDB(dbPath(), drivePath(), observer());

    // Add a configuration to be written to disk.
    XBackupConfig config;

    config.drivePath = drivePath();
    config.sourcePath = Utilities::randomPath();
    config.tag = 1;
    config.targetHandle = 2;

    // Add the config to the database.
    EXPECT_NE(configDB.add(config), nullptr);

    // Write the config to disk.
    string json;

    // Capture the JSON and signal write success.
    EXPECT_CALL(ioContext(),
                write(Eq(dbPath()), _, Eq(0u)))
      .WillOnce(DoAll(SaveArg<1>(&json),
                      Return(API_OK)));

    // Write the database to disk.
    EXPECT_EQ(configDB.write(ioContext()), API_OK);

    // Clear the database.
    configDB.clear();

    // Read the configuration back.
    static const vector<unsigned int> slots = {0};

    // Return a single slot for reading.
    Expectation get =
      EXPECT_CALL(ioContext(),
                  get(Eq(dbPath()), _))
        .WillOnce(DoAll(SetArgReferee<1>(slots),
                        Return(API_OK)));

    // Read should return the captured JSON.
    Expectation read =
      EXPECT_CALL(ioContext(),
                  read(Eq(dbPath()), _, Eq(0u)))
        .After(get)
        .WillOnce(DoAll(SetArgReferee<1>(json),
                        Return(API_OK)));

    // Observer should be notified when a configuration is loaded.
    EXPECT_CALL(observer(),
                onAdd(Ref(configDB), Eq(config)))
      .Times(1)
      .After(read);

    // Loading should not trigger any dirty notifications.
    EXPECT_CALL(observer(), onDirty(Ref(configDB))).Times(0);

    // Read should succeed.
    EXPECT_EQ(configDB.read(ioContext()), API_OK);

    // Can we retrieve the loaded config by tag?
    const auto* c = configDB.get(config.tag);
    ASSERT_NE(c, nullptr);
    EXPECT_EQ(*c, config);

    // Can we retrieve the loaded config by target handle?
    EXPECT_EQ(configDB.get(config.targetHandle), c);
}

TEST_F(XBackupConfigDBTest, ReadBadDecrypt)
{
    static const vector<unsigned int> slots = {1};

    XBackupConfigDB configDB(dbPath(), drivePath(), observer());

    // Return a single slot for reading.
    Expectation get =
      EXPECT_CALL(ioContext(),
                  get(Eq(dbPath()), _))
        .WillOnce(DoAll(SetArgReferee<1>(slots),
                        Return(API_OK)));

    // Force the slot read to fail.
    EXPECT_CALL(ioContext(),
                read(Eq(dbPath()), _, Eq(slots.front())))
      .After(get)
      .WillOnce(Return(API_EREAD));

    // Read should fail if we can't read from the only available slot.
    EXPECT_EQ(configDB.read(ioContext()), API_EREAD);
}

TEST_F(XBackupConfigDBTest, ReadEmptyClearsDatabase)
{
    XBackupConfigDB configDB(dbPath(), drivePath(), observer());

    // Add a config to the database.
    XBackupConfig config;

    config.drivePath = drivePath();
    config.tag = 1;
    config.targetHandle = 2;

    EXPECT_NE(configDB.add(config), nullptr);

    // Return a single slot for reading.
    static const vector<unsigned int> slots = {0};

    Expectation get =
      EXPECT_CALL(ioContext(),
                  get(Eq(dbPath()), _))
        .WillOnce(DoAll(SetArgReferee<1>(slots),
                        Return(API_OK)));

    // Read yields an empty database.
    Expectation read =
      EXPECT_CALL(ioContext(),
                  read(Eq(dbPath()), _, Eq(0u)))
        .After(get)
        .WillOnce(DoAll(SetArgReferee<1>("[]"),
                        Return(API_OK)));

    // Observer should be notified that the config has been removed.
    EXPECT_CALL(observer(),
                onRemove(Ref(configDB), Eq(config)))
      .Times(1)
      .After(read);

    // Loading should never generate onDirty notifications.
    EXPECT_CALL(observer(), onDirty(Ref(configDB))).Times(0);

    // Read the empty database.
    EXPECT_EQ(configDB.read(ioContext()), API_OK);

    // Tag mapping should've been removed.
    EXPECT_EQ(configDB.get(config.tag), nullptr);

    // Target Handle mapping should've been removed.
    EXPECT_EQ(configDB.get(config.targetHandle), nullptr);
}

TEST_F(XBackupConfigDBTest, ReadNoSlots)
{
    XBackupConfigDB configDB(dbPath(), drivePath(), observer());

    // Don't return any slots for reading.
    EXPECT_CALL(ioContext(),
                get(Eq(dbPath()), _))
      .WillOnce(Return(API_ENOENT));

    // Read should fail as there are no slots.
    EXPECT_EQ(configDB.read(ioContext()), API_ENOENT);
}

TEST_F(XBackupConfigDBTest, ReadUpdatesDatabase)
{
    XBackupConfigDB configDB(dbPath(), drivePath(), observer());

    // Add a config to the database.
    XBackupConfig configBefore;

    configBefore.drivePath = drivePath();
    configBefore.sourcePath = Utilities::randomPath();
    configBefore.tag = 1;
    configBefore.targetHandle = 2;

    EXPECT_NE(configDB.add(configBefore), nullptr);

    // Capture the JSON and signal write success.
    string json;

    EXPECT_CALL(ioContext(),
                write(Eq(dbPath()), _, Eq(0u)))
      .WillOnce(DoAll(SaveArg<1>(&json),
                      Return(API_OK)));

    // Write the database to disk.
    EXPECT_EQ(configDB.write(ioContext()), API_OK);

    // Change the config's target handle.
    XBackupConfig configAfter = configBefore;

    configAfter.targetHandle = 3;

    EXPECT_NE(configDB.add(configAfter), nullptr);

    // Return a single slot for reading.
    static const vector<unsigned int> slots = {0};

    Expectation get =
      EXPECT_CALL(ioContext(),
                  get(Eq(dbPath()), _))
        .WillOnce(DoAll(SetArgReferee<1>(slots),
                        Return(API_OK)));

    // Read should return the captured JSON.
    Expectation read =
      EXPECT_CALL(ioContext(),
                  read(Eq(dbPath()), _, Eq(0u)))
        .After(get)
        .WillOnce(DoAll(SetArgReferee<1>(json),
                        Return(API_OK)));

    // Observer should be notified when the config changes.
    EXPECT_CALL(observer(),
                onChange(Ref(configDB),
                         Eq(configAfter),
                         Eq(configBefore)))
      .Times(1)
      .After(read);

    // No dirty notications should be triggered when loading.
    EXPECT_CALL(observer(), onDirty(Ref(configDB))).Times(0);

    // Read back the database.
    EXPECT_EQ(configDB.read(ioContext()), API_OK);

    // Can we still retrieve the config by tag?
    const auto* c = configDB.get(configBefore.tag);
    ASSERT_NE(c, nullptr);
    EXPECT_EQ(*c, configBefore);

    // Updated target handle mapping should no longer exist.
    EXPECT_EQ(configDB.get(configAfter.targetHandle), nullptr);

    // Original target handle mapping should be in effect.
    EXPECT_EQ(configDB.get(configBefore.targetHandle), c);
}

TEST_F(XBackupConfigDBTest, ReadTriesAllAvailableSlots)
{
    // Slots available for reading.
    static const vector<unsigned int> slots = {1, 2, 3};

    XBackupConfigDB configDB(dbPath(), drivePath(), observer());

    // Return three slots for reading.
    Expectation get =
      EXPECT_CALL(ioContext(),
                  get(Eq(dbPath()), _))
      .WillOnce(DoAll(SetArgReferee<1>(slots),
                      Return(API_OK)));

    // Attempts to read slots 1 and 2 should fail.
    Expectation read1 =
      EXPECT_CALL(ioContext(),
                  read(Eq(dbPath()), _, Eq(1u)))
      .After(get)
      .WillOnce(Return(API_EREAD));

    Expectation read2 =
      EXPECT_CALL(ioContext(),
                  read(Eq(dbPath()), _, Eq(2u)))
      .After(read1)
      .WillOnce(Return(API_EREAD));

    // Reading slot 3 should succeed.
    EXPECT_CALL(ioContext(),
                read(Eq(dbPath()), _, Eq(3u)))
      .After(read2)
      .WillOnce(DoAll(SetArgReferee<1>("[]"),
                      Return(API_OK)));

    // Read should succeed as one slot could be read.
    EXPECT_EQ(configDB.read(ioContext()), API_OK);
}

TEST_F(XBackupConfigDBTest, RemoveByTag)
{
    XBackupConfigDB configDB(dbPath(), drivePath(), observer());

    // Add a config to remove.
    XBackupConfig config;

    config.drivePath = drivePath();
    config.sourcePath = Utilities::randomPath();
    config.tag = 1;
    config.targetHandle = 2;

    EXPECT_NE(configDB.add(config), nullptr);

    // Observer should be notified when the config is removed.
    Expectation onRemove =
      EXPECT_CALL(observer(),
                  onRemove(Ref(configDB), Eq(config)))
      .Times(1);

    // Database should be dirty after config has been removed.
    EXPECT_CALL(observer(),
                onDirty(Ref(configDB)))
      .Times(1)
      .After(onRemove);

    // Remove the config by tag.
    EXPECT_EQ(configDB.remove(config.tag), API_OK);

    // Database should now be empty.
    EXPECT_TRUE(configDB.configs().empty());

    // Mappings should be removed.
    EXPECT_EQ(configDB.get(config.tag), nullptr);
    EXPECT_EQ(configDB.get(config.targetHandle), nullptr);
}

TEST_F(XBackupConfigDBTest, RemoveByTagWhenEmpty)
{
    XBackupConfigDB configDB(dbPath(), drivePath(), observer());

    EXPECT_CALL(observer(), onDirty(_)).Times(0);
    EXPECT_CALL(observer(), onRemove(_, _)).Times(0);

    EXPECT_EQ(configDB.remove(0), API_ENOENT);
}

TEST_F(XBackupConfigDBTest, RemoveByUnknownTag)
{
    XBackupConfigDB configDB(dbPath(), drivePath(), observer());

    // Add some config so the database isn't empty.
    {
        XBackupConfig config;

        config.drivePath = drivePath();
        config.tag = 0;
        config.targetHandle = 1;

        EXPECT_NE(configDB.add(config), nullptr);
    }

    EXPECT_CALL(observer(), onDirty(_)).Times(0);
    EXPECT_CALL(observer(), onRemove(_, _)).Times(0);

    EXPECT_EQ(configDB.remove(1), API_ENOENT);

    // Verify and clear the expectations now as the database will trigger
    // an onRemove notification when it is destroyed.
    Mock::VerifyAndClearExpectations(&observer());
}

TEST_F(XBackupConfigDBTest, RemoveByTargetHandle)
{
    XBackupConfigDB configDB(dbPath(), drivePath(), observer());

    // Add a config to remove.
    XBackupConfig config;

    config.drivePath = drivePath();
    config.tag = 0;
    config.targetHandle = 1;

    EXPECT_NE(configDB.add(config), nullptr);

    // Observer should be notified when the config is removed.
    Expectation onRemove =
      EXPECT_CALL(observer(),
                  onRemove(Ref(configDB), Eq(config)))
      .Times(1);

    // Database should be dirty after the config has been removed.
    EXPECT_CALL(observer(),
                onDirty(Ref(configDB)))
      .Times(1)
      .After(onRemove);

    // Remove the config.
    EXPECT_EQ(configDB.remove(config.targetHandle), API_OK);

    // Database should now be empty.
    EXPECT_TRUE(configDB.configs().empty());

    // Mappings should be removed.
    EXPECT_EQ(configDB.get(config.tag), nullptr);
    EXPECT_EQ(configDB.get(config.targetHandle), nullptr);
}

TEST_F(XBackupConfigDBTest, RemoveByTargetHandleWhenEmpty)
{
    XBackupConfigDB configDB(dbPath(), drivePath(), observer());

    EXPECT_CALL(observer(), onDirty(_)).Times(0);
    EXPECT_CALL(observer(), onRemove(_, _)).Times(0);

    const handle targetHandle = 0;
    EXPECT_EQ(configDB.remove(targetHandle), API_ENOENT);
}

TEST_F(XBackupConfigDBTest, RemoveByUnknownTargetHandle)
{
    XBackupConfigDB configDB(dbPath(), drivePath(), observer());

    // Add a config so that the database isn't empty.
    {
        XBackupConfig config;

        config.drivePath = drivePath();
        config.tag = 0;
        config.targetHandle = 1;

        EXPECT_NE(configDB.add(config), nullptr);
    }

    EXPECT_CALL(observer(), onDirty(_)).Times(0);
    EXPECT_CALL(observer(), onRemove(_, _)).Times(0);

    const handle targetHandle = 0;
    EXPECT_EQ(configDB.remove(targetHandle), API_ENOENT);

    // Verify and clear the expectations now as the database will trigger
    // an onRemove notification when it is destroyed.
    Mock::VerifyAndClearExpectations(&observer());
}

TEST_F(XBackupConfigDBTest, Update)
{
    XBackupConfigDB configDB(dbPath(), drivePath(), observer());

    // Add a config.
    XBackupConfig configBefore;

    configBefore.drivePath = drivePath();
    configBefore.enabled = false;
    configBefore.tag = 0;
    configBefore.targetHandle = 1;

    const auto* c = configDB.add(configBefore);
    ASSERT_NE(c, nullptr);
    EXPECT_EQ(*c, configBefore);

    // Update config.
    XBackupConfig configAfter = configBefore;

    configAfter.enabled = true;

    // Observer should be notified when config changes.
    Expectation onChange =
      EXPECT_CALL(observer(),
                  onChange(Ref(configDB),
                           Eq(configBefore),
                           Eq(configAfter)))
      .Times(1);

    // Database needs a write after updating a config.
    EXPECT_CALL(observer(),
                onDirty(Ref(configDB)))
      .Times(1)
      .After(onChange);

    // Update config in the database.
    EXPECT_EQ(configDB.add(configAfter), c);
    EXPECT_EQ(*c, configAfter);

    // Can still retrieve by tag.
    EXPECT_EQ(configDB.get(configAfter.tag), c);

    // Can still retrieve by target handle.
    EXPECT_EQ(configDB.get(configAfter.targetHandle), c);
}

TEST_F(XBackupConfigDBTest, UpdateChangeTargetHandle)
{
    XBackupConfigDB configDB(dbPath(), drivePath(), observer());

    // Add config.
    XBackupConfig configBefore;

    configBefore.drivePath = drivePath();
    configBefore.tag = 0;
    configBefore.targetHandle = 0;

    const auto* c = configDB.add(configBefore);
    ASSERT_NE(c, nullptr);
    EXPECT_EQ(*c, configBefore);

    // Update config.
    XBackupConfig configAfter = configBefore;

    configAfter.targetHandle = 1;
    
    // Observer should be notified when a config changes.
    Expectation onChange =
      EXPECT_CALL(observer(),
                  onChange(Ref(configDB),
                           Eq(configBefore),
                           Eq(configAfter)))
      .Times(1);

    // Database should be dirty when a config has changed.
    EXPECT_CALL(observer(),
                onDirty(Ref(configDB)))
      .Times(1)
      .After(onChange);

    // Update the config in the database.
    EXPECT_EQ(configDB.add(configAfter), c);
    EXPECT_EQ(*c, configAfter);

    // Can still retrieve by tag.
    EXPECT_EQ(configDB.get(configAfter.tag), c);

    // Old target handle mapping has been removed.
    EXPECT_EQ(configDB.get(configBefore.targetHandle), nullptr);

    // New target handle mapping has been added.
    EXPECT_EQ(configDB.get(configAfter.targetHandle), c);
}

TEST_F(XBackupConfigDBTest, UpdateRemoveTargetHandle)
{
    XBackupConfigDB configDB(dbPath(), drivePath(), observer());

    // Add config.
    XBackupConfig configBefore;

    configBefore.drivePath = drivePath();
    configBefore.tag = 0;
    configBefore.targetHandle = 0;

    const auto* c = configDB.add(configBefore);
    ASSERT_NE(c, nullptr);
    EXPECT_EQ(*c, configBefore);

    // Update config.
    XBackupConfig configAfter = configBefore;

    configAfter.targetHandle = UNDEF;
    
    // Observer should be notified when a config changes.
    Expectation onChange =
      EXPECT_CALL(observer(),
                  onChange(Ref(configDB),
                           Eq(configBefore),
                           Eq(configAfter)))
      .Times(1);

    // Database should be dirty when a config has changed.
    EXPECT_CALL(observer(),
                onDirty(Ref(configDB)))
      .Times(1)
      .After(onChange);

    // Update the config in the database.
    EXPECT_EQ(configDB.add(configAfter), c);
    EXPECT_EQ(*c, configAfter);

    // Can still retrieve by tag.
    EXPECT_EQ(configDB.get(configAfter.tag), c);

    // Old target handle mapping has been removed.
    EXPECT_EQ(configDB.get(configBefore.targetHandle), nullptr);

    // No mapping ever exists for UNDEF target handle.
    EXPECT_EQ(configDB.get(UNDEF), nullptr);
}

TEST_F(XBackupConfigDBTest, UpdateWithoutChange)
{
    XBackupConfigDB configDB(dbPath(), drivePath(), observer());

    // Add config.
    XBackupConfig config;

    config.drivePath = drivePath();
    config.tag = 0;
    config.targetHandle = 1;

    EXPECT_NE(configDB.add(config), nullptr);

    // Notifications should only be generated when the config changes.
    EXPECT_CALL(observer(), onChange(_, _, _)).Times(0);
    EXPECT_CALL(observer(), onDirty(_)).Times(0);

    EXPECT_NE(configDB.add(config), nullptr);
}

TEST_F(XBackupConfigDBTest, WriteFail)
{
    XBackupConfigDB configDB(dbPath(), drivePath(), observer());

    // Any attempt to write to slot 0 will fail.
    EXPECT_CALL(ioContext(),
                write(Eq(dbPath()), _, Eq(0u)))
      .Times(2)
      .WillRepeatedly(Return(API_EWRITE));

    // Write will fail as we can't write to slot 0.
    EXPECT_EQ(configDB.write(ioContext()), API_EWRITE);

    // Make sure the slot number isn't incremented.
    EXPECT_EQ(configDB.write(ioContext()), API_EWRITE);
}

TEST_F(XBackupConfigDBTest, WriteOK)
{
    XBackupConfigDB configDB(dbPath(), drivePath(), observer());

    // Writes to slot 0 should succeed.
    Expectation write0 =
      EXPECT_CALL(ioContext(),
                  write(Eq(dbPath()), _, Eq(0u)))
      .WillOnce(Return(API_OK));

    // Writes to slot 1 should succeed.
    EXPECT_CALL(ioContext(),
                write(Eq(dbPath()), _, Eq(1u)))
      .After(write0)
      .WillOnce(Return(API_OK));

    // First write will dump data to slot 0.
    EXPECT_EQ(configDB.write(ioContext()), API_OK);

    // Second write will dump data to slot 1.
    EXPECT_EQ(configDB.write(ioContext()), API_OK);
}

class XBackupConfigStoreTest
  : public XBackupConfigTest
{
public:
    class ConfigStore
      : public XBackupConfigStore
    {
    public:
        ConfigStore(XBackupConfigIOContext& ioContext)
          : XBackupConfigStore(ioContext)
        {
            // Perform real behavior by default.
            ON_CALL(*this, onAdd(_, _))
              .WillByDefault(Invoke(this, &ConfigStore::onAddConcrete));

            ON_CALL(*this, onChange(_, _, _))
              .WillByDefault(Invoke(this, &ConfigStore::onChangeConcrete));

            ON_CALL(*this, onDirty(_))
              .WillByDefault(Invoke(this, &ConfigStore::onDirtyConcrete));

            ON_CALL(*this, onRemove(_, _))
              .WillByDefault(Invoke(this, &ConfigStore::onRemoveConcrete));
        }

        // Convenience.
        using DB = XBackupConfigDB;
        using Config = XBackupConfig;

        MOCK_METHOD2(onAdd, void(DB&, const Config&));

        MOCK_METHOD3(onChange, void(DB&, const Config&, const Config&));

        MOCK_METHOD1(onDirty, void(DB&));

        MOCK_METHOD2(onRemove, void(DB&, const Config&));

    private:
        // Delegate to real behavior.
        void onAddConcrete(DB& db, const Config& config)
        {
            return XBackupConfigStore::onAdd(db, config);
        }

        void onChangeConcrete(DB& db, const Config& from, const Config& to)
        {
            return XBackupConfigStore::onChange(db, from, to);
        }

        void onDirtyConcrete(DB& db)
        {
            return XBackupConfigStore::onDirty(db);
        }

        void onRemoveConcrete(DB& db, const Config& config)
        {
            return XBackupConfigStore::onRemove(db, config);
        }
    }; // ConfigStore

    XBackupConfigStoreTest()
      : XBackupConfigTest()
    {
    }
}; // XBackupConfigStoreTest

// Matches a database with a specific path.
MATCHER_P(DB, drivePath, "")
{
    return arg.drivePath() == drivePath;
}

TEST_F(XBackupConfigStoreTest, Add)
{
    // Make sure database is removed.
    Directory drive(fsAccess(), Utilities::randomPath());

    // Create database.
    StrictMock<ConfigStore> store(ioContext());

    EXPECT_NE(store.create(drive), nullptr);

    // Verify database is open.
    EXPECT_NE(store.configs(drive), nullptr);
    EXPECT_TRUE(store.opened(drive));

    // Create config to add to the database.
    XBackupConfig config;

    config.drivePath = drive;
    config.tag = 1;
    config.targetHandle = 2;

    // onAdd should be generated when a new config is added.
    Expectation onAdd =
      EXPECT_CALL(store,
                  onAdd(DB(drive.path()), Eq(config)))
        .Times(1);

    // onDirty should be generated when a database changes.
    EXPECT_CALL(store,
                onDirty(DB(drive.path())))
      .Times(1)
      .After(onAdd);

    // Add the config to the database.
    const auto* c = store.add(config);

    ASSERT_NE(c, nullptr);
    EXPECT_EQ(*c, config);

    // Has the database been soiled?
    EXPECT_TRUE(store.dirty());

    // Can we retrieve the config by tag?
    EXPECT_EQ(store.get(config.tag), c);

    // Can we retrieve the config by target handle?
    EXPECT_EQ(store.get(config.targetHandle), c);
}

TEST_F(XBackupConfigStoreTest, AddDenormalized)
{
    // Make sure database is removed.
    Directory drive(fsAccess(), Utilities::randomPath());

    // Create store.
    NiceMock<ConfigStore> store(ioContext());

    // Create database (using normalized path.)
    ASSERT_NE(store.create(drive), nullptr);

    // Create a normalized config.
    XBackupConfig configN;

    configN.drivePath = drive;
    configN.sourcePath = Utilities::randomPath();
    configN.tag = 1;
    configN.targetHandle = 2;

    // Create a denormalized config.
    XBackupConfig configDN = configN;

    configDN.drivePath.append(Utilities::separator());
    configDN.sourcePath.append(Utilities::separator());

    // Add the denormalized config.
    const auto* c = store.add(configDN);
    ASSERT_NE(c, nullptr);

    // Config should've been normalized when it was added to the database.
    EXPECT_EQ(*c, configN);
}

TEST_F(XBackupConfigStoreTest, AddToUnknownDatabase)
{
    StrictMock<ConfigStore> store(ioContext());

    // No attempt should be made to open an unknown database.
    EXPECT_CALL(ioContext(), get(_, _)).Times(0);
    EXPECT_CALL(ioContext(), read(_, _, _)).Times(0);
    EXPECT_CALL(ioContext(), write(_, _, _)).Times(0);

    // Create a config to add to the store.
    XBackupConfig config;

    config.drivePath = Utilities::randomPath();

    // Can't add a config to an unknown database.
    EXPECT_EQ(store.add(config), nullptr);

    // Database should remain unknown.
    EXPECT_EQ(store.configs(config.drivePath), nullptr);
    EXPECT_FALSE(store.opened(config.drivePath));

    // Store should still have no configs.
    EXPECT_TRUE(store.configs().empty());

    // Store should not be dirtied.
    EXPECT_FALSE(store.dirty());
}

TEST_F(XBackupConfigStoreTest, CloseAll)
{
    // Make sure databases are removed.
    Directory driveA(fsAccess(), Utilities::randomPath());
    Directory driveB(fsAccess(), Utilities::randomPath());

    // Database directory.
    auto backupPathA = driveA.path();

    backupPathA.appendWithSeparator(
      ConfigStore::BACKUP_CONFIG_DIR, false);

    // Create store.
    NiceMock<ConfigStore> store(ioContext());

    // Add databases.
    EXPECT_NE(store.create(driveA), nullptr);
    EXPECT_NE(store.create(driveB), nullptr);

    // Verify databases are open.
    EXPECT_TRUE(store.opened(driveA));
    EXPECT_TRUE(store.opened(driveB));

    // Dirty the first database.
    XBackupConfig config;

    config.drivePath = driveA;
    config.tag = 1;

    EXPECT_NE(store.add(config), nullptr);

    // Verify store is dirty.
    EXPECT_TRUE(store.dirty());

    // Attempts to write database A should fail.
    EXPECT_CALL(ioContext(),
                write(Eq(backupPathA), _, Eq(1u)))
      .WillOnce(Return(API_EWRITE));

    // Close all databases.
    EXPECT_EQ(store.close(), API_EWRITE);

    // Store should no longer be dirty.
    EXPECT_FALSE(store.dirty());

    // Both databases should no longer be present.
    EXPECT_EQ(store.configs(driveA), nullptr);
    EXPECT_EQ(store.configs(driveB), nullptr);
    EXPECT_FALSE(store.opened(driveA));
    EXPECT_FALSE(store.opened(driveB));

    // Config should no longer be present.
    EXPECT_EQ(store.get(config.tag), nullptr);
}

TEST_F(XBackupConfigStoreTest, CloseClean)
{
    // Make sure database is removed.
    Directory drive(fsAccess(), Utilities::randomPath());

    // Database directory.
    auto backupPath = drive.path();

    backupPath.appendWithSeparator(
      ConfigStore::BACKUP_CONFIG_DIR, false);

    // Create store.
    NiceMock<ConfigStore> store(ioContext());

    // Create a database.
    ASSERT_NE(store.create(drive), nullptr);

    // Verify database is open.
    EXPECT_TRUE(store.opened(drive));

    // No writes should occur as the database is clean.
    EXPECT_CALL(ioContext(),
                write(Eq(backupPath), _, Eq(1u)))
      .Times(0);

    // Close the database.
    EXPECT_EQ(store.close(drive), API_OK);

    // Database should no longer be open.
    EXPECT_EQ(store.configs(drive), nullptr);
    EXPECT_FALSE(store.opened(drive));
}

TEST_F(XBackupConfigStoreTest, CloseDenormalized)
{
    // Make sure database is removed.
    Directory drive(fsAccess(), Utilities::randomPath());

    // Compute denormalized path.
    LocalPath drivePath = drive;
    drivePath.append(Utilities::separator());

    // Create store.
    NiceMock<ConfigStore> store(ioContext());

    // Create database (using normalized path.)
    ASSERT_NE(store.create(drive), nullptr);

    // Verify database is open.
    EXPECT_TRUE(store.opened(drive));
    EXPECT_TRUE(store.opened(drivePath));

    // Close the database (using denormalized path.)
    EXPECT_EQ(store.close(drivePath), API_OK);

    // Database should no longer be open.
    EXPECT_FALSE(store.opened(drive));
    EXPECT_FALSE(store.opened(drivePath));
}

TEST_F(XBackupConfigStoreTest, CloseDirty)
{
    // Make sure database is removed.
    Directory drive(fsAccess(), Utilities::randomPath());

    // Database directory.
    auto backupPath = drive.path();

    backupPath.appendWithSeparator(
      ConfigStore::BACKUP_CONFIG_DIR, false);

    // Create store.
    NiceMock<ConfigStore> store(ioContext());

    // Create a database.
    ASSERT_NE(store.create(drive), nullptr);

    // Verify database is open.
    EXPECT_TRUE(store.opened(drive));

    // Add a config to the database.
    XBackupConfig config;

    config.drivePath = drive;
    config.tag = 1;
    config.targetHandle = 2;

    // Verify config has been added to database.
    const auto* c = store.add(config);

    ASSERT_NE(c, nullptr);
    EXPECT_EQ(*c, config);

    // Verify config is accessible.
    EXPECT_EQ(store.get(config.tag), c);
    EXPECT_EQ(store.get(config.targetHandle), c);

    // Verify database is dirty.
    EXPECT_TRUE(store.dirty());

    // A single write should be issued to update the dirty database.
    Expectation write =
      EXPECT_CALL(ioContext(),
                  write(Eq(backupPath), _, Eq(1u)))
        .Times(1);

    // onRemove should be generated when the database's config is removed.
    EXPECT_CALL(store,
                onRemove(DB(drive.path()), Eq(config)))
      .Times(1)
      .After(write);

    // Close the database.
    EXPECT_EQ(store.close(drive), API_OK);

    // Database should no longer be available.
    EXPECT_EQ(store.configs(drive), nullptr);
    EXPECT_FALSE(store.opened(drive));

    // Config should no longer be accessible.
    EXPECT_EQ(store.get(config.tag), nullptr);
    EXPECT_EQ(store.get(config.targetHandle), nullptr);
}

TEST_F(XBackupConfigStoreTest, CloseDirtyCantWrite)
{
    // Make sure database is removed.
    Directory drive(fsAccess(), Utilities::randomPath());
    
    // Database directory.
    auto backupPath = drive.path();

    backupPath.appendWithSeparator(
      ConfigStore::BACKUP_CONFIG_DIR, false);

    // Create store.
    NiceMock<ConfigStore> store(ioContext());

    // Create database.
    ASSERT_NE(store.create(drive), nullptr);

    // Add a config so the database is dirty.
    XBackupConfig config;

    config.drivePath = drive;
    config.tag = 1;
    config.targetHandle = 2;

    const auto* c = store.add(config);
    ASSERT_NE(c, nullptr);
    EXPECT_EQ(*c, config);

    // Make sure config's been added.
    EXPECT_EQ(store.get(config.tag), c);
    EXPECT_EQ(store.get(config.targetHandle), c);

    // Make sure database's dirty.
    EXPECT_TRUE(store.dirty());

    // Attempts to write the database should fail.
    EXPECT_CALL(ioContext(),
                write(Eq(backupPath), _, Eq(1u)))
      .Times(1)
      .WillOnce(Return(API_EWRITE));

    // Close the database.
    EXPECT_EQ(store.close(drive), API_EWRITE);

    // Database should be removed even though we couldn't flush it to disk.
    EXPECT_EQ(store.configs(drive), nullptr);
    EXPECT_FALSE(store.opened(drive));

    // Store should no longer be dirty.
    EXPECT_FALSE(store.dirty());

    // Config should no longer be accessible.
    EXPECT_EQ(store.get(config.tag), nullptr);
    EXPECT_EQ(store.get(config.targetHandle), nullptr);
}

TEST_F(XBackupConfigStoreTest, CloseNoDatabases)
{
    StrictMock<ConfigStore> store(ioContext());

    // No attempts should be made to write any database.
    EXPECT_CALL(ioContext(), write(_, _, _)).Times(0);

    // No databases, no writing, no possible error.
    EXPECT_EQ(store.close(), API_OK);
}

TEST_F(XBackupConfigStoreTest, CloseUnknownDatabase)
{
    StrictMock<ConfigStore> store(ioContext());

    // No attempt should be made to write the database.
    EXPECT_CALL(ioContext(), write(_, _, _)).Times(0);

    const auto drivePath = Utilities::randomPath();

    // Can't close an unknown database.
    EXPECT_EQ(store.close(drivePath), API_ENOENT);

    // Database should remain unknown.
    EXPECT_EQ(store.configs(drivePath), nullptr);
    EXPECT_FALSE(store.opened(drivePath));
}

TEST_F(XBackupConfigStoreTest, Configs)
{
    // Make sure databases are removed.
    Directory driveA(fsAccess(), Utilities::randomPath());
    Directory driveB(fsAccess(), Utilities::randomPath());

    NiceMock<ConfigStore> store(ioContext());

    // Add a couple databases.
    const auto* dA = store.create(driveA);
    const auto* dB = store.create(driveB);

    EXPECT_EQ(store.configs(driveA), dA);
    EXPECT_EQ(store.configs(driveB), dB);
    EXPECT_TRUE(store.opened(driveA));
    EXPECT_TRUE(store.opened(driveB));

    // Add a couple configs.
    XBackupConfig configA;
    XBackupConfig configB;

    configA.drivePath = driveA;
    configA.tag = 1;
    configB.drivePath = driveB;
    configB.tag = 2;

    EXPECT_NE(store.add(configA), nullptr);
    EXPECT_NE(store.add(configB), nullptr);

    // Has configA been added to database A?
    ASSERT_NE(dA, nullptr);
    ASSERT_EQ(dA->size(), 1);
    EXPECT_EQ(dA->at(configA.tag), configA);

    // Has configB been added to database B?
    ASSERT_NE(dB, nullptr);
    ASSERT_EQ(dB->size(), 1);
    EXPECT_EQ(dB->at(configB.tag), configB);

    // Can we retrieve all configs in a single call?
    const auto configs = store.configs();

    EXPECT_EQ(configs.size(), 2);
    EXPECT_EQ(configs.at(configA.tag), configA);
    EXPECT_EQ(configs.at(configB.tag), configB);
}

TEST_F(XBackupConfigStoreTest, ConfigsDenormalized)
{
    // Make sure database is removed.
    Directory drive(fsAccess(), Utilities::randomPath());

    // Compute denormalized path.
    LocalPath drivePath = drive;
    drivePath.append(Utilities::separator());

    // Create store.
    NiceMock<ConfigStore> store(ioContext());

    // Create database (using normalized path.)
    auto* configs = store.create(drive);
    EXPECT_NE(configs, nullptr);

    // Verify database is open.
    EXPECT_TRUE(store.opened(drive));
    EXPECT_TRUE(store.opened(drivePath));

    // Retrieve configs using denormalized path.
    EXPECT_EQ(store.configs(drivePath), configs);
}

TEST_F(XBackupConfigStoreTest, ConfigsNoDatabases)
{
    StrictMock<ConfigStore> store(ioContext());

    EXPECT_TRUE(store.configs().empty());
}

TEST_F(XBackupConfigStoreTest, ConfigsUnknownDatabase)
{
    StrictMock<ConfigStore> store(ioContext());

    // No attempt should be made to open an unknown database.
    EXPECT_CALL(ioContext(), get(_, _)).Times(0);
    EXPECT_CALL(ioContext(), read(_, _, _)).Times(0);

    const auto drivePath = Utilities::randomPath();

    // No database? No configs.
    EXPECT_EQ(store.configs(drivePath), nullptr);
}

TEST_F(XBackupConfigStoreTest, Create)
{
    const auto drivePath = Utilities::randomPath();

    // Database directory.
    auto backupPath = drivePath;

    backupPath.appendWithSeparator(
      ConfigStore::BACKUP_CONFIG_DIR, false);

    // No slots available for reading.
    Expectation get =
      EXPECT_CALL(ioContext(),
                  get(Eq(backupPath), _))
        .WillOnce(Return(API_ENOENT));

    // Initial write should succeed.
    Expectation write =
      EXPECT_CALL(ioContext(),
                  write(Eq(backupPath), Eq("[]"), Eq(0u)))
        .After(get)
        .WillOnce(Return(API_OK));

    // Prepare config store.
    StrictMock<ConfigStore> store(ioContext());

    // Create the database.
    const auto* configs = store.create(drivePath);

    // Database should be marked as open.
    EXPECT_TRUE(store.opened(drivePath));

    // No configs should have been deserialized.
    ASSERT_NE(configs, nullptr);
    EXPECT_TRUE(configs->empty());

    // Can we get our hands on this database's configs?
    EXPECT_EQ(store.configs(drivePath), configs);
}

TEST_F(XBackupConfigStoreTest, CreateAlreadyOpened)
{
    auto drivePath = Utilities::randomPath();

    // Database directory.
    auto backupPath = drivePath;

    backupPath.appendWithSeparator(
      ConfigStore::BACKUP_CONFIG_DIR, false);

    // No slots available for reading.
    Expectation get =
      EXPECT_CALL(ioContext(),
                  get(Eq(backupPath), _))
        .WillOnce(Return(API_ENOENT));

    // Initial write should succeed.
    Expectation write =
      EXPECT_CALL(ioContext(),
                  write(Eq(backupPath), Eq("[]"), Eq(0u)))
        .After(get)
        .WillOnce(Return(API_OK));

    // Prepare config store.
    StrictMock<ConfigStore> store(ioContext());

    // Create the database.
    const auto* configs = store.create(drivePath);

    // Database should be marked as open.
    EXPECT_TRUE(store.opened(drivePath));

    // No configs should have been deserialized.
    ASSERT_NE(configs, nullptr);
    EXPECT_TRUE(configs->empty());

    // Can we get our hands on this database's configs?
    EXPECT_EQ(store.configs(drivePath), configs);

    // Attempts to re-create the database should fail.
    EXPECT_EQ(store.create(drivePath), nullptr);

    // Attempts to re-open the database should fail.
    EXPECT_EQ(store.open(drivePath), nullptr);

    // Repeat the above tests with a denormalized path.
    drivePath.append(Utilities::separator());

    EXPECT_EQ(store.configs(drivePath), configs);
    EXPECT_EQ(store.create(drivePath), nullptr);
    EXPECT_EQ(store.open(drivePath), nullptr);
}

TEST_F(XBackupConfigStoreTest, CreateCantReadExisting)
{
    const auto drivePath = Utilities::randomPath();

    // Database directory.
    auto backupPath = drivePath;

    backupPath.appendWithSeparator(
      ConfigStore::BACKUP_CONFIG_DIR, false);

    // Return a single slot for reading.
    static const vector<unsigned int> slots = {0};

    Expectation get =
      EXPECT_CALL(ioContext(),
                  get(Eq(backupPath), _))
        .WillOnce(DoAll(SetArgReferee<1>(slots),
                        Return(API_OK)));

    // Reading the slot should fail.
    EXPECT_CALL(ioContext(),
                read(Eq(backupPath), _, Eq(0u)))
      .After(get)
      .WillOnce(Return(API_EREAD));

    StrictMock<ConfigStore> store(ioContext());

    // Try and create the database.
    EXPECT_EQ(store.create(drivePath), nullptr);

    // Database should remain unknown.
    EXPECT_EQ(store.configs(drivePath), nullptr);
    EXPECT_FALSE(store.opened(drivePath));
}

TEST_F(XBackupConfigStoreTest, CreateCantWrite)
{
    const auto drivePath = Utilities::randomPath();

    // Database directory.
    auto backupPath = drivePath;

    backupPath.appendWithSeparator(
      ConfigStore::BACKUP_CONFIG_DIR, false);

    // No slots available for reading.
    Expectation get =
      EXPECT_CALL(ioContext(),
                  get(Eq(backupPath), _))
        .WillOnce(Return(API_ENOENT));

    // Initial write should fail.
    EXPECT_CALL(ioContext(),
                write(Eq(backupPath), Eq("[]"), Eq(0u)))
      .After(get)
      .WillOnce(Return(API_EWRITE));

    // Prepare config store.
    StrictMock<ConfigStore> store(ioContext());

    // Try and create the database.
    EXPECT_EQ(store.create(drivePath), nullptr);

    // Database should remain unknown.
    EXPECT_EQ(store.configs(drivePath), nullptr);
    EXPECT_FALSE(store.opened(drivePath));

    // Store should remain unsoiled.
    EXPECT_FALSE(store.dirty());
}

TEST_F(XBackupConfigStoreTest, CreateExisting)
{
    const auto drivePath = Utilities::randomPath();

    // Database directory.
    auto backupPath = drivePath;

    backupPath.appendWithSeparator(
      ConfigStore::BACKUP_CONFIG_DIR, false);

    XBackupConfigMap written;

    // Populate database.
    {
        XBackupConfig config;

        config.drivePath = drivePath;
        config.tag = 1;
        config.targetHandle = 2;

        written.emplace(config.tag, config);
    }

    // Serialize database to JSON.
    JSONWriter writer;

    ioContext().serialize(written, writer);

    // Return a single slot for reading.
    static const vector<unsigned int> slots = {0};

    Expectation get =
      EXPECT_CALL(ioContext(),
                  get(Eq(backupPath), _))
        .WillOnce(DoAll(SetArgReferee<1>(slots),
                        Return(API_OK)));

    // Reading the slot should return the generated JSON.
    Expectation read =
      EXPECT_CALL(ioContext(),
                  read(Eq(backupPath), _, Eq(0u)))
        .After(get)
        .WillOnce(DoAll(SetArgReferee<1>(writer.getstring()),
                        Return(API_OK)));

    // No write should be generated when loading an existing database.
    EXPECT_CALL(ioContext(), write(Eq(drivePath), _, _)) .Times(0);

    // Prepare config store.
    NiceMock<ConfigStore> store(ioContext());

    // onAdd should be generated for each config loaded from disk.
    EXPECT_CALL(store,
                onAdd(DB(drivePath), Eq(written.at(1))))
      .Times(1)
      .After(read);

    // onDirty should never be generated by a load.
    EXPECT_CALL(store, onDirty(_)).Times(0);

    // Try creating the database.
    const auto* configs = store.create(drivePath);

    // The database should now be considered open.
    EXPECT_TRUE(store.opened(drivePath));

    // Store should never be dirtied by a load.
    EXPECT_FALSE(store.dirty());

    // Was the existing database correctly deserialized?
    ASSERT_NE(configs, nullptr);
    EXPECT_EQ(*configs, written);

    // Can we retrieve this databases configs?
    EXPECT_EQ(store.configs(drivePath), configs);

    // Can we retrieve the config by tag?
    EXPECT_EQ(store.get(configs->begin()->first),
              &configs->begin()->second);
    
    // Can we retrieve the config by target handle?
    EXPECT_EQ(store.get(configs->begin()->second.targetHandle),
              &configs->begin()->second);
}

TEST_F(XBackupConfigStoreTest, Destruct)
{
    // Nested scope so we can test destruction.
    {
        // Make sure database is removed.
        Directory drive(fsAccess(), Utilities::randomPath());

        // Database directory.
        auto backupPath = drive.path();

        backupPath.appendWithSeparator(
          ConfigStore::BACKUP_CONFIG_DIR, false);

        // Create store.
        NiceMock<ConfigStore> store(ioContext());

        // Create database.
        EXPECT_NE(store.create(drive), nullptr);

        // Dirty database.
        XBackupConfig config;

        config.drivePath = drive;
        config.tag = 1;

        EXPECT_NE(store.add(config), nullptr);
        
        // Verify store is dirty.
        EXPECT_TRUE(store.dirty());

        // Database should be flushed when the store is destroyed.
        EXPECT_CALL(ioContext(),
                    write(Eq(backupPath), _, _))
          .Times(1);
    }
}

TEST_F(XBackupConfigStoreTest, FlushAll)
{
    const auto& BACKUP_DIR = ConfigStore::BACKUP_CONFIG_DIR;

    // Make sure databases are removed.
    Directory driveA(fsAccess(), Utilities::randomPath());
    Directory driveB(fsAccess(), Utilities::randomPath());

    // Database directories.
    auto backupPathA = driveA.path();
    auto backupPathB = driveB.path();

    backupPathA.appendWithSeparator(BACKUP_DIR, false);
    backupPathB.appendWithSeparator(BACKUP_DIR, false);

    // Create store.
    NiceMock<ConfigStore> store(ioContext());

    // Add databases.
    EXPECT_NE(store.create(driveA), nullptr);
    EXPECT_NE(store.create(driveB), nullptr);

    // Dirty databases.
    XBackupConfig configA;
    XBackupConfig configB;

    configA.drivePath = driveA;
    configA.tag = 1;
    configB.drivePath = driveB;
    configB.tag = 2;

    EXPECT_NE(store.add(configA), nullptr);
    EXPECT_NE(store.add(configB), nullptr);

    // Verify store is dirty.
    EXPECT_TRUE(store.dirty());

    // Attempts to flush database A should fail.
    EXPECT_CALL(ioContext(),
                write(Eq(backupPathA), _, _))
      .WillOnce(Return(API_EWRITE));

    // Attempts to flush database B should succeed.
    EXPECT_CALL(ioContext(),
                write(Eq(backupPathB), _, _))
      .Times(1);

    // Flush the databases.
    vector<LocalPath> drives;

    EXPECT_EQ(store.flush(drives), API_EWRITE);

    // Have we captured the fact that database A couldn't be flushed?
    ASSERT_EQ(drives.size(), 1);
    EXPECT_EQ(drives.back(), driveA);

    // Store should be clean regardless of flush failures.
    EXPECT_FALSE(store.dirty());
}

TEST_F(XBackupConfigStoreTest, FlushDenormalized)
{
    // Make sure database is removed.
    Directory drive(fsAccess(), Utilities::randomPath());

    // Database path.
    auto backupPath = drive.path();

    backupPath.appendWithSeparator(
      ConfigStore::BACKUP_CONFIG_DIR, false);

    // Compute denormalized drive path.
    LocalPath drivePath = drive;
    drivePath.append(Utilities::separator());

    // Create store.
    NiceMock<ConfigStore> store(ioContext());

    // Create database (using normalized path.)
    EXPECT_NE(store.create(drive), nullptr);

    // Dirty the database.
    XBackupConfig config;

    config.drivePath = drive;
    config.tag = 1;

    EXPECT_NE(store.add(config), nullptr);

    // Verify database is dirty.
    EXPECT_TRUE(store.dirty());

    // Make sure database is flushed.
    EXPECT_CALL(ioContext(),
                write(Eq(backupPath), _, _))
      .Times(1);

    // Flush the database (using denormalized path.)
    EXPECT_EQ(store.flush(drivePath), API_OK);
    
    // Store should no longer be dirty.
    EXPECT_FALSE(store.dirty());

    // Verify now as the store will write databases upon destruction.
    Mock::VerifyAndClearExpectations(&ioContext());
}

TEST_F(XBackupConfigStoreTest, FlushFail)
{
    // Make sure database is removed.
    Directory drive(fsAccess(), Utilities::randomPath());

    // Database path.
    auto backupPath = drive.path();

    backupPath.appendWithSeparator(
      ConfigStore::BACKUP_CONFIG_DIR, false);

    // Create store.
    NiceMock<ConfigStore> store(ioContext());

    // Add database.
    EXPECT_NE(store.create(drive), nullptr);

    // Dirty database.
    XBackupConfig config;

    config.drivePath = drive;
    config.tag = 1;

    EXPECT_NE(store.add(config), nullptr);
    EXPECT_TRUE(store.dirty());

    // Attempts to write to database A should fail.
    EXPECT_CALL(ioContext(),
                write(Eq(backupPath), _, _))
      .WillOnce(Return(API_EWRITE));

    // Flushing the database should fail.
    EXPECT_EQ(store.flush(drive), API_EWRITE);

    // Regardless, store should no longer be dirty.
    EXPECT_FALSE(store.dirty());
}

TEST_F(XBackupConfigStoreTest, FlushSpecific)
{
    const auto& BACKUP_DIR = ConfigStore::BACKUP_CONFIG_DIR;

    // Make sure databases are removed.
    Directory driveA(fsAccess(), Utilities::randomPath());
    Directory driveB(fsAccess(), Utilities::randomPath());

    // Database directories.
    auto backupPathA = driveA.path();
    auto backupPathB = driveB.path();

    backupPathA.appendWithSeparator(BACKUP_DIR, false);
    backupPathB.appendWithSeparator(BACKUP_DIR, false);

    // Create store.
    NiceMock<ConfigStore> store(ioContext());

    // Create databases.
    EXPECT_NE(store.create(driveA), nullptr);
    EXPECT_NE(store.create(driveB), nullptr);

    // Dirty both databases.
    XBackupConfig configA;
    XBackupConfig configB;

    configA.drivePath = driveA;
    configA.tag = 1;
    configB.drivePath = driveB;
    configB.tag = 2;

    EXPECT_NE(store.add(configA), nullptr);
    EXPECT_NE(store.add(configB), nullptr);

    // Verify databases are dirty.
    EXPECT_TRUE(store.dirty());

    // Flushing should trigger a write to database A.
    EXPECT_CALL(ioContext(),
                write(Eq(backupPathA), _, _))
      .Times(1);

    // But since we're being specific, none for database B.
    EXPECT_CALL(ioContext(),
                write(Eq(backupPathB), _, _))
      .Times(0);

    // Flush database A.
    EXPECT_EQ(store.flush(driveA), API_OK);

    // Database B is still dirty.
    EXPECT_TRUE(store.dirty());

    // Flush database A again.
    // This should be a no-op as it is clean.
    EXPECT_EQ(store.flush(driveA), API_OK);

    // Verify (and clear) expectations now as database B will be flushed
    // when the store is destroyed.
    Mock::VerifyAndClearExpectations(&ioContext());
}

TEST_F(XBackupConfigStoreTest, FlushNoDatabases)
{
    StrictMock<ConfigStore> store(ioContext());

    // No attempts should be made to write any database.
    EXPECT_CALL(ioContext(), write(_, _, _)).Times(0);

    // No databases, no writing, no possible error.
    EXPECT_EQ(store.flush(), API_OK);
}

TEST_F(XBackupConfigStoreTest, FlushUnknownDatabase)
{
    StrictMock<ConfigStore> store(ioContext());

    // No attempt should be made to write the database.
    EXPECT_CALL(ioContext(), write(_, _, _)).Times(0);

    const auto drivePath = Utilities::randomPath();

    // Can't flush an unknown database.
    EXPECT_EQ(store.flush(drivePath), API_ENOENT);

    // Database should remain unknown.
    EXPECT_EQ(store.configs(drivePath), nullptr);
    EXPECT_FALSE(store.opened(drivePath));
}

TEST_F(XBackupConfigStoreTest, Open)
{
    auto drivePath = Utilities::randomPath();

    // Database path.
    auto backupPath = drivePath;

    backupPath.appendWithSeparator(
      ConfigStore::BACKUP_CONFIG_DIR, false);

    XBackupConfigMap written;

    // Populate database.
    {
        XBackupConfig config;

        config.drivePath = drivePath;
        config.tag = 1;
        config.targetHandle = 2;

        written.emplace(config.tag, config);
    }

    // Serialize database to JSON.
    JSONWriter writer;

    ioContext().serialize(written, writer);

    // Return a single slot for reading.
    static const vector<unsigned int> slots = {0};

    Expectation get =
      EXPECT_CALL(ioContext(),
                  get(Eq(backupPath), _))
        .Times(1)
        .WillOnce(DoAll(SetArgReferee<1>(slots),
                        Return(API_OK)));

    // Return the JSON on read and signal success.
    Expectation read =
      EXPECT_CALL(ioContext(),
                  read(Eq(backupPath), _, Eq(0u)))
        .Times(1)
        .After(get)
        .WillOnce(DoAll(SetArgReferee<1>(writer.getstring()),
                        Return(API_OK)));

    // Create the store.
    StrictMock<ConfigStore> store(ioContext());

    // onAdd should be generated when we add a config to the store.
    EXPECT_CALL(store,
                onAdd(DB(drivePath), Eq(written.at(1))))
      .Times(1)
      .After(read);

    // Open the database.
    const auto* configs = store.open(drivePath);

    ASSERT_NE(configs, nullptr);
    EXPECT_EQ(*configs, written);

    // Verify database is open.
    EXPECT_EQ(store.configs(drivePath), configs);
    EXPECT_TRUE(store.opened(drivePath));

    // Can we retrieve the loaded config by tag?
    EXPECT_EQ(store.get(configs->begin()->first),
              &configs->begin()->second);

    // Can we retrieve the loaded config by target handle?
    EXPECT_EQ(store.get(configs->begin()->second.targetHandle),
              &configs->begin()->second);

    // Shouldn't be able to create an already open database.
    EXPECT_EQ(store.create(drivePath), nullptr);

    // Shouldn't be able to open an already open database.
    EXPECT_EQ(store.open(drivePath), nullptr);

    // Repeat the above two tests with a denormalized path.
    drivePath.append(Utilities::separator());

    EXPECT_EQ(store.create(drivePath), nullptr);
    EXPECT_EQ(store.open(drivePath), nullptr);
}

TEST_F(XBackupConfigStoreTest, OpenCantRead)
{
    const auto drivePath = Utilities::randomPath();

    // Database directory.
    auto backupPath = drivePath;

    backupPath.appendWithSeparator(
      ConfigStore::BACKUP_CONFIG_DIR, false);

    // A single slot available for reading.
    static const vector<unsigned int> slots = {0};

    Expectation get =
      EXPECT_CALL(ioContext(),
                  get(Eq(backupPath), _))
        .Times(1)
        .WillOnce(DoAll(SetArgReferee<1>(slots),
                        Return(API_OK)));

    // Attempts to read the slot should fail.
    EXPECT_CALL(ioContext(),
                read(Eq(backupPath), _, Eq(0u)))
      .Times(1)
      .After(get)
      .WillOnce(Return(API_EREAD));

    // Create the store.
    StrictMock<ConfigStore> store(ioContext());

    // Try and open the database.
    EXPECT_EQ(store.open(drivePath), nullptr);

    // Store should not be soiled.
    EXPECT_FALSE(store.dirty());

    // Database should remain unknown.
    EXPECT_EQ(store.configs(drivePath), nullptr);
    EXPECT_FALSE(store.opened(drivePath));
}

TEST_F(XBackupConfigStoreTest, OpenNoDatabase)
{
    const auto drivePath = Utilities::randomPath();

    // Database directory.
    auto backupPath = drivePath;

    backupPath.appendWithSeparator(
      ConfigStore::BACKUP_CONFIG_DIR, false);

    // No slots available for reading.
    EXPECT_CALL(ioContext(),
                get(Eq(backupPath), _))
      .Times(1)
      .WillOnce(Return(API_ENOENT));

    // Create store.
    StrictMock<ConfigStore> store(ioContext());

    // Try and open the database.
    EXPECT_EQ(store.open(drivePath), nullptr);

    // Store should not be dirty.
    EXPECT_FALSE(store.dirty());

    // Database should remain unknown.
    EXPECT_EQ(store.configs(drivePath), nullptr);
    EXPECT_FALSE(store.opened(drivePath));
}

TEST_F(XBackupConfigStoreTest, OpenedDenormalized)
{
    // Make sure database is removed.
    Directory drive(fsAccess(), Utilities::randomPath());

    // Compute denormalized path.
    LocalPath drivePath = drive;
    drivePath.append(Utilities::separator());

    // Create store.
    NiceMock<ConfigStore> store(ioContext());

    // Create the database (using normalized path.)
    ASSERT_NE(store.create(drive), nullptr);

    // Check database is open (using normalized path.)
    EXPECT_TRUE(store.opened(drive));

    // Check database is open (using denormalized path.)
    EXPECT_TRUE(store.opened(drivePath));
}

TEST_F(XBackupConfigStoreTest, OpenedUnknownDatabase)
{
    StrictMock<ConfigStore> store(ioContext());

    // No attempt should be made to read an unknown database.
    EXPECT_CALL(ioContext(), read(_, _, _)).Times(0);

    EXPECT_FALSE(store.opened(Utilities::randomPath()));
}

TEST_F(XBackupConfigStoreTest, RemoveByTag)
{
    // Make sure database is removed.
    Directory drive(fsAccess(), Utilities::randomPath());

    // Create store.
    NiceMock<ConfigStore> store(ioContext());

    // Create database.
    EXPECT_NE(store.create(drive), nullptr);

    // Verify database is open.
    EXPECT_TRUE(store.opened(drive));

    // Add config to store.
    XBackupConfig config;

    config.drivePath = drive;
    config.tag = 1;
    config.targetHandle = 2;

    EXPECT_NE(store.add(config), nullptr);

    // Flush to make sure database isn't dirty.
    EXPECT_EQ(store.flush(), API_OK);
    EXPECT_FALSE(store.dirty());

    // onRemove should be generated when we remove a config.
    Expectation onRemove =
      EXPECT_CALL(store,
                  onRemove(DB(drive.path()), Eq(config)))
        .Times(1);

    // onDirty should be generated when a database changes.
    EXPECT_CALL(store,
                onDirty(DB(drive.path())))
      .Times(1)
      .After(onRemove);

    // Remove the config.
    EXPECT_EQ(store.remove(config.tag), API_OK);

    // Database should be soiled.
    EXPECT_TRUE(store.dirty());

    // Mappings should be invalidated.
    EXPECT_EQ(store.get(config.tag), nullptr);
    EXPECT_EQ(store.get(config.targetHandle), nullptr);
}

TEST_F(XBackupConfigStoreTest, RemoveByTargetHandle)
{
    // Make sure database is removed.
    Directory drive(fsAccess(), Utilities::randomPath());

    // Create store.
    NiceMock<ConfigStore> store(ioContext());

    // Create database.
    EXPECT_NE(store.create(drive), nullptr);

    // Verify database is open.
    EXPECT_TRUE(store.opened(drive));

    // Add config to store.
    XBackupConfig config;

    config.drivePath = drive;
    config.tag = 2;
    config.targetHandle = 3;

    EXPECT_NE(store.add(config), nullptr);

    // Flush to make sure database isn't dirty.
    EXPECT_EQ(store.flush(), API_OK);
    EXPECT_FALSE(store.dirty());

    // onRemove should be generated when we remove a config.
    Expectation onRemove =
      EXPECT_CALL(store,
                  onRemove(DB(drive.path()), Eq(config)))
        .Times(1);

    // onDirty should be generated when a database changes.
    EXPECT_CALL(store,
                onDirty(DB(drive.path())))
      .Times(1)
      .After(onRemove);

    // Remove the config.
    EXPECT_EQ(store.remove(config.targetHandle), API_OK);

    // Database should be soiled.
    EXPECT_TRUE(store.dirty());

    // Mappings should be invalidated.
    EXPECT_EQ(store.get(config.tag), nullptr);
    EXPECT_EQ(store.get(config.targetHandle), nullptr);
}

TEST_F(XBackupConfigStoreTest, RemoveUnknownTag)
{
    StrictMock<ConfigStore> store(ioContext());

    // There should be no attempts to write any database.
    EXPECT_CALL(ioContext(), write(_, _, _)).Times(0);

    // Can't remove something we don't know about.
    EXPECT_EQ(store.remove(0), API_ENOENT);

    // No change? Not dirty.
    EXPECT_FALSE(store.dirty());
}

TEST_F(XBackupConfigStoreTest, RemoveUnknownTargetHandle)
{
    StrictMock<ConfigStore> store(ioContext());

    // There should be no attempts to write any database.
    EXPECT_CALL(ioContext(), write(_, _, _)).Times(0);

    // Can't remove something we don't know about.
    const handle targetHandle = 0;
    EXPECT_EQ(store.remove(targetHandle), API_ENOENT);

    // No change? Not dirty.
    EXPECT_FALSE(store.dirty());
}

TEST_F(XBackupConfigStoreTest, Update)
{
    // Make sure database is removed.
    Directory drive(fsAccess(), Utilities::randomPath());

    // Create store.
    NiceMock<ConfigStore> store(ioContext());

    // Create database.
    EXPECT_NE(store.create(drive), nullptr);
    EXPECT_NE(store.configs(drive), nullptr);
    EXPECT_TRUE(store.opened(drive));

    // Create config to add to database.
    XBackupConfig configBefore;

    configBefore.drivePath = drive;
    configBefore.tag = 1;
    configBefore.targetHandle = 2;

    // Add config to database.
    const auto* c = store.add(configBefore);

    ASSERT_NE(c, nullptr);
    EXPECT_EQ(*c, configBefore);

    // Verify config has been added to database.
    EXPECT_EQ(store.get(configBefore.tag), c);
    EXPECT_EQ(store.get(configBefore.targetHandle), c);

    // Make sure database is clean.
    EXPECT_EQ(store.flush(), API_OK);

    // Update config.
    XBackupConfig configAfter = configBefore;

    configAfter.sourcePath = Utilities::randomPath();

    // onChange should be generated when a config changes.
    Expectation onChange =
      EXPECT_CALL(store,
                  onChange(DB(drive.path()),
                           Eq(configBefore),
                           Eq(configAfter)))
        .Times(1);

    // onDirty should be generated when the database changes.
    EXPECT_CALL(store,
                onDirty(DB(drive.path())))
      .Times(1)
      .After(onChange);

    // Update the config.
    EXPECT_EQ(store.add(configAfter), c);

    // Verify config has been updated.
    EXPECT_EQ(*c, configAfter);

    // Database should be soiled.
    EXPECT_TRUE(store.dirty());

    // Is the config still accessible by tag?
    EXPECT_EQ(store.get(configAfter.tag), c);

    // Is the config still accessible by target handle?
    EXPECT_EQ(store.get(configAfter.targetHandle), c);
}

TEST_F(XBackupConfigStoreTest, UpdateChangeDrivePath)
{
    // Make sure databases are removed.
    Directory driveA(fsAccess(), Utilities::randomPath());
    Directory driveB(fsAccess(), Utilities::randomPath());

    // Create store.
    NiceMock<ConfigStore> store(ioContext());

    // Create databases.
    EXPECT_NE(store.create(driveA), nullptr);
    EXPECT_NE(store.create(driveB), nullptr);

    // Verify databases are open.
    ASSERT_NE(store.configs(driveA), nullptr);
    ASSERT_NE(store.configs(driveB), nullptr);
    EXPECT_TRUE(store.opened(driveA));
    EXPECT_TRUE(store.opened(driveB));

    // Create config.
    XBackupConfig configBefore;

    configBefore.drivePath = driveA;
    configBefore.tag = 1;
    configBefore.targetHandle = 2;

    // Add config to database A.
    const auto* cA = store.add(configBefore);
    ASSERT_NE(cA, nullptr);
    EXPECT_EQ(*cA, configBefore);

    // Database A should be dirty.
    EXPECT_TRUE(store.dirty());

    // Make sure config is accessible.
    EXPECT_EQ(store.get(configBefore.tag), cA);
    EXPECT_EQ(store.get(configBefore.targetHandle), cA);

    // Flush database so store is clean.
    EXPECT_EQ(store.flush(), API_OK);
    EXPECT_FALSE(store.dirty());

    // Create updated config.
    XBackupConfig configAfter = configBefore;

    configAfter.drivePath = driveB;

    // onRemove should be generated when a config is removed.
    Expectation onRemoveFromA =
      EXPECT_CALL(store,
                  onRemove(DB(driveA.path()), Eq(configBefore)))
        .Times(1);

    // onDirty should be generated when a database changes.
    Expectation onDirtyA =
      EXPECT_CALL(store,
                  onDirty(DB(driveA.path())))
        .Times(1)
        .After(onRemoveFromA);

    // onAdd should be generated when a config is added.
    Expectation onAddToB =
      EXPECT_CALL(store,
                  onAdd(DB(driveB.path()), Eq(configAfter)))
        .Times(1)
        .After(onDirtyA);

    // onDirty should be generated when a database changes.
    EXPECT_CALL(store,
                onDirty(DB(driveB.path())))
      .Times(1)
      .After(onAddToB);

    // Update the config.
    const auto* cB = store.add(configAfter);

    ASSERT_NE(cB, nullptr);
    EXPECT_EQ(*cB, configAfter);

    // Databases should be dirty.
    EXPECT_TRUE(store.dirty());

    // Database A should now be empty.
    EXPECT_TRUE(store.configs(driveA)->empty());

    // Database B should now contain a single config.
    EXPECT_EQ(store.configs(driveB)->size(), 1);

    // Config still accessible by tag?
    EXPECT_EQ(store.get(configAfter.tag), cB);

    // Config still accessible by target handle?
    EXPECT_EQ(store.get(configAfter.targetHandle), cB);
}

TEST_F(XBackupConfigStoreTest, UpdateChangeTargetHandle)
{
    // Make sure database is removed.
    Directory drive(fsAccess(), Utilities::randomPath());

    // Create store.
    NiceMock<ConfigStore> store(ioContext());

    // Create database.
    EXPECT_NE(store.create(drive), nullptr);
    EXPECT_NE(store.configs(drive), nullptr);
    EXPECT_TRUE(store.opened(drive));

    // Create config to add to database.
    XBackupConfig configBefore;

    configBefore.drivePath = drive;
    configBefore.tag = 1;
    configBefore.targetHandle = 2;

    // Add config to database.
    const auto* c = store.add(configBefore);

    ASSERT_NE(c, nullptr);
    EXPECT_EQ(*c, configBefore);

    // Verify config has been added to database.
    EXPECT_EQ(store.get(configBefore.tag), c);
    EXPECT_EQ(store.get(configBefore.targetHandle), c);

    // Make sure database is clean.
    EXPECT_EQ(store.flush(), API_OK);

    // Update config.
    XBackupConfig configAfter = configBefore;

    configAfter.targetHandle = 3;

    // onChange should be generated when a config changes.
    Expectation onChange =
      EXPECT_CALL(store,
                  onChange(DB(drive.path()),
                           Eq(configBefore),
                           Eq(configAfter)))
        .Times(1);

    // onDirty should be generated when the database changes.
    EXPECT_CALL(store,
                onDirty(DB(drive.path())))
      .Times(1)
      .After(onChange);

    // Update the config.
    EXPECT_EQ(store.add(configAfter), c);

    // Verify config has been updated.
    EXPECT_EQ(*c, configAfter);

    // Database should be soiled.
    EXPECT_TRUE(store.dirty());

    // Is the config still accessible by tag?
    EXPECT_EQ(store.get(configAfter.tag), c);

    // Config should no longer be accessible by old target handle.
    EXPECT_EQ(store.get(configBefore.targetHandle), nullptr);

    // Is the config accessible under its new target handle?
    EXPECT_EQ(store.get(configAfter.targetHandle), c);
}

TEST_F(XBackupConfigStoreTest, UpdateChangeUnknownDrivePath)
{
    // Make sure database is removed.
    Directory drive(fsAccess(), Utilities::randomPath());

    // Create store.
    NiceMock<ConfigStore> store(ioContext());

    // Create database.
    ASSERT_NE(store.create(drive), nullptr);

    // Verify database has been opened.
    ASSERT_NE(store.configs(drive), nullptr);
    EXPECT_TRUE(store.opened(drive));

    // Create config.
    XBackupConfig configBefore;

    configBefore.drivePath = drive;
    configBefore.tag = 1;
    configBefore.targetHandle = 2;

    // Add config to database.
    const auto* c = store.add(configBefore);

    ASSERT_NE(c, nullptr);
    EXPECT_EQ(*c, configBefore);

    // Database should be soiled.
    EXPECT_TRUE(store.dirty());

    // Make sure config is accessible.
    EXPECT_EQ(store.get(configBefore.tag), c);
    EXPECT_EQ(store.get(configBefore.targetHandle), c);

    // Flush so that databases are clean.
    EXPECT_EQ(store.flush(), API_OK);

    // Create updated config.
    XBackupConfig configAfter = configBefore;

    configAfter.drivePath = Utilities::randomPath();

    // onRemove should be generated when a config is removed.
    Expectation onRemove =
      EXPECT_CALL(store,
                  onRemove(DB(drive.path()), Eq(configBefore)))
        .Times(1);
      
    // onDirty should be generated when a database is altered.
    EXPECT_CALL(store,
                onDirty(DB(drive.path())))
      .Times(1)
      .After(onRemove);

    // Move config to an unknown database.
    EXPECT_EQ(store.add(configAfter), nullptr);

    // Database should be dirty.
    EXPECT_TRUE(store.dirty());

    // Database should now be empty.
    EXPECT_TRUE(store.configs(drive)->empty());

    // Config should no longer be accessible.
    EXPECT_EQ(store.get(configBefore.tag), nullptr);
    EXPECT_EQ(store.get(configBefore.targetHandle), nullptr);
}

TEST_F(XBackupConfigStoreTest, UpdateRemoveTargetHandle)
{
    // Make sure database is removed.
    Directory drive(fsAccess(), Utilities::randomPath());

    // Create store.
    NiceMock<ConfigStore> store(ioContext());

    // Create database.
    EXPECT_NE(store.create(drive), nullptr);
    EXPECT_NE(store.configs(drive), nullptr);
    EXPECT_TRUE(store.opened(drive));

    // Create config to add to database.
    XBackupConfig configBefore;

    configBefore.drivePath = drive;
    configBefore.tag = 1;
    configBefore.targetHandle = 2;

    // Add config to database.
    const auto* c = store.add(configBefore);

    ASSERT_NE(c, nullptr);
    EXPECT_EQ(*c, configBefore);

    // Verify config has been added to database.
    EXPECT_EQ(store.get(configBefore.tag), c);
    EXPECT_EQ(store.get(configBefore.targetHandle), c);

    // Make sure database is clean.
    EXPECT_EQ(store.flush(), API_OK);

    // Update config.
    XBackupConfig configAfter = configBefore;

    configAfter.targetHandle = UNDEF;

    // onChange should be generated when a config changes.
    Expectation onChange =
      EXPECT_CALL(store,
                  onChange(DB(drive.path()),
                           Eq(configBefore),
                           Eq(configAfter)))
        .Times(1);

    // onDirty should be generated when the database changes.
    EXPECT_CALL(store,
                onDirty(DB(drive.path())))
      .Times(1)
      .After(onChange);

    // Update the config.
    EXPECT_EQ(store.add(configAfter), c);

    // Verify config has been updated.
    EXPECT_EQ(*c, configAfter);

    // Database should be soiled.
    EXPECT_TRUE(store.dirty());

    // Is the config still accessible by tag?
    EXPECT_EQ(store.get(configAfter.tag), c);

    // Config should no longer be accessible by old target handle.
    EXPECT_EQ(store.get(configBefore.targetHandle), nullptr);

    // UNDEF should never be a valid mapping.
    EXPECT_EQ(store.get(UNDEF), nullptr);
}

} // XBackupConfigTests

#endif
<|MERGE_RESOLUTION|>--- conflicted
+++ resolved
@@ -1322,15 +1322,9 @@
         return true;
     }
 
-<<<<<<< HEAD
-    const mega::LocalPath& rootPath() const override
-    {
-        static const LocalPath dummy;
-=======
     const mega::LocalPath &rootPath() const override
     {
         static mega::LocalPath const dummy;
->>>>>>> 5c37765a
 
         return dummy;
     }
