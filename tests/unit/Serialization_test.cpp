/**
 * (c) 2019 by Mega Limited, Wellsford, New Zealand
 *
 * This file is part of the MEGA SDK - Client Access Engine.
 *
 * Applications using the MEGA API must present a valid application key
 * and comply with the the rules set forth in the Terms of Service.
 *
 * The MEGA SDK is distributed in the hope that it will be useful,
 * but WITHOUT ANY WARRANTY; without even the implied warranty of
 * MERCHANTABILITY or FITNESS FOR A PARTICULAR PURPOSE.
 *
 * @copyright Simplified (2-clause) BSD License.
 *
 * You should have received a copy of the license along with this
 * program.
 */

#include <atomic>
#include <memory>
#include <numeric>
#include <thread>

#include <gtest/gtest.h>

#include <mega.h>
#include <megaapi.h>
#include <mega/heartbeats.h>

#include "DefaultedFileSystemAccess.h"
#include "utils.h"

TEST(Serialization, JSON_storeobject)
{
    std::string in_str("Test");
    mega::JSON j;
    j.begin(in_str.data());
    j.storeobject(&in_str);
}

// Test 64-bit int serialization/unserialization
TEST(Serialization, Serialize64_serialize)
{
    uint64_t in = 0xDEADBEEF;
    uint64_t out;
    mega::byte buf[sizeof in];

    mega::Serialize64::serialize(buf, in);
    ASSERT_GT(mega::Serialize64::unserialize(buf, sizeof buf, &out), 0);
    ASSERT_EQ(in, out);
}

TEST(Serialization, CacheableReaderWriter)
{
    auto checksize = [](size_t& n, size_t added)
    {
        n += added;
        return n;
    };

    std::string writestring;
    mega::CacheableWriter w(writestring);

    mega::byte binary[] = { 1, 2, 3, 4, 5 };
    std::string cstr1("test1");
    std::string cstr2("test2diffdata");
    std::string stringtest("diffstringagaindefinitelybigger");
    int64_t i64 = 0x8765432112345678;
    uint32_t u32 = 0x87678765;
    mega::handle handle1 = 0x998;
    bool b = true;
    mega::byte by = 5;
    mega::chunkmac_map cm;
    cm[777].offset = 888;

    size_t sizeadded = 0;

    w.serializebinary(binary, sizeof(binary));
    ASSERT_EQ(writestring.size(), checksize(sizeadded, sizeof(binary)));

    w.serializecstr(cstr1.c_str(), true);
    ASSERT_EQ(writestring.size(), checksize(sizeadded, 2 + cstr1.size() + 1));

    w.serializecstr(cstr2.c_str(), false);
    ASSERT_EQ(writestring.size(), checksize(sizeadded, 2 + cstr2.size()));

    w.serializestring(stringtest);
    ASSERT_EQ(writestring.size(), checksize(sizeadded, 2 + stringtest.size()));

    w.serializei64(i64);
    ASSERT_EQ(writestring.size(), checksize(sizeadded, 8));

    w.serializeu32(u32);
    ASSERT_EQ(writestring.size(), checksize(sizeadded, 4));

    w.serializehandle(handle1);
    ASSERT_EQ(writestring.size(), checksize(sizeadded, sizeof(mega::handle)));

    w.serializebool(b);
    ASSERT_EQ(writestring.size(), checksize(sizeadded, sizeof(bool)));

    w.serializebyte(by);
    ASSERT_EQ(writestring.size(), checksize(sizeadded, 1));

    w.serializechunkmacs(cm);
    ASSERT_EQ(writestring.size(), checksize(sizeadded, 2 + 1 * (sizeof(m_off_t) + sizeof(mega::ChunkMAC))));

    w.serializeexpansionflags(1, 0, 1, 0, 0, 0, 1, 1);
    ASSERT_EQ(writestring.size(), checksize(sizeadded, 8));

    writestring += "abc";

    // now read the serialized data back
    std::string readstring = writestring;
    mega::CacheableReader r(readstring);

    mega::byte check_binary[5];
    std::string check_cstr1;
    std::string check_cstr2;
    std::string check_stringtest;
    int64_t check_i64;
    uint32_t check_u32;
    mega::handle check_handle1;
    bool check_b;
    mega::byte check_by;
    mega::chunkmac_map check_cm;

    ASSERT_TRUE(r.unserializebinary(check_binary, sizeof(check_binary)));
    ASSERT_EQ(0, memcmp(check_binary, binary, sizeof(binary)));

    ASSERT_TRUE(r.unserializecstr(check_cstr1, true));
    ASSERT_EQ(check_cstr1, cstr1);

    ASSERT_TRUE(r.unserializecstr(check_cstr2, false));
    ASSERT_EQ(check_cstr2, cstr2);

    ASSERT_TRUE(r.unserializestring(check_stringtest));
    ASSERT_EQ(check_stringtest, stringtest);

    ASSERT_TRUE(r.unserializei64(check_i64));
    ASSERT_EQ(check_i64, i64);

    ASSERT_TRUE(r.unserializeu32(check_u32));
    ASSERT_EQ(check_u32, u32);

    ASSERT_TRUE(r.unserializehandle(check_handle1));
    ASSERT_EQ(check_handle1, handle1);

    ASSERT_TRUE(r.unserializebool(check_b));
    ASSERT_EQ(check_b, b);

    ASSERT_TRUE(r.unserializebyte(check_by));
    ASSERT_EQ(check_by, by);

    ASSERT_TRUE(r.unserializechunkmacs(check_cm));
    ASSERT_EQ(check_cm[777].offset, cm[777].offset);

    unsigned char expansions[8];
    ASSERT_FALSE(r.unserializeexpansionflags(expansions, 7));
    ASSERT_TRUE(r.unserializeexpansionflags(expansions, 8));
    ASSERT_EQ(expansions[0], 1);
    ASSERT_EQ(expansions[1], 0);
    ASSERT_EQ(expansions[2], 1);
    ASSERT_EQ(expansions[3], 0);
    ASSERT_EQ(expansions[4], 0);
    ASSERT_EQ(expansions[5], 0);
    ASSERT_EQ(expansions[6], 1);
    ASSERT_EQ(expansions[7], 1);

    r.eraseused(readstring);
    ASSERT_EQ(readstring, "abc");

    mega::MediaProperties mp;
    mp.shortformat = 1;
    mp.width = 2;
    mp.height = 3;
    mp.fps = 4;
    mp.playtime = 5;
    mp.containerid = 6;
    mp.videocodecid = 7;
    mp.audiocodecid = 8;
    mp.is_VFR = true;
    mp.no_audio = false;
    std::string mps = mp.serialize();
    mega::MediaProperties mp2(mps);
    ASSERT_EQ(mps, mp2.serialize());
    ASSERT_EQ(mp2.shortformat, 1);
    ASSERT_EQ(mp2.width, 2u);
    ASSERT_EQ(mp2.height, 3u);
    ASSERT_EQ(mp2.fps, 4u);
    ASSERT_EQ(mp2.playtime, 5u);
    ASSERT_EQ(mp2.containerid, 6u);
    ASSERT_EQ(mp2.videocodecid, 7u);
    ASSERT_EQ(mp2.audiocodecid, 8u);
    ASSERT_EQ(mp2.is_VFR, true);
    ASSERT_EQ(mp2.no_audio, false);
}

TEST(Serialization, CacheableReader_32bit)
{
    // This is the result of serialization on 32bit Windows
    const std::array<unsigned char, 125> rawData = {
        0x01, 0x02, 0x03, 0x04, 0x05, 0x06, 0x00, 0x74, 0x65, 0x73, 0x74, 0x31,
        0x00, 0x0d, 0x00, 0x74, 0x65, 0x73, 0x74, 0x32, 0x64, 0x69, 0x66, 0x66,
        0x64, 0x61, 0x74, 0x61, 0x1f, 0x00, 0x64, 0x69, 0x66, 0x66, 0x73, 0x74,
        0x72, 0x69, 0x6e, 0x67, 0x61, 0x67, 0x61, 0x69, 0x6e, 0x64, 0x65, 0x66,
        0x69, 0x6e, 0x69, 0x74, 0x65, 0x6c, 0x79, 0x62, 0x69, 0x67, 0x67, 0x65,
        0x72, 0x78, 0x56, 0x34, 0x12, 0x21, 0x43, 0x65, 0x87,
        0x65, 0x87, 0x67, 0x87,
        0x98, 0x09, 0x00, 0x00, 0x00, 0x00, 0x00, 0x00, 0x01, 0x05, 0x01,
        0x00, 0x09, 0x03, 0x00, 0x00, 0x00, 0x00, 0x00, 0x00, 0xcd,
        0xcd, 0xcd,
        0xcd, 0xcd, 0xcd,
        0xcd, 0xcd, 0xcd,
        0xcd, 0xcd, 0xcd,
        0xcd, 0xcd, 0xcd,
        0xcd, 0x78, 0x03, 0x00, 0x00, 0x00,
        0xcd, 0xcd, 0xcd,
        0x01, 0x00, 0x01,
        0x00, 0x00, 0x00, 0x01, 0x01
    };
    std::string writestring(reinterpret_cast<const char*>(rawData.data()), rawData.size());

    writestring += "abc";

    // now read the serialized data back
    std::string readstring = writestring;
    mega::CacheableReader r(readstring);

    mega::byte binary[] = { 1, 2, 3, 4, 5 };
    std::string cstr1("test1");
    std::string cstr2("test2diffdata");
    std::string stringtest("diffstringagaindefinitelybigger");
    int64_t i64 = 0x8765432112345678;
    uint32_t u32 = 0x87678765;
    mega::handle handle1 = 0x998;
    bool b = true;
    mega::byte by = 5;
    mega::chunkmac_map cm;
    cm[777].offset = 888;

    mega::byte check_binary[5];
    std::string check_cstr1;
    std::string check_cstr2;
    std::string check_stringtest;
    int64_t check_i64;
    uint32_t check_u32;
    mega::handle check_handle1;
    bool check_b;
    mega::byte check_by;
    mega::chunkmac_map check_cm;

    ASSERT_TRUE(r.unserializebinary(check_binary, sizeof(check_binary)));
    ASSERT_EQ(0, memcmp(check_binary, binary, sizeof(binary)));

    ASSERT_TRUE(r.unserializecstr(check_cstr1, true));
    ASSERT_EQ(check_cstr1, cstr1);

    ASSERT_TRUE(r.unserializecstr(check_cstr2, false));
    ASSERT_EQ(check_cstr2, cstr2);

    ASSERT_TRUE(r.unserializestring(check_stringtest));
    ASSERT_EQ(check_stringtest, stringtest);

    ASSERT_TRUE(r.unserializei64(check_i64));
    ASSERT_EQ(check_i64, i64);

    ASSERT_TRUE(r.unserializeu32(check_u32));
    ASSERT_EQ(check_u32, u32);

    ASSERT_TRUE(r.unserializehandle(check_handle1));
    ASSERT_EQ(check_handle1, handle1);

    ASSERT_TRUE(r.unserializebool(check_b));
    ASSERT_EQ(check_b, b);

    ASSERT_TRUE(r.unserializebyte(check_by));
    ASSERT_EQ(check_by, by);

    ASSERT_TRUE(r.unserializechunkmacs(check_cm));
    ASSERT_EQ(check_cm[777].offset, cm[777].offset);

    unsigned char expansions[8];
    ASSERT_FALSE(r.unserializeexpansionflags(expansions, 7));
    ASSERT_TRUE(r.unserializeexpansionflags(expansions, 8));
    ASSERT_EQ(expansions[0], 1);
    ASSERT_EQ(expansions[1], 0);
    ASSERT_EQ(expansions[2], 1);
    ASSERT_EQ(expansions[3], 0);
    ASSERT_EQ(expansions[4], 0);
    ASSERT_EQ(expansions[5], 0);
    ASSERT_EQ(expansions[6], 1);
    ASSERT_EQ(expansions[7], 1);

    r.eraseused(readstring);
    ASSERT_EQ(readstring, "abc");
}

TEST(Serialization, CacheableReaderWriter_fsfp_t)
{
    std::string data;
    {
        mega::CacheableWriter writer{data};
        writer.serializefsfp(42);
    }
    mega::CacheableReader reader{data};
    fsfp_t fsfp;
    ASSERT_TRUE(reader.unserializefsfp(fsfp));
    ASSERT_EQ(1u, reader.fieldnum);
    ASSERT_EQ(reader.ptr, data.c_str() + data.size());
    ASSERT_EQ(42, fsfp);
}

namespace {

//struct MockFileSystemAccess : mt::DefaultedFileSystemAccess
//{
//    void local2path(std::string* local, std::string* path) const override
//    {
//        *path = *local;
//    }
//
//    void path2local(std::string* local, std::string* path) const override
//    {
//        *path = *local;
//    }
//
//    bool getsname(std::string*, std::string*) const override
//    {
//        return false;
//    }
//};

struct MockClient
{
    mega::MegaApp app;
    ::mega::FSACCESS_CLASS fs;
    std::shared_ptr<mega::MegaClient> cli = mt::makeClient(app, fs);
};

#ifdef ENABLE_SYNC
void checkDeserializedLocalNode(const mega::LocalNode& dl, const mega::LocalNode& ref)
{
    ASSERT_EQ(ref.type, dl.type);
    ASSERT_EQ(ref.syncedFingerprint.size < 0 ? 0 : ref.syncedFingerprint.size, dl.syncedFingerprint.size);
    ASSERT_EQ(ref.parent_dbid, dl.parent_dbid);
    ASSERT_EQ(ref.fsid, dl.fsid);
    ASSERT_EQ(ref.localname, dl.localname);
    ASSERT_EQ(nullptr, dl.slocalname);
    ASSERT_EQ(ref.name, dl.name);
    ASSERT_EQ(ref.syncedFingerprint.crc, dl.syncedFingerprint.crc);
    ASSERT_EQ(ref.syncedFingerprint.mtime, dl.syncedFingerprint.mtime);
    ASSERT_EQ(true, dl.syncedFingerprint.isvalid);
    ASSERT_EQ(nullptr, dl.parent);
    ASSERT_EQ(ref.sync, dl.sync);
    ASSERT_EQ(ref.mSyncable, dl.mSyncable);
}
#endif

}

#ifdef ENABLE_SYNC
TEST(Serialization, LocalNode_shortData)
{
    MockClient client;
    auto us = mt::makeSync(*client.cli, "wicked");
    auto& sync = us->mSync;
    std::string data = "I am too short";
    auto dl = std::unique_ptr<mega::LocalNode>{mega::LocalNode::unserialize(sync.get(), &data)};
    ASSERT_EQ(nullptr, dl);
}

TEST(Serialization, LocalNode_forFolder_withoutParent_withoutNode)
{
    MockClient client;
    auto us = mt::makeSync(*client.cli, "wicked");
    auto& sync = us->mSync;
    auto& l = *sync->localroot;
    l.mSyncable = false;
    l.setfsid(10, client.cli->localnodeByFsid);
    std::string data;
    ASSERT_TRUE(l.serialize(&data));
#ifndef WIN32
    ASSERT_EQ(45u, data.size());
#endif
    std::unique_ptr<mega::LocalNode> dl{mega::LocalNode::unserialize(sync.get(), &data)};
    dl->node.store_unchecked(nullptr); // deserialize breaks the crossref_ptr rules
    checkDeserializedLocalNode(*dl, l);
}

TEST(Serialization, LocalNode_forFile_withoutNode)
{
    MockClient client;
    auto us = mt::makeSync(*client.cli, "wicked");
    auto& sync = us->mSync;
    auto l = mt::makeLocalNode(*sync, *sync->localroot, mega::FILENODE, "sweet");
    l->mSyncable = false;
    l->syncedFingerprint.size = 124;
    l->setfsid(10, client.cli->localnodeByFsid);
    l->parent->dbid = 13;
    l->parent_dbid = l->parent->dbid;
    l->syncedFingerprint.mtime = 124124124;
    std::iota(l->syncedFingerprint.crc.begin(), l->syncedFingerprint.crc.end(), 1);
    std::string data;
    ASSERT_TRUE(l->serialize(&data));
#ifndef WIN32
    ASSERT_EQ(65u, data.size());
#endif
    std::unique_ptr<mega::LocalNode> dl{mega::LocalNode::unserialize(sync.get(), &data)};
    dl->node.store_unchecked(nullptr); // deserialize breaks the crossref_ptr rules
    checkDeserializedLocalNode(*dl, *l);
}

TEST(Serialization, LocalNode_forFile_withoutNode_withMaxMtime)
{
    MockClient client;
    auto us = mt::makeSync(*client.cli, "wicked");
    auto& sync = us->mSync;
    auto l = mt::makeLocalNode(*sync, *sync->localroot, mega::FILENODE, "sweet");
    l->syncedFingerprint.size = 124;
    l->setfsid(10, client.cli->localnodeByFsid);
    l->parent->dbid = 13;
    l->parent_dbid = l->parent->dbid;
    l->syncedFingerprint.mtime = std::numeric_limits<decltype(l->syncedFingerprint.mtime)>::max();
    std::iota(l->syncedFingerprint.crc.begin(), l->syncedFingerprint.crc.end(), 1);
    std::string data;
    ASSERT_TRUE(l->serialize(&data));
#ifndef WIN32
    ASSERT_EQ(69u, data.size());
#endif
    std::unique_ptr<mega::LocalNode> dl{mega::LocalNode::unserialize(sync.get(), &data)};
    dl->node.store_unchecked(nullptr); // deserialize breaks the crossref_ptr rules
    checkDeserializedLocalNode(*dl, *l);
}

TEST(Serialization, LocalNode_forFolder_withoutParent)
{
    MockClient client;
    auto us = mt::makeSync(*client.cli, "wicked");
    auto& sync = us->mSync;
    auto& l = *sync->localroot;
    l.setfsid(10, client.cli->localnodeByFsid);
    std::string data;
    ASSERT_TRUE(l.serialize(&data));
#ifndef WIN32
    ASSERT_EQ(45u, data.size());
#endif
    std::unique_ptr<mega::LocalNode> dl{mega::LocalNode::unserialize(sync.get(), &data)};
    dl->node.store_unchecked(nullptr); // deserialize breaks the crossref_ptr rules
    checkDeserializedLocalNode(*dl, l);
}

TEST(Serialization, LocalNode_forFolder)
{
    MockClient client;
    auto us = mt::makeSync(*client.cli, "wicked");
    auto& sync = us->mSync;
    auto l = mt::makeLocalNode(*sync, *sync->localroot, mega::FOLDERNODE, "sweet");
    l->mSyncable = false;
    l->parent->dbid = 13;
    l->parent_dbid = l->parent->dbid;
    auto& n = mt::makeNode(*client.cli, mega::FOLDERNODE, 42);
<<<<<<< HEAD
    l->setfsid(10, client.cli->localnodeByFsid);
    l->syncedCloudNodeHandle.set6byte(n.nodehandle);
=======
    l->setfsid(10, client.cli->fsidnode);
    l->setnode(&n);
>>>>>>> e27ba13e
    std::string data;
    ASSERT_TRUE(l->serialize(&data));
#ifndef WIN32
    ASSERT_EQ(44u, data.size());
#endif
    std::unique_ptr<mega::LocalNode> dl{mega::LocalNode::unserialize(sync.get(), &data)};
    dl->node.store_unchecked(nullptr); // deserialize breaks the crossref_ptr rules
    checkDeserializedLocalNode(*dl, *l);
}

#ifndef WIN32
TEST(Serialization, LocalNode_forFolder_32bit)
{
    MockClient client;
    auto us = mt::makeSync(*client.cli, "wicked");
    auto& sync = us->mSync;
    auto l = mt::makeLocalNode(*sync, *sync->localroot, mega::FOLDERNODE, "sweet");
    l->mSyncable = false;
    l->parent->dbid = 13;
    l->parent_dbid = l->parent->dbid;
    auto& n = mt::makeNode(*client.cli, mega::FOLDERNODE, 42);
<<<<<<< HEAD
    l->setfsid(10, client.cli->localnodeByFsid);
    l->syncedCloudNodeHandle.set6byte(n.nodehandle);
=======
    l->setfsid(10, client.cli->fsidnode);
    l->setnode(&n);
>>>>>>> e27ba13e

    // This is the result of serialization on 32bit Windows
    const std::array<unsigned char, 42> rawData = {
        0xff, 0xff, 0xff,
        0xff, 0xff, 0xff,
        0xff, 0xff, 0x0a, 0x00, 0x00, 0x00,
        0x00, 0x00, 0x00, 0x00, 0x0d, 0x00, 0x00, 0x00, 0x2a, 0x00, 0x00, 0x00,
        0x00, 0x00, 0x05, 0x00, 0x73, 0x77, 0x65, 0x65, 0x74, 0x00, 0x00, 0x00,
        0x00, 0x00, 0x00, 0x00, 0x00, 0x00
    };
    const std::string data(reinterpret_cast<const char*>(rawData.data()), rawData.size());

    std::unique_ptr<mega::LocalNode> dl{mega::LocalNode::unserialize(sync.get(), &data)};
    dl->node.store_unchecked(nullptr); // deserialize breaks the crossref_ptr rules
    checkDeserializedLocalNode(*dl, *l);
}

TEST(Serialization, LocalNode_forFolder_oldLocalNodeWithoutSyncable)
{
    MockClient client;
    auto us = mt::makeSync(*client.cli, "wicked");
    auto& sync = us->mSync;
    auto l = mt::makeLocalNode(*sync, *sync->localroot, mega::FOLDERNODE, "sweet");
    l->parent->dbid = 13;
    l->parent_dbid = l->parent->dbid;
    auto& n = mt::makeNode(*client.cli, mega::FOLDERNODE, 42);
<<<<<<< HEAD
    l->setfsid(10, client.cli->localnodeByFsid);
    l->syncedCloudNodeHandle.set6byte(n.nodehandle);
=======
    l->setfsid(10, client.cli->fsidnode);
    l->setnode(&n);
>>>>>>> e27ba13e

    // This array represents an old LocalNode without extension bytes
    const std::array<unsigned char, 33> rawData = {
      0xff, 0xff, 0xff,
      0xff, 0xff, 0xff,
      0xff, 0xff, 0x0a, 0x00, 0x00, 0x00,
      0x00, 0x00, 0x00, 0x00, 0x0d, 0x00, 0x00, 0x00, 0x2a, 0x00, 0x00, 0x00,
      0x00, 0x00, 0x05, 0x00, 0x73, 0x77, 0x65, 0x65, 0x74
    };
    const std::string data(reinterpret_cast<const char*>(rawData.data()), rawData.size());

    std::unique_ptr<mega::LocalNode> dl{mega::LocalNode::unserialize(sync.get(), &data)};
    dl->node.store_unchecked(nullptr); // deserialize breaks the crossref_ptr rules
    checkDeserializedLocalNode(*dl, *l);
}

TEST(Serialization, LocalNode_forFile)
{
    MockClient client;
    auto us = mt::makeSync(*client.cli, "wicked");
    auto& sync = us->mSync;
    auto l = mt::makeLocalNode(*sync, *sync->localroot, mega::FILENODE, "sweet");
    l->mSyncable = false;
    auto& n = mt::makeNode(*client.cli, mega::FILENODE, 42);
<<<<<<< HEAD
    l->syncedCloudNodeHandle.set6byte(n.nodehandle);
    l->syncedFingerprint.size = 1;
    l->syncedFingerprint.mtime = 0;
    l->setfsid(10, client.cli->localnodeByFsid);
=======
    l->setnode(&n);
    l->size = 1;
    l->setfsid(10, client.cli->fsidnode);
>>>>>>> e27ba13e
    l->parent->dbid = 13;
    l->parent_dbid = l->parent->dbid;
    std::iota(l->syncedFingerprint.crc.begin(), l->syncedFingerprint.crc.end(), 1);
    std::string data;
    ASSERT_TRUE(l->serialize(&data));
    ASSERT_EQ(61u, data.size());
    std::unique_ptr<mega::LocalNode> dl{mega::LocalNode::unserialize(sync.get(), &data)};
    dl->node.store_unchecked(nullptr); // deserialize breaks the crossref_ptr rules
    checkDeserializedLocalNode(*dl, *l);
}

TEST(Serialization, LocalNode_forFiles_oldLocalNodeWithoutSyncable)
{
    MockClient client;
    auto us = mt::makeSync(*client.cli, "wicked");
    auto& sync = us->mSync;
    auto l = mt::makeLocalNode(*sync, *sync->localroot, mega::FILENODE, "sweet");
    auto& n = mt::makeNode(*client.cli, mega::FILENODE, 42);
<<<<<<< HEAD
    l->syncedCloudNodeHandle.set6byte(n.nodehandle);
    l->syncedFingerprint.size = 1;
    l->setfsid(10, client.cli->localnodeByFsid);
=======
    l->setnode(&n);
    l->size = 1;
    l->setfsid(10, client.cli->fsidnode);
>>>>>>> e27ba13e
    l->parent->dbid = 13;
    l->parent_dbid = l->parent->dbid;
    l->syncedFingerprint.mtime = 0;
    std::iota(l->syncedFingerprint.crc.begin(), l->syncedFingerprint.crc.end(), 1);

    // This array represents an old LocalNode without syncable flag
    const std::array<char, 50> rawData = {
        0x01, 0x00, 0x00, 0x00, 0x00, 0x00, 0x00, 0x00, 0x0a, 0x00, 0x00, 0x00,
        0x00, 0x00, 0x00, 0x00, 0x0d, 0x00, 0x00, 0x00, 0x2a, 0x00, 0x00, 0x00,
        0x00, 0x00, 0x05, 0x00, 0x73, 0x77, 0x65, 0x65, 0x74, 0x01, 0x00, 0x00,
        0x00, 0x02, 0x00, 0x00, 0x00, 0x03, 0x00, 0x00, 0x00, 0x04, 0x00, 0x00,
        0x00, 0x00
    };
    const std::string data(rawData.data(), rawData.size());

    std::unique_ptr<mega::LocalNode> dl{mega::LocalNode::unserialize(sync.get(), &data)};
    dl->node.store_unchecked(nullptr); // deserialize breaks the crossref_ptr rules
    checkDeserializedLocalNode(*dl, *l);
}

TEST(Serialization, LocalNode_forFile_32bit)
{
    MockClient client;
    auto us = mt::makeSync(*client.cli, "wicked");
    auto& sync = us->mSync;
    auto l = mt::makeLocalNode(*sync, *sync->localroot, mega::FILENODE, "sweet");
    l->mSyncable = false;
    auto& n = mt::makeNode(*client.cli, mega::FILENODE, 42);
<<<<<<< HEAD
    l->syncedCloudNodeHandle.set6byte(n.nodehandle);
    l->syncedFingerprint.size = 1;
    l->setfsid(10, client.cli->localnodeByFsid);
=======
    l->setnode(&n);
    l->size = 1;
    l->setfsid(10, client.cli->fsidnode);
>>>>>>> e27ba13e
    l->parent->dbid = 13;
    l->parent_dbid = l->parent->dbid;
    l->syncedFingerprint.mtime = 0;
    std::iota(l->syncedFingerprint.crc.begin(), l->syncedFingerprint.crc.end(), 1);

    // This is the result of serialization on 32bit Windows
    const std::array<char, 59> rawData = {
        0x01, 0x00, 0x00, 0x00, 0x00, 0x00, 0x00, 0x00, 0x0a, 0x00, 0x00, 0x00,
        0x00, 0x00, 0x00, 0x00, 0x0d, 0x00, 0x00, 0x00, 0x2a, 0x00, 0x00, 0x00,
        0x00, 0x00, 0x05, 0x00, 0x73, 0x77, 0x65, 0x65, 0x74, 0x01, 0x00, 0x00,
        0x00, 0x02, 0x00, 0x00, 0x00, 0x03, 0x00, 0x00, 0x00, 0x04, 0x00, 0x00,
        0x00, 0x00, 0x00, 0x00, 0x00, 0x00, 0x00, 0x00, 0x00, 0x00, 0x00
    };
    const std::string data(rawData.data(), rawData.size());

    std::unique_ptr<mega::LocalNode> dl{mega::LocalNode::unserialize(sync.get(), &data)};
    dl->node.store_unchecked(nullptr); // deserialize breaks the crossref_ptr rules
    checkDeserializedLocalNode(*dl, *l);
}
#endif

#endif

namespace {

void checkDeserializedNode(const mega::Node& dl, const mega::Node& ref, bool ignore_fileattrstring = false)
{
    ASSERT_EQ(ref.type, dl.type);
    ASSERT_EQ(ref.size, dl.size);
    ASSERT_EQ(ref.nodehandle, dl.nodehandle);
    ASSERT_EQ(ref.parenthandle, dl.parenthandle);
    ASSERT_EQ(ref.owner, dl.owner);
    ASSERT_EQ(ref.ctime, dl.ctime);
    ASSERT_EQ(ref.nodekey(), dl.nodekey());
    ASSERT_EQ(ignore_fileattrstring ? "" : ref.fileattrstring, dl.fileattrstring);
    ASSERT_EQ(ref.attrs.map, dl.attrs.map);
    if (ref.plink)
    {
        ASSERT_NE(nullptr, dl.plink);
        ASSERT_EQ(ref.plink->ph, dl.plink->ph);
        ASSERT_EQ(ref.plink->cts, dl.plink->cts);
        ASSERT_EQ(ref.plink->ets, dl.plink->ets);
        ASSERT_EQ(ref.plink->takendown, dl.plink->takendown);
    }
    // TODO: deal with shares
}

}

TEST(Serialization, Node_whenNodeIsEncrypted)
{
    MockClient client;
    auto& n = mt::makeNode(*client.cli, mega::FILENODE, 42);
    n.attrstring.reset(new std::string);
    std::string data;
    ASSERT_FALSE(n.serialize(&data));
}

TEST(Serialization, Node_whenTypeIsUnsupported)
{
    MockClient client;
    auto& n = mt::makeNode(*client.cli, mega::TYPE_UNKNOWN, 42);
    std::string data;
    ASSERT_FALSE(n.serialize(&data));
}

TEST(Serialization, Node_forFile_withoutParent_withoutShares_withoutAttrs_withoutFileAttrString_withoutPlink)
{
    MockClient client;
    std::unique_ptr<mega::Node> n{&mt::makeNode(*client.cli, mega::FILENODE, 42)};
    n->size = 12;
    n->owner = 43;
    n->ctime = 44;
    std::string data;
    ASSERT_TRUE(n->serialize(&data));
    ASSERT_EQ(90u, data.size());
    mega::node_vector dp;
    auto dn = mega::Node::unserialize(client.cli.get(), &data, &dp);
    checkDeserializedNode(*dn, *n);
}

TEST(Serialization, Node_forFolder_withoutParent_withoutShares_withoutAttrs_withoutFileAttrString_withoutPlink)
{
    MockClient client;
    std::unique_ptr<mega::Node> n{&mt::makeNode(*client.cli, mega::FOLDERNODE, 42)};
    n->size = -1;
    n->owner = 43;
    n->ctime = 44;
    std::string data;
    ASSERT_TRUE(n->serialize(&data));
    ASSERT_EQ(71u, data.size());
    mega::node_vector dp;
    auto dn = mega::Node::unserialize(client.cli.get(), &data, &dp);
    checkDeserializedNode(*dn, *n);
}

TEST(Serialization, Node_forFile_withoutShares_withoutAttrs_withoutFileAttrString_withoutPlink)
{
    MockClient client;
    auto& parent = mt::makeNode(*client.cli, mega::FOLDERNODE, 43);
    std::unique_ptr<mega::Node> n{&mt::makeNode(*client.cli, mega::FILENODE, 42, &parent)};
    n->size = 12;
    n->owner = 88;
    n->ctime = 44;
    std::string data;
    ASSERT_TRUE(n->serialize(&data));
    ASSERT_EQ(90u, data.size());
    mega::node_vector dp;
    auto dn = mega::Node::unserialize(client.cli.get(), &data, &dp);
    checkDeserializedNode(*dn, *n);
}

TEST(Serialization, Node_forFile_withoutShares_withoutFileAttrString_withoutPlink)
{
    MockClient client;
    auto& parent = mt::makeNode(*client.cli, mega::FOLDERNODE, 43);
    std::unique_ptr<mega::Node> n{&mt::makeNode(*client.cli, mega::FILENODE, 42, &parent)};
    n->size = 12;
    n->owner = 88;
    n->ctime = 44;
    n->attrs.map = std::map<mega::nameid, std::string>{
        {101, "foo"},
        {102, "bar"},
    };
    std::string data;
    ASSERT_TRUE(n->serialize(&data));
    ASSERT_EQ(104u, data.size());
    mega::node_vector dp;
    auto dn = mega::Node::unserialize(client.cli.get(), &data, &dp);
    checkDeserializedNode(*dn, *n);
}

TEST(Serialization, Node_forFile_withoutShares_withoutPlink)
{
    MockClient client;
    auto& parent = mt::makeNode(*client.cli, mega::FOLDERNODE, 43);
    std::unique_ptr<mega::Node> n{&mt::makeNode(*client.cli, mega::FILENODE, 42, &parent)};
    n->size = 12;
    n->owner = 88;
    n->ctime = 44;
    n->attrs.map = std::map<mega::nameid, std::string>{
        {101, "foo"},
        {102, "bar"},
    };
    n->fileattrstring = "blah";
    std::string data;
    ASSERT_TRUE(n->serialize(&data));
    ASSERT_EQ(108u, data.size());
    mega::node_vector dp;
    auto dn = mega::Node::unserialize(client.cli.get(), &data, &dp);
    checkDeserializedNode(*dn, *n);
}

TEST(Serialization, Node_forFile_withoutShares)
{
    MockClient client;
    auto& parent = mt::makeNode(*client.cli, mega::FOLDERNODE, 43);
    std::unique_ptr<mega::Node> n{&mt::makeNode(*client.cli, mega::FILENODE, 42, &parent)};
    n->size = 12;
    n->owner = 88;
    n->ctime = 44;
    n->attrs.map = std::map<mega::nameid, std::string>{
        {101, "foo"},
        {102, "bar"},
    };
    n->fileattrstring = "blah";
    n->plink = new mega::PublicLink{n->nodehandle, 1, 2, false};
    std::string data;
    ASSERT_TRUE(n->serialize(&data));
    ASSERT_EQ(131u, data.size());
    mega::node_vector dp;
    auto dn = mega::Node::unserialize(client.cli.get(), &data, &dp);
    checkDeserializedNode(*dn, *n);
}

TEST(Serialization, Node_forFile_withoutShares_withAuthKey)
{
    MockClient client;
    auto& parent = mt::makeNode(*client.cli, mega::FOLDERNODE, 43);
    std::unique_ptr<mega::Node> n{&mt::makeNode(*client.cli, mega::FILENODE, 42, &parent)};
    n->size = 12;
    n->owner = 88;
    n->ctime = 44;
    using namespace mega;
    n->attrs.map = map<nameid, string>{
        {101, "foo"},
        {102, "bar"},
    };
    n->fileattrstring = "blah";
    n->plink = new mega::PublicLink{n->nodehandle, 1, 2, false, "someAuthKey"};
    std::string data;
    ASSERT_TRUE(n->serialize(&data));
    ASSERT_EQ(142u, data.size());
    mega::node_vector dp;
    auto dn = mega::Node::unserialize(client.cli.get(), &data, &dp);
    checkDeserializedNode(*dn, *n);
}

TEST(Serialization, Node_forFile_withoutShares_32bit)
{
    MockClient client;
    auto& parent = mt::makeNode(*client.cli, mega::FOLDERNODE, 43);
    std::unique_ptr<mega::Node> n{&mt::makeNode(*client.cli, mega::FILENODE, 42, &parent)};
    n->size = 12;
    n->owner = 88;
    n->ctime = 44;
    n->attrs.map = std::map<mega::nameid, std::string>{
        {101, "foo"},
        {102, "bar"},
    };
    n->fileattrstring = "blah";
    n->plink = new mega::PublicLink{n->nodehandle, 1, 2, false};

    // This is the result of serialization on 32bit Windows
    const std::array<char, 131> rawData = {
        0x0c, 0x00, 0x00, 0x00, 0x00, 0x00, 0x00, 0x00, 0x2a, 0x00, 0x00, 0x00,
        0x00, 0x00, 0x2b, 0x00, 0x00, 0x00, 0x00, 0x00, 0x58, 0x00, 0x00, 0x00,
        0x00, 0x00, 0x00, 0x00, 0x00, 0x00, 0x00, 0x00, 0x00, 0x00, 0x00, 0x00,
        0x2c, 0x00, 0x00, 0x00, 0x00, 0x00, 0x00, 0x00, 0x58, 0x58, 0x58, 0x58,
        0x58, 0x58, 0x58, 0x58, 0x58, 0x58, 0x58, 0x58, 0x58, 0x58, 0x58, 0x58,
        0x58, 0x58, 0x58, 0x58, 0x58, 0x58, 0x58, 0x58, 0x58, 0x58, 0x58, 0x58,
        0x58, 0x58, 0x58, 0x58, 0x05, 0x00, 0x62, 0x6c, 0x61, 0x68, 0x00, 0x01,
        0x01, 0x00, 0x00, 0x00, 0x00, 0x00, 0x00, 0x00, 0x00, 0x01, 0x65, 0x03,
        0x00, 0x66, 0x6f, 0x6f, 0x01, 0x66, 0x03, 0x00, 0x62, 0x61, 0x72, 0x00,
        0x2a, 0x00, 0x00, 0x00, 0x00, 0x00, 0x02, 0x00, 0x00, 0x00, 0x00, 0x00,
        0x00, 0x00, 0x00, 0x01, 0x00, 0x00, 0x00, 0x00, 0x00, 0x00, 0x00
    };
    const std::string data(rawData.data(), rawData.size());

    mega::node_vector dp;
    auto dn = mega::Node::unserialize(client.cli.get(), &data, &dp);
    checkDeserializedNode(*dn, *n);
}

TEST(Serialization, Node_forFolder_withoutShares_withoutAttrs_withoutFileAttrString_withoutPlink)
{
    MockClient client;
    auto& parent = mt::makeNode(*client.cli, mega::FOLDERNODE, 43);
    std::unique_ptr<mega::Node> n{&mt::makeNode(*client.cli, mega::FOLDERNODE, 42, &parent)};
    n->size = -1;
    n->owner = 88;
    n->ctime = 44;
    std::string data;
    ASSERT_TRUE(n->serialize(&data));
    ASSERT_EQ(71u, data.size());
    mega::node_vector dp;
    auto dn = mega::Node::unserialize(client.cli.get(), &data, &dp);
    checkDeserializedNode(*dn, *n);
}

TEST(Serialization, Node_forFolder_withoutShares_withoutFileAttrString_withoutPlink)
{
    MockClient client;
    auto& parent = mt::makeNode(*client.cli, mega::FOLDERNODE, 43);
    std::unique_ptr<mega::Node> n{&mt::makeNode(*client.cli, mega::FOLDERNODE, 42, &parent)};
    n->size = -1;
    n->owner = 88;
    n->ctime = 44;
    n->attrs.map = std::map<mega::nameid, std::string>{
        {101, "foo"},
        {102, "bar"},
    };
    std::string data;
    ASSERT_TRUE(n->serialize(&data));
    ASSERT_EQ(85u, data.size());
    mega::node_vector dp;
    auto dn = mega::Node::unserialize(client.cli.get(), &data, &dp);
    checkDeserializedNode(*dn, *n);
}

TEST(Serialization, Node_forFolder_withoutShares_withoutPlink)
{
    MockClient client;
    auto& parent = mt::makeNode(*client.cli, mega::FOLDERNODE, 43);
    std::unique_ptr<mega::Node> n{&mt::makeNode(*client.cli, mega::FOLDERNODE, 42, &parent)};
    n->size = -1;
    n->owner = 88;
    n->ctime = 44;
    n->attrs.map = std::map<mega::nameid, std::string>{
        {101, "foo"},
        {102, "bar"},
    };
    n->fileattrstring = "blah";
    std::string data;
    ASSERT_TRUE(n->serialize(&data));
    ASSERT_EQ(85u, data.size());
    mega::node_vector dp;
    auto dn = mega::Node::unserialize(client.cli.get(), &data, &dp);
    checkDeserializedNode(*dn, *n, true);
}

TEST(Serialization, Node_forFolder_withoutShares)
{
    MockClient client;
    auto& parent = mt::makeNode(*client.cli, mega::FOLDERNODE, 43);
    std::unique_ptr<mega::Node> n{&mt::makeNode(*client.cli, mega::FOLDERNODE, 42, &parent)};
    n->size = -1;
    n->owner = 88;
    n->ctime = 44;
    n->attrs.map = std::map<mega::nameid, std::string>{
        {101, "foo"},
        {102, "bar"},
    };
    n->fileattrstring = "blah";
    n->plink = new mega::PublicLink{n->nodehandle, 1, 2, false};
    std::string data;
    ASSERT_TRUE(n->serialize(&data));

    ASSERT_EQ(108u, data.size());
    mega::node_vector dp;
    auto dn = mega::Node::unserialize(client.cli.get(), &data, &dp);
    checkDeserializedNode(*dn, *n, true);
}

TEST(Serialization, Node_forFolder_withoutShares_32bit)
{
    MockClient client;
    auto& parent = mt::makeNode(*client.cli, mega::FOLDERNODE, 43);
    std::unique_ptr<mega::Node> n{&mt::makeNode(*client.cli, mega::FOLDERNODE, 42, &parent)};
    n->size = -1;
    n->owner = 88;
    n->ctime = 44;
    n->attrs.map = std::map<mega::nameid, std::string>{
        {101, "foo"},
        {102, "bar"},
    };
    n->fileattrstring = "blah";
    n->plink = new mega::PublicLink{n->nodehandle, 1, 2, false};

    // This is the result of serialization on 32bit Windows
    const std::array<unsigned char, 108> rawData = {
        0xff, 0xff, 0xff,
        0xff, 0xff, 0xff,
        0xff, 0xff, 0x2a, 0x00, 0x00, 0x00,
        0x00, 0x00, 0x2b, 0x00, 0x00, 0x00, 0x00, 0x00, 0x58, 0x00, 0x00, 0x00,
        0x00, 0x00, 0x00, 0x00, 0x00, 0x00, 0x00, 0x00, 0x00, 0x00, 0x00, 0x00,
        0x2c, 0x00, 0x00, 0x00, 0x00, 0x00, 0x00, 0x00, 0x58, 0x58, 0x58, 0x58,
        0x58, 0x58, 0x58, 0x58, 0x58, 0x58, 0x58, 0x58, 0x58, 0x58, 0x58, 0x58,
        0x01, 0x01, 0x00, 0x00, 0x00, 0x00, 0x00, 0x00, 0x00, 0x00, 0x01, 0x65,
        0x03, 0x00, 0x66, 0x6f, 0x6f, 0x01, 0x66, 0x03, 0x00, 0x62, 0x61, 0x72,
        0x00, 0x2a, 0x00, 0x00, 0x00, 0x00, 0x00, 0x02, 0x00, 0x00, 0x00, 0x00,
        0x00, 0x00, 0x00, 0x00, 0x01, 0x00, 0x00, 0x00, 0x00, 0x00, 0x00, 0x00
    };
    const std::string data(reinterpret_cast<const char*>(rawData.data()), rawData.size());

    mega::node_vector dp;
    auto dn = mega::Node::unserialize(client.cli.get(), &data, &dp);
    checkDeserializedNode(*dn, *n, true);
}<|MERGE_RESOLUTION|>--- conflicted
+++ resolved
@@ -460,13 +460,8 @@
     l->parent->dbid = 13;
     l->parent_dbid = l->parent->dbid;
     auto& n = mt::makeNode(*client.cli, mega::FOLDERNODE, 42);
-<<<<<<< HEAD
     l->setfsid(10, client.cli->localnodeByFsid);
     l->syncedCloudNodeHandle.set6byte(n.nodehandle);
-=======
-    l->setfsid(10, client.cli->fsidnode);
-    l->setnode(&n);
->>>>>>> e27ba13e
     std::string data;
     ASSERT_TRUE(l->serialize(&data));
 #ifndef WIN32
@@ -488,13 +483,8 @@
     l->parent->dbid = 13;
     l->parent_dbid = l->parent->dbid;
     auto& n = mt::makeNode(*client.cli, mega::FOLDERNODE, 42);
-<<<<<<< HEAD
     l->setfsid(10, client.cli->localnodeByFsid);
     l->syncedCloudNodeHandle.set6byte(n.nodehandle);
-=======
-    l->setfsid(10, client.cli->fsidnode);
-    l->setnode(&n);
->>>>>>> e27ba13e
 
     // This is the result of serialization on 32bit Windows
     const std::array<unsigned char, 42> rawData = {
@@ -521,13 +511,8 @@
     l->parent->dbid = 13;
     l->parent_dbid = l->parent->dbid;
     auto& n = mt::makeNode(*client.cli, mega::FOLDERNODE, 42);
-<<<<<<< HEAD
     l->setfsid(10, client.cli->localnodeByFsid);
     l->syncedCloudNodeHandle.set6byte(n.nodehandle);
-=======
-    l->setfsid(10, client.cli->fsidnode);
-    l->setnode(&n);
->>>>>>> e27ba13e
 
     // This array represents an old LocalNode without extension bytes
     const std::array<unsigned char, 33> rawData = {
@@ -552,16 +537,10 @@
     auto l = mt::makeLocalNode(*sync, *sync->localroot, mega::FILENODE, "sweet");
     l->mSyncable = false;
     auto& n = mt::makeNode(*client.cli, mega::FILENODE, 42);
-<<<<<<< HEAD
     l->syncedCloudNodeHandle.set6byte(n.nodehandle);
     l->syncedFingerprint.size = 1;
     l->syncedFingerprint.mtime = 0;
     l->setfsid(10, client.cli->localnodeByFsid);
-=======
-    l->setnode(&n);
-    l->size = 1;
-    l->setfsid(10, client.cli->fsidnode);
->>>>>>> e27ba13e
     l->parent->dbid = 13;
     l->parent_dbid = l->parent->dbid;
     std::iota(l->syncedFingerprint.crc.begin(), l->syncedFingerprint.crc.end(), 1);
@@ -580,15 +559,9 @@
     auto& sync = us->mSync;
     auto l = mt::makeLocalNode(*sync, *sync->localroot, mega::FILENODE, "sweet");
     auto& n = mt::makeNode(*client.cli, mega::FILENODE, 42);
-<<<<<<< HEAD
     l->syncedCloudNodeHandle.set6byte(n.nodehandle);
     l->syncedFingerprint.size = 1;
     l->setfsid(10, client.cli->localnodeByFsid);
-=======
-    l->setnode(&n);
-    l->size = 1;
-    l->setfsid(10, client.cli->fsidnode);
->>>>>>> e27ba13e
     l->parent->dbid = 13;
     l->parent_dbid = l->parent->dbid;
     l->syncedFingerprint.mtime = 0;
@@ -617,15 +590,9 @@
     auto l = mt::makeLocalNode(*sync, *sync->localroot, mega::FILENODE, "sweet");
     l->mSyncable = false;
     auto& n = mt::makeNode(*client.cli, mega::FILENODE, 42);
-<<<<<<< HEAD
     l->syncedCloudNodeHandle.set6byte(n.nodehandle);
     l->syncedFingerprint.size = 1;
     l->setfsid(10, client.cli->localnodeByFsid);
-=======
-    l->setnode(&n);
-    l->size = 1;
-    l->setfsid(10, client.cli->fsidnode);
->>>>>>> e27ba13e
     l->parent->dbid = 13;
     l->parent_dbid = l->parent->dbid;
     l->syncedFingerprint.mtime = 0;
