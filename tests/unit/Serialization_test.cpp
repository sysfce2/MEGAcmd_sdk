--- conflicted
+++ resolved
@@ -618,11 +618,7 @@
     n.ctime = 44;
     std::string data;
     ASSERT_TRUE(n.serialize(&data));
-<<<<<<< HEAD
-    ASSERT_EQ(90, data.size());
-=======
     ASSERT_EQ(90u, data.size());
->>>>>>> c894272c
     mega::node_vector dp;
     auto dn = mega::Node::unserialize(client.cli.get(), &data, &dp);
     checkDeserializedNode(*dn, n);
@@ -637,11 +633,7 @@
     n.ctime = 44;
     std::string data;
     ASSERT_TRUE(n.serialize(&data));
-<<<<<<< HEAD
-    ASSERT_EQ(71, data.size());
-=======
     ASSERT_EQ(71u, data.size());
->>>>>>> c894272c
     mega::node_vector dp;
     auto dn = mega::Node::unserialize(client.cli.get(), &data, &dp);
     checkDeserializedNode(*dn, n);
@@ -657,11 +649,7 @@
     n.ctime = 44;
     std::string data;
     ASSERT_TRUE(n.serialize(&data));
-<<<<<<< HEAD
-    ASSERT_EQ(90, data.size());
-=======
     ASSERT_EQ(90u, data.size());
->>>>>>> c894272c
     mega::node_vector dp;
     auto dn = mega::Node::unserialize(client.cli.get(), &data, &dp);
     checkDeserializedNode(*dn, n);
@@ -681,11 +669,7 @@
     };
     std::string data;
     ASSERT_TRUE(n.serialize(&data));
-<<<<<<< HEAD
-    ASSERT_EQ(104, data.size());
-=======
     ASSERT_EQ(104u, data.size());
->>>>>>> c894272c
     mega::node_vector dp;
     auto dn = mega::Node::unserialize(client.cli.get(), &data, &dp);
     checkDeserializedNode(*dn, n);
@@ -706,11 +690,7 @@
     n.fileattrstring = "blah";
     std::string data;
     ASSERT_TRUE(n.serialize(&data));
-<<<<<<< HEAD
-    ASSERT_EQ(108, data.size());
-=======
     ASSERT_EQ(108u, data.size());
->>>>>>> c894272c
     mega::node_vector dp;
     auto dn = mega::Node::unserialize(client.cli.get(), &data, &dp);
     checkDeserializedNode(*dn, n);
@@ -732,9 +712,6 @@
     n.plink = new mega::PublicLink{n.nodehandle, 1, 2, false};
     std::string data;
     ASSERT_TRUE(n.serialize(&data));
-<<<<<<< HEAD
-    ASSERT_EQ(131, data.size());
-=======
     ASSERT_EQ(131u, data.size());
     mega::node_vector dp;
     auto dn = mega::Node::unserialize(client.cli.get(), &data, &dp);
@@ -772,7 +749,6 @@
     };
     const std::string data(rawData.data(), rawData.size());
 
->>>>>>> c894272c
     mega::node_vector dp;
     auto dn = mega::Node::unserialize(client.cli.get(), &data, &dp);
     checkDeserializedNode(*dn, n);
@@ -788,11 +764,7 @@
     n.ctime = 44;
     std::string data;
     ASSERT_TRUE(n.serialize(&data));
-<<<<<<< HEAD
-    ASSERT_EQ(71, data.size());
-=======
     ASSERT_EQ(71u, data.size());
->>>>>>> c894272c
     mega::node_vector dp;
     auto dn = mega::Node::unserialize(client.cli.get(), &data, &dp);
     checkDeserializedNode(*dn, n);
@@ -812,11 +784,7 @@
     };
     std::string data;
     ASSERT_TRUE(n.serialize(&data));
-<<<<<<< HEAD
-    ASSERT_EQ(85, data.size());
-=======
     ASSERT_EQ(85u, data.size());
->>>>>>> c894272c
     mega::node_vector dp;
     auto dn = mega::Node::unserialize(client.cli.get(), &data, &dp);
     checkDeserializedNode(*dn, n);
@@ -837,11 +805,7 @@
     n.fileattrstring = "blah";
     std::string data;
     ASSERT_TRUE(n.serialize(&data));
-<<<<<<< HEAD
-    ASSERT_EQ(85, data.size());
-=======
     ASSERT_EQ(85u, data.size());
->>>>>>> c894272c
     mega::node_vector dp;
     auto dn = mega::Node::unserialize(client.cli.get(), &data, &dp);
     checkDeserializedNode(*dn, n, true);
@@ -863,12 +827,7 @@
     n.plink = new mega::PublicLink{n.nodehandle, 1, 2, false};
     std::string data;
     ASSERT_TRUE(n.serialize(&data));
-<<<<<<< HEAD
-    ASSERT_EQ(108, data.size());
-    mega::node_vector dp;
-    auto dn = mega::Node::unserialize(client.cli.get(), &data, &dp);
-    checkDeserializedNode(*dn, n, true);
-=======
+
     ASSERT_EQ(108u, data.size());
     mega::node_vector dp;
     auto dn = mega::Node::unserialize(client.cli.get(), &data, &dp);
@@ -909,5 +868,4 @@
     mega::node_vector dp;
     auto dn = mega::Node::unserialize(client.cli.get(), &data, &dp);
     checkDeserializedNode(*dn, n, true);
->>>>>>> c894272c
 }