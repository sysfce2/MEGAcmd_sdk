--- conflicted
+++ resolved
@@ -71,11 +71,7 @@
 
 mega::Node& makeNode(mega::MegaClient& client, const mega::nodetype_t type, const mega::handle handle, mega::Node* const parent)
 {
-<<<<<<< HEAD
-    assert(client.mNodes.find(handle) == client.mNodes.end());
-=======
-    assert(client.nodes.find(::mega::NodeHandle().set6byte(handle)) == client.nodes.end());
->>>>>>> 679eb867
+    assert(client.mNodes.find(::mega::NodeHandle().set6byte(handle)) == client.mNodes.end());
     mega::node_vector dp;
     const auto ph = parent ? parent->nodehandle : mega::UNDEF;
     auto n = new mega::Node{&client, &dp, handle, ph, type, -1, mega::UNDEF, nullptr, 0}; // owned by the client
