--- conflicted
+++ resolved
@@ -17,10 +17,7 @@
 test.com,https://test.com/,txema,hel\nlo.1234,""
 test2.com,https://test2.com/,test,hello.1234,
 ,https://nopassname.com/,test,hello.1234,
-<<<<<<< HEAD
-=======
 HeLLO😍🤣🥰😉🥰😌🥰😋😘😌,https://m.facebook.com/,😌,123,😍HeLLO😌
->>>>>>> 390f7cac
 )"};
     const std::vector<std::vector<std::string_view>> expected{
         {"foo.com", "https://foo.com/", "tx", R"(hola""\"\".,,)", ""},
@@ -29,15 +26,11 @@
         {"test.com", "https://test.com/", "txema", "hel\\nlo.1234", ""},
         {"test2.com", "https://test2.com/", "test", "hello.1234", ""},
         {"", "https://nopassname.com/", "test", "hello.1234", ""},
-<<<<<<< HEAD
-    };
-=======
         {"HeLLO😍🤣🥰😉🥰😌🥰😋😘😌",
          "https://m.facebook.com/",
          "😌",
          "123",
          "😍HeLLO😌"}};
->>>>>>> 390f7cac
     const std::string fname = "test.csv";
     sdk_test::LocalTempFile f{fname, fileContents};
 
