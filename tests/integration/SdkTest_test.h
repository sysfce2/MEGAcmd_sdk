--- conflicted
+++ resolved
@@ -309,11 +309,7 @@
     void onEvent(MegaApi* api, MegaEvent *event) override;
 
     void resetOnNodeUpdateCompletionCBs();
-<<<<<<< HEAD
-    onNodesUpdateCompletion_t createOnNodesUpdateLambda(MegaHandle&, int);
-=======
     onNodesUpdateCompletion_t createOnNodesUpdateLambda(const MegaHandle&, int);
->>>>>>> 949c0477
 public:
     //void login(unsigned int apiIndex, int timeout = maxTimeout);
     //void loginBySessionId(unsigned int apiIndex, const std::string& sessionId, int timeout = maxTimeout);
