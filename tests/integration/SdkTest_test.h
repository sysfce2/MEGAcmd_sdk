/**
 * @file tests/sdk_test.cpp
 * @brief Mega SDK test file
 *
 * (c) 2015 by Mega Limited, Wellsford, New Zealand
 *
 * This file is part of the MEGA SDK - Client Access Engine.
 *
 * Applications using the MEGA API must present a valid application key
 * and comply with the the rules set forth in the Terms of Service.
 *
 * The MEGA SDK is distributed in the hope that it will be useful,
 * but WITHOUT ANY WARRANTY; without even the implied warranty of
 * MERCHANTABILITY or FITNESS FOR A PARTICULAR PURPOSE.
 *
 * @copyright Simplified (2-clause) BSD License.
 *
 * You should have received a copy of the license along with this
 * program.
 */


#include "mega.h"
#include "../include/megaapi.h"
#include "../include/megaapi_impl.h"
#include "gtest/gtest.h"
#include "test.h"

#include <iostream>
#include <fstream>
#include <future>
#include <atomic>

using namespace mega;
using ::testing::Test;

// IMPORTANT: the main account must be empty (Cloud & Rubbish) before starting the test and it will be purged at exit.
// Both main and auxiliar accounts shouldn't be contacts yet and shouldn't have any pending contact requests.
// Set your login credentials as environment variables: $MEGA_EMAIL and $MEGA_PWD (and $MEGA_EMAIL_AUX / $MEGA_PWD_AUX for shares * contacts)

static const unsigned int pollingT      = 500000;   // (microseconds) to check if response from server is received
static const unsigned int maxTimeout    = 600;      // Maximum time (seconds) to wait for response from server
static const unsigned int defaultTimeout = 60;      // Normal time for most operations (seconds) to wait for response from server


struct TransferTracker : public ::mega::MegaTransferListener
{
    std::atomic<bool> started = { false };
    std::atomic<bool> finished = { false };
    std::atomic<ErrorCodes> result = { ErrorCodes::API_EINTERNAL };
    std::promise<ErrorCodes> promiseResult;
    MegaApi *mApi;
    std::future<ErrorCodes> futureResult;
    std::shared_ptr<TransferTracker> selfDeleteOnFinalCallback;

    MegaHandle resultNodeHandle = UNDEF;

    TransferTracker(MegaApi *api): mApi(api), futureResult(promiseResult.get_future())
    {

    }
    void onTransferStart(MegaApi *api, MegaTransfer *transfer) override
    {
        // called back on a different thread
        started = true;
    }
    void onTransferFinish(MegaApi* api, MegaTransfer *transfer, MegaError* error) override
    {
        // called back on a different thread
        resultNodeHandle = transfer->getNodeHandle();
        result = static_cast<ErrorCodes>(error->getErrorCode());
        finished = true;

        // this local version still valid even after we self-delete
        std::promise<ErrorCodes> local_promise = move(promiseResult);

        if (selfDeleteOnFinalCallback)
        {
            // this class can be used as a local on the stack, or constructed on the heap.
            // for the stack case, this object will be destroyed after the wait completes
            // but for the heap case, that is usually chosen so that deletion can occur on completion
            // or whenever the last needed reference is deleted.  So for that case,
            // set the selfDeleteOnFinalCallback to be a shared_ptr to this object.
            selfDeleteOnFinalCallback.reset();  // self-delete
        }

        // let the test main thread know it can now continue
        local_promise.set_value(result);
    }
    ErrorCodes waitForResult(int seconds = defaultTimeout, bool unregisterListenerOnTimeout = true)
    {
        // running on test's main thread
        if (std::future_status::ready != futureResult.wait_for(std::chrono::seconds(seconds)))
        {
            assert(mApi);
            if (unregisterListenerOnTimeout)
            {
                mApi->removeTransferListener(this);
            }
            return static_cast<ErrorCodes>(-999); // local timeout
        }
        return futureResult.get();
    }
};

typedef std::function<void(MegaError& e, MegaRequest& request)> OnReqFinish;

struct RequestTracker : public ::mega::MegaRequestListener
{
    std::atomic<bool> started = { false };
    std::atomic<bool> finished = { false };
    std::atomic<ErrorCodes> result = { ErrorCodes::API_EINTERNAL };
    std::promise<ErrorCodes> promiseResult;
    MegaApi *mApi;

    unique_ptr<MegaRequest> request;

    OnReqFinish onFinish;

    RequestTracker(MegaApi *api, OnReqFinish finish = nullptr)
        : mApi(api)
        , onFinish(finish)
    {
    }

    void onRequestStart(MegaApi* api, MegaRequest *request) override
    {
        started = true;
    }
    void onRequestFinish(MegaApi* api, MegaRequest *request, MegaError* e) override
    {
        if (onFinish) onFinish(*e, *request);

        result = ErrorCodes(e->getErrorCode());
        this->request.reset(request->copy());
        finished = true;
        promiseResult.set_value(static_cast<ErrorCodes>(result));
    }
    ErrorCodes waitForResult(int seconds = maxTimeout, bool unregisterListenerOnTimeout = true)
    {
        auto f = promiseResult.get_future();
        if (std::future_status::ready != f.wait_for(std::chrono::seconds(seconds)))
        {
            assert(mApi);
            if (unregisterListenerOnTimeout)
            {
                mApi->removeRequestListener(this);
            }
            return static_cast<ErrorCodes>(-999); // local timeout
        }
        return f.get();
    }

    MegaHandle getNodeHandle()
    {
        // if the operation succeeded and supplies a node handle
        if (request) return request->getNodeHandle();
        return INVALID_HANDLE;
    }

    string getLink()
    {
        // if the operation succeeded and supplies a link
        if (request && request->getLink()) return request->getLink();
        return "";
    }

    unique_ptr<MegaNode> getPublicMegaNode()
    {
        if (request) return unique_ptr<MegaNode>(request->getPublicMegaNode());
        return nullptr;
    }
};


struct OneShotListener : public ::mega::MegaRequestListener
{
    // on request completion, executes the lambda and deletes itself.

    std::function<void(MegaError& e, MegaRequest& request)> mFunc;

    OneShotListener(std::function<void(MegaError& e, MegaRequest& request)> f)
    : mFunc(f)
    {
    }

    void onRequestFinish(MegaApi* api, MegaRequest* request, MegaError* e) override
    {
        mFunc(*e, *request);
        delete this;
    }
};

using onNodesUpdateCompletion_t = std::function<void(size_t apiIndex, MegaNodeList* nodes)>;

// Fixture class with common code for most of tests
class SdkTest : public ::testing::Test, public MegaListener, public MegaRequestListener, MegaTransferListener, MegaLogger {

public:
    struct PerApi
    {
        MegaApi* megaApi = nullptr;
        string email;
        string pwd;
        int lastError;
        int lastTransferError;

        // flags to monitor the completion of requests/transfers
        bool requestFlags[MegaRequest::TOTAL_OF_REQUEST_TYPES]; // to be removed due to race conditions
        bool transferFlags[MegaTransfer::TYPE_LOCAL_HTTP_DOWNLOAD];

        std::unique_ptr<MegaContactRequest> cr;
        std::unique_ptr<MegaTimeZoneDetails> tzDetails;
        std::unique_ptr<MegaAccountDetails> accountDetails;
        std::unique_ptr<MegaStringMap> mStringMap;
        std::unique_ptr<MegaPricing> mMegaPricing;
        std::unique_ptr<MegaCurrency> mMegaCurrency;

        // flags to monitor the updates of nodes/users/PCRs due to actionpackets
        bool userUpdated;
        bool contactRequestUpdated;
        bool accountUpdated;
        bool nodeUpdated; // flag to check specific updates for a node (upon onNodesUpdate)

        // unique_ptr to custom functions that will be called upon reception of MegaApi callbacks
        onNodesUpdateCompletion_t mOnNodesUpdateCompletion;

        std::unique_ptr<MegaFolderInfo> mFolderInfo;

#ifdef ENABLE_SYNC
        int lastSyncError;
        handle lastSyncBackupId = 0;
#endif
#ifdef ENABLE_CHAT
        bool chatUpdated;        // flags to monitor the updates of chats due to actionpackets
        map<handle, std::unique_ptr<MegaTextChat>> chats;   //  runtime cache of fetched/updated chats
        MegaHandle chatid;          // last chat added
#endif
    };

    std::vector<PerApi> mApi;
    std::vector<std::unique_ptr<MegaApi>> megaApi;

    // relevant values received in response of requests
    string chatlink;  // to be removed due to race conditions
    string attributeValue;
    string sid;
    std::unique_ptr<MegaStringListMap> stringListMap;
    std::unique_ptr<MegaStringTable> stringTable;

    m_off_t onTransferUpdate_progress;
    m_off_t onTransferUpdate_filesize;
    unsigned onTranferFinishedCount = 0;

    std::mutex lastEventMutex;
    std::unique_ptr<MegaEvent> lastEvent;
    std::set<int> lastEvents;

    void resetlastEvent()
    {
        lock_guard<mutex> g(lastEventMutex);
        lastEvent.reset();
        lastEvents.clear();
    }

    bool lastEventsContains(int type)
    {
        lock_guard<mutex> g(lastEventMutex);
        return lastEvents.find(type) != lastEvents.end();
    }


    MegaHandle mBackupId = UNDEF;
    unique_ptr<MegaHandleList> mMegaFavNodeList;

protected:
    void SetUp() override;
    void TearDown() override;

    void Cleanup();

    int getApiIndex(MegaApi* api);
    bool getApiIndex(MegaApi* api, size_t& apindex);

    bool checkAlert(int apiIndex, const string& title, const string& path);
    bool checkAlert(int apiIndex, const string& title, handle h, int64_t n = -1, MegaHandle mh = INVALID_HANDLE);

    void syncTestMyBackupsRemoteFolder(unsigned apiIdx);

    void onRequestStart(MegaApi *api, MegaRequest *request) override {}
    void onRequestUpdate(MegaApi*api, MegaRequest *request) override {}
    void onRequestFinish(MegaApi *api, MegaRequest *request, MegaError *e) override;
    void onRequestTemporaryError(MegaApi *api, MegaRequest *request, MegaError* error) override {}
    void onTransferStart(MegaApi *api, MegaTransfer *transfer) override { }
    void onTransferFinish(MegaApi* api, MegaTransfer *transfer, MegaError* e) override;
    void onTransferUpdate(MegaApi *api, MegaTransfer *transfer) override;
    void onTransferTemporaryError(MegaApi *api, MegaTransfer *transfer, MegaError* error) override {}
    void onUsersUpdate(MegaApi* api, MegaUserList *users) override;
    void onNodesUpdate(MegaApi* api, MegaNodeList *nodes) override;
    void onAccountUpdate(MegaApi *api) override;
    void onContactRequestsUpdate(MegaApi* api, MegaContactRequestList* requests) override;
    void onReloadNeeded(MegaApi *api) override {}
#ifdef ENABLE_SYNC
    void onSyncFileStateChanged(MegaApi *api, MegaSync *sync, string* filePath, int newState) override {}
    void onSyncStateChanged(MegaApi *api,  MegaSync *sync) override {}
    void onGlobalSyncStateChanged(MegaApi* api) override {}
#endif
#ifdef ENABLE_CHAT
    void onChatsUpdate(MegaApi *api, MegaTextChatList *chats) override;
#endif
    void onEvent(MegaApi* api, MegaEvent *event) override;

    void resetOnNodeUpdateCompletionCBs();
<<<<<<< HEAD
    onNodesUpdateCompletion_t createOnNodesUpdateLambda(const MegaHandle &, int);
=======
    onNodesUpdateCompletion_t createOnNodesUpdateLambda(const MegaHandle&, int);
>>>>>>> 96655d2a
public:
    //void login(unsigned int apiIndex, int timeout = maxTimeout);
    //void loginBySessionId(unsigned int apiIndex, const std::string& sessionId, int timeout = maxTimeout);
    void fetchnodes(unsigned int apiIndex, int timeout = maxTimeout);
    void logout(unsigned int apiIndex, bool keepSyncConfigs, int timeout);
    char* dumpSession();
    void locallogout(int timeout = maxTimeout);
    void resumeSession(const char *session, int timeout = maxTimeout);

    void purgeTree(unsigned apiIndex, MegaNode *p, bool depthfirst = true);
    bool waitForResponse(bool *responseReceived, unsigned int timeout = maxTimeout);

    bool synchronousRequest(unsigned apiIndex, int type, std::function<void()> f, unsigned int timeout = maxTimeout);
    bool synchronousTransfer(unsigned apiIndex, int type, std::function<void()> f, unsigned int timeout = maxTimeout);

    // *** WARNING *** THESE FUNCTIONS RETURN VALUE ARE SUBJECT TO RACE CONDITIONS
    // convenience functions - template args just make it easy to code, no need to copy all the exact argument types with listener defaults etc. To add a new one, just copy a line and change the flag and the function called.
    // WARNING: any sort of race can result in the lastError being set from some other command - better to use the listener based ones in the next list below
    template<typename ... Args> int synchronousCatchup(unsigned apiIndex, Args... args) { synchronousRequest(apiIndex, MegaRequest::TYPE_CATCHUP, [this, apiIndex, args...]() { megaApi[apiIndex]->catchup(args...); }); return mApi[apiIndex].lastError; }
    template<typename ... Args> int synchronousCreateEphemeralAccountPlusPlus(unsigned apiIndex, Args... args) { synchronousRequest(apiIndex, MegaRequest::TYPE_CREATE_ACCOUNT, [this, apiIndex, args...]() { megaApi[apiIndex]->createEphemeralAccountPlusPlus(args...); }); return mApi[apiIndex].lastError; }
    template<typename ... Args> int synchronousResumeCreateAccountEphemeralPlusPlus(unsigned apiIndex, Args... args) { synchronousRequest(apiIndex, MegaRequest::TYPE_CREATE_ACCOUNT, [this, apiIndex, args...]() { megaApi[apiIndex]->resumeCreateAccountEphemeralPlusPlus(args...); }); return mApi[apiIndex].lastError; }
    template<typename ... Args> int synchronousCreateAccount(unsigned apiIndex, Args... args) { synchronousRequest(apiIndex, MegaRequest::TYPE_CREATE_ACCOUNT, [this, apiIndex, args...]() { megaApi[apiIndex]->createAccount(args...); }); return mApi[apiIndex].lastError; }
    template<typename ... Args> int synchronousResumeCreateAccount(unsigned apiIndex, Args... args) { synchronousRequest(apiIndex, MegaRequest::TYPE_CREATE_ACCOUNT, [this, apiIndex, args...]() { megaApi[apiIndex]->resumeCreateAccount(args...); }); return mApi[apiIndex].lastError; }
    template<typename ... Args> int synchronousSendSignupLink(unsigned apiIndex, Args... args) { synchronousRequest(apiIndex, MegaRequest::TYPE_SEND_SIGNUP_LINK, [this, apiIndex, args...]() { megaApi[apiIndex]->sendSignupLink(args...); }); return mApi[apiIndex].lastError; }
    template<typename ... Args> int synchronousConfirmSignupLink(unsigned apiIndex, Args... args) { synchronousRequest(apiIndex, MegaRequest::TYPE_CONFIRM_ACCOUNT, [this, apiIndex, args...]() { megaApi[apiIndex]->confirmAccount(args...); }); return mApi[apiIndex].lastError; }
    template<typename ... Args> int synchronousFastLogin(unsigned apiIndex, Args... args) { synchronousRequest(apiIndex, MegaRequest::TYPE_LOGIN, [this, apiIndex, args...]() { megaApi[apiIndex]->fastLogin(args...); }); return mApi[apiIndex].lastError; }
    template<typename ... Args> int synchronousRemoveContact(unsigned apiIndex, Args... args) { synchronousRequest(apiIndex, MegaRequest::TYPE_REMOVE_CONTACT, [this, apiIndex, args...]() { megaApi[apiIndex]->removeContact(args...); }); return mApi[apiIndex].lastError; }
    template<typename ... Args> int synchronousShare(unsigned apiIndex, Args... args) { synchronousRequest(apiIndex, MegaRequest::TYPE_SHARE, [this, apiIndex, args...]() { megaApi[apiIndex]->share(args...); }); return mApi[apiIndex].lastError; }
    template<typename ... Args> int synchronousGetRegisteredContacts(unsigned apiIndex, Args... args) { synchronousRequest(apiIndex, MegaRequest::TYPE_GET_REGISTERED_CONTACTS, [this, apiIndex, args...]() { megaApi[apiIndex]->getRegisteredContacts(args...); }); return mApi[apiIndex].lastError; }
    template<typename ... Args> int synchronousGetCountryCallingCodes(unsigned apiIndex, Args... args) { synchronousRequest(apiIndex, MegaRequest::TYPE_GET_COUNTRY_CALLING_CODES, [this, apiIndex, args...]() { megaApi[apiIndex]->getCountryCallingCodes(args...); }); return mApi[apiIndex].lastError; }
    template<typename ... Args> int synchronousGetUserAvatar(unsigned apiIndex, Args... args) { synchronousRequest(apiIndex, MegaRequest::TYPE_GET_ATTR_USER, [this, apiIndex, args...]() { megaApi[apiIndex]->getUserAvatar(args...); }); return mApi[apiIndex].lastError; }
    template<typename ... Args> int synchronousGetUserAttribute(unsigned apiIndex, Args... args) { synchronousRequest(apiIndex, MegaRequest::TYPE_GET_ATTR_USER, [this, apiIndex, args...]() { megaApi[apiIndex]->getUserAttribute(args...); }); return mApi[apiIndex].lastError; }
    template<typename ... Args> int synchronousSetNodeDuration(unsigned apiIndex, Args... args) { synchronousRequest(apiIndex, MegaRequest::TYPE_SET_ATTR_NODE, [this, apiIndex, args...]() { megaApi[apiIndex]->setNodeDuration(args...); }); return mApi[apiIndex].lastError; }
    template<typename ... Args> int synchronousSetNodeCoordinates(unsigned apiIndex, Args... args) { synchronousRequest(apiIndex, MegaRequest::TYPE_SET_ATTR_NODE, [this, apiIndex, args...]() { megaApi[apiIndex]->setNodeCoordinates(args...); }); return mApi[apiIndex].lastError; }
    template<typename ... Args> int synchronousGetSpecificAccountDetails(unsigned apiIndex, Args... args) { synchronousRequest(apiIndex, MegaRequest::TYPE_ACCOUNT_DETAILS, [this, apiIndex, args...]() { megaApi[apiIndex]->getSpecificAccountDetails(args...); }); return mApi[apiIndex].lastError; }
    template<typename ... Args> int synchronousMediaUploadRequestURL(unsigned apiIndex, Args... args) { synchronousRequest(apiIndex, MegaRequest::TYPE_GET_BACKGROUND_UPLOAD_URL, [this, apiIndex, args...]() { megaApi[apiIndex]->backgroundMediaUploadRequestUploadURL(args...); }); return mApi[apiIndex].lastError; }
    template<typename ... Args> int synchronousMediaUploadComplete(unsigned apiIndex, Args... args) { synchronousRequest(apiIndex, MegaRequest::TYPE_COMPLETE_BACKGROUND_UPLOAD, [this, apiIndex, args...]() { megaApi[apiIndex]->backgroundMediaUploadComplete(args...); }); return mApi[apiIndex].lastError; }
    template<typename ... Args> int synchronousFetchTimeZone(unsigned apiIndex, Args... args) { synchronousRequest(apiIndex, MegaRequest::TYPE_FETCH_TIMEZONE, [this, apiIndex, args...]() { megaApi[apiIndex]->fetchTimeZone(args...); }); return mApi[apiIndex].lastError; }
    template<typename ... Args> int synchronousGetMiscFlags(unsigned apiIndex, Args... args) { synchronousRequest(apiIndex, MegaRequest::TYPE_GET_MISC_FLAGS, [this, apiIndex, args...]() { megaApi[apiIndex]->getMiscFlags(args...); }); return mApi[apiIndex].lastError; }
    template<typename ... Args> int synchronousGetUserEmail(unsigned apiIndex, Args... args) { synchronousRequest(apiIndex, MegaRequest::TYPE_GET_USER_EMAIL, [this, apiIndex, args...]() { megaApi[apiIndex]->getUserEmail(args...); }); return mApi[apiIndex].lastError; }
    template<typename ... Args> int synchronousCleanRubbishBin(unsigned apiIndex, Args... args) { synchronousRequest(apiIndex, MegaRequest::TYPE_CLEAN_RUBBISH_BIN, [this, apiIndex, args...]() { megaApi[apiIndex]->cleanRubbishBin(args...); }); return mApi[apiIndex].lastError; }
    template<typename ... Args> int synchronousGetExtendedAccountDetails(unsigned apiIndex, Args... args) { synchronousRequest(apiIndex, MegaRequest::TYPE_ACCOUNT_DETAILS, [this, apiIndex, args...]() { megaApi[apiIndex]->getExtendedAccountDetails(args...); }); return mApi[apiIndex].lastError; }
    template<typename ... Args> int synchronousGetBanners(unsigned apiIndex, Args... args) { synchronousRequest(apiIndex, MegaRequest::TYPE_GET_BANNERS, [this, apiIndex, args...]() { megaApi[apiIndex]->getBanners(args...); }); return mApi[apiIndex].lastError; }
    template<typename ... Args> int synchronousGetPricing(unsigned apiIndex, Args... args) { synchronousRequest(apiIndex, MegaRequest::TYPE_GET_PRICING, [this, apiIndex, args...]() { megaApi[apiIndex]->getPricing(args...); }); return mApi[apiIndex].lastError; }
    template<typename ... Args> int synchronousUpdateBackup(unsigned apiIndex, Args... args) { synchronousRequest(apiIndex, MegaRequest::TYPE_BACKUP_PUT, [this, apiIndex, args...]() { megaApi[apiIndex]->updateBackup(args...); }); return mApi[apiIndex].lastError; }
    template<typename ... Args> int synchronousRemoveBackup(unsigned apiIndex, Args... args) { synchronousRequest(apiIndex, MegaRequest::TYPE_BACKUP_REMOVE, [this, apiIndex, args...]() { megaApi[apiIndex]->removeBackup(args...); }); return mApi[apiIndex].lastError; }
    template<typename ... Args> int synchronousSendBackupHeartbeat(unsigned apiIndex, Args... args) { synchronousRequest(apiIndex, MegaRequest::TYPE_BACKUP_PUT_HEART_BEAT, [this, apiIndex, args...]() { megaApi[apiIndex]->sendBackupHeartbeat(args...); }); return mApi[apiIndex].lastError; }
    template<typename ... Args> int synchronousSetMyBackupsFolder(unsigned apiIndex, Args... args) { synchronousRequest(apiIndex, MegaRequest::TYPE_SET_MY_BACKUPS, [this, apiIndex, args...]() { megaApi[apiIndex]->setMyBackupsFolder(args...); }); return mApi[apiIndex].lastError; }
    template<typename ... Args> int synchronousSetDeviceName(unsigned apiIndex, Args... args) { synchronousRequest(apiIndex, MegaRequest::TYPE_SET_ATTR_USER, [this, apiIndex, args...]() { megaApi[apiIndex]->setDeviceName(args...); }); return mApi[apiIndex].lastError; }
    template<typename ... Args> int synchronousGetDeviceName(unsigned apiIndex, Args... args) { synchronousRequest(apiIndex, MegaRequest::TYPE_GET_ATTR_USER, [this, apiIndex, args...]() { megaApi[apiIndex]->getDeviceName(args...); }); return mApi[apiIndex].lastError; }
    template<typename ... Args> int synchronousSetDriveName(unsigned apiIndex, Args... args) { synchronousRequest(apiIndex, MegaRequest::TYPE_SET_ATTR_USER, [this, apiIndex, args...]() { megaApi[apiIndex]->setDriveName(args...); }); return mApi[apiIndex].lastError; }
    template<typename ... Args> int synchronousGetDriveName(unsigned apiIndex, Args... args) { synchronousRequest(apiIndex, MegaRequest::TYPE_GET_ATTR_USER, [this, apiIndex, args...]() { megaApi[apiIndex]->getDriveName(args...); }); return mApi[apiIndex].lastError; }
    template<typename ... Args> int synchronousSetUserAlias(unsigned apiIndex, Args... args) { synchronousRequest(apiIndex, MegaRequest::TYPE_SET_ATTR_USER, [this, apiIndex, args...]() { megaApi[apiIndex]->setUserAlias(args...); }); return mApi[apiIndex].lastError; }
    template<typename ... Args> int synchronousGetUserAlias(unsigned apiIndex, Args... args) { synchronousRequest(apiIndex, MegaRequest::TYPE_GET_ATTR_USER, [this, apiIndex, args...]() { megaApi[apiIndex]->getUserAlias(args...); }); return mApi[apiIndex].lastError; }

    // *** USE THESE ONES INSTEAD ***
    // convenience functions - make a request and wait for the result via listener, return the result code.  To add new functions to call, just copy the line
    template<typename ... requestArgs> std::unique_ptr<RequestTracker> asyncRequestLogin(unsigned apiIndex, requestArgs... args) { auto rt = ::mega::make_unique<RequestTracker>(megaApi[apiIndex].get()); megaApi[apiIndex]->login(args..., rt.get()); return rt; }
    template<typename ... requestArgs> std::unique_ptr<RequestTracker> asyncRequestFastLogin(unsigned apiIndex, requestArgs... args) { auto rt = ::mega::make_unique<RequestTracker>(megaApi[apiIndex].get()); megaApi[apiIndex]->fastLogin(args..., rt.get()); return rt; }
    template<typename ... requestArgs> std::unique_ptr<RequestTracker> asyncRequestFastLogin(int apiIndex, requestArgs... args) { auto rt = ::mega::make_unique<RequestTracker>(megaApi[apiIndex].get()); megaApi[apiIndex]->fastLogin(args..., rt.get()); return rt; }
    template<typename ... requestArgs> std::unique_ptr<RequestTracker> asyncRequestFastLogin(MegaApi *api, requestArgs... args) { auto rt = ::mega::make_unique<RequestTracker>(api); api->fastLogin(args..., rt.get()); return rt; }
    template<typename ... requestArgs> std::unique_ptr<RequestTracker> asyncRequestLoginToFolder(unsigned apiIndex, requestArgs... args) { auto rt = ::mega::make_unique<RequestTracker>(megaApi[apiIndex].get()); megaApi[apiIndex]->loginToFolder(args..., rt.get()); return rt; }
    template<typename ... requestArgs> std::unique_ptr<RequestTracker> asyncRequestLoginToFolder(MegaApi *api, requestArgs... args) { auto rt = ::mega::make_unique<RequestTracker>(api); api->loginToFolder(args..., rt.get()); return rt; }
    template<typename ... requestArgs> std::unique_ptr<RequestTracker> asyncRequestLocalLogout(MegaApi *api, requestArgs... args) { auto rt = ::mega::make_unique<RequestTracker>(api); api->localLogout(args..., rt.get()); return rt; }
    template<typename ... requestArgs> std::unique_ptr<RequestTracker> asyncRequestFetchnodes(unsigned apiIndex, requestArgs... args) { auto rt = ::mega::make_unique<RequestTracker>(megaApi[apiIndex].get()); megaApi[apiIndex]->fetchNodes(args..., rt.get()); return rt; }
    template<typename ... requestArgs> std::unique_ptr<RequestTracker> asyncRequestFetchnodes(MegaApi *api, requestArgs... args) { auto rt = ::mega::make_unique<RequestTracker>(api); api->fetchNodes(args..., rt.get()); return rt; }
    template<typename ... requestArgs> int doRequestLogout(unsigned apiIndex, requestArgs... args) { RequestTracker rt(megaApi[apiIndex].get()); megaApi[apiIndex]->logout(args..., &rt); return rt.waitForResult(); }
    template<typename ... requestArgs> int doRequestLocalLogout(unsigned apiIndex, requestArgs... args) { RequestTracker rt(megaApi[apiIndex].get()); megaApi[apiIndex]->localLogout(args..., &rt); return rt.waitForResult(); }
    template<typename ... requestArgs> int doSetNodeDuration(unsigned apiIndex, requestArgs... args) { RequestTracker rt(megaApi[apiIndex].get()); megaApi[apiIndex]->setNodeDuration(args..., &rt); return rt.waitForResult(); }
    template<typename ... requestArgs> int doStartUpload(unsigned apiIndex, MegaHandle* newNodeHandleResult, requestArgs... args) { TransferTracker tt(megaApi[apiIndex].get()); megaApi[apiIndex]->startUpload(args..., &tt); auto e = tt.waitForResult(); if (newNodeHandleResult) *newNodeHandleResult = tt.resultNodeHandle; return e;}
    template<typename ... requestArgs> int doStartDownload(unsigned apiIndex, requestArgs... args) { TransferTracker tt(megaApi[apiIndex].get()); megaApi[apiIndex]->startDownload(args..., &tt); auto e = tt.waitForResult(); return e;}
    template<typename ... requestArgs> int doSetFileVersionsOption(unsigned apiIndex, requestArgs... args) { RequestTracker rt(megaApi[apiIndex].get()); megaApi[apiIndex]->setFileVersionsOption(args..., &rt); return rt.waitForResult(); }
    template<typename ... requestArgs> int doMoveNode(unsigned apiIndex, MegaHandle* movedNodeHandle, requestArgs... args) { RequestTracker rt(megaApi[apiIndex].get()); megaApi[apiIndex]->moveNode(args..., &rt); rt.waitForResult(); if (movedNodeHandle) *movedNodeHandle = rt.getNodeHandle(); return rt.result; }
    template<typename ... requestArgs> int doCopyNode(unsigned apiIndex, MegaHandle* newNodeResult, requestArgs... args) { RequestTracker rt(megaApi[apiIndex].get()); megaApi[apiIndex]->copyNode(args..., &rt); rt.waitForResult(); if (newNodeResult) *newNodeResult = rt.getNodeHandle(); return rt.result; }
    template<typename ... requestArgs> int doRenameNode(unsigned apiIndex, requestArgs... args) { RequestTracker rt(megaApi[apiIndex].get()); megaApi[apiIndex]->renameNode(args..., &rt); return rt.waitForResult(); }
    template<typename ... requestArgs> int doDeleteNode(unsigned apiIndex, requestArgs... args) { RequestTracker rt(megaApi[apiIndex].get()); megaApi[apiIndex]->remove(args..., &rt); return rt.waitForResult(); }
    template<typename ... requestArgs> int doGetThumbnail(unsigned apiIndex, requestArgs... args) { RequestTracker rt(megaApi[apiIndex].get()); megaApi[apiIndex]->getThumbnail(args..., &rt); return rt.waitForResult(); }
    template<typename ... requestArgs> int doGetPreview(unsigned apiIndex, requestArgs... args) { RequestTracker rt(megaApi[apiIndex].get()); megaApi[apiIndex]->getPreview(args..., &rt); return rt.waitForResult(); }
    template<typename ... requestArgs> int doGetThumbnailUploadURL(unsigned apiIndex, std::string& url, requestArgs... args) { RequestTracker rt(megaApi[apiIndex].get()); megaApi[apiIndex]->getThumbnailUploadURL(args..., &rt); rt.waitForResult(); url = rt.request->getName(); return rt.result; }
    template<typename ... requestArgs> int doGetPreviewUploadURL(unsigned apiIndex, std::string& url, requestArgs... args) { RequestTracker rt(megaApi[apiIndex].get()); megaApi[apiIndex]->getPreviewUploadURL(args..., &rt); rt.waitForResult(); url = rt.request->getName(); return rt.result; }
    template<typename ... requestArgs> int doPutThumbnail(unsigned apiIndex, MegaBackgroundMediaUpload* mbmu, requestArgs... args) { RequestTracker rt(megaApi[apiIndex].get()); megaApi[apiIndex]->putThumbnail(mbmu, args..., &rt); rt.waitForResult(); mbmu->setThumbnail(rt.getNodeHandle()); return rt.result; }
    template<typename ... requestArgs> int doPutPreview(unsigned apiIndex, MegaBackgroundMediaUpload* mbmu, requestArgs... args) { RequestTracker rt(megaApi[apiIndex].get()); megaApi[apiIndex]->putPreview(mbmu, args..., &rt); rt.waitForResult(); mbmu->setPreview(rt.getNodeHandle()); return rt.result; }
#ifdef ENABLE_SYNC
    template<typename ... requestArgs> int synchronousSyncFolder(unsigned apiIndex, MegaHandle* newSyncRootNodeResult, requestArgs... args) { RequestTracker rt(megaApi[apiIndex].get()); megaApi[apiIndex]->syncFolder(args..., &rt); rt.waitForResult(); mApi[apiIndex].lastSyncError = rt.request->getNumDetails(); mApi[apiIndex].lastSyncBackupId = rt.request->getParentHandle(); if (newSyncRootNodeResult) *newSyncRootNodeResult = rt.getNodeHandle(); return rt.result; }
    template<typename ... requestArgs> int synchronousRemoveSync(unsigned apiIndex, requestArgs... args) { RequestTracker rt(megaApi[apiIndex].get()); megaApi[apiIndex]->removeSync(args..., INVALID_HANDLE, &rt); return rt.waitForResult(); }
    template<typename ... requestArgs> int synchronousDisableSync(unsigned apiIndex, requestArgs... args) { RequestTracker rt(megaApi[apiIndex].get()); megaApi[apiIndex]->disableSync(args..., &rt); return rt.waitForResult(); }
    template<typename ... requestArgs> int synchronousEnableSync(unsigned apiIndex, requestArgs... args) { RequestTracker rt(megaApi[apiIndex].get()); megaApi[apiIndex]->enableSync(args..., &rt); rt.waitForResult(); mApi[apiIndex].lastSyncError = rt.request->getNumDetails() ; return rt.result; }
#endif // ENABLE_SYNC
    template<typename ... requestArgs> int synchronousKillSession(unsigned apiIndex, requestArgs... args) { RequestTracker rt(megaApi[apiIndex].get()); megaApi[apiIndex]->killSession(args..., &rt); return rt.waitForResult(); }
    template<typename ... requestArgs> int synchronousSetBackup(unsigned apiIndex, OnReqFinish f, requestArgs... args) { RequestTracker rt(megaApi[apiIndex].get(), f);  megaApi[apiIndex]->setBackup(args..., &rt); return rt.waitForResult(); }
    template<typename ... requestArgs> int doExportNode(unsigned apiIndex, requestArgs... args) { RequestTracker rt(megaApi[apiIndex].get()); megaApi[apiIndex]->exportNode(args..., &rt); return rt.waitForResult(); }
    template<typename ... requestArgs> int doDisableExport(unsigned apiIndex, requestArgs... args) { RequestTracker rt(megaApi[apiIndex].get()); megaApi[apiIndex]->disableExport(args..., &rt); return rt.waitForResult(); }
    template<typename ... requestArgs> int synchronousSetNodeFavourite(unsigned apiIndex, requestArgs... args) { RequestTracker rt(megaApi[apiIndex].get());  megaApi[apiIndex]->setNodeFavourite(args..., &rt); return rt.waitForResult(); }
    template<typename ... requestArgs> int synchronousGetFavourites(unsigned apiIndex, requestArgs... args) { RequestTracker rt(megaApi[apiIndex].get());  megaApi[apiIndex]->getFavourites(args..., &rt); return rt.waitForResult(); }
    template<typename ... requestArgs> int synchronousInviteContact(unsigned apiIndex, requestArgs... args) { RequestTracker rt(megaApi[apiIndex].get());  megaApi[apiIndex]->inviteContact(args..., &rt); return rt.waitForResult(); }
    template<typename ... requestArgs> int synchronousReplyContactRequest(unsigned apiIndex, requestArgs... args) { RequestTracker rt(megaApi[apiIndex].get());  megaApi[apiIndex]->replyContactRequest(args..., &rt); return rt.waitForResult(); }
    template<typename ... Args> int synchronousFolderInfo(unsigned apiIndex, Args... args) { synchronousRequest(apiIndex, MegaRequest::TYPE_FOLDER_INFO, [this, apiIndex, args...]() { megaApi[apiIndex]->getFolderInfo(args...); }); return mApi[apiIndex].lastError; }
    template<typename ... requestArgs> int synchronousRemove(unsigned apiIndex, requestArgs... args) { RequestTracker rt(megaApi[apiIndex].get()); megaApi[apiIndex]->remove(args..., &rt); return rt.waitForResult(); }
    template<typename ... requestArgs> int synchronousCancelTransfers(unsigned apiIndex, requestArgs... args) { RequestTracker rt(megaApi[apiIndex].get()); megaApi[apiIndex]->cancelTransfers(args..., &rt); return rt.waitForResult(); }

    // Checkup methods called from MegaApi callbacks
    void onNodesUpdateCheck(size_t apiIndex, MegaHandle target, MegaNodeList* nodes, int change = -1);

    bool createFile(string filename, bool largeFile = true, string content = "test ");
    int64_t getFilesize(string filename);
    void deleteFile(string filename);

    void getAccountsForTest(unsigned howMany = 1);
    void configureTestInstance(unsigned index, const std::string& email, const std::string pass);
    void releaseMegaApi(unsigned int apiIndex);

    void inviteContact(unsigned apiIndex, string email, string message, int action);
    void replyContact(MegaContactRequest *cr, int action);
    void removeContact(string email, int timeout = maxTimeout);
    void setUserAttribute(int type, string value, int timeout = maxTimeout);
    void getUserAttribute(MegaUser *u, int type, int timeout = maxTimeout, int accountIndex = 1);

    void shareFolder(MegaNode *n, const char *email, int action, int timeout = maxTimeout);

    string createPublicLink(unsigned apiIndex, MegaNode *n, m_time_t expireDate, int timeout, bool isFreeAccount, bool writable = false, bool megaHosted = false);
    MegaHandle importPublicLink(unsigned apiIndex, string link, MegaNode *parent);
    unique_ptr<MegaNode> getPublicNode(unsigned apiIndex, string link);
    MegaHandle removePublicLink(unsigned apiIndex, MegaNode *n);

    void getContactRequest(unsigned int apiIndex, bool outgoing, int expectedSize = 1);

    MegaHandle createFolder(unsigned int apiIndex, const char *name, MegaNode *parent, int timeout = maxTimeout);

    void getRegisteredContacts(const std::map<std::string, std::string>& contacts);

    void getCountryCallingCodes(int timeout = maxTimeout);
    void explorePath(int account, MegaNode* node, int& files, int& folders);

    void synchronousMediaUpload(unsigned int apiIndex, int64_t fileSize, const char* filename, const char* fileEncrypted, const char* fileOutput, const char* fileThumbnail, const char* filePreview);

#ifdef ENABLE_CHAT
    void createChat(bool group, MegaTextChatPeerList *peers, int timeout = maxTimeout);
#endif
};<|MERGE_RESOLUTION|>--- conflicted
+++ resolved
@@ -311,11 +311,8 @@
     void onEvent(MegaApi* api, MegaEvent *event) override;
 
     void resetOnNodeUpdateCompletionCBs();
-<<<<<<< HEAD
-    onNodesUpdateCompletion_t createOnNodesUpdateLambda(const MegaHandle &, int);
-=======
+
     onNodesUpdateCompletion_t createOnNodesUpdateLambda(const MegaHandle&, int);
->>>>>>> 96655d2a
 public:
     //void login(unsigned int apiIndex, int timeout = maxTimeout);
     //void loginBySessionId(unsigned int apiIndex, const std::string& sessionId, int timeout = maxTimeout);
