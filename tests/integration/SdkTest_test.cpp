/**
 * @file tests/sdk_test.cpp
 * @brief Mega SDK test file
 *
 * (c) 2015 by Mega Limited, Wellsford, New Zealand
 *
 * This file is part of the MEGA SDK - Client Access Engine.
 *
 * Applications using the MEGA API must present a valid application key
 * and comply with the the rules set forth in the Terms of Service.
 *
 * The MEGA SDK is distributed in the hope that it will be useful,
 * but WITHOUT ANY WARRANTY; without even the implied warranty of
 * MERCHANTABILITY or FITNESS FOR A PARTICULAR PURPOSE.
 *
 * @copyright Simplified (2-clause) BSD License.
 *
 * You should have received a copy of the license along with this
 * program.
 */

#include "test.h"
#include "stdfs.h"
#include "SdkTest_test.h"
#include "mega/testhooks.h"
#include "megaapi_impl.h"
#include <algorithm>

#ifdef WIN32
#define LOCAL_TEST_FOLDER "c:\\tmp\\synctests"
#else
#define LOCAL_TEST_FOLDER (string(getenv("HOME"))+"/synctests_mega_auto")
#endif

using namespace std;

MegaFileSystemAccess fileSystemAccess;

template<typename T>
class ScopedValue {
public:
    ScopedValue(T& what, T value)
      : mLastValue(std::move(what))
      , mWhat(what)
    {
        what = std::move(value);
    }

    ~ScopedValue()
    {
        mWhat = std::move(mLastValue);
    }

    MEGA_DISABLE_COPY(ScopedValue);
    MEGA_DEFAULT_MOVE(ScopedValue);

private:
    T mLastValue;
    T& mWhat;
}; // ScopedValue<T>

template<typename T>
ScopedValue<T> makeScopedValue(T& what, T value)
{
    return ScopedValue<T>(what, std::move(value));
}

#ifdef _WIN32
DWORD ThreadId()
{
    return GetCurrentThreadId();
}
#else
pthread_t ThreadId()
{
    return pthread_self();
}
#endif

#ifndef WIN32
#define DOTSLASH "./"
#else
#define DOTSLASH ".\\"
#endif

const char* cwd()
{
    // for windows and linux
    static char path[1024];
    const char* ret;
    #ifdef _WIN32
    ret = _getcwd(path, sizeof path);
    #else
    ret = getcwd(path, sizeof path);
    #endif
    assert(ret);
    return ret;
}

bool fileexists(const std::string& fn)
{
#ifdef _WIN32
    fs::path p = fs::u8path(fn);
    return fs::exists(p);
#else
    struct stat   buffer;
    return (stat(fn.c_str(), &buffer) == 0);
#endif
}

void moveToTrash(const fs::path& p)
{
    fs::path trashpath(TestFS::GetTrashFolder());
    fs::create_directory(trashpath);
    fs::path newpath = trashpath / p.filename();
    for (int i = 2; fs::exists(newpath); ++i)
    {
        newpath = trashpath / fs::u8path(p.filename().stem().u8string() + "_" + to_string(i) + p.extension().u8string());
    }
    fs::rename(p, newpath);
}

fs::path makeNewTestRoot(fs::path p)
{
    if (fs::exists(p))
    {
        moveToTrash(p);
    }
#ifndef NDEBUG
    bool b =
#endif
        fs::create_directories(p);
    assert(b);
    return p;
}

void copyFile(std::string& from, std::string& to)
{
    LocalPath f = LocalPath::fromPath(from, fileSystemAccess);
    LocalPath t = LocalPath::fromPath(to, fileSystemAccess);
    fileSystemAccess.copylocal(f, t, m_time());
}

std::string megaApiCacheFolder(int index)
{
    std::string p(cwd());
#ifdef _WIN32
    p += "\\";
#else
    p += "/";
#endif
    p += "sdk_test_mega_cache_" + to_string(index);

    if (!fileexists(p))
    {

#ifdef _WIN32
        #ifndef NDEBUG
        bool success =
        #endif
        fs::create_directory(p);
        assert(success);
#else
        mkdir(p.c_str(), S_IRWXU);
        assert(fileexists(p));
#endif

    }
    return p;
}


void WaitMillisec(unsigned n)
{
#ifdef _WIN32
    Sleep(n);
#else
    usleep(n * 1000);
#endif
}

bool WaitFor(std::function<bool()>&& f, unsigned millisec)
{
    unsigned waited = 0;
    for (;;)
    {
        if (f()) return true;
        if (waited >= millisec) return false;
        WaitMillisec(100);
        waited += 100;
    }
}


enum { USERALERT_ARRIVAL_MILLISEC = 1000 };

#ifdef _WIN32
#include "mega/autocomplete.h"
#include <filesystem>
#define getcwd _getcwd
void usleep(int n)
{
    Sleep(n / 1000);
}
#endif

// helper functions and struct/classes
namespace
{

    bool buildLocalFolders(fs::path targetfolder, const string& prefix, int n, int recurselevel, int filesperfolder)
    {
        fs::path p = targetfolder / fs::u8path(prefix);
        if (!fs::create_directory(p))
            return false;

        for (int i = 0; i < filesperfolder; ++i)
        {
            string filename = "file" + to_string(i) + "_" + prefix;
            fs::path fp = p / fs::u8path(filename);
#if (__cplusplus >= 201700L)
            ofstream fs(fp/*, ios::binary*/);
#else
            ofstream fs(fp.u8string()/*, ios::binary*/);
#endif
            fs << filename;
        }

        if (recurselevel > 0)
        {
            for (int i = 0; i < n; ++i)
            {
                if (!buildLocalFolders(p, prefix + "_" + to_string(i), n, recurselevel - 1, filesperfolder))
                    return false;
            }
        }

        return true;
    }

    bool createLocalFile(fs::path path, const char *name)
    {
        if (!name)
        {
           return false;
        }

        fs::path fp = path / fs::u8path(name);
#if (__cplusplus >= 201700L)
        ofstream fs(fp/*, ios::binary*/);
#else
        ofstream fs(fp.u8string()/*, ios::binary*/);
#endif
        fs << name;
        return true;
    }
}

std::string logTime()
{
    // why do the tests take so long to run?  Log some info about what is slow.
    auto t = std::time(NULL);
    char ts[50];
    struct tm dt;
    ::mega::m_gmtime(t, &dt);
    if (!std::strftime(ts, sizeof(ts), "%H:%M:%S ", &dt))
    {
        ts[0] = '\0';
    }
    return ts;
}

std::map<size_t, std::string> gSessionIDs;

void SdkTest::SetUp()
{
    gTestingInvalidArgs = false;
}

void SdkTest::TearDown()
{
    out() << logTime() << "Test done, teardown starts" << endl;
    // do some cleanup

    for (size_t i = 0; i < gSessionIDs.size(); ++i)
    {
        if (gResumeSessions && megaApi[i] && gSessionIDs[i].empty())
        {
            if (auto p = unique_ptr<char[]>(megaApi[i]->dumpSession()))
            {
                gSessionIDs[i] = p.get();
            }
        }
    }

    gTestingInvalidArgs = false;

    LOG_info << "___ Cleaning up test (TearDown()) ___";

    out() << logTime() << "Cleaning up account" << endl;
    Cleanup();

    releaseMegaApi(1);
    releaseMegaApi(2);
    if (megaApi[0])
    {
        releaseMegaApi(0);
    }
    out() << logTime() << "Teardown done, test exiting" << endl;
}

void SdkTest::Cleanup()
{
    deleteFile(UPFILE);
    deleteFile(DOWNFILE);
    deleteFile(PUBLICFILE);
    deleteFile(AVATARDST);

    std::vector<std::unique_ptr<RequestTracker>> delSyncTrackers;
<<<<<<< HEAD
    
=======

>>>>>>> e27ba13e
    int index = 0;
    for (auto &m : megaApi)
    {
#ifdef ENABLE_SYNC
        auto syncs = unique_ptr<MegaSyncList>(m->getSyncs());
        for (int i = syncs->size(); i--; )
        {
            delSyncTrackers.push_back(std::unique_ptr<RequestTracker>(new RequestTracker(m.get())));
            m->removeSync(syncs->get(i), delSyncTrackers.back().get());
        }
<<<<<<< HEAD

        // clear user attributes: backup ids 
=======
#endif

        // clear user attributes: backup ids
>>>>>>> e27ba13e
        if (auto u = m->getMyUser())
        {
            auto err = synchronousGetUserAttribute(index, u, MegaApi::USER_ATTR_BACKUP_NAMES);
            if (MegaError::API_OK == err)
            {
                for (auto& b : mBackupIds)
                {
                    synchronousRemoveBackup(0, b);
                }
            }
        }
        mBackupIds.clear();
        ++index;
    }

    // wait for delsyncs to complete:
    for (auto& d : delSyncTrackers) d->waitForResult();
    WaitMillisec(5000);


    if (megaApi[0])
    {

        // Remove nodes in Cloud & Rubbish
        purgeTree(std::unique_ptr<MegaNode>{megaApi[0]->getRootNode()}.get(), false);
        purgeTree(std::unique_ptr<MegaNode>{megaApi[0]->getRubbishNode()}.get(), false);
        //        megaApi[0]->cleanRubbishBin();

        // Remove auxiliar contact
        std::unique_ptr<MegaUserList> ul{megaApi[0]->getContacts()};
        for (int i = 0; i < ul->size(); i++)
        {
            removeContact(ul->get(i)->getEmail());
        }

        // Remove pending contact requests
        std::unique_ptr<MegaContactRequestList> crl{megaApi[0]->getOutgoingContactRequests()};
        for (int i = 0; i < crl->size(); i++)
        {
            MegaContactRequest *cr = crl->get(i);
            megaApi[0]->inviteContact(cr->getTargetEmail(), "Removing you", MegaContactRequest::INVITE_ACTION_DELETE);
        }
    }
}

int SdkTest::getApiIndex(MegaApi* api)
{
    int apiIndex = -1;
    for (int i = int(megaApi.size()); i--; )  if (megaApi[i].get() == api) apiIndex = i;
    if (apiIndex == -1)
    {
        LOG_warn << "Instance of MegaApi not recognized";  // this can occur during MegaApi deletion due to callbacks on shutdown
    }
    return apiIndex;
}

void SdkTest::onRequestFinish(MegaApi *api, MegaRequest *request, MegaError *e)
{
    auto type = request->getType();
    if (type == MegaRequest::TYPE_DELETE)
    {
        return;
    }

    int apiIndex = getApiIndex(api);
    if (apiIndex < 0) return;
    mApi[apiIndex].requestFlags[request->getType()] = true;
    mApi[apiIndex].lastError = e->getErrorCode();

    // there could be a race on these getting set?
    LOG_info << "lastError (by request) for MegaApi " << apiIndex << ": " << mApi[apiIndex].lastError;

    switch(type)
    {
    case MegaRequest::TYPE_CREATE_FOLDER:
        mApi[apiIndex].h = request->getNodeHandle();
        break;

    case MegaRequest::TYPE_RENAME:
        mApi[apiIndex].h = request->getNodeHandle();
        break;

    case MegaRequest::TYPE_REMOVE:
        mApi[apiIndex].h = request->getNodeHandle();
        break;

    case MegaRequest::TYPE_MOVE:
        mApi[apiIndex].h = request->getNodeHandle();
        break;

    case MegaRequest::TYPE_COPY:
        mApi[apiIndex].h = request->getNodeHandle();
        break;

    case MegaRequest::TYPE_EXPORT:
        if (mApi[apiIndex].lastError == API_OK)
        {
            mApi[apiIndex].h = request->getNodeHandle();
            if (request->getAccess())
            {
                link.assign(request->getLink());
            }
        }
        break;

    case MegaRequest::TYPE_GET_PUBLIC_NODE:
        if (mApi[apiIndex].lastError == API_OK)
        {
            publicNode = request->getPublicMegaNode();
        }
        break;

    case MegaRequest::TYPE_IMPORT_LINK:
        mApi[apiIndex].h = request->getNodeHandle();
        break;

    case MegaRequest::TYPE_ADD_SYNC:
        mApi[apiIndex].h = request->getNodeHandle();
        break;

    case MegaRequest::TYPE_GET_ATTR_USER:

        if (mApi[apiIndex].lastError == API_OK)
        {
            if (request->getParamType() == MegaApi::USER_ATTR_BACKUP_NAMES ||
                request->getParamType() == MegaApi::USER_ATTR_DEVICE_NAMES ||
                request->getParamType() == MegaApi::USER_ATTR_ALIAS)
            {
                attributeValue = request->getName() ? request->getName() : "";
                if (request->getParamType() == MegaApi::USER_ATTR_BACKUP_NAMES)
                {
                    auto backupStringMap = request->getMegaStringMap();
                    if (backupStringMap)
                    {
                        auto keys = backupStringMap->getKeys();
                        for (int i = 0; i < backupStringMap->size(); ++i)
                        {
                            string s(keys->get(i));
                            MegaHandle h = UNDEF;
                            Base64::atob(s.c_str(), (::mega::byte*) &h, MegaClient::BACKUPHANDLE);
                            mBackupIds.insert(h);
                        }
                    }

                }
            }
<<<<<<< HEAD
=======
            else if (request->getParamType() == MegaApi::USER_ATTR_MY_BACKUPS_FOLDER)
            {
                mApi[apiIndex].h = request->getNodeHandle();
            }
>>>>>>> e27ba13e
            else if (request->getParamType() != MegaApi::USER_ATTR_AVATAR)
            {
                attributeValue = request->getText() ? request->getText() : "";
            }
        }

        if (request->getParamType() == MegaApi::USER_ATTR_AVATAR)
        {
            if (mApi[apiIndex].lastError == API_OK)
            {
                attributeValue = "Avatar changed";
            }

            if (mApi[apiIndex].lastError == API_ENOENT)
            {
                attributeValue = "Avatar not found";
            }
        }
        break;

#ifdef ENABLE_CHAT

    case MegaRequest::TYPE_CHAT_CREATE:
        if (mApi[apiIndex].lastError == API_OK)
        {
            MegaTextChat *chat = request->getMegaTextChatList()->get(0)->copy();

            mApi[apiIndex].chatid = chat->getHandle();
            mApi[apiIndex].chats[mApi[apiIndex].chatid].reset(chat);
        }
        break;

    case MegaRequest::TYPE_CHAT_INVITE:
        if (mApi[apiIndex].lastError == API_OK)
        {
            mApi[apiIndex].chatid = request->getNodeHandle();
            if (mApi[apiIndex].chats.find(mApi[apiIndex].chatid) != mApi[apiIndex].chats.end())
            {
                MegaTextChat *chat = mApi[apiIndex].chats[mApi[apiIndex].chatid].get();
                MegaHandle uh = request->getParentHandle();
                int priv = request->getAccess();
                unique_ptr<userpriv_vector> privsbuf{new userpriv_vector};

                const MegaTextChatPeerList *privs = chat->getPeerList();
                if (privs)
                {
                    for (int i = 0; i < privs->size(); i++)
                    {
                        if (privs->getPeerHandle(i) != uh)
                        {
                            privsbuf->push_back(userpriv_pair(privs->getPeerHandle(i), (privilege_t) privs->getPeerPrivilege(i)));
                        }
                    }
                }
                privsbuf->push_back(userpriv_pair(uh, (privilege_t) priv));
                privs = new MegaTextChatPeerListPrivate(privsbuf.get());
                chat->setPeerList(privs);
                delete privs;
            }
            else
            {
                LOG_err << "Trying to remove a peer from unknown chat";
            }
        }
        break;

    case MegaRequest::TYPE_CHAT_REMOVE:
        if (mApi[apiIndex].lastError == API_OK)
        {
            mApi[apiIndex].chatid = request->getNodeHandle();
            if (mApi[apiIndex].chats.find(mApi[apiIndex].chatid) != mApi[apiIndex].chats.end())
            {
                MegaTextChat *chat = mApi[apiIndex].chats[mApi[apiIndex].chatid].get();
                MegaHandle uh = request->getParentHandle();
                std::unique_ptr<userpriv_vector> privsbuf{new userpriv_vector};

                const MegaTextChatPeerList *privs = chat->getPeerList();
                if (privs)
                {
                    for (int i = 0; i < privs->size(); i++)
                    {
                        if (privs->getPeerHandle(i) != uh)
                        {
                            privsbuf->push_back(userpriv_pair(privs->getPeerHandle(i), (privilege_t) privs->getPeerPrivilege(i)));
                        }
                    }
                }
                privs = new MegaTextChatPeerListPrivate(privsbuf.get());
                chat->setPeerList(privs);
                delete privs;
            }
            else
            {
                LOG_err << "Trying to remove a peer from unknown chat";
            }
        }
        break;

    case MegaRequest::TYPE_CHAT_URL:
        if (mApi[apiIndex].lastError == API_OK)
        {
            link.assign(request->getLink());
        }
        break;
#endif

    case MegaRequest::TYPE_CREATE_ACCOUNT:
        if (mApi[apiIndex].lastError == API_OK)
        {
            sid = request->getSessionKey();
        }
        break;

    case MegaRequest::TYPE_FETCH_NODES:
        if (apiIndex == 0)
        {
            megaApi[0]->enableTransferResumption();
        }
        break;

    case MegaRequest::TYPE_GET_REGISTERED_CONTACTS:
        if (mApi[apiIndex].lastError == API_OK)
        {
            stringTable.reset(request->getMegaStringTable()->copy());
        }
        break;

    case MegaRequest::TYPE_GET_COUNTRY_CALLING_CODES:
        if (mApi[apiIndex].lastError == API_OK)
        {
            stringListMap.reset(request->getMegaStringListMap()->copy());
        }
        break;

    case MegaRequest::TYPE_FETCH_TIMEZONE:
        mApi[apiIndex].tzDetails.reset(mApi[apiIndex].lastError == API_OK ? request->getMegaTimeZoneDetails()->copy() : nullptr);
        break;

    case MegaRequest::TYPE_GET_USER_EMAIL:
        if (mApi[apiIndex].lastError == API_OK)
        {
            mApi[apiIndex].email = request->getEmail();
        }
        break;

    case MegaRequest::TYPE_ACCOUNT_DETAILS:
        mApi[apiIndex].accountDetails.reset(mApi[apiIndex].lastError == API_OK ? request->getMegaAccountDetails() : nullptr);
        break;

    case MegaRequest::TYPE_BACKUP_PUT:
        mBackupId = request->getParentHandle();
        if (request->getFlag()) // it's a new backup we just registered
            mBackupNameToBackupId.push_back({ Base64::atob(request->getName()), mBackupId} );
        break;

    case MegaRequest::TYPE_FETCH_GOOGLE_ADS:
        mApi[apiIndex].mStringMap.reset(mApi[apiIndex].lastError == API_OK ? request->getMegaStringMap()->copy() : nullptr);
            break;
    }
}

void SdkTest::onTransferFinish(MegaApi* api, MegaTransfer *transfer, MegaError* e)
{
    int apiIndex = getApiIndex(api);
    if (apiIndex < 0) return;

    mApi[apiIndex].transferFlags[transfer->getType()] = true;
    mApi[apiIndex].lastError = e->getErrorCode();   // todo: change the rest of the transfer test code to use lastTransferError instead.
    mApi[apiIndex].lastTransferError = e->getErrorCode();

    // there could be a race on these getting set?
    LOG_info << "lastError (by transfer) for MegaApi " << apiIndex << ": " << mApi[apiIndex].lastError;

    onTranferFinishedCount += 1;

    if (mApi[apiIndex].lastError == MegaError::API_OK)
        mApi[apiIndex].h = transfer->getNodeHandle();
}

void SdkTest::onTransferUpdate(MegaApi *api, MegaTransfer *transfer)
{
    onTransferUpdate_progress = transfer->getTransferredBytes();
    onTransferUpdate_filesize = transfer->getTotalBytes();
}

void SdkTest::onAccountUpdate(MegaApi* api)
{
    int apiIndex = getApiIndex(api);
    if (apiIndex < 0) return;

    mApi[apiIndex].accountUpdated = true;
}

void SdkTest::onUsersUpdate(MegaApi* api, MegaUserList *users)
{
    int apiIndex = getApiIndex(api);
    if (apiIndex < 0) return;

    if (!users)
        return;

    for (int i = 0; i < users->size(); i++)
    {
        MegaUser *u = users->get(i);

        if (u->hasChanged(MegaUser::CHANGE_TYPE_AVATAR)
                || u->hasChanged(MegaUser::CHANGE_TYPE_FIRSTNAME)
                || u->hasChanged(MegaUser::CHANGE_TYPE_LASTNAME)
                || u->hasChanged(MegaUser::CHANGE_TYPE_BACKUP_NAMES))
        {
            mApi[apiIndex].userUpdated = true;
        }
        else
        {
            // Contact is removed from main account
            mApi[apiIndex].requestFlags[MegaRequest::TYPE_REMOVE_CONTACT] = true;
            mApi[apiIndex].userUpdated = true;
        }
    }
}

void SdkTest::onNodesUpdate(MegaApi* api, MegaNodeList *nodes)
{
    int apiIndex = getApiIndex(api);
    if (apiIndex < 0) return;

    mApi[apiIndex].nodeUpdated = true;
}

void SdkTest::onContactRequestsUpdate(MegaApi* api, MegaContactRequestList* requests)
{
    int apiIndex = getApiIndex(api);
    if (apiIndex < 0) return;

    mApi[apiIndex].contactRequestUpdated = true;
}

#ifdef ENABLE_CHAT
void SdkTest::onChatsUpdate(MegaApi *api, MegaTextChatList *chats)
{
    int apiIndex = getApiIndex(api);
    if (apiIndex < 0) return;

    MegaTextChatList *list = NULL;
    if (chats)
    {
        list = chats->copy();
    }
    else
    {
        list = megaApi[apiIndex]->getChatList();
    }
    for (int i = 0; i < list->size(); i++)
    {
        handle chatid = list->get(i)->getHandle();
        if (mApi[apiIndex].chats.find(chatid) != mApi[apiIndex].chats.end())
        {
            mApi[apiIndex].chats[chatid].reset(list->get(i)->copy());
        }
        else
        {
            mApi[apiIndex].chats[chatid].reset(list->get(i)->copy());
        }
    }
    delete list;

    mApi[apiIndex].chatUpdated = true;
}

void SdkTest::createChat(bool group, MegaTextChatPeerList *peers, int timeout)
{
    int apiIndex = 0;
    mApi[apiIndex].requestFlags[MegaRequest::TYPE_CHAT_CREATE] = false;
    megaApi[0]->createChat(group, peers);
    waitForResponse(&mApi[apiIndex].requestFlags[MegaRequest::TYPE_CHAT_CREATE], timeout);
    if (timeout)
    {
        ASSERT_TRUE(mApi[apiIndex].requestFlags[MegaRequest::TYPE_CHAT_CREATE]) << "Chat creation not finished after " << timeout  << " seconds";
    }

    ASSERT_EQ(MegaError::API_OK, mApi[apiIndex].lastError) << "Chat creation failed (error: " << mApi[apiIndex].lastError << ")";
}

#endif

void SdkTest::onEvent(MegaApi*, MegaEvent *event)
{
    std::lock_guard<std::mutex> lock{lastEventMutex};
    lastEvent.reset(event->copy());
}


void SdkTest::fetchnodes(unsigned int apiIndex, int timeout)
{
    mApi[apiIndex].requestFlags[MegaRequest::TYPE_FETCH_NODES] = false;

    mApi[apiIndex].megaApi->fetchNodes();

    ASSERT_TRUE( waitForResponse(&mApi[apiIndex].requestFlags[MegaRequest::TYPE_FETCH_NODES], timeout) )
            << "Fetchnodes failed after " << timeout  << " seconds";
    ASSERT_EQ(MegaError::API_OK, mApi[apiIndex].lastError) << "Fetchnodes failed (error: " << mApi[apiIndex].lastError << ")";
}

void SdkTest::logout(unsigned int apiIndex, int timeout)
{
    mApi[apiIndex].requestFlags[MegaRequest::TYPE_LOGOUT] = false;
    mApi[apiIndex].megaApi->logout(this);

    EXPECT_TRUE( waitForResponse(&mApi[apiIndex].requestFlags[MegaRequest::TYPE_LOGOUT], timeout) )
            << "Logout failed after " << timeout  << " seconds";

    // if the connection was closed before the response of the request was received, the result is ESID
    if (mApi[apiIndex].lastError == MegaError::API_ESID) mApi[apiIndex].lastError = MegaError::API_OK;

    EXPECT_EQ(MegaError::API_OK, mApi[apiIndex].lastError) << "Logout failed (error: " << mApi[apiIndex].lastError << ")";
}

char* SdkTest::dumpSession()
{
    return megaApi[0]->dumpSession();
}

void SdkTest::locallogout(int timeout)
{
    auto logoutErr = doRequestLocalLogout(0);
    ASSERT_EQ(MegaError::API_OK, logoutErr) << "Local logout failed (error: " << logoutErr << ")";
}

void SdkTest::resumeSession(const char *session, int timeout)
{
    int apiIndex = 0;
    ASSERT_EQ(MegaError::API_OK, synchronousFastLogin(apiIndex, session, this)) << "Resume session failed (error: " << mApi[apiIndex].lastError << ")";
}

void SdkTest::purgeTree(MegaNode *p, bool depthfirst)
{
    int apiIndex = 0;
    std::unique_ptr<MegaNodeList> children{megaApi[0]->getChildren(p)};

    for (int i = 0; i < children->size(); i++)
    {
        MegaNode *n = children->get(i);

        // removing the folder removes the children anyway
        if (depthfirst && n->isFolder())
            purgeTree(n);

        string nodepath = n->getName() ? n->getName() : "<no name>";
        auto result = synchronousRemove(apiIndex, n);
        if (result == API_EEXIST || result == API_ENOENT)
        {
            LOG_warn << "node " << nodepath << " was already removed in api " << apiIndex << ", detected by error code " << result;
            result = API_OK;
        }

        ASSERT_EQ(MegaError::API_OK, result) << "Remove node operation failed (error: " << mApi[apiIndex].lastError << ")";
    }
}

bool SdkTest::waitForResponse(bool *responseReceived, unsigned int timeout)
{
    timeout *= 1000000; // convert to micro-seconds
    unsigned int tWaited = 0;    // microseconds
    bool connRetried = false;
    while(!(*responseReceived))
    {
        WaitMillisec(pollingT / 1000);

        if (timeout)
        {
            tWaited += pollingT;
            if (tWaited >= timeout)
            {
                return false;   // timeout is expired
            }
            // if no response after 2 minutes...
            else if (!connRetried && tWaited > (pollingT * 240))
            {
                megaApi[0]->retryPendingConnections(true);
                if (megaApi.size() > 1 && megaApi[1] && megaApi[1]->isLoggedIn())
                {
                    megaApi[1]->retryPendingConnections(true);
                }
                connRetried = true;
            }
        }
    }

    return true;    // response is received
}

bool SdkTest::synchronousTransfer(unsigned apiIndex, int type, std::function<void()> f, unsigned int timeout)
{
    auto& flag = mApi[apiIndex].transferFlags[type];
    flag = false;
    f();
    auto result = waitForResponse(&flag, timeout);
    EXPECT_TRUE(result) << "Transfer (type " << type << ") not finished yet after " << timeout << " seconds";
    if (!result) mApi[apiIndex].lastError = -999; // local timeout
    if (!result) mApi[apiIndex].lastTransferError = -999; // local timeout    TODO: switch all transfer code to use lastTransferError .  Some still uses lastError
    return result;
}

bool SdkTest::synchronousRequest(unsigned apiIndex, int type, std::function<void()> f, unsigned int timeout)
{
    auto& flag = mApi[apiIndex].requestFlags[type];
    flag = false;
    f();
    auto result = waitForResponse(&flag, timeout);
    EXPECT_TRUE(result) << "Request (type " << type << ") failed after " << timeout << " seconds";
    if (!result) mApi[apiIndex].lastError = -999;
    return result;
}

void SdkTest::createFile(string filename, bool largeFile)
{
    fs::path p = fs::u8path(filename);
    std::ofstream file(p,ios::out);

    if (file)
    {
        int limit = 2000;

        // create a file large enough for long upload/download times (5-10MB)
        if (largeFile)
            limit = 1000000 + rand() % 1000000;

        //limit = 5494065 / 5;

        for (int i = 0; i < limit; i++)
        {
            file << "test ";
        }

        file.close();
    }
}

int64_t SdkTest::getFilesize(string filename)
{
    struct stat stat_buf;
    int rc = stat(filename.c_str(), &stat_buf);

    return rc == 0 ? int64_t(stat_buf.st_size) : int64_t(-1);
}

void SdkTest::deleteFile(string filename)
{
    fs::path p = fs::u8path(filename);
    std::error_code ignoredEc;
    fs::remove(p, ignoredEc);
}

string_vector envVarAccount = {"MEGA_EMAIL", "MEGA_EMAIL_AUX", "MEGA_EMAIL_AUX2"};
string_vector envVarPass    = {"MEGA_PWD",   "MEGA_PWD_AUX",   "MEGA_PWD_AUX2"};

void SdkTest::getAccountsForTest(unsigned howMany)
{
    assert(howMany > 0 && howMany <= 3);
    out() << logTime() << "Test setting up for " << howMany << " accounts " << endl;

    megaApi.resize(howMany);
    mApi.resize(howMany);

    std::vector<std::unique_ptr<RequestTracker>> trackers;
    trackers.resize(howMany);

    for (unsigned index = 0; index < howMany; ++index)
    {
        if (const char *buf = getenv(envVarAccount[index].c_str()))
        {
            mApi[index].email.assign(buf);
        }
        ASSERT_LT((size_t) 0, mApi[index].email.length()) << "Set test account " << index << " username at the environment variable $" << envVarAccount[index];

        if (const char* buf = getenv(envVarPass[index].c_str()))
        {
            mApi[index].pwd.assign(buf);
        }
        ASSERT_LT((size_t) 0, mApi[index].pwd.length()) << "Set test account " << index << " password at the environment variable $" << envVarPass[index];

        megaApi[index].reset(new MegaApi(APP_KEY.c_str(), megaApiCacheFolder(index).c_str(), USER_AGENT.c_str(), unsigned(THREADS_PER_MEGACLIENT)));
        mApi[index].megaApi = megaApi[index].get();

        megaApi[index]->setLoggingName(to_string(index).c_str());
        megaApi[index]->addListener(this);    // TODO: really should be per api

        if (!gResumeSessions || gSessionIDs[index].empty() || gSessionIDs[index] == "invalid")
        {
            out() << logTime() << "Logging into account " << index << endl;
            trackers[index] = asyncRequestLogin(index, mApi[index].email.c_str(), mApi[index].pwd.c_str());
        }
        else
        {
            out() << logTime() << "Resuming session for account " << index << endl;
            trackers[index] = asyncRequestFastLogin(index, gSessionIDs[index].c_str());
        }
    }

    // wait for logins to complete:
    for (unsigned index = 0; index < howMany; ++index)
    {
        ASSERT_EQ(API_OK, trackers[index]->waitForResult()) << " Failed to establish a login/session for accout " << index;
    }

    // perform parallel fetchnodes for each
    for (unsigned index = 0; index < howMany; ++index)
    {
        out() << logTime() << "Fetching nodes for account " << index << endl;
        trackers[index] = asyncRequestFetchnodes(index);
    }

    // wait for fetchnodes to complete:
    for (unsigned index = 0; index < howMany; ++index)
    {
        ASSERT_EQ(API_OK, trackers[index]->waitForResult()) << " Failed to fetchnodes for accout " << index;
    }

    // In case the last test exited without cleaning up (eg, debugging etc)
    out() << logTime() << "Cleaning up account 0" << endl;
    Cleanup();
    out() << logTime() << "Test setup done, test starts" << endl;
}

void SdkTest::releaseMegaApi(unsigned int apiIndex)
{
    if (mApi.size() <= apiIndex)
    {
        return;
    }

    assert(megaApi[apiIndex].get() == mApi[apiIndex].megaApi);
    if (mApi[apiIndex].megaApi)
    {
        if (mApi[apiIndex].megaApi->isLoggedIn())
        {
            if (!gResumeSessions)
                ASSERT_NO_FATAL_FAILURE( logout(apiIndex) );
            else
                ASSERT_NO_FATAL_FAILURE( locallogout(apiIndex) );
        }

        megaApi[apiIndex].reset();
        mApi[apiIndex].megaApi = NULL;
    }
}

void SdkTest::inviteContact(unsigned apiIndex, string email, string message, int action)
{
    ASSERT_EQ(MegaError::API_OK, synchronousInviteContact(apiIndex, email.data(), message.data(), action)) << "Contact invitation failed";
}

void SdkTest::replyContact(MegaContactRequest *cr, int action)
{
    int apiIndex = 1;
    ASSERT_EQ(MegaError::API_OK, synchronousReplyContactRequest(apiIndex, cr, action)) << "Contact reply failed";
}

void SdkTest::removeContact(string email, int timeout)
{
    int apiIndex = 0;
    MegaUser *u = megaApi[apiIndex]->getContact(email.data());
    bool null_pointer = (u == NULL);
    ASSERT_FALSE(null_pointer) << "Cannot find the specified contact (" << email << ")";

    if (u->getVisibility() != MegaUser::VISIBILITY_VISIBLE)
    {
        mApi[apiIndex].userUpdated = true;  // nothing to do
        delete u;
        return;
    }

    auto result = synchronousRemoveContact(apiIndex, u);

    if (result == API_EEXIST)
    {
        LOG_warn << "Contact " << email << " was already removed in api " << apiIndex;
        result = API_OK;
    }

    ASSERT_EQ(MegaError::API_OK, result) << "Contact deletion of " << email << " failed on api " << apiIndex;

    delete u;
}

void SdkTest::shareFolder(MegaNode *n, const char *email, int action, int timeout)
{
    int apiIndex = 0;
    ASSERT_EQ(MegaError::API_OK, synchronousShare(apiIndex, n, email, action)) << "Folder sharing failed" << endl << "User: " << email << " Action: " << action;
}

void SdkTest::createPublicLink(unsigned apiIndex, MegaNode *n, m_time_t expireDate, int timeout, bool isFreeAccount)
{
    mApi[apiIndex].requestFlags[MegaRequest::TYPE_EXPORT] = false;

    auto err = synchronousExportNode(apiIndex, n, expireDate);

    if (!expireDate || !isFreeAccount)
    {
        ASSERT_EQ(MegaError::API_OK, err) << "Public link creation failed (error: " << mApi[apiIndex].lastError << ")";
    }
    else
    {
        bool res = MegaError::API_OK != err && err != -999;
        ASSERT_TRUE(res) << "Public link creation with expire time on free account (" << mApi[apiIndex].email << ") succeed, and it mustn't";
    }
}

void SdkTest::importPublicLink(unsigned apiIndex, string link, MegaNode *parent, int timeout)
{
    mApi[apiIndex].requestFlags[MegaRequest::TYPE_IMPORT_LINK] = false;
    mApi[apiIndex].megaApi->importFileLink(link.data(), parent);

    ASSERT_TRUE(waitForResponse(&mApi[apiIndex].requestFlags[MegaRequest::TYPE_IMPORT_LINK], timeout) )
            << "Public link import not finished after " << timeout  << " seconds";
    ASSERT_EQ(MegaError::API_OK, mApi[apiIndex].lastError) << "Public link import failed (error: " << mApi[apiIndex].lastError << ")";
}

void SdkTest::getPublicNode(unsigned apiIndex, string link, int timeout)
{
    mApi[apiIndex].requestFlags[MegaRequest::TYPE_GET_PUBLIC_NODE] = false;
    mApi[apiIndex].megaApi->getPublicNode(link.data());

    ASSERT_TRUE(waitForResponse(&mApi[apiIndex].requestFlags[MegaRequest::TYPE_GET_PUBLIC_NODE], timeout) )
            << "Public link retrieval not finished after " << timeout  << " seconds";
    ASSERT_EQ(MegaError::API_OK, mApi[apiIndex].lastError) << "Public link retrieval failed (error: " << mApi[apiIndex].lastError << ")";
}

void SdkTest::removePublicLink(unsigned apiIndex, MegaNode *n, int timeout)
{
    mApi[apiIndex].requestFlags[MegaRequest::TYPE_EXPORT] = false;
    mApi[apiIndex].megaApi->disableExport(n);

    ASSERT_TRUE( waitForResponse(&mApi[apiIndex].requestFlags[MegaRequest::TYPE_EXPORT], timeout) )
            << "Public link removal not finished after " << timeout  << " seconds";
    ASSERT_EQ(MegaError::API_OK, mApi[apiIndex].lastError) << "Public link removal failed (error: " << mApi[apiIndex].lastError << ")";
}

void SdkTest::getContactRequest(unsigned int apiIndex, bool outgoing, int expectedSize)
{
    MegaContactRequestList *crl;

    if (outgoing)
    {
        crl = mApi[apiIndex].megaApi->getOutgoingContactRequests();
        ASSERT_EQ(expectedSize, crl->size()) << "Too many outgoing contact requests in account " << apiIndex;
        if (expectedSize)
            mApi[apiIndex].cr.reset(crl->get(0)->copy());
    }
    else
    {
        crl = mApi[apiIndex].megaApi->getIncomingContactRequests();
        ASSERT_EQ(expectedSize, crl->size()) << "Too many incoming contact requests in account " << apiIndex;
        if (expectedSize)
            mApi[apiIndex].cr.reset(crl->get(0)->copy());
    }

    delete crl;
}

void SdkTest::createFolder(unsigned int apiIndex, const char *name, MegaNode *n, int timeout)
{
    mApi[apiIndex].requestFlags[MegaRequest::TYPE_CREATE_FOLDER] = false;
    mApi[apiIndex].megaApi->createFolder(name, n);

    ASSERT_TRUE( waitForResponse(&mApi[apiIndex].requestFlags[MegaRequest::TYPE_CREATE_FOLDER], timeout) )
            << "Folder creation failed after " << timeout  << " seconds";
    ASSERT_EQ(MegaError::API_OK, mApi[apiIndex].lastError) << "Cannot create a folder (error: " << mApi[apiIndex].lastError << ")";
}

void SdkTest::deleteNode(unsigned int apiIndex, MegaNode *n, int timeout)
{
    mApi[apiIndex].requestFlags[MegaRequest::TYPE_REMOVE] = false;
    mApi[apiIndex].megaApi->remove(n);

    ASSERT_TRUE( waitForResponse(&mApi[apiIndex].requestFlags[MegaRequest::TYPE_REMOVE], timeout) )
            << "Removing node failed after " << timeout  << " seconds";
    ASSERT_EQ(MegaError::API_OK, mApi[apiIndex].lastError) << "Cannot remove a node (error: " << mApi[apiIndex].lastError << ")";
}

void SdkTest::renameNode(unsigned int apiIndex, MegaNode *n, std::string newFolderName, int timeout)
{
    mApi[apiIndex].requestFlags[MegaRequest::TYPE_RENAME] = false;
    mApi[apiIndex].megaApi->renameNode(n,newFolderName.c_str());

    ASSERT_TRUE( waitForResponse(&mApi[apiIndex].requestFlags[MegaRequest::TYPE_RENAME], timeout) )
            << "Renaming node failed after " << timeout  << " seconds";
    ASSERT_EQ(MegaError::API_OK, mApi[apiIndex].lastError) << "Cannot rename a node (error: " << mApi[apiIndex].lastError << ")";
}

void SdkTest::moveNode(unsigned int apiIndex, MegaNode *n, MegaNode *newParent, int timeout)
{
    mApi[apiIndex].requestFlags[MegaRequest::TYPE_MOVE] = false;
    mApi[apiIndex].megaApi->moveNode(n,newParent);

    ASSERT_TRUE( waitForResponse(&mApi[apiIndex].requestFlags[MegaRequest::TYPE_MOVE], timeout) )
            << "Moving node failed after " << timeout  << " seconds";
    ASSERT_EQ(MegaError::API_OK, mApi[apiIndex].lastError) << "Cannot move a node (error: " << mApi[apiIndex].lastError << ")";
}

void SdkTest::copyNode(unsigned int apiIndex, MegaNode *n, MegaNode *newParent, const char* newName, int timeout)
{
    mApi[apiIndex].requestFlags[MegaRequest::TYPE_COPY] = false;
    mApi[apiIndex].megaApi->copyNode(n, newParent, newName);

    ASSERT_TRUE( waitForResponse(&mApi[apiIndex].requestFlags[MegaRequest::TYPE_COPY], timeout) )
            << "Copying node failed after " << timeout  << " seconds";
    ASSERT_EQ(MegaError::API_OK, mApi[apiIndex].lastError) << "Cannot copy a node (error: " << mApi[apiIndex].lastError << ")";
}

void SdkTest::getRegisteredContacts(const std::map<std::string, std::string>& contacts)
{
    int apiIndex = 0;

    auto contactsStringMap = std::unique_ptr<MegaStringMap>{MegaStringMap::createInstance()};
    for  (const auto& pair : contacts)
    {
        contactsStringMap->set(pair.first.c_str(), pair.second.c_str());
    }

    ASSERT_EQ(MegaError::API_OK, synchronousGetRegisteredContacts(apiIndex, contactsStringMap.get(), this)) << "Get registered contacts failed";
}

void SdkTest::getCountryCallingCodes(const int timeout)
{
    int apiIndex = 0;
    ASSERT_EQ(MegaError::API_OK, synchronousGetCountryCallingCodes(apiIndex, this)) << "Get country calling codes failed";
}

void SdkTest::setUserAttribute(int type, string value, int timeout)
{
    int apiIndex = 0;
    mApi[apiIndex].requestFlags[MegaRequest::TYPE_SET_ATTR_USER] = false;

    if (type == MegaApi::USER_ATTR_AVATAR)
    {
        megaApi[apiIndex]->setAvatar(value.empty() ? NULL : value.c_str());
    }
    else
    {
        megaApi[apiIndex]->setUserAttribute(type, value.c_str());
    }

    ASSERT_TRUE( waitForResponse(&mApi[apiIndex].requestFlags[MegaRequest::TYPE_SET_ATTR_USER], timeout) )
            << "User attribute setup not finished after " << timeout  << " seconds";
    ASSERT_EQ(MegaError::API_OK, mApi[apiIndex].lastError) << "User attribute setup failed (error: " << mApi[apiIndex].lastError << ")";
}

void SdkTest::getUserAttribute(MegaUser *u, int type, int timeout, int apiIndex)
{
    mApi[apiIndex].requestFlags[MegaRequest::TYPE_GET_ATTR_USER] = false;

    int err;
    if (type == MegaApi::USER_ATTR_AVATAR)
    {
        err = synchronousGetUserAvatar(apiIndex, u, AVATARDST.data());
    }
    else
    {
        err = synchronousGetUserAttribute(apiIndex, u, type);
    }
    bool result = (err == MegaError::API_OK) || (err == MegaError::API_ENOENT);
    ASSERT_TRUE(result) << "User attribute retrieval failed (error: " << err << ")";
}

///////////////////////////__ Tests using SdkTest __//////////////////////////////////

/**
 * @brief TEST_F SdkTestCreateAccount
 *
 * It tests the creation of a new account for a random user.
 *  - Create account and send confirmation link
 *  - Logout and resume the create-account process
 *  - Send the confirmation link to a different email address
 *  - Wait for confirmation of account by a different client
 */
TEST_F(SdkTest, DISABLED_SdkTestCreateAccount)
{
    getAccountsForTest(2);

    string email1 = "user@domain.com";
    string pwd = "pwd";
    string email2 = "other-user@domain.com";

    LOG_info << "___TEST Create account___";

    // Create an ephemeral session internally and send a confirmation link to email
    ASSERT_TRUE(synchronousCreateAccount(0, email1.c_str(), pwd.c_str(), "MyFirstname", "MyLastname"))
            << "Account creation has failed after " << maxTimeout << " seconds";
    ASSERT_EQ(MegaError::API_OK, mApi[0].lastError) << "Account creation failed (error: " << mApi[0].lastError << ")";

    // Logout from ephemeral session and resume session
    ASSERT_NO_FATAL_FAILURE( locallogout() );
    ASSERT_TRUE(synchronousResumeCreateAccount(0, sid.c_str()))
            << "Account creation has failed after " << maxTimeout << " seconds";
    ASSERT_EQ(MegaError::API_OK, mApi[0].lastError) << "Account creation failed (error: " << mApi[0].lastError << ")";

    // Send the confirmation link to a different email address
    ASSERT_TRUE(synchronousSendSignupLink(0, email2.c_str(), "MyFirstname", pwd.c_str()))
            << "Send confirmation link to another email failed after " << maxTimeout << " seconds";
    ASSERT_EQ(MegaError::API_OK, mApi[0].lastError) << "Send confirmation link to another email address failed (error: " << mApi[0].lastError << ")";

    // Now, confirm the account by using a different client...

    // ...and wait for the AP notifying the confirmation
    bool *flag = &mApi[0].accountUpdated; *flag = false;
    ASSERT_TRUE( waitForResponse(flag) )
            << "Account confirmation not received after " << maxTimeout << " seconds";
}

bool veryclose(double a, double b)
{
    double diff = b - a;
    double denom = fabs(a) + fabs(b);
    if (denom == 0)
    {
        return diff == 0;
    }
    double ratio = fabs(diff / denom);
    return ratio * 1000000 < 1;
}

TEST_F(SdkTest, SdkTestKillSession)
{
    // Convenience.
    using MegaAccountSessionPtr =
      std::unique_ptr<MegaAccountSession>;

    // Make sure environment variable are restored.
    auto accounts = makeScopedValue(envVarAccount, string_vector(2, "MEGA_EMAIL"));
    auto passwords = makeScopedValue(envVarPass, string_vector(2, "MEGA_PWD"));

    // Get two sessions for the same account.
    getAccountsForTest(2);

    // Make sure the sessions aren't reused.
    gSessionIDs[0] = "invalid";
    gSessionIDs[1] = "invalid";

    // Get our hands on the second client's session.
    MegaHandle sessionHandle = UNDEF;

    auto result = synchronousGetExtendedAccountDetails(1, true);
    ASSERT_EQ(result, MegaError::API_OK)
      << "GetExtendedAccountDetails failed (error: "
      << result
      << ")";

    for (int i = 0; i < mApi[1].accountDetails->getNumSessions(); )
    {
        MegaAccountSessionPtr session;

        session.reset(mApi[1].accountDetails->getSession(i++));

        if (session->isCurrent())
        {
            sessionHandle = session->getHandle();
            break;
        }
    }

    // Were we able to retrieve the second client's session handle?
    ASSERT_NE(sessionHandle, UNDEF)
      << "Unable to get second client's session handle.";

    // Kill the second client's session (via the first.)
    result = synchronousKillSession(0, sessionHandle);
    ASSERT_EQ(result, MegaError::API_OK)
      << "Unable to kill second client's session (error: "
      << result
      << ")";

    // Wait for the second client to become logged out.
    ASSERT_TRUE(WaitFor([&]()
                        {
                            return mApi[1].megaApi->isLoggedIn()  == 0;
                        },
                        8 * 1000));

    // Log out the primary account.
    logout(0);
}

/**
 * @brief TEST_F SdkTestNodeAttributes
 *
 *
 */
TEST_F(SdkTest, SdkTestNodeAttributes)
{
    LOG_info << "___TEST Node attributes___";
    getAccountsForTest(2);

    std::unique_ptr<MegaNode> rootnode{megaApi[0]->getRootNode()};

    string filename1 = UPFILE;
    createFile(filename1, false);

    ASSERT_EQ(MegaError::API_OK, synchronousStartUpload(0, filename1.data(), rootnode.get())) << "Cannot upload a test file";

    std::unique_ptr<MegaNode> n1(megaApi[0]->getNodeByHandle(mApi[0].h));
    bool null_pointer = (n1.get() == NULL);
    ASSERT_FALSE(null_pointer) << "Cannot initialize test scenario (error: " << mApi[0].lastError << ")";


    // ___ Set invalid duration of a node ___

    gTestingInvalidArgs = true;

    ASSERT_EQ(MegaError::API_EARGS, synchronousSetNodeDuration(0, n1.get(), -14)) << "Unexpected error setting invalid node duration";

    gTestingInvalidArgs = false;


    // ___ Set duration of a node ___

    ASSERT_EQ(MegaError::API_OK, synchronousSetNodeDuration(0, n1.get(), 929734)) << "Cannot set node duration";

    n1.reset(megaApi[0]->getNodeByHandle(mApi[0].h));
    ASSERT_EQ(929734, n1->getDuration()) << "Duration value does not match";


    // ___ Reset duration of a node ___

    ASSERT_EQ(MegaError::API_OK, synchronousSetNodeDuration(0, n1.get(), -1)) << "Cannot reset node duration";

    n1.reset(megaApi[0]->getNodeByHandle(mApi[0].h));
    ASSERT_EQ(-1, n1->getDuration()) << "Duration value does not match";

    // set several values that the requests will need to consolidate, some will be in the same batch
    megaApi[0]->setCustomNodeAttribute(n1.get(), "custom1", "value1");
    megaApi[0]->setCustomNodeAttribute(n1.get(), "custom1", "value12");
    megaApi[0]->setCustomNodeAttribute(n1.get(), "custom1", "value13");
    megaApi[0]->setCustomNodeAttribute(n1.get(), "custom2", "value21");
    WaitMillisec(100);
    megaApi[0]->setCustomNodeAttribute(n1.get(), "custom2", "value22");
    megaApi[0]->setCustomNodeAttribute(n1.get(), "custom2", "value23");
    megaApi[0]->setCustomNodeAttribute(n1.get(), "custom3", "value31");
    megaApi[0]->setCustomNodeAttribute(n1.get(), "custom3", "value32");
    megaApi[0]->setCustomNodeAttribute(n1.get(), "custom3", "value33");
    ASSERT_EQ(MegaError::API_OK, doSetNodeDuration(0, n1.get(), 929734)) << "Cannot set node duration";
    n1.reset(megaApi[0]->getNodeByHandle(mApi[0].h));

    ASSERT_STREQ("value13", n1->getCustomAttr("custom1"));
    ASSERT_STREQ("value23", n1->getCustomAttr("custom2"));
    ASSERT_STREQ("value33", n1->getCustomAttr("custom3"));


    // ___ Set invalid coordinates of a node (out of range) ___

    gTestingInvalidArgs = true;

    ASSERT_EQ(MegaError::API_EARGS, synchronousSetNodeCoordinates(0, n1.get(), -1523421.8719987255814, +6349.54)) << "Unexpected error setting invalid node coordinates";


    // ___ Set invalid coordinates of a node (out of range) ___

    ASSERT_EQ(MegaError::API_EARGS, synchronousSetNodeCoordinates(0, n1.get(), -160.8719987255814, +49.54)) << "Unexpected error setting invalid node coordinates";


    // ___ Set invalid coordinates of a node (out of range) ___

    ASSERT_EQ(MegaError::API_EARGS, synchronousSetNodeCoordinates(0, n1.get(), MegaNode::INVALID_COORDINATE, +69.54)) << "Unexpected error trying to reset only one coordinate";

    gTestingInvalidArgs = false;

    // ___ Set coordinates of a node ___

    double lat = -51.8719987255814;
    double lon = +179.54;

    ASSERT_EQ(MegaError::API_OK, synchronousSetNodeCoordinates(0, n1.get(), lat, lon)) << "Cannot set node coordinates";

    n1.reset(megaApi[0]->getNodeByHandle(mApi[0].h));

    // do same conversions to lose the same precision
    int buf = int(((lat + 90) / 180) * 0xFFFFFF);
    double res = -90 + 180 * (double) buf / 0xFFFFFF;

    ASSERT_EQ(res, n1->getLatitude()) << "Latitude value does not match";

    buf = int((lon == 180) ? 0 : (lon + 180) / 360 * 0x01000000);
    res = -180 + 360 * (double) buf / 0x01000000;

    ASSERT_EQ(res, n1->getLongitude()) << "Longitude value does not match";


    // ___ Set coordinates of a node to origin (0,0) ___

    lon = 0;
    lat = 0;

    ASSERT_EQ(MegaError::API_OK, synchronousSetNodeCoordinates(0, n1.get(), 0, 0)) << "Cannot set node coordinates";

    n1.reset(megaApi[0]->getNodeByHandle(mApi[0].h));

    // do same conversions to lose the same precision
    buf = int(((lat + 90) / 180) * 0xFFFFFF);
    res = -90 + 180 * (double) buf / 0xFFFFFF;

    ASSERT_EQ(res, n1->getLatitude()) << "Latitude value does not match";
    ASSERT_EQ(lon, n1->getLongitude()) << "Longitude value does not match";


    // ___ Set coordinates of a node to border values (90,180) ___

    lat = 90;
    lon = 180;

    ASSERT_EQ(MegaError::API_OK, synchronousSetNodeCoordinates(0, n1.get(), lat, lon)) << "Cannot set node coordinates";

    n1.reset(megaApi[0]->getNodeByHandle(mApi[0].h));

    ASSERT_EQ(lat, n1->getLatitude()) << "Latitude value does not match";
    bool value_ok = ((n1->getLongitude() == lon) || (n1->getLongitude() == -lon));
    ASSERT_TRUE(value_ok) << "Longitude value does not match";


    // ___ Set coordinates of a node to border values (-90,-180) ___

    lat = -90;
    lon = -180;

    ASSERT_EQ(MegaError::API_OK, synchronousSetNodeCoordinates(0, n1.get(), lat, lon)) << "Cannot set node coordinates";

    n1.reset(megaApi[0]->getNodeByHandle(mApi[0].h));

    ASSERT_EQ(lat, n1->getLatitude()) << "Latitude value does not match";
    value_ok = ((n1->getLongitude() == lon) || (n1->getLongitude() == -lon));
    ASSERT_TRUE(value_ok) << "Longitude value does not match";


    // ___ Reset coordinates of a node ___

    lat = lon = MegaNode::INVALID_COORDINATE;

    synchronousSetNodeCoordinates(0, n1.get(), lat, lon);

    n1.reset(megaApi[0]->getNodeByHandle(mApi[0].h));
    ASSERT_EQ(lat, n1->getLatitude()) << "Latitude value does not match";
    ASSERT_EQ(lon, n1->getLongitude()) << "Longitude value does not match";


    // ******************    also test shareable / unshareable versions:

    ASSERT_EQ(MegaError::API_OK, synchronousGetSpecificAccountDetails(0, true, true, true)) << "Cannot get account details";

    // ___ set the coords  (shareable)
    lat = -51.8719987255814;
    lon = +179.54;
    ASSERT_EQ(MegaError::API_OK, synchronousSetNodeCoordinates(0, n1.get(), lat, lon)) << "Cannot set node coordinates";

    // ___ get a link to the file node
    ASSERT_NO_FATAL_FAILURE(createPublicLink(0, n1.get(), 0, maxTimeout, mApi[0].accountDetails->getProLevel() == 0));
    // The created link is stored in this->link at onRequestFinish()
    string nodelink = this->link;

    // ___ import the link
    ASSERT_NO_FATAL_FAILURE(importPublicLink(1, nodelink, std::unique_ptr<MegaNode>{megaApi[1]->getRootNode()}.get()));
    std::unique_ptr<MegaNode> nimported{megaApi[1]->getNodeByHandle(mApi[1].h)};

    ASSERT_TRUE(veryclose(lat, nimported->getLatitude())) << "Latitude " << n1->getLatitude() << " value does not match " << lat;
    ASSERT_TRUE(veryclose(lon, nimported->getLongitude())) << "Longitude " << n1->getLongitude() << " value does not match " << lon;

    // ___ remove the imported node, for a clean next test
    mApi[1].requestFlags[MegaRequest::TYPE_REMOVE] = false;
    megaApi[1]->remove(nimported.get());
    ASSERT_TRUE(waitForResponse(&mApi[1].requestFlags[MegaRequest::TYPE_REMOVE]))
        << "Remove operation failed after " << maxTimeout << " seconds";
    ASSERT_EQ(MegaError::API_OK, mApi[1].lastError) << "Cannot remove a node (error: " << mApi[1].lastError << ")";


    // ___ again but unshareable this time - totally separate new node - set the coords  (unshareable)

    string filename2 = "a"+UPFILE;
    createFile(filename2, false);
    ASSERT_EQ(MegaError::API_OK, synchronousStartUpload(0, filename2.data(), rootnode.get())) << "Cannot upload a test file";
    MegaNode *n2 = megaApi[0]->getNodeByHandle(mApi[0].h);
    ASSERT_NE(n2, ((void*)NULL)) << "Cannot initialize second node for scenario (error: " << mApi[0].lastError << ")";

    lat = -5 + -51.8719987255814;
    lon = -5 + +179.54;
    mApi[0].requestFlags[MegaRequest::TYPE_SET_ATTR_NODE] = false;
    megaApi[0]->setUnshareableNodeCoordinates(n2, lat, lon);
    waitForResponse(&mApi[0].requestFlags[MegaRequest::TYPE_SET_ATTR_NODE]);
    ASSERT_EQ(MegaError::API_OK, mApi[0].lastError) << "Cannot set unshareable node coordinates (error: " << mApi[0].lastError << ")";

    // ___ confirm this user can read them
    MegaNode* selfread = megaApi[0]->getNodeByHandle(n2->getHandle());
    ASSERT_TRUE(veryclose(lat, selfread->getLatitude())) << "Latitude " << n2->getLatitude() << " value does not match " << lat;
    ASSERT_TRUE(veryclose(lon, selfread->getLongitude())) << "Longitude " << n2->getLongitude() << " value does not match " << lon;

    // ___ get a link to the file node
    this->link.clear();
    ASSERT_NO_FATAL_FAILURE(createPublicLink(0, n2, 0, maxTimeout, mApi[0].accountDetails->getProLevel() == 0));

    // The created link is stored in this->link at onRequestFinish()
    string nodelink2 = this->link;

    // ___ import the link
    ASSERT_NO_FATAL_FAILURE(importPublicLink(1, nodelink2, std::unique_ptr<MegaNode>{megaApi[1]->getRootNode()}.get()));
    nimported = std::unique_ptr<MegaNode>{megaApi[1]->getNodeByHandle(mApi[1].h)};

    // ___ confirm other user cannot read them
    lat = nimported->getLatitude();
    lon = nimported->getLongitude();
    ASSERT_EQ(MegaNode::INVALID_COORDINATE, lat) << "Latitude value does not match";
    ASSERT_EQ(MegaNode::INVALID_COORDINATE, lon) << "Longitude value does not match";
}


TEST_F(SdkTest, SdkTestExerciseOtherCommands)
{
    LOG_info << "___TEST SdkTestExerciseOtherCommands___";
    getAccountsForTest(2);

    /*bool HttpReqCommandPutFA::procresult(Result r)
    bool CommandGetFA::procresult(Result r)
    bool CommandAttachFA::procresult(Result r)
    bool CommandPutFileBackgroundURL::procresult(Result r)
    bool CommandPutNodes::procresult(Result r)
    bool CommandDelVersions::procresult(Result r)
    bool CommandKillSessions::procresult(Result r)
    bool CommandEnumerateQuotaItems::procresult(Result r)
    bool CommandPurchaseAddItem::procresult(Result r)
    bool CommandPurchaseCheckout::procresult(Result r)
    bool CommandPutMultipleUAVer::procresult(Result r)
    bool CommandPutUAVer::procresult(Result r)
    bool CommandDelUA::procresult(Result r)
    bool CommandSendDevCommand::procresult(Result r)
    bool CommandGetUserEmail::procresult(Result r)
    bool CommandGetMiscFlags::procresult(Result r)
    bool CommandQueryTransferQuota::procresult(Result r)
    bool CommandGetUserTransactions::procresult(Result r)
    bool CommandGetUserPurchases::procresult(Result r)
    bool CommandGetUserSessions::procresult(Result r)
    bool CommandSetMasterKey::procresult(Result r)
    bool CommandCreateEphemeralSession::procresult(Result r)
    bool CommandResumeEphemeralSession::procresult(Result r)
    bool CommandCancelSignup::procresult(Result r)
    bool CommandWhyAmIblocked::procresult(Result r)
    bool CommandSendSignupLink::procresult(Result r)
    bool CommandSendSignupLink2::procresult(Result r)
    bool CommandQuerySignupLink::procresult(Result r)
    bool CommandConfirmSignupLink2::procresult(Result r)
    bool CommandConfirmSignupLink::procresult(Result r)
    bool CommandSetKeyPair::procresult(Result r)
    bool CommandReportEvent::procresult(Result r)
    bool CommandSubmitPurchaseReceipt::procresult(Result r)
    bool CommandCreditCardStore::procresult(Result r)
    bool CommandCreditCardQuerySubscriptions::procresult(Result r)
    bool CommandCreditCardCancelSubscriptions::procresult(Result r)
    bool CommandCopySession::procresult(Result r)
    bool CommandGetPaymentMethods::procresult(Result r)
    bool CommandUserFeedbackStore::procresult(Result r)
    bool CommandSupportTicket::procresult(Result r)
    bool CommandCleanRubbishBin::procresult(Result r)
    bool CommandGetRecoveryLink::procresult(Result r)
    bool CommandQueryRecoveryLink::procresult(Result r)
    bool CommandGetPrivateKey::procresult(Result r)
    bool CommandConfirmRecoveryLink::procresult(Result r)
    bool CommandConfirmCancelLink::procresult(Result r)
    bool CommandResendVerificationEmail::procresult(Result r)
    bool CommandResetSmsVerifiedPhoneNumber::procresult(Result r)
    bool CommandValidatePassword::procresult(Result r)
    bool CommandGetEmailLink::procresult(Result r)
    bool CommandConfirmEmailLink::procresult(Result r)
    bool CommandGetVersion::procresult(Result r)
    bool CommandGetLocalSSLCertificate::procresult(Result r)
    bool CommandChatGrantAccess::procresult(Result r)
    bool CommandChatRemoveAccess::procresult(Result r)
    bool CommandChatTruncate::procresult(Result r)
    bool CommandChatSetTitle::procresult(Result r)
    bool CommandChatPresenceURL::procresult(Result r)
    bool CommandRegisterPushNotification::procresult(Result r)
    bool CommandArchiveChat::procresult(Result r)
    bool CommandSetChatRetentionTime::procresult(Result r)
    bool CommandRichLink::procresult(Result r)
    bool CommandChatLink::procresult(Result r)
    bool CommandChatLinkURL::procresult(Result r)
    bool CommandChatLinkClose::procresult(Result r)
    bool CommandChatLinkJoin::procresult(Result r)
    bool CommandGetMegaAchievements::procresult(Result r)
    bool CommandGetWelcomePDF::procresult(Result r)
    bool CommandMediaCodecs::procresult(Result r)
    bool CommandContactLinkCreate::procresult(Result r)
    bool CommandContactLinkQuery::procresult(Result r)
    bool CommandContactLinkDelete::procresult(Result r)
    bool CommandKeepMeAlive::procresult(Result r)
    bool CommandMultiFactorAuthSetup::procresult(Result r)
    bool CommandMultiFactorAuthCheck::procresult(Result r)
    bool CommandMultiFactorAuthDisable::procresult(Result r)
    bool CommandGetPSA::procresult(Result r)
    bool CommandSetLastAcknowledged::procresult(Result r)
    bool CommandSMSVerificationSend::procresult(Result r)
    bool CommandSMSVerificationCheck::procresult(Result r)
    bool CommandFolderLinkInfo::procresult(Result r)
    bool CommandBackupPut::procresult(Result r)
    bool CommandBackupPutHeartBeat::procresult(Result r)
    bool CommandBackupRemove::procresult(Result r)*/

}

/**
 * @brief TEST_F SdkTestResumeSession
 *
 * It creates a local cache, logs out of the current session and tries to resume it later.
 */
TEST_F(SdkTest, SdkTestResumeSession)
{
    LOG_info << "___TEST Resume session___";
    getAccountsForTest(2);

    unique_ptr<char[]> session(dumpSession());

    ASSERT_NO_FATAL_FAILURE( locallogout() );
    ASSERT_NO_FATAL_FAILURE( resumeSession(session.get()) );
    ASSERT_NO_FATAL_FAILURE( fetchnodes(0) );
}

/**
 * @brief TEST_F SdkTestNodeOperations
 *
 * It performs different operations with nodes, assuming the Cloud folder is empty at the beginning.
 *
 * - Create a new folder
 * - Rename a node
 * - Copy a node
 * - Get child nodes of given node
 * - Get child node by name
 * - Get node by path
 * - Get node by name
 * - Move a node
 * - Get parent node
 * - Move a node to Rubbish bin
 * - Remove a node
 */
TEST_F(SdkTest, SdkTestNodeOperations)
{
    LOG_info <<  "___TEST Node operations___";
    getAccountsForTest(2);

    // --- Create a new folder ---

    MegaNode *rootnode = megaApi[0]->getRootNode();
    char name1[64] = "New folder";

    ASSERT_NO_FATAL_FAILURE( createFolder(0, name1, rootnode) );


    // --- Rename a node ---

    MegaNode *n1 = megaApi[0]->getNodeByHandle(mApi[0].h);
    strcpy(name1, "Folder renamed");

    mApi[0].requestFlags[MegaRequest::TYPE_RENAME] = false;
    megaApi[0]->renameNode(n1, name1);
    ASSERT_TRUE( waitForResponse(&mApi[0].requestFlags[MegaRequest::TYPE_RENAME]) )
            << "Rename operation failed after " << maxTimeout << " seconds";
    ASSERT_EQ(MegaError::API_OK, mApi[0].lastError) << "Cannot rename a node (error: " << mApi[0].lastError << ")";


    // --- Copy a node ---

    MegaNode *n2;
    char name2[64] = "Folder copy";

    mApi[0].requestFlags[MegaRequest::TYPE_COPY] = false;
    megaApi[0]->copyNode(n1, rootnode, name2);
    ASSERT_TRUE( waitForResponse(&mApi[0].requestFlags[MegaRequest::TYPE_COPY]) )
            << "Copy operation failed after " << maxTimeout << " seconds";
    ASSERT_EQ(MegaError::API_OK, mApi[0].lastError) << "Cannot create a copy of a node (error: " << mApi[0].lastError << ")";
    n2 = megaApi[0]->getNodeByHandle(mApi[0].h);


    // --- Get child nodes ---

    MegaNodeList *children;
    children = megaApi[0]->getChildren(rootnode);

    EXPECT_EQ(megaApi[0]->getNumChildren(rootnode), children->size()) << "Wrong number of child nodes";
    ASSERT_LE(2, children->size()) << "Wrong number of children nodes found";
    EXPECT_STREQ(name2, children->get(0)->getName()) << "Wrong name of child node"; // "Folder copy"
    EXPECT_STREQ(name1, children->get(1)->getName()) << "Wrong name of child node"; // "Folder rename"

    delete children;


    // --- Get child node by name ---

    MegaNode *n3;
    n3 = megaApi[0]->getChildNode(rootnode, name2);

    bool null_pointer = (n3 == NULL);
    EXPECT_FALSE(null_pointer) << "Child node by name not found";
//    ASSERT_EQ(n2->getHandle(), n3->getHandle());  This test may fail due to multiple nodes with the same name


    // --- Get node by path ---

    char path[128] = "/Folder copy";
    MegaNode *n4;
    n4 = megaApi[0]->getNodeByPath(path);

    null_pointer = (n4 == NULL);
    EXPECT_FALSE(null_pointer) << "Node by path not found";


    // --- Search for a node ---
    MegaNodeList *nlist;
    nlist = megaApi[0]->search(rootnode, "copy");

    ASSERT_EQ(1, nlist->size());
    EXPECT_EQ(n4->getHandle(), nlist->get(0)->getHandle()) << "Search node by pattern failed";

    delete nlist;


    // --- Move a node ---

    mApi[0].requestFlags[MegaRequest::TYPE_MOVE] = false;
    megaApi[0]->moveNode(n1, n2);
    ASSERT_TRUE( waitForResponse(&mApi[0].requestFlags[MegaRequest::TYPE_MOVE]) )
            << "Move operation failed after " << maxTimeout << " seconds";
    ASSERT_EQ(MegaError::API_OK, mApi[0].lastError) << "Cannot move node (error: " << mApi[0].lastError << ")";


    // --- Get parent node ---

    MegaNode *n5;
    n5 = megaApi[0]->getParentNode(n1);

    ASSERT_EQ(n2->getHandle(), n5->getHandle()) << "Wrong parent node";


    // --- Send to Rubbish bin ---

    mApi[0].requestFlags[MegaRequest::TYPE_MOVE] = false;
    megaApi[0]->moveNode(n2, megaApi[0]->getRubbishNode());
    ASSERT_TRUE( waitForResponse(&mApi[0].requestFlags[MegaRequest::TYPE_MOVE]) )
            << "Move operation failed after " << maxTimeout << " seconds";
    ASSERT_EQ(MegaError::API_OK, mApi[0].lastError) << "Cannot move node to Rubbish bin (error: " << mApi[0].lastError << ")";


    // --- Remove a node ---

    mApi[0].requestFlags[MegaRequest::TYPE_REMOVE] = false;
    megaApi[0]->remove(n2);
    ASSERT_TRUE( waitForResponse(&mApi[0].requestFlags[MegaRequest::TYPE_REMOVE]) )
            << "Remove operation failed after " << maxTimeout << " seconds";
    ASSERT_EQ(MegaError::API_OK, mApi[0].lastError) << "Cannot remove a node (error: " << mApi[0].lastError << ")";

    delete rootnode;
    delete n1;
    delete n2;
    delete n3;
    delete n4;
    delete n5;
}

/**
 * @brief TEST_F SdkTestTransfers
 *
 * It performs different operations related to transfers in both directions: up and down.
 *
 * - Starts an upload transfer and cancel it
 * - Starts an upload transfer, pause it, resume it and complete it
 * - Get node by fingerprint
 * - Get size of a node
 * - Download a file
 */
TEST_F(SdkTest, SdkTestTransfers)
{
    LOG_info << "___TEST Transfers___";
    getAccountsForTest(2);

    LOG_info << cwd();

    MegaNode *rootnode = megaApi[0]->getRootNode();
    string filename1 = UPFILE;
    createFile(filename1);


    // --- Cancel a transfer ---

    mApi[0].requestFlags[MegaRequest::TYPE_CANCEL_TRANSFERS] = false;
    megaApi[0]->startUpload(filename1.data(), rootnode);
    megaApi[0]->cancelTransfers(MegaTransfer::TYPE_UPLOAD);
    ASSERT_TRUE( waitForResponse(&mApi[0].requestFlags[MegaRequest::TYPE_CANCEL_TRANSFERS]) )
            << "Cancellation of transfers failed after " << maxTimeout << " seconds";
    EXPECT_EQ(MegaError::API_OK, mApi[0].lastError) << "Transfer cancellation failed (error: " << mApi[0].lastError << ")";


    // --- Upload a file (part 1) ---

    mApi[0].transferFlags[MegaTransfer::TYPE_UPLOAD] = false;
    megaApi[0]->startUpload(filename1.data(), rootnode);
    // do not wait yet for completion


    // --- Pause a transfer ---

    mApi[0].requestFlags[MegaRequest::TYPE_PAUSE_TRANSFERS] = false;
    megaApi[0]->pauseTransfers(true, MegaTransfer::TYPE_UPLOAD);
    ASSERT_TRUE( waitForResponse(&mApi[0].requestFlags[MegaRequest::TYPE_PAUSE_TRANSFERS]) )
            << "Pause of transfers failed after " << maxTimeout << " seconds";
    EXPECT_EQ(MegaError::API_OK, mApi[0].lastError) << "Cannot pause transfer (error: " << mApi[0].lastError << ")";
    EXPECT_TRUE(megaApi[0]->areTransfersPaused(MegaTransfer::TYPE_UPLOAD)) << "Upload transfer not paused";


    // --- Resume a transfer ---

    mApi[0].requestFlags[MegaRequest::TYPE_PAUSE_TRANSFERS] = false;
    megaApi[0]->pauseTransfers(false, MegaTransfer::TYPE_UPLOAD);
    ASSERT_TRUE( waitForResponse(&mApi[0].requestFlags[MegaRequest::TYPE_PAUSE_TRANSFERS]) )
            << "Resumption of transfers after pause has failed after " << maxTimeout << " seconds";
    EXPECT_EQ(MegaError::API_OK, mApi[0].lastError) << "Cannot resume transfer (error: " << mApi[0].lastError << ")";
    EXPECT_FALSE(megaApi[0]->areTransfersPaused(MegaTransfer::TYPE_UPLOAD)) << "Upload transfer not resumed";


    // --- Upload a file (part 2) ---


    ASSERT_TRUE( waitForResponse(&mApi[0].transferFlags[MegaTransfer::TYPE_UPLOAD], 600) )
            << "Upload transfer failed after " << 600 << " seconds";
    ASSERT_EQ(MegaError::API_OK, mApi[0].lastError) << "Cannot upload file (error: " << mApi[0].lastError << ")";

    MegaNode *n1 = megaApi[0]->getNodeByHandle(mApi[0].h);
    bool null_pointer = (n1 == NULL);

    ASSERT_FALSE(null_pointer) << "Cannot upload file (error: " << mApi[0].lastError << ")";
    ASSERT_STREQ(filename1.data(), n1->getName()) << "Uploaded file with wrong name (error: " << mApi[0].lastError << ")";


    ASSERT_EQ(API_OK, doSetFileVersionsOption(0, false));  // false = not disabled

    // Upload a file over an existing one to make a version
    {
        ofstream f(filename1);
        f << "edited";
    }

    ASSERT_EQ(API_OK, doStartUpload(0, filename1.c_str(), rootnode));

    // Upload a file over an existing one to make a version
    {
        ofstream f(filename1);
        f << "edited2";
    }

    ASSERT_EQ(API_OK, doStartUpload(0, filename1.c_str(), rootnode));

    // copy a node with versions to a new name (exercises the multi node putndoes_result)
    MegaNode* nodeToCopy1 = megaApi[0]->getNodeByPath(("/" + filename1).c_str());
    ASSERT_EQ(API_OK, doCopyNode(0, nodeToCopy1, rootnode, "some_other_name"));

    // put original filename1 back
    fs::remove(filename1);
    createFile(filename1);
    ASSERT_EQ(API_OK, doStartUpload(0, filename1.c_str(), rootnode));
    n1 = megaApi[0]->getNodeByPath(("/" + filename1).c_str());

    // --- Get node by fingerprint (needs to be a file, not a folder) ---

    std::unique_ptr<char[]> fingerprint{megaApi[0]->getFingerprint(n1)};
    MegaNode *n2 = megaApi[0]->getNodeByFingerprint(fingerprint.get());

    null_pointer = (n2 == NULL);
    EXPECT_FALSE(null_pointer) << "Node by fingerprint not found";
//    ASSERT_EQ(n2->getHandle(), n4->getHandle());  This test may fail due to multiple nodes with the same name

    // --- Get the size of a file ---

    int64_t filesize = getFilesize(filename1);
    int64_t nodesize = megaApi[0]->getSize(n2);
    EXPECT_EQ(filesize, nodesize) << "Wrong size of uploaded file";


    // --- Download a file ---

    string filename2 = DOTSLASH + DOWNFILE;

    mApi[0].transferFlags[MegaTransfer::TYPE_DOWNLOAD] = false;
    megaApi[0]->startDownload(n2, filename2.c_str());
    ASSERT_TRUE( waitForResponse(&mApi[0].transferFlags[MegaTransfer::TYPE_DOWNLOAD], 600) )
            << "Download transfer failed after " << maxTimeout << " seconds";
    ASSERT_EQ(MegaError::API_OK, mApi[0].lastError) << "Cannot download the file (error: " << mApi[0].lastError << ")";

    MegaNode *n3 = megaApi[0]->getNodeByHandle(mApi[0].h);
    null_pointer = (n3 == NULL);

    ASSERT_FALSE(null_pointer) << "Cannot download node";
    ASSERT_EQ(n2->getHandle(), n3->getHandle()) << "Cannot download node (error: " << mApi[0].lastError << ")";


    // --- Upload a 0-bytes file ---

    string filename3 = EMPTYFILE;
    FILE *fp = fopen(filename3.c_str(), "w");
    fclose(fp);

    ASSERT_EQ(MegaError::API_OK, synchronousStartUpload(0, filename3.c_str(), rootnode)) << "Cannot upload a test file";

    MegaNode *n4 = megaApi[0]->getNodeByHandle(mApi[0].h);
    null_pointer = (n4 == NULL);

    ASSERT_FALSE(null_pointer) << "Cannot upload file (error: " << mApi[0].lastError << ")";
    ASSERT_STREQ(filename3.data(), n4->getName()) << "Uploaded file with wrong name (error: " << mApi[0].lastError << ")";


    // --- Download a 0-byte file ---

    filename3 = DOTSLASH +  EMPTYFILE;

    mApi[0].transferFlags[MegaTransfer::TYPE_DOWNLOAD] = false;
    megaApi[0]->startDownload(n4, filename3.c_str());
    ASSERT_TRUE( waitForResponse(&mApi[0].transferFlags[MegaTransfer::TYPE_DOWNLOAD], 600) )
            << "Download 0-byte file failed after " << maxTimeout << " seconds";
    ASSERT_EQ(MegaError::API_OK, mApi[0].lastError) << "Cannot download the file (error: " << mApi[0].lastError << ")";

    MegaNode *n5 = megaApi[0]->getNodeByHandle(mApi[0].h);
    null_pointer = (n5 == NULL);

    ASSERT_FALSE(null_pointer) << "Cannot download node";
    ASSERT_EQ(n4->getHandle(), n5->getHandle()) << "Cannot download node (error: " << mApi[0].lastError << ")";


    delete rootnode;
    delete n1;
    delete n2;
    delete n3;
    delete n4;
    delete n5;
}

/**
 * @brief TEST_F SdkTestContacts
 *
 * Creates an auxiliar 'MegaApi' object to interact with the main MEGA account.
 *
 * - Invite a contact
 * = Ignore the invitation
 * - Delete the invitation
 *
 * - Invite a contact
 * = Deny the invitation
 *
 * - Invite a contact
 * = Accept the invitation
 *
 * - Modify firstname
 * = Check firstname of a contact
 * = Set master key as exported
 * = Get preferred language
 * - Load avatar
 * = Check avatar of a contact
 * - Delete avatar
 * = Check non-existing avatar of a contact
 *
 * - Remove contact
 *
 * TODO:
 * - Invite a contact not registered in MEGA yet (requires validation of account)
 * - Remind an existing invitation (requires 2 weeks wait)
 */
TEST_F(SdkTest, SdkTestContacts)
{
    LOG_info << "___TEST Contacts___";
    getAccountsForTest(2);


    // --- Check my email and the email of the contact ---

    EXPECT_STRCASEEQ(mApi[0].email.data(), std::unique_ptr<char[]>{megaApi[0]->getMyEmail()}.get());
    EXPECT_STRCASEEQ(mApi[1].email.data(), std::unique_ptr<char[]>{megaApi[1]->getMyEmail()}.get());


    // --- Send a new contact request ---

    string message = "Hi contact. This is a testing message";

    mApi[0].contactRequestUpdated = mApi[1].contactRequestUpdated = false;
    ASSERT_NO_FATAL_FAILURE( inviteContact(0, mApi[1].email, message, MegaContactRequest::INVITE_ACTION_ADD) );
    // if there were too many invitations within a short period of time, the invitation can be rejected by
    // the API with `API_EOVERQUOTA = -17` as counter spamming meassure (+500 invites in the last 50 days)


    // --- Check the sent contact request ---

    ASSERT_TRUE( waitForResponse(&mApi[0].contactRequestUpdated) )   // at the source side (main account)
            << "Contact request update not received after " << maxTimeout << " seconds";

    ASSERT_NO_FATAL_FAILURE( getContactRequest(0, true) );

    ASSERT_STREQ(message.data(), mApi[0].cr->getSourceMessage()) << "Message sent is corrupted";
    ASSERT_STRCASEEQ(mApi[0].email.data(), mApi[0].cr->getSourceEmail()) << "Wrong source email";
    ASSERT_STRCASEEQ(mApi[1].email.data(), mApi[0].cr->getTargetEmail()) << "Wrong target email";
    ASSERT_EQ(MegaContactRequest::STATUS_UNRESOLVED, mApi[0].cr->getStatus()) << "Wrong contact request status";
    ASSERT_TRUE(mApi[0].cr->isOutgoing()) << "Wrong direction of the contact request";

    mApi[0].cr.reset();


    // --- Check received contact request ---

    ASSERT_TRUE( waitForResponse(&mApi[1].contactRequestUpdated) )   // at the target side (auxiliar account)
            << "Contact request update not received after " << maxTimeout << " seconds";

    ASSERT_NO_FATAL_FAILURE( getContactRequest(1, false) );

    // There isn't message when a user invites the same user too many times, to avoid spamming
    if (mApi[1].cr->getSourceMessage())
    {
        ASSERT_STREQ(message.data(), mApi[1].cr->getSourceMessage()) << "Message received is corrupted";
    }
    ASSERT_STRCASEEQ(mApi[0].email.data(), mApi[1].cr->getSourceEmail()) << "Wrong source email";
    ASSERT_STREQ(NULL, mApi[1].cr->getTargetEmail()) << "Wrong target email";    // NULL according to MegaApi documentation
    ASSERT_EQ(MegaContactRequest::STATUS_UNRESOLVED, mApi[1].cr->getStatus()) << "Wrong contact request status";
    ASSERT_FALSE(mApi[1].cr->isOutgoing()) << "Wrong direction of the contact request";

    mApi[1].cr.reset();


    // --- Ignore received contact request ---

    ASSERT_NO_FATAL_FAILURE( getContactRequest(1, false) );

    mApi[1].contactRequestUpdated = false;
    ASSERT_NO_FATAL_FAILURE( replyContact(mApi[1].cr.get(), MegaContactRequest::REPLY_ACTION_IGNORE) );
    ASSERT_TRUE( waitForResponse(&mApi[1].contactRequestUpdated) )   // at the target side (auxiliar account)
            << "Contact request update not received after " << maxTimeout << " seconds";

    // Ignoring a PCR does not generate actionpackets for the account sending the invitation

    mApi[1].cr.reset();

    ASSERT_NO_FATAL_FAILURE( getContactRequest(1, false, 0) );
    mApi[1].cr.reset();


    // --- Cancel the invitation ---

    message = "I don't wanna be your contact anymore";

    mApi[0].contactRequestUpdated = false;
    ASSERT_NO_FATAL_FAILURE( inviteContact(0, mApi[1].email, message, MegaContactRequest::INVITE_ACTION_DELETE) );
    ASSERT_TRUE( waitForResponse(&mApi[0].contactRequestUpdated) )   // at the target side (auxiliar account), where the deletion is checked
            << "Contact request update not received after " << maxTimeout << " seconds";

    ASSERT_NO_FATAL_FAILURE( getContactRequest(0, true, 0) );
    mApi[0].cr.reset();


    // --- Remind a contact invitation (cannot until 2 weeks after invitation/last reminder) ---

//    mApi[1].contactRequestUpdated = false;
//    megaApi->inviteContact(mApi[1].email.data(), message.data(), MegaContactRequest::INVITE_ACTION_REMIND);
//    waitForResponse(&mApi[1].contactRequestUpdated, 0);    // only at auxiliar account, where the deletion is checked

//    ASSERT_TRUE(mApi[1].contactRequestUpdated) << "Contact invitation reminder not received after " << timeout  << " seconds";


    // --- Invite a new contact (again) ---

    mApi[1].contactRequestUpdated = false;
    ASSERT_NO_FATAL_FAILURE( inviteContact(0, mApi[1].email, message, MegaContactRequest::INVITE_ACTION_ADD) );
    ASSERT_TRUE( waitForResponse(&mApi[1].contactRequestUpdated) )   // at the target side (auxiliar account)
            << "Contact request creation not received after " << maxTimeout << " seconds";


    // --- Deny a contact invitation ---

    ASSERT_NO_FATAL_FAILURE( getContactRequest(1, false) );

    mApi[0].contactRequestUpdated = mApi[1].contactRequestUpdated = false;
    ASSERT_NO_FATAL_FAILURE( replyContact(mApi[1].cr.get(), MegaContactRequest::REPLY_ACTION_DENY) );
    ASSERT_TRUE( waitForResponse(&mApi[1].contactRequestUpdated) )   // at the target side (auxiliar account)
            << "Contact request creation not received after " << maxTimeout << " seconds";
    ASSERT_TRUE( waitForResponse(&mApi[0].contactRequestUpdated) )   // at the source side (main account)
            << "Contact request creation not received after " << maxTimeout << " seconds";

    mApi[1].cr.reset();

    ASSERT_NO_FATAL_FAILURE( getContactRequest(0, true, 0) );
    mApi[0].cr.reset();

    ASSERT_NO_FATAL_FAILURE( getContactRequest(1, false, 0) );
    mApi[1].cr.reset();


    // --- Invite a new contact (again) ---

    mApi[1].contactRequestUpdated = false;
    ASSERT_NO_FATAL_FAILURE( inviteContact(0, mApi[1].email, message, MegaContactRequest::INVITE_ACTION_ADD) );
    ASSERT_TRUE( waitForResponse(&mApi[1].contactRequestUpdated) )   // at the target side (auxiliar account)
            << "Contact request creation not received after " << maxTimeout << " seconds";


    // --- Accept a contact invitation ---

    ASSERT_NO_FATAL_FAILURE( getContactRequest(1, false) );

    mApi[0].contactRequestUpdated = mApi[1].contactRequestUpdated = false;
    ASSERT_NO_FATAL_FAILURE( replyContact(mApi[1].cr.get(), MegaContactRequest::REPLY_ACTION_ACCEPT) );
    ASSERT_TRUE( waitForResponse(&mApi[0].contactRequestUpdated) )   // at the target side (main account)
            << "Contact request creation not received after " << maxTimeout << " seconds";
    ASSERT_TRUE( waitForResponse(&mApi[1].contactRequestUpdated) )   // at the target side (auxiliar account)
            << "Contact request creation not received after " << maxTimeout << " seconds";

    mApi[1].cr.reset();

    ASSERT_NO_FATAL_FAILURE( getContactRequest(0, true, 0) );
    mApi[0].cr.reset();

    ASSERT_NO_FATAL_FAILURE( getContactRequest(1, false, 0) );
    mApi[1].cr.reset();


    // --- Modify firstname ---

    string firstname = "My firstname";

    mApi[1].userUpdated = false;
    ASSERT_NO_FATAL_FAILURE( setUserAttribute(MegaApi::USER_ATTR_FIRSTNAME, firstname));
    ASSERT_TRUE( waitForResponse(&mApi[1].userUpdated) )   // at the target side (auxiliar account)
            << "User attribute update not received after " << maxTimeout << " seconds";


    // --- Check firstname of a contact

    MegaUser *u = megaApi[0]->getMyUser();

    bool null_pointer = (u == NULL);
    ASSERT_FALSE(null_pointer) << "Cannot find the MegaUser for email: " << mApi[0].email;

    ASSERT_NO_FATAL_FAILURE( getUserAttribute(u, MegaApi::USER_ATTR_FIRSTNAME));
    ASSERT_EQ( firstname, attributeValue) << "Firstname is wrong";

    delete u;


    // --- Set master key already as exported

    u = megaApi[0]->getMyUser();

    mApi[0].requestFlags[MegaRequest::TYPE_SET_ATTR_USER] = false;
    megaApi[0]->masterKeyExported();
    ASSERT_TRUE( waitForResponse(&mApi[0].requestFlags[MegaRequest::TYPE_SET_ATTR_USER]) );

    ASSERT_NO_FATAL_FAILURE( getUserAttribute(u, MegaApi::USER_ATTR_PWD_REMINDER, maxTimeout, 0));
    string pwdReminder = attributeValue;
    size_t offset = pwdReminder.find(':');
    offset = pwdReminder.find(':', offset+1);
    ASSERT_EQ( pwdReminder.at(offset+1), '1' ) << "Password reminder attribute not updated";

    delete u;


    // --- Get language preference

    u = megaApi[0]->getMyUser();

    string langCode = "es";
    ASSERT_NO_FATAL_FAILURE( setUserAttribute(MegaApi::USER_ATTR_LANGUAGE, langCode));
    ASSERT_NO_FATAL_FAILURE( getUserAttribute(u, MegaApi::USER_ATTR_LANGUAGE, maxTimeout, 0));
    string language = attributeValue;
    ASSERT_TRUE(!strcmp(langCode.c_str(), language.c_str())) << "Language code is wrong";

    delete u;


    // --- Load avatar ---

    ASSERT_TRUE(fileexists(AVATARSRC)) <<  "File " +AVATARSRC+ " is needed in folder " << cwd();

    mApi[1].userUpdated = false;
    ASSERT_NO_FATAL_FAILURE( setUserAttribute(MegaApi::USER_ATTR_AVATAR, AVATARSRC));
    ASSERT_TRUE( waitForResponse(&mApi[1].userUpdated) )   // at the target side (auxiliar account)
            << "User attribute update not received after " << maxTimeout << " seconds";


    // --- Get avatar of a contact ---

    u = megaApi[0]->getMyUser();

    null_pointer = (u == NULL);
    ASSERT_FALSE(null_pointer) << "Cannot find the MegaUser for email: " << mApi[0].email;

    attributeValue = "";

    ASSERT_NO_FATAL_FAILURE( getUserAttribute(u, MegaApi::USER_ATTR_AVATAR));
    ASSERT_STREQ( "Avatar changed", attributeValue.data()) << "Failed to change avatar";

    int64_t filesizeSrc = getFilesize(AVATARSRC);
    int64_t filesizeDst = getFilesize(AVATARDST);
    ASSERT_EQ(filesizeDst, filesizeSrc) << "Received avatar differs from uploaded avatar";

    delete u;


    // --- Delete avatar ---

    mApi[1].userUpdated = false;
    ASSERT_NO_FATAL_FAILURE( setUserAttribute(MegaApi::USER_ATTR_AVATAR, ""));
    ASSERT_TRUE( waitForResponse(&mApi[1].userUpdated) )   // at the target side (auxiliar account)
            << "User attribute update not received after " << maxTimeout << " seconds";


    // --- Get non-existing avatar of a contact ---

    u = megaApi[0]->getMyUser();

    null_pointer = (u == NULL);
    ASSERT_FALSE(null_pointer) << "Cannot find the MegaUser for email: " << mApi[0].email;

    attributeValue = "";

    ASSERT_NO_FATAL_FAILURE( getUserAttribute(u, MegaApi::USER_ATTR_AVATAR));
    ASSERT_STREQ("Avatar not found", attributeValue.data()) << "Failed to remove avatar";

    delete u;


    // --- Delete an existing contact ---

    mApi[0].userUpdated = false;
    ASSERT_NO_FATAL_FAILURE( removeContact(mApi[1].email) );
    ASSERT_TRUE( waitForResponse(&mApi[0].userUpdated) )   // at the target side (main account)
            << "User attribute update not received after " << maxTimeout << " seconds";

    u = megaApi[0]->getContact(mApi[1].email.data());
    null_pointer = (u == NULL);

    ASSERT_FALSE(null_pointer) << "Cannot find the MegaUser for email: " << mApi[1].email;
    ASSERT_EQ(MegaUser::VISIBILITY_HIDDEN, u->getVisibility()) << "New contact is still visible";

    delete u;
}

bool SdkTest::checkAlert(int apiIndex, const string& title, const string& path)
{
    bool ok = false;
    for (int i = 0; !ok && i < 10; ++i)
    {

        MegaUserAlertList* list = mApi[apiIndex].megaApi->getUserAlerts();
        if (list->size() > 0)
        {
            MegaUserAlert* a = list->get(list->size() - 1);
            ok = title == a->getTitle() && path == a->getPath() && !ISUNDEF(a->getNodeHandle());

            if (!ok && i == 9)
            {
                EXPECT_STREQ(title.c_str(), a->getTitle());
                EXPECT_STREQ(path.c_str(), a->getPath());
                EXPECT_NE(a->getNodeHandle(), UNDEF);
            }
        }
        delete list;

        if (!ok)
        {
            LOG_info << "Waiting some more for the alert";
            WaitMillisec(USERALERT_ARRIVAL_MILLISEC);
        }
    }
    return ok;
}

bool SdkTest::checkAlert(int apiIndex, const string& title, handle h, int n)
{
    bool ok = false;
    for (int i = 0; !ok && i < 10; ++i)
    {

        MegaUserAlertList* list = megaApi[apiIndex]->getUserAlerts();
        if (list->size() > 0)
        {
            MegaUserAlert* a = list->get(list->size() - 1);
            ok = title == a->getTitle() && a->getNodeHandle() == h && a->getNumber(0) == n;

            if (!ok && i == 9)
            {
                EXPECT_STREQ(a->getTitle(), title.c_str());
                EXPECT_EQ(a->getNodeHandle(), h);
                EXPECT_EQ(a->getNumber(0), n); // 0 for number of folders
            }
        }
        delete list;

        if (!ok)
        {
            LOG_info << "Waiting some more for the alert";
            WaitMillisec(USERALERT_ARRIVAL_MILLISEC);
        }
    }
    return ok;
}

/**
 * @brief TEST_F SdkTestShares
 *
 * Initialize a test scenario by:
 *
 * - Creating/uploading some folders/files to share
 * - Creating a new contact to share to
 *
 * Performs different operations related to sharing:
 *
 * - Share a folder with an existing contact
 * - Check the correctness of the outgoing share
 * - Check the reception and correctness of the incoming share
 * - Modify the access level
 * - Revoke the access to the share
 * - Share a folder with a non registered email
 * - Check the correctness of the pending outgoing share
 * - Create a file public link
 * - Import a file public link
 * - Get a node from a file public link
 * - Remove a public link
 * - Create a folder public link
 */
TEST_F(SdkTest, SdkTestShares)
{
    LOG_info << "___TEST Shares___";
    getAccountsForTest(2);

    MegaShareList *sl;
    MegaShare *s;
    MegaNodeList *nl;
    MegaNode *n;
    MegaNode *n1;

    // Initialize a test scenario : create some folders/files to share

    // Create some nodes to share
    //  |--Shared-folder
    //    |--subfolder
    //    |--file.txt

    std::unique_ptr<MegaNode> rootnode{megaApi[0]->getRootNode()};
    char foldername1[64] = "Shared-folder";
    MegaHandle hfolder1;

    ASSERT_NO_FATAL_FAILURE( createFolder(0, foldername1, rootnode.get()) );

    hfolder1 = mApi[0].h;     // 'h' is set in 'onRequestFinish()'
    n1 = megaApi[0]->getNodeByHandle(hfolder1);

    char foldername2[64] = "subfolder";
    MegaHandle hfolder2;

    ASSERT_NO_FATAL_FAILURE( createFolder(0, foldername2, std::unique_ptr<MegaNode>{megaApi[0]->getNodeByHandle(hfolder1)}.get()) );

    hfolder2 = mApi[0].h;

    MegaHandle hfile1;
    createFile(PUBLICFILE.data(), false);   // not a large file since don't need to test transfers here

    ASSERT_EQ(MegaError::API_OK, synchronousStartUpload(0, PUBLICFILE.data(), std::unique_ptr<MegaNode>{megaApi[0]->getNodeByHandle(hfolder1)}.get())) << "Cannot upload a test file";

    hfile1 = mApi[0].h;


    // --- Download authorized node from another account ---

    MegaNode *nNoAuth = megaApi[0]->getNodeByHandle(hfile1);

    int transferError = synchronousStartDownload(1, nNoAuth, "unauthorized_node");

    bool hasFailed = (transferError != API_OK);
    ASSERT_TRUE(hasFailed) << "Download of node without authorization successful! (it should fail)";

    MegaNode *nAuth = megaApi[0]->authorizeNode(nNoAuth);

    transferError = synchronousStartDownload(1, nAuth, "authorized_node");
    ASSERT_EQ(MegaError::API_OK, transferError) << "Cannot download authorized node (error: " << mApi[1].lastError << ")";

    delete nNoAuth;
    delete nAuth;

    // Initialize a test scenario: create a new contact to share to

    string message = "Hi contact. Let's share some stuff";

    mApi[1].contactRequestUpdated = false;
    ASSERT_NO_FATAL_FAILURE( inviteContact(0, mApi[1].email, message, MegaContactRequest::INVITE_ACTION_ADD) );
    ASSERT_TRUE( waitForResponse(&mApi[1].contactRequestUpdated) )   // at the target side (auxiliar account)
            << "Contact request creation not received after " << maxTimeout << " seconds";


    ASSERT_NO_FATAL_FAILURE( getContactRequest(1, false) );

    mApi[0].contactRequestUpdated = mApi[1].contactRequestUpdated = false;
    ASSERT_NO_FATAL_FAILURE( replyContact(mApi[1].cr.get(), MegaContactRequest::REPLY_ACTION_ACCEPT) );
    ASSERT_TRUE( waitForResponse(&mApi[1].contactRequestUpdated) )   // at the target side (auxiliar account)
            << "Contact request creation not received after " << maxTimeout << " seconds";
    ASSERT_TRUE( waitForResponse(&mApi[0].contactRequestUpdated) )   // at the source side (main account)
            << "Contact request creation not received after " << maxTimeout << " seconds";

    mApi[1].cr.reset();


    // --- Create a new outgoing share ---

    mApi[0].nodeUpdated = mApi[1].nodeUpdated = false;
    ASSERT_NO_FATAL_FAILURE( shareFolder(n1, mApi[1].email.data(), MegaShare::ACCESS_READ) );
    ASSERT_TRUE( waitForResponse(&mApi[0].nodeUpdated) )   // at the target side (main account)
            << "Node update not received after " << maxTimeout << " seconds";
    ASSERT_TRUE( waitForResponse(&mApi[1].nodeUpdated) )   // at the target side (auxiliar account)
            << "Node update not received after " << maxTimeout << " seconds";


    // --- Check the outgoing share ---

    sl = megaApi[0]->getOutShares();
    ASSERT_EQ(1, sl->size()) << "Outgoing share failed";
    s = sl->get(0);

    n1 = megaApi[0]->getNodeByHandle(hfolder1);    // get an updated version of the node

    ASSERT_EQ(MegaShare::ACCESS_READ, s->getAccess()) << "Wrong access level of outgoing share";
    ASSERT_EQ(hfolder1, s->getNodeHandle()) << "Wrong node handle of outgoing share";
    ASSERT_STREQ(mApi[1].email.data(), s->getUser()) << "Wrong email address of outgoing share";
    ASSERT_TRUE(n1->isShared()) << "Wrong sharing information at outgoing share";
    ASSERT_TRUE(n1->isOutShare()) << "Wrong sharing information at outgoing share";

    delete sl;


    // --- Check the incoming share ---

    sl = megaApi[1]->getInSharesList();
    ASSERT_EQ(1, sl->size()) << "Incoming share not received in auxiliar account";

    nl = megaApi[1]->getInShares(megaApi[1]->getContact(mApi[0].email.data()));
    ASSERT_EQ(1, nl->size()) << "Incoming share not received in auxiliar account";
    n = nl->get(0);

    ASSERT_EQ(hfolder1, n->getHandle()) << "Wrong node handle of incoming share";
    ASSERT_STREQ(foldername1, n->getName()) << "Wrong folder name of incoming share";
    ASSERT_EQ(MegaError::API_OK, megaApi[1]->checkAccess(n, MegaShare::ACCESS_READ).getErrorCode()) << "Wrong access level of incoming share";
    ASSERT_TRUE(n->isInShare()) << "Wrong sharing information at incoming share";
    ASSERT_TRUE(n->isShared()) << "Wrong sharing information at incoming share";

    delete nl;

    // check the corresponding user alert
    ASSERT_TRUE(checkAlert(1, "New shared folder from " + mApi[0].email, mApi[0].email + ":Shared-folder"));

    // add a folder under the share
    char foldernameA[64] = "dummyname1";
    char foldernameB[64] = "dummyname2";
    ASSERT_NO_FATAL_FAILURE(createFolder(0, foldernameA, std::unique_ptr<MegaNode>{megaApi[0]->getNodeByHandle(hfolder2)}.get()));
    ASSERT_NO_FATAL_FAILURE(createFolder(0, foldernameB, std::unique_ptr<MegaNode>{megaApi[0]->getNodeByHandle(hfolder2)}.get()));

    // check the corresponding user alert
    ASSERT_TRUE(checkAlert(1, mApi[0].email + " added 2 folders", std::unique_ptr<MegaNode>{megaApi[0]->getNodeByHandle(hfolder2)}->getHandle(), 2));

    // --- Modify the access level of an outgoing share ---

    mApi[0].nodeUpdated = mApi[1].nodeUpdated = false;
    ASSERT_NO_FATAL_FAILURE( shareFolder(megaApi[0]->getNodeByHandle(hfolder1), mApi[1].email.data(), MegaShare::ACCESS_READWRITE) );
    ASSERT_TRUE( waitForResponse(&mApi[0].nodeUpdated) )   // at the target side (main account)
            << "Node update not received after " << maxTimeout << " seconds";
    ASSERT_TRUE( waitForResponse(&mApi[1].nodeUpdated) )   // at the target side (auxiliar account)
            << "Node update not received after " << maxTimeout << " seconds";

    nl = megaApi[1]->getInShares(megaApi[1]->getContact(mApi[0].email.data()));
    ASSERT_EQ(1, nl->size()) << "Incoming share not received in auxiliar account";
    n = nl->get(0);

    ASSERT_EQ(MegaError::API_OK, megaApi[1]->checkAccess(n, MegaShare::ACCESS_READWRITE).getErrorCode()) << "Wrong access level of incoming share";

    delete nl;


    // --- Revoke access to an outgoing share ---

    mApi[0].nodeUpdated = mApi[1].nodeUpdated = false;
    ASSERT_NO_FATAL_FAILURE( shareFolder(n1, mApi[1].email.data(), MegaShare::ACCESS_UNKNOWN) );
    ASSERT_TRUE( waitForResponse(&mApi[0].nodeUpdated) )   // at the target side (main account)
            << "Node update not received after " << maxTimeout << " seconds";
    ASSERT_TRUE( waitForResponse(&mApi[1].nodeUpdated) )   // at the target side (auxiliar account)
            << "Node update not received after " << maxTimeout << " seconds";

    delete sl;
    sl = megaApi[0]->getOutShares();
    ASSERT_EQ(0, sl->size()) << "Outgoing share revocation failed";
    delete sl;

    nl = megaApi[1]->getInShares(megaApi[1]->getContact(mApi[0].email.data()));
    ASSERT_EQ(0, nl->size()) << "Incoming share revocation failed";
    delete nl;

    // check the corresponding user alert
    {
        MegaUserAlertList* list = megaApi[1]->getUserAlerts();
        ASSERT_TRUE(list->size() > 0);
        MegaUserAlert* a = list->get(list->size() - 1);
        ASSERT_STREQ(a->getTitle(), ("Access to folders shared by " + mApi[0].email + " was removed").c_str());
        ASSERT_STREQ(a->getPath(), (mApi[0].email + ":Shared-folder").c_str());
        ASSERT_NE(a->getNodeHandle(), UNDEF);
        delete list;
    }

    // --- Get pending outgoing shares ---

    char emailfake[64];
    srand(unsigned(time(NULL)));
    sprintf(emailfake, "%d@nonexistingdomain.com", rand()%1000000);
    // carefull, antispam rejects too many tries without response for the same address

    n = megaApi[0]->getNodeByHandle(hfolder2);

    mApi[0].contactRequestUpdated = false;
    mApi[0].nodeUpdated = false;
    ASSERT_NO_FATAL_FAILURE( shareFolder(n, emailfake, MegaShare::ACCESS_FULL) );
    ASSERT_TRUE( waitForResponse(&mApi[0].nodeUpdated) )   // at the target side (main account)
            << "Node update not received after " << maxTimeout << " seconds";
    ASSERT_TRUE( waitForResponse(&mApi[0].contactRequestUpdated) )   // at the target side (main account)
            << "Contact request update not received after " << maxTimeout << " seconds";

    sl = megaApi[0]->getPendingOutShares(n);   delete n;
    ASSERT_EQ(1, sl->size()) << "Pending outgoing share failed";
    s = sl->get(0);
    n = megaApi[0]->getNodeByHandle(s->getNodeHandle());

//    ASSERT_STREQ(emailfake, s->getUser()) << "Wrong email address of outgoing share"; User is not created yet
    ASSERT_FALSE(n->isShared()) << "Node is already shared, must be pending";
    ASSERT_FALSE(n->isOutShare()) << "Node is already shared, must be pending";
    ASSERT_FALSE(n->isInShare()) << "Node is already shared, must be pending";

    delete sl;
    delete n;


    // --- Create a file public link ---

    ASSERT_EQ(MegaError::API_OK, synchronousGetSpecificAccountDetails(0, true, true, true)) << "Cannot get account details";

    std::unique_ptr<MegaNode> nfile1{megaApi[0]->getNodeByHandle(hfile1)};

    ASSERT_NO_FATAL_FAILURE( createPublicLink(0, nfile1.get(), 0, maxTimeout, mApi[0].accountDetails->getProLevel() == 0) );
    // The created link is stored in this->link at onRequestFinish()

    // Get a fresh snapshot of the node and check it's actually exported
    nfile1 = std::unique_ptr<MegaNode>{megaApi[0]->getNodeByHandle(hfile1)};
    ASSERT_TRUE(nfile1->isExported()) << "Node is not exported, must be exported";
    ASSERT_FALSE(nfile1->isTakenDown()) << "Public link is taken down, it mustn't";

    // Regenerate the same link should not trigger a new request
    string oldLink = link;
    link = "";
    nfile1 = std::unique_ptr<MegaNode>{megaApi[0]->getNodeByHandle(hfile1)};
    ASSERT_NO_FATAL_FAILURE( createPublicLink(0, nfile1.get(), 0, maxTimeout, mApi[0].accountDetails->getProLevel() == 0) );
    ASSERT_STREQ(oldLink.c_str(), link.c_str()) << "Wrong public link after link update";


    // Try to update the expiration time of an existing link (only for PRO accounts are allowed, otherwise -11
    ASSERT_NO_FATAL_FAILURE( createPublicLink(0, nfile1.get(), m_time() + 30*86400, maxTimeout, mApi[0].accountDetails->getProLevel() == 0) );
    nfile1 = std::unique_ptr<MegaNode>{megaApi[0]->getNodeByHandle(hfile1)};
    if (mApi[0].accountDetails->getProLevel() == 0)
    {
        ASSERT_EQ(0, nfile1->getExpirationTime()) << "Expiration time successfully set, when it shouldn't";
    }
    ASSERT_FALSE(nfile1->isExpired()) << "Public link is expired, it mustn't";


    // --- Import a file public link ---

    ASSERT_NO_FATAL_FAILURE( importPublicLink(0, link, rootnode.get()) );

    MegaNode *nimported = megaApi[0]->getNodeByHandle(mApi[0].h);

    ASSERT_STREQ(nfile1->getName(), nimported->getName()) << "Imported file with wrong name";
    ASSERT_EQ(rootnode->getHandle(), nimported->getParentHandle()) << "Imported file in wrong path";


    // --- Get node from file public link ---

    ASSERT_NO_FATAL_FAILURE( getPublicNode(1, link) );

    ASSERT_TRUE(publicNode->isPublic()) << "Cannot get a node from public link";


    // --- Remove a public link ---

    ASSERT_NO_FATAL_FAILURE( removePublicLink(0, nfile1.get()) );

    nfile1 = std::unique_ptr<MegaNode>{megaApi[0]->getNodeByHandle(mApi[0].h)};
    ASSERT_FALSE(nfile1->isPublic()) << "Public link removal failed (still public)";

    delete nimported;


    // --- Create a folder public link ---

    MegaNode *nfolder1 = megaApi[0]->getNodeByHandle(hfolder1);

    ASSERT_NO_FATAL_FAILURE( createPublicLink(0, nfolder1, 0, maxTimeout, mApi[0].accountDetails->getProLevel() == 0) );
    // The created link is stored in this->link at onRequestFinish()

    delete nfolder1;

    // Get a fresh snapshot of the node and check it's actually exported
    nfolder1 = megaApi[0]->getNodeByHandle(hfolder1);
    ASSERT_TRUE(nfolder1->isExported()) << "Node is not exported, must be exported";
    ASSERT_FALSE(nfolder1->isTakenDown()) << "Public link is taken down, it mustn't";

    delete nfolder1;

    oldLink = link;
    link = "";
    nfolder1 = megaApi[0]->getNodeByHandle(hfolder1);
    ASSERT_STREQ(oldLink.c_str(), nfolder1->getPublicLink()) << "Wrong public link from MegaNode";

    // Regenerate the same link should not trigger a new request
    ASSERT_NO_FATAL_FAILURE( createPublicLink(0, nfolder1, 0, maxTimeout, mApi[0].accountDetails->getProLevel() == 0) );
    ASSERT_STREQ(oldLink.c_str(), link.c_str()) << "Wrong public link after link update";

    delete nfolder1;

}


TEST_F(SdkTest, SdkTestShareKeys)
{
    LOG_info << "___TEST ShareKeys___";
    getAccountsForTest(3);

    // Three user scenario, with nested shares and new nodes created that need keys to be shared to the other users.
    // User A creates folder and shares it with user B
    // User A creates folders / subfolder and shares it with user C
    // When user C adds files to subfolder, does B receive the keys ?

    unique_ptr<MegaNode> rootnodeA(megaApi[0]->getRootNode());
    unique_ptr<MegaNode> rootnodeB(megaApi[1]->getRootNode());
    unique_ptr<MegaNode> rootnodeC(megaApi[2]->getRootNode());

    ASSERT_TRUE(rootnodeA &&rootnodeB &&rootnodeC);

    ASSERT_NO_FATAL_FAILURE(createFolder(0, "share-folder-A", rootnodeA.get()));
    unique_ptr<MegaNode> shareFolderA(megaApi[0]->getNodeByHandle(mApi[0].h));
    ASSERT_TRUE(!!shareFolderA);

    ASSERT_NO_FATAL_FAILURE(createFolder(0, "sub-folder-A", shareFolderA.get()));
    unique_ptr<MegaNode> subFolderA(megaApi[0]->getNodeByHandle(mApi[0].h));
    ASSERT_TRUE(!!subFolderA);

    // Initialize a test scenario: create a new contact to share to

    ASSERT_EQ(MegaError::API_OK, synchronousInviteContact(0, mApi[1].email.c_str(), "SdkTestShareKeys contact request A to B", MegaContactRequest::INVITE_ACTION_ADD));
    ASSERT_EQ(MegaError::API_OK, synchronousInviteContact(0, mApi[2].email.c_str(), "SdkTestShareKeys contact request A to C", MegaContactRequest::INVITE_ACTION_ADD));

    ASSERT_TRUE(WaitFor([this]() {return unique_ptr<MegaContactRequestList>(megaApi[1]->getIncomingContactRequests())->size() == 1
                                      && unique_ptr<MegaContactRequestList>(megaApi[2]->getIncomingContactRequests())->size() == 1;}, 60000));
    ASSERT_NO_FATAL_FAILURE(getContactRequest(1, false));
    ASSERT_NO_FATAL_FAILURE(getContactRequest(2, false));


    ASSERT_EQ(MegaError::API_OK, synchronousReplyContactRequest(1, mApi[1].cr.get(), MegaContactRequest::REPLY_ACTION_ACCEPT));
    ASSERT_EQ(MegaError::API_OK, synchronousReplyContactRequest(2, mApi[2].cr.get(), MegaContactRequest::REPLY_ACTION_ACCEPT));

    WaitMillisec(3000);

    ASSERT_EQ(MegaError::API_OK, synchronousShare(0, shareFolderA.get(), mApi[1].email.c_str(), MegaShare::ACCESS_READ));
    ASSERT_EQ(MegaError::API_OK, synchronousShare(0, subFolderA.get(), mApi[2].email.c_str(), MegaShare::ACCESS_FULL));

    ASSERT_TRUE(WaitFor([this]() { return unique_ptr<MegaShareList>(megaApi[1]->getInSharesList())->size() == 1
                           && unique_ptr<MegaShareList>(megaApi[2]->getInSharesList())->size() == 1; }, 60000));

    unique_ptr<MegaNodeList> nl1(megaApi[1]->getInShares(megaApi[1]->getContact(mApi[0].email.c_str())));
    unique_ptr<MegaNodeList> nl2(megaApi[2]->getInShares(megaApi[2]->getContact(mApi[0].email.c_str())));

    ASSERT_EQ(1, nl1->size());
    ASSERT_EQ(1, nl2->size());

    MegaNode* receivedShareNodeB = nl1->get(0);
    MegaNode* receivedShareNodeC = nl2->get(0);

    ASSERT_NO_FATAL_FAILURE(createFolder(2, "folderByC1", receivedShareNodeC));
    ASSERT_NO_FATAL_FAILURE(createFolder(2, "folderByC2", receivedShareNodeC));

    ASSERT_TRUE(WaitFor([this, &subFolderA]() { unique_ptr<MegaNodeList> aView(megaApi[0]->getChildren(subFolderA.get()));
                                   return aView->size() == 2; }, 60000));

    WaitMillisec(10000);  // make it shorter once we do actually get the keys (seems to need a bug fix)

    // can A see the added folders?

    unique_ptr<MegaNodeList> aView(megaApi[0]->getChildren(subFolderA.get()));
    ASSERT_EQ(2, aView->size());
    ASSERT_STREQ(aView->get(0)->getName(), "folderByC1");
    ASSERT_STREQ(aView->get(1)->getName(), "folderByC2");

    // Can B see the added folders?
    unique_ptr<MegaNodeList> bView(megaApi[1]->getChildren(receivedShareNodeB));
    ASSERT_EQ(1, bView->size());
    ASSERT_STREQ(bView->get(0)->getName(), "sub-folder-A");
    unique_ptr<MegaNodeList> bView2(megaApi[1]->getChildren(bView->get(0)));
    ASSERT_EQ(2, bView2->size());
    ASSERT_STREQ(bView2->get(0)->getName(), "NO_KEY");  // TODO: This is technically not correct but a current side effect of avoiding going back to the servers frequently - to be fixed soon.  For now choose the value that matches production
    ASSERT_STREQ(bView2->get(1)->getName(), "NO_KEY");
}

string localpathToUtf8Leaf(const LocalPath& itemlocalname, FSACCESS_CLASS& fsa)
{
    return itemlocalname.leafName().toPath(fsa);
}

LocalPath fspathToLocal(const fs::path& p, FSACCESS_CLASS& fsa)
{
    string path(p.u8string());
    return LocalPath::fromPath(path, fsa);
}



TEST_F(SdkTest, SdkTestFolderIteration)
{
    getAccountsForTest(2);

    for (int testcombination = 0; testcombination < 2; testcombination++)
    {
        bool openWithNameOrUseFileAccess = testcombination == 0;

        error_code ec;
        if (fs::exists("test_SdkTestFolderIteration"))
        {
            fs::remove_all("test_SdkTestFolderIteration", ec);
            ASSERT_TRUE(!ec) << "could not remove old test folder";
        }

        fs::create_directory("test_SdkTestFolderIteration", ec);
        ASSERT_TRUE(!ec) << "could not create test folder";

        fs::path iteratePath = fs::current_path() / "test_SdkTestFolderIteration";

        // make a directory
        fs::create_directory(iteratePath / "folder");

        // make a file
        {
            ofstream f( (iteratePath / "file.txt").u8string().c_str());
            f << "file content";
        }

        // make some content to test the glob flag
        {
            fs::create_directory(iteratePath / "glob1folder");
            fs::create_directory(iteratePath / "glob2folder");
            ofstream f1( (iteratePath / "glob1file.txt").u8string().c_str());
            ofstream f2( (iteratePath / "glob2file.txt").u8string().c_str());
            f1 << "file content";
            f2 << "file content";
        }
        unsigned glob_entries = 4;

        // make a symlink to a folder (not recoginised by our dnext() on windows currently)
        fs::create_directory_symlink(iteratePath / "folder", iteratePath / "folderlink", ec);
        ASSERT_TRUE(!ec) << "could not create folder symlink";

        // make a symlinnk to a file
        fs::create_symlink(iteratePath / "file.txt", iteratePath / "filelink.txt", ec);
        ASSERT_TRUE(!ec) << "could not create folder symlink";

        // note on windows:  symlinks are excluded by skipAttributes for FILE_ATTRIBUTE_REPARSE_POINT (also see https://docs.microsoft.com/en-us/windows/win32/fileio/determining-whether-a-directory-is-a-volume-mount-point)

        struct FileAccessFields
        {
            m_off_t size = -2;
            m_time_t mtime = 2;
            handle fsid = 3;
            bool fsidvalid = false;
            nodetype_t type = (nodetype_t)-9;
            bool mIsSymLink = false;
            bool retry = false;
            int errorcode = -998;

            FileAccessFields() = default;

            FileAccessFields(const FileAccess& f)
            {
                size = f.size;
                mtime = f.mtime;
                fsid = f.fsid;
                fsidvalid = f.fsidvalid;
                type = f.type;
                mIsSymLink = f.mIsSymLink;
                retry = f.retry;
                errorcode = f.errorcode;
            }
            bool operator == (const FileAccessFields& f) const
            {
                if (size != f.size) { EXPECT_EQ(size, f.size); return false; }
                if (mtime != f.mtime) { EXPECT_EQ(mtime, f.mtime); return false; }

                if (!mIsSymLink)
                {
                    // do we need fsid to be correct for symlink?  Seems on mac plain vs iterated differ
                    if (fsid != f.fsid) { EXPECT_EQ(fsid, f.fsid); return false; }
                }

                if (fsidvalid != f.fsidvalid) { EXPECT_EQ(fsidvalid, f.fsidvalid); return false; }
                if (type != f.type) { EXPECT_EQ(type, f.type); return false; }
                if (mIsSymLink != f.mIsSymLink) { EXPECT_EQ(mIsSymLink, f.mIsSymLink); return false; }
                if (retry != f.retry) { EXPECT_EQ(retry, f.retry); return false; }
                if (errorcode != f.errorcode) { EXPECT_EQ(errorcode, f.errorcode); return false; }
                return true;
            }
        };

        // capture results from the ways of gettnig the file info
        std::map<std::string, FileAccessFields > plain_fopen;
        std::map<std::string, FileAccessFields > iterate_fopen;
        std::map<std::string, FileAccessFields > plain_follow_fopen;
        std::map<std::string, FileAccessFields > iterate_follow_fopen;

        FSACCESS_CLASS fsa;
        auto localdir = fspathToLocal(iteratePath, fsa);

        std::unique_ptr<FileAccess> fopen_directory(fsa.newfileaccess(false));  // false = don't follow symlinks
        ASSERT_TRUE(fopen_directory->fopen(localdir, true, false));

        // now open and iterate the directory, not following symlinks (either by name or fopen'd directory)
        std::unique_ptr<DirAccess> da(fsa.newdiraccess());
        if (da->dopen(openWithNameOrUseFileAccess ? &localdir : NULL, openWithNameOrUseFileAccess ? NULL : fopen_directory.get(), false))
        {
            nodetype_t type;
            LocalPath itemlocalname;
            while (da->dnext(localdir, itemlocalname, false, &type))
            {
                string leafNameUtf8 = localpathToUtf8Leaf(itemlocalname, fsa);

                std::unique_ptr<FileAccess> plain_fopen_fa(fsa.newfileaccess(false));
                std::unique_ptr<FileAccess> iterate_fopen_fa(fsa.newfileaccess(false));

                LocalPath localpath = localdir;
                localpath.appendWithSeparator(itemlocalname, true);

                ASSERT_TRUE(plain_fopen_fa->fopen(localpath, true, false));
                plain_fopen[leafNameUtf8] = *plain_fopen_fa;

                ASSERT_TRUE(iterate_fopen_fa->fopen(localpath, true, false, da.get()));
                iterate_fopen[leafNameUtf8] = *iterate_fopen_fa;
            }
        }

        std::unique_ptr<FileAccess> fopen_directory2(fsa.newfileaccess(true));  // true = follow symlinks
        ASSERT_TRUE(fopen_directory2->fopen(localdir, true, false));

        // now open and iterate the directory, following symlinks (either by name or fopen'd directory)
        std::unique_ptr<DirAccess> da_follow(fsa.newdiraccess());
        if (da_follow->dopen(openWithNameOrUseFileAccess ? &localdir : NULL, openWithNameOrUseFileAccess ? NULL : fopen_directory2.get(), false))
        {
            nodetype_t type;
            LocalPath itemlocalname;
            while (da_follow->dnext(localdir, itemlocalname, true, &type))
            {
                string leafNameUtf8 = localpathToUtf8Leaf(itemlocalname, fsa);

                std::unique_ptr<FileAccess> plain_follow_fopen_fa(fsa.newfileaccess(true));
                std::unique_ptr<FileAccess> iterate_follow_fopen_fa(fsa.newfileaccess(true));

                LocalPath localpath = localdir;
                localpath.appendWithSeparator(itemlocalname, true);

                ASSERT_TRUE(plain_follow_fopen_fa->fopen(localpath, true, false));
                plain_follow_fopen[leafNameUtf8] = *plain_follow_fopen_fa;

                ASSERT_TRUE(iterate_follow_fopen_fa->fopen(localpath, true, false, da_follow.get()));
                iterate_follow_fopen[leafNameUtf8] = *iterate_follow_fopen_fa;
            }
        }

    #ifdef WIN32
        std::set<std::string> plain_names { "folder", "file.txt" }; // currently on windows, any type of symlink is ignored when iterating directories
        std::set<std::string> follow_names { "folder", "file.txt"};
    #else
        std::set<std::string> plain_names { "folder", "file.txt" };
        std::set<std::string> follow_names { "folder", "file.txt", "folderlink", "filelink.txt" };
    #endif

        ASSERT_EQ(plain_fopen.size(), plain_names.size() + glob_entries);
        ASSERT_EQ(iterate_fopen.size(), plain_names.size() + glob_entries);
        ASSERT_EQ(plain_follow_fopen.size(), follow_names.size() + glob_entries);
        ASSERT_EQ(iterate_follow_fopen.size(), follow_names.size() + glob_entries);

        for (auto& name : follow_names)
        {
            bool expected_non_follow = plain_names.find(name) != plain_names.end();
            bool issymlink = name.find("link") != string::npos;

            if (expected_non_follow)
            {
                ASSERT_TRUE(plain_fopen.find(name) != plain_fopen.end()) << name;
                ASSERT_TRUE(iterate_fopen.find(name) != iterate_fopen.end()) << name;

                auto& plain = plain_fopen[name];
                auto& iterate = iterate_fopen[name];

                ASSERT_EQ(plain, iterate)  << name;
                ASSERT_TRUE(plain.mIsSymLink == issymlink);
            }

            ASSERT_TRUE(plain_follow_fopen.find(name) != plain_follow_fopen.end()) << name;
            ASSERT_TRUE(iterate_follow_fopen.find(name) != iterate_follow_fopen.end()) << name;

            auto& plain_follow = plain_follow_fopen[name];
            auto& iterate_follow = iterate_follow_fopen[name];

            ASSERT_EQ(plain_follow, iterate_follow) << name;
            ASSERT_TRUE(plain_follow.mIsSymLink == issymlink);
        }

        //ASSERT_EQ(plain_fopen["folder"].size, 0);  size field is not set for folders
        ASSERT_EQ(plain_fopen["folder"].type, FOLDERNODE);
        ASSERT_EQ(plain_fopen["folder"].fsidvalid, true);
        ASSERT_EQ(plain_fopen["folder"].mIsSymLink, false);

        ASSERT_EQ(plain_fopen["file.txt"].size, 12);
        ASSERT_EQ(plain_fopen["file.txt"].fsidvalid, true);
        ASSERT_EQ(plain_fopen["file.txt"].type, FILENODE);
        ASSERT_EQ(plain_fopen["file.txt"].mIsSymLink, false);

// on windows and mac and linux, without the follow flag on, directory iteration does not report symlinks (currently)
//
//        //ASSERT_EQ(plain_fopen["folder"].size, 0);  size field is not set for folders
//        ASSERT_EQ(plain_fopen["folderlink"].type, FOLDERNODE);
//        ASSERT_EQ(plain_fopen["folderlink"].fsidvalid, true);
//        ASSERT_EQ(plain_fopen["folderlink"].mIsSymLink, true);
//
//        ASSERT_EQ(plain_fopen["filelink.txt"].size, 12);
//        ASSERT_EQ(plain_fopen["filelink.txt"].fsidvalid, true);
//        ASSERT_EQ(plain_fopen["filelink.txt"].type, FILENODE);
//        ASSERT_EQ(plain_fopen["filelink.txt"].mIsSymLink, true);
//
        ASSERT_TRUE(plain_fopen.find("folderlink") == plain_fopen.end());
        ASSERT_TRUE(plain_fopen.find("filelink.txt") == plain_fopen.end());

        // check the glob flag
        auto localdirGlob = fspathToLocal(iteratePath / "glob1*", fsa);
        std::unique_ptr<DirAccess> da2(fsa.newdiraccess());
        if (da2->dopen(&localdirGlob, NULL, true))
        {
            nodetype_t type;
            LocalPath itemlocalname;
            set<string> remainingExpected { "glob1folder", "glob1file.txt" };
            while (da2->dnext(localdir, itemlocalname, true, &type))
            {
                string leafNameUtf8 = localpathToUtf8Leaf(itemlocalname, fsa);
                ASSERT_EQ(leafNameUtf8.substr(0, 5), string("glob1"));
                ASSERT_TRUE(remainingExpected.find(leafNameUtf8) != remainingExpected.end());
                remainingExpected.erase(leafNameUtf8);
            }
            ASSERT_EQ(remainingExpected.size(), 0u);
        }

    }
}



/**
* @brief TEST_F SdkTestConsoleAutocomplete
*
* Run various tests confirming the console autocomplete will work as expected
*
*/
#ifdef _WIN32

bool cmp(const autocomplete::CompletionState& c, std::vector<std::string>& s)
{
    bool result = true;
    if (c.completions.size() != s.size())
    {
        result = false;
    }
    else
    {
        std::sort(s.begin(), s.end());
        for (size_t i = c.completions.size(); i--; )
        {
            if (c.completions[i].s != s[i])
            {
                result = false;
                break;
            }
        }
    }
    if (!result)
    {
        for (size_t i = 0; i < c.completions.size() || i < s.size(); ++i)
        {
            out() << (i < s.size() ? s[i] : "") << "/" << (i < c.completions.size() ? c.completions[i].s : "") << endl;
        }
    }
    return result;
}

TEST_F(SdkTest, SdkTestConsoleAutocomplete)
{
    getAccountsForTest(2);
    using namespace autocomplete;

    {
        std::unique_ptr<Either> p(new Either);
        p->Add(sequence(text("cd")));
        p->Add(sequence(text("lcd")));
        p->Add(sequence(text("ls"), opt(flag("-R"))));
        p->Add(sequence(text("lls"), opt(flag("-R")), param("folder")));
        ACN syntax(std::move(p));

        {
            auto r = autoComplete("", 0, syntax, false);
            std::vector<std::string> e{ "cd", "lcd", "ls", "lls" };
            ASSERT_TRUE(cmp(r, e));
        }

        {
            auto r = autoComplete("l", 1, syntax, false);
            std::vector<std::string> e{ "lcd", "ls", "lls" };
            ASSERT_TRUE(cmp(r, e));
        }

        {
            auto r = autoComplete("ll", 2, syntax, false);
            std::vector<std::string> e{ "lls" };
            ASSERT_TRUE(cmp(r, e));
        }

        {
            auto r = autoComplete("lls", 3, syntax, false);
            std::vector<std::string> e{ "lls" };
            ASSERT_TRUE(cmp(r, e));
        }

        {
            auto r = autoComplete("lls ", 4, syntax, false);
            std::vector<std::string> e{ "<folder>" };
            ASSERT_TRUE(cmp(r, e));
        }

        {
            auto r = autoComplete("lls -", 5, syntax, false);
            std::vector<std::string> e{ "-R" };
            ASSERT_TRUE(cmp(r, e));
        }

        {
            auto r = autoComplete("x", 1, syntax, false);
            std::vector<std::string> e{};
            ASSERT_TRUE(cmp(r, e));
        }

        {
            auto r = autoComplete("x ", 2, syntax, false);
            std::vector<std::string> e{};
            ASSERT_TRUE(cmp(r, e));
        }
    }

    ::mega::handle megaCurDir = UNDEF;

    MegaApiImpl* impl = *((MegaApiImpl**)(((char*)megaApi[0].get()) + sizeof(*megaApi[0].get())) - 1); //megaApi[0]->pImpl;
    MegaClient* client = impl->getMegaClient();


    std::unique_ptr<Either> p(new Either);
    p->Add(sequence(text("cd")));
    p->Add(sequence(text("lcd")));
    p->Add(sequence(text("ls"), opt(flag("-R")), opt(ACN(new MegaFS(true, true, client, &megaCurDir, "")))));
    p->Add(sequence(text("lls"), opt(flag("-R")), opt(ACN(new LocalFS(true, true, "")))));
    ACN syntax(std::move(p));

    error_code e;
    fs::remove_all("test_autocomplete_files", e);

    fs::create_directory("test_autocomplete_files");
    fs::path old_cwd = fs::current_path();
    fs::current_path("test_autocomplete_files");

    fs::create_directory("dir1");
    fs::create_directory("dir1\\sub11");
    fs::create_directory("dir1\\sub12");
    fs::create_directory("dir2");
    fs::create_directory("dir2\\sub21");
    fs::create_directory("dir2\\sub22");
    fs::create_directory("dir2a");
    fs::create_directory("dir2a\\dir space");
    fs::create_directory("dir2a\\dir space\\next");
    fs::create_directory("dir2a\\dir space2");
    fs::create_directory("dir2a\\nospace");

    {
        auto r = autoComplete("ls -R", 5, syntax, false);
        std::vector<std::string> e{"-R"};
        ASSERT_TRUE(cmp(r, e));
    }

    // dos style file completion, local fs
    CompletionTextOut s;

    {
        auto r = autoComplete("lls ", 4, syntax, false);
        std::vector<std::string> e{ "dir1", "dir2", "dir2a" };
        ASSERT_TRUE(cmp(r, e));
        applyCompletion(r, true, 100, s);
        ASSERT_EQ(r.line, "lls dir1");
    }

    {
        auto r = autoComplete("lls di", 6, syntax, false);
        std::vector<std::string> e{ "dir1", "dir2", "dir2a" };
        ASSERT_TRUE(cmp(r, e));
    }

    {
        auto r = autoComplete("lls dir2", 8, syntax, false);
        std::vector<std::string> e{ "dir2", "dir2a" };
        ASSERT_TRUE(cmp(r, e));
    }

    {
        auto r = autoComplete("lls dir2a", 9, syntax, false);
        std::vector<std::string> e{ "dir2a" };
        ASSERT_TRUE(cmp(r, e));
    }

    {
        auto r = autoComplete("lls dir2 something after", 8, syntax, false);
        std::vector<std::string> e{ "dir2", "dir2a" };
        ASSERT_TRUE(cmp(r, e));
    }

    {
        auto r = autoComplete("lls dir2something immeditely after", 8, syntax, false);
        std::vector<std::string> e{ "dir2", "dir2a" };
        ASSERT_TRUE(cmp(r, e));
    }

    {
        auto r = autoComplete("lls dir2\\", 9, syntax, false);
        std::vector<std::string> e{ "dir2\\sub21", "dir2\\sub22" };
        ASSERT_TRUE(cmp(r, e));
    }

    {
        auto r = autoComplete("lls dir2\\.\\", 11, syntax, false);
        std::vector<std::string> e{ "dir2\\.\\sub21", "dir2\\.\\sub22" };
        ASSERT_TRUE(cmp(r, e));
    }

    {
        auto r = autoComplete("lls dir2\\..", 11, syntax, false);
        std::vector<std::string> e{ "dir2\\.." };
        ASSERT_TRUE(cmp(r, e));
    }

    {
        auto r = autoComplete("lls dir2\\..\\", 12, syntax, false);
        std::vector<std::string> e{ "dir2\\..\\dir1", "dir2\\..\\dir2", "dir2\\..\\dir2a" };
        ASSERT_TRUE(cmp(r, e));
        applyCompletion(r, true, 100, s);
        ASSERT_EQ(r.line, "lls dir2\\..\\dir1");
        applyCompletion(r, true, 100, s);
        ASSERT_EQ(r.line, "lls dir2\\..\\dir2");
        applyCompletion(r, true, 100, s);
        ASSERT_EQ(r.line, "lls dir2\\..\\dir2a");
        applyCompletion(r, true, 100, s);
        ASSERT_EQ(r.line, "lls dir2\\..\\dir1");
        applyCompletion(r, false, 100, s);
        ASSERT_EQ(r.line, "lls dir2\\..\\dir2a");
        applyCompletion(r, false, 100, s);
        ASSERT_EQ(r.line, "lls dir2\\..\\dir2");
    }

    {
        auto r = autoComplete("lls dir2a\\", 10, syntax, false);
        applyCompletion(r, false, 100, s);
        ASSERT_EQ(r.line, "lls dir2a\\nospace");
        applyCompletion(r, false, 100, s);
        ASSERT_EQ(r.line, "lls \"dir2a\\dir space2\"");
        applyCompletion(r, false, 100, s);
        ASSERT_EQ(r.line, "lls \"dir2a\\dir space\"");
        applyCompletion(r, false, 100, s);
        ASSERT_EQ(r.line, "lls dir2a\\nospace");
    }

    {
        auto r = autoComplete("lls \"dir\"1\\", 11, syntax, false);
        applyCompletion(r, true, 100, s);
        ASSERT_EQ(r.line, "lls \"dir1\\sub11\"");
    }

    {
        auto r = autoComplete("lls dir1\\\"..\\dir2\\\"", std::string::npos, syntax, false);
        applyCompletion(r, true, 100, s);
        ASSERT_EQ(r.line, "lls \"dir1\\..\\dir2\\sub21\"");
    }

    {
        auto r = autoComplete("lls c:\\prog", std::string::npos, syntax, false);
        applyCompletion(r, true, 100, s);
        ASSERT_EQ(r.line, "lls \"c:\\Program Files\"");
        applyCompletion(r, true, 100, s);
        ASSERT_EQ(r.line, "lls \"c:\\Program Files (x86)\"");
    }

    {
        auto r = autoComplete("lls \"c:\\program files \"", std::string::npos, syntax, false);
        applyCompletion(r, true, 100, s);
        ASSERT_EQ(r.line, "lls \"c:\\Program Files (x86)\"");
    }

    // unix style completions, local fs

    {
        auto r = autoComplete("lls ", 4, syntax, true);
        std::vector<std::string> e{ "dir1\\", "dir2\\", "dir2a\\" };
        ASSERT_TRUE(cmp(r, e));
        applyCompletion(r, true, 100, s);
        ASSERT_EQ(r.line, "lls dir");
    }

    {
        auto r = autoComplete("lls di", 6, syntax, true);
        std::vector<std::string> e{ "dir1\\", "dir2\\", "dir2a\\" };
        ASSERT_TRUE(cmp(r, e));
        applyCompletion(r, true, 100, s);
        ASSERT_EQ(r.line, "lls dir");
    }

    {
        auto r = autoComplete("lls dir2", 8, syntax, true);
        std::vector<std::string> e{ "dir2\\", "dir2a\\" };
        ASSERT_TRUE(cmp(r, e));
        applyCompletion(r, true, 100, s);
        ASSERT_EQ(r.line, "lls dir2");
    }

    {
        auto r = autoComplete("lls dir2a", 9, syntax, true);
        std::vector<std::string> e{ "dir2a\\" };
        ASSERT_TRUE(cmp(r, e));
        applyCompletion(r, true, 100, s);
        ASSERT_EQ(r.line, "lls dir2a\\");
    }

    {
        auto r = autoComplete("lls dir2 something after", 8, syntax, true);
        std::vector<std::string> e{ "dir2\\", "dir2a\\" };
        ASSERT_TRUE(cmp(r, e));
        applyCompletion(r, true, 100, s);
        ASSERT_EQ(r.line, "lls dir2 something after");
    }

    {
        auto r = autoComplete("lls dir2asomething immediately after", 9, syntax, true);
        std::vector<std::string> e{ "dir2a\\" };
        ASSERT_TRUE(cmp(r, e));
        applyCompletion(r, true, 100, s);
        ASSERT_EQ(r.line, "lls dir2a\\something immediately after");
    }

    {
        auto r = autoComplete("lls dir2\\", 9, syntax, true);
        std::vector<std::string> e{ "dir2\\sub21\\", "dir2\\sub22\\" };
        ASSERT_TRUE(cmp(r, e));
        applyCompletion(r, true, 100, s);
        ASSERT_EQ(r.line, "lls dir2\\sub2");
        auto rr = autoComplete("lls dir2\\sub22", 14, syntax, true);
        applyCompletion(rr, true, 100, s);
        ASSERT_EQ(rr.line, "lls dir2\\sub22\\");
    }

    {
        auto r = autoComplete("lls dir2\\.\\", 11, syntax, true);
        std::vector<std::string> e{ "dir2\\.\\sub21\\", "dir2\\.\\sub22\\" };
        ASSERT_TRUE(cmp(r, e));
        applyCompletion(r, true, 100, s);
        ASSERT_EQ(r.line, "lls dir2\\.\\sub2");
    }

    {
        auto r = autoComplete("lls dir2\\..", 11, syntax, true);
        std::vector<std::string> e{ "dir2\\..\\" };
        ASSERT_TRUE(cmp(r, e));
        applyCompletion(r, true, 100, s);
        ASSERT_EQ(r.line, "lls dir2\\..\\");
    }

    {
        auto r = autoComplete("lls dir2\\..\\", 12, syntax, true);
        std::vector<std::string> e{ "dir2\\..\\dir1\\", "dir2\\..\\dir2\\", "dir2\\..\\dir2a\\" };
        ASSERT_TRUE(cmp(r, e));
        applyCompletion(r, true, 100, s);
        ASSERT_EQ(r.line, "lls dir2\\..\\dir");
    }

    {
        auto r = autoComplete("lls dir2\\..\\", 12, syntax, true);
        std::vector<std::string> e{ "dir2\\..\\dir1\\", "dir2\\..\\dir2\\", "dir2\\..\\dir2a\\" };
        ASSERT_TRUE(cmp(r, e));
        applyCompletion(r, true, 100, s);
        ASSERT_EQ(r.line, "lls dir2\\..\\dir");
    }

    {
        auto r = autoComplete("lls dir2a\\d", 11, syntax, true);
        applyCompletion(r, true, 100, s);
        ASSERT_EQ(r.line, "lls \"dir2a\\dir space\"");
        auto rr = autoComplete("lls \"dir2a\\dir space\"\\", std::string::npos, syntax, false);
        applyCompletion(rr, true, 100, s);
        ASSERT_EQ(rr.line, "lls \"dir2a\\dir space\\next\"");
    }

    {
        auto r = autoComplete("lls \"dir\"1\\", std::string::npos, syntax, true);
        applyCompletion(r, true, 100, s);
        ASSERT_EQ(r.line, "lls \"dir1\\sub1\"");
    }

    {
        auto r = autoComplete("lls dir1\\\"..\\dir2\\\"", std::string::npos, syntax, true);
        applyCompletion(r, true, 100, s);
        ASSERT_EQ(r.line, "lls \"dir1\\..\\dir2\\sub2\"");
    }

    {
        auto r = autoComplete("lls c:\\prog", std::string::npos, syntax, true);
        applyCompletion(r, true, 100, s);
        ASSERT_EQ(r.line, "lls c:\\program");
    }

    {
        auto r = autoComplete("lls \"c:\\program files \"", std::string::npos, syntax, true);
        applyCompletion(r, true, 100, s);
        ASSERT_EQ(r.line, "lls \"c:\\program files (x86)\\\"");
    }

    {
        auto r = autoComplete("lls 'c:\\program files '", std::string::npos, syntax, true);
        applyCompletion(r, true, 100, s);
        ASSERT_EQ(r.line, "lls 'c:\\program files (x86)\\'");
    }

    // mega dir setup

    MegaNode *rootnode = megaApi[0]->getRootNode();
    ASSERT_NO_FATAL_FAILURE(createFolder(0, "test_autocomplete_megafs", rootnode));
    MegaNode *n0 = megaApi[0]->getNodeByHandle(mApi[0].h);

    megaCurDir = mApi[0].h;

    ASSERT_NO_FATAL_FAILURE(createFolder(0, "dir1", n0));
    MegaNode *n1 = megaApi[0]->getNodeByHandle(mApi[0].h);
    ASSERT_NO_FATAL_FAILURE(createFolder(0, "sub11", n1));
    ASSERT_NO_FATAL_FAILURE(createFolder(0, "sub12", n1));

    ASSERT_NO_FATAL_FAILURE(createFolder(0, "dir2", n0));
    MegaNode *n2 = megaApi[0]->getNodeByHandle(mApi[0].h);
    ASSERT_NO_FATAL_FAILURE(createFolder(0, "sub21", n2));
    ASSERT_NO_FATAL_FAILURE(createFolder(0, "sub22", n2));

    ASSERT_NO_FATAL_FAILURE(createFolder(0, "dir2a", n0));
    MegaNode *n3 = megaApi[0]->getNodeByHandle(mApi[0].h);
    ASSERT_NO_FATAL_FAILURE(createFolder(0, "dir space", n3));
    MegaNode *n31 = megaApi[0]->getNodeByHandle(mApi[0].h);
    ASSERT_NO_FATAL_FAILURE(createFolder(0, "dir space2", n3));
    ASSERT_NO_FATAL_FAILURE(createFolder(0, "nospace", n3));
    ASSERT_NO_FATAL_FAILURE(createFolder(0, "next", n31));


    // dos style mega FS completions

    {
        auto r = autoComplete("ls ", std::string::npos, syntax, false);
        std::vector<std::string> e{ "dir1", "dir2", "dir2a" };
        ASSERT_TRUE(cmp(r, e));
        applyCompletion(r, true, 100, s);
        ASSERT_EQ(r.line, "ls dir1");
    }

    {
        auto r = autoComplete("ls di", std::string::npos, syntax, false);
        std::vector<std::string> e{ "dir1", "dir2", "dir2a" };
        ASSERT_TRUE(cmp(r, e));
    }

    {
        auto r = autoComplete("ls dir2", std::string::npos, syntax, false);
        std::vector<std::string> e{ "dir2", "dir2a" };
        ASSERT_TRUE(cmp(r, e));
    }

    {
        auto r = autoComplete("ls dir2a", std::string::npos, syntax, false);
        std::vector<std::string> e{ "dir2a" };
        ASSERT_TRUE(cmp(r, e));
    }

    {
        auto r = autoComplete("ls dir2 something after", 7, syntax, false);
        std::vector<std::string> e{ "dir2", "dir2a" };
        ASSERT_TRUE(cmp(r, e));
    }

    {
        auto r = autoComplete("ls dir2something immeditely after", 7, syntax, false);
        std::vector<std::string> e{ "dir2", "dir2a" };
        ASSERT_TRUE(cmp(r, e));
    }

    {
        auto r = autoComplete("ls dir2/", std::string::npos, syntax, false);
        std::vector<std::string> e{ "dir2/sub21", "dir2/sub22" };
        ASSERT_TRUE(cmp(r, e));
    }

    {
        auto r = autoComplete("ls dir2/./", std::string::npos, syntax, false);
        std::vector<std::string> e{ "dir2/./sub21", "dir2/./sub22" };
        ASSERT_TRUE(cmp(r, e));
    }

    {
        auto r = autoComplete("ls dir2/..", std::string::npos, syntax, false);
        std::vector<std::string> e{ "dir2/.." };
        ASSERT_TRUE(cmp(r, e));
    }

    {
        auto r = autoComplete("ls dir2/../", std::string::npos, syntax, false);
        std::vector<std::string> e{ "dir2/../dir1", "dir2/../dir2", "dir2/../dir2a" };
        ASSERT_TRUE(cmp(r, e));
        applyCompletion(r, true, 100, s);
        ASSERT_EQ(r.line, "ls dir2/../dir1");
        applyCompletion(r, true, 100, s);
        ASSERT_EQ(r.line, "ls dir2/../dir2");
        applyCompletion(r, true, 100, s);
        ASSERT_EQ(r.line, "ls dir2/../dir2a");
        applyCompletion(r, true, 100, s);
        ASSERT_EQ(r.line, "ls dir2/../dir1");
        applyCompletion(r, false, 100, s);
        ASSERT_EQ(r.line, "ls dir2/../dir2a");
        applyCompletion(r, false, 100, s);
        ASSERT_EQ(r.line, "ls dir2/../dir2");
    }

    {
        auto r = autoComplete("ls dir2a/", std::string::npos, syntax, false);
        applyCompletion(r, false, 100, s);
        ASSERT_EQ(r.line, "ls dir2a/nospace");
        applyCompletion(r, false, 100, s);
        ASSERT_EQ(r.line, "ls \"dir2a/dir space2\"");
        applyCompletion(r, false, 100, s);
        ASSERT_EQ(r.line, "ls \"dir2a/dir space\"");
        applyCompletion(r, false, 100, s);
        ASSERT_EQ(r.line, "ls dir2a/nospace");
    }

    {
        auto r = autoComplete("ls \"dir\"1/", std::string::npos, syntax, false);
        applyCompletion(r, true, 100, s);
        ASSERT_EQ(r.line, "ls \"dir1/sub11\"");
    }

    {
        auto r = autoComplete("ls dir1/\"../dir2/\"", std::string::npos, syntax, false);
        applyCompletion(r, true, 100, s);
        ASSERT_EQ(r.line, "ls \"dir1/../dir2/sub21\"");
    }

    {
        auto r = autoComplete("ls /test_autocomplete_meg", std::string::npos, syntax, false);
        applyCompletion(r, true, 100, s);
        ASSERT_EQ(r.line, "ls /test_autocomplete_megafs");
    }

    // unix style mega FS completions

    {
        auto r = autoComplete("ls ", std::string::npos, syntax, true);
        std::vector<std::string> e{ "dir1/", "dir2/", "dir2a/" };
        ASSERT_TRUE(cmp(r, e));
        applyCompletion(r, true, 100, s);
        ASSERT_EQ(r.line, "ls dir");
    }

    {
        auto r = autoComplete("ls di", std::string::npos, syntax, true);
        std::vector<std::string> e{ "dir1/", "dir2/", "dir2a/" };
        ASSERT_TRUE(cmp(r, e));
        applyCompletion(r, true, 100, s);
        ASSERT_EQ(r.line, "ls dir");
    }

    {
        auto r = autoComplete("ls dir2", std::string::npos, syntax, true);
        std::vector<std::string> e{ "dir2/", "dir2a/" };
        ASSERT_TRUE(cmp(r, e));
        applyCompletion(r, true, 100, s);
        ASSERT_EQ(r.line, "ls dir2");
    }

    {
        auto r = autoComplete("ls dir2a", std::string::npos, syntax, true);
        std::vector<std::string> e{ "dir2a/" };
        ASSERT_TRUE(cmp(r, e));
        applyCompletion(r, true, 100, s);
        ASSERT_EQ(r.line, "ls dir2a/");
    }

    {
        auto r = autoComplete("ls dir2 something after", 7, syntax, true);
        std::vector<std::string> e{ "dir2/", "dir2a/" };
        ASSERT_TRUE(cmp(r, e));
        applyCompletion(r, true, 100, s);
        ASSERT_EQ(r.line, "ls dir2 something after");
    }

    {
        auto r = autoComplete("ls dir2asomething immediately after", 8, syntax, true);
        std::vector<std::string> e{ "dir2a/" };
        ASSERT_TRUE(cmp(r, e));
        applyCompletion(r, true, 100, s);
        ASSERT_EQ(r.line, "ls dir2a/something immediately after");
    }

    {
        auto r = autoComplete("ls dir2/", std::string::npos, syntax, true);
        std::vector<std::string> e{ "dir2/sub21/", "dir2/sub22/" };
        ASSERT_TRUE(cmp(r, e));
        applyCompletion(r, true, 100, s);
        ASSERT_EQ(r.line, "ls dir2/sub2");
        auto rr = autoComplete("ls dir2/sub22", std::string::npos, syntax, true);
        applyCompletion(rr, true, 100, s);
        ASSERT_EQ(rr.line, "ls dir2/sub22/");
    }

    {
        auto r = autoComplete("ls dir2/./", std::string::npos, syntax, true);
        std::vector<std::string> e{ "dir2/./sub21/", "dir2/./sub22/" };
        ASSERT_TRUE(cmp(r, e));
        applyCompletion(r, true, 100, s);
        ASSERT_EQ(r.line, "ls dir2/./sub2");
    }

    {
        auto r = autoComplete("ls dir2/..", std::string::npos, syntax, true);
        std::vector<std::string> e{ "dir2/../" };
        ASSERT_TRUE(cmp(r, e));
        applyCompletion(r, true, 100, s);
        ASSERT_EQ(r.line, "ls dir2/../");
    }

    {
        auto r = autoComplete("ls dir2/../", std::string::npos, syntax, true);
        std::vector<std::string> e{ "dir2/../dir1/", "dir2/../dir2/", "dir2/../dir2a/" };
        ASSERT_TRUE(cmp(r, e));
        applyCompletion(r, true, 100, s);
        ASSERT_EQ(r.line, "ls dir2/../dir");
    }

    {
        auto r = autoComplete("ls dir2/../", std::string::npos, syntax, true);
        std::vector<std::string> e{ "dir2/../dir1/", "dir2/../dir2/", "dir2/../dir2a/" };
        ASSERT_TRUE(cmp(r, e));
        applyCompletion(r, true, 100, s);
        ASSERT_EQ(r.line, "ls dir2/../dir");
    }

    {
        auto r = autoComplete("ls dir2a/d", std::string::npos, syntax, true);
        applyCompletion(r, true, 100, s);
        ASSERT_EQ(r.line, "ls \"dir2a/dir space\"");
        auto rr = autoComplete("ls \"dir2a/dir space\"/", std::string::npos, syntax, false);
        applyCompletion(rr, true, 100, s);
        ASSERT_EQ(rr.line, "ls \"dir2a/dir space/next\"");
    }

    {
        auto r = autoComplete("ls \"dir\"1/", std::string::npos, syntax, true);
        applyCompletion(r, true, 100, s);
        ASSERT_EQ(r.line, "ls \"dir1/sub1\"");
    }

    {
        auto r = autoComplete("ls dir1/\"../dir2/\"", std::string::npos, syntax, true);
        applyCompletion(r, true, 100, s);
        ASSERT_EQ(r.line, "ls \"dir1/../dir2/sub2\"");
    }

    {
        auto r = autoComplete("ls /test_autocomplete_meg", std::string::npos, syntax, true);
        applyCompletion(r, true, 100, s);
        ASSERT_EQ(r.line, "ls /test_autocomplete_megafs/");
        r = autoComplete(r.line + "dir2a", std::string::npos, syntax, true);
        applyCompletion(r, true, 100, s);
        ASSERT_EQ(r.line, "ls /test_autocomplete_megafs/dir2a/");
        r = autoComplete(r.line + "d", std::string::npos, syntax, true);
        applyCompletion(r, true, 100, s);
        ASSERT_EQ(r.line, "ls \"/test_autocomplete_megafs/dir2a/dir space\"");
    }

    fs::current_path(old_cwd);

}
#endif

#ifdef ENABLE_CHAT

/**
 * @brief TEST_F SdkTestChat
 *
 * Initialize a test scenario by:
 *
 * - Setting a new contact to chat with
 *
 * Performs different operations related to chats:
 *
 * - Fetch the list of available chats
 * - Create a group chat
 * - Remove a peer from the chat
 * - Invite a contact to a chat
 * - Get the user-specific URL for the chat
 * - Update permissions of an existing peer in a chat
 */
TEST_F(SdkTest, SdkTestChat)
{
    LOG_info << "___TEST Chat___";
    getAccountsForTest(2);

    // --- Send a new contact request ---

    string message = "Hi contact. This is a testing message";

    mApi[1].contactRequestUpdated = false;
    ASSERT_NO_FATAL_FAILURE( inviteContact(0, mApi[1].email, message, MegaContactRequest::INVITE_ACTION_ADD) );
    ASSERT_TRUE( waitForResponse(&mApi[1].contactRequestUpdated) )   // at the target side (auxiliar account)
            << "Contact request update not received after " << maxTimeout << " seconds";
    // if there were too many invitations within a short period of time, the invitation can be rejected by
    // the API with `API_EOVERQUOTA = -17` as counter spamming meassure (+500 invites in the last 50 days)

    // --- Accept a contact invitation ---

    ASSERT_NO_FATAL_FAILURE( getContactRequest(1, false) );

    mApi[0].contactRequestUpdated = mApi[1].contactRequestUpdated = false;
    ASSERT_NO_FATAL_FAILURE( replyContact(mApi[1].cr.get(), MegaContactRequest::REPLY_ACTION_ACCEPT) );
    ASSERT_TRUE( waitForResponse(&mApi[1].contactRequestUpdated) )   // at the target side (auxiliar account)
            << "Contact request update not received after " << maxTimeout << " seconds";
    ASSERT_TRUE( waitForResponse(&mApi[0].contactRequestUpdated) )   // at the target side (main account)
            << "Contact request update not received after " << maxTimeout << " seconds";

    mApi[1].cr.reset();


    // --- Check list of available chats --- (fetch is done at SetUp())

    size_t numChats = mApi[0].chats.size();      // permanent chats cannot be deleted, so they're kept forever


    // --- Create a group chat ---

    MegaTextChatPeerList *peers;
    handle h;
    bool group;

    h = megaApi[1]->getMyUser()->getHandle();
    peers = MegaTextChatPeerList::createInstance();//new MegaTextChatPeerListPrivate();
    peers->addPeer(h, PRIV_STANDARD);
    group = true;

    mApi[1].chatUpdated = false;
    mApi[0].requestFlags[MegaRequest::TYPE_CHAT_CREATE] = false;
    ASSERT_NO_FATAL_FAILURE( createChat(group, peers) );
    ASSERT_TRUE( waitForResponse(&mApi[0].requestFlags[MegaRequest::TYPE_CHAT_CREATE]) )
            << "Cannot create a new chat";
    ASSERT_EQ(MegaError::API_OK, mApi[0].lastError) << "Chat creation failed (error: " << mApi[0].lastError << ")";
    ASSERT_TRUE( waitForResponse(&mApi[1].chatUpdated ))   // at the target side (auxiliar account)
            << "Chat update not received after " << maxTimeout << " seconds";

    MegaHandle chatid = mApi[0].chatid;   // set at onRequestFinish() of chat creation request

    delete peers;

    // check the new chat information
    ASSERT_EQ(mApi[0].chats.size(), ++numChats) << "Unexpected received number of chats";
    ASSERT_TRUE(mApi[1].chatUpdated) << "The peer didn't receive notification of the chat creation";


    // --- Remove a peer from the chat ---

    mApi[1].chatUpdated = false;
    mApi[0].requestFlags[MegaRequest::TYPE_CHAT_REMOVE] = false;
    megaApi[0]->removeFromChat(chatid, h);
    ASSERT_TRUE( waitForResponse(&mApi[0].requestFlags[MegaRequest::TYPE_CHAT_REMOVE]) )
            << "Chat remove failed after " << maxTimeout << " seconds";
    ASSERT_EQ(MegaError::API_OK, mApi[0].lastError) << "Removal of chat peer failed (error: " << mApi[0].lastError << ")";
    int numpeers = mApi[0].chats[chatid]->getPeerList() ? mApi[0].chats[chatid]->getPeerList()->size() : 0;
    ASSERT_EQ(numpeers, 0) << "Wrong number of peers in the list of peers";
    ASSERT_TRUE( waitForResponse(&mApi[1].chatUpdated) )   // at the target side (auxiliar account)
            << "Didn't receive notification of the peer removal after " << maxTimeout << " seconds";


    // --- Invite a contact to a chat ---

    mApi[1].chatUpdated = false;
    mApi[0].requestFlags[MegaRequest::TYPE_CHAT_INVITE] = false;
    megaApi[0]->inviteToChat(chatid, h, PRIV_STANDARD);
    ASSERT_TRUE( waitForResponse(&mApi[0].requestFlags[MegaRequest::TYPE_CHAT_INVITE]) )
            << "Chat invitation failed after " << maxTimeout << " seconds";
    ASSERT_EQ(MegaError::API_OK, mApi[0].lastError) << "Invitation of chat peer failed (error: " << mApi[0].lastError << ")";
    numpeers = mApi[0].chats[chatid]->getPeerList() ? mApi[0].chats[chatid]->getPeerList()->size() : 0;
    ASSERT_EQ(numpeers, 1) << "Wrong number of peers in the list of peers";
    ASSERT_TRUE( waitForResponse(&mApi[1].chatUpdated) )   // at the target side (auxiliar account)
            << "The peer didn't receive notification of the invitation after " << maxTimeout << " seconds";


    // --- Get the user-specific URL for the chat ---

    mApi[0].requestFlags[MegaRequest::TYPE_CHAT_URL] = false;
    megaApi[0]->getUrlChat(chatid);
    ASSERT_TRUE( waitForResponse(&mApi[0].requestFlags[MegaRequest::TYPE_CHAT_URL]) )
            << "Retrieval of chat URL failed after " << maxTimeout << " seconds";
    ASSERT_EQ(MegaError::API_OK, mApi[0].lastError) << "Retrieval of chat URL failed (error: " << mApi[0].lastError << ")";


    // --- Update Permissions of an existing peer in the chat

    mApi[1].chatUpdated = false;
    mApi[0].requestFlags[MegaRequest::TYPE_CHAT_UPDATE_PERMISSIONS] = false;
    megaApi[0]->updateChatPermissions(chatid, h, PRIV_RO);
    ASSERT_TRUE( waitForResponse(&mApi[0].requestFlags[MegaRequest::TYPE_CHAT_UPDATE_PERMISSIONS]) )
            << "Update chat permissions failed after " << maxTimeout << " seconds";
    ASSERT_EQ(MegaError::API_OK, mApi[0].lastError) << "Update of chat permissions failed (error: " << mApi[0].lastError << ")";
    ASSERT_TRUE( waitForResponse(&mApi[1].chatUpdated) )   // at the target side (auxiliar account)
            << "The peer didn't receive notification of the invitation after " << maxTimeout << " seconds";

}
#endif

class myMIS : public MegaInputStream
{
public:
    int64_t size;
    ifstream ifs;

    myMIS(const char* filename)
        : ifs(filename, ios::binary)
    {
        ifs.seekg(0, ios::end);
        size = ifs.tellg();
        ifs.seekg(0, ios::beg);
    }
    virtual int64_t getSize() { return size; }

    virtual bool read(char *buffer, size_t size) {
        if (buffer)
        {
            ifs.read(buffer, size);
        }
        else
        {
            ifs.seekg(size, ios::cur);
        }
        return !ifs.fail();
    }
};


TEST_F(SdkTest, SdkTestFingerprint)
{
    LOG_info << "___TEST fingerprint stream/file___";
    getAccountsForTest(2);

    int filesizes[] = { 10, 100, 1000, 10000, 100000, 10000000 };
    string expected[] = {
        "DAQoBAMCAQQDAgEEAwAAAAAAAAQAypo7",
        "DAWQjMO2LBXoNwH_agtF8CX73QQAypo7",
        "EAugDFlhW_VTCMboWWFb9VMIxugQAypo7",
        "EAhAnWCqOGBx0gGOWe7N6wznWRAQAypo7",
        "GA6CGAQFLOwb40BGchttx22PvhZ5gQAypo7",
        "GA4CWmAdW1TwQ-bddEIKTmSDv0b2QQAypo7",
    };

    FSACCESS_CLASS fsa;
    string name = "testfile";
    LocalPath localname = LocalPath::fromPath(name, fsa);

    int value = 0x01020304;
    for (int i = sizeof filesizes / sizeof filesizes[0]; i--; )
    {
        {
            ofstream ofs(name.c_str(), ios::binary);
            char s[8192];
            ofs.rdbuf()->pubsetbuf(s, sizeof s);
            for (int j = filesizes[i] / sizeof(value); j-- ; ) ofs.write((char*)&value, sizeof(value));
            ofs.write((char*)&value, filesizes[i] % sizeof(value));
        }

        fsa.setmtimelocal(localname, 1000000000);

        string streamfp, filefp;
        {
            m_time_t mtime = 0;
            {
                auto nfa = fsa.newfileaccess();
                nfa->fopen(localname);
                mtime = nfa->mtime;
            }

            myMIS mis(name.c_str());
            streamfp.assign(megaApi[0]->getFingerprint(&mis, mtime));
        }

        filefp = megaApi[0]->getFingerprint(name.c_str());

        ASSERT_EQ(streamfp, filefp);
        ASSERT_EQ(streamfp, expected[i]);
    }
}


static void incrementFilename(string& s)
{
    if (s.size() > 2)
    {
        if (isdigit(s[s.size() - 2]) | !isdigit(s[s.size() - 1]))
        {
            s += "00";
        }
        else
        {
            s[s.size() - 1] += 1;
            if (s[s.size() - 1] > '9')
            {
                s[s.size() - 1] -= 1;
                s[s.size() - 2] += 1;
            }
        }
    }
}

struct second_timer
{
    m_time_t t;
    m_time_t pause_t;
    second_timer() { t = m_time(); }
    void reset () { t = m_time(); }
    void pause() { pause_t = m_time(); }
    void resume() { t += m_time() - pause_t; }
    size_t elapsed() { return size_t(m_time() - t); }
};

namespace mega
{
    class DebugTestHook
    {
    public:
        static int countdownToOverquota;
        static int countdownTo404;
        static int countdownTo403;
        static int countdownToTimeout;
        static bool isRaid;
        static bool isRaidKnown;

        static void onSetIsRaid_morechunks(::mega::RaidBufferManager* tbm)
        {

            unsigned oldvalue = tbm->raidLinesPerChunk;
            tbm->raidLinesPerChunk /= 4;
            LOG_info << "adjusted raidlinesPerChunk from " << oldvalue << " to " << tbm->raidLinesPerChunk;
        }

        static bool  onHttpReqPost509(HttpReq* req)
        {
            if (req->type == REQ_BINARY)
            {
                if (countdownToOverquota-- == 0) {
                    req->httpstatus = 509;
                    req->timeleft = 30;  // in seconds
                    req->status = REQ_FAILURE;

                    LOG_info << "SIMULATING HTTP GET 509 OVERQUOTA";
                    return true;
                }
            }
            return false;
        }

        static bool  onHttpReqPost404Or403(HttpReq* req)
        {
            if (req->type == REQ_BINARY)
            {
                if (countdownTo404-- == 0) {
                    req->httpstatus = 404;
                    req->status = REQ_FAILURE;

                    LOG_info << "SIMULATING HTTP GET 404";
                    return true;
                }
                if (countdownTo403-- == 0) {
                    req->httpstatus = 403;
                    req->status = REQ_FAILURE;

                    LOG_info << "SIMULATING HTTP GET 403";
                    return true;
                }
            }
            return false;
        }


        static bool  onHttpReqPostTimeout(HttpReq* req)
        {
            if (req->type == REQ_BINARY)
            {
                if (countdownToTimeout-- == 0) {
                    req->lastdata = Waiter::ds;
                    req->status = REQ_INFLIGHT;

                    LOG_info << "SIMULATING HTTP TIMEOUT (timeout period begins now)";
                    return true;
                }
            }
            return false;
        }

        static void onSetIsRaid(::mega::RaidBufferManager* tbm)
        {
            isRaid = tbm->isRaid();
            isRaidKnown = true;
        }

        static bool resetForTests()
        {
#ifdef MEGASDK_DEBUG_TEST_HOOKS_ENABLED
            globalMegaTestHooks = MegaTestHooks(); // remove any callbacks set in other tests
            countdownToOverquota = 3;
            countdownTo404 = 5;
            countdownTo403 = 10;
            countdownToTimeout = 15;
            isRaid = false;
            isRaidKnown = false;
            return true;
#else
            return false;
#endif
        }

        static void onSetIsRaid_smallchunks10(::mega::RaidBufferManager* tbm)
        {
            tbm->raidLinesPerChunk = 10;
        }

    };

    int DebugTestHook::countdownToOverquota = 3;
    bool DebugTestHook::isRaid = false;
    bool DebugTestHook::isRaidKnown = false;
    int DebugTestHook::countdownTo404 = 5;
    int DebugTestHook::countdownTo403 = 10;
    int DebugTestHook::countdownToTimeout = 15;

}


/**
* @brief TEST_F SdkTestCloudraidTransfers
*
* - Download our well-known cloudraid file with standard settings
* - Download our well-known cloudraid file, but this time with small chunk sizes and periodically pausing and unpausing
* - Download our well-known cloudraid file, but this time with small chunk sizes and periodically destrying the megaApi object, then recreating and Resuming (with session token)
*
*/

#ifdef DEBUG
TEST_F(SdkTest, SdkTestCloudraidTransfers)
{
    LOG_info << "___TEST Cloudraid transfers___";
    getAccountsForTest(2);

    ASSERT_TRUE(DebugTestHook::resetForTests()) << "SDK test hooks are not enabled in release mode";

    MegaNode *rootnode = megaApi[0]->getRootNode();

    ASSERT_NO_FATAL_FAILURE(importPublicLink(0, "https://mega.nz/#!zAJnUTYD!8YE5dXrnIEJ47NdDfFEvqtOefhuDMphyae0KY5zrhns", rootnode));
    MegaHandle imported_file_handle = mApi[0].h;

    MegaNode *nimported = megaApi[0]->getNodeByHandle(imported_file_handle);


    string filename = DOTSLASH "cloudraid_downloaded_file.sdktest";
    deleteFile(filename.c_str());

    // plain cloudraid download
    mApi[0].transferFlags[MegaTransfer::TYPE_DOWNLOAD] = false;
    megaApi[0]->startDownload(nimported, filename.c_str());
    ASSERT_TRUE(waitForResponse(&mApi[0].transferFlags[MegaTransfer::TYPE_DOWNLOAD], 600))
        << "Download cloudraid transfer failed after " << maxTimeout << " seconds";
    ASSERT_EQ(MegaError::API_OK, mApi[0].lastError) << "Cannot download the cloudraid file (error: " << mApi[0].lastError << ")";


    // cloudraid download with periodic pause and resume

    incrementFilename(filename);
    deleteFile(filename.c_str());

    // smaller chunk sizes so we can get plenty of pauses
    #ifdef MEGASDK_DEBUG_TEST_HOOKS_ENABLED
    globalMegaTestHooks.onSetIsRaid = ::mega::DebugTestHook::onSetIsRaid_morechunks;
    #endif

    // plain cloudraid download
    {
        onTransferUpdate_progress = 0;
        onTransferUpdate_filesize = 0;
        mApi[0].transferFlags[MegaTransfer::TYPE_DOWNLOAD] = false;
        megaApi[0]->startDownload(nimported, filename.c_str());

        m_off_t lastprogress = 0, pausecount = 0;
        second_timer t;
        while (t.elapsed() < 60 && (onTransferUpdate_filesize == 0 || onTransferUpdate_progress < onTransferUpdate_filesize))
        {
            if (onTransferUpdate_progress > lastprogress)
            {
                megaApi[0]->pauseTransfers(true);
                pausecount += 1;
                WaitMillisec(100);
                megaApi[0]->pauseTransfers(false);
                lastprogress = onTransferUpdate_progress;
            }
            WaitMillisec(100);
        }
        ASSERT_LT(t.elapsed(), 60u) << "timed out downloading cloudraid file";
        ASSERT_GE(onTransferUpdate_filesize, 0u);
        ASSERT_TRUE(onTransferUpdate_progress == onTransferUpdate_filesize);
        ASSERT_GE(pausecount, 3);
        ASSERT_TRUE(waitForResponse(&mApi[0].transferFlags[MegaTransfer::TYPE_DOWNLOAD], 30))<< "Download cloudraid transfer with pauses failed";
        ASSERT_EQ(MegaError::API_OK, mApi[0].lastError) << "Cannot download the cloudraid file (error: " << mApi[0].lastError << ")";
    }


    incrementFilename(filename);
    deleteFile(filename.c_str());

    // cloudraid download with periodic full exit and resume from session ID
    // plain cloudraid download
    {
        megaApi[0]->setMaxDownloadSpeed(32 * 1024 * 1024 * 8 / 30); // should take 30 seconds, not counting exit/resume session
        mApi[0].transferFlags[MegaTransfer::TYPE_DOWNLOAD] = false;
        megaApi[0]->startDownload(nimported, filename.c_str());

        std::string sessionId = megaApi[0]->dumpSession();

        onTransferUpdate_progress = 0;// updated in callbacks
        onTransferUpdate_filesize = 0;
        m_off_t lastprogress = 0;
        unsigned exitresumecount = 0;
        second_timer t;
        auto initialOnTranferFinishedCount = onTranferFinishedCount;
        auto lastOnTranferFinishedCount = onTranferFinishedCount;
        while (t.elapsed() < 180 && onTranferFinishedCount < initialOnTranferFinishedCount + 2)
        {
            if (onTransferUpdate_progress > lastprogress + onTransferUpdate_filesize/6)
            {
                megaApi[0].reset();
                exitresumecount += 1;
                WaitMillisec(100);

                megaApi[0].reset(new MegaApi(APP_KEY.c_str(), megaApiCacheFolder(0).c_str(), USER_AGENT.c_str(), unsigned(THREADS_PER_MEGACLIENT)));
                mApi[0].megaApi = megaApi[0].get();
                megaApi[0]->addListener(this);
                megaApi[0]->setMaxDownloadSpeed(32 * 1024 * 1024 * 8 / 30); // should take 30 seconds, not counting exit/resume session

                t.pause();
                ASSERT_NO_FATAL_FAILURE(resumeSession(sessionId.c_str()));
                ASSERT_NO_FATAL_FAILURE(fetchnodes(0));
                t.resume();

                lastprogress = onTransferUpdate_progress;
            }
            else if (onTranferFinishedCount > lastOnTranferFinishedCount)
            {
                t.reset();
                lastOnTranferFinishedCount = onTranferFinishedCount;
                deleteFile(filename.c_str());
                onTransferUpdate_progress = 0;
                onTransferUpdate_filesize = 0;
                lastprogress = 0;
                mApi[0].transferFlags[MegaTransfer::TYPE_DOWNLOAD] = false;
                megaApi[0]->startDownload(nimported, filename.c_str());
            }
            WaitMillisec(1);
        }
        ASSERT_EQ(onTransferUpdate_progress, onTransferUpdate_filesize);
        ASSERT_EQ(initialOnTranferFinishedCount + 2, onTranferFinishedCount);
        ASSERT_GE(exitresumecount, 6u);
        ASSERT_TRUE(waitForResponse(&mApi[0].transferFlags[MegaTransfer::TYPE_DOWNLOAD], 1)) << "Download cloudraid transfer with pauses failed";
        ASSERT_EQ(MegaError::API_OK, mApi[0].lastError) << "Cannot download the cloudraid file (error: " << mApi[0].lastError << ")";
    }

    ASSERT_TRUE(DebugTestHook::resetForTests()) << "SDK test hooks are not enabled in release mode";
}
#endif


/**
* @brief TEST_F SdkTestCloudraidTransferWithConnectionFailures
*
* Download a cloudraid file but with a connection failing with http errors 404 and 403.   The download should recover from the problems in 5 channel mode
*
*/

#ifdef DEBUG
TEST_F(SdkTest, SdkTestCloudraidTransferWithConnectionFailures)
{
    LOG_info << "___TEST Cloudraid transfers___";
    getAccountsForTest(2);

    ASSERT_TRUE(DebugTestHook::resetForTests()) << "SDK test hooks are not enabled in release mode";

    std::unique_ptr<MegaNode> rootnode{megaApi[0]->getRootNode()};

    ASSERT_NO_FATAL_FAILURE(importPublicLink(0, "https://mega.nz/#!zAJnUTYD!8YE5dXrnIEJ47NdDfFEvqtOefhuDMphyae0KY5zrhns", rootnode.get()));
    MegaHandle imported_file_handle = mApi[0].h;
    std::unique_ptr<MegaNode> nimported{megaApi[0]->getNodeByHandle(imported_file_handle)};


    string filename = DOTSLASH "cloudraid_downloaded_file.sdktest";
    deleteFile(filename.c_str());

    // set up for 404 and 403 errors
    // smaller chunk sizes so we can get plenty of pauses
    DebugTestHook::countdownTo404 = 5;
    DebugTestHook::countdownTo403 = 12;
#ifdef MEGASDK_DEBUG_TEST_HOOKS_ENABLED
    globalMegaTestHooks.onHttpReqPost = DebugTestHook::onHttpReqPost404Or403;
    globalMegaTestHooks.onSetIsRaid = DebugTestHook::onSetIsRaid_morechunks;
#endif

    // plain cloudraid download
    {
        onTransferUpdate_progress = 0;
        onTransferUpdate_filesize = 0;
        mApi[0].transferFlags[MegaTransfer::TYPE_DOWNLOAD] = false;
        megaApi[0]->startDownload(nimported.get(), filename.c_str());

        ASSERT_TRUE(waitForResponse(&mApi[0].transferFlags[MegaTransfer::TYPE_DOWNLOAD], 180)) << "Cloudraid download with 404 and 403 errors time out (180 seconds)";
        ASSERT_EQ(MegaError::API_OK, mApi[0].lastError) << "Cannot download the cloudraid file (error: " << mApi[0].lastError << ")";
        ASSERT_GE(onTransferUpdate_filesize, 0u);
        ASSERT_TRUE(onTransferUpdate_progress == onTransferUpdate_filesize);
        ASSERT_LT(DebugTestHook::countdownTo404, 0);
        ASSERT_LT(DebugTestHook::countdownTo403, 0);
    }


    ASSERT_TRUE(DebugTestHook::resetForTests()) << "SDK test hooks are not enabled in release mode";
}
#endif


/**
* @brief TEST_F SdkTestCloudraidTransferWithConnectionFailures
*
* Download a cloudraid file but with a connection failing with http errors 404 and 403.   The download should recover from the problems in 5 channel mode
*
*/

#ifdef DEBUG
TEST_F(SdkTest, SdkTestCloudraidTransferWithSingleChannelTimeouts)
{
    LOG_info << "___TEST Cloudraid transfers___";
    getAccountsForTest(2);

    ASSERT_TRUE(DebugTestHook::resetForTests()) << "SDK test hooks are not enabled in release mode";

    std::unique_ptr<MegaNode> rootnode{megaApi[0]->getRootNode()};

    ASSERT_NO_FATAL_FAILURE(importPublicLink(0, "https://mega.nz/#!zAJnUTYD!8YE5dXrnIEJ47NdDfFEvqtOefhuDMphyae0KY5zrhns", rootnode.get()));
    MegaHandle imported_file_handle = mApi[0].h;
    std::unique_ptr<MegaNode> nimported{megaApi[0]->getNodeByHandle(imported_file_handle)};


    string filename = DOTSLASH "cloudraid_downloaded_file.sdktest";
    deleteFile(filename.c_str());

    // set up for 404 and 403 errors
    // smaller chunk sizes so we can get plenty of pauses
    DebugTestHook::countdownToTimeout = 15;
#ifdef MEGASDK_DEBUG_TEST_HOOKS_ENABLED
    globalMegaTestHooks.onHttpReqPost = DebugTestHook::onHttpReqPostTimeout;
    globalMegaTestHooks.onSetIsRaid = DebugTestHook::onSetIsRaid_morechunks;
#endif

    // plain cloudraid download
    {
        onTransferUpdate_progress = 0;
        onTransferUpdate_filesize = 0;
        mApi[0].transferFlags[MegaTransfer::TYPE_DOWNLOAD] = false;
        megaApi[0]->startDownload(nimported.get(), filename.c_str());

        ASSERT_TRUE(waitForResponse(&mApi[0].transferFlags[MegaTransfer::TYPE_DOWNLOAD], 180)) << "Cloudraid download with timeout errors timed out (180 seconds)";
        ASSERT_EQ(MegaError::API_OK, mApi[0].lastError) << "Cannot download the cloudraid file (error: " << mApi[0].lastError << ")";
        ASSERT_GE(onTransferUpdate_filesize, 0u);
        ASSERT_EQ(onTransferUpdate_progress, onTransferUpdate_filesize);
        ASSERT_LT(DebugTestHook::countdownToTimeout, 0);
    }
    ASSERT_TRUE(DebugTestHook::resetForTests()) << "SDK test hooks are not enabled in release mode";
}
#endif



/**
* @brief TEST_F SdkTestOverquotaNonCloudraid
*
* Induces a simulated overquota error during a conventional download.  Confirms the download stops, pauses, and resumes.
*
*/

#ifdef DEBUG
TEST_F(SdkTest, SdkTestOverquotaNonCloudraid)
{
    LOG_info << "___TEST SdkTestOverquotaNonCloudraid";
    getAccountsForTest(2);

    //for (int i = 0; i < 1000; ++i) {
    ASSERT_TRUE(DebugTestHook::resetForTests()) << "SDK test hooks are not enabled in release mode";

    // make a file to download, and upload so we can pull it down
    std::unique_ptr<MegaNode> rootnode{megaApi[0]->getRootNode()};
    deleteFile(UPFILE);
    createFile(UPFILE, true);
    mApi[0].transferFlags[MegaTransfer::TYPE_UPLOAD] = false;
    megaApi[0]->startUpload(UPFILE.c_str(), rootnode.get());
    ASSERT_TRUE(waitForResponse(&mApi[0].transferFlags[MegaTransfer::TYPE_UPLOAD], 600))
        << "Upload transfer failed after " << 600 << " seconds";
    std::unique_ptr<MegaNode> n1{megaApi[0]->getNodeByHandle(mApi[0].h)};
    ASSERT_NE(n1.get(), ((::mega::MegaNode *)NULL));

    // set up to simulate 509 error
    DebugTestHook::isRaid = false;
    DebugTestHook::isRaidKnown = false;
    DebugTestHook::countdownToOverquota = 3;
    #ifdef MEGASDK_DEBUG_TEST_HOOKS_ENABLED
    globalMegaTestHooks.onHttpReqPost = DebugTestHook::onHttpReqPost509;
    globalMegaTestHooks.onSetIsRaid = DebugTestHook::onSetIsRaid;
    #endif

    // download - we should see a 30 second pause for 509 processing in the middle
    string filename2 = DOTSLASH + DOWNFILE;
    deleteFile(filename2);
    mApi[0].transferFlags[MegaTransfer::TYPE_DOWNLOAD] = false;
    megaApi[0]->startDownload(n1.get(), filename2.c_str());

    // get to 30 sec pause point
    second_timer t;
    while (t.elapsed() < 30 && DebugTestHook::countdownToOverquota >= 0)
    {
        WaitMillisec(1000);
    }
    ASSERT_TRUE(DebugTestHook::isRaidKnown);
    ASSERT_FALSE(DebugTestHook::isRaid);

    // ok so now we should see no more http requests sent for 30 seconds. Test 20 for reliable testing
    int originalcount = DebugTestHook::countdownToOverquota;
    second_timer t2;
    while (t2.elapsed() < 20)
    {
        WaitMillisec(1000);
    }
    ASSERT_TRUE(DebugTestHook::countdownToOverquota == originalcount);

    // Now wait for the file to finish

    ASSERT_TRUE(waitForResponse(&mApi[0].transferFlags[MegaTransfer::TYPE_DOWNLOAD], 600))
        << "Download transfer failed after " << maxTimeout << " seconds";
    ASSERT_EQ(MegaError::API_OK, mApi[0].lastError) << "Cannot download the file (error: " << mApi[0].lastError << ")";

    ASSERT_LT(DebugTestHook::countdownToOverquota, 0);
    ASSERT_LT(DebugTestHook::countdownToOverquota, originalcount);  // there should have been more http activity after the wait

    ASSERT_TRUE(DebugTestHook::resetForTests()) << "SDK test hooks are not enabled in release mode";

    //cout << "Passed round " << i << endl; }

}
#endif


/**
* @brief TEST_F SdkTestOverquotaNonCloudraid
*
* use the hooks to simulate an overquota condition while running a raid download transfer, and check the handling
*
*/

#ifdef DEBUG
TEST_F(SdkTest, SdkTestOverquotaCloudraid)
{
    LOG_info << "___TEST SdkTestOverquotaCloudraid";
    getAccountsForTest(2);

    ASSERT_TRUE(DebugTestHook::resetForTests()) << "SDK test hooks are not enabled in release mode";

    ASSERT_NO_FATAL_FAILURE(importPublicLink(0, "https://mega.nz/#!zAJnUTYD!8YE5dXrnIEJ47NdDfFEvqtOefhuDMphyae0KY5zrhns", megaApi[0]->getRootNode()));
    MegaHandle imported_file_handle = mApi[0].h;
    MegaNode *nimported = megaApi[0]->getNodeByHandle(imported_file_handle);

    // set up to simulate 509 error
    DebugTestHook::isRaid = false;
    DebugTestHook::isRaidKnown = false;
    DebugTestHook::countdownToOverquota = 8;
    #ifdef MEGASDK_DEBUG_TEST_HOOKS_ENABLED
    globalMegaTestHooks.onHttpReqPost = DebugTestHook::onHttpReqPost509;
    globalMegaTestHooks.onSetIsRaid = DebugTestHook::onSetIsRaid;
    #endif

    // download - we should see a 30 second pause for 509 processing in the middle
    string filename2 = DOTSLASH + DOWNFILE;
    deleteFile(filename2);
    mApi[0].transferFlags[MegaTransfer::TYPE_DOWNLOAD] = false;
    megaApi[0]->startDownload(nimported, filename2.c_str());

    // get to 30 sec pause point
    second_timer t;
    while (t.elapsed() < 30 && DebugTestHook::countdownToOverquota >= 0)
    {
        WaitMillisec(1000);
    }
    ASSERT_TRUE(DebugTestHook::isRaidKnown);
    ASSERT_TRUE(DebugTestHook::isRaid);

    // ok so now we should see no more http requests sent for 30 seconds.  Test 20 for reliablilty
    int originalcount = DebugTestHook::countdownToOverquota;
    second_timer t2;
    while (t2.elapsed() < 20)
    {
        WaitMillisec(1000);
    }
    ASSERT_EQ(DebugTestHook::countdownToOverquota, originalcount);

    // Now wait for the file to finish

    ASSERT_TRUE(waitForResponse(&mApi[0].transferFlags[MegaTransfer::TYPE_DOWNLOAD], 600))
        << "Download transfer failed after " << maxTimeout << " seconds";
    ASSERT_EQ(MegaError::API_OK, mApi[0].lastError) << "Cannot download the file (error: " << mApi[0].lastError << ")";

    ASSERT_LT(DebugTestHook::countdownToOverquota, 0);
    ASSERT_LT(DebugTestHook::countdownToOverquota, originalcount);  // there should have been more http activity after the wait

    ASSERT_TRUE(DebugTestHook::resetForTests()) << "SDK test hooks are not enabled in release mode";
}
#endif


struct CheckStreamedFile_MegaTransferListener : public MegaTransferListener
{
    typedef ::mega::byte byte;

    size_t reserved;
    size_t receiveBufPos;
    size_t file_start_offset;
    byte* receiveBuf;
    bool completedSuccessfully;
    bool completedUnsuccessfully;
    MegaError* completedUnsuccessfullyError;
    byte* compareDecryptedData;
    bool comparedEqual;


    CheckStreamedFile_MegaTransferListener(size_t receiveStartPoint, size_t receiveSizeExpected, byte* fileCompareData)
        : reserved(0)
        , receiveBufPos(0)
        , file_start_offset(0)
        , receiveBuf(NULL)
        , completedSuccessfully(false)
        , completedUnsuccessfully(false)
        , completedUnsuccessfullyError(NULL)
        , compareDecryptedData(fileCompareData)
        , comparedEqual(true)
    {
        file_start_offset = receiveStartPoint;
        reserved = receiveSizeExpected;
        receiveBuf = new byte[reserved];
        compareDecryptedData = fileCompareData;
    }

    ~CheckStreamedFile_MegaTransferListener()
    {
        delete[] receiveBuf;
    }

    void onTransferStart(MegaApi *api, MegaTransfer *transfer) override
    {
    }
    void onTransferFinish(MegaApi* api, MegaTransfer *transfer, MegaError* error) override
    {
        if (error && error->getErrorCode() != API_OK)
        {
            ((error->getErrorCode() == API_EARGS && reserved == 0) ? completedSuccessfully : completedUnsuccessfully) = true;
            completedUnsuccessfullyError = error->copy();
        }
        else
        {
            if (0 != memcmp(receiveBuf, compareDecryptedData + file_start_offset, receiveBufPos))
                comparedEqual = false;
            completedSuccessfully = true;
        }
    }
    void onTransferUpdate(MegaApi *api, MegaTransfer *transfer) override
    {
    }
    void onTransferTemporaryError(MegaApi *api, MegaTransfer * /*transfer*/, MegaError* error) override
    {
        ostringstream msg;
        msg << "onTransferTemporaryError: " << (error ? error->getErrorString() : "NULL") << endl;
        api->log(MegaApi::LOG_LEVEL_WARNING, msg.str().c_str());
    }
    bool onTransferData(MegaApi *api, MegaTransfer *transfer, char *buffer, size_t size) override
    {
        assert(receiveBufPos + size <= reserved);
        memcpy(receiveBuf + receiveBufPos, buffer, size);
        receiveBufPos += size;

        if (0 != memcmp(receiveBuf, compareDecryptedData + file_start_offset, receiveBufPos))
            comparedEqual = false;

        return true;
    }
};


CheckStreamedFile_MegaTransferListener* StreamRaidFilePart(MegaApi* megaApi, m_off_t start, m_off_t end, bool raid, bool smallpieces, MegaNode* raidFileNode, MegaNode*nonRaidFileNode, ::mega::byte* filecomparedata)
{
    assert(raidFileNode && nonRaidFileNode);
    LOG_info << "stream test ---------------------------------------------------" << start << " to " << end << "(len " << end - start << ") " << (raid ? " RAID " : " non-raid ") << (raid ? (smallpieces ? " smallpieces " : "normalpieces") : "");

#ifdef MEGASDK_DEBUG_TEST_HOOKS_ENABLED
    globalMegaTestHooks.onSetIsRaid = smallpieces ? &DebugTestHook::onSetIsRaid_smallchunks10 : NULL;
#endif

    CheckStreamedFile_MegaTransferListener* p = new CheckStreamedFile_MegaTransferListener(size_t(start), size_t(end - start), filecomparedata);
    megaApi->setStreamingMinimumRate(0);
    megaApi->startStreaming(raid ? raidFileNode : nonRaidFileNode, start, end - start, p);
    return p;
}



/**
* @brief TEST_F SdkCloudraidStreamingSoakTest
*
* Stream random portions of the well-known file for 10 minutes, while randomly varying
*       raid / non-raid
*       front/end/middle  (especial attention to first and last raidlines, and varying start/end within a raidline)
*       large piece / small piece
*       small raid chunk sizes (so small pieces of file don't just load in one request per connection) / normal sizes
*
*/


TEST_F(SdkTest, SdkCloudraidStreamingSoakTest)
{
    LOG_info << "___TEST SdkCloudraidStreamingSoakTest";
    getAccountsForTest(2);

#ifdef MEGASDK_DEBUG_TEST_HOOKS_ENABLED
    ASSERT_TRUE(DebugTestHook::resetForTests()) << "SDK test hooks are not enabled in release mode";
#endif

    // ensure we have our standard raid test file
    ASSERT_NO_FATAL_FAILURE(importPublicLink(0, "https://mega.nz/#!zAJnUTYD!8YE5dXrnIEJ47NdDfFEvqtOefhuDMphyae0KY5zrhns", std::unique_ptr<MegaNode>{megaApi[0]->getRootNode()}.get()));
    MegaHandle imported_file_handle = mApi[0].h;
    MegaNode *nimported = megaApi[0]->getNodeByHandle(imported_file_handle);

    MegaNode *rootnode = megaApi[0]->getRootNode();

    // get the file, and upload as non-raid
    string filename2 = DOTSLASH + DOWNFILE;
    deleteFile(filename2);

    mApi[0].transferFlags[MegaTransfer::TYPE_DOWNLOAD] = false;
    megaApi[0]->startDownload(nimported, filename2.c_str());
    ASSERT_TRUE(waitForResponse(&mApi[0].transferFlags[MegaTransfer::TYPE_DOWNLOAD])) << "Setup transfer failed after " << maxTimeout << " seconds";
    ASSERT_EQ(MegaError::API_OK, mApi[0].lastError) << "Cannot download the initial file (error: " << mApi[0].lastError << ")";

    char raidchar = 0;
    char nonraidchar = 'M';

    string filename3 = filename2;
    incrementFilename(filename3);
    filename3 += ".neverseenbefore";
    deleteFile(filename3);
    copyFile(filename2, filename3);
    {
        fstream fs(filename3.c_str(), ios::in | ios::out | ios::binary);
        raidchar = (char)fs.get();
        fs.seekg(0);
        fs.put('M');  // we have to edit the file before upload, as Mega is too clever and will skip actual upload otherwise
        fs.flush();
    }

    // actual upload
    mApi[0].transferFlags[MegaTransfer::TYPE_UPLOAD] = false;
    megaApi[0]->startUpload(filename3.data(), rootnode);
    waitForResponse(&mApi[0].transferFlags[MegaTransfer::TYPE_UPLOAD]);

    ASSERT_EQ(MegaError::API_OK, mApi[0].lastError) << "Cannot upload a test file (error: " << mApi[0].lastError << ")";

    MegaNode *nonRaidNode = megaApi[0]->getNodeByHandle(mApi[0].h);

    int64_t filesize = getFilesize(filename2);
    std::ifstream compareDecryptedFile(filename2.c_str(), ios::binary);
    std::vector<::mega::byte> compareDecryptedData(static_cast<size_t>(filesize));
    compareDecryptedFile.read((char*)compareDecryptedData.data(), filesize);

    m_time_t starttime = m_time();
    int seconds_to_test_for = 60; //gRunningInCI ? 60 : 60 * 10;

    // ok loop for 10 minutes  (one munite under jenkins)
    srand(unsigned(starttime));
    int randomRunsDone = 0;
    m_off_t randomRunsBytes = 0;
    for (; m_time() - starttime < seconds_to_test_for; ++randomRunsDone)
    {

        int testtype = rand() % 10;
        int smallpieces = rand() % 2;
        int nonraid = rand() % 4 == 1;

        compareDecryptedData[0] = ::mega::byte(nonraid ? nonraidchar : raidchar);

        m_off_t start = 0, end = 0;

        if (testtype < 3)  // front of file
        {
            start = std::max<int>(0, rand() % 5 * 10240 - 1024);
            end = start + rand() % 5 * 10240;
        }
        else if (testtype == 3)  // within 1, 2, or 3 raidlines
        {
            start = std::max<int>(0, rand() % 5 * 10240 - 1024);
            end = start + rand() % (3 * RAIDLINE);
        }
        else if (testtype < 8) // end of file
        {
            end = std::min<m_off_t>(32620740, 32620740 + RAIDLINE - rand() % (2 * RAIDLINE));
            start = end - rand() % 5 * 10240;
        }
        else if (testtype == 8) // 0 size [seems this is not allowed at intermediate layer now - EARGS]
        {
            start = rand() % 32620740;
            end = start;
        }
        else // decent piece of the file
        {
            int pieceSize = 50000; //gRunningInCI ? 50000 : 5000000;
            start = rand() % pieceSize;
            int n = pieceSize / (smallpieces ? 100 : 1);
            end = start + n + rand() % n;
        }

        // seems 0 size not allowed now - make sure we get at least 1 byte
        if (start == end)
        {
            if (start > 0) start -= 1;
            else end += 1;
        }
        randomRunsBytes += end - start;

        LOG_info << "beginning stream test, " << start << " to " << end << "(len " << end - start << ") " << (nonraid ? " non-raid " : " RAID ") << (!nonraid ? (smallpieces ? " smallpieces " : "normalpieces") : "");

        CheckStreamedFile_MegaTransferListener* p = StreamRaidFilePart(megaApi[0].get(), start, end, !nonraid, smallpieces, nimported, nonRaidNode, compareDecryptedData.data());

        for (unsigned i = 0; p->comparedEqual; ++i)
        {
            WaitMillisec(100);
            if (p->completedUnsuccessfully)
            {
                ASSERT_FALSE(p->completedUnsuccessfully) << " on random run " << randomRunsDone << ", download failed: " << start << " to " << end << ", "
                    << (nonraid?"nonraid":"raid") <<  ", " << (smallpieces?"small pieces":"normal size pieces")
                    << ", reported error: " << (p->completedUnsuccessfullyError ? p->completedUnsuccessfullyError->getErrorCode() : 0)
                    << " " << (p->completedUnsuccessfullyError ? p->completedUnsuccessfullyError->getErrorString() : "NULL");
                break;
            }
            else if (p->completedSuccessfully)
            {
                break;
            }
            else if (i > maxTimeout * 10)
            {
                ASSERT_TRUE(i <= maxTimeout * 10) << "download took too long, more than " << maxTimeout << " seconds.  Is the free transfer quota exhausted?";
                break;
            }
        }
        ASSERT_TRUE(p->comparedEqual);

        delete p;

    }

    ASSERT_GT(randomRunsDone, 10 /*(gRunningInCI ? 10 : 100)*/ );

    ostringstream msg;
    msg << "Streaming test downloaded " << randomRunsDone << " samples of the file from random places and sizes, " << randomRunsBytes << " bytes total" << endl;
    megaApi[0]->log(MegaApi::LOG_LEVEL_DEBUG, msg.str().c_str());

    delete nimported;
    delete nonRaidNode;
    delete rootnode;

#ifdef MEGASDK_DEBUG_TEST_HOOKS_ENABLED
    ASSERT_TRUE(DebugTestHook::resetForTests()) << "SDK test hooks are not enabled in release mode";
#endif
}

TEST_F(SdkTest, SdkRecentsTest)
{
    LOG_info << "___TEST SdkRecentsTest___";
    getAccountsForTest(2);

    MegaNode *rootnode = megaApi[0]->getRootNode();

    deleteFile(UPFILE);
    deleteFile(DOWNFILE);

    string filename1 = UPFILE;
    createFile(filename1, false);
    auto err = synchronousStartUpload(0, filename1.c_str(), rootnode);
    ASSERT_EQ(MegaError::API_OK, err) << "Cannot upload a test file (error: " << err << ")";

    ofstream f(filename1);
    f << "update";
    f.close();

    err = synchronousStartUpload(0, filename1.c_str(), rootnode);
    ASSERT_EQ(MegaError::API_OK, err) << "Cannot upload an updated test file (error: " << err << ")";

    synchronousCatchup(0);

    string filename2 = DOWNFILE;
    createFile(filename2, false);

    err = synchronousStartUpload(0, filename2.c_str(), rootnode);
    ASSERT_EQ(MegaError::API_OK, err) << "Cannot upload a test file2 (error: " << err << ")";

    ofstream f2(filename2);
    f2 << "update";
    f2.close();

    err = synchronousStartUpload(0, filename2.c_str(), rootnode);
    ASSERT_EQ(MegaError::API_OK, err) << "Cannot upload an updated test file2 (error: " << err << ")";

    synchronousCatchup(0);


    std::unique_ptr<MegaRecentActionBucketList> buckets{megaApi[0]->getRecentActions(1, 10)};

    ostringstream logMsg;
    for (int i = 0; i < buckets->size(); ++i)
    {
        logMsg << "bucket " << to_string(i) << endl;
        megaApi[0]->log(MegaApi::LOG_LEVEL_INFO, logMsg.str().c_str());
        auto bucket = buckets->get(i);
        for (int j = 0; j < buckets->get(i)->getNodes()->size(); ++j)
        {
            auto node = bucket->getNodes()->get(j);
            logMsg << node->getName() << " " << node->getCreationTime() << " " << bucket->getTimestamp() << " " << bucket->getParentHandle() << " " << bucket->isUpdate() << " " << bucket->isMedia() << endl;
            megaApi[0]->log(MegaApi::LOG_LEVEL_DEBUG, logMsg.str().c_str());
        }
    }

    ASSERT_TRUE(buckets != nullptr);
    ASSERT_TRUE(buckets->size() > 0);
    ASSERT_TRUE(buckets->get(0)->getNodes()->size() > 1);
    ASSERT_EQ(DOWNFILE, string(buckets->get(0)->getNodes()->get(0)->getName()));
    ASSERT_EQ(UPFILE, string(buckets->get(0)->getNodes()->get(1)->getName()));
}

TEST_F(SdkTest, SdkMediaUploadRequestURL)
{
    LOG_info << "___TEST MediaUploadRequestURL___";
    getAccountsForTest(1);

    // Create a "media upload" instance
    int apiIndex = 0;
    std::unique_ptr<MegaBackgroundMediaUpload> req(MegaBackgroundMediaUpload::createInstance(megaApi[apiIndex].get()));

    // Request a media upload URL
    int64_t dummyFileSize = 123456;
    auto err = synchronousMediaUploadRequestURL(apiIndex, dummyFileSize, req.get(), nullptr);
    ASSERT_EQ(MegaError::API_OK, err) << "Cannot request media upload URL (error: " << err << ")";

    // Get the generated media upload URL
    std::unique_ptr<char[]> url(req->getUploadURL());
    ASSERT_NE(nullptr, url) << "Got NULL media upload URL";
    ASSERT_NE(0, *url.get()) << "Got empty media upload URL";
}

TEST_F(SdkTest, SdkGetBanners)
{
    getAccountsForTest(1);
    LOG_info << "___TEST GetBanners___";

    auto err = synchronousGetBanners(0);
    ASSERT_TRUE(err == MegaError::API_OK || err == MegaError::API_ENOENT) << "Get banners failed (error: " << err << ")";
}

TEST_F(SdkTest, SdkBackupFolder)
{
    getAccountsForTest(1);
    LOG_info << "___TEST BackupFolder___";

    // Attempt to get My Backups folder;
    // make this work even before the remote API has support for My Backups folder
    synchronousGetMyBackupsFolder(0);
    MegaHandle mh = mApi[0].h;

    // create My Backups folder
    unique_ptr<MegaNode> myBkpsNode{ mh && mh != INVALID_HANDLE ? megaApi[0]->getNodeByHandle(mh) : nullptr };
    if (!myBkpsNode)
    {
        // create My Backups folder (default name, just for testing)
        unique_ptr<MegaNode> rootnode{ megaApi[0]->getRootNode() };
        const char* folderName = "My Backups";
        mApi[0].h = 0; // reset this to test its value later
        ASSERT_NO_FATAL_FAILURE(createFolder(0, folderName, rootnode.get()));

        // set My Backups handle attr
        mh = mApi[0].h;
        int err = synchronousSetMyBackupsFolder(0, mh);
        ASSERT_TRUE(err == MegaError::API_OK) << "Setting handle for My Backup folder failed (error: " << err << ")";
        // read the attribute to make sure it was set
        mApi[0].h = 0; // reset this to test its value later
        err = synchronousGetMyBackupsFolder(0);
        ASSERT_TRUE(err == MegaError::API_OK);
        ASSERT_EQ(mh, mApi[0].h) << "Getting handle for My Backup folder failed";
    }

    // look for Device Name attr
    string deviceName;
    if (synchronousGetDeviceName(0) == MegaError::API_OK && !attributeValue.empty())
    {
        deviceName = attributeValue;
    }
    else
    {
        auto now = m_time(nullptr);
        char timebuf[32];
        strftime(timebuf, sizeof timebuf, "%c", localtime(&now));

        deviceName = string("Jenkins ") + timebuf;
        synchronousSetDeviceName(0, deviceName.c_str());

        // make sure Device Name attr was set
        int err = synchronousGetDeviceName(0);
        ASSERT_TRUE(err == MegaError::API_OK) << "Getting device name attr failed (error: " << err << ")";
        ASSERT_EQ(deviceName, attributeValue) << "Getting device name attr failed (wrong value)";
    }

    // request to backup a folder
    string localFolderPath = string(LOCAL_TEST_FOLDER) + "\\LocalBackedUpFolder";
    makeNewTestRoot(localFolderPath.c_str());
    mApi[0].h = 0;
    const char* backupName = "RemoteBackupFolder";
    int err = synchronousBackupFolder(0, localFolderPath.c_str(), backupName);
    ASSERT_TRUE(err == MegaError::API_OK) << "Backup folder failed (error: " << err << ")";

    // verify node attribute
    std::unique_ptr<MegaNode> backupNode(megaApi[0]->getNodeByHandle(mApi[0].h));
    const char* deviceIdFromNode = backupNode->getDeviceId();
    std::unique_ptr<const char[]> deviceIdFromApi{ megaApi[0]->getDeviceId() };
    ASSERT_STREQ(deviceIdFromNode, deviceIdFromApi.get());

    // Verify that the remote path was created as expected
    unique_ptr<char[]> myBackupsFolder{ megaApi[0]->getNodePathByNodeHandle(mh) };
    string expectedRemotePath = string(myBackupsFolder.get()) + '/' + deviceName + '/' + backupName;
    unique_ptr<char[]> actualRemotePath{ megaApi[0]->getNodePathByNodeHandle(mApi[0].h) };
    ASSERT_EQ(expectedRemotePath, actualRemotePath.get()) << "Wrong remote path for backup";

    // Verify that the sync was added
    unique_ptr<MegaSyncList> allSyncs{ megaApi[0]->getSyncs() };
    ASSERT_TRUE(allSyncs && allSyncs->size()) << "API reports 0 Sync instances";
    bool found = false;
    for (int i = 0; i < allSyncs->size(); ++i)
    {
        MegaSync* megaSync = allSyncs->get(i);
        if (megaSync->getType() == MegaSync::TYPE_BACKUP &&
            megaSync->getMegaHandle() == mApi[0].h &&
            !strcmp(megaSync->getName(), backupName) &&
            !strcmp(megaSync->getMegaFolder(), actualRemotePath.get()))
        {
            found = true;
            break;
        }
    }
    ASSERT_EQ(found, true) << "Sync instance could not be found";

    // Verify sync after logout / login
    string session = dumpSession();
    locallogout();
    auto tracker = asyncRequestFastLogin(0, session.c_str());
    ASSERT_EQ(API_OK, tracker->waitForResult()) << " Failed to establish a login/session for account " << 0;
    fetchnodes(0, maxTimeout); // auto-resumes one active backup
    // Verify the sync again
    allSyncs.reset(megaApi[0]->getSyncs());
    ASSERT_TRUE(allSyncs && allSyncs->size()) << "API reports 0 Sync instances, after relogin";
    found = false;
    for (int i = 0; i < allSyncs->size(); ++i)
    {
        MegaSync* megaSync = allSyncs->get(i);
        if (megaSync->getType() == MegaSync::TYPE_BACKUP &&
            megaSync->getMegaHandle() == mApi[0].h &&
            !strcmp(megaSync->getName(), backupName) &&
            !strcmp(megaSync->getMegaFolder(), actualRemotePath.get()))
        {
            found = true;
            break;
        }
    }
    ASSERT_EQ(found, true) << "Sync instance could not be found, after logout & login";

    // Remove registered backup
    RequestTracker removeTracker(megaApi[0].get());
    megaApi[0]->removeSync(allSyncs->get(0), &removeTracker);
    ASSERT_EQ(API_OK, removeTracker.waitForResult());
    allSyncs.reset(megaApi[0]->getSyncs());
    ASSERT_TRUE(!allSyncs || !allSyncs->size()) << "Registered backup was not removed";

    // Request to backup another folder
    // this time, the remote folder structure is already there
    string localFolderPath2 = string(LOCAL_TEST_FOLDER) + "\\LocalBackedUpFolder2";
    makeNewTestRoot(localFolderPath2.c_str());
    const char* backupName2 = "RemoteBackupFolder2";
    err = synchronousBackupFolder(0, localFolderPath2.c_str(), backupName2);
    ASSERT_TRUE(err == MegaError::API_OK) << "Backup folder 2 failed (error: " << err << ")";
}

TEST_F(SdkTest, SdkSimpleCommands)
{
    getAccountsForTest(1);
    LOG_info << "___TEST SimpleCommands___";

    // fetchTimeZone() test
    auto err = synchronousFetchTimeZone(0);
    ASSERT_EQ(MegaError::API_OK, err) << "Fetch time zone failed (error: " << err << ")";
    ASSERT_TRUE(mApi[0].tzDetails && mApi[0].tzDetails->getNumTimeZones()) << "Invalid Time Zone details"; // some simple validation

    // getMiscFlags() -- not logged in
    logout(0);
    err = synchronousGetMiscFlags(0);
    ASSERT_EQ(MegaError::API_OK, err) << "Get misc flags failed (error: " << err << ")";

    // getUserEmail() test
    getAccountsForTest(1);
    std::unique_ptr<MegaUser> user(megaApi[0]->getMyUser());
    ASSERT_TRUE(!!user); // some simple validation

    err = synchronousGetUserEmail(0, user->getHandle());
    ASSERT_EQ(MegaError::API_OK, err) << "Get user email failed (error: " << err << ")";
    ASSERT_NE(mApi[0].email.find('@'), std::string::npos); // some simple validation

    // cleanRubbishBin() test (accept both success and already empty statuses)
    err = synchronousCleanRubbishBin(0);
    ASSERT_TRUE(err == MegaError::API_OK || err == MegaError::API_ENOENT) << "Clean rubbish bin failed (error: " << err << ")";

    // getMiscFlags() -- not logged in
    logout(0);
    err = synchronousGetMiscFlags(0);
    ASSERT_EQ(MegaError::API_OK, err) << "Get misc flags failed (error: " << err << ")";
}

TEST_F(SdkTest, SdkHeartbeatCommands)
{
    getAccountsForTest(1);
    LOG_info << "___TEST HeartbeatCommands___";
    mBackupNameToBackupId.clear();

    // setbackup test
    fs::path localtestroot = makeNewTestRoot(LOCAL_TEST_FOLDER);
    string localFolder = localtestroot.string();
    std::unique_ptr<MegaNode> rootnode{ megaApi[0]->getRootNode() };
    int backupType = BackupType::CAMERA_UPLOAD;
    string extraData = "Test Set/GetBackupname APIs";
    int state = 1;
    int subState = 3;

    size_t numBackups = 3;
    vector<string> backupNames {"/SdkBackupNamesTest1", "/SdkBackupNamesTest2", "/SdkBackupNamesTest3" };
    vector<string> folderNames {"CommandBackupPutTest1", "CommandBackupPutTest2", "CommandBackupPutTest3" };
    vector<MegaHandle> targetNodes;

    // create remote folders for each backup
    for (size_t i = 0; i < numBackups; i++)
    {
        ASSERT_NO_FATAL_FAILURE(createFolder(0, folderNames[i].c_str(), rootnode.get()));
        targetNodes.push_back(mApi[0].h);
    }

    // set all backups, only wait for completion of the third one
    size_t lastIndex = numBackups - 1;
    for (size_t i = 0; i < lastIndex; i++)
    {
        megaApi[0]->setBackup(backupType, targetNodes[i], localFolder.c_str(), backupNames[i].c_str(), state, subState, extraData.c_str());
    }
<<<<<<< HEAD
=======


>>>>>>> e27ba13e
    mApi[0].userUpdated = false;
    auto err = synchronousSetBackup(0, backupType, targetNodes[lastIndex], localFolder.c_str(), backupNames[lastIndex].c_str(), state, subState, extraData.c_str());
    ASSERT_EQ(MegaError::API_OK, err) << "setBackup failed (error: " << err << ")";
    ASSERT_EQ(mBackupNameToBackupId.size(), numBackups) << "setBackup didn't register all the backups";

    // wait for notification of user's attribute updated from last setBackup
    ASSERT_TRUE(waitForResponse(&mApi[0].userUpdated));

    for (size_t i = 0; i < numBackups; i++)
    {
<<<<<<< HEAD
=======
        attributeValue = "Attribute wasn't updated";
>>>>>>> e27ba13e
        err = synchronousGetBackupName(0, mBackupNameToBackupId[i].second);
        ASSERT_EQ(MegaError::API_OK, err) << "getBackupName failed for backup" << i + 1 << "(error: " << err << ")";
        ASSERT_EQ(attributeValue, backupNames[i]) << "getBackupName returned incorrect value for backup" << i + 1;
    }

    // update backup
    extraData = "Test Update Camera Upload Test";
    err = synchronousUpdateBackup(0, mBackupId, MegaApi::BACKUP_TYPE_INVALID, UNDEF, nullptr, -1, -1, extraData.c_str());
    ASSERT_EQ(MegaError::API_OK, err) << "updateBackup failed (error: " << err << ")";

    // give a new name to the backup
    string backupName = "/SdkBackupNames_setBackupName_Test";
    err = synchronousSetBackupName(0, mBackupId, backupName.c_str());
    ASSERT_EQ(MegaError::API_OK, err) << "setBackupName failed (error: " << err << ")";

    // check the name of the backup has been updated
<<<<<<< HEAD
=======
    attributeValue = "Attribute wasn't updated";
>>>>>>> e27ba13e
    err = synchronousGetBackupName(0, mBackupId);
    ASSERT_EQ(MegaError::API_OK, err) << "getBackupName failed (error: " << err << ")";
    ASSERT_EQ(attributeValue, backupName) << "setbackupName failed to update the backup name";

    // now remove all backups, only wait for completion of the third one
    // (automatically updates the user's attribute, removing the entry for the backup id)
    for (size_t i = 0; i < lastIndex; i++)
    {
        megaApi[0]->removeBackup(mBackupNameToBackupId[i].second);
    }
    mApi[0].userUpdated = false;
    synchronousRemoveBackup(0, mBackupNameToBackupId[lastIndex].second);
    // wait for notification of the attr being updated, which occurs after removeBackup() finishes
    ASSERT_TRUE(waitForResponse(&mApi[0].userUpdated));

    // check the backup name is no longer available for the removed backup id (ENOENT)
    for (size_t i = 0; i < numBackups; i++)
    {
        err = synchronousGetBackupName(0, mBackupNameToBackupId[i].second);
        ASSERT_EQ(MegaError::API_ENOENT, err) << "removeBackup failed to remove backup name (error: " << err << ")";
    }

    // add a backup again
    err = synchronousSetBackup(0, backupType, targetNodes[0], localFolder.c_str(), backupNames[0].c_str(), state, subState, extraData.c_str());
    ASSERT_EQ(MegaError::API_OK, err) << "setBackup failed (error: " << err << ")";

    // check heartbeat
    err = synchronousSendBackupHeartbeat(0, mBackupId, 1, 10, 1, 1, 0, targetNodes[0]);
    ASSERT_EQ(MegaError::API_OK, err) << "sendBackupHeartbeat failed (error: " << err << ")";


    // --- negative test cases ---
    gTestingInvalidArgs = true;

<<<<<<< HEAD
    
=======
>>>>>>> e27ba13e
    // register the same backup twice: should work fine
    err = synchronousSetBackup(0, backupType, targetNodes[0], localFolder.c_str(), backupNames[0].c_str(), state, subState, extraData.c_str());
    ASSERT_EQ(MegaError::API_OK, err) << "setBackup failed (error: " << err << ")";

    // update a removed backup: should throw an error
<<<<<<< HEAD
    mApi[0].userUpdated = false; 
=======
    mApi[0].userUpdated = false;
>>>>>>> e27ba13e
    err = synchronousRemoveBackup(0, mBackupId, nullptr);
    ASSERT_EQ(MegaError::API_OK, err) << "removeBackup failed (error: " << err << ")";
    ASSERT_TRUE(waitForResponse(&mApi[0].userUpdated));
    err = synchronousUpdateBackup(0, mBackupId, BackupType::INVALID, UNDEF, nullptr, -1, -1, extraData.c_str());
    ASSERT_NE(MegaError::API_OK, err) << "updateBackup failed (error: " << err << ")";

    // create a backup with a big status: should report an error
    err = synchronousSetBackup(0, backupType, targetNodes[0], localFolder.c_str(), backupNames[0].c_str(), 255/*state*/, subState, extraData.c_str());
    ASSERT_NE(MegaError::API_OK, err) << "setBackup failed (error: " << err << ")";

    gTestingInvalidArgs = false;
}

TEST_F(SdkTest, DISABLED_SdkDeviceNames)
{
    ASSERT_NO_FATAL_FAILURE(getAccountsForTest(1));
    LOG_info << "___TEST SdkDeviceNames___";
<<<<<<< HEAD
    
=======

>>>>>>> e27ba13e
    // test setter/getter
    string deviceName = "SdkDeviceNamesTest";
    auto err = synchronousSetDeviceName(0, deviceName.c_str());
    ASSERT_EQ(MegaError::API_OK, err) << "setDeviceName failed (error: " << err << ")";
    err = synchronousGetDeviceName(0);
    ASSERT_EQ(MegaError::API_OK, err) << "getDeviceName failed (error: " << err << ")";
    ASSERT_EQ(attributeValue, deviceName) << "getDeviceName returned incorrect value";
}

TEST_F(SdkTest, DISABLED_SdkUserAlias)
{
    ASSERT_NO_FATAL_FAILURE(getAccountsForTest(1));
    LOG_info << "___TEST SdkUserAlias___";

    // setup
    MegaHandle uh = UNDEF;
    if (auto u = megaApi[0]->getMyUser())
    {
        uh = u->getHandle();
    }
    else
    {
        ASSERT_TRUE(false) << "Cannot find the MegaUser for email: " << mApi[0].email;
    }

    if (uh == UNDEF)
    {
        ASSERT_TRUE(false) << "failed to get user handle for email:" << mApi[0].email;
    }

    // test setter/getter
    string alias = "UserAliasTest";
    auto err = synchronousSetUserAlias(0, uh, Base64::btoa(alias).c_str());
    ASSERT_EQ(MegaError::API_OK, err) << "setUserAlias failed (error: " << err << ")";
    err = synchronousGetUserAlias(0, uh);
    ASSERT_EQ(MegaError::API_OK, err) << "getUserAlias failed (error: " << err << ")";
    ASSERT_EQ(attributeValue, alias) << "getUserAlias returned incorrect value";
}

TEST_F(SdkTest, SdkGetCountryCallingCodes)
{
    LOG_info << "___TEST SdkGetCountryCallingCodes___";
    getAccountsForTest(2);

    getCountryCallingCodes();
    ASSERT_NE(nullptr, stringListMap);
    ASSERT_GT(stringListMap->size(), 0);
    // sanity check a few country codes
    const MegaStringList* const nz = stringListMap->get("NZ");
    ASSERT_NE(nullptr, nz);
    ASSERT_EQ(1, nz->size());
    ASSERT_EQ(0, strcmp("64", nz->get(0)));
    const MegaStringList* const de = stringListMap->get("DE");
    ASSERT_NE(nullptr, de);
    ASSERT_EQ(1, de->size());
    ASSERT_EQ(0, strcmp("49", de->get(0)));
}

TEST_F(SdkTest, SdkGetRegisteredContacts)
{
    LOG_info << "___TEST SdkGetRegisteredContacts___";
    getAccountsForTest(2);

    const std::string js1 = "+0000000010";
    const std::string js2 = "+0000000011";
    const std::map<std::string, std::string> contacts{
        {js1, "John Smith"}, // sms verified
        {js2, "John Smith"}, // sms verified
        {"+640", "John Smith"}, // not sms verified
    };
    getRegisteredContacts(contacts);
    ASSERT_NE(nullptr, stringTable);
    ASSERT_EQ(2, stringTable->size());

    // repacking and sorting result
    using row_t = std::tuple<std::string, std::string, std::string>;
    std::vector<row_t> table;
    for (int i = 0; i < stringTable->size(); ++i)
    {
        const MegaStringList* const stringList = stringTable->get(i);
        ASSERT_EQ(3, stringList->size());
        table.emplace_back(stringList->get(0), stringList->get(1), stringList->get(2));
    }

    std::sort(table.begin(), table.end(), [](const row_t& lhs, const row_t& rhs)
                                          {
                                              return std::get<0>(lhs) < std::get<0>(rhs);
                                          });

    // Check johnsmith1
    ASSERT_EQ(js1, std::get<0>(table[0])); // eud
    ASSERT_GT(std::get<1>(table[0]).size(), 0u); // id
    ASSERT_EQ(js1, std::get<2>(table[0])); // ud

    // Check johnsmith2
    ASSERT_EQ(js2, std::get<0>(table[1])); // eud
    ASSERT_GT(std::get<1>(table[1]).size(), 0u); // id
    ASSERT_EQ(js2, std::get<2>(table[1])); // ud
}

TEST_F(SdkTest, DISABLED_invalidFileNames)
{
    LOG_info << "___TEST invalidFileNames___";
    getAccountsForTest(2);

    FSACCESS_CLASS fsa;
    auto aux = LocalPath::fromPath(fs::current_path().u8string(), fsa);

#if defined (__linux__) || defined (__ANDROID__)
    if (fileSystemAccess.getlocalfstype(aux) == FS_EXT)
    {
        // Escape set of characters and check if it's the expected one
        const char *name = megaApi[0]->escapeFsIncompatible("!\"#$%&'()*+,-./:;<=>?@[\\]^_`{|}~", fs::current_path().c_str());
        ASSERT_TRUE (!strcmp(name, "!\"#$%&'()*+,-.%2f:;<=>?@[\\]^_`{|}~"));
        delete [] name;

        // Unescape set of characters and check if it's the expected one
        name = megaApi[0]->unescapeFsIncompatible("%21%22%23%24%25%26%27%28%29%2a%2b%2c%2d"
                                                            "%2e%2f%30%31%32%33%34%35%36%37"
                                                            "%38%39%3a%3b%3c%3d%3e%3f%40%5b"
                                                            "%5c%5d%5e%5f%60%7b%7c%7d%7e",
                                                            fs::current_path().c_str());

        ASSERT_TRUE(!strcmp(name, "%21%22%23%24%25%26%27%28%29%2a%2b%2c%2d%2e"
                                  "/%30%31%32%33%34%35%36%37%38%39%3a%3b%3c%3d%3e"
                                  "%3f%40%5b%5c%5d%5e%5f%60%7b%7c%7d%7e"));
        delete [] name;
    }
#elif defined  (__APPLE__) || defined (USE_IOS)
    if (fileSystemAccess.getlocalfstype(aux) == FS_APFS
            || fileSystemAccess.getlocalfstype(aux) == FS_HFS)
    {
        // Escape set of characters and check if it's the expected one
        const char *name = megaApi[0]->escapeFsIncompatible("!\"#$%&'()*+,-./:;<=>?@[\\]^_`{|}~", fs::current_path().c_str());
        ASSERT_TRUE (!strcmp(name, "!\"#$%&'()*+,-./%3a;<=>?@[\\]^_`{|}~"));
        delete [] name;

        // Unescape set of characters and check if it's the expected one
        name = megaApi[0]->unescapeFsIncompatible("%21%22%23%24%25%26%27%28%29%2a%2b%2c%2d"
                                                            "%2e%2f%30%31%32%33%34%35%36%37"
                                                            "%38%39%3a%3b%3c%3d%3e%3f%40%5b"
                                                            "%5c%5d%5e%5f%60%7b%7c%7d%7e",
                                                            fs::current_path().c_str());

        ASSERT_TRUE(!strcmp(name, "%21%22%23%24%25%26%27%28%29%2a%2b%2c%2d%2e"
                                  "%2f%30%31%32%33%34%35%36%37%38%39:%3b%3c%3d%3e"
                                  "%3f%40%5b%5c%5d%5e%5f%60%7b%7c%7d%7e"));
        delete [] name;
    }
#elif defined(_WIN32) || defined(_WIN64) || defined(WINDOWS_PHONE)
    if (fileSystemAccess.getlocalfstype(aux) == FS_NTFS)
    {
        // Escape set of characters and check if it's the expected one
        const char *name = megaApi[0]->escapeFsIncompatible("!\"#$%&'()*+,-./:;<=>?@[\\]^_`{|}~", fs::current_path().u8string().c_str());
        ASSERT_TRUE (!strcmp(name, "!%22#$%&'()%2a+,-.%2f%3a;%3c=%3e%3f@[%5c]^_`{%7c}~"));
        delete [] name;

        // Unescape set of characters and check if it's the expected one
        name = megaApi[0]->unescapeFsIncompatible("%21%22%23%24%25%26%27%28%29%2a%2b%2c%2d"
                                                            "%2e%2f%30%31%32%33%34%35%36%37"
                                                            "%38%39%3a%3b%3c%3d%3e%3f%40%5b"
                                                            "%5c%5d%5e%5f%60%7b%7c%7d%7e",
                                                            fs::current_path().u8string().c_str());

        ASSERT_TRUE(!strcmp(name, "%21\"%23%24%25%26%27%28%29*%2b%2c%2d"
                                  "%2e/%30%31%32%33%34%35%36%37"
                                  "%38%39:%3b<%3d>?%40%5b"
                                  "\\%5d%5e%5f%60%7b|%7d%7e"));

        delete [] name;
    }
#endif

    // Maps filename unescaped (original) to filename escaped (expected result): f%2ff => f/f
    std::unique_ptr<MegaStringMap> fileNamesStringMap = std::unique_ptr<MegaStringMap>{MegaStringMap::createInstance()};
    fs::path uploadPath = fs::current_path() / "upload_invalid_filenames";
    if (fs::exists(uploadPath))
    {
        fs::remove_all(uploadPath);
    }
    fs::create_directories(uploadPath);

    for (int i = 0x01; i <= 0xA0; i++)
    {
        // skip [0-9] [A-Z] [a-z]
        if ((i >= 0x30 && i <= 0x39)
                || (i >= 0x41 && i <= 0x5A)
                || (i >= 0x61 && i <= 0x7A))
        {
            continue;
        }

        // Create file with unescaped character ex: f%5cf
        char unescapedName[6];
        sprintf(unescapedName, "f%%%02xf", i);
        if (createLocalFile(uploadPath, unescapedName))
        {
            const char *unescapedFileName = megaApi[0]->unescapeFsIncompatible(unescapedName, uploadPath.u8string().c_str());
            fileNamesStringMap->set(unescapedName, unescapedFileName);
            delete [] unescapedFileName;
        }

        // Create another file with the original character if supported f\f
        if ((i >= 0x01 && i <= 0x20)
                || (i >= 0x7F && i <= 0xA0))
        {
            // Skip control characters
            continue;
        }

        char escapedName[4];
        sprintf(escapedName, "f%cf", i);
        const char *escapedFileName = megaApi[0]->escapeFsIncompatible(escapedName, uploadPath.u8string().c_str());
        if (escapedFileName && !strcmp(escapedName, escapedFileName))
        {
            // Only create those files with supported characters, those ones that need unescaping
            // has been created above
            if (createLocalFile(uploadPath, escapedName))
            {
                const char * unescapedFileName = megaApi[0]->unescapeFsIncompatible(escapedName, uploadPath.u8string().c_str());
                fileNamesStringMap->set(escapedName, unescapedFileName);
                delete [] unescapedFileName;
            }
        }
        delete [] escapedFileName;
    }

    TransferTracker uploadListener(megaApi[0].get());
    megaApi[0]->startUpload(uploadPath.u8string().c_str(), std::unique_ptr<MegaNode>{megaApi[0]->getRootNode()}.get(), &uploadListener);
    ASSERT_EQ(API_OK, uploadListener.waitForResult());

    ::mega::unique_ptr <MegaNode> n(megaApi[0]->getNodeByPath("/upload_invalid_filenames"));
    ASSERT_TRUE(n.get());
    ::mega::unique_ptr <MegaNode> authNode(megaApi[0]->authorizeNode(n.get()));
    ASSERT_TRUE(authNode.get());
    MegaNodeList *children(authNode->getChildren());
    ASSERT_TRUE(children && children->size());

    for (int i = 0; i < children->size(); i++)
    {
        MegaNode *child = children->get(i);
        const char *uploadedName = child->getName();
        const char *uploadedNameEscaped = megaApi[0]->escapeFsIncompatible(child->getName(), uploadPath.u8string().c_str());
        const char *expectedName = fileNamesStringMap->get(uploadedNameEscaped);
        delete [] uploadedNameEscaped;

        // Conditions to check if uploaded fileName is correct:
        // 1) Escaped uploaded filename must be found in fileNamesStringMap (original filename found)
        // 2) Uploaded filename must be equal than the expected value (original filename unescaped)
        ASSERT_TRUE (uploadedName && expectedName && !strcmp(uploadedName, expectedName));
    }

    // Download files
    fs::path downloadPath = fs::current_path() / "download_invalid_filenames";
    if (fs::exists(downloadPath))
    {
        fs::remove_all(downloadPath);
    }
    fs::create_directories(downloadPath);
    TransferTracker downloadListener(megaApi[0].get());
    megaApi[0]->startDownload(authNode.get(), downloadPath.u8string().c_str(), &downloadListener);
    ASSERT_EQ(API_OK, downloadListener.waitForResult());

    for (fs::directory_iterator itpath (downloadPath); itpath != fs::directory_iterator(); ++itpath)
    {
        std::string downloadedName = itpath->path().filename().u8string();
        if (!downloadedName.compare(".") || !downloadedName.compare(".."))
        {
            continue;
        }

        // Conditions to check if downloaded fileName is correct:
        // download filename must be found in fileNamesStringMap (original filename found)
        ASSERT_TRUE(fileNamesStringMap->get(downloadedName.c_str()));
    }

#ifdef WIN32
    // double check a few well known paths
    ASSERT_EQ(fileSystemAccess.getlocalfstype(LocalPath::fromPath("c:", fsa)), FS_NTFS);
    ASSERT_EQ(fileSystemAccess.getlocalfstype(LocalPath::fromPath("c:\\", fsa)), FS_NTFS);
    ASSERT_EQ(fileSystemAccess.getlocalfstype(LocalPath::fromPath("C:\\", fsa)), FS_NTFS);
    ASSERT_EQ(fileSystemAccess.getlocalfstype(LocalPath::fromPath("C:\\Program Files", fsa)), FS_NTFS);
    ASSERT_EQ(fileSystemAccess.getlocalfstype(LocalPath::fromPath("c:\\Program Files\\Windows NT", fsa)), FS_NTFS);
#endif

}

TEST_F(SdkTest, RecursiveUploadWithLogout)
{
    LOG_info << "___TEST RecursiveUploadWithLogout___";
    getAccountsForTest(2);

    // this one used to cause a double-delete

    // make new folders (and files) in the local filesystem - approx 90
    fs::path p = fs::current_path() / "uploadme_mega_auto_test_sdk";
    if (fs::exists(p))
    {
        fs::remove_all(p);
    }
    fs::create_directories(p);
    ASSERT_TRUE(buildLocalFolders(p.u8string().c_str(), "newkid", 3, 2, 10));

    // start uploading
    // uploadListener may have to live after this function exits if the logout test below fails
    auto uploadListener = std::make_shared<TransferTracker>(megaApi[0].get());
    uploadListener->selfDeleteOnFinalCallback = uploadListener;

    megaApi[0]->startUpload(p.u8string().c_str(), std::unique_ptr<MegaNode>{megaApi[0]->getRootNode()}.get(), uploadListener.get());
    WaitMillisec(500);

    // logout while the upload (which consists of many transfers) is ongoing
    gSessionIDs[0].clear();
    ASSERT_EQ(API_OK, doRequestLogout(0));
    int result = uploadListener->waitForResult();
    ASSERT_TRUE(result == API_EACCESS || result == API_EINCOMPLETE);
}

TEST_F(SdkTest, DISABLED_RecursiveDownloadWithLogout)
{
    LOG_info << "___TEST RecursiveDownloadWithLogout";
    getAccountsForTest(2);

    // this one used to cause a double-delete

    // make new folders (and files) in the local filesystem - approx 130 - we must upload in order to have something to download
    fs::path uploadpath = fs::current_path() / "uploadme_mega_auto_test_sdk";
    fs::path downloadpath = fs::current_path() / "downloadme_mega_auto_test_sdk";

    std::error_code ec;
    fs::remove_all(uploadpath, ec);
    fs::remove_all(downloadpath, ec);
    ASSERT_TRUE(!fs::exists(uploadpath));
    ASSERT_TRUE(!fs::exists(downloadpath));
    fs::create_directories(uploadpath);
    fs::create_directories(downloadpath);

    ASSERT_TRUE(buildLocalFolders(uploadpath.u8string().c_str(), "newkid", 3, 2, 10));

    // upload all of those
    TransferTracker uploadListener(megaApi[0].get());
    megaApi[0]->startUpload(uploadpath.u8string().c_str(), std::unique_ptr<MegaNode>{megaApi[0]->getRootNode()}.get(), &uploadListener);
    ASSERT_EQ(API_OK, uploadListener.waitForResult());

    // ok now try the download
    TransferTracker downloadListener(megaApi[0].get());
    megaApi[0]->startDownload(megaApi[0]->getNodeByPath("/uploadme_mega_auto_test_sdk"), downloadpath.u8string().c_str(), &downloadListener);
    WaitMillisec(1000);
    ASSERT_TRUE(downloadListener.started);
    ASSERT_TRUE(!downloadListener.finished);

    // logout while the download (which consists of many transfers) is ongoing

    ASSERT_EQ(API_OK, doRequestLogout(0));

    int result = downloadListener.waitForResult();
    ASSERT_TRUE(result == API_EACCESS || result == API_EINCOMPLETE);
    fs::remove_all(uploadpath, ec);
    fs::remove_all(downloadpath, ec);
}

TEST_F(SdkTest, QueryGoogleAds)
{
    LOG_info << "___TEST QueryGoogleAds";
    getAccountsForTest(1);
    int err = synchronousQueryGoogleAds(0, MegaApi::GOOGLE_ADS_FORCE_ADS);
    ASSERT_EQ(MegaError::API_OK, err) << "Query Google Ads failed (error: " << err << ")";
}

TEST_F(SdkTest, FetchGoogleAds)
{
    LOG_info << "___TEST FetchGoogleAds";
    getAccountsForTest(1);
    std::unique_ptr<MegaStringList> stringList = std::unique_ptr<MegaStringList>(MegaStringList::createInstance());
    stringList->add("and0");
    stringList->add("ios0");
    int err = synchronousFetchGoogleAds(0, MegaApi::GOOGLE_ADS_FORCE_ADS, stringList.get());
    ASSERT_EQ(MegaError::API_OK, err) << "Fetch Google Ads failed (error: " << err << ")";
    ASSERT_EQ(mApi[0].mStringMap->size(), 2);
}

#ifdef ENABLE_SYNC

void cleanUp(::mega::MegaApi* megaApi, const fs::path &basePath)
{

    RequestTracker removeTracker(megaApi);
    megaApi->removeSyncs(&removeTracker);
    ASSERT_EQ(API_OK, removeTracker.waitForResult());

    std::unique_ptr<MegaNode> baseNode{megaApi->getNodeByPath(("/" + basePath.u8string()).c_str())};
    if (baseNode)
    {
        RequestTracker removeTracker(megaApi);
        megaApi->remove(baseNode.get(), &removeTracker);
        ASSERT_EQ(API_OK, removeTracker.waitForResult());
    }

    std::error_code ignoredEc;
    fs::remove_all(basePath, ignoredEc);

}

std::unique_ptr<::mega::MegaSync> waitForSyncState(::mega::MegaApi* megaApi, ::mega::MegaNode* remoteNode, bool enabled, bool active, MegaSync::Error err)
{
    std::unique_ptr<MegaSync> sync;
    WaitFor([&megaApi, &remoteNode, &sync, enabled, active, err]() -> bool
    {
        sync.reset(megaApi->getSyncByNode(remoteNode));
        return (sync && sync->isEnabled() == enabled && sync->isActive() == active && sync->getError() == err);
    }, 30*1000);
    return sync;
}

std::unique_ptr<::mega::MegaSync> waitForSyncState(::mega::MegaApi* megaApi, int tagID, bool enabled, bool active, MegaSync::Error err)
{
    std::unique_ptr<MegaSync> sync;
    WaitFor([&megaApi, tagID, &sync, enabled, active, err]() -> bool
    {
        sync.reset(megaApi->getSyncByTag(tagID));
        return (sync && sync->isEnabled() == enabled && sync->isActive() == active && sync->getError() == err);
    }, 30*1000);
    return sync;
}


TEST_F(SdkTest, SyncBasicOperations)
{
    // What we are going to test here:
    // - add syncs
    // - add sync that fails
    // - disable a sync
    // - disable a sync that fails
    // - disable a disabled sync
    // - Enable a sync
    // - Enable a sync that fails
    // - Enable an enabled sync
    // - Remove a sync
    // - Remove a sync that doesn't exist
    // - Remove a removed sync

    LOG_info << "___TEST SyncBasicOperations___";
    ASSERT_NO_FATAL_FAILURE(getAccountsForTest(1));

    fs::path basePath = "SyncBasicOperations";
    std::string syncFolder1 = "sync1";
    std::string syncFolder2 = "sync2";
    std::string syncFolder3 = "sync3";
    fs::path basePath1 = basePath / syncFolder1;
    fs::path basePath2 = basePath / syncFolder2;
    fs::path basePath3 = basePath / syncFolder3;
    const auto localPath1 = fs::current_path() / basePath1;
    const auto localPath2 = fs::current_path() / basePath2;
    const auto localPath3 = fs::current_path() / basePath3;

    ASSERT_NO_FATAL_FAILURE(cleanUp(this->megaApi[0].get(), basePath));

    // Create local directories and a files.
    fs::create_directories(localPath1);
    createFile((localPath1 / "fileTest1").u8string(), false);
    fs::create_directories(localPath2);
    createFile((localPath2 / "fileTest2").u8string(), false);
    fs::create_directories(localPath3);

    LOG_verbose << "SyncBasicOperations :  Creating the remote folders to be synced to.";
    std::unique_ptr<MegaNode> remoteRootNode(megaApi[0]->getRootNode());
    ASSERT_NE(remoteRootNode.get(), nullptr);
    // Sync 1
    ASSERT_NO_FATAL_FAILURE(createFolder(0, syncFolder1.c_str(), remoteRootNode.get())) << "Error creating remote folders";
    std::unique_ptr<MegaNode> remoteBaseNode1(megaApi[0]->getNodeByHandle(mApi[0].h));
    ASSERT_NE(remoteBaseNode1.get(), nullptr);
    // Sync 2
    ASSERT_NO_FATAL_FAILURE(createFolder(0, syncFolder2.c_str(), remoteRootNode.get())) << "Error creating remote folders";
    std::unique_ptr<MegaNode> remoteBaseNode2(megaApi[0]->getNodeByHandle(mApi[0].h));
    ASSERT_NE(remoteBaseNode2.get(), nullptr);
    // Sync 3
    ASSERT_NO_FATAL_FAILURE(createFolder(0, syncFolder3.c_str(), remoteRootNode.get())) << "Error creating remote folders";
    std::unique_ptr<MegaNode> remoteBaseNode3(megaApi[0]->getNodeByHandle(mApi[0].h));
    ASSERT_NE(remoteBaseNode3.get(), nullptr);

    LOG_verbose << "SyncRemoveRemoteNode :  Add syncs";
    // Sync 1
    ASSERT_EQ(MegaError::API_OK, synchronousSyncFolder(0, localPath1.u8string().c_str(), remoteBaseNode1.get())) << "API Error adding a new sync";
    ASSERT_EQ(MegaSync::NO_SYNC_ERROR, mApi[0].lastSyncError);
    std::unique_ptr<MegaSync> sync = waitForSyncState(megaApi[0].get(), remoteBaseNode1.get(), true, true, MegaSync::NO_SYNC_ERROR);
    ASSERT_TRUE(sync && sync->isActive());
    ASSERT_EQ(MegaSync::NO_SYNC_ERROR, sync->getError());
    // Sync2
    ASSERT_EQ(MegaError::API_OK, synchronousSyncFolder(0, localPath2.u8string().c_str(), remoteBaseNode2.get())) << "API Error adding a new sync";
    ASSERT_EQ(MegaSync::NO_SYNC_ERROR, mApi[0].lastSyncError);
    std::unique_ptr<MegaSync> sync2 = waitForSyncState(megaApi[0].get(), remoteBaseNode2.get(), true, true, MegaSync::NO_SYNC_ERROR);
    ASSERT_TRUE(sync2 && sync2->isActive());
    ASSERT_EQ(MegaSync::NO_SYNC_ERROR, sync->getError());

    LOG_verbose << "SyncRemoveRemoteNode :  Add syncs that fail";
    {
        TestingWithLogErrorAllowanceGuard g;
        ASSERT_EQ(MegaError::API_EEXIST, synchronousSyncFolder(0, localPath3.u8string().c_str(), remoteBaseNode1.get())); // Remote node is currently synced.
        ASSERT_EQ(MegaSync::ACTIVE_SYNC_BELOW_PATH, mApi[0].lastSyncError);
        ASSERT_EQ(MegaError::API_EEXIST, synchronousSyncFolder(0, localPath3.u8string().c_str(), remoteBaseNode2.get())); // Remote node is currently synced.
        ASSERT_EQ(MegaSync::ACTIVE_SYNC_BELOW_PATH, mApi[0].lastSyncError);
        ASSERT_EQ(MegaError::API_ENOENT, synchronousSyncFolder(0, (localPath3 / fs::path("xxxyyyzzz")).u8string().c_str(), remoteBaseNode3.get())); // Local resource doesn't exists.
        ASSERT_EQ(MegaSync::LOCAL_PATH_UNAVAILABLE, mApi[0].lastSyncError);
    }

    LOG_verbose << "SyncRemoveRemoteNode :  Disable a sync";
    // Sync 1
    int syncTag = sync->getTag();
    ASSERT_EQ(MegaError::API_OK, synchronousDisableSync(0, syncTag));
    sync = waitForSyncState(megaApi[0].get(), remoteBaseNode1.get(), false, false, MegaSync::NO_SYNC_ERROR);
    ASSERT_TRUE(sync && !sync->isEnabled());
    ASSERT_EQ(MegaSync::NO_SYNC_ERROR, sync->getError());

    //  Sync 2
    ASSERT_EQ(MegaError::API_OK, synchronousDisableSync(0, sync2.get()));
    sync2 = waitForSyncState(megaApi[0].get(), remoteBaseNode2.get(), false, false, MegaSync::NO_SYNC_ERROR);
    ASSERT_TRUE(sync2 && !sync2->isEnabled());
    ASSERT_EQ(MegaSync::NO_SYNC_ERROR, sync->getError());

    LOG_verbose << "SyncRemoveRemoteNode :  Disable disabled syncs";
    ASSERT_EQ(MegaError::API_OK, synchronousDisableSync(0, sync.get())); // Currently disabled.
    ASSERT_EQ(MegaError::API_OK, synchronousDisableSync(0, syncTag)); // Currently disabled.
    ASSERT_EQ(MegaError::API_OK, synchronousDisableSync(0, remoteBaseNode1.get())); // Currently disabled.

    LOG_verbose << "SyncRemoveRemoteNode :  Enable Syncs";
    // Sync 1
    ASSERT_EQ(MegaError::API_OK, synchronousEnableSync(0, syncTag));
    ASSERT_EQ(MegaSync::NO_SYNC_ERROR, mApi[0].lastSyncError);
    sync = waitForSyncState(megaApi[0].get(), remoteBaseNode1.get(), true, true, MegaSync::NO_SYNC_ERROR);
    ASSERT_TRUE(sync && sync->isActive());
    // Sync 2
    ASSERT_EQ(MegaError::API_OK, synchronousEnableSync(0, sync2.get()));
    ASSERT_EQ(MegaSync::NO_SYNC_ERROR, mApi[0].lastSyncError);
    sync2 = waitForSyncState(megaApi[0].get(), remoteBaseNode2.get(), true, true, MegaSync::NO_SYNC_ERROR);
    ASSERT_TRUE(sync2 && sync2->isActive());

    LOG_verbose << "SyncRemoveRemoteNode :  Enable syncs that fail";
    {
        TestingWithLogErrorAllowanceGuard g;

        ASSERT_EQ(MegaError::API_ENOENT, synchronousEnableSync(0, 999999)); // Hope it doesn't exist.
        ASSERT_EQ(MegaSync::UNKNOWN_ERROR, mApi[0].lastSyncError); // MegaApi.h specifies that this contains the error code (not the tag)
        ASSERT_EQ(MegaError::API_EEXIST, synchronousEnableSync(0, sync2.get())); // Currently enabled.
        ASSERT_EQ(MegaSync::NO_SYNC_ERROR, mApi[0].lastSyncError);  // since the sync is active, we should see its real state, and it should not have had any error code stored in it
    }

    LOG_verbose << "SyncRemoveRemoteNode :  Remove Syncs";
    // Sync 1
    ASSERT_EQ(MegaError::API_OK, synchronousRemoveSync(0, syncTag)) << "API Error removing the sync";
    sync.reset(megaApi[0]->getSyncByNode(remoteBaseNode1.get()));
    ASSERT_EQ(nullptr, sync.get());
    // Sync 2
    ASSERT_EQ(MegaError::API_OK, synchronousRemoveSync(0, sync2.get())) << "API Error removing the sync";
    // Keep sync2 not updated. Will be used later to test another removal attemp using a non-updated object.

    LOG_verbose << "SyncRemoveRemoteNode :  Remove Syncs that fail";
    {
        TestingWithLogErrorAllowanceGuard g;

        ASSERT_EQ(MegaError::API_ENOENT, synchronousRemoveSync(0, 9999999)); // Hope id doesn't exist
        ASSERT_EQ(MegaError::API_ENOENT, synchronousRemoveSync(0, syncTag)); // currently removed.
        ASSERT_EQ(MegaError::API_EARGS, synchronousRemoveSync(0, sync.get())); // currently removed.
        // Wait for sync to be effectively removed.
        std::this_thread::sleep_for(std::chrono::seconds{5});
        ASSERT_EQ(MegaError::API_ENOENT, synchronousRemoveSync(0, sync2.get())); // currently removed.
    }

    ASSERT_NO_FATAL_FAILURE(cleanUp(this->megaApi[0].get(), basePath));
}


TEST_F(SdkTest, SyncResumptionAfterFetchNodes)
{
    LOG_info << "___TEST SyncResumptionAfterFetchNodes___";
    getAccountsForTest(2);

    // This test has several issues:
    // 1. Remote nodes may not be committed to the sctable database in time for fetchnodes which
    //    then fails adding syncs because the remotes are missing. For this reason we wait until
    //    we receive the EVENT_COMMIT_DB event after transferring the nodes.
    // 2. Syncs are deleted some time later leading to error messages (like local fingerprint mismatch)
    //    if we don't wait for long enough after we get called back. A sync only gets flagged but
    //    is deleted later.

    const std::string session = dumpSession();

    const fs::path basePath = "SyncResumptionAfterFetchNodes";
    const auto sync1Path = fs::current_path() / basePath / "sync1"; // stays active
    const auto sync2Path = fs::current_path() / basePath / "sync2"; // will be made inactive
    const auto sync3Path = fs::current_path() / basePath / "sync3"; // will be deleted
    const auto sync4Path = fs::current_path() / basePath / "sync4"; // stays active

    ASSERT_NO_FATAL_FAILURE(cleanUp(this->megaApi[0].get(), basePath));

    fs::create_directories(sync1Path);
    fs::create_directories(sync2Path);
    fs::create_directories(sync3Path);
    fs::create_directories(sync4Path);

    {
        std::lock_guard<std::mutex> lock{lastEventMutex};
        lastEvent.reset();
        // we're assuming we're not getting any unrelated db commits while the transfer is running
    }

    // transfer the folder and its subfolders
    TransferTracker uploadListener(megaApi[0].get());
    megaApi[0]->startUpload(basePath.u8string().c_str(), megaApi[0]->getRootNode(), &uploadListener);
    ASSERT_EQ(API_OK, uploadListener.waitForResult());

    // loop until we get a commit to the sctable to ensure we cached the new remote nodes
    for (;;)
    {
        {
            std::lock_guard<std::mutex> lock{lastEventMutex};
            if (lastEvent && lastEvent->getType() == MegaEvent::EVENT_COMMIT_DB)
            {
                // we're assuming this event is the event for the whole batch of nodes
                break;
            }
        }
        std::this_thread::sleep_for(std::chrono::milliseconds{100});
    }

    auto megaNode = [this, &basePath](const std::string& p)
    {
        const auto path = "/" + basePath.u8string() + "/" + p;
        return std::unique_ptr<MegaNode>{megaApi[0]->getNodeByPath(path.c_str())};
    };

    auto syncFolder = [this, &megaNode](const fs::path& p) -> int
    {
        RequestTracker syncTracker(megaApi[0].get());
        auto node = megaNode(p.filename().u8string());
        megaApi[0]->syncFolder(p.u8string().c_str(), node.get(), &syncTracker);
        EXPECT_EQ(API_OK, syncTracker.waitForResult());

        return syncTracker.request->getTransferTag();
    };

    auto disableSync = [this, &megaNode](const fs::path& p)
    {
        RequestTracker syncTracker(megaApi[0].get());
        auto node = megaNode(p.filename().u8string());
        megaApi[0]->disableSync(node.get(), &syncTracker);
        ASSERT_EQ(API_OK, syncTracker.waitForResult());
    };

    auto disableSyncByTag = [this](int tag)
    {
        RequestTracker syncTracker(megaApi[0].get());
        megaApi[0]->disableSync(tag, &syncTracker);
        ASSERT_EQ(API_OK, syncTracker.waitForResult());
    };

    auto resumeSync = [this](int tag)
    {
        RequestTracker syncTracker(megaApi[0].get());
        megaApi[0]->enableSync(tag, &syncTracker);
        ASSERT_EQ(API_OK, syncTracker.waitForResult());
    };

    auto removeSync = [this, &megaNode](const fs::path& p)
    {
        RequestTracker syncTracker(megaApi[0].get());
        auto node = megaNode(p.filename().u8string());
        megaApi[0]->removeSync(node.get(), &syncTracker);
        ASSERT_EQ(API_OK, syncTracker.waitForResult());
    };

    auto checkSyncOK = [this, &megaNode](const fs::path& p)
    {
        auto node = megaNode(p.filename().u8string());
        //return std::unique_ptr<MegaSync>{megaApi[0]->getSyncByNode(node.get())} != nullptr; //disabled syncs are not OK but foundable
        std::unique_ptr<MegaSync> sync{megaApi[0]->getSyncByNode(node.get())};
        if (!sync) return false;
        return sync->isEnabled();

    };

    auto checkSyncDisabled = [this, &megaNode](const fs::path& p)
    {
        auto node = megaNode(p.filename().u8string());
        std::unique_ptr<MegaSync> sync{megaApi[0]->getSyncByNode(node.get())};
        if (!sync) return false;
        return !sync->isEnabled();
    };


    auto reloginViaSession = [this, &session]()
    {
        locallogout();

        //loginBySessionId(0, session);
        auto tracker = asyncRequestFastLogin(0, session.c_str());
        ASSERT_EQ(API_OK, tracker->waitForResult()) << " Failed to establish a login/session for account " << 0;
    };

    LOG_verbose << " SyncResumptionAfterFetchNodes : syncying folders";

    int tag1 = syncFolder(sync1Path);  (void)tag1;
    int tag2 = syncFolder(sync2Path);
    int tag3 = syncFolder(sync3Path);  (void)tag3;
    int tag4 = syncFolder(sync4Path);  (void)tag4;

    ASSERT_TRUE(checkSyncOK(sync1Path));
    ASSERT_TRUE(checkSyncOK(sync2Path));
    ASSERT_TRUE(checkSyncOK(sync3Path));
    ASSERT_TRUE(checkSyncOK(sync4Path));

    LOG_verbose << " SyncResumptionAfterFetchNodes : disabling sync by path";
    disableSync(sync2Path);
    LOG_verbose << " SyncResumptionAfterFetchNodes : disabling sync by tag";
    disableSyncByTag(tag4);
    LOG_verbose << " SyncResumptionAfterFetchNodes : removing sync";
    removeSync(sync3Path);

    // wait for the sync removals to actually take place
    std::this_thread::sleep_for(std::chrono::seconds{3});

    ASSERT_TRUE(checkSyncOK(sync1Path));
    ASSERT_TRUE(checkSyncDisabled(sync2Path));
    ASSERT_FALSE(checkSyncOK(sync3Path));
    ASSERT_TRUE(checkSyncDisabled(sync4Path));

    reloginViaSession();

    ASSERT_FALSE(checkSyncOK(sync1Path));
    ASSERT_FALSE(checkSyncOK(sync2Path));
    ASSERT_FALSE(checkSyncOK(sync3Path));
    ASSERT_FALSE(checkSyncOK(sync4Path));

    fetchnodes(0, maxTimeout); // auto-resumes two active syncs

    ASSERT_TRUE(checkSyncOK(sync1Path));
    ASSERT_FALSE(checkSyncOK(sync2Path));
    ASSERT_TRUE(checkSyncDisabled(sync2Path));
    ASSERT_FALSE(checkSyncOK(sync3Path));
    ASSERT_FALSE(checkSyncOK(sync4Path));
    ASSERT_TRUE(checkSyncDisabled(sync4Path));

    // check if we can still resume manually
    LOG_verbose << " SyncResumptionAfterFetchNodes : resuming syncs";
    resumeSync(tag2);
    resumeSync(tag4);

    ASSERT_TRUE(checkSyncOK(sync1Path));
    ASSERT_TRUE(checkSyncOK(sync2Path));
    ASSERT_FALSE(checkSyncOK(sync3Path));
    ASSERT_TRUE(checkSyncOK(sync4Path));

    // check if resumeSync re-activated the sync
    reloginViaSession();

    ASSERT_FALSE(checkSyncOK(sync1Path));
    ASSERT_FALSE(checkSyncOK(sync2Path));
    ASSERT_FALSE(checkSyncOK(sync3Path));
    ASSERT_FALSE(checkSyncOK(sync4Path));

    fetchnodes(0, maxTimeout); // auto-resumes three active syncs

    ASSERT_TRUE(checkSyncOK(sync1Path));
    ASSERT_TRUE(checkSyncOK(sync2Path));
    ASSERT_FALSE(checkSyncOK(sync3Path));
    ASSERT_TRUE(checkSyncOK(sync4Path));

    LOG_verbose << " SyncResumptionAfterFetchNodes : removing syncs";
    removeSync(sync1Path);
    removeSync(sync2Path);
    removeSync(sync4Path);

    // wait for the sync removals to actually take place
    std::this_thread::sleep_for(std::chrono::seconds{5});

    ASSERT_NO_FATAL_FAILURE(cleanUp(this->megaApi[0].get(), basePath));
}

/**
 * @brief TEST_F SyncRemoteNode
 *
 * Testing remote node rename, move and remove.
 */
TEST_F(SdkTest, SyncRemoteNode)
{

    // What we are going to test here:
    // - rename remote -> Sync Fail
    // - move remote -> Sync fail
    // - remove remote -> Sync fail
    // - remove a failing sync

    LOG_info << "___TEST SyncRemoteNode___";
    ASSERT_NO_FATAL_FAILURE(getAccountsForTest(1));

    fs::path basePath = "SyncRemoteNode";
    const auto localPath = fs::current_path() / basePath;

    ASSERT_NO_FATAL_FAILURE(cleanUp(this->megaApi[0].get(), basePath));

    // Create local directory and file.
    fs::create_directories(localPath);
    createFile((localPath / "fileTest1").u8string(), false);

    LOG_verbose << "SyncRemoteNode :  Creating remote folder";
    std::unique_ptr<MegaNode> remoteRootNode(megaApi[0]->getRootNode());
    ASSERT_NE(remoteRootNode.get(), nullptr);
    ASSERT_NO_FATAL_FAILURE(createFolder(0, basePath.u8string().c_str(), remoteRootNode.get())) << "Error creating remote basePath";
    std::unique_ptr<MegaNode> remoteBaseNode(megaApi[0]->getNodeByHandle(mApi[0].h));
    ASSERT_NE(remoteBaseNode.get(), nullptr);

    LOG_verbose << "SyncRemoteNode :  Enabling sync";
    ASSERT_EQ(MegaError::API_OK, synchronousSyncFolder(0, localPath.u8string().c_str(), remoteBaseNode.get())) << "API Error adding a new sync";
    std::unique_ptr<MegaSync> sync = waitForSyncState(megaApi[0].get(), remoteBaseNode.get(), true, true, MegaSync::NO_SYNC_ERROR);
    ASSERT_TRUE(sync && sync->isActive());
    int tagID = sync->getTag();

    {
        TestingWithLogErrorAllowanceGuard g;

        // Rename remote folder --> Sync fail
        LOG_verbose << "SyncRemoteNode :  Rename remote node with sync active.";
        std::string basePathRenamed = "SyncRemoteNodeRenamed";
        ASSERT_NO_FATAL_FAILURE(renameNode(0, remoteBaseNode.get(), basePathRenamed.c_str()));
        sync = waitForSyncState(megaApi[0].get(), tagID, false, false, MegaSync::REMOTE_PATH_HAS_CHANGED);
        ASSERT_TRUE(sync && !sync->isEnabled() && !sync->isActive());
        ASSERT_EQ(MegaSync::REMOTE_PATH_HAS_CHANGED, sync->getError());

        LOG_verbose << "SyncRemoteNode :  Restoring remote folder name.";
        ASSERT_NO_FATAL_FAILURE(renameNode(0, remoteBaseNode.get(), basePath.u8string().c_str()));
        ASSERT_NE(remoteBaseNode.get(), nullptr);
        sync = waitForSyncState(megaApi[0].get(), tagID, false, false, MegaSync::REMOTE_PATH_HAS_CHANGED);
        ASSERT_TRUE(sync && !sync->isEnabled() && !sync->isActive());
        ASSERT_EQ(MegaSync::REMOTE_PATH_HAS_CHANGED, sync->getError());
    }

    LOG_verbose << "SyncRemoteNode :  Enabling sync again.";
    ASSERT_EQ(MegaError::API_OK, synchronousEnableSync(0, tagID)) << "API Error enabling the sync";
    sync = waitForSyncState(megaApi[0].get(), remoteBaseNode.get(), true, true, MegaSync::NO_SYNC_ERROR);
    ASSERT_TRUE(sync && sync->isActive());
    ASSERT_EQ(MegaSync::NO_SYNC_ERROR, sync->getError());

    // Move remote folder --> Sync fail

    LOG_verbose << "SyncRemoteNode :  Creating secondary folder";
    std::string movedBasePath = basePath.u8string() + "Moved";
    ASSERT_NO_FATAL_FAILURE(createFolder(0, movedBasePath.c_str(), remoteRootNode.get())) << "Error creating remote movedBasePath";
    std::unique_ptr<MegaNode> remoteMoveNodeParent(megaApi[0]->getNodeByHandle(mApi[0].h));
    ASSERT_NE(remoteMoveNodeParent.get(), nullptr);

    {
        TestingWithLogErrorAllowanceGuard g;
        LOG_verbose << "SyncRemoteNode :  Move remote node with sync active to the secondary folder.";
        ASSERT_NO_FATAL_FAILURE(moveNode(0, remoteBaseNode.get(), remoteMoveNodeParent.get()));
        sync = waitForSyncState(megaApi[0].get(), tagID, false, false, MegaSync::REMOTE_PATH_HAS_CHANGED);
        ASSERT_TRUE(sync && !sync->isEnabled() && !sync->isActive());
        ASSERT_EQ(MegaSync::REMOTE_PATH_HAS_CHANGED, sync->getError());

        LOG_verbose << "SyncRemoteNode :  Moving back the remote node.";
        ASSERT_NO_FATAL_FAILURE(moveNode(0, remoteBaseNode.get(), remoteRootNode.get()));
        ASSERT_NE(remoteBaseNode.get(), nullptr);
        sync = waitForSyncState(megaApi[0].get(), tagID, false, false, MegaSync::REMOTE_PATH_HAS_CHANGED);
        ASSERT_TRUE(sync && !sync->isEnabled() && !sync->isActive());
        ASSERT_EQ(MegaSync::REMOTE_PATH_HAS_CHANGED, sync->getError());
    }


    LOG_verbose << "SyncRemoteNode :  Enabling sync again.";
    ASSERT_EQ(MegaError::API_OK, synchronousEnableSync(0, tagID)) << "API Error enabling the sync";
    sync = waitForSyncState(megaApi[0].get(), remoteBaseNode.get(), true, true, MegaSync::NO_SYNC_ERROR);
    ASSERT_TRUE(sync && sync->isActive());
    ASSERT_EQ(MegaSync::NO_SYNC_ERROR, sync->getError());

    {
        TestingWithLogErrorAllowanceGuard g;
        // Remove remote folder --> Sync fail
        LOG_verbose << "SyncRemoteNode :  Removing remote node with sync active.";
        ASSERT_NO_FATAL_FAILURE(deleteNode(0, remoteBaseNode.get()));                                //  <--- remote node deleted!!
        sync = waitForSyncState(megaApi[0].get(), tagID, false, false, MegaSync::REMOTE_PATH_DELETED);
        ASSERT_TRUE(sync && !sync->isEnabled() && !sync->isActive());
        ASSERT_EQ(MegaSync::REMOTE_NODE_NOT_FOUND, sync->getError());

        LOG_verbose << "SyncRemoteNode :  Recreating remote folder.";
        ASSERT_NO_FATAL_FAILURE(createFolder(0, basePath.u8string().c_str(), remoteRootNode.get())) << "Error creating remote basePath";
        remoteBaseNode.reset(megaApi[0]->getNodeByHandle(mApi[0].h));
        ASSERT_NE(remoteBaseNode.get(), nullptr);
        sync = waitForSyncState(megaApi[0].get(), tagID, false, false, MegaSync::REMOTE_PATH_DELETED);
        ASSERT_TRUE(sync && !sync->isEnabled() && !sync->isActive());
        ASSERT_EQ(MegaSync::REMOTE_NODE_NOT_FOUND, sync->getError());
    }

    {
        TestingWithLogErrorAllowanceGuard g;
        LOG_verbose << "SyncRemoteNode :  Enabling sync again.";
        ASSERT_EQ(MegaError::API_ENOENT, synchronousEnableSync(0, tagID)) << "API Error enabling the sync";  //  <--- remote node has been deleted, we should not be able to resume!!
    }
    //sync = waitForSyncState(megaApi[0].get(), remoteBaseNode.get(), true, true, MegaSync::NO_SYNC_ERROR);
    //ASSERT_TRUE(sync && sync->isActive());
    //ASSERT_EQ(MegaSync::NO_SYNC_ERROR, sync->getError());

    //{
    //    TestingWithLogErrorAllowanceGuard g;

    //    // Check if a locallogout keeps the sync configuration if the remote is removed.
    //    LOG_verbose << "SyncRemoteNode :  Removing remote node with sync active.";
    //    ASSERT_NO_FATAL_FAILURE(deleteNode(0, remoteBaseNode.get())) << "Error deleting remote basePath";;
    //    sync = waitForSyncState(megaApi[0].get(), tagID, MegaSync::SYNC_FAILED);
    //    ASSERT_TRUE(sync && !sync->isEnabled() && !sync->isActive());
    //    ASSERT_EQ(MegaSync::REMOTE_NODE_NOT_FOUND, sync->getError());
    //}

    std::string session = dumpSession();
    ASSERT_NO_FATAL_FAILURE(locallogout());
    //loginBySessionId(0, session);
    auto tracker = asyncRequestFastLogin(0, session.c_str());
    ASSERT_EQ(API_OK, tracker->waitForResult()) << " Failed to establish a login/session for accout " << 0;
    ASSERT_NO_FATAL_FAILURE(fetchnodes(0));

    // since the node was deleted, path is irrelevant
    //sync.reset(megaApi[0]->getSyncByTag(tagID));
    //ASSERT_EQ(string(sync->getMegaFolder()), ("/" / basePath).u8string());

    // Remove a failing sync.
    LOG_verbose << "SyncRemoteNode :  Remove failed sync";
    ASSERT_EQ(MegaError::API_OK, synchronousRemoveSync(0, sync.get())) << "API Error removing the sync";
    sync.reset(megaApi[0]->getSyncByTag(tagID));
    ASSERT_EQ(nullptr, sync.get());

    // Wait for sync to be effectively removed.
    std::this_thread::sleep_for(std::chrono::seconds{5});

    ASSERT_NO_FATAL_FAILURE(cleanUp(this->megaApi[0].get(), basePath));
}

/**
 * @brief TEST_F SyncPersistence
 *
 * Testing configured syncs persitence
 */
TEST_F(SdkTest, SyncPersistence)
{
    // What we are going to test here:
    // - locallogut -> Syncs kept
    // - logout with setKeepSyncsAfterLogout(true) -> Syncs kept
    // - logout -> Syncs removed

    LOG_info << "___TEST SyncPersistence___";
    ASSERT_NO_FATAL_FAILURE(getAccountsForTest(1));

    // Make sure session ID is invalidated.
    gSessionIDs[0] = "invalid";

    fs::path basePath = "SyncPersistence";
    const auto localPath = fs::current_path() / basePath;

    ASSERT_NO_FATAL_FAILURE(cleanUp(this->megaApi[0].get(), basePath));

    // Create local directory and file.
    fs::create_directories(localPath);
    createFile((localPath / "fileTest1").u8string(), false);

    LOG_verbose << "SyncPersistence :  Creating remote folder";
    std::unique_ptr<MegaNode> remoteRootNode(megaApi[0]->getRootNode());
    ASSERT_NE(remoteRootNode.get(), nullptr);
    ASSERT_NO_FATAL_FAILURE(createFolder(0, basePath.u8string().c_str(), remoteRootNode.get())) << "Error creating remote basePath";
    std::unique_ptr<MegaNode> remoteBaseNode(megaApi[0]->getNodeByHandle(mApi[0].h));
    ASSERT_NE(remoteBaseNode.get(), nullptr);

    LOG_verbose << "SyncPersistence :  Enabling sync";
    ASSERT_EQ(MegaError::API_OK, synchronousSyncFolder(0, localPath.u8string().c_str(), remoteBaseNode.get())) << "API Error adding a new sync";
    std::unique_ptr<MegaSync> sync = waitForSyncState(megaApi[0].get(), remoteBaseNode.get(), true, true, MegaSync::NO_SYNC_ERROR);
    ASSERT_TRUE(sync && sync->isActive());
    int tagID = sync->getTag();
    std::string remoteFolder(sync->getMegaFolder());

    // Check if a locallogout keeps the sync configured.
    std::string session = dumpSession();
    ASSERT_NO_FATAL_FAILURE(locallogout());
    auto trackerFastLogin = asyncRequestFastLogin(0, session.c_str());
    ASSERT_EQ(API_OK, trackerFastLogin->waitForResult()) << " Failed to establish a login/session for accout " << 0;
    ASSERT_NO_FATAL_FAILURE(fetchnodes(0));
    sync = waitForSyncState(megaApi[0].get(), tagID, true, true, MegaSync::NO_SYNC_ERROR);
    ASSERT_TRUE(sync && sync->isActive());
    ASSERT_EQ(remoteFolder, string(sync->getMegaFolder()));

    // Check if a logout with setKeepSyncsAfterLogout(true) keeps the sync configured.
    megaApi[0]->setKeepSyncsAfterLogout(true);
    ASSERT_NO_FATAL_FAILURE(logout(0));
    auto trackerLogin = asyncRequestLogin(0, mApi[0].email.c_str(), mApi[0].pwd.c_str());
    ASSERT_EQ(API_OK, trackerLogin->waitForResult()) << " Failed to establish a login/session for accout " << 0;
    ASSERT_NO_FATAL_FAILURE(fetchnodes(0));
    sync = waitForSyncState(megaApi[0].get(), tagID, true, true, MegaSync::NO_SYNC_ERROR);
    ASSERT_TRUE(sync && sync->isActive());
    ASSERT_EQ(remoteFolder, string(sync->getMegaFolder()));

    // Check if a logout with setKeepSyncsAfterLogout(false) doesn't keep the sync configured.
    megaApi[0]->setKeepSyncsAfterLogout(false);
    ASSERT_NO_FATAL_FAILURE(logout(0));
    trackerLogin = asyncRequestLogin(0, mApi[0].email.c_str(), mApi[0].pwd.c_str());
    ASSERT_EQ(API_OK, trackerLogin->waitForResult()) << " Failed to establish a login/session for accout " << 0;
    ASSERT_NO_FATAL_FAILURE(fetchnodes(0));
    sync.reset(megaApi[0]->getSyncByTag(tagID));
    ASSERT_EQ(sync, nullptr);

    ASSERT_NO_FATAL_FAILURE(cleanUp(this->megaApi[0].get(), basePath));
}

/**
 * @brief TEST_F SyncPaths
 *
 * Testing non ascii paths and symlinks
 */
TEST_F(SdkTest, SyncPaths)
{
    // What we are going to test here:
    // - Check paths with non ascii chars and check that sync works.
    // - (No WIN32) Add a sync with non canonical path and check that it works,
    //   that symlinks are not followed and that sync path collision with
    //   symlinks involved works.

    LOG_info << "___TEST SyncPaths___";
    ASSERT_NO_FATAL_FAILURE(getAccountsForTest(1));

    string basePathStr = "SyncPaths-синхронизация";
    string fileNameStr = "fileTest1-файл";

    fs::path basePath = fs::u8path(basePathStr.c_str());
    const auto localPath = fs::current_path() / basePath;
    fs::path filePath = localPath / fs::u8path(fileNameStr.c_str());
    fs::path fileDownloadPath = fs::current_path() / fs::u8path(fileNameStr.c_str());

    ASSERT_NO_FATAL_FAILURE(cleanUp(this->megaApi[0].get(), basePath));
#ifndef WIN32
    ASSERT_NO_FATAL_FAILURE(cleanUp(this->megaApi[0].get(), "symlink_1A"));
#endif
    deleteFile(fileDownloadPath.u8string());

    // Create local directories
    fs::create_directory(localPath);
#ifndef WIN32
    fs::create_directory(localPath / "level_1A");
    fs::create_directory_symlink(localPath / "level_1A", localPath / "symlink_1A");
    fs::create_directory_symlink(localPath / "level_1A", fs::current_path() / "symlink_1A");
#endif

    LOG_verbose << "SyncPaths :  Creating remote folder";
    std::unique_ptr<MegaNode> remoteRootNode(megaApi[0]->getRootNode());
    ASSERT_NE(remoteRootNode.get(), nullptr);
    ASSERT_NO_FATAL_FAILURE(createFolder(0, basePath.u8string().c_str(), remoteRootNode.get())) << "Error creating remote basePath";
    std::unique_ptr<MegaNode> remoteBaseNode(megaApi[0]->getNodeByHandle(mApi[0].h));
    ASSERT_NE(remoteBaseNode.get(), nullptr);

    LOG_verbose << "SyncPersistence :  Creating sync";
    ASSERT_EQ(MegaError::API_OK, synchronousSyncFolder(0, localPath.u8string().c_str(), remoteBaseNode.get())) << "API Error adding a new sync";
    std::unique_ptr<MegaSync> sync = waitForSyncState(megaApi[0].get(), remoteBaseNode.get(), true, true, MegaSync::NO_SYNC_ERROR);
    ASSERT_TRUE(sync && sync->isActive());

    LOG_verbose << "SyncPersistence :  Adding a file and checking if it is synced.";
    createFile(filePath.u8string(), false);
    std::unique_ptr<MegaNode> remoteNode;
    WaitFor([this, &remoteNode, &remoteBaseNode, fileNameStr]() -> bool
    {
        remoteNode.reset(megaApi[0]->getNodeByPath(("/" + string(remoteBaseNode->getName()) + "/" + fileNameStr).c_str()));
        return (remoteNode.get() != nullptr);
    },50*1000);
    ASSERT_NE(remoteNode.get(), nullptr);
    ASSERT_EQ(MegaError::API_OK,synchronousStartDownload(0, remoteNode.get(), fileDownloadPath.u8string().c_str()));
    ASSERT_TRUE(fileexists(fileDownloadPath.u8string()));
    deleteFile(fileDownloadPath.u8string());

#ifndef WIN32
    LOG_verbose << "SyncPersistence :  Check that symlinks are not synced.";
    std::unique_ptr<MegaNode> remoteNodeSym(megaApi[0]->getNodeByPath(("/" + string(remoteBaseNode->getName()) + "/symlink_1A").c_str()));
    ASSERT_EQ(remoteNodeSym.get(), nullptr);

    {
        TestingWithLogErrorAllowanceGuard g;

        LOG_verbose << "SyncPersistence :  Check that symlinks are considered when creating a sync.";
        ASSERT_NO_FATAL_FAILURE(createFolder(0, "symlink_1A", remoteRootNode.get())) << "Error creating remote basePath";
        remoteNodeSym.reset(megaApi[0]->getNodeByHandle(mApi[0].h));
        ASSERT_NE(remoteNodeSym.get(), nullptr);
        ASSERT_EQ(MegaError::API_EFAILED, synchronousSyncFolder(0, (fs::current_path() / "symlink_1A").u8string().c_str(), remoteNodeSym.get())) << "API Error adding a new sync";
        ASSERT_EQ(MegaSync::LOCAL_PATH_SYNC_COLLISION, mApi[0].lastSyncError);
    }
    // Disable the first one, create again the one with the symlink, check that it is working and check if the first fails when enabled.
    int tagID = sync->getTag();
    ASSERT_EQ(MegaError::API_OK, synchronousDisableSync(0, tagID)) << "API Error disabling sync";
    sync = waitForSyncState(megaApi[0].get(), tagID, false, false, MegaSync::NO_SYNC_ERROR);
    ASSERT_TRUE(sync && !sync->isEnabled());

    ASSERT_EQ(MegaError::API_OK, synchronousSyncFolder(0, (fs::current_path() / "symlink_1A").u8string().c_str(), remoteNodeSym.get())) << "API Error adding a new sync";
    std::unique_ptr<MegaSync> syncSym = waitForSyncState(megaApi[0].get(), remoteNodeSym.get(), true, true, MegaSync::NO_SYNC_ERROR);
    ASSERT_TRUE(syncSym && syncSym->isActive());

    LOG_verbose << "SyncPersistence :  Adding a file and checking if it is synced,";
    createFile((localPath / "level_1A" / fs::u8path(fileNameStr.c_str())).u8string(), false);
    WaitFor([this, &remoteNode, &remoteNodeSym, fileNameStr]() -> bool
    {
        remoteNode.reset(megaApi[0]->getNodeByPath(("/" + string(remoteNodeSym->getName()) + "/" + fileNameStr).c_str()));
        return (remoteNode.get() != nullptr);
    },50*1000);
    ASSERT_NE(remoteNode.get(), nullptr);
    ASSERT_EQ(MegaError::API_OK,synchronousStartDownload(0,remoteNode.get(),fileDownloadPath.u8string().c_str()));
    ASSERT_TRUE(fileexists(fileDownloadPath.u8string()));
    deleteFile(fileDownloadPath.u8string());

    {
        TestingWithLogErrorAllowanceGuard g;

        ASSERT_EQ(MegaError::API_EFAILED, synchronousEnableSync(0, tagID)) << "API Error enabling a sync";
        ASSERT_EQ(MegaSync::LOCAL_PATH_SYNC_COLLISION, mApi[0].lastSyncError);
    }

    ASSERT_NO_FATAL_FAILURE(cleanUp(this->megaApi[0].get(), "symlink_1A"));
#endif

    ASSERT_NO_FATAL_FAILURE(cleanUp(this->megaApi[0].get(), basePath));
}

/**
 * @brief TEST_F SyncOQTransitions
 *
 * Testing OQ Transitions
 */
TEST_F(SdkTest, SyncOQTransitions)
{

    // What we are going to test here:
    // - Online transitions: Sync is disabled when in OQ and enabled after OQ
    // - Offline transitions: Sync is disabled when in OQ and enabled after OQ
    // - Enabling a sync temporarily disabled.

    LOG_info << "___TEST SyncOQTransitions___";
    ASSERT_NO_FATAL_FAILURE(getAccountsForTest(2));

    string fileNameStr = "fileTest";

    fs::path basePath = "SyncOQTransitions";
    fs::path fillPath = "OQFolder";

    const auto localPath = fs::current_path() / basePath;
    fs::path filePath = localPath / fs::u8path(fileNameStr.c_str());

    ASSERT_NO_FATAL_FAILURE(cleanUp(this->megaApi[0].get(), basePath));
    ASSERT_NO_FATAL_FAILURE(cleanUp(this->megaApi[0].get(), fillPath));

    // Create local directory
    fs::create_directories(localPath);

    LOG_verbose << "SyncOQTransitions :  Creating remote folder";
    std::unique_ptr<MegaNode> remoteRootNode(megaApi[0]->getRootNode());
    ASSERT_NE(remoteRootNode.get(), nullptr);
    ASSERT_NO_FATAL_FAILURE(createFolder(0, basePath.u8string().c_str(), remoteRootNode.get())) << "Error creating remote basePath";
    std::unique_ptr<MegaNode> remoteBaseNode(megaApi[0]->getNodeByHandle(mApi[0].h));
    ASSERT_NE(remoteBaseNode.get(), nullptr);
    ASSERT_NO_FATAL_FAILURE(createFolder(0, fillPath.u8string().c_str(), remoteRootNode.get())) << "Error creating remote fillPath";
    std::unique_ptr<MegaNode> remoteFillNode(megaApi[0]->getNodeByHandle(mApi[0].h));
    ASSERT_NE(remoteFillNode.get(), nullptr);

    LOG_verbose << "SyncOQTransitions :  Creating sync";
    ASSERT_EQ(MegaError::API_OK, synchronousSyncFolder(0, localPath.u8string().c_str(), remoteBaseNode.get())) << "API Error adding a new sync";
    std::unique_ptr<MegaSync> sync = waitForSyncState(megaApi[0].get(), remoteBaseNode.get(), true, true, MegaSync::NO_SYNC_ERROR);
    ASSERT_TRUE(sync && sync->isActive());
    int tagID = sync->getTag();

    LOG_verbose << "SyncOQTransitions :  Filling up storage space";
    ASSERT_NO_FATAL_FAILURE(importPublicLink(0, "https://mega.nz/file/D4AGlbqY#Ak-OW4MP7lhnQxP9nzBU1bOP45xr_7sXnIz8YYqOBUg", remoteFillNode.get()));
    std::unique_ptr<MegaNode> remote1GBFile(megaApi[0]->getNodeByHandle(mApi[0].h));

    ASSERT_NO_FATAL_FAILURE(synchronousGetSpecificAccountDetails(0, true, false, false)); // Get account size.
    ASSERT_NE(mApi[0].accountDetails, nullptr);
    int filesNeeded = int(mApi[0].accountDetails->getStorageMax() / remote1GBFile->getSize());

    for (int i=1; i < filesNeeded; i++)
    {
        ASSERT_NO_FATAL_FAILURE(copyNode(0, remote1GBFile.get(), remoteFillNode.get(), (remote1GBFile->getName() + to_string(i)).c_str()));
    }
    std::unique_ptr<MegaNode> last1GBFileNode(megaApi[0]->getChildNode(remoteFillNode.get(), (remote1GBFile->getName() + to_string(filesNeeded-1)).c_str()));

    {
        TestingWithLogErrorAllowanceGuard g;

        LOG_verbose << "SyncOQTransitions :  Check that Sync is disabled due to OQ.";
        ASSERT_NO_FATAL_FAILURE(synchronousGetSpecificAccountDetails(0, true, false, false)); // Needed to ensure we know we are in OQ
        sync = waitForSyncState(megaApi[0].get(), tagID, false, false, MegaSync::STORAGE_OVERQUOTA);
        ASSERT_TRUE(sync && sync->isEnabled() && !sync->isActive());   // for overquota, we don't disable (it will try to start again on app restart), but it's no longer active.
        ASSERT_EQ(MegaSync::STORAGE_OVERQUOTA, sync->getError());

        LOG_verbose << "SyncOQTransitions :  Check that Sync could not be enabled while disabled due to OQ.";
        ASSERT_EQ(MegaError::API_EFAILED, synchronousEnableSync(0,tagID))  << "API Error enabling a sync";
        ASSERT_EQ(MegaSync::STORAGE_OVERQUOTA, sync->getError());
    }

    LOG_verbose << "SyncOQTransitions :  Free up space and check that Sync is active again.";
    ASSERT_EQ(MegaError::API_OK, synchronousRemove(0, last1GBFileNode.get()));
    ASSERT_NO_FATAL_FAILURE(synchronousGetSpecificAccountDetails(0, true, false, false)); // Needed to ensure we know we are not in OQ
    sync = waitForSyncState(megaApi[0].get(), tagID, true, true, MegaSync::NO_SYNC_ERROR);
    ASSERT_TRUE(sync && sync->isActive());

    LOG_verbose << "SyncOQTransitions :  Share big files folder with another account.";

    ASSERT_EQ(MegaError::API_OK, synchronousInviteContact(0, mApi[1].email.c_str(), "SdkTestShareKeys contact request A to B", MegaContactRequest::INVITE_ACTION_ADD));
    ASSERT_TRUE(WaitFor([this]()
    {
        return unique_ptr<MegaContactRequestList>(megaApi[1]->getIncomingContactRequests())->size() == 1;
    }, 60*1000));
    ASSERT_NO_FATAL_FAILURE(getContactRequest(1, false));
    ASSERT_EQ(MegaError::API_OK, synchronousReplyContactRequest(1, mApi[1].cr.get(), MegaContactRequest::REPLY_ACTION_ACCEPT));
    ASSERT_EQ(MegaError::API_OK, synchronousShare(0, remoteFillNode.get(), mApi[1].email.c_str(), MegaShare::ACCESS_FULL)) << "Folder sharing failed";
    ASSERT_TRUE(WaitFor([this]()
    {
        return unique_ptr<MegaShareList>(megaApi[1]->getInSharesList())->size() == 1;
    }, 60*1000));

    unique_ptr<MegaNodeList> nodeList(megaApi[1]->getInShares(megaApi[1]->getContact(mApi[0].email.c_str())));
    ASSERT_EQ(nodeList->size(), 1);
    MegaNode* inshareNode = nodeList->get(0);

    LOG_verbose << "SyncOQTransitions :  Check for transition to OQ while offline.";
    std::string session = dumpSession();
    ASSERT_NO_FATAL_FAILURE(locallogout());

    std::unique_ptr<MegaNode> remote1GBFile2nd(megaApi[1]->getChildNode(inshareNode, remote1GBFile->getName()));
    ASSERT_NO_FATAL_FAILURE(copyNode(1, remote1GBFile2nd.get(), inshareNode, (remote1GBFile2nd->getName() + to_string(filesNeeded-1)).c_str()));

    {
        TestingWithLogErrorAllowanceGuard g;

        ASSERT_NO_FATAL_FAILURE(resumeSession(session.c_str()));
        ASSERT_NO_FATAL_FAILURE(fetchnodes(0));
        ASSERT_NO_FATAL_FAILURE(synchronousGetSpecificAccountDetails(0, true, false, false)); // Needed to ensure we know we are in OQ
        sync = waitForSyncState(megaApi[0].get(), tagID, false, false, MegaSync::STORAGE_OVERQUOTA);
        ASSERT_TRUE(sync && sync->isEnabled());
        ASSERT_EQ(MegaSync::STORAGE_OVERQUOTA, sync->getError());
    }

    LOG_verbose << "SyncOQTransitions :  Check for transition from OQ while offline.";
    ASSERT_NO_FATAL_FAILURE(locallogout());

    std::unique_ptr<MegaNode> toRemoveNode(megaApi[1]->getChildNode(inshareNode, (remote1GBFile->getName() + to_string(filesNeeded-1)).c_str()));
    ASSERT_EQ(API_OK, synchronousRemove(1, toRemoveNode.get()));

    ASSERT_NO_FATAL_FAILURE(resumeSession(session.c_str()));
    ASSERT_NO_FATAL_FAILURE(fetchnodes(0));
    ASSERT_NO_FATAL_FAILURE(synchronousGetSpecificAccountDetails(0, true, false, false)); // Needed to ensure we know we are no longer in OQ
    sync = waitForSyncState(megaApi[0].get(), tagID, true, true, MegaSync::NO_SYNC_ERROR);
    ASSERT_TRUE(sync && sync->isActive());

    ASSERT_NO_FATAL_FAILURE(cleanUp(this->megaApi[0].get(), basePath));
    ASSERT_NO_FATAL_FAILURE(cleanUp(this->megaApi[0].get(), fillPath));

}

#endif<|MERGE_RESOLUTION|>--- conflicted
+++ resolved
@@ -317,11 +317,7 @@
     deleteFile(AVATARDST);
 
     std::vector<std::unique_ptr<RequestTracker>> delSyncTrackers;
-<<<<<<< HEAD
-    
-=======
-
->>>>>>> e27ba13e
+
     int index = 0;
     for (auto &m : megaApi)
     {
@@ -332,14 +328,9 @@
             delSyncTrackers.push_back(std::unique_ptr<RequestTracker>(new RequestTracker(m.get())));
             m->removeSync(syncs->get(i), delSyncTrackers.back().get());
         }
-<<<<<<< HEAD
-
-        // clear user attributes: backup ids 
-=======
 #endif
 
         // clear user attributes: backup ids
->>>>>>> e27ba13e
         if (auto u = m->getMyUser())
         {
             auto err = synchronousGetUserAttribute(index, u, MegaApi::USER_ATTR_BACKUP_NAMES);
@@ -486,13 +477,10 @@
 
                 }
             }
-<<<<<<< HEAD
-=======
             else if (request->getParamType() == MegaApi::USER_ATTR_MY_BACKUPS_FOLDER)
             {
                 mApi[apiIndex].h = request->getNodeHandle();
             }
->>>>>>> e27ba13e
             else if (request->getParamType() != MegaApi::USER_ATTR_AVATAR)
             {
                 attributeValue = request->getText() ? request->getText() : "";
@@ -5004,11 +4992,8 @@
     {
         megaApi[0]->setBackup(backupType, targetNodes[i], localFolder.c_str(), backupNames[i].c_str(), state, subState, extraData.c_str());
     }
-<<<<<<< HEAD
-=======
-
-
->>>>>>> e27ba13e
+
+
     mApi[0].userUpdated = false;
     auto err = synchronousSetBackup(0, backupType, targetNodes[lastIndex], localFolder.c_str(), backupNames[lastIndex].c_str(), state, subState, extraData.c_str());
     ASSERT_EQ(MegaError::API_OK, err) << "setBackup failed (error: " << err << ")";
@@ -5019,10 +5004,7 @@
 
     for (size_t i = 0; i < numBackups; i++)
     {
-<<<<<<< HEAD
-=======
         attributeValue = "Attribute wasn't updated";
->>>>>>> e27ba13e
         err = synchronousGetBackupName(0, mBackupNameToBackupId[i].second);
         ASSERT_EQ(MegaError::API_OK, err) << "getBackupName failed for backup" << i + 1 << "(error: " << err << ")";
         ASSERT_EQ(attributeValue, backupNames[i]) << "getBackupName returned incorrect value for backup" << i + 1;
@@ -5039,10 +5021,7 @@
     ASSERT_EQ(MegaError::API_OK, err) << "setBackupName failed (error: " << err << ")";
 
     // check the name of the backup has been updated
-<<<<<<< HEAD
-=======
     attributeValue = "Attribute wasn't updated";
->>>>>>> e27ba13e
     err = synchronousGetBackupName(0, mBackupId);
     ASSERT_EQ(MegaError::API_OK, err) << "getBackupName failed (error: " << err << ")";
     ASSERT_EQ(attributeValue, backupName) << "setbackupName failed to update the backup name";
@@ -5077,20 +5056,12 @@
     // --- negative test cases ---
     gTestingInvalidArgs = true;
 
-<<<<<<< HEAD
-    
-=======
->>>>>>> e27ba13e
     // register the same backup twice: should work fine
     err = synchronousSetBackup(0, backupType, targetNodes[0], localFolder.c_str(), backupNames[0].c_str(), state, subState, extraData.c_str());
     ASSERT_EQ(MegaError::API_OK, err) << "setBackup failed (error: " << err << ")";
 
     // update a removed backup: should throw an error
-<<<<<<< HEAD
-    mApi[0].userUpdated = false; 
-=======
     mApi[0].userUpdated = false;
->>>>>>> e27ba13e
     err = synchronousRemoveBackup(0, mBackupId, nullptr);
     ASSERT_EQ(MegaError::API_OK, err) << "removeBackup failed (error: " << err << ")";
     ASSERT_TRUE(waitForResponse(&mApi[0].userUpdated));
@@ -5108,11 +5079,7 @@
 {
     ASSERT_NO_FATAL_FAILURE(getAccountsForTest(1));
     LOG_info << "___TEST SdkDeviceNames___";
-<<<<<<< HEAD
-    
-=======
-
->>>>>>> e27ba13e
+
     // test setter/getter
     string deviceName = "SdkDeviceNamesTest";
     auto err = synchronousSetDeviceName(0, deviceName.c_str());
