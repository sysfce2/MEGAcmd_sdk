/**
 * @file tests/sdk_test.cpp
 * @brief Mega SDK test file
 *
 * (c) 2015 by Mega Limited, Wellsford, New Zealand
 *
 * This file is part of the MEGA SDK - Client Access Engine.
 *
 * Applications using the MEGA API must present a valid application key
 * and comply with the the rules set forth in the Terms of Service.
 *
 * The MEGA SDK is distributed in the hope that it will be useful,
 * but WITHOUT ANY WARRANTY; without even the implied warranty of
 * MERCHANTABILITY or FITNESS FOR A PARTICULAR PURPOSE.
 *
 * @copyright Simplified (2-clause) BSD License.
 *
 * You should have received a copy of the license along with this
 * program.
 */

#include "test.h"
#include "stdfs.h"
#include "SdkTest_test.h"
#include "mega/testhooks.h"
#include "megaapi_impl.h"
#include <algorithm>

#define SSTR( x ) static_cast< const std::ostringstream & >( \
        (  std::ostringstream() << std::dec << x ) ).str()


using namespace std;

MegaFileSystemAccess fileSystemAccess;

template<typename T>
class ScopedValue {
public:
    ScopedValue(T& what, T value)
      : mLastValue(std::move(what))
      , mWhat(what)
    {
        what = std::move(value);
    }

    ~ScopedValue()
    {
        mWhat = std::move(mLastValue);
    }

    MEGA_DISABLE_COPY(ScopedValue);
    MEGA_DEFAULT_MOVE(ScopedValue);

private:
    T mLastValue;
    T& mWhat;
}; // ScopedValue<T>

template<typename T>
ScopedValue<T> makeScopedValue(T& what, T value)
{
    return ScopedValue<T>(what, std::move(value));
}

#ifdef _WIN32
DWORD ThreadId()
{
    return GetCurrentThreadId();
}
#else
pthread_t ThreadId()
{
    return pthread_self();
}
#endif

#ifndef WIN32
#define DOTSLASH "./"
#else
#define DOTSLASH ".\\"
#endif

const char* cwd()
{
    // for windows and linux
    static char path[1024];
    const char* ret;
    #ifdef _WIN32
    ret = _getcwd(path, sizeof path);
    #else
    ret = getcwd(path, sizeof path);
    #endif
    assert(ret);
    return ret;
}

bool fileexists(const std::string& fn)
{
#ifdef _WIN32
    fs::path p = fs::u8path(fn);
    return fs::exists(p);
#else
    struct stat   buffer;
    return (stat(fn.c_str(), &buffer) == 0);
#endif
}

void copyFile(std::string& from, std::string& to)
{
    LocalPath f = LocalPath::fromPath(from, fileSystemAccess);
    LocalPath t = LocalPath::fromPath(to, fileSystemAccess);
    fileSystemAccess.copylocal(f, t, m_time());
}

std::string megaApiCacheFolder(int index)
{
    std::string p(cwd());
#ifdef _WIN32
    p += "\\";
#else
    p += "/";
#endif
    p += "sdk_test_mega_cache_" + to_string(index);

    if (!fileexists(p))
    {

#ifdef _WIN32
        #ifndef NDEBUG
        bool success =
        #endif
        fs::create_directory(p);
        assert(success);
#else
        mkdir(p.c_str(), S_IRWXU);
        assert(fileexists(p));
#endif

    }
    return p;
}


void WaitMillisec(unsigned n)
{
#ifdef _WIN32
    Sleep(n);
#else
    usleep(n * 1000);
#endif
}

template<typename Predicate>
bool WaitFor(Predicate&& predicate, unsigned timeoutMs)
{
    unsigned sleepMs = 100;
    unsigned totalMs = 0;

    do
    {
        if (predicate()) return true;

        WaitMillisec(sleepMs);
        totalMs += sleepMs;
    }
    while (totalMs < timeoutMs);

    return false;
}

MegaApi* newMegaApi(const char *appKey, const char *basePath, const char *userAgent, unsigned workerThreadCount)
{
#if defined(ENABLE_SYNC) && defined(__APPLE__)
    return new MegaApi(appKey, basePath, userAgent, gFseventsFd, workerThreadCount);
#else
    return new MegaApi(appKey, basePath, userAgent, workerThreadCount);
#endif
}

FSACCESS_CLASS makeFsAccess() { return makeFsAccess_<FSACCESS_CLASS>(); }

enum { USERALERT_ARRIVAL_MILLISEC = 1000 };

#ifdef _WIN32
#include "mega/autocomplete.h"
#include <filesystem>
#define getcwd _getcwd
void usleep(int n)
{
    Sleep(n / 1000);
}
#endif

// helper functions and struct/classes
namespace
{

    bool buildLocalFolders(fs::path targetfolder, const string& prefix, int n, int recurselevel, int filesperfolder)
    {
        fs::path p = targetfolder / fs::u8path(prefix);
        if (!fs::create_directory(p))
            return false;

        for (int i = 0; i < filesperfolder; ++i)
        {
            string filename = "file" + to_string(i) + "_" + prefix;
            fs::path fp = p / fs::u8path(filename);
#if (__cplusplus >= 201700L)
            ofstream fs(fp/*, ios::binary*/);
#else
            ofstream fs(fp.u8string()/*, ios::binary*/);
#endif
            fs << filename;
        }

        if (recurselevel > 0)
        {
            for (int i = 0; i < n; ++i)
            {
                if (!buildLocalFolders(p, prefix + "_" + to_string(i), n, recurselevel - 1, filesperfolder))
                    return false;
            }
        }

        return true;
    }

    bool createLocalFile(fs::path path, const char *name)
    {
        if (!name)
        {
           return false;
        }

        fs::path fp = path / fs::u8path(name);
#if (__cplusplus >= 201700L)
        ofstream fs(fp/*, ios::binary*/);
#else
        ofstream fs(fp.u8string()/*, ios::binary*/);
#endif
        fs << name;
        return true;
    }
}

std::map<size_t, std::string> gSessionIDs;

void SdkTest::SetUp()
{
    gTestingInvalidArgs = false;
}

void SdkTest::TearDown()
{
    out() << "Test done, teardown starts";
    // do some cleanup

    gTestingInvalidArgs = false;

    LOG_info << "___ Cleaning up test (TearDown()) ___";

    Cleanup();

    releaseMegaApi(1);
    releaseMegaApi(2);
    if (megaApi[0])
    {
        releaseMegaApi(0);
    }
    out() << "Teardown done, test exiting";
}

void SdkTest::Cleanup()
{
    out() << "Cleaning up accounts";

    deleteFile(UPFILE);
    deleteFile(DOWNFILE);
    deleteFile(PUBLICFILE);
    deleteFile(AVATARDST);

#ifdef ENABLE_SYNC
    std::vector<std::unique_ptr<RequestTracker>> delSyncTrackers;
    for (auto &m : megaApi)
    {
        if (m)
        {
            auto syncs = unique_ptr<MegaSyncList>(m->getSyncs());
            for (int i = syncs->size(); i--; )
            {
                delSyncTrackers.push_back(std::unique_ptr<RequestTracker>(new RequestTracker(m.get())));
                m->removeSync(syncs->get(i), delSyncTrackers.back().get());
            }
        }
    }
    // wait for delsyncs to complete:
    for (auto& d : delSyncTrackers) d->waitForResult();
    WaitMillisec(5000);
#endif

    if (megaApi[0])
    {

        // Remove nodes in Cloud & Rubbish
        purgeTree(std::unique_ptr<MegaNode>{megaApi[0]->getRootNode()}.get(), false);
        purgeTree(std::unique_ptr<MegaNode>{megaApi[0]->getRubbishNode()}.get(), false);
        //        megaApi[0]->cleanRubbishBin();

        // Remove auxiliar contact
        std::unique_ptr<MegaUserList> ul{megaApi[0]->getContacts()};
        for (int i = 0; i < ul->size(); i++)
        {
            removeContact(ul->get(i)->getEmail());
        }
    }

    for (auto nApi = unsigned(megaApi.size()); nApi--; ) if (megaApi[nApi])
    {
        // Remove pending contact requests

        std::unique_ptr<MegaContactRequestList> crl{megaApi[nApi]->getOutgoingContactRequests()};
        for (int i = 0; i < crl->size(); i++)
        {
            MegaContactRequest *cr = crl->get(i);
            synchronousInviteContact(nApi, cr->getTargetEmail(), "Test cleanup removing outgoing contact request", MegaContactRequest::INVITE_ACTION_DELETE);
        }

        crl.reset(megaApi[nApi]->getIncomingContactRequests());
        for (int i = 0; i < crl->size(); i++)
        {
            MegaContactRequest *cr = crl->get(i);
            synchronousReplyContactRequest(nApi, cr, MegaContactRequest::REPLY_ACTION_DENY);
        }

    }
}

int SdkTest::getApiIndex(MegaApi* api)
{
    int apiIndex = -1;
    for (int i = int(megaApi.size()); i--; )  if (megaApi[i].get() == api) apiIndex = i;
    if (apiIndex == -1)
    {
        LOG_warn << "Instance of MegaApi not recognized";  // this can occur during MegaApi deletion due to callbacks on shutdown
    }
    return apiIndex;
}

void SdkTest::onRequestFinish(MegaApi *api, MegaRequest *request, MegaError *e)
{
    auto type = request->getType();
    if (type == MegaRequest::TYPE_DELETE)
    {
        return;
    }

    int apiIndex = getApiIndex(api);
    if (apiIndex < 0) return;
    mApi[apiIndex].lastError = e->getErrorCode();

    // there could be a race on these getting set?
    LOG_info << "lastError (by request) for MegaApi " << apiIndex << ": " << mApi[apiIndex].lastError;

    switch(type)
    {
    case MegaRequest::TYPE_RENAME:
        mApi[apiIndex].h = request->getNodeHandle();
        break;

    case MegaRequest::TYPE_REMOVE:
        mApi[apiIndex].h = request->getNodeHandle();
        break;

    case MegaRequest::TYPE_MOVE:
        mApi[apiIndex].h = request->getNodeHandle();
        break;

    case MegaRequest::TYPE_COPY:
        mApi[apiIndex].h = request->getNodeHandle();
        break;

    case MegaRequest::TYPE_EXPORT:
        if (mApi[apiIndex].lastError == API_OK)
        {
            mApi[apiIndex].h = request->getNodeHandle();
            if (request->getAccess())
            {
                link.assign(request->getLink());
            }
        }
        break;

    case MegaRequest::TYPE_GET_PUBLIC_NODE:
        if (mApi[apiIndex].lastError == API_OK)
        {
            publicNode = request->getPublicMegaNode();
        }
        break;

    case MegaRequest::TYPE_IMPORT_LINK:
        mApi[apiIndex].h = request->getNodeHandle();
        break;

    case MegaRequest::TYPE_ADD_SYNC:
        mApi[apiIndex].h = request->getNodeHandle();
        break;

    case MegaRequest::TYPE_GET_ATTR_USER:

        if (mApi[apiIndex].lastError == API_OK)
        {
            if (request->getParamType() == MegaApi::USER_ATTR_DEVICE_NAMES ||
                request->getParamType() == MegaApi::USER_ATTR_DRIVE_NAMES ||
                request->getParamType() == MegaApi::USER_ATTR_ALIAS)
            {
                attributeValue = request->getName() ? request->getName() : "";
            }
            else if (request->getParamType() == MegaApi::USER_ATTR_MY_BACKUPS_FOLDER)
            {
                mApi[apiIndex].h = request->getNodeHandle();
            }
            else if (request->getParamType() != MegaApi::USER_ATTR_AVATAR)
            {
                attributeValue = request->getText() ? request->getText() : "";
            }
        }

        if (request->getParamType() == MegaApi::USER_ATTR_AVATAR)
        {
            if (mApi[apiIndex].lastError == API_OK)
            {
                attributeValue = "Avatar changed";
            }

            if (mApi[apiIndex].lastError == API_ENOENT)
            {
                attributeValue = "Avatar not found";
            }
        }
        break;

#ifdef ENABLE_CHAT

    case MegaRequest::TYPE_CHAT_CREATE:
        if (mApi[apiIndex].lastError == API_OK)
        {
            MegaTextChat *chat = request->getMegaTextChatList()->get(0)->copy();

            mApi[apiIndex].chatid = chat->getHandle();
            mApi[apiIndex].chats[mApi[apiIndex].chatid].reset(chat);
        }
        break;

    case MegaRequest::TYPE_CHAT_INVITE:
        if (mApi[apiIndex].lastError == API_OK)
        {
            mApi[apiIndex].chatid = request->getNodeHandle();
            if (mApi[apiIndex].chats.find(mApi[apiIndex].chatid) != mApi[apiIndex].chats.end())
            {
                MegaTextChat *chat = mApi[apiIndex].chats[mApi[apiIndex].chatid].get();
                MegaHandle uh = request->getParentHandle();
                int priv = request->getAccess();
                unique_ptr<userpriv_vector> privsbuf{new userpriv_vector};

                const MegaTextChatPeerList *privs = chat->getPeerList();
                if (privs)
                {
                    for (int i = 0; i < privs->size(); i++)
                    {
                        if (privs->getPeerHandle(i) != uh)
                        {
                            privsbuf->push_back(userpriv_pair(privs->getPeerHandle(i), (privilege_t) privs->getPeerPrivilege(i)));
                        }
                    }
                }
                privsbuf->push_back(userpriv_pair(uh, (privilege_t) priv));
                privs = new MegaTextChatPeerListPrivate(privsbuf.get());
                chat->setPeerList(privs);
                delete privs;
            }
            else
            {
                LOG_err << "Trying to remove a peer from unknown chat";
            }
        }
        break;

    case MegaRequest::TYPE_CHAT_REMOVE:
        if (mApi[apiIndex].lastError == API_OK)
        {
            mApi[apiIndex].chatid = request->getNodeHandle();
            if (mApi[apiIndex].chats.find(mApi[apiIndex].chatid) != mApi[apiIndex].chats.end())
            {
                MegaTextChat *chat = mApi[apiIndex].chats[mApi[apiIndex].chatid].get();
                MegaHandle uh = request->getParentHandle();
                std::unique_ptr<userpriv_vector> privsbuf{new userpriv_vector};

                const MegaTextChatPeerList *privs = chat->getPeerList();
                if (privs)
                {
                    for (int i = 0; i < privs->size(); i++)
                    {
                        if (privs->getPeerHandle(i) != uh)
                        {
                            privsbuf->push_back(userpriv_pair(privs->getPeerHandle(i), (privilege_t) privs->getPeerPrivilege(i)));
                        }
                    }
                }
                privs = new MegaTextChatPeerListPrivate(privsbuf.get());
                chat->setPeerList(privs);
                delete privs;
            }
            else
            {
                LOG_err << "Trying to remove a peer from unknown chat";
            }
        }
        break;

    case MegaRequest::TYPE_CHAT_URL:
        if (mApi[apiIndex].lastError == API_OK)
        {
            link.assign(request->getLink());
        }
        break;
#endif

    case MegaRequest::TYPE_CREATE_ACCOUNT:
        if (mApi[apiIndex].lastError == API_OK)
        {
            sid = request->getSessionKey();
        }
        break;

    case MegaRequest::TYPE_GET_REGISTERED_CONTACTS:
        if (mApi[apiIndex].lastError == API_OK)
        {
            stringTable.reset(request->getMegaStringTable()->copy());
        }
        break;

    case MegaRequest::TYPE_GET_COUNTRY_CALLING_CODES:
        if (mApi[apiIndex].lastError == API_OK)
        {
            stringListMap.reset(request->getMegaStringListMap()->copy());
        }
        break;

    case MegaRequest::TYPE_FETCH_TIMEZONE:
        mApi[apiIndex].tzDetails.reset(mApi[apiIndex].lastError == API_OK ? request->getMegaTimeZoneDetails()->copy() : nullptr);
        break;

    case MegaRequest::TYPE_GET_USER_EMAIL:
        if (mApi[apiIndex].lastError == API_OK)
        {
            mApi[apiIndex].email = request->getEmail();
        }
        break;

    case MegaRequest::TYPE_ACCOUNT_DETAILS:
        mApi[apiIndex].accountDetails.reset(mApi[apiIndex].lastError == API_OK ? request->getMegaAccountDetails() : nullptr);
        break;

    case MegaRequest::TYPE_BACKUP_PUT:
        mBackupId = request->getParentHandle();
        break;

    case MegaRequest::TYPE_GET_ATTR_NODE:
        if (mApi[apiIndex].lastError == API_OK)
        {
            mMegaFavNodeList.reset(request->getMegaHandleList()->copy());
        }
        break;

    case MegaRequest::TYPE_GET_PRICING:
        mApi[apiIndex].mMegaPricing.reset(mApi[apiIndex].lastError == API_OK ? request->getPricing() : nullptr);
        mApi[apiIndex].mMegaCurrency.reset(mApi[apiIndex].lastError == API_OK ? request->getCurrency() : nullptr);
            break;

    }

    // set this flag always the latest, since it is used to unlock the wait
    // for requests results, so we want data to be collected first
    mApi[apiIndex].requestFlags[request->getType()] = true;
}

void SdkTest::onTransferFinish(MegaApi* api, MegaTransfer *transfer, MegaError* e)
{
    int apiIndex = getApiIndex(api);
    if (apiIndex < 0) return;

    mApi[apiIndex].transferFlags[transfer->getType()] = true;
    mApi[apiIndex].lastError = e->getErrorCode();   // todo: change the rest of the transfer test code to use lastTransferError instead.
    mApi[apiIndex].lastTransferError = e->getErrorCode();

    // there could be a race on these getting set?
    LOG_info << "lastError (by transfer) for MegaApi " << apiIndex << ": " << mApi[apiIndex].lastError;

    onTranferFinishedCount += 1;

    if (mApi[apiIndex].lastError == MegaError::API_OK)
        mApi[apiIndex].h = transfer->getNodeHandle();
}

void SdkTest::onTransferUpdate(MegaApi *api, MegaTransfer *transfer)
{
    onTransferUpdate_progress = transfer->getTransferredBytes();
    onTransferUpdate_filesize = transfer->getTotalBytes();
}

void SdkTest::onAccountUpdate(MegaApi* api)
{
    int apiIndex = getApiIndex(api);
    if (apiIndex < 0) return;

    mApi[apiIndex].accountUpdated = true;
}

void SdkTest::onUsersUpdate(MegaApi* api, MegaUserList *users)
{
    int apiIndex = getApiIndex(api);
    if (apiIndex < 0) return;

    if (!users)
        return;

    for (int i = 0; i < users->size(); i++)
    {
        MegaUser *u = users->get(i);

        if (u->hasChanged(MegaUser::CHANGE_TYPE_AVATAR)
                || u->hasChanged(MegaUser::CHANGE_TYPE_FIRSTNAME)
                || u->hasChanged(MegaUser::CHANGE_TYPE_LASTNAME))
        {
            mApi[apiIndex].userUpdated = true;
        }
        else
        {
            // Contact is removed from main account
            mApi[apiIndex].requestFlags[MegaRequest::TYPE_REMOVE_CONTACT] = true;
            mApi[apiIndex].userUpdated = true;
        }
    }
}

void SdkTest::onNodesUpdate(MegaApi* api, MegaNodeList *nodes)
{
    int apiIndex = getApiIndex(api);
    if (apiIndex < 0) return;

    mApi[apiIndex].nodeUpdated = true;
}

void SdkTest::onContactRequestsUpdate(MegaApi* api, MegaContactRequestList* requests)
{
    int apiIndex = getApiIndex(api);
    if (apiIndex < 0) return;

    mApi[apiIndex].contactRequestUpdated = true;
}

#ifdef ENABLE_CHAT
void SdkTest::onChatsUpdate(MegaApi *api, MegaTextChatList *chats)
{
    int apiIndex = getApiIndex(api);
    if (apiIndex < 0) return;

    MegaTextChatList *list = NULL;
    if (chats)
    {
        list = chats->copy();
    }
    else
    {
        list = megaApi[apiIndex]->getChatList();
    }
    for (int i = 0; i < list->size(); i++)
    {
        handle chatid = list->get(i)->getHandle();
        if (mApi[apiIndex].chats.find(chatid) != mApi[apiIndex].chats.end())
        {
            mApi[apiIndex].chats[chatid].reset(list->get(i)->copy());
        }
        else
        {
            mApi[apiIndex].chats[chatid].reset(list->get(i)->copy());
        }
    }
    delete list;

    mApi[apiIndex].chatUpdated = true;
}

void SdkTest::createChat(bool group, MegaTextChatPeerList *peers, int timeout)
{
    int apiIndex = 0;
    mApi[apiIndex].requestFlags[MegaRequest::TYPE_CHAT_CREATE] = false;
    megaApi[0]->createChat(group, peers);
    waitForResponse(&mApi[apiIndex].requestFlags[MegaRequest::TYPE_CHAT_CREATE], timeout);
    if (timeout)
    {
        ASSERT_TRUE(mApi[apiIndex].requestFlags[MegaRequest::TYPE_CHAT_CREATE]) << "Chat creation not finished after " << timeout  << " seconds";
    }

    ASSERT_EQ(MegaError::API_OK, mApi[apiIndex].lastError) << "Chat creation failed (error: " << mApi[apiIndex].lastError << ")";
}

#endif

void SdkTest::onEvent(MegaApi*, MegaEvent *event)
{
    std::lock_guard<std::mutex> lock{lastEventMutex};
    lastEvent.reset(event->copy());
}


void SdkTest::fetchnodes(unsigned int apiIndex, int timeout)
{
    mApi[apiIndex].requestFlags[MegaRequest::TYPE_FETCH_NODES] = false;

    mApi[apiIndex].megaApi->fetchNodes();

    ASSERT_TRUE( waitForResponse(&mApi[apiIndex].requestFlags[MegaRequest::TYPE_FETCH_NODES], timeout) )
            << "Fetchnodes failed after " << timeout  << " seconds";
    ASSERT_EQ(MegaError::API_OK, mApi[apiIndex].lastError) << "Fetchnodes failed (error: " << mApi[apiIndex].lastError << ")";
}

void SdkTest::logout(unsigned int apiIndex, bool keepSyncConfigs, int timeout)
{
    mApi[apiIndex].requestFlags[MegaRequest::TYPE_LOGOUT] = false;
#ifdef ENABLE_SYNC
    mApi[apiIndex].megaApi->logout(keepSyncConfigs, this);
#else
    mApi[apiIndex].megaApi->logout(this);
#endif
    gSessionIDs[apiIndex] = "invalid";

    EXPECT_TRUE( waitForResponse(&mApi[apiIndex].requestFlags[MegaRequest::TYPE_LOGOUT], timeout) )
            << "Logout failed after " << timeout  << " seconds";

    // if the connection was closed before the response of the request was received, the result is ESID
    if (mApi[apiIndex].lastError == MegaError::API_ESID) mApi[apiIndex].lastError = MegaError::API_OK;

    EXPECT_EQ(MegaError::API_OK, mApi[apiIndex].lastError) << "Logout failed (error: " << mApi[apiIndex].lastError << ")";
}

char* SdkTest::dumpSession()
{
    return megaApi[0]->dumpSession();
}

void SdkTest::locallogout(int timeout)
{
    auto logoutErr = doRequestLocalLogout(0);
    ASSERT_EQ(MegaError::API_OK, logoutErr) << "Local logout failed (error: " << logoutErr << ")";
}

void SdkTest::resumeSession(const char *session, int timeout)
{
    int apiIndex = 0;
    ASSERT_EQ(MegaError::API_OK, synchronousFastLogin(apiIndex, session, this)) << "Resume session failed (error: " << mApi[apiIndex].lastError << ")";
}

void SdkTest::purgeTree(MegaNode *p, bool depthfirst)
{
    int apiIndex = 0;
    std::unique_ptr<MegaNodeList> children{megaApi[0]->getChildren(p)};

    for (int i = 0; i < children->size(); i++)
    {
        MegaNode *n = children->get(i);

        // removing the folder removes the children anyway
        if (depthfirst && n->isFolder())
            purgeTree(n);

        string nodepath = n->getName() ? n->getName() : "<no name>";
        auto result = synchronousRemove(apiIndex, n);
        if (result == API_EEXIST || result == API_ENOENT)
        {
            LOG_warn << "node " << nodepath << " was already removed in api " << apiIndex << ", detected by error code " << result;
            result = API_OK;
        }

        ASSERT_EQ(MegaError::API_OK, result) << "Remove node operation failed (error: " << mApi[apiIndex].lastError << ")";
    }
}

bool SdkTest::waitForResponse(bool *responseReceived, unsigned int timeout)
{
    timeout *= 1000000; // convert to micro-seconds
    unsigned int tWaited = 0;    // microseconds
    bool connRetried = false;
    while(!(*responseReceived))
    {
        WaitMillisec(pollingT / 1000);

        if (timeout)
        {
            tWaited += pollingT;
            if (tWaited >= timeout)
            {
                return false;   // timeout is expired
            }
            // if no response after 2 minutes...
            else if (!connRetried && tWaited > (pollingT * 240))
            {
                megaApi[0]->retryPendingConnections(true);
                if (megaApi.size() > 1 && megaApi[1] && megaApi[1]->isLoggedIn())
                {
                    megaApi[1]->retryPendingConnections(true);
                }
                connRetried = true;
            }
        }
    }

    return true;    // response is received
}

bool SdkTest::synchronousTransfer(unsigned apiIndex, int type, std::function<void()> f, unsigned int timeout)
{
    auto& flag = mApi[apiIndex].transferFlags[type];
    flag = false;
    f();
    auto result = waitForResponse(&flag, timeout);
    EXPECT_TRUE(result) << "Transfer (type " << type << ") not finished yet after " << timeout << " seconds";
    if (!result) mApi[apiIndex].lastError = -999; // local timeout
    if (!result) mApi[apiIndex].lastTransferError = -999; // local timeout    TODO: switch all transfer code to use lastTransferError .  Some still uses lastError
    return result;
}

bool SdkTest::synchronousRequest(unsigned apiIndex, int type, std::function<void()> f, unsigned int timeout)
{
    auto& flag = mApi[apiIndex].requestFlags[type];
    flag = false;
    f();
    auto result = waitForResponse(&flag, timeout);
    EXPECT_TRUE(result) << "Request (type " << type << ") failed after " << timeout << " seconds";
    if (!result) mApi[apiIndex].lastError = -999;
    return result;
}

void SdkTest::createFile(string filename, bool largeFile)
{
    fs::path p = fs::u8path(filename);
    std::ofstream file(p,ios::out);

    if (file)
    {
        int limit = 2000;

        // create a file large enough for long upload/download times (5-10MB)
        if (largeFile)
            limit = 1000000 + rand() % 1000000;

        //limit = 5494065 / 5;

        for (int i = 0; i < limit; i++)
        {
            file << "test ";
        }

        file.close();
    }
}

int64_t SdkTest::getFilesize(string filename)
{
    struct stat stat_buf;
    int rc = stat(filename.c_str(), &stat_buf);

    return rc == 0 ? int64_t(stat_buf.st_size) : int64_t(-1);
}

void SdkTest::deleteFile(string filename)
{
    fs::path p = fs::u8path(filename);
    std::error_code ignoredEc;
    fs::remove(p, ignoredEc);
}

string_vector envVarAccount = {"MEGA_EMAIL", "MEGA_EMAIL_AUX", "MEGA_EMAIL_AUX2"};
string_vector envVarPass    = {"MEGA_PWD",   "MEGA_PWD_AUX",   "MEGA_PWD_AUX2"};

void SdkTest::getAccountsForTest(unsigned howMany)
{
    assert(howMany > 0 && howMany <= 3);
    out() << "Test setting up for " << howMany << " accounts ";

    megaApi.resize(howMany);
    mApi.resize(howMany);

    std::vector<std::unique_ptr<RequestTracker>> trackers;
    trackers.resize(howMany);

    for (unsigned index = 0; index < howMany; ++index)
    {
        if (const char *buf = getenv(envVarAccount[index].c_str()))
        {
            mApi[index].email.assign(buf);
        }
        ASSERT_LT((size_t) 0, mApi[index].email.length()) << "Set test account " << index << " username at the environment variable $" << envVarAccount[index];

        if (const char* buf = getenv(envVarPass[index].c_str()))
        {
            mApi[index].pwd.assign(buf);
        }
        ASSERT_LT((size_t) 0, mApi[index].pwd.length()) << "Set test account " << index << " password at the environment variable $" << envVarPass[index];

        megaApi[index].reset(newMegaApi(APP_KEY.c_str(), megaApiCacheFolder(index).c_str(), USER_AGENT.c_str(), unsigned(THREADS_PER_MEGACLIENT)));
        mApi[index].megaApi = megaApi[index].get();

        // helps with restoring logging after tests that fiddle with log level
        mApi[index].megaApi->setLogLevel(MegaApi::LOG_LEVEL_MAX);

        megaApi[index]->setLoggingName(to_string(index).c_str());
        megaApi[index]->addListener(this);    // TODO: really should be per api

        if (!gResumeSessions || gSessionIDs[index].empty() || gSessionIDs[index] == "invalid")
        {
            out() << "Logging into account " << index;
            trackers[index] = asyncRequestLogin(index, mApi[index].email.c_str(), mApi[index].pwd.c_str());
        }
        else
        {
            out() << "Resuming session for account " << index;
            trackers[index] = asyncRequestFastLogin(index, gSessionIDs[index].c_str());
        }
    }

    // wait for logins to complete:
    bool anyLoginFailed = false;
    for (unsigned index = 0; index < howMany; ++index)
    {
        auto loginResult = trackers[index]->waitForResult();
        EXPECT_EQ(API_OK, loginResult) << " Failed to establish a login/session for account " << index;
        if (loginResult != API_OK) anyLoginFailed = true;
        else {
            gSessionIDs[index] = "invalid"; // default
            if (gResumeSessions && megaApi[index]->isLoggedIn() == FULLACCOUNT)
            {
                if (auto p = unique_ptr<char[]>(megaApi[index]->dumpSession()))
                {
                    gSessionIDs[index] = p.get();
                }
            }
        }
    }
    ASSERT_FALSE(anyLoginFailed);

    // perform parallel fetchnodes for each
    for (unsigned index = 0; index < howMany; ++index)
    {
        out() << "Fetching nodes for account " << index;
        trackers[index] = asyncRequestFetchnodes(index);
    }

    // wait for fetchnodes to complete:
    bool anyFetchnodesFailed = false;
    for (unsigned index = 0; index < howMany; ++index)
    {
        auto fetchnodesResult = trackers[index]->waitForResult();
        EXPECT_EQ(API_OK, fetchnodesResult) << " Failed to fetchnodes for account " << index;
        anyFetchnodesFailed = anyFetchnodesFailed || (fetchnodesResult != API_OK);
    }
    ASSERT_FALSE(anyFetchnodesFailed);

    // In case the last test exited without cleaning up (eg, debugging etc)
    Cleanup();
    out() << "Test setup done, test starts";
}

void SdkTest::releaseMegaApi(unsigned int apiIndex)
{
    if (mApi.size() <= apiIndex)
    {
        return;
    }

    assert(megaApi[apiIndex].get() == mApi[apiIndex].megaApi);
    if (mApi[apiIndex].megaApi)
    {
        if (mApi[apiIndex].megaApi->isLoggedIn())
        {
            if (!gResumeSessions)
                ASSERT_NO_FATAL_FAILURE( logout(apiIndex, false, maxTimeout) );
            else
                ASSERT_NO_FATAL_FAILURE( locallogout(apiIndex) );
        }

        megaApi[apiIndex].reset();
        mApi[apiIndex].megaApi = NULL;
    }
}

void SdkTest::inviteContact(unsigned apiIndex, string email, string message, int action)
{
    ASSERT_EQ(MegaError::API_OK, synchronousInviteContact(apiIndex, email.data(), message.data(), action)) << "Contact invitation failed";
}

void SdkTest::replyContact(MegaContactRequest *cr, int action)
{
    int apiIndex = 1;
    ASSERT_EQ(MegaError::API_OK, synchronousReplyContactRequest(apiIndex, cr, action)) << "Contact reply failed";
}

void SdkTest::removeContact(string email, int timeout)
{
    int apiIndex = 0;
    MegaUser *u = megaApi[apiIndex]->getContact(email.data());
    bool null_pointer = (u == NULL);
    ASSERT_FALSE(null_pointer) << "Cannot find the specified contact (" << email << ")";

    if (u->getVisibility() != MegaUser::VISIBILITY_VISIBLE)
    {
        mApi[apiIndex].userUpdated = true;  // nothing to do
        delete u;
        return;
    }

    auto result = synchronousRemoveContact(apiIndex, u);

    if (result == API_EEXIST)
    {
        LOG_warn << "Contact " << email << " was already removed in api " << apiIndex;
        result = API_OK;
    }

    ASSERT_EQ(MegaError::API_OK, result) << "Contact deletion of " << email << " failed on api " << apiIndex;

    delete u;
}

void SdkTest::shareFolder(MegaNode *n, const char *email, int action, int timeout)
{
    int apiIndex = 0;
    ASSERT_EQ(MegaError::API_OK, synchronousShare(apiIndex, n, email, action)) << "Folder sharing failed" << "User: " << email << " Action: " << action;
}

void SdkTest::createPublicLink(unsigned apiIndex, MegaNode *n, m_time_t expireDate, int timeout, bool isFreeAccount, bool writable)
{
    mApi[apiIndex].requestFlags[MegaRequest::TYPE_EXPORT] = false;

    auto err = synchronousExportNode(apiIndex, n, expireDate, writable);

    if (!expireDate || !isFreeAccount)
    {
        ASSERT_EQ(MegaError::API_OK, err) << "Public link creation failed (error: " << mApi[apiIndex].lastError << ")";
    }
    else
    {
        bool res = MegaError::API_OK != err && err != -999;
        ASSERT_TRUE(res) << "Public link creation with expire time on free account (" << mApi[apiIndex].email << ") succeed, and it mustn't";
    }
}

void SdkTest::importPublicLink(unsigned apiIndex, string link, MegaNode *parent, int timeout)
{
    mApi[apiIndex].requestFlags[MegaRequest::TYPE_IMPORT_LINK] = false;
    mApi[apiIndex].megaApi->importFileLink(link.data(), parent);

    ASSERT_TRUE(waitForResponse(&mApi[apiIndex].requestFlags[MegaRequest::TYPE_IMPORT_LINK], timeout) )
            << "Public link import not finished after " << timeout  << " seconds";
    ASSERT_EQ(MegaError::API_OK, mApi[apiIndex].lastError) << "Public link import failed (error: " << mApi[apiIndex].lastError << ")";
}

void SdkTest::getPublicNode(unsigned apiIndex, string link, int timeout)
{
    mApi[apiIndex].requestFlags[MegaRequest::TYPE_GET_PUBLIC_NODE] = false;
    mApi[apiIndex].megaApi->getPublicNode(link.data());

    ASSERT_TRUE(waitForResponse(&mApi[apiIndex].requestFlags[MegaRequest::TYPE_GET_PUBLIC_NODE], timeout) )
            << "Public link retrieval not finished after " << timeout  << " seconds";
    ASSERT_EQ(MegaError::API_OK, mApi[apiIndex].lastError) << "Public link retrieval failed (error: " << mApi[apiIndex].lastError << ")";
}

void SdkTest::removePublicLink(unsigned apiIndex, MegaNode *n, int timeout)
{
    mApi[apiIndex].requestFlags[MegaRequest::TYPE_EXPORT] = false;
    mApi[apiIndex].megaApi->disableExport(n);

    ASSERT_TRUE( waitForResponse(&mApi[apiIndex].requestFlags[MegaRequest::TYPE_EXPORT], timeout) )
            << "Public link removal not finished after " << timeout  << " seconds";
    ASSERT_EQ(MegaError::API_OK, mApi[apiIndex].lastError) << "Public link removal failed (error: " << mApi[apiIndex].lastError << ")";
}

void SdkTest::getContactRequest(unsigned int apiIndex, bool outgoing, int expectedSize)
{
    unique_ptr<MegaContactRequestList> crl;
    unsigned timeoutMs = 8000;

    if (outgoing)
    {
        auto predicate = [&]() {
            crl.reset(mApi[apiIndex].megaApi->getOutgoingContactRequests());
            return crl->size() == expectedSize;
        };

        ASSERT_TRUE(WaitFor(predicate, timeoutMs))
          << "Too many outgoing contact requests in account: "
          << apiIndex;
    }
    else
    {
        auto predicate = [&]() {
            crl.reset(mApi[apiIndex].megaApi->getIncomingContactRequests());
            return crl->size() == expectedSize;
        };

        ASSERT_TRUE(WaitFor(predicate, timeoutMs))
          << "Too many incoming contact requests in account: "
          << apiIndex;
    }

    if (!expectedSize) return;

    mApi[apiIndex].cr.reset(crl->get(0)->copy());
}

MegaHandle SdkTest::createFolder(unsigned int apiIndex, const char *name, MegaNode *parent, int timeout)
{
    RequestTracker tracker(megaApi[apiIndex].get());

    megaApi[apiIndex]->createFolder(name, parent, &tracker);

    if (tracker.waitForResult() != API_OK) return UNDEF;

    return tracker.request->getNodeHandle();
}

void SdkTest::getRegisteredContacts(const std::map<std::string, std::string>& contacts)
{
    int apiIndex = 0;

    auto contactsStringMap = std::unique_ptr<MegaStringMap>{MegaStringMap::createInstance()};
    for  (const auto& pair : contacts)
    {
        contactsStringMap->set(pair.first.c_str(), pair.second.c_str());
    }

    ASSERT_EQ(MegaError::API_OK, synchronousGetRegisteredContacts(apiIndex, contactsStringMap.get(), this)) << "Get registered contacts failed";
}

void SdkTest::getCountryCallingCodes(const int timeout)
{
    int apiIndex = 0;
    ASSERT_EQ(MegaError::API_OK, synchronousGetCountryCallingCodes(apiIndex, this)) << "Get country calling codes failed";
}

void SdkTest::setUserAttribute(int type, string value, int timeout)
{
    int apiIndex = 0;
    mApi[apiIndex].requestFlags[MegaRequest::TYPE_SET_ATTR_USER] = false;

    if (type == MegaApi::USER_ATTR_AVATAR)
    {
        megaApi[apiIndex]->setAvatar(value.empty() ? NULL : value.c_str());
    }
    else
    {
        megaApi[apiIndex]->setUserAttribute(type, value.c_str());
    }

    ASSERT_TRUE( waitForResponse(&mApi[apiIndex].requestFlags[MegaRequest::TYPE_SET_ATTR_USER], timeout) )
            << "User attribute setup not finished after " << timeout  << " seconds";
    ASSERT_EQ(MegaError::API_OK, mApi[apiIndex].lastError) << "User attribute setup failed (error: " << mApi[apiIndex].lastError << ")";
}

void SdkTest::getUserAttribute(MegaUser *u, int type, int timeout, int apiIndex)
{
    mApi[apiIndex].requestFlags[MegaRequest::TYPE_GET_ATTR_USER] = false;

    int err;
    if (type == MegaApi::USER_ATTR_AVATAR)
    {
        err = synchronousGetUserAvatar(apiIndex, u, AVATARDST.data());
    }
    else
    {
        err = synchronousGetUserAttribute(apiIndex, u, type);
    }
    bool result = (err == MegaError::API_OK) || (err == MegaError::API_ENOENT);
    ASSERT_TRUE(result) << "User attribute retrieval failed (error: " << err << ")";
}

///////////////////////////__ Tests using SdkTest __//////////////////////////////////

/**
 * @brief TEST_F SdkTestCreateAccount
 *
 * It tests the creation of a new account for a random user.
 *  - Create account and send confirmation link
 *  - Logout and resume the create-account process
 *  - Send the confirmation link to a different email address
 *  - Wait for confirmation of account by a different client
 */
TEST_F(SdkTest, DISABLED_SdkTestCreateAccount)
{
    ASSERT_NO_FATAL_FAILURE(getAccountsForTest(2));

    string email1 = "user@domain.com";
    string pwd = "pwd";
    string email2 = "other-user@domain.com";

    LOG_info << "___TEST Create account___";

    // Create an ephemeral session internally and send a confirmation link to email
    ASSERT_TRUE(synchronousCreateAccount(0, email1.c_str(), pwd.c_str(), "MyFirstname", "MyLastname"))
            << "Account creation has failed after " << maxTimeout << " seconds";
    ASSERT_EQ(MegaError::API_OK, mApi[0].lastError) << "Account creation failed (error: " << mApi[0].lastError << ")";

    // Logout from ephemeral session and resume session
    ASSERT_NO_FATAL_FAILURE( locallogout() );
    ASSERT_TRUE(synchronousResumeCreateAccount(0, sid.c_str()))
            << "Account creation has failed after " << maxTimeout << " seconds";
    ASSERT_EQ(MegaError::API_OK, mApi[0].lastError) << "Account creation failed (error: " << mApi[0].lastError << ")";

    // Send the confirmation link to a different email address
    ASSERT_TRUE(synchronousSendSignupLink(0, email2.c_str(), "MyFirstname", pwd.c_str()))
            << "Send confirmation link to another email failed after " << maxTimeout << " seconds";
    ASSERT_EQ(MegaError::API_OK, mApi[0].lastError) << "Send confirmation link to another email address failed (error: " << mApi[0].lastError << ")";

    // Now, confirm the account by using a different client...

    // ...and wait for the AP notifying the confirmation
    bool *flag = &mApi[0].accountUpdated; *flag = false;
    ASSERT_TRUE( waitForResponse(flag) )
            << "Account confirmation not received after " << maxTimeout << " seconds";
}

/**
 * @brief TEST_F SdkTestCreateEphmeralPlusPlusAccount
 *
 * It tests the creation of a new account for a random user.
 *  - Create account
 *  - Check existence for Welcome pdf
 */
TEST_F(SdkTest, SdkTestCreateEphmeralPlusPlusAccount)
{
    ASSERT_NO_FATAL_FAILURE(getAccountsForTest(1));

    LOG_info << "___TEST Create ephemeral account plus plus___";

    // Create an ephemeral plus plus session internally
    synchronousCreateEphemeralAccountPlusPlus(0, "MyFirstname", "MyLastname");
    ASSERT_EQ(MegaError::API_OK, mApi[0].lastError) << "Account creation failed (error: " << mApi[0].lastError << ")";

    // Wait, for 10 seconds, for the pdf to be imported
    std::unique_ptr<MegaNode> rootnode{ megaApi[0]->getRootNode() };
    constexpr int deltaMs = 200;
    for (int i = 0; i <= 10000 && !megaApi[0]->getNumChildren(rootnode.get()); i += deltaMs)
    {
        WaitMillisec(deltaMs);
    }

    // Get children of rootnode
    std::unique_ptr<MegaNodeList> children{ megaApi[0]->getChildren(rootnode.get()) };

    // Test that there is only one file, with .pdf extension
    EXPECT_EQ(megaApi[0]->getNumChildren(rootnode.get()), children->size()) << "Wrong number of child nodes";
    ASSERT_EQ(1, children->size()) << "Wrong number of children nodes found";
    const char* name = children->get(0)->getName();
    size_t len = name ? strlen(name) : 0;
    ASSERT_TRUE(len > 4 && !strcasecmp(name + len - 4, ".pdf"));
    LOG_info << "Welcome pdf: " << name;

    // Logout from ephemeral plus plus session and resume session
    ASSERT_NO_FATAL_FAILURE(locallogout());
    synchronousResumeCreateAccountEphemeralPlusPlus(0, sid.c_str());
    ASSERT_EQ(MegaError::API_OK, mApi[0].lastError) << "Account creation failed after resume (error: " << mApi[0].lastError << ")";

    gSessionIDs[0] = "invalid";
}

bool veryclose(double a, double b)
{
    double diff = b - a;
    double denom = fabs(a) + fabs(b);
    if (denom == 0)
    {
        return diff == 0;
    }
    double ratio = fabs(diff / denom);
    return ratio * 1000000 < 1;
}

TEST_F(SdkTest, SdkTestKillSession)
{
    // Convenience.
    using MegaAccountSessionPtr =
      std::unique_ptr<MegaAccountSession>;

    // Make sure environment variable are restored.
    auto accounts = makeScopedValue(envVarAccount, string_vector(2, "MEGA_EMAIL"));
    auto passwords = makeScopedValue(envVarPass, string_vector(2, "MEGA_PWD"));

    // prevent reusing a session for the wrong client
    gSessionIDs[1] = "invalid";

    // Get two sessions for the same account.
    ASSERT_NO_FATAL_FAILURE(getAccountsForTest(2));

    // Confirm they really are using the same account
    unique_ptr<char[]> client0userhandle(megaApi[0]->getMyUserHandle());
    unique_ptr<char[]> client1userhandle(megaApi[1]->getMyUserHandle());
    ASSERT_EQ(string(client0userhandle.get()), string(client1userhandle.get()));

    // Make sure the sessions aren't reused.
    gSessionIDs[0] = "invalid";
    gSessionIDs[1] = "invalid";

    // Get our hands on the second client's session.
    MegaHandle sessionHandle = UNDEF;

    auto result = synchronousGetExtendedAccountDetails(1, true);
    ASSERT_EQ(result, MegaError::API_OK)
      << "GetExtendedAccountDetails failed (error: "
      << result
      << ")";

    unique_ptr<char[]> client0session(dumpSession());

    int matches = 0;
    for (int i = 0; i < mApi[1].accountDetails->getNumSessions(); )
    {
        MegaAccountSessionPtr session;

        session.reset(mApi[1].accountDetails->getSession(i++));

        auto h = session->getHandle();
        auto hstr = Base64Str<sizeof(handle)>(h);

        if (session->isAlive() && session->isCurrent())
        {
            sessionHandle = session->getHandle();
            matches += 1;
        }
    }

    if (matches > 1)
    {
        // kill the other sessions so that we succeed on the next test run
        synchronousKillSession(0, INVALID_HANDLE);
    }

    ASSERT_EQ(matches, 1) << "There were more alive+current sessions for client 1 than expected. Those should have been killed now for the next run";

    // Were we able to retrieve the second client's session handle?
    ASSERT_NE(sessionHandle, UNDEF)
      << "Unable to get second client's session handle.";

    // Kill the second client's session (via the first.)
    result = synchronousKillSession(0, sessionHandle);
    ASSERT_EQ(result, MegaError::API_OK)
      << "Unable to kill second client's session (error: "
      << result
      << ")";

    // Wait for the second client to become logged out (to confirm it does).
    ASSERT_TRUE(WaitFor([&]()
                        {
                            return mApi[1].megaApi->isLoggedIn()  == 0;
                        },
                        80 * 1000));

    // Log out the primary account.
    logout(0, false, maxTimeout);
    gSessionIDs[0] = "invalid";
}

/**
 * @brief TEST_F SdkTestNodeAttributes
 *
 *
 */
TEST_F(SdkTest, SdkTestNodeAttributes)
{
    LOG_info << "___TEST Node attributes___";
    ASSERT_NO_FATAL_FAILURE(getAccountsForTest(2));

    std::unique_ptr<MegaNode> rootnode{megaApi[0]->getRootNode()};

    string filename1 = UPFILE;
    createFile(filename1, false);

    ASSERT_EQ(MegaError::API_OK, synchronousStartUpload(0, filename1.data(), rootnode.get())) << "Cannot upload a test file";

    std::unique_ptr<MegaNode> n1(megaApi[0]->getNodeByHandle(mApi[0].h));
    bool null_pointer = (n1.get() == NULL);
    ASSERT_FALSE(null_pointer) << "Cannot initialize test scenario (error: " << mApi[0].lastError << ")";


    // ___ Set invalid duration of a node ___

    gTestingInvalidArgs = true;

    ASSERT_EQ(MegaError::API_EARGS, synchronousSetNodeDuration(0, n1.get(), -14)) << "Unexpected error setting invalid node duration";

    gTestingInvalidArgs = false;


    // ___ Set duration of a node ___

    ASSERT_EQ(MegaError::API_OK, synchronousSetNodeDuration(0, n1.get(), 929734)) << "Cannot set node duration";

    n1.reset(megaApi[0]->getNodeByHandle(mApi[0].h));
    ASSERT_EQ(929734, n1->getDuration()) << "Duration value does not match";


    // ___ Reset duration of a node ___

    ASSERT_EQ(MegaError::API_OK, synchronousSetNodeDuration(0, n1.get(), -1)) << "Cannot reset node duration";

    n1.reset(megaApi[0]->getNodeByHandle(mApi[0].h));
    ASSERT_EQ(-1, n1->getDuration()) << "Duration value does not match";

    // set several values that the requests will need to consolidate, some will be in the same batch
    megaApi[0]->setCustomNodeAttribute(n1.get(), "custom1", "value1");
    megaApi[0]->setCustomNodeAttribute(n1.get(), "custom1", "value12");
    megaApi[0]->setCustomNodeAttribute(n1.get(), "custom1", "value13");
    megaApi[0]->setCustomNodeAttribute(n1.get(), "custom2", "value21");
    WaitMillisec(100);
    megaApi[0]->setCustomNodeAttribute(n1.get(), "custom2", "value22");
    megaApi[0]->setCustomNodeAttribute(n1.get(), "custom2", "value23");
    megaApi[0]->setCustomNodeAttribute(n1.get(), "custom3", "value31");
    megaApi[0]->setCustomNodeAttribute(n1.get(), "custom3", "value32");
    megaApi[0]->setCustomNodeAttribute(n1.get(), "custom3", "value33");
    ASSERT_EQ(MegaError::API_OK, doSetNodeDuration(0, n1.get(), 929734)) << "Cannot set node duration";
    n1.reset(megaApi[0]->getNodeByHandle(mApi[0].h));

    ASSERT_STREQ("value13", n1->getCustomAttr("custom1"));
    ASSERT_STREQ("value23", n1->getCustomAttr("custom2"));
    ASSERT_STREQ("value33", n1->getCustomAttr("custom3"));


    // ___ Set invalid coordinates of a node (out of range) ___

    gTestingInvalidArgs = true;

    ASSERT_EQ(MegaError::API_EARGS, synchronousSetNodeCoordinates(0, n1.get(), -1523421.8719987255814, +6349.54)) << "Unexpected error setting invalid node coordinates";


    // ___ Set invalid coordinates of a node (out of range) ___

    ASSERT_EQ(MegaError::API_EARGS, synchronousSetNodeCoordinates(0, n1.get(), -160.8719987255814, +49.54)) << "Unexpected error setting invalid node coordinates";


    // ___ Set invalid coordinates of a node (out of range) ___

    ASSERT_EQ(MegaError::API_EARGS, synchronousSetNodeCoordinates(0, n1.get(), MegaNode::INVALID_COORDINATE, +69.54)) << "Unexpected error trying to reset only one coordinate";

    gTestingInvalidArgs = false;

    // ___ Set coordinates of a node ___

    double lat = -51.8719987255814;
    double lon = +179.54;

    ASSERT_EQ(MegaError::API_OK, synchronousSetNodeCoordinates(0, n1.get(), lat, lon)) << "Cannot set node coordinates";

    n1.reset(megaApi[0]->getNodeByHandle(mApi[0].h));

    // do same conversions to lose the same precision
    int buf = int(((lat + 90) / 180) * 0xFFFFFF);
    double res = -90 + 180 * (double) buf / 0xFFFFFF;

    ASSERT_EQ(res, n1->getLatitude()) << "Latitude value does not match";

    buf = int((lon == 180) ? 0 : (lon + 180) / 360 * 0x01000000);
    res = -180 + 360 * (double) buf / 0x01000000;

    ASSERT_EQ(res, n1->getLongitude()) << "Longitude value does not match";


    // ___ Set coordinates of a node to origin (0,0) ___

    lon = 0;
    lat = 0;

    ASSERT_EQ(MegaError::API_OK, synchronousSetNodeCoordinates(0, n1.get(), 0, 0)) << "Cannot set node coordinates";

    n1.reset(megaApi[0]->getNodeByHandle(mApi[0].h));

    // do same conversions to lose the same precision
    buf = int(((lat + 90) / 180) * 0xFFFFFF);
    res = -90 + 180 * (double) buf / 0xFFFFFF;

    ASSERT_EQ(res, n1->getLatitude()) << "Latitude value does not match";
    ASSERT_EQ(lon, n1->getLongitude()) << "Longitude value does not match";


    // ___ Set coordinates of a node to border values (90,180) ___

    lat = 90;
    lon = 180;

    ASSERT_EQ(MegaError::API_OK, synchronousSetNodeCoordinates(0, n1.get(), lat, lon)) << "Cannot set node coordinates";

    n1.reset(megaApi[0]->getNodeByHandle(mApi[0].h));

    ASSERT_EQ(lat, n1->getLatitude()) << "Latitude value does not match";
    bool value_ok = ((n1->getLongitude() == lon) || (n1->getLongitude() == -lon));
    ASSERT_TRUE(value_ok) << "Longitude value does not match";


    // ___ Set coordinates of a node to border values (-90,-180) ___

    lat = -90;
    lon = -180;

    ASSERT_EQ(MegaError::API_OK, synchronousSetNodeCoordinates(0, n1.get(), lat, lon)) << "Cannot set node coordinates";

    n1.reset(megaApi[0]->getNodeByHandle(mApi[0].h));

    ASSERT_EQ(lat, n1->getLatitude()) << "Latitude value does not match";
    value_ok = ((n1->getLongitude() == lon) || (n1->getLongitude() == -lon));
    ASSERT_TRUE(value_ok) << "Longitude value does not match";


    // ___ Reset coordinates of a node ___

    lat = lon = MegaNode::INVALID_COORDINATE;

    synchronousSetNodeCoordinates(0, n1.get(), lat, lon);

    n1.reset(megaApi[0]->getNodeByHandle(mApi[0].h));
    ASSERT_EQ(lat, n1->getLatitude()) << "Latitude value does not match";
    ASSERT_EQ(lon, n1->getLongitude()) << "Longitude value does not match";


    // ******************    also test shareable / unshareable versions:

    ASSERT_EQ(MegaError::API_OK, synchronousGetSpecificAccountDetails(0, true, true, true)) << "Cannot get account details";

    // ___ set the coords  (shareable)
    lat = -51.8719987255814;
    lon = +179.54;
    ASSERT_EQ(MegaError::API_OK, synchronousSetNodeCoordinates(0, n1.get(), lat, lon)) << "Cannot set node coordinates";

    // ___ get a link to the file node
    ASSERT_NO_FATAL_FAILURE(createPublicLink(0, n1.get(), 0, maxTimeout, mApi[0].accountDetails->getProLevel() == 0));
    // The created link is stored in this->link at onRequestFinish()
    string nodelink = this->link;

    // ___ import the link
    ASSERT_NO_FATAL_FAILURE(importPublicLink(1, nodelink, std::unique_ptr<MegaNode>{megaApi[1]->getRootNode()}.get()));
    std::unique_ptr<MegaNode> nimported{megaApi[1]->getNodeByHandle(mApi[1].h)};

    ASSERT_TRUE(veryclose(lat, nimported->getLatitude())) << "Latitude " << n1->getLatitude() << " value does not match " << lat;
    ASSERT_TRUE(veryclose(lon, nimported->getLongitude())) << "Longitude " << n1->getLongitude() << " value does not match " << lon;

    // ___ remove the imported node, for a clean next test
    mApi[1].requestFlags[MegaRequest::TYPE_REMOVE] = false;
    megaApi[1]->remove(nimported.get());
    ASSERT_TRUE(waitForResponse(&mApi[1].requestFlags[MegaRequest::TYPE_REMOVE]))
        << "Remove operation failed after " << maxTimeout << " seconds";
    ASSERT_EQ(MegaError::API_OK, mApi[1].lastError) << "Cannot remove a node (error: " << mApi[1].lastError << ")";


    // ___ again but unshareable this time - totally separate new node - set the coords  (unshareable)

    string filename2 = "a"+UPFILE;
    createFile(filename2, false);
    ASSERT_EQ(MegaError::API_OK, synchronousStartUpload(0, filename2.data(), rootnode.get())) << "Cannot upload a test file";
    MegaNode *n2 = megaApi[0]->getNodeByHandle(mApi[0].h);
    ASSERT_NE(n2, ((void*)NULL)) << "Cannot initialize second node for scenario (error: " << mApi[0].lastError << ")";

    lat = -5 + -51.8719987255814;
    lon = -5 + +179.54;
    mApi[0].requestFlags[MegaRequest::TYPE_SET_ATTR_NODE] = false;
    megaApi[0]->setUnshareableNodeCoordinates(n2, lat, lon);
    waitForResponse(&mApi[0].requestFlags[MegaRequest::TYPE_SET_ATTR_NODE]);
    ASSERT_EQ(MegaError::API_OK, mApi[0].lastError) << "Cannot set unshareable node coordinates (error: " << mApi[0].lastError << ")";

    // ___ confirm this user can read them
    MegaNode* selfread = megaApi[0]->getNodeByHandle(n2->getHandle());
    ASSERT_TRUE(veryclose(lat, selfread->getLatitude())) << "Latitude " << n2->getLatitude() << " value does not match " << lat;
    ASSERT_TRUE(veryclose(lon, selfread->getLongitude())) << "Longitude " << n2->getLongitude() << " value does not match " << lon;

    // ___ get a link to the file node
    this->link.clear();
    ASSERT_NO_FATAL_FAILURE(createPublicLink(0, n2, 0, maxTimeout, mApi[0].accountDetails->getProLevel() == 0));

    // The created link is stored in this->link at onRequestFinish()
    string nodelink2 = this->link;

    // ___ import the link
    ASSERT_NO_FATAL_FAILURE(importPublicLink(1, nodelink2, std::unique_ptr<MegaNode>{megaApi[1]->getRootNode()}.get()));
    nimported = std::unique_ptr<MegaNode>{megaApi[1]->getNodeByHandle(mApi[1].h)};

    // ___ confirm other user cannot read them
    lat = nimported->getLatitude();
    lon = nimported->getLongitude();
    ASSERT_EQ(MegaNode::INVALID_COORDINATE, lat) << "Latitude value does not match";
    ASSERT_EQ(MegaNode::INVALID_COORDINATE, lon) << "Longitude value does not match";

    // exercise all the cases for 'l' command:

    // delete existing link on node
    ASSERT_EQ(API_OK, doDisableExport(0, n2));

    // create on existing node, no link yet
    ASSERT_EQ(API_OK, doExportNode(0, n2));

    // create on existing node, with link already  (different command response)
    ASSERT_EQ(API_OK, doExportNode(0, n2));

    gTestingInvalidArgs = true;
    // create on non existent node
    ASSERT_EQ(API_EARGS, doExportNode(0, nullptr));
    gTestingInvalidArgs = false;

}


TEST_F(SdkTest, SdkTestExerciseOtherCommands)
{
    LOG_info << "___TEST SdkTestExerciseOtherCommands___";
    ASSERT_NO_FATAL_FAILURE(getAccountsForTest(2));

    /*bool HttpReqCommandPutFA::procresult(Result r)
    bool CommandGetFA::procresult(Result r)
    bool CommandAttachFA::procresult(Result r)
    bool CommandPutFileBackgroundURL::procresult(Result r)
    bool CommandPutNodes::procresult(Result r)
    bool CommandDelVersions::procresult(Result r)
    bool CommandKillSessions::procresult(Result r)
    bool CommandEnumerateQuotaItems::procresult(Result r)
    bool CommandPurchaseAddItem::procresult(Result r)
    bool CommandPurchaseCheckout::procresult(Result r)
    bool CommandPutMultipleUAVer::procresult(Result r)
    bool CommandPutUAVer::procresult(Result r)
    bool CommandDelUA::procresult(Result r)
    bool CommandSendDevCommand::procresult(Result r)
    bool CommandGetUserEmail::procresult(Result r)
    bool CommandGetMiscFlags::procresult(Result r)
    bool CommandQueryTransferQuota::procresult(Result r)
    bool CommandGetUserTransactions::procresult(Result r)
    bool CommandGetUserPurchases::procresult(Result r)
    bool CommandGetUserSessions::procresult(Result r)
    bool CommandSetMasterKey::procresult(Result r)
    bool CommandCreateEphemeralSession::procresult(Result r)
    bool CommandResumeEphemeralSession::procresult(Result r)
    bool CommandCancelSignup::procresult(Result r)
    bool CommandWhyAmIblocked::procresult(Result r)
    bool CommandSendSignupLink::procresult(Result r)
    bool CommandSendSignupLink2::procresult(Result r)
    bool CommandQuerySignupLink::procresult(Result r)
    bool CommandConfirmSignupLink2::procresult(Result r)
    bool CommandConfirmSignupLink::procresult(Result r)
    bool CommandSetKeyPair::procresult(Result r)
    bool CommandReportEvent::procresult(Result r)
    bool CommandSubmitPurchaseReceipt::procresult(Result r)
    bool CommandCreditCardStore::procresult(Result r)
    bool CommandCreditCardQuerySubscriptions::procresult(Result r)
    bool CommandCreditCardCancelSubscriptions::procresult(Result r)
    bool CommandCopySession::procresult(Result r)
    bool CommandGetPaymentMethods::procresult(Result r)
    bool CommandUserFeedbackStore::procresult(Result r)
    bool CommandSupportTicket::procresult(Result r)
    bool CommandCleanRubbishBin::procresult(Result r)
    bool CommandGetRecoveryLink::procresult(Result r)
    bool CommandQueryRecoveryLink::procresult(Result r)
    bool CommandGetPrivateKey::procresult(Result r)
    bool CommandConfirmRecoveryLink::procresult(Result r)
    bool CommandConfirmCancelLink::procresult(Result r)
    bool CommandResendVerificationEmail::procresult(Result r)
    bool CommandResetSmsVerifiedPhoneNumber::procresult(Result r)
    bool CommandValidatePassword::procresult(Result r)
    bool CommandGetEmailLink::procresult(Result r)
    bool CommandConfirmEmailLink::procresult(Result r)
    bool CommandGetVersion::procresult(Result r)
    bool CommandGetLocalSSLCertificate::procresult(Result r)
    bool CommandChatGrantAccess::procresult(Result r)
    bool CommandChatRemoveAccess::procresult(Result r)
    bool CommandChatTruncate::procresult(Result r)
    bool CommandChatSetTitle::procresult(Result r)
    bool CommandChatPresenceURL::procresult(Result r)
    bool CommandRegisterPushNotification::procresult(Result r)
    bool CommandArchiveChat::procresult(Result r)
    bool CommandSetChatRetentionTime::procresult(Result r)
    bool CommandRichLink::procresult(Result r)
    bool CommandChatLink::procresult(Result r)
    bool CommandChatLinkURL::procresult(Result r)
    bool CommandChatLinkClose::procresult(Result r)
    bool CommandChatLinkJoin::procresult(Result r)
    bool CommandGetMegaAchievements::procresult(Result r)
    bool CommandGetWelcomePDF::procresult(Result r)
    bool CommandMediaCodecs::procresult(Result r)
    bool CommandContactLinkCreate::procresult(Result r)
    bool CommandContactLinkQuery::procresult(Result r)
    bool CommandContactLinkDelete::procresult(Result r)
    bool CommandKeepMeAlive::procresult(Result r)
    bool CommandMultiFactorAuthSetup::procresult(Result r)
    bool CommandMultiFactorAuthCheck::procresult(Result r)
    bool CommandMultiFactorAuthDisable::procresult(Result r)
    bool CommandGetPSA::procresult(Result r)
    bool CommandSetLastAcknowledged::procresult(Result r)
    bool CommandSMSVerificationSend::procresult(Result r)
    bool CommandSMSVerificationCheck::procresult(Result r)
    bool CommandFolderLinkInfo::procresult(Result r)
    bool CommandBackupPut::procresult(Result r)
    bool CommandBackupPutHeartBeat::procresult(Result r)
    bool CommandBackupRemove::procresult(Result r)*/

}

/**
 * @brief TEST_F SdkTestResumeSession
 *
 * It creates a local cache, logs out of the current session and tries to resume it later.
 */
TEST_F(SdkTest, SdkTestResumeSession)
{
    LOG_info << "___TEST Resume session___";
    ASSERT_NO_FATAL_FAILURE(getAccountsForTest(2));

     unique_ptr<char[]> session(dumpSession());

    ASSERT_NO_FATAL_FAILURE( locallogout() );
    ASSERT_NO_FATAL_FAILURE( resumeSession(session.get()) );
    ASSERT_NO_FATAL_FAILURE( fetchnodes(0) );
}

/**
 * @brief TEST_F SdkTestNodeOperations
 *
 * It performs different operations with nodes, assuming the Cloud folder is empty at the beginning.
 *
 * - Create a new folder
 * - Rename a node
 * - Copy a node
 * - Get child nodes of given node
 * - Get child node by name
 * - Get node by path
 * - Get node by name
 * - Move a node
 * - Get parent node
 * - Move a node to Rubbish bin
 * - Remove a node
 */
TEST_F(SdkTest, SdkTestNodeOperations)
{
    LOG_info <<  "___TEST Node operations___";
    ASSERT_NO_FATAL_FAILURE(getAccountsForTest(2));

    // --- Create a new folder ---

    MegaNode *rootnode = megaApi[0]->getRootNode();
    char name1[64] = "New folder";

    auto nh = createFolder(0, name1, rootnode);
    ASSERT_NE(nh, UNDEF);

    // --- Rename a node ---

    MegaNode *n1 = megaApi[0]->getNodeByHandle(nh);
    strcpy(name1, "Folder renamed");

    ASSERT_EQ(MegaError::API_OK, doRenameNode(0, n1, name1));

    // --- Copy a node ---

    MegaNode *n2;
    char name2[64] = "Folder copy";

    mApi[0].requestFlags[MegaRequest::TYPE_COPY] = false;
    megaApi[0]->copyNode(n1, rootnode, name2);
    ASSERT_TRUE( waitForResponse(&mApi[0].requestFlags[MegaRequest::TYPE_COPY]) )
            << "Copy operation failed after " << maxTimeout << " seconds";
    ASSERT_EQ(MegaError::API_OK, mApi[0].lastError) << "Cannot create a copy of a node (error: " << mApi[0].lastError << ")";
    n2 = megaApi[0]->getNodeByHandle(mApi[0].h);


    // --- Get child nodes ---

    MegaNodeList *children;
    children = megaApi[0]->getChildren(rootnode);

    EXPECT_EQ(megaApi[0]->getNumChildren(rootnode), children->size()) << "Wrong number of child nodes";
    ASSERT_LE(2, children->size()) << "Wrong number of children nodes found";
    EXPECT_STREQ(name2, children->get(0)->getName()) << "Wrong name of child node"; // "Folder copy"
    EXPECT_STREQ(name1, children->get(1)->getName()) << "Wrong name of child node"; // "Folder rename"

    delete children;


    // --- Get child node by name ---

    MegaNode *n3;
    n3 = megaApi[0]->getChildNode(rootnode, name2);

    bool null_pointer = (n3 == NULL);
    EXPECT_FALSE(null_pointer) << "Child node by name not found";
//    ASSERT_EQ(n2->getHandle(), n3->getHandle());  This test may fail due to multiple nodes with the same name


    // --- Get node by path ---

    char path[128] = "/Folder copy";
    MegaNode *n4;
    n4 = megaApi[0]->getNodeByPath(path);

    null_pointer = (n4 == NULL);
    EXPECT_FALSE(null_pointer) << "Node by path not found";


    // --- Search for a node ---
    MegaNodeList *nlist;
    nlist = megaApi[0]->search(rootnode, "copy");

    ASSERT_EQ(1, nlist->size());
    EXPECT_EQ(n4->getHandle(), nlist->get(0)->getHandle()) << "Search node by pattern failed";

    delete nlist;


    // --- Move a node ---

    mApi[0].requestFlags[MegaRequest::TYPE_MOVE] = false;
    megaApi[0]->moveNode(n1, n2);
    ASSERT_TRUE( waitForResponse(&mApi[0].requestFlags[MegaRequest::TYPE_MOVE]) )
            << "Move operation failed after " << maxTimeout << " seconds";
    ASSERT_EQ(MegaError::API_OK, mApi[0].lastError) << "Cannot move node (error: " << mApi[0].lastError << ")";


    // --- Get parent node ---

    MegaNode *n5;
    n5 = megaApi[0]->getParentNode(n1);

    ASSERT_EQ(n2->getHandle(), n5->getHandle()) << "Wrong parent node";


    // --- Send to Rubbish bin ---

    mApi[0].requestFlags[MegaRequest::TYPE_MOVE] = false;
    megaApi[0]->moveNode(n2, megaApi[0]->getRubbishNode());
    ASSERT_TRUE( waitForResponse(&mApi[0].requestFlags[MegaRequest::TYPE_MOVE]) )
            << "Move operation failed after " << maxTimeout << " seconds";
    ASSERT_EQ(MegaError::API_OK, mApi[0].lastError) << "Cannot move node to Rubbish bin (error: " << mApi[0].lastError << ")";


    // --- Remove a node ---

    mApi[0].requestFlags[MegaRequest::TYPE_REMOVE] = false;
    megaApi[0]->remove(n2);
    ASSERT_TRUE( waitForResponse(&mApi[0].requestFlags[MegaRequest::TYPE_REMOVE]) )
            << "Remove operation failed after " << maxTimeout << " seconds";
    ASSERT_EQ(MegaError::API_OK, mApi[0].lastError) << "Cannot remove a node (error: " << mApi[0].lastError << ")";

    delete rootnode;
    delete n1;
    delete n2;
    delete n3;
    delete n4;
    delete n5;
}

/**
 * @brief TEST_F SdkTestTransfers
 *
 * It performs different operations related to transfers in both directions: up and down.
 *
 * - Starts an upload transfer and cancel it
 * - Starts an upload transfer, pause it, resume it and complete it
 * - Get node by fingerprint
 * - Get size of a node
 * - Download a file
 */
TEST_F(SdkTest, SdkTestTransfers)
{
    LOG_info << "___TEST Transfers___";
    ASSERT_NO_FATAL_FAILURE(getAccountsForTest(2));

    LOG_info << cwd();

    MegaNode *rootnode = megaApi[0]->getRootNode();
    string filename1 = UPFILE;
    createFile(filename1);


    // --- Cancel a transfer ---

    mApi[0].requestFlags[MegaRequest::TYPE_CANCEL_TRANSFERS] = false;
    megaApi[0]->startUpload(filename1.data(), rootnode);
    megaApi[0]->cancelTransfers(MegaTransfer::TYPE_UPLOAD);
    ASSERT_TRUE( waitForResponse(&mApi[0].requestFlags[MegaRequest::TYPE_CANCEL_TRANSFERS]) )
            << "Cancellation of transfers failed after " << maxTimeout << " seconds";
    EXPECT_EQ(MegaError::API_OK, mApi[0].lastError) << "Transfer cancellation failed (error: " << mApi[0].lastError << ")";


    // --- Upload a file (part 1) ---

    mApi[0].transferFlags[MegaTransfer::TYPE_UPLOAD] = false;
    megaApi[0]->startUpload(filename1.data(), rootnode);
    // do not wait yet for completion


    // --- Pause a transfer ---

    mApi[0].requestFlags[MegaRequest::TYPE_PAUSE_TRANSFERS] = false;
    megaApi[0]->pauseTransfers(true, MegaTransfer::TYPE_UPLOAD);
    ASSERT_TRUE( waitForResponse(&mApi[0].requestFlags[MegaRequest::TYPE_PAUSE_TRANSFERS]) )
            << "Pause of transfers failed after " << maxTimeout << " seconds";
    EXPECT_EQ(MegaError::API_OK, mApi[0].lastError) << "Cannot pause transfer (error: " << mApi[0].lastError << ")";
    EXPECT_TRUE(megaApi[0]->areTransfersPaused(MegaTransfer::TYPE_UPLOAD)) << "Upload transfer not paused";


    // --- Resume a transfer ---

    mApi[0].requestFlags[MegaRequest::TYPE_PAUSE_TRANSFERS] = false;
    megaApi[0]->pauseTransfers(false, MegaTransfer::TYPE_UPLOAD);
    ASSERT_TRUE( waitForResponse(&mApi[0].requestFlags[MegaRequest::TYPE_PAUSE_TRANSFERS]) )
            << "Resumption of transfers after pause has failed after " << maxTimeout << " seconds";
    EXPECT_EQ(MegaError::API_OK, mApi[0].lastError) << "Cannot resume transfer (error: " << mApi[0].lastError << ")";
    EXPECT_FALSE(megaApi[0]->areTransfersPaused(MegaTransfer::TYPE_UPLOAD)) << "Upload transfer not resumed";


    // --- Upload a file (part 2) ---


    ASSERT_TRUE( waitForResponse(&mApi[0].transferFlags[MegaTransfer::TYPE_UPLOAD], 600) )
            << "Upload transfer failed after " << 600 << " seconds";
    ASSERT_EQ(MegaError::API_OK, mApi[0].lastError) << "Cannot upload file (error: " << mApi[0].lastError << ")";

    MegaNode *n1 = megaApi[0]->getNodeByHandle(mApi[0].h);
    bool null_pointer = (n1 == NULL);

    ASSERT_FALSE(null_pointer) << "Cannot upload file (error: " << mApi[0].lastError << ")";
    ASSERT_STREQ(filename1.data(), n1->getName()) << "Uploaded file with wrong name (error: " << mApi[0].lastError << ")";


    ASSERT_EQ(API_OK, doSetFileVersionsOption(0, false));  // false = not disabled

    // Upload a file over an existing one to make a version
    {
        ofstream f(filename1);
        f << "edited";
    }

    ASSERT_EQ(API_OK, doStartUpload(0, filename1.c_str(), rootnode));

    // Upload a file over an existing one to make a version
    {
        ofstream f(filename1);
        f << "edited2";
    }

    ASSERT_EQ(API_OK, doStartUpload(0, filename1.c_str(), rootnode));

    // copy a node with versions to a new name (exercises the multi node putndoes_result)
    MegaNode* nodeToCopy1 = megaApi[0]->getNodeByPath(("/" + filename1).c_str());
    ASSERT_EQ(API_OK, doCopyNode(0, nodeToCopy1, rootnode, "some_other_name"));

    // put original filename1 back
    fs::remove(filename1);
    createFile(filename1);
    ASSERT_EQ(API_OK, doStartUpload(0, filename1.c_str(), rootnode));
    n1 = megaApi[0]->getNodeByPath(("/" + filename1).c_str());

    // --- Get node by fingerprint (needs to be a file, not a folder) ---

    std::unique_ptr<char[]> fingerprint{megaApi[0]->getFingerprint(n1)};
    MegaNode *n2 = megaApi[0]->getNodeByFingerprint(fingerprint.get());

    null_pointer = (n2 == NULL);
    EXPECT_FALSE(null_pointer) << "Node by fingerprint not found";
//    ASSERT_EQ(n2->getHandle(), n4->getHandle());  This test may fail due to multiple nodes with the same name

    // --- Get the size of a file ---

    int64_t filesize = getFilesize(filename1);
    int64_t nodesize = megaApi[0]->getSize(n2);
    EXPECT_EQ(filesize, nodesize) << "Wrong size of uploaded file";


    // --- Download a file ---

    string filename2 = DOTSLASH + DOWNFILE;

    mApi[0].transferFlags[MegaTransfer::TYPE_DOWNLOAD] = false;
    megaApi[0]->startDownload(n2, filename2.c_str());
    ASSERT_TRUE( waitForResponse(&mApi[0].transferFlags[MegaTransfer::TYPE_DOWNLOAD], 600) )
            << "Download transfer failed after " << maxTimeout << " seconds";
    ASSERT_EQ(MegaError::API_OK, mApi[0].lastError) << "Cannot download the file (error: " << mApi[0].lastError << ")";

    MegaNode *n3 = megaApi[0]->getNodeByHandle(mApi[0].h);
    null_pointer = (n3 == NULL);

    ASSERT_FALSE(null_pointer) << "Cannot download node";
    ASSERT_EQ(n2->getHandle(), n3->getHandle()) << "Cannot download node (error: " << mApi[0].lastError << ")";


    // --- Upload a 0-bytes file ---

    string filename3 = EMPTYFILE;
    FILE *fp = fopen(filename3.c_str(), "w");
    fclose(fp);

    ASSERT_EQ(MegaError::API_OK, synchronousStartUpload(0, filename3.c_str(), rootnode)) << "Cannot upload a test file";

    MegaNode *n4 = megaApi[0]->getNodeByHandle(mApi[0].h);
    null_pointer = (n4 == NULL);

    ASSERT_FALSE(null_pointer) << "Cannot upload file (error: " << mApi[0].lastError << ")";
    ASSERT_STREQ(filename3.data(), n4->getName()) << "Uploaded file with wrong name (error: " << mApi[0].lastError << ")";


    // --- Download a 0-byte file ---

    filename3 = DOTSLASH +  EMPTYFILE;

    mApi[0].transferFlags[MegaTransfer::TYPE_DOWNLOAD] = false;
    megaApi[0]->startDownload(n4, filename3.c_str());
    ASSERT_TRUE( waitForResponse(&mApi[0].transferFlags[MegaTransfer::TYPE_DOWNLOAD], 600) )
            << "Download 0-byte file failed after " << maxTimeout << " seconds";
    ASSERT_EQ(MegaError::API_OK, mApi[0].lastError) << "Cannot download the file (error: " << mApi[0].lastError << ")";

    MegaNode *n5 = megaApi[0]->getNodeByHandle(mApi[0].h);
    null_pointer = (n5 == NULL);

    ASSERT_FALSE(null_pointer) << "Cannot download node";
    ASSERT_EQ(n4->getHandle(), n5->getHandle()) << "Cannot download node (error: " << mApi[0].lastError << ")";


    delete rootnode;
    delete n1;
    delete n2;
    delete n3;
    delete n4;
    delete n5;
}

/**
 * @brief TEST_F SdkTestContacts
 *
 * Creates an auxiliar 'MegaApi' object to interact with the main MEGA account.
 *
 * - Invite a contact
 * = Ignore the invitation
 * - Delete the invitation
 *
 * - Invite a contact
 * = Deny the invitation
 *
 * - Invite a contact
 * = Accept the invitation
 *
 * - Modify firstname
 * = Check firstname of a contact
 * = Set master key as exported
 * = Get preferred language
 * - Load avatar
 * = Check avatar of a contact
 * - Delete avatar
 * = Check non-existing avatar of a contact
 *
 * - Remove contact
 *
 * TODO:
 * - Invite a contact not registered in MEGA yet (requires validation of account)
 * - Remind an existing invitation (requires 2 weeks wait)
 */
TEST_F(SdkTest, SdkTestContacts)
{
    LOG_info << "___TEST Contacts___";
    ASSERT_NO_FATAL_FAILURE(getAccountsForTest(2));


    // --- Check my email and the email of the contact ---

    EXPECT_STRCASEEQ(mApi[0].email.data(), std::unique_ptr<char[]>{megaApi[0]->getMyEmail()}.get());
    EXPECT_STRCASEEQ(mApi[1].email.data(), std::unique_ptr<char[]>{megaApi[1]->getMyEmail()}.get());


    // --- Send a new contact request ---

    string message = "Hi contact. This is a testing message";

    mApi[0].contactRequestUpdated = mApi[1].contactRequestUpdated = false;
    ASSERT_NO_FATAL_FAILURE( inviteContact(0, mApi[1].email, message, MegaContactRequest::INVITE_ACTION_ADD) );
    // if there were too many invitations within a short period of time, the invitation can be rejected by
    // the API with `API_EOVERQUOTA = -17` as counter spamming meassure (+500 invites in the last 50 days)


    // --- Check the sent contact request ---

    ASSERT_TRUE( waitForResponse(&mApi[0].contactRequestUpdated) )   // at the source side (main account)
            << "Contact request update not received after " << maxTimeout << " seconds";

    ASSERT_NO_FATAL_FAILURE( getContactRequest(0, true) );

    ASSERT_STREQ(message.data(), mApi[0].cr->getSourceMessage()) << "Message sent is corrupted";
    ASSERT_STRCASEEQ(mApi[0].email.data(), mApi[0].cr->getSourceEmail()) << "Wrong source email";
    ASSERT_STRCASEEQ(mApi[1].email.data(), mApi[0].cr->getTargetEmail()) << "Wrong target email";
    ASSERT_EQ(MegaContactRequest::STATUS_UNRESOLVED, mApi[0].cr->getStatus()) << "Wrong contact request status";
    ASSERT_TRUE(mApi[0].cr->isOutgoing()) << "Wrong direction of the contact request";

    mApi[0].cr.reset();


    // --- Check received contact request ---

    ASSERT_TRUE( waitForResponse(&mApi[1].contactRequestUpdated) )   // at the target side (auxiliar account)
            << "Contact request update not received after " << maxTimeout << " seconds";

    ASSERT_NO_FATAL_FAILURE( getContactRequest(1, false) );

    // There isn't message when a user invites the same user too many times, to avoid spamming
    if (mApi[1].cr->getSourceMessage())
    {
        ASSERT_STREQ(message.data(), mApi[1].cr->getSourceMessage()) << "Message received is corrupted";
    }
    ASSERT_STRCASEEQ(mApi[0].email.data(), mApi[1].cr->getSourceEmail()) << "Wrong source email";
    ASSERT_STREQ(NULL, mApi[1].cr->getTargetEmail()) << "Wrong target email";    // NULL according to MegaApi documentation
    ASSERT_EQ(MegaContactRequest::STATUS_UNRESOLVED, mApi[1].cr->getStatus()) << "Wrong contact request status";
    ASSERT_FALSE(mApi[1].cr->isOutgoing()) << "Wrong direction of the contact request";

    mApi[1].cr.reset();


    // --- Ignore received contact request ---

    ASSERT_NO_FATAL_FAILURE( getContactRequest(1, false) );

    mApi[1].contactRequestUpdated = false;
    ASSERT_NO_FATAL_FAILURE( replyContact(mApi[1].cr.get(), MegaContactRequest::REPLY_ACTION_IGNORE) );
    ASSERT_TRUE( waitForResponse(&mApi[1].contactRequestUpdated) )   // at the target side (auxiliar account)
            << "Contact request update not received after " << maxTimeout << " seconds";

    // Ignoring a PCR does not generate actionpackets for the account sending the invitation

    mApi[1].cr.reset();

    ASSERT_NO_FATAL_FAILURE( getContactRequest(1, false, 0) );
    mApi[1].cr.reset();


    // --- Cancel the invitation ---

    message = "I don't wanna be your contact anymore";

    mApi[0].contactRequestUpdated = false;
    ASSERT_NO_FATAL_FAILURE( inviteContact(0, mApi[1].email, message, MegaContactRequest::INVITE_ACTION_DELETE) );
    ASSERT_TRUE( waitForResponse(&mApi[0].contactRequestUpdated) )   // at the target side (auxiliar account), where the deletion is checked
            << "Contact request update not received after " << maxTimeout << " seconds";

    ASSERT_NO_FATAL_FAILURE( getContactRequest(0, true, 0) );
    mApi[0].cr.reset();


    // --- Remind a contact invitation (cannot until 2 weeks after invitation/last reminder) ---

//    mApi[1].contactRequestUpdated = false;
//    megaApi->inviteContact(mApi[1].email.data(), message.data(), MegaContactRequest::INVITE_ACTION_REMIND);
//    waitForResponse(&mApi[1].contactRequestUpdated, 0);    // only at auxiliar account, where the deletion is checked

//    ASSERT_TRUE(mApi[1].contactRequestUpdated) << "Contact invitation reminder not received after " << timeout  << " seconds";


    // --- Invite a new contact (again) ---

    mApi[1].contactRequestUpdated = false;
    ASSERT_NO_FATAL_FAILURE( inviteContact(0, mApi[1].email, message, MegaContactRequest::INVITE_ACTION_ADD) );
    ASSERT_TRUE( waitForResponse(&mApi[1].contactRequestUpdated) )   // at the target side (auxiliar account)
            << "Contact request creation not received after " << maxTimeout << " seconds";


    // --- Deny a contact invitation ---

    ASSERT_NO_FATAL_FAILURE( getContactRequest(1, false) );

    mApi[0].contactRequestUpdated = mApi[1].contactRequestUpdated = false;
    ASSERT_NO_FATAL_FAILURE( replyContact(mApi[1].cr.get(), MegaContactRequest::REPLY_ACTION_DENY) );
    ASSERT_TRUE( waitForResponse(&mApi[1].contactRequestUpdated) )   // at the target side (auxiliar account)
            << "Contact request creation not received after " << maxTimeout << " seconds";
    ASSERT_TRUE( waitForResponse(&mApi[0].contactRequestUpdated) )   // at the source side (main account)
            << "Contact request creation not received after " << maxTimeout << " seconds";

    mApi[1].cr.reset();

    ASSERT_NO_FATAL_FAILURE( getContactRequest(0, true, 0) );
    mApi[0].cr.reset();

    ASSERT_NO_FATAL_FAILURE( getContactRequest(1, false, 0) );
    mApi[1].cr.reset();


    // --- Invite a new contact (again) ---

    mApi[1].contactRequestUpdated = false;
    ASSERT_NO_FATAL_FAILURE( inviteContact(0, mApi[1].email, message, MegaContactRequest::INVITE_ACTION_ADD) );
    ASSERT_TRUE( waitForResponse(&mApi[1].contactRequestUpdated) )   // at the target side (auxiliar account)
            << "Contact request creation not received after " << maxTimeout << " seconds";


    // --- Accept a contact invitation ---

    ASSERT_NO_FATAL_FAILURE( getContactRequest(1, false) );

    mApi[0].contactRequestUpdated = mApi[1].contactRequestUpdated = false;
    ASSERT_NO_FATAL_FAILURE( replyContact(mApi[1].cr.get(), MegaContactRequest::REPLY_ACTION_ACCEPT) );
    ASSERT_TRUE( waitForResponse(&mApi[0].contactRequestUpdated) )   // at the target side (main account)
            << "Contact request creation not received after " << maxTimeout << " seconds";
    ASSERT_TRUE( waitForResponse(&mApi[1].contactRequestUpdated) )   // at the target side (auxiliar account)
            << "Contact request creation not received after " << maxTimeout << " seconds";

    mApi[1].cr.reset();

    ASSERT_NO_FATAL_FAILURE( getContactRequest(0, true, 0) );
    mApi[0].cr.reset();

    ASSERT_NO_FATAL_FAILURE( getContactRequest(1, false, 0) );
    mApi[1].cr.reset();


    // --- Modify firstname ---

    string firstname = "My firstname";

    mApi[1].userUpdated = false;
    ASSERT_NO_FATAL_FAILURE( setUserAttribute(MegaApi::USER_ATTR_FIRSTNAME, firstname));
    ASSERT_TRUE( waitForResponse(&mApi[1].userUpdated) )   // at the target side (auxiliar account)
            << "User attribute update not received after " << maxTimeout << " seconds";


    // --- Check firstname of a contact

    MegaUser *u = megaApi[0]->getMyUser();

    bool null_pointer = (u == NULL);
    ASSERT_FALSE(null_pointer) << "Cannot find the MegaUser for email: " << mApi[0].email;

    ASSERT_NO_FATAL_FAILURE( getUserAttribute(u, MegaApi::USER_ATTR_FIRSTNAME));
    ASSERT_EQ( firstname, attributeValue) << "Firstname is wrong";

    delete u;


    // --- Set master key already as exported

    u = megaApi[0]->getMyUser();

    mApi[0].requestFlags[MegaRequest::TYPE_SET_ATTR_USER] = false;
    megaApi[0]->masterKeyExported();
    ASSERT_TRUE( waitForResponse(&mApi[0].requestFlags[MegaRequest::TYPE_SET_ATTR_USER]) );

    ASSERT_NO_FATAL_FAILURE( getUserAttribute(u, MegaApi::USER_ATTR_PWD_REMINDER, maxTimeout, 0));
    string pwdReminder = attributeValue;
    size_t offset = pwdReminder.find(':');
    offset = pwdReminder.find(':', offset+1);
    ASSERT_EQ( pwdReminder.at(offset+1), '1' ) << "Password reminder attribute not updated";

    delete u;


    // --- Get language preference

    u = megaApi[0]->getMyUser();

    string langCode = "es";
    ASSERT_NO_FATAL_FAILURE( setUserAttribute(MegaApi::USER_ATTR_LANGUAGE, langCode));
    ASSERT_NO_FATAL_FAILURE( getUserAttribute(u, MegaApi::USER_ATTR_LANGUAGE, maxTimeout, 0));
    string language = attributeValue;
    ASSERT_TRUE(!strcmp(langCode.c_str(), language.c_str())) << "Language code is wrong";

    delete u;


    // --- Load avatar ---

    ASSERT_TRUE(fileexists(AVATARSRC)) <<  "File " +AVATARSRC+ " is needed in folder " << cwd();

    mApi[1].userUpdated = false;
    ASSERT_NO_FATAL_FAILURE( setUserAttribute(MegaApi::USER_ATTR_AVATAR, AVATARSRC));
    ASSERT_TRUE( waitForResponse(&mApi[1].userUpdated) )   // at the target side (auxiliar account)
            << "User attribute update not received after " << maxTimeout << " seconds";


    // --- Get avatar of a contact ---

    u = megaApi[0]->getMyUser();

    null_pointer = (u == NULL);
    ASSERT_FALSE(null_pointer) << "Cannot find the MegaUser for email: " << mApi[0].email;

    attributeValue = "";

    ASSERT_NO_FATAL_FAILURE( getUserAttribute(u, MegaApi::USER_ATTR_AVATAR));
    ASSERT_STREQ( "Avatar changed", attributeValue.data()) << "Failed to change avatar";

    int64_t filesizeSrc = getFilesize(AVATARSRC);
    int64_t filesizeDst = getFilesize(AVATARDST);
    ASSERT_EQ(filesizeDst, filesizeSrc) << "Received avatar differs from uploaded avatar";

    delete u;


    // --- Delete avatar ---

    mApi[1].userUpdated = false;
    ASSERT_NO_FATAL_FAILURE( setUserAttribute(MegaApi::USER_ATTR_AVATAR, ""));
    ASSERT_TRUE( waitForResponse(&mApi[1].userUpdated) )   // at the target side (auxiliar account)
            << "User attribute update not received after " << maxTimeout << " seconds";


    // --- Get non-existing avatar of a contact ---

    u = megaApi[0]->getMyUser();

    null_pointer = (u == NULL);
    ASSERT_FALSE(null_pointer) << "Cannot find the MegaUser for email: " << mApi[0].email;

    attributeValue = "";

    ASSERT_NO_FATAL_FAILURE( getUserAttribute(u, MegaApi::USER_ATTR_AVATAR));
    ASSERT_STREQ("Avatar not found", attributeValue.data()) << "Failed to remove avatar";

    delete u;


    // --- Delete an existing contact ---

    mApi[0].userUpdated = false;
    ASSERT_NO_FATAL_FAILURE( removeContact(mApi[1].email) );
    ASSERT_TRUE( waitForResponse(&mApi[0].userUpdated) )   // at the target side (main account)
            << "User attribute update not received after " << maxTimeout << " seconds";

    u = megaApi[0]->getContact(mApi[1].email.data());
    null_pointer = (u == NULL);

    ASSERT_FALSE(null_pointer) << "Cannot find the MegaUser for email: " << mApi[1].email;
    ASSERT_EQ(MegaUser::VISIBILITY_HIDDEN, u->getVisibility()) << "New contact is still visible";

    delete u;
}

bool SdkTest::checkAlert(int apiIndex, const string& title, const string& path)
{
    bool ok = false;
    for (int i = 0; !ok && i < 10; ++i)
    {

        MegaUserAlertList* list = mApi[apiIndex].megaApi->getUserAlerts();
        if (list->size() > 0)
        {
            MegaUserAlert* a = list->get(list->size() - 1);
            ok = title == a->getTitle() && path == a->getPath() && !ISUNDEF(a->getNodeHandle());

            if (!ok && i == 9)
            {
                EXPECT_STREQ(title.c_str(), a->getTitle());
                EXPECT_STREQ(path.c_str(), a->getPath());
                EXPECT_NE(a->getNodeHandle(), UNDEF);
            }
        }
        delete list;

        if (!ok)
        {
            LOG_info << "Waiting some more for the alert";
            WaitMillisec(USERALERT_ARRIVAL_MILLISEC);
        }
    }
    return ok;
}

bool SdkTest::checkAlert(int apiIndex, const string& title, handle h, int n)
{
    bool ok = false;
    for (int i = 0; !ok && i < 10; ++i)
    {

        MegaUserAlertList* list = megaApi[apiIndex]->getUserAlerts();
        if (list->size() > 0)
        {
            MegaUserAlert* a = list->get(list->size() - 1);
            ok = title == a->getTitle() && a->getNodeHandle() == h && a->getNumber(0) == n;

            if (!ok && i == 9)
            {
                EXPECT_STREQ(a->getTitle(), title.c_str());
                EXPECT_EQ(a->getNodeHandle(), h);
                EXPECT_EQ(a->getNumber(0), n); // 0 for number of folders
            }
        }
        delete list;

        if (!ok)
        {
            LOG_info << "Waiting some more for the alert";
            WaitMillisec(USERALERT_ARRIVAL_MILLISEC);
        }
    }
    return ok;
}

/**
 * @brief TEST_F SdkTestShares
 *
 * Initialize a test scenario by:
 *
 * - Creating/uploading some folders/files to share
 * - Creating a new contact to share to
 *
 * Performs different operations related to sharing:
 *
 * - Share a folder with an existing contact
 * - Check the correctness of the outgoing share
 * - Check the reception and correctness of the incoming share
 * - Move a shared file (not owned) to Rubbish bin
 * - Modify the access level
 * - Revoke the access to the share
 * - Share a folder with a non registered email
 * - Check the correctness of the pending outgoing share
 * - Create a file public link
 * - Import a file public link
 * - Get a node from a file public link
 * - Remove a public link
 * - Create a folder public link
 */
TEST_F(SdkTest, SdkTestShares)
{
    LOG_info << "___TEST Shares___";
    ASSERT_NO_FATAL_FAILURE(getAccountsForTest(2));

    MegaShareList *sl;
    MegaShare *s;
    MegaNodeList *nl;
    MegaNode *n;
    MegaNode *n1;

    // Initialize a test scenario : create some folders/files to share

    // Create some nodes to share
    //  |--Shared-folder
    //    |--subfolder
    //      |--file.txt
    //    |--file.txt

    std::unique_ptr<MegaNode> rootnode{megaApi[0]->getRootNode()};
    char foldername1[64] = "Shared-folder";
    MegaHandle hfolder1 = createFolder(0, foldername1, rootnode.get());
    ASSERT_NE(hfolder1, UNDEF);

    n1 = megaApi[0]->getNodeByHandle(hfolder1);
    ASSERT_NE(n1, nullptr);

    char foldername2[64] = "subfolder";
    MegaHandle hfolder2 = createFolder(0, foldername2, std::unique_ptr<MegaNode>{megaApi[0]->getNodeByHandle(hfolder1)}.get());
    ASSERT_NE(hfolder2, UNDEF);

    MegaHandle hfile1;
    createFile(PUBLICFILE.data(), false);   // not a large file since don't need to test transfers here

    ASSERT_EQ(MegaError::API_OK, synchronousStartUpload(0, PUBLICFILE.data(), std::unique_ptr<MegaNode>{megaApi[0]->getNodeByHandle(hfolder1)}.get())) << "Cannot upload a test file";

    hfile1 = mApi[0].h;

    ASSERT_EQ(MegaError::API_OK, synchronousStartUpload(0, PUBLICFILE.data(), std::unique_ptr<MegaNode>{megaApi[0]->getNodeByHandle(hfolder2)}.get())) << "Cannot upload a second test file";
    MegaHandle hfile2 = mApi[0].h;


    // --- Download authorized node from another account ---

    MegaNode *nNoAuth = megaApi[0]->getNodeByHandle(hfile1);

    int transferError = synchronousStartDownload(1, nNoAuth, "unauthorized_node");

    bool hasFailed = (transferError != API_OK);
    ASSERT_TRUE(hasFailed) << "Download of node without authorization successful! (it should fail)";

    MegaNode *nAuth = megaApi[0]->authorizeNode(nNoAuth);

    transferError = synchronousStartDownload(1, nAuth, "authorized_node");
    ASSERT_EQ(MegaError::API_OK, transferError) << "Cannot download authorized node (error: " << mApi[1].lastError << ")";

    delete nNoAuth;
    delete nAuth;

    // Initialize a test scenario: create a new contact to share to

    string message = "Hi contact. Let's share some stuff";

    mApi[1].contactRequestUpdated = false;
    ASSERT_NO_FATAL_FAILURE( inviteContact(0, mApi[1].email, message, MegaContactRequest::INVITE_ACTION_ADD) );
    ASSERT_TRUE( waitForResponse(&mApi[1].contactRequestUpdated) )   // at the target side (auxiliar account)
            << "Contact request creation not received after " << maxTimeout << " seconds";


    ASSERT_NO_FATAL_FAILURE( getContactRequest(1, false) );

    mApi[0].contactRequestUpdated = mApi[1].contactRequestUpdated = false;
    ASSERT_NO_FATAL_FAILURE( replyContact(mApi[1].cr.get(), MegaContactRequest::REPLY_ACTION_ACCEPT) );
    ASSERT_TRUE( waitForResponse(&mApi[1].contactRequestUpdated) )   // at the target side (auxiliar account)
            << "Contact request creation not received after " << maxTimeout << " seconds";
    ASSERT_TRUE( waitForResponse(&mApi[0].contactRequestUpdated) )   // at the source side (main account)
            << "Contact request creation not received after " << maxTimeout << " seconds";

    mApi[1].cr.reset();


    // --- Create a new outgoing share ---

    mApi[0].nodeUpdated = mApi[1].nodeUpdated = false;
    ASSERT_NO_FATAL_FAILURE( shareFolder(n1, mApi[1].email.data(), MegaShare::ACCESS_FULL) );
    ASSERT_TRUE( waitForResponse(&mApi[0].nodeUpdated) )   // at the target side (main account)
            << "Node update not received after " << maxTimeout << " seconds";
    ASSERT_TRUE( waitForResponse(&mApi[1].nodeUpdated) )   // at the target side (auxiliar account)
            << "Node update not received after " << maxTimeout << " seconds";


    // --- Check the outgoing share ---

    sl = megaApi[0]->getOutShares();
    ASSERT_EQ(1, sl->size()) << "Outgoing share failed";
    s = sl->get(0);

    n1 = megaApi[0]->getNodeByHandle(hfolder1);    // get an updated version of the node

    ASSERT_EQ(MegaShare::ACCESS_FULL, s->getAccess()) << "Wrong access level of outgoing share";
    ASSERT_EQ(hfolder1, s->getNodeHandle()) << "Wrong node handle of outgoing share";
    ASSERT_STREQ(mApi[1].email.data(), s->getUser()) << "Wrong email address of outgoing share";
    ASSERT_TRUE(n1->isShared()) << "Wrong sharing information at outgoing share";
    ASSERT_TRUE(n1->isOutShare()) << "Wrong sharing information at outgoing share";

    delete sl;


    // --- Check the incoming share ---

    sl = megaApi[1]->getInSharesList();
    ASSERT_EQ(1, sl->size()) << "Incoming share not received in auxiliar account";

    nl = megaApi[1]->getInShares(megaApi[1]->getContact(mApi[0].email.data()));
    ASSERT_EQ(1, nl->size()) << "Incoming share not received in auxiliar account";
    n = nl->get(0);

    ASSERT_EQ(hfolder1, n->getHandle()) << "Wrong node handle of incoming share";
    ASSERT_STREQ(foldername1, n->getName()) << "Wrong folder name of incoming share";
    ASSERT_EQ(MegaError::API_OK, megaApi[1]->checkAccess(n, MegaShare::ACCESS_FULL).getErrorCode()) << "Wrong access level of incoming share";
    ASSERT_TRUE(n->isInShare()) << "Wrong sharing information at incoming share";
    ASSERT_TRUE(n->isShared()) << "Wrong sharing information at incoming share";

    // --- Move shared file (not owned) to Rubbish bin ---
    mApi[1].requestFlags[MegaRequest::TYPE_MOVE] = false;
    MegaNode* fileNode2 = megaApi[0]->getNodeByHandle(hfile2);
    megaApi[1]->moveNode(fileNode2, megaApi[1]->getRubbishNode());
    ASSERT_TRUE(waitForResponse(&mApi[1].requestFlags[MegaRequest::TYPE_MOVE]))
        << "Move operation failed after " << maxTimeout << " seconds";
    ASSERT_EQ(MegaError::API_OK, mApi[1].lastError) << "Moving shared file (not owned) to Rubbish bin failed (error: " << mApi[1].lastError << ")";

    // --- Test that file in Rubbish bin can be restored ---
    MegaNode* nodeMovedFile = megaApi[1]->getNodeByHandle(mApi[1].h);
    ASSERT_EQ(nodeMovedFile->getRestoreHandle(), hfolder2) << "Incorrect restore handle for file in Rubbish Bin";

    delete nl;

    // check the corresponding user alert
    ASSERT_TRUE(checkAlert(1, "New shared folder from " + mApi[0].email, mApi[0].email + ":Shared-folder"));

    // add a folder under the share
    char foldernameA[64] = "dummyname1";
    char foldernameB[64] = "dummyname2";

    ASSERT_NE(createFolder(0, foldernameA, std::unique_ptr<MegaNode>{megaApi[0]->getNodeByHandle(hfolder2)}.get()), UNDEF);
    ASSERT_NE(createFolder(0, foldernameB, std::unique_ptr<MegaNode>{megaApi[0]->getNodeByHandle(hfolder2)}.get()), UNDEF);

    // check the corresponding user alert
    ASSERT_TRUE(checkAlert(1, mApi[0].email + " added 2 folders", std::unique_ptr<MegaNode>{megaApi[0]->getNodeByHandle(hfolder2)}->getHandle(), 2));

    // --- Modify the access level of an outgoing share ---

    mApi[0].nodeUpdated = mApi[1].nodeUpdated = false;
    ASSERT_NO_FATAL_FAILURE( shareFolder(megaApi[0]->getNodeByHandle(hfolder1), mApi[1].email.data(), MegaShare::ACCESS_READWRITE) );
    ASSERT_TRUE( waitForResponse(&mApi[0].nodeUpdated) )   // at the target side (main account)
            << "Node update not received after " << maxTimeout << " seconds";
    ASSERT_TRUE( waitForResponse(&mApi[1].nodeUpdated) )   // at the target side (auxiliar account)
            << "Node update not received after " << maxTimeout << " seconds";

    nl = megaApi[1]->getInShares(megaApi[1]->getContact(mApi[0].email.data()));
    ASSERT_EQ(1, nl->size()) << "Incoming share not received in auxiliar account";
    n = nl->get(0);

    ASSERT_EQ(MegaError::API_OK, megaApi[1]->checkAccess(n, MegaShare::ACCESS_READWRITE).getErrorCode()) << "Wrong access level of incoming share";

    delete nl;


    // --- Revoke access to an outgoing share ---

    mApi[0].nodeUpdated = mApi[1].nodeUpdated = false;
    ASSERT_NO_FATAL_FAILURE( shareFolder(n1, mApi[1].email.data(), MegaShare::ACCESS_UNKNOWN) );
    ASSERT_TRUE( waitForResponse(&mApi[0].nodeUpdated) )   // at the target side (main account)
            << "Node update not received after " << maxTimeout << " seconds";
    ASSERT_TRUE( waitForResponse(&mApi[1].nodeUpdated) )   // at the target side (auxiliar account)
            << "Node update not received after " << maxTimeout << " seconds";

    delete sl;
    sl = megaApi[0]->getOutShares();
    ASSERT_EQ(0, sl->size()) << "Outgoing share revocation failed";
    delete sl;

    nl = megaApi[1]->getInShares(megaApi[1]->getContact(mApi[0].email.data()));
    ASSERT_EQ(0, nl->size()) << "Incoming share revocation failed";
    delete nl;

    // check the corresponding user alert
    {
        MegaUserAlertList* list = megaApi[1]->getUserAlerts();
        ASSERT_TRUE(list->size() > 0);
        MegaUserAlert* a = list->get(list->size() - 1);
        ASSERT_STREQ(a->getTitle(), ("Access to folders shared by " + mApi[0].email + " was removed").c_str());
        ASSERT_STREQ(a->getPath(), (mApi[0].email + ":Shared-folder").c_str());
        ASSERT_NE(a->getNodeHandle(), UNDEF);
        delete list;
    }

    // --- Get pending outgoing shares ---

    char emailfake[64];
    srand(unsigned(time(NULL)));
    sprintf(emailfake, "%d@nonexistingdomain.com", rand()%1000000);
    // carefull, antispam rejects too many tries without response for the same address

    n = megaApi[0]->getNodeByHandle(hfolder2);

    mApi[0].contactRequestUpdated = false;
    mApi[0].nodeUpdated = false;
    ASSERT_NO_FATAL_FAILURE( shareFolder(n, emailfake, MegaShare::ACCESS_FULL) );
    ASSERT_TRUE( waitForResponse(&mApi[0].nodeUpdated) )   // at the target side (main account)
            << "Node update not received after " << maxTimeout << " seconds";
    ASSERT_TRUE( waitForResponse(&mApi[0].contactRequestUpdated) )   // at the target side (main account)
            << "Contact request update not received after " << maxTimeout << " seconds";

    sl = megaApi[0]->getPendingOutShares(n);   delete n;
    ASSERT_EQ(1, sl->size()) << "Pending outgoing share failed";
    s = sl->get(0);
    n = megaApi[0]->getNodeByHandle(s->getNodeHandle());

//    ASSERT_STREQ(emailfake, s->getUser()) << "Wrong email address of outgoing share"; User is not created yet
    ASSERT_FALSE(n->isShared()) << "Node is already shared, must be pending";
    ASSERT_FALSE(n->isOutShare()) << "Node is already shared, must be pending";
    ASSERT_FALSE(n->isInShare()) << "Node is already shared, must be pending";

    delete sl;
    delete n;


    // --- Create a file public link ---

    ASSERT_EQ(MegaError::API_OK, synchronousGetSpecificAccountDetails(0, true, true, true)) << "Cannot get account details";

    std::unique_ptr<MegaNode> nfile1{megaApi[0]->getNodeByHandle(hfile1)};

    ASSERT_NO_FATAL_FAILURE( createPublicLink(0, nfile1.get(), 0, maxTimeout, mApi[0].accountDetails->getProLevel() == 0) );
    // The created link is stored in this->link at onRequestFinish()

    // Get a fresh snapshot of the node and check it's actually exported
    nfile1 = std::unique_ptr<MegaNode>{megaApi[0]->getNodeByHandle(hfile1)};
    ASSERT_TRUE(nfile1->isExported()) << "Node is not exported, must be exported";
    ASSERT_FALSE(nfile1->isTakenDown()) << "Public link is taken down, it mustn't";

    // Regenerate the same link should not trigger a new request
    string oldLink = link;
    link = "";
    nfile1 = std::unique_ptr<MegaNode>{megaApi[0]->getNodeByHandle(hfile1)};
    ASSERT_NO_FATAL_FAILURE( createPublicLink(0, nfile1.get(), 0, maxTimeout, mApi[0].accountDetails->getProLevel() == 0) );
    ASSERT_STREQ(oldLink.c_str(), link.c_str()) << "Wrong public link after link update";


    // Try to update the expiration time of an existing link (only for PRO accounts are allowed, otherwise -11
    ASSERT_NO_FATAL_FAILURE( createPublicLink(0, nfile1.get(), m_time() + 30*86400, maxTimeout, mApi[0].accountDetails->getProLevel() == 0) );
    nfile1 = std::unique_ptr<MegaNode>{megaApi[0]->getNodeByHandle(hfile1)};
    if (mApi[0].accountDetails->getProLevel() == 0)
    {
        ASSERT_EQ(0, nfile1->getExpirationTime()) << "Expiration time successfully set, when it shouldn't";
    }
    ASSERT_FALSE(nfile1->isExpired()) << "Public link is expired, it mustn't";


    // --- Import a file public link ---

    ASSERT_NO_FATAL_FAILURE( importPublicLink(0, link, rootnode.get()) );

    MegaNode *nimported = megaApi[0]->getNodeByHandle(mApi[0].h);

    ASSERT_STREQ(nfile1->getName(), nimported->getName()) << "Imported file with wrong name";
    ASSERT_EQ(rootnode->getHandle(), nimported->getParentHandle()) << "Imported file in wrong path";


    // --- Get node from file public link ---

    ASSERT_NO_FATAL_FAILURE( getPublicNode(1, link) );

    ASSERT_TRUE(publicNode->isPublic()) << "Cannot get a node from public link";


    // --- Remove a public link ---

    ASSERT_NO_FATAL_FAILURE( removePublicLink(0, nfile1.get()) );

    nfile1 = std::unique_ptr<MegaNode>{megaApi[0]->getNodeByHandle(mApi[0].h)};
    ASSERT_FALSE(nfile1->isPublic()) << "Public link removal failed (still public)";

    delete nimported;


    // --- Create a folder public link ---

    MegaNode *nfolder1 = megaApi[0]->getNodeByHandle(hfolder1);

    ASSERT_NO_FATAL_FAILURE( createPublicLink(0, nfolder1, 0, maxTimeout, mApi[0].accountDetails->getProLevel() == 0) );
    // The created link is stored in this->link at onRequestFinish()

    delete nfolder1;

    // Get a fresh snapshot of the node and check it's actually exported
    nfolder1 = megaApi[0]->getNodeByHandle(hfolder1);
    ASSERT_TRUE(nfolder1->isExported()) << "Node is not exported, must be exported";
    ASSERT_FALSE(nfolder1->isTakenDown()) << "Public link is taken down, it mustn't";

    delete nfolder1;

    oldLink = link;
    link = "";
    nfolder1 = megaApi[0]->getNodeByHandle(hfolder1);
    ASSERT_STREQ(oldLink.c_str(), nfolder1->getPublicLink()) << "Wrong public link from MegaNode";

    // Regenerate the same link should not trigger a new request
    ASSERT_NO_FATAL_FAILURE( createPublicLink(0, nfolder1, 0, maxTimeout, mApi[0].accountDetails->getProLevel() == 0) );
    ASSERT_STREQ(oldLink.c_str(), link.c_str()) << "Wrong public link after link update";

    delete nfolder1;

}


TEST_F(SdkTest, SdkTestShareKeys)
{
    LOG_info << "___TEST ShareKeys___";
    ASSERT_NO_FATAL_FAILURE(getAccountsForTest(3));

    // Three user scenario, with nested shares and new nodes created that need keys to be shared to the other users.
    // User A creates folder and shares it with user B
    // User A creates folders / subfolder and shares it with user C
    // When user C adds files to subfolder, does B receive the keys ?

    unique_ptr<MegaNode> rootnodeA(megaApi[0]->getRootNode());
    unique_ptr<MegaNode> rootnodeB(megaApi[1]->getRootNode());
    unique_ptr<MegaNode> rootnodeC(megaApi[2]->getRootNode());

    ASSERT_TRUE(rootnodeA &&rootnodeB &&rootnodeC);

    auto nh = createFolder(0, "share-folder-A", rootnodeA.get());
    ASSERT_NE(nh, UNDEF);
    unique_ptr<MegaNode> shareFolderA(megaApi[0]->getNodeByHandle(nh));
    ASSERT_TRUE(!!shareFolderA);

    nh = createFolder(0, "sub-folder-A", shareFolderA.get());
    ASSERT_NE(nh, UNDEF);
    unique_ptr<MegaNode> subFolderA(megaApi[0]->getNodeByHandle(nh));
    ASSERT_TRUE(!!subFolderA);

    // Initialize a test scenario: create a new contact to share to

    ASSERT_EQ(MegaError::API_OK, synchronousInviteContact(0, mApi[1].email.c_str(), "SdkTestShareKeys contact request A to B", MegaContactRequest::INVITE_ACTION_ADD));
    ASSERT_EQ(MegaError::API_OK, synchronousInviteContact(0, mApi[2].email.c_str(), "SdkTestShareKeys contact request A to C", MegaContactRequest::INVITE_ACTION_ADD));

    ASSERT_TRUE(WaitFor([this]() {return unique_ptr<MegaContactRequestList>(megaApi[1]->getIncomingContactRequests())->size() == 1
                                      && unique_ptr<MegaContactRequestList>(megaApi[2]->getIncomingContactRequests())->size() == 1;}, 60000));
    ASSERT_NO_FATAL_FAILURE(getContactRequest(1, false));
    ASSERT_NO_FATAL_FAILURE(getContactRequest(2, false));


    ASSERT_EQ(MegaError::API_OK, synchronousReplyContactRequest(1, mApi[1].cr.get(), MegaContactRequest::REPLY_ACTION_ACCEPT));
    ASSERT_EQ(MegaError::API_OK, synchronousReplyContactRequest(2, mApi[2].cr.get(), MegaContactRequest::REPLY_ACTION_ACCEPT));

    WaitMillisec(3000);

    ASSERT_EQ(MegaError::API_OK, synchronousShare(0, shareFolderA.get(), mApi[1].email.c_str(), MegaShare::ACCESS_READ));
    ASSERT_EQ(MegaError::API_OK, synchronousShare(0, subFolderA.get(), mApi[2].email.c_str(), MegaShare::ACCESS_FULL));

    ASSERT_TRUE(WaitFor([this]() { return unique_ptr<MegaShareList>(megaApi[1]->getInSharesList())->size() == 1
                           && unique_ptr<MegaShareList>(megaApi[2]->getInSharesList())->size() == 1; }, 60000));

    unique_ptr<MegaNodeList> nl1(megaApi[1]->getInShares(megaApi[1]->getContact(mApi[0].email.c_str())));
    unique_ptr<MegaNodeList> nl2(megaApi[2]->getInShares(megaApi[2]->getContact(mApi[0].email.c_str())));

    ASSERT_EQ(1, nl1->size());
    ASSERT_EQ(1, nl2->size());

    MegaNode* receivedShareNodeB = nl1->get(0);
    MegaNode* receivedShareNodeC = nl2->get(0);

    ASSERT_NE(createFolder(2, "folderByC1", receivedShareNodeC), UNDEF);
    ASSERT_NE(createFolder(2, "folderByC2", receivedShareNodeC), UNDEF);

    ASSERT_TRUE(WaitFor([this, &subFolderA]() { unique_ptr<MegaNodeList> aView(megaApi[0]->getChildren(subFolderA.get()));
                                   return aView->size() == 2; }, 60000));

    WaitMillisec(10000);  // make it shorter once we do actually get the keys (seems to need a bug fix)

    // can A see the added folders?

    unique_ptr<MegaNodeList> aView(megaApi[0]->getChildren(subFolderA.get()));
    ASSERT_EQ(2, aView->size());
    ASSERT_STREQ(aView->get(0)->getName(), "folderByC1");
    ASSERT_STREQ(aView->get(1)->getName(), "folderByC2");

    // Can B see the added folders?
    unique_ptr<MegaNodeList> bView(megaApi[1]->getChildren(receivedShareNodeB));
    ASSERT_EQ(1, bView->size());
    ASSERT_STREQ(bView->get(0)->getName(), "sub-folder-A");
    unique_ptr<MegaNodeList> bView2(megaApi[1]->getChildren(bView->get(0)));
    ASSERT_EQ(2, bView2->size());
    ASSERT_STREQ(bView2->get(0)->getName(), "NO_KEY");  // TODO: This is technically not correct but a current side effect of avoiding going back to the servers frequently - to be fixed soon.  For now choose the value that matches production
    ASSERT_STREQ(bView2->get(1)->getName(), "NO_KEY");
}

string localpathToUtf8Leaf(const LocalPath& itemlocalname, FSACCESS_CLASS& fsa)
{
    return itemlocalname.leafName().toPath(fsa);
}

LocalPath fspathToLocal(const fs::path& p, FSACCESS_CLASS& fsa)
{
    string path(p.u8string());
    return LocalPath::fromPath(path, fsa);
}


// TODO: SDK-1505
#ifndef __APPLE__
TEST_F(SdkTest, SdkTestFolderIteration)
#else
TEST_F(SdkTest, DISABLED_SdkTestFolderIteration)
#endif
{
    ASSERT_NO_FATAL_FAILURE(getAccountsForTest(2));

    for (int testcombination = 0; testcombination < 2; testcombination++)
    {
        bool openWithNameOrUseFileAccess = testcombination == 0;

        error_code ec;
        if (fs::exists("test_SdkTestFolderIteration"))
        {
            fs::remove_all("test_SdkTestFolderIteration", ec);
            ASSERT_TRUE(!ec) << "could not remove old test folder";
        }

        fs::create_directory("test_SdkTestFolderIteration", ec);
        ASSERT_TRUE(!ec) << "could not create test folder";

        fs::path iteratePath = fs::current_path() / "test_SdkTestFolderIteration";

        // make a directory
        fs::create_directory(iteratePath / "folder");

        // make a file
        {
            ofstream f( (iteratePath / "file.txt").u8string().c_str());
            f << "file content";
        }

        // make some content to test the glob flag
        {
            fs::create_directory(iteratePath / "glob1folder");
            fs::create_directory(iteratePath / "glob2folder");
            ofstream f1( (iteratePath / "glob1file.txt").u8string().c_str());
            ofstream f2( (iteratePath / "glob2file.txt").u8string().c_str());
            f1 << "file content";
            f2 << "file content";
        }
        unsigned glob_entries = 4;

        // make a symlink to a folder (not recoginised by our dnext() on windows currently)
        fs::create_directory_symlink(iteratePath / "folder", iteratePath / "folderlink", ec);
        ASSERT_TRUE(!ec) << "could not create folder symlink";

        // make a symlinnk to a file
        fs::create_symlink(iteratePath / "file.txt", iteratePath / "filelink.txt", ec);
        ASSERT_TRUE(!ec) << "could not create folder symlink";

        // note on windows:  symlinks are excluded by skipAttributes for FILE_ATTRIBUTE_REPARSE_POINT (also see https://docs.microsoft.com/en-us/windows/win32/fileio/determining-whether-a-directory-is-a-volume-mount-point)

        struct FileAccessFields
        {
            m_off_t size = -2;
            m_time_t mtime = 2;
            handle fsid = 3;
            bool fsidvalid = false;
            nodetype_t type = (nodetype_t)-9;
            bool mIsSymLink = false;
            bool retry = false;
            int errorcode = -998;

            FileAccessFields() = default;

            FileAccessFields(const FileAccess& f)
            {
                size = f.size;
                mtime = f.mtime;
                fsid = f.fsid;
                fsidvalid = f.fsidvalid;
                type = f.type;
                mIsSymLink = f.mIsSymLink;
                retry = f.retry;
                errorcode = f.errorcode;
            }
            bool operator == (const FileAccessFields& f) const
            {
                if (size != f.size) { EXPECT_EQ(size, f.size); return false; }
                if (mtime != f.mtime) { EXPECT_EQ(mtime, f.mtime); return false; }

                if (!mIsSymLink)
                {
                    // do we need fsid to be correct for symlink?  Seems on mac plain vs iterated differ
                    if (fsid != f.fsid) { EXPECT_EQ(fsid, f.fsid); return false; }
                }

                if (fsidvalid != f.fsidvalid) { EXPECT_EQ(fsidvalid, f.fsidvalid); return false; }
                if (type != f.type) { EXPECT_EQ(type, f.type); return false; }
                if (mIsSymLink != f.mIsSymLink) { EXPECT_EQ(mIsSymLink, f.mIsSymLink); return false; }
                if (retry != f.retry) { EXPECT_EQ(retry, f.retry); return false; }
                if (errorcode != f.errorcode) { EXPECT_EQ(errorcode, f.errorcode); return false; }
                return true;
            }
        };

        // capture results from the ways of gettnig the file info
        std::map<std::string, FileAccessFields > plain_fopen;
        std::map<std::string, FileAccessFields > iterate_fopen;
        std::map<std::string, FileAccessFields > plain_follow_fopen;
        std::map<std::string, FileAccessFields > iterate_follow_fopen;

        FSACCESS_CLASS fsa(makeFsAccess());
        auto localdir = fspathToLocal(iteratePath, fsa);

        std::unique_ptr<FileAccess> fopen_directory(fsa.newfileaccess(false));  // false = don't follow symlinks
        ASSERT_TRUE(fopen_directory->fopen(localdir, true, false));

        // now open and iterate the directory, not following symlinks (either by name or fopen'd directory)
        std::unique_ptr<DirAccess> da(fsa.newdiraccess());
        if (da->dopen(openWithNameOrUseFileAccess ? &localdir : NULL, openWithNameOrUseFileAccess ? NULL : fopen_directory.get(), false))
        {
            nodetype_t type;
            LocalPath itemlocalname;
            while (da->dnext(localdir, itemlocalname, false, &type))
            {
                string leafNameUtf8 = localpathToUtf8Leaf(itemlocalname, fsa);

                std::unique_ptr<FileAccess> plain_fopen_fa(fsa.newfileaccess(false));
                std::unique_ptr<FileAccess> iterate_fopen_fa(fsa.newfileaccess(false));

                LocalPath localpath = localdir;
                localpath.appendWithSeparator(itemlocalname, true);

                ASSERT_TRUE(plain_fopen_fa->fopen(localpath, true, false));
                plain_fopen[leafNameUtf8] = *plain_fopen_fa;

                ASSERT_TRUE(iterate_fopen_fa->fopen(localpath, true, false, da.get()));
                iterate_fopen[leafNameUtf8] = *iterate_fopen_fa;
            }
        }

        std::unique_ptr<FileAccess> fopen_directory2(fsa.newfileaccess(true));  // true = follow symlinks
        ASSERT_TRUE(fopen_directory2->fopen(localdir, true, false));

        // now open and iterate the directory, following symlinks (either by name or fopen'd directory)
        std::unique_ptr<DirAccess> da_follow(fsa.newdiraccess());
        if (da_follow->dopen(openWithNameOrUseFileAccess ? &localdir : NULL, openWithNameOrUseFileAccess ? NULL : fopen_directory2.get(), false))
        {
            nodetype_t type;
            LocalPath itemlocalname;
            while (da_follow->dnext(localdir, itemlocalname, true, &type))
            {
                string leafNameUtf8 = localpathToUtf8Leaf(itemlocalname, fsa);

                std::unique_ptr<FileAccess> plain_follow_fopen_fa(fsa.newfileaccess(true));
                std::unique_ptr<FileAccess> iterate_follow_fopen_fa(fsa.newfileaccess(true));

                LocalPath localpath = localdir;
                localpath.appendWithSeparator(itemlocalname, true);

                ASSERT_TRUE(plain_follow_fopen_fa->fopen(localpath, true, false));
                plain_follow_fopen[leafNameUtf8] = *plain_follow_fopen_fa;

                ASSERT_TRUE(iterate_follow_fopen_fa->fopen(localpath, true, false, da_follow.get()));
                iterate_follow_fopen[leafNameUtf8] = *iterate_follow_fopen_fa;
            }
        }

    #ifdef WIN32
        std::set<std::string> plain_names { "folder", "file.txt" }; // currently on windows, any type of symlink is ignored when iterating directories
        std::set<std::string> follow_names { "folder", "file.txt"};
    #else
        std::set<std::string> plain_names { "folder", "file.txt" };
        std::set<std::string> follow_names { "folder", "file.txt", "folderlink", "filelink.txt" };
    #endif

        ASSERT_EQ(plain_fopen.size(), plain_names.size() + glob_entries);
        ASSERT_EQ(iterate_fopen.size(), plain_names.size() + glob_entries);
        ASSERT_EQ(plain_follow_fopen.size(), follow_names.size() + glob_entries);
        ASSERT_EQ(iterate_follow_fopen.size(), follow_names.size() + glob_entries);

        for (auto& name : follow_names)
        {
            bool expected_non_follow = plain_names.find(name) != plain_names.end();
            bool issymlink = name.find("link") != string::npos;

            if (expected_non_follow)
            {
                ASSERT_TRUE(plain_fopen.find(name) != plain_fopen.end()) << name;
                ASSERT_TRUE(iterate_fopen.find(name) != iterate_fopen.end()) << name;

                auto& plain = plain_fopen[name];
                auto& iterate = iterate_fopen[name];

                ASSERT_EQ(plain, iterate)  << name;
                ASSERT_TRUE(plain.mIsSymLink == issymlink);
            }

            ASSERT_TRUE(plain_follow_fopen.find(name) != plain_follow_fopen.end()) << name;
            ASSERT_TRUE(iterate_follow_fopen.find(name) != iterate_follow_fopen.end()) << name;

            auto& plain_follow = plain_follow_fopen[name];
            auto& iterate_follow = iterate_follow_fopen[name];

            ASSERT_EQ(plain_follow, iterate_follow) << name;
            ASSERT_TRUE(plain_follow.mIsSymLink == issymlink);
        }

        //ASSERT_EQ(plain_fopen["folder"].size, 0);  size field is not set for folders
        ASSERT_EQ(plain_fopen["folder"].type, FOLDERNODE);
        ASSERT_EQ(plain_fopen["folder"].fsidvalid, true);
        ASSERT_EQ(plain_fopen["folder"].mIsSymLink, false);

        ASSERT_EQ(plain_fopen["file.txt"].size, 12);
        ASSERT_EQ(plain_fopen["file.txt"].fsidvalid, true);
        ASSERT_EQ(plain_fopen["file.txt"].type, FILENODE);
        ASSERT_EQ(plain_fopen["file.txt"].mIsSymLink, false);

// on windows and mac and linux, without the follow flag on, directory iteration does not report symlinks (currently)
//
//        //ASSERT_EQ(plain_fopen["folder"].size, 0);  size field is not set for folders
//        ASSERT_EQ(plain_fopen["folderlink"].type, FOLDERNODE);
//        ASSERT_EQ(plain_fopen["folderlink"].fsidvalid, true);
//        ASSERT_EQ(plain_fopen["folderlink"].mIsSymLink, true);
//
//        ASSERT_EQ(plain_fopen["filelink.txt"].size, 12);
//        ASSERT_EQ(plain_fopen["filelink.txt"].fsidvalid, true);
//        ASSERT_EQ(plain_fopen["filelink.txt"].type, FILENODE);
//        ASSERT_EQ(plain_fopen["filelink.txt"].mIsSymLink, true);
//
        ASSERT_TRUE(plain_fopen.find("folderlink") == plain_fopen.end());
        ASSERT_TRUE(plain_fopen.find("filelink.txt") == plain_fopen.end());

        // check the glob flag
        auto localdirGlob = fspathToLocal(iteratePath / "glob1*", fsa);
        std::unique_ptr<DirAccess> da2(fsa.newdiraccess());
        if (da2->dopen(&localdirGlob, NULL, true))
        {
            nodetype_t type;
            LocalPath itemlocalname;
            set<string> remainingExpected { "glob1folder", "glob1file.txt" };
            while (da2->dnext(localdir, itemlocalname, true, &type))
            {
                string leafNameUtf8 = localpathToUtf8Leaf(itemlocalname, fsa);
                ASSERT_EQ(leafNameUtf8.substr(0, 5), string("glob1"));
                ASSERT_TRUE(remainingExpected.find(leafNameUtf8) != remainingExpected.end());
                remainingExpected.erase(leafNameUtf8);
            }
            ASSERT_EQ(remainingExpected.size(), 0u);
        }

    }
}



/**
* @brief TEST_F SdkTestConsoleAutocomplete
*
* Run various tests confirming the console autocomplete will work as expected
*
*/
#ifdef _WIN32

bool cmp(const autocomplete::CompletionState& c, std::vector<std::string>& s)
{
    bool result = true;
    if (c.completions.size() != s.size())
    {
        result = false;
    }
    else
    {
        std::sort(s.begin(), s.end());
        for (size_t i = c.completions.size(); i--; )
        {
            if (c.completions[i].s != s[i])
            {
                result = false;
                break;
            }
        }
    }
    if (!result)
    {
        for (size_t i = 0; i < c.completions.size() || i < s.size(); ++i)
        {
            out() << (i < s.size() ? s[i] : "") << "/" << (i < c.completions.size() ? c.completions[i].s : "");
        }
    }
    return result;
}

TEST_F(SdkTest, SdkTestConsoleAutocomplete)
{
    ASSERT_NO_FATAL_FAILURE(getAccountsForTest(2));
    using namespace autocomplete;

    {
        std::unique_ptr<Either> p(new Either);
        p->Add(sequence(text("cd")));
        p->Add(sequence(text("lcd")));
        p->Add(sequence(text("ls"), opt(flag("-R"))));
        p->Add(sequence(text("lls"), opt(flag("-R")), param("folder")));
        ACN syntax(std::move(p));

        {
            auto r = autoComplete("", 0, syntax, false);
            std::vector<std::string> e{ "cd", "lcd", "ls", "lls" };
            ASSERT_TRUE(cmp(r, e));
        }

        {
            auto r = autoComplete("l", 1, syntax, false);
            std::vector<std::string> e{ "lcd", "ls", "lls" };
            ASSERT_TRUE(cmp(r, e));
        }

        {
            auto r = autoComplete("ll", 2, syntax, false);
            std::vector<std::string> e{ "lls" };
            ASSERT_TRUE(cmp(r, e));
        }

        {
            auto r = autoComplete("lls", 3, syntax, false);
            std::vector<std::string> e{ "lls" };
            ASSERT_TRUE(cmp(r, e));
        }

        {
            auto r = autoComplete("lls ", 4, syntax, false);
            std::vector<std::string> e{ "<folder>" };
            ASSERT_TRUE(cmp(r, e));
        }

        {
            auto r = autoComplete("lls -", 5, syntax, false);
            std::vector<std::string> e{ "-R" };
            ASSERT_TRUE(cmp(r, e));
        }

        {
            auto r = autoComplete("x", 1, syntax, false);
            std::vector<std::string> e{};
            ASSERT_TRUE(cmp(r, e));
        }

        {
            auto r = autoComplete("x ", 2, syntax, false);
            std::vector<std::string> e{};
            ASSERT_TRUE(cmp(r, e));
        }
    }

    ::mega::NodeHandle megaCurDir;

    MegaApiImpl* impl = *((MegaApiImpl**)(((char*)megaApi[0].get()) + sizeof(*megaApi[0].get())) - 1); //megaApi[0]->pImpl;
    MegaClient* client = impl->getMegaClient();


    std::unique_ptr<Either> p(new Either);
    p->Add(sequence(text("cd")));
    p->Add(sequence(text("lcd")));
    p->Add(sequence(text("ls"), opt(flag("-R")), opt(ACN(new MegaFS(true, true, client, &megaCurDir, "")))));
    p->Add(sequence(text("lls"), opt(flag("-R")), opt(ACN(new LocalFS(true, true, "")))));
    ACN syntax(std::move(p));

    error_code e;
    fs::remove_all("test_autocomplete_files", e);

    fs::create_directory("test_autocomplete_files");
    fs::path old_cwd = fs::current_path();
    fs::current_path("test_autocomplete_files");

    fs::create_directory("dir1");
    fs::create_directory("dir1\\sub11");
    fs::create_directory("dir1\\sub12");
    fs::create_directory("dir2");
    fs::create_directory("dir2\\sub21");
    fs::create_directory("dir2\\sub22");
    fs::create_directory("dir2a");
    fs::create_directory("dir2a\\dir space");
    fs::create_directory("dir2a\\dir space\\next");
    fs::create_directory("dir2a\\dir space2");
    fs::create_directory("dir2a\\nospace");

    {
        auto r = autoComplete("ls -R", 5, syntax, false);
        std::vector<std::string> e{"-R"};
        ASSERT_TRUE(cmp(r, e));
    }

    // dos style file completion, local fs
    CompletionTextOut s;

    {
        auto r = autoComplete("lls ", 4, syntax, false);
        std::vector<std::string> e{ "dir1", "dir2", "dir2a" };
        ASSERT_TRUE(cmp(r, e));
        applyCompletion(r, true, 100, s);
        ASSERT_EQ(r.line, "lls dir1");
    }

    {
        auto r = autoComplete("lls di", 6, syntax, false);
        std::vector<std::string> e{ "dir1", "dir2", "dir2a" };
        ASSERT_TRUE(cmp(r, e));
    }

    {
        auto r = autoComplete("lls dir2", 8, syntax, false);
        std::vector<std::string> e{ "dir2", "dir2a" };
        ASSERT_TRUE(cmp(r, e));
    }

    {
        auto r = autoComplete("lls dir2a", 9, syntax, false);
        std::vector<std::string> e{ "dir2a" };
        ASSERT_TRUE(cmp(r, e));
    }

    {
        auto r = autoComplete("lls dir2 something after", 8, syntax, false);
        std::vector<std::string> e{ "dir2", "dir2a" };
        ASSERT_TRUE(cmp(r, e));
    }

    {
        auto r = autoComplete("lls dir2something immeditely after", 8, syntax, false);
        std::vector<std::string> e{ "dir2", "dir2a" };
        ASSERT_TRUE(cmp(r, e));
    }

    {
        auto r = autoComplete("lls dir2\\", 9, syntax, false);
        std::vector<std::string> e{ "dir2\\sub21", "dir2\\sub22" };
        ASSERT_TRUE(cmp(r, e));
    }

    {
        auto r = autoComplete("lls dir2\\.\\", 11, syntax, false);
        std::vector<std::string> e{ "dir2\\.\\sub21", "dir2\\.\\sub22" };
        ASSERT_TRUE(cmp(r, e));
    }

    {
        auto r = autoComplete("lls dir2\\..", 11, syntax, false);
        std::vector<std::string> e{ "dir2\\.." };
        ASSERT_TRUE(cmp(r, e));
    }

    {
        auto r = autoComplete("lls dir2\\..\\", 12, syntax, false);
        std::vector<std::string> e{ "dir2\\..\\dir1", "dir2\\..\\dir2", "dir2\\..\\dir2a" };
        ASSERT_TRUE(cmp(r, e));
        applyCompletion(r, true, 100, s);
        ASSERT_EQ(r.line, "lls dir2\\..\\dir1");
        applyCompletion(r, true, 100, s);
        ASSERT_EQ(r.line, "lls dir2\\..\\dir2");
        applyCompletion(r, true, 100, s);
        ASSERT_EQ(r.line, "lls dir2\\..\\dir2a");
        applyCompletion(r, true, 100, s);
        ASSERT_EQ(r.line, "lls dir2\\..\\dir1");
        applyCompletion(r, false, 100, s);
        ASSERT_EQ(r.line, "lls dir2\\..\\dir2a");
        applyCompletion(r, false, 100, s);
        ASSERT_EQ(r.line, "lls dir2\\..\\dir2");
    }

    {
        auto r = autoComplete("lls dir2a\\", 10, syntax, false);
        applyCompletion(r, false, 100, s);
        ASSERT_EQ(r.line, "lls dir2a\\nospace");
        applyCompletion(r, false, 100, s);
        ASSERT_EQ(r.line, "lls \"dir2a\\dir space2\"");
        applyCompletion(r, false, 100, s);
        ASSERT_EQ(r.line, "lls \"dir2a\\dir space\"");
        applyCompletion(r, false, 100, s);
        ASSERT_EQ(r.line, "lls dir2a\\nospace");
    }

    {
        auto r = autoComplete("lls \"dir\"1\\", 11, syntax, false);
        applyCompletion(r, true, 100, s);
        ASSERT_EQ(r.line, "lls \"dir1\\sub11\"");
    }

    {
        auto r = autoComplete("lls dir1\\\"..\\dir2\\\"", std::string::npos, syntax, false);
        applyCompletion(r, true, 100, s);
        ASSERT_EQ(r.line, "lls \"dir1\\..\\dir2\\sub21\"");
    }

    {
        auto r = autoComplete("lls c:\\prog", std::string::npos, syntax, false);
        applyCompletion(r, true, 100, s);
        ASSERT_EQ(r.line, "lls \"c:\\Program Files\"");
        applyCompletion(r, true, 100, s);
        ASSERT_EQ(r.line, "lls \"c:\\Program Files (x86)\"");
    }

    {
        auto r = autoComplete("lls \"c:\\program files \"", std::string::npos, syntax, false);
        applyCompletion(r, true, 100, s);
        ASSERT_EQ(r.line, "lls \"c:\\Program Files (x86)\"");
    }

    // unix style completions, local fs

    {
        auto r = autoComplete("lls ", 4, syntax, true);
        std::vector<std::string> e{ "dir1\\", "dir2\\", "dir2a\\" };
        ASSERT_TRUE(cmp(r, e));
        applyCompletion(r, true, 100, s);
        ASSERT_EQ(r.line, "lls dir");
    }

    {
        auto r = autoComplete("lls di", 6, syntax, true);
        std::vector<std::string> e{ "dir1\\", "dir2\\", "dir2a\\" };
        ASSERT_TRUE(cmp(r, e));
        applyCompletion(r, true, 100, s);
        ASSERT_EQ(r.line, "lls dir");
    }

    {
        auto r = autoComplete("lls dir2", 8, syntax, true);
        std::vector<std::string> e{ "dir2\\", "dir2a\\" };
        ASSERT_TRUE(cmp(r, e));
        applyCompletion(r, true, 100, s);
        ASSERT_EQ(r.line, "lls dir2");
    }

    {
        auto r = autoComplete("lls dir2a", 9, syntax, true);
        std::vector<std::string> e{ "dir2a\\" };
        ASSERT_TRUE(cmp(r, e));
        applyCompletion(r, true, 100, s);
        ASSERT_EQ(r.line, "lls dir2a\\");
    }

    {
        auto r = autoComplete("lls dir2 something after", 8, syntax, true);
        std::vector<std::string> e{ "dir2\\", "dir2a\\" };
        ASSERT_TRUE(cmp(r, e));
        applyCompletion(r, true, 100, s);
        ASSERT_EQ(r.line, "lls dir2 something after");
    }

    {
        auto r = autoComplete("lls dir2asomething immediately after", 9, syntax, true);
        std::vector<std::string> e{ "dir2a\\" };
        ASSERT_TRUE(cmp(r, e));
        applyCompletion(r, true, 100, s);
        ASSERT_EQ(r.line, "lls dir2a\\something immediately after");
    }

    {
        auto r = autoComplete("lls dir2\\", 9, syntax, true);
        std::vector<std::string> e{ "dir2\\sub21\\", "dir2\\sub22\\" };
        ASSERT_TRUE(cmp(r, e));
        applyCompletion(r, true, 100, s);
        ASSERT_EQ(r.line, "lls dir2\\sub2");
        auto rr = autoComplete("lls dir2\\sub22", 14, syntax, true);
        applyCompletion(rr, true, 100, s);
        ASSERT_EQ(rr.line, "lls dir2\\sub22\\");
    }

    {
        auto r = autoComplete("lls dir2\\.\\", 11, syntax, true);
        std::vector<std::string> e{ "dir2\\.\\sub21\\", "dir2\\.\\sub22\\" };
        ASSERT_TRUE(cmp(r, e));
        applyCompletion(r, true, 100, s);
        ASSERT_EQ(r.line, "lls dir2\\.\\sub2");
    }

    {
        auto r = autoComplete("lls dir2\\..", 11, syntax, true);
        std::vector<std::string> e{ "dir2\\..\\" };
        ASSERT_TRUE(cmp(r, e));
        applyCompletion(r, true, 100, s);
        ASSERT_EQ(r.line, "lls dir2\\..\\");
    }

    {
        auto r = autoComplete("lls dir2\\..\\", 12, syntax, true);
        std::vector<std::string> e{ "dir2\\..\\dir1\\", "dir2\\..\\dir2\\", "dir2\\..\\dir2a\\" };
        ASSERT_TRUE(cmp(r, e));
        applyCompletion(r, true, 100, s);
        ASSERT_EQ(r.line, "lls dir2\\..\\dir");
    }

    {
        auto r = autoComplete("lls dir2\\..\\", 12, syntax, true);
        std::vector<std::string> e{ "dir2\\..\\dir1\\", "dir2\\..\\dir2\\", "dir2\\..\\dir2a\\" };
        ASSERT_TRUE(cmp(r, e));
        applyCompletion(r, true, 100, s);
        ASSERT_EQ(r.line, "lls dir2\\..\\dir");
    }

    {
        auto r = autoComplete("lls dir2a\\d", 11, syntax, true);
        applyCompletion(r, true, 100, s);
        ASSERT_EQ(r.line, "lls \"dir2a\\dir space\"");
        auto rr = autoComplete("lls \"dir2a\\dir space\"\\", std::string::npos, syntax, false);
        applyCompletion(rr, true, 100, s);
        ASSERT_EQ(rr.line, "lls \"dir2a\\dir space\\next\"");
    }

    {
        auto r = autoComplete("lls \"dir\"1\\", std::string::npos, syntax, true);
        applyCompletion(r, true, 100, s);
        ASSERT_EQ(r.line, "lls \"dir1\\sub1\"");
    }

    {
        auto r = autoComplete("lls dir1\\\"..\\dir2\\\"", std::string::npos, syntax, true);
        applyCompletion(r, true, 100, s);
        ASSERT_EQ(r.line, "lls \"dir1\\..\\dir2\\sub2\"");
    }

    {
        auto r = autoComplete("lls c:\\prog", std::string::npos, syntax, true);
        applyCompletion(r, true, 100, s);
        ASSERT_EQ(r.line, "lls c:\\program");
    }

    {
        auto r = autoComplete("lls \"c:\\program files \"", std::string::npos, syntax, true);
        applyCompletion(r, true, 100, s);
        ASSERT_EQ(r.line, "lls \"c:\\program files (x86)\\\"");
    }

    {
        auto r = autoComplete("lls 'c:\\program files '", std::string::npos, syntax, true);
        applyCompletion(r, true, 100, s);
        ASSERT_EQ(r.line, "lls 'c:\\program files (x86)\\'");
    }

    // mega dir setup

    MegaNode *rootnode = megaApi[0]->getRootNode();
    auto nh = createFolder(0, "test_autocomplete_megafs", rootnode);
    ASSERT_NE(nh, UNDEF);
    MegaNode *n0 = megaApi[0]->getNodeByHandle(nh);

    megaCurDir = NodeHandle().set6byte(nh);

    nh = createFolder(0, "dir1", n0);
    ASSERT_NE(nh, UNDEF);
    MegaNode *n1 = megaApi[0]->getNodeByHandle(nh);
    ASSERT_NE(createFolder(0, "sub11", n1), UNDEF);
    ASSERT_NE(createFolder(0, "sub12", n1), UNDEF);

    nh = createFolder(0, "dir2", n0);
    ASSERT_NE(nh, UNDEF);
    MegaNode *n2 = megaApi[0]->getNodeByHandle(nh);
    ASSERT_NE(createFolder(0, "sub21", n2), UNDEF);
    ASSERT_NE(createFolder(0, "sub22", n2), UNDEF);

    nh = createFolder(0, "dir2a", n0);
    ASSERT_NE(nh, UNDEF);
    MegaNode *n3 = megaApi[0]->getNodeByHandle(nh);

    nh = createFolder(0, "dir space", n3);
    ASSERT_NE(nh, UNDEF);

    MegaNode *n31 = megaApi[0]->getNodeByHandle(nh);

    ASSERT_NE(createFolder(0, "dir space2", n3), UNDEF);
    ASSERT_NE(createFolder(0, "nospace", n3), UNDEF);
    ASSERT_NE(createFolder(0, "next", n31), UNDEF);


    // dos style mega FS completions

    {
        auto r = autoComplete("ls ", std::string::npos, syntax, false);
        std::vector<std::string> e{ "dir1", "dir2", "dir2a" };
        ASSERT_TRUE(cmp(r, e));
        applyCompletion(r, true, 100, s);
        ASSERT_EQ(r.line, "ls dir1");
    }

    {
        auto r = autoComplete("ls di", std::string::npos, syntax, false);
        std::vector<std::string> e{ "dir1", "dir2", "dir2a" };
        ASSERT_TRUE(cmp(r, e));
    }

    {
        auto r = autoComplete("ls dir2", std::string::npos, syntax, false);
        std::vector<std::string> e{ "dir2", "dir2a" };
        ASSERT_TRUE(cmp(r, e));
    }

    {
        auto r = autoComplete("ls dir2a", std::string::npos, syntax, false);
        std::vector<std::string> e{ "dir2a" };
        ASSERT_TRUE(cmp(r, e));
    }

    {
        auto r = autoComplete("ls dir2 something after", 7, syntax, false);
        std::vector<std::string> e{ "dir2", "dir2a" };
        ASSERT_TRUE(cmp(r, e));
    }

    {
        auto r = autoComplete("ls dir2something immeditely after", 7, syntax, false);
        std::vector<std::string> e{ "dir2", "dir2a" };
        ASSERT_TRUE(cmp(r, e));
    }

    {
        auto r = autoComplete("ls dir2/", std::string::npos, syntax, false);
        std::vector<std::string> e{ "dir2/sub21", "dir2/sub22" };
        ASSERT_TRUE(cmp(r, e));
    }

    {
        auto r = autoComplete("ls dir2/./", std::string::npos, syntax, false);
        std::vector<std::string> e{ "dir2/./sub21", "dir2/./sub22" };
        ASSERT_TRUE(cmp(r, e));
    }

    {
        auto r = autoComplete("ls dir2/..", std::string::npos, syntax, false);
        std::vector<std::string> e{ "dir2/.." };
        ASSERT_TRUE(cmp(r, e));
    }

    {
        auto r = autoComplete("ls dir2/../", std::string::npos, syntax, false);
        std::vector<std::string> e{ "dir2/../dir1", "dir2/../dir2", "dir2/../dir2a" };
        ASSERT_TRUE(cmp(r, e));
        applyCompletion(r, true, 100, s);
        ASSERT_EQ(r.line, "ls dir2/../dir1");
        applyCompletion(r, true, 100, s);
        ASSERT_EQ(r.line, "ls dir2/../dir2");
        applyCompletion(r, true, 100, s);
        ASSERT_EQ(r.line, "ls dir2/../dir2a");
        applyCompletion(r, true, 100, s);
        ASSERT_EQ(r.line, "ls dir2/../dir1");
        applyCompletion(r, false, 100, s);
        ASSERT_EQ(r.line, "ls dir2/../dir2a");
        applyCompletion(r, false, 100, s);
        ASSERT_EQ(r.line, "ls dir2/../dir2");
    }

    {
        auto r = autoComplete("ls dir2a/", std::string::npos, syntax, false);
        applyCompletion(r, false, 100, s);
        ASSERT_EQ(r.line, "ls dir2a/nospace");
        applyCompletion(r, false, 100, s);
        ASSERT_EQ(r.line, "ls \"dir2a/dir space2\"");
        applyCompletion(r, false, 100, s);
        ASSERT_EQ(r.line, "ls \"dir2a/dir space\"");
        applyCompletion(r, false, 100, s);
        ASSERT_EQ(r.line, "ls dir2a/nospace");
    }

    {
        auto r = autoComplete("ls \"dir\"1/", std::string::npos, syntax, false);
        applyCompletion(r, true, 100, s);
        ASSERT_EQ(r.line, "ls \"dir1/sub11\"");
    }

    {
        auto r = autoComplete("ls dir1/\"../dir2/\"", std::string::npos, syntax, false);
        applyCompletion(r, true, 100, s);
        ASSERT_EQ(r.line, "ls \"dir1/../dir2/sub21\"");
    }

    {
        auto r = autoComplete("ls /test_autocomplete_meg", std::string::npos, syntax, false);
        applyCompletion(r, true, 100, s);
        ASSERT_EQ(r.line, "ls /test_autocomplete_megafs");
    }

    // unix style mega FS completions

    {
        auto r = autoComplete("ls ", std::string::npos, syntax, true);
        std::vector<std::string> e{ "dir1/", "dir2/", "dir2a/" };
        ASSERT_TRUE(cmp(r, e));
        applyCompletion(r, true, 100, s);
        ASSERT_EQ(r.line, "ls dir");
    }

    {
        auto r = autoComplete("ls di", std::string::npos, syntax, true);
        std::vector<std::string> e{ "dir1/", "dir2/", "dir2a/" };
        ASSERT_TRUE(cmp(r, e));
        applyCompletion(r, true, 100, s);
        ASSERT_EQ(r.line, "ls dir");
    }

    {
        auto r = autoComplete("ls dir2", std::string::npos, syntax, true);
        std::vector<std::string> e{ "dir2/", "dir2a/" };
        ASSERT_TRUE(cmp(r, e));
        applyCompletion(r, true, 100, s);
        ASSERT_EQ(r.line, "ls dir2");
    }

    {
        auto r = autoComplete("ls dir2a", std::string::npos, syntax, true);
        std::vector<std::string> e{ "dir2a/" };
        ASSERT_TRUE(cmp(r, e));
        applyCompletion(r, true, 100, s);
        ASSERT_EQ(r.line, "ls dir2a/");
    }

    {
        auto r = autoComplete("ls dir2 something after", 7, syntax, true);
        std::vector<std::string> e{ "dir2/", "dir2a/" };
        ASSERT_TRUE(cmp(r, e));
        applyCompletion(r, true, 100, s);
        ASSERT_EQ(r.line, "ls dir2 something after");
    }

    {
        auto r = autoComplete("ls dir2asomething immediately after", 8, syntax, true);
        std::vector<std::string> e{ "dir2a/" };
        ASSERT_TRUE(cmp(r, e));
        applyCompletion(r, true, 100, s);
        ASSERT_EQ(r.line, "ls dir2a/something immediately after");
    }

    {
        auto r = autoComplete("ls dir2/", std::string::npos, syntax, true);
        std::vector<std::string> e{ "dir2/sub21/", "dir2/sub22/" };
        ASSERT_TRUE(cmp(r, e));
        applyCompletion(r, true, 100, s);
        ASSERT_EQ(r.line, "ls dir2/sub2");
        auto rr = autoComplete("ls dir2/sub22", std::string::npos, syntax, true);
        applyCompletion(rr, true, 100, s);
        ASSERT_EQ(rr.line, "ls dir2/sub22/");
    }

    {
        auto r = autoComplete("ls dir2/./", std::string::npos, syntax, true);
        std::vector<std::string> e{ "dir2/./sub21/", "dir2/./sub22/" };
        ASSERT_TRUE(cmp(r, e));
        applyCompletion(r, true, 100, s);
        ASSERT_EQ(r.line, "ls dir2/./sub2");
    }

    {
        auto r = autoComplete("ls dir2/..", std::string::npos, syntax, true);
        std::vector<std::string> e{ "dir2/../" };
        ASSERT_TRUE(cmp(r, e));
        applyCompletion(r, true, 100, s);
        ASSERT_EQ(r.line, "ls dir2/../");
    }

    {
        auto r = autoComplete("ls dir2/../", std::string::npos, syntax, true);
        std::vector<std::string> e{ "dir2/../dir1/", "dir2/../dir2/", "dir2/../dir2a/" };
        ASSERT_TRUE(cmp(r, e));
        applyCompletion(r, true, 100, s);
        ASSERT_EQ(r.line, "ls dir2/../dir");
    }

    {
        auto r = autoComplete("ls dir2/../", std::string::npos, syntax, true);
        std::vector<std::string> e{ "dir2/../dir1/", "dir2/../dir2/", "dir2/../dir2a/" };
        ASSERT_TRUE(cmp(r, e));
        applyCompletion(r, true, 100, s);
        ASSERT_EQ(r.line, "ls dir2/../dir");
    }

    {
        auto r = autoComplete("ls dir2a/d", std::string::npos, syntax, true);
        applyCompletion(r, true, 100, s);
        ASSERT_EQ(r.line, "ls \"dir2a/dir space\"");
        auto rr = autoComplete("ls \"dir2a/dir space\"/", std::string::npos, syntax, false);
        applyCompletion(rr, true, 100, s);
        ASSERT_EQ(rr.line, "ls \"dir2a/dir space/next\"");
    }

    {
        auto r = autoComplete("ls \"dir\"1/", std::string::npos, syntax, true);
        applyCompletion(r, true, 100, s);
        ASSERT_EQ(r.line, "ls \"dir1/sub1\"");
    }

    {
        auto r = autoComplete("ls dir1/\"../dir2/\"", std::string::npos, syntax, true);
        applyCompletion(r, true, 100, s);
        ASSERT_EQ(r.line, "ls \"dir1/../dir2/sub2\"");
    }

    {
        auto r = autoComplete("ls /test_autocomplete_meg", std::string::npos, syntax, true);
        applyCompletion(r, true, 100, s);
        ASSERT_EQ(r.line, "ls /test_autocomplete_megafs/");
        r = autoComplete(r.line + "dir2a", std::string::npos, syntax, true);
        applyCompletion(r, true, 100, s);
        ASSERT_EQ(r.line, "ls /test_autocomplete_megafs/dir2a/");
        r = autoComplete(r.line + "d", std::string::npos, syntax, true);
        applyCompletion(r, true, 100, s);
        ASSERT_EQ(r.line, "ls \"/test_autocomplete_megafs/dir2a/dir space\"");
    }

    fs::current_path(old_cwd);

}
#endif

#ifdef ENABLE_CHAT

/**
 * @brief TEST_F SdkTestChat
 *
 * Initialize a test scenario by:
 *
 * - Setting a new contact to chat with
 *
 * Performs different operations related to chats:
 *
 * - Fetch the list of available chats
 * - Create a group chat
 * - Remove a peer from the chat
 * - Invite a contact to a chat
 * - Get the user-specific URL for the chat
 * - Update permissions of an existing peer in a chat
 */
TEST_F(SdkTest, SdkTestChat)
{
    LOG_info << "___TEST Chat___";
    ASSERT_NO_FATAL_FAILURE(getAccountsForTest(2));

    // --- Send a new contact request ---

    string message = "Hi contact. This is a testing message";

    mApi[1].contactRequestUpdated = false;
    ASSERT_NO_FATAL_FAILURE( inviteContact(0, mApi[1].email, message, MegaContactRequest::INVITE_ACTION_ADD) );
    ASSERT_TRUE( waitForResponse(&mApi[1].contactRequestUpdated) )   // at the target side (auxiliar account)
            << "Contact request update not received after " << maxTimeout << " seconds";
    // if there were too many invitations within a short period of time, the invitation can be rejected by
    // the API with `API_EOVERQUOTA = -17` as counter spamming meassure (+500 invites in the last 50 days)

    // --- Accept a contact invitation ---

    ASSERT_NO_FATAL_FAILURE( getContactRequest(1, false) );

    mApi[0].contactRequestUpdated = mApi[1].contactRequestUpdated = false;
    ASSERT_NO_FATAL_FAILURE( replyContact(mApi[1].cr.get(), MegaContactRequest::REPLY_ACTION_ACCEPT) );
    ASSERT_TRUE( waitForResponse(&mApi[1].contactRequestUpdated) )   // at the target side (auxiliar account)
            << "Contact request update not received after " << maxTimeout << " seconds";
    ASSERT_TRUE( waitForResponse(&mApi[0].contactRequestUpdated) )   // at the target side (main account)
            << "Contact request update not received after " << maxTimeout << " seconds";

    mApi[1].cr.reset();


    // --- Check list of available chats --- (fetch is done at SetUp())

    size_t numChats = mApi[0].chats.size();      // permanent chats cannot be deleted, so they're kept forever


    // --- Create a group chat ---

    MegaTextChatPeerList *peers;
    handle h;
    bool group;

    h = megaApi[1]->getMyUser()->getHandle();
    peers = MegaTextChatPeerList::createInstance();//new MegaTextChatPeerListPrivate();
    peers->addPeer(h, PRIV_STANDARD);
    group = true;

    mApi[1].chatUpdated = false;
    mApi[0].requestFlags[MegaRequest::TYPE_CHAT_CREATE] = false;
    ASSERT_NO_FATAL_FAILURE( createChat(group, peers) );
    ASSERT_TRUE( waitForResponse(&mApi[0].requestFlags[MegaRequest::TYPE_CHAT_CREATE]) )
            << "Cannot create a new chat";
    ASSERT_EQ(MegaError::API_OK, mApi[0].lastError) << "Chat creation failed (error: " << mApi[0].lastError << ")";
    ASSERT_TRUE( waitForResponse(&mApi[1].chatUpdated ))   // at the target side (auxiliar account)
            << "Chat update not received after " << maxTimeout << " seconds";

    MegaHandle chatid = mApi[0].chatid;   // set at onRequestFinish() of chat creation request

    delete peers;

    // check the new chat information
    ASSERT_EQ(mApi[0].chats.size(), ++numChats) << "Unexpected received number of chats";
    ASSERT_TRUE(mApi[1].chatUpdated) << "The peer didn't receive notification of the chat creation";


    // --- Remove a peer from the chat ---

    mApi[1].chatUpdated = false;
    mApi[0].requestFlags[MegaRequest::TYPE_CHAT_REMOVE] = false;
    megaApi[0]->removeFromChat(chatid, h);
    ASSERT_TRUE( waitForResponse(&mApi[0].requestFlags[MegaRequest::TYPE_CHAT_REMOVE]) )
            << "Chat remove failed after " << maxTimeout << " seconds";
    ASSERT_EQ(MegaError::API_OK, mApi[0].lastError) << "Removal of chat peer failed (error: " << mApi[0].lastError << ")";
    int numpeers = mApi[0].chats[chatid]->getPeerList() ? mApi[0].chats[chatid]->getPeerList()->size() : 0;
    ASSERT_EQ(numpeers, 0) << "Wrong number of peers in the list of peers";
    ASSERT_TRUE( waitForResponse(&mApi[1].chatUpdated) )   // at the target side (auxiliar account)
            << "Didn't receive notification of the peer removal after " << maxTimeout << " seconds";


    // --- Invite a contact to a chat ---

    mApi[1].chatUpdated = false;
    mApi[0].requestFlags[MegaRequest::TYPE_CHAT_INVITE] = false;
    megaApi[0]->inviteToChat(chatid, h, PRIV_STANDARD);
    ASSERT_TRUE( waitForResponse(&mApi[0].requestFlags[MegaRequest::TYPE_CHAT_INVITE]) )
            << "Chat invitation failed after " << maxTimeout << " seconds";
    ASSERT_EQ(MegaError::API_OK, mApi[0].lastError) << "Invitation of chat peer failed (error: " << mApi[0].lastError << ")";
    numpeers = mApi[0].chats[chatid]->getPeerList() ? mApi[0].chats[chatid]->getPeerList()->size() : 0;
    ASSERT_EQ(numpeers, 1) << "Wrong number of peers in the list of peers";
    ASSERT_TRUE( waitForResponse(&mApi[1].chatUpdated) )   // at the target side (auxiliar account)
            << "The peer didn't receive notification of the invitation after " << maxTimeout << " seconds";


    // --- Get the user-specific URL for the chat ---

    mApi[0].requestFlags[MegaRequest::TYPE_CHAT_URL] = false;
    megaApi[0]->getUrlChat(chatid);
    ASSERT_TRUE( waitForResponse(&mApi[0].requestFlags[MegaRequest::TYPE_CHAT_URL]) )
            << "Retrieval of chat URL failed after " << maxTimeout << " seconds";
    ASSERT_EQ(MegaError::API_OK, mApi[0].lastError) << "Retrieval of chat URL failed (error: " << mApi[0].lastError << ")";


    // --- Update Permissions of an existing peer in the chat

    mApi[1].chatUpdated = false;
    mApi[0].requestFlags[MegaRequest::TYPE_CHAT_UPDATE_PERMISSIONS] = false;
    megaApi[0]->updateChatPermissions(chatid, h, PRIV_RO);
    ASSERT_TRUE( waitForResponse(&mApi[0].requestFlags[MegaRequest::TYPE_CHAT_UPDATE_PERMISSIONS]) )
            << "Update chat permissions failed after " << maxTimeout << " seconds";
    ASSERT_EQ(MegaError::API_OK, mApi[0].lastError) << "Update of chat permissions failed (error: " << mApi[0].lastError << ")";
    ASSERT_TRUE( waitForResponse(&mApi[1].chatUpdated) )   // at the target side (auxiliar account)
            << "The peer didn't receive notification of the invitation after " << maxTimeout << " seconds";

}
#endif

class myMIS : public MegaInputStream
{
public:
    int64_t size;
    ifstream ifs;

    myMIS(const char* filename)
        : ifs(filename, ios::binary)
    {
        ifs.seekg(0, ios::end);
        size = ifs.tellg();
        ifs.seekg(0, ios::beg);
    }
    virtual int64_t getSize() { return size; }

    virtual bool read(char *buffer, size_t size) {
        if (buffer)
        {
            ifs.read(buffer, size);
        }
        else
        {
            ifs.seekg(size, ios::cur);
        }
        return !ifs.fail();
    }
};


TEST_F(SdkTest, SdkTestFingerprint)
{
    LOG_info << "___TEST fingerprint stream/file___";
    ASSERT_NO_FATAL_FAILURE(getAccountsForTest(2));

    int filesizes[] = { 10, 100, 1000, 10000, 100000, 10000000 };
    string expected[] = {
        "DAQoBAMCAQQDAgEEAwAAAAAAAAQAypo7",
        "DAWQjMO2LBXoNwH_agtF8CX73QQAypo7",
        "EAugDFlhW_VTCMboWWFb9VMIxugQAypo7",
        "EAhAnWCqOGBx0gGOWe7N6wznWRAQAypo7",
        "GA6CGAQFLOwb40BGchttx22PvhZ5gQAypo7",
        "GA4CWmAdW1TwQ-bddEIKTmSDv0b2QQAypo7",
    };

    FSACCESS_CLASS fsa(makeFsAccess());
    string name = "testfile";
    LocalPath localname = LocalPath::fromPath(name, fsa);

    int value = 0x01020304;
    for (int i = sizeof filesizes / sizeof filesizes[0]; i--; )
    {
        {
            ofstream ofs(name.c_str(), ios::binary);
            char s[8192];
            ofs.rdbuf()->pubsetbuf(s, sizeof s);
            for (int j = filesizes[i] / sizeof(value); j-- ; ) ofs.write((char*)&value, sizeof(value));
            ofs.write((char*)&value, filesizes[i] % sizeof(value));
        }

        fsa.setmtimelocal(localname, 1000000000);

        string streamfp, filefp;
        {
            m_time_t mtime = 0;
            {
                auto nfa = fsa.newfileaccess();
                nfa->fopen(localname);
                mtime = nfa->mtime;
            }

            myMIS mis(name.c_str());
            streamfp.assign(megaApi[0]->getFingerprint(&mis, mtime));
        }

        filefp = megaApi[0]->getFingerprint(name.c_str());

        ASSERT_EQ(streamfp, filefp);
        ASSERT_EQ(streamfp, expected[i]);
    }
}


static void incrementFilename(string& s)
{
    if (s.size() > 2)
    {
        if (isdigit(s[s.size() - 2]) | !isdigit(s[s.size() - 1]))
        {
            s += "00";
        }
        else
        {
            s[s.size() - 1] += 1;
            if (s[s.size() - 1] > '9')
            {
                s[s.size() - 1] -= 1;
                s[s.size() - 2] += 1;
            }
        }
    }
}

struct second_timer
{
    m_time_t t;
    m_time_t pause_t;
    second_timer() { t = m_time(); }
    void reset () { t = m_time(); }
    void pause() { pause_t = m_time(); }
    void resume() { t += m_time() - pause_t; }
    size_t elapsed() { return size_t(m_time() - t); }
};

namespace mega
{
    class DebugTestHook
    {
    public:
        static int countdownToOverquota;
        static int countdownTo404;
        static int countdownTo403;
        static int countdownToTimeout;
        static bool isRaid;
        static bool isRaidKnown;

        static void onSetIsRaid_morechunks(::mega::RaidBufferManager* tbm)
        {

            unsigned oldvalue = tbm->raidLinesPerChunk;
            tbm->raidLinesPerChunk /= 4;
            LOG_info << "adjusted raidlinesPerChunk from " << oldvalue << " to " << tbm->raidLinesPerChunk;
        }

        static bool  onHttpReqPost509(HttpReq* req)
        {
            if (req->type == REQ_BINARY)
            {
                if (countdownToOverquota-- == 0) {
                    req->httpstatus = 509;
                    req->timeleft = 30;  // in seconds
                    req->status = REQ_FAILURE;

                    LOG_info << "SIMULATING HTTP GET 509 OVERQUOTA";
                    return true;
                }
            }
            return false;
        }

        static bool  onHttpReqPost404Or403(HttpReq* req)
        {
            if (req->type == REQ_BINARY)
            {
                if (countdownTo404-- == 0) {
                    req->httpstatus = 404;
                    req->status = REQ_FAILURE;

                    LOG_info << "SIMULATING HTTP GET 404";
                    return true;
                }
                if (countdownTo403-- == 0) {
                    req->httpstatus = 403;
                    req->status = REQ_FAILURE;

                    LOG_info << "SIMULATING HTTP GET 403";
                    return true;
                }
            }
            return false;
        }


        static bool  onHttpReqPostTimeout(HttpReq* req)
        {
            if (req->type == REQ_BINARY)
            {
                if (countdownToTimeout-- == 0) {
                    req->lastdata = Waiter::ds;
                    req->status = REQ_INFLIGHT;

                    LOG_info << "SIMULATING HTTP TIMEOUT (timeout period begins now)";
                    return true;
                }
            }
            return false;
        }

        static void onSetIsRaid(::mega::RaidBufferManager* tbm)
        {
            isRaid = tbm->isRaid();
            isRaidKnown = true;
        }

        static bool resetForTests()
        {
#ifdef MEGASDK_DEBUG_TEST_HOOKS_ENABLED
            globalMegaTestHooks = MegaTestHooks(); // remove any callbacks set in other tests
            countdownToOverquota = 3;
            countdownTo404 = 5;
            countdownTo403 = 10;
            countdownToTimeout = 15;
            isRaid = false;
            isRaidKnown = false;
            return true;
#else
            return false;
#endif
        }

        static void onSetIsRaid_smallchunks10(::mega::RaidBufferManager* tbm)
        {
            tbm->raidLinesPerChunk = 10;
        }

    };

    int DebugTestHook::countdownToOverquota = 3;
    bool DebugTestHook::isRaid = false;
    bool DebugTestHook::isRaidKnown = false;
    int DebugTestHook::countdownTo404 = 5;
    int DebugTestHook::countdownTo403 = 10;
    int DebugTestHook::countdownToTimeout = 15;

}


/**
* @brief TEST_F SdkTestCloudraidTransfers
*
* - Download our well-known cloudraid file with standard settings
* - Download our well-known cloudraid file, but this time with small chunk sizes and periodically pausing and unpausing
* - Download our well-known cloudraid file, but this time with small chunk sizes and periodically destrying the megaApi object, then recreating and Resuming (with session token)
*
*/

#ifdef DEBUG
TEST_F(SdkTest, SdkTestCloudraidTransfers)
{
    LOG_info << "___TEST Cloudraid transfers___";
    ASSERT_NO_FATAL_FAILURE(getAccountsForTest(2));

    ASSERT_TRUE(DebugTestHook::resetForTests()) << "SDK test hooks are not enabled in release mode";

    MegaNode *rootnode = megaApi[0]->getRootNode();

    ASSERT_NO_FATAL_FAILURE(importPublicLink(0, MegaClient::MEGAURL+"/#!zAJnUTYD!8YE5dXrnIEJ47NdDfFEvqtOefhuDMphyae0KY5zrhns", rootnode));
    MegaHandle imported_file_handle = mApi[0].h;

    MegaNode *nimported = megaApi[0]->getNodeByHandle(imported_file_handle);


    string filename = DOTSLASH "cloudraid_downloaded_file.sdktest";
    deleteFile(filename.c_str());

    // plain cloudraid download
    mApi[0].transferFlags[MegaTransfer::TYPE_DOWNLOAD] = false;
    megaApi[0]->startDownload(nimported, filename.c_str());
    ASSERT_TRUE(waitForResponse(&mApi[0].transferFlags[MegaTransfer::TYPE_DOWNLOAD], 600))
        << "Download cloudraid transfer failed after " << maxTimeout << " seconds";
    ASSERT_EQ(MegaError::API_OK, mApi[0].lastError) << "Cannot download the cloudraid file (error: " << mApi[0].lastError << ")";


    // cloudraid download with periodic pause and resume

    incrementFilename(filename);
    deleteFile(filename.c_str());

    // smaller chunk sizes so we can get plenty of pauses
    #ifdef MEGASDK_DEBUG_TEST_HOOKS_ENABLED
    globalMegaTestHooks.onSetIsRaid = ::mega::DebugTestHook::onSetIsRaid_morechunks;
    #endif

    // plain cloudraid download
    {
        onTransferUpdate_progress = 0;
        onTransferUpdate_filesize = 0;
        mApi[0].transferFlags[MegaTransfer::TYPE_DOWNLOAD] = false;
        megaApi[0]->startDownload(nimported, filename.c_str());

        m_off_t lastprogress = 0, pausecount = 0;
        second_timer t;
        while (t.elapsed() < 60 && (onTransferUpdate_filesize == 0 || onTransferUpdate_progress < onTransferUpdate_filesize))
        {
            if (onTransferUpdate_progress > lastprogress)
            {
                megaApi[0]->pauseTransfers(true);
                pausecount += 1;
                WaitMillisec(100);
                megaApi[0]->pauseTransfers(false);
                lastprogress = onTransferUpdate_progress;
            }
            WaitMillisec(100);
        }
        ASSERT_LT(t.elapsed(), 60u) << "timed out downloading cloudraid file";
        ASSERT_GE(onTransferUpdate_filesize, 0u);
        ASSERT_TRUE(onTransferUpdate_progress == onTransferUpdate_filesize);
        ASSERT_GE(pausecount, 3);
        ASSERT_TRUE(waitForResponse(&mApi[0].transferFlags[MegaTransfer::TYPE_DOWNLOAD], 30))<< "Download cloudraid transfer with pauses failed";
        ASSERT_EQ(MegaError::API_OK, mApi[0].lastError) << "Cannot download the cloudraid file (error: " << mApi[0].lastError << ")";
    }


    incrementFilename(filename);
    deleteFile(filename.c_str());

    // cloudraid download with periodic full exit and resume from session ID
    // plain cloudraid download
    {
        megaApi[0]->setMaxDownloadSpeed(32 * 1024 * 1024 * 8 / 30); // should take 30 seconds, not counting exit/resume session
        mApi[0].transferFlags[MegaTransfer::TYPE_DOWNLOAD] = false;
        megaApi[0]->startDownload(nimported, filename.c_str());

        std::string sessionId = megaApi[0]->dumpSession();

        onTransferUpdate_progress = 0;// updated in callbacks
        onTransferUpdate_filesize = 0;
        m_off_t lastprogress = 0;
        unsigned exitresumecount = 0;
        second_timer t;
        auto initialOnTranferFinishedCount = onTranferFinishedCount;
        auto lastOnTranferFinishedCount = onTranferFinishedCount;
        while (t.elapsed() < 180 && onTranferFinishedCount < initialOnTranferFinishedCount + 2)
        {
            if (onTranferFinishedCount > lastOnTranferFinishedCount)
            {
                t.reset();
                lastOnTranferFinishedCount = onTranferFinishedCount;
                deleteFile(filename.c_str());
                onTransferUpdate_progress = 0;
                onTransferUpdate_filesize = 0;
                lastprogress = 0;
                mApi[0].transferFlags[MegaTransfer::TYPE_DOWNLOAD] = false;
                megaApi[0]->startDownload(nimported, filename.c_str());
            }
            else if (onTransferUpdate_progress > lastprogress + onTransferUpdate_filesize/10 )
            {
                if (exitresumecount < 3*(onTranferFinishedCount - initialOnTranferFinishedCount + 1))
                {
                    megaApi[0].reset();
                    exitresumecount += 1;
                    WaitMillisec(100);

                    megaApi[0].reset(newMegaApi(APP_KEY.c_str(), megaApiCacheFolder(0).c_str(), USER_AGENT.c_str(), unsigned(THREADS_PER_MEGACLIENT)));
                    mApi[0].megaApi = megaApi[0].get();
                    megaApi[0]->addListener(this);
                    megaApi[0]->setMaxDownloadSpeed(32 * 1024 * 1024 * 8 / 30); // should take 30 seconds, not counting exit/resume session

                    t.pause();
                    ASSERT_NO_FATAL_FAILURE(resumeSession(sessionId.c_str()));
                    ASSERT_NO_FATAL_FAILURE(fetchnodes(0));
                    t.resume();

                    lastprogress = onTransferUpdate_progress;
                }
            }
            WaitMillisec(1);
        }
        ASSERT_EQ(onTransferUpdate_progress, onTransferUpdate_filesize);
        ASSERT_EQ(initialOnTranferFinishedCount + 2, onTranferFinishedCount);
        ASSERT_GE(exitresumecount, 6u);
        ASSERT_TRUE(waitForResponse(&mApi[0].transferFlags[MegaTransfer::TYPE_DOWNLOAD], 1)) << "Download cloudraid transfer with pauses failed";
        ASSERT_EQ(MegaError::API_OK, mApi[0].lastError) << "Cannot download the cloudraid file (error: " << mApi[0].lastError << ")";
    }

    ASSERT_TRUE(DebugTestHook::resetForTests()) << "SDK test hooks are not enabled in release mode";
}
#endif


/**
* @brief TEST_F SdkTestCloudraidTransferWithConnectionFailures
*
* Download a cloudraid file but with a connection failing with http errors 404 and 403.   The download should recover from the problems in 5 channel mode
*
*/

#ifdef DEBUG
TEST_F(SdkTest, SdkTestCloudraidTransferWithConnectionFailures)
{
    LOG_info << "___TEST Cloudraid transfers___";
    ASSERT_NO_FATAL_FAILURE(getAccountsForTest(2));

    ASSERT_TRUE(DebugTestHook::resetForTests()) << "SDK test hooks are not enabled in release mode";

    std::unique_ptr<MegaNode> rootnode{megaApi[0]->getRootNode()};

    ASSERT_NO_FATAL_FAILURE(importPublicLink(0, MegaClient::MEGAURL+"/#!zAJnUTYD!8YE5dXrnIEJ47NdDfFEvqtOefhuDMphyae0KY5zrhns", rootnode.get()));
    MegaHandle imported_file_handle = mApi[0].h;
    std::unique_ptr<MegaNode> nimported{megaApi[0]->getNodeByHandle(imported_file_handle)};


    string filename = DOTSLASH "cloudraid_downloaded_file.sdktest";
    deleteFile(filename.c_str());

    // set up for 404 and 403 errors
    // smaller chunk sizes so we can get plenty of pauses
    DebugTestHook::countdownTo404 = 5;
    DebugTestHook::countdownTo403 = 12;
#ifdef MEGASDK_DEBUG_TEST_HOOKS_ENABLED
    globalMegaTestHooks.onHttpReqPost = DebugTestHook::onHttpReqPost404Or403;
    globalMegaTestHooks.onSetIsRaid = DebugTestHook::onSetIsRaid_morechunks;
#endif

    // plain cloudraid download
    {
        onTransferUpdate_progress = 0;
        onTransferUpdate_filesize = 0;
        mApi[0].transferFlags[MegaTransfer::TYPE_DOWNLOAD] = false;
        megaApi[0]->startDownload(nimported.get(), filename.c_str());

        ASSERT_TRUE(waitForResponse(&mApi[0].transferFlags[MegaTransfer::TYPE_DOWNLOAD], 180)) << "Cloudraid download with 404 and 403 errors time out (180 seconds)";
        ASSERT_EQ(MegaError::API_OK, mApi[0].lastError) << "Cannot download the cloudraid file (error: " << mApi[0].lastError << ")";
        ASSERT_GE(onTransferUpdate_filesize, 0u);
        ASSERT_TRUE(onTransferUpdate_progress == onTransferUpdate_filesize);
        ASSERT_LT(DebugTestHook::countdownTo404, 0);
        ASSERT_LT(DebugTestHook::countdownTo403, 0);
    }


    ASSERT_TRUE(DebugTestHook::resetForTests()) << "SDK test hooks are not enabled in release mode";
}
#endif


/**
* @brief TEST_F SdkTestCloudraidTransferWithConnectionFailures
*
* Download a cloudraid file but with a connection failing with http errors 404 and 403.   The download should recover from the problems in 5 channel mode
*
*/

#ifdef DEBUG
TEST_F(SdkTest, SdkTestCloudraidTransferWithSingleChannelTimeouts)
{
    LOG_info << "___TEST Cloudraid transfers___";
    ASSERT_NO_FATAL_FAILURE(getAccountsForTest(2));

    ASSERT_TRUE(DebugTestHook::resetForTests()) << "SDK test hooks are not enabled in release mode";

    std::unique_ptr<MegaNode> rootnode{megaApi[0]->getRootNode()};

    ASSERT_NO_FATAL_FAILURE(importPublicLink(0, MegaClient::MEGAURL+"/#!zAJnUTYD!8YE5dXrnIEJ47NdDfFEvqtOefhuDMphyae0KY5zrhns", rootnode.get()));
    MegaHandle imported_file_handle = mApi[0].h;
    std::unique_ptr<MegaNode> nimported{megaApi[0]->getNodeByHandle(imported_file_handle)};


    string filename = DOTSLASH "cloudraid_downloaded_file.sdktest";
    deleteFile(filename.c_str());

    // set up for 404 and 403 errors
    // smaller chunk sizes so we can get plenty of pauses
    DebugTestHook::countdownToTimeout = 15;
#ifdef MEGASDK_DEBUG_TEST_HOOKS_ENABLED
    globalMegaTestHooks.onHttpReqPost = DebugTestHook::onHttpReqPostTimeout;
    globalMegaTestHooks.onSetIsRaid = DebugTestHook::onSetIsRaid_morechunks;
#endif

    // plain cloudraid download
    {
        onTransferUpdate_progress = 0;
        onTransferUpdate_filesize = 0;
        mApi[0].transferFlags[MegaTransfer::TYPE_DOWNLOAD] = false;
        megaApi[0]->startDownload(nimported.get(), filename.c_str());

        ASSERT_TRUE(waitForResponse(&mApi[0].transferFlags[MegaTransfer::TYPE_DOWNLOAD], 180)) << "Cloudraid download with timeout errors timed out (180 seconds)";
        ASSERT_EQ(MegaError::API_OK, mApi[0].lastError) << "Cannot download the cloudraid file (error: " << mApi[0].lastError << ")";
        ASSERT_GE(onTransferUpdate_filesize, 0u);
        ASSERT_EQ(onTransferUpdate_progress, onTransferUpdate_filesize);
        ASSERT_LT(DebugTestHook::countdownToTimeout, 0);
    }
    ASSERT_TRUE(DebugTestHook::resetForTests()) << "SDK test hooks are not enabled in release mode";
}
#endif



/**
* @brief TEST_F SdkTestOverquotaNonCloudraid
*
* Induces a simulated overquota error during a conventional download.  Confirms the download stops, pauses, and resumes.
*
*/

#ifdef DEBUG
TEST_F(SdkTest, SdkTestOverquotaNonCloudraid)
{
    LOG_info << "___TEST SdkTestOverquotaNonCloudraid";
    ASSERT_NO_FATAL_FAILURE(getAccountsForTest(2));

    //for (int i = 0; i < 1000; ++i) {
    ASSERT_TRUE(DebugTestHook::resetForTests()) << "SDK test hooks are not enabled in release mode";

    // make a file to download, and upload so we can pull it down
    std::unique_ptr<MegaNode> rootnode{megaApi[0]->getRootNode()};
    deleteFile(UPFILE);
    createFile(UPFILE, true);
    mApi[0].transferFlags[MegaTransfer::TYPE_UPLOAD] = false;
    megaApi[0]->startUpload(UPFILE.c_str(), rootnode.get());
    ASSERT_TRUE(waitForResponse(&mApi[0].transferFlags[MegaTransfer::TYPE_UPLOAD], 600))
        << "Upload transfer failed after " << 600 << " seconds";
    std::unique_ptr<MegaNode> n1{megaApi[0]->getNodeByHandle(mApi[0].h)};
    ASSERT_NE(n1.get(), ((::mega::MegaNode *)NULL));

    // set up to simulate 509 error
    DebugTestHook::isRaid = false;
    DebugTestHook::isRaidKnown = false;
    DebugTestHook::countdownToOverquota = 3;
    #ifdef MEGASDK_DEBUG_TEST_HOOKS_ENABLED
    globalMegaTestHooks.onHttpReqPost = DebugTestHook::onHttpReqPost509;
    globalMegaTestHooks.onSetIsRaid = DebugTestHook::onSetIsRaid;
    #endif

    // download - we should see a 30 second pause for 509 processing in the middle
    string filename2 = DOTSLASH + DOWNFILE;
    deleteFile(filename2);
    mApi[0].transferFlags[MegaTransfer::TYPE_DOWNLOAD] = false;
    megaApi[0]->startDownload(n1.get(), filename2.c_str());

    // get to 30 sec pause point
    second_timer t;
    while (t.elapsed() < 30 && DebugTestHook::countdownToOverquota >= 0)
    {
        WaitMillisec(1000);
    }
    ASSERT_TRUE(DebugTestHook::isRaidKnown);
    ASSERT_FALSE(DebugTestHook::isRaid);

    // ok so now we should see no more http requests sent for 30 seconds. Test 20 for reliable testing
    int originalcount = DebugTestHook::countdownToOverquota;
    second_timer t2;
    while (t2.elapsed() < 20)
    {
        WaitMillisec(1000);
    }
    ASSERT_TRUE(DebugTestHook::countdownToOverquota == originalcount);

    // Now wait for the file to finish

    ASSERT_TRUE(waitForResponse(&mApi[0].transferFlags[MegaTransfer::TYPE_DOWNLOAD], 600))
        << "Download transfer failed after " << maxTimeout << " seconds";
    ASSERT_EQ(MegaError::API_OK, mApi[0].lastError) << "Cannot download the file (error: " << mApi[0].lastError << ")";

    ASSERT_LT(DebugTestHook::countdownToOverquota, 0);
    ASSERT_LT(DebugTestHook::countdownToOverquota, originalcount);  // there should have been more http activity after the wait

    ASSERT_TRUE(DebugTestHook::resetForTests()) << "SDK test hooks are not enabled in release mode";

    //cout << "Passed round " << i; }

}
#endif


/**
* @brief TEST_F SdkTestOverquotaNonCloudraid
*
* use the hooks to simulate an overquota condition while running a raid download transfer, and check the handling
*
*/

#ifdef DEBUG
TEST_F(SdkTest, SdkTestOverquotaCloudraid)
{
    LOG_info << "___TEST SdkTestOverquotaCloudraid";
    ASSERT_NO_FATAL_FAILURE(getAccountsForTest(2));

    ASSERT_TRUE(DebugTestHook::resetForTests()) << "SDK test hooks are not enabled in release mode";

    ASSERT_NO_FATAL_FAILURE(importPublicLink(0, MegaClient::MEGAURL+"/#!zAJnUTYD!8YE5dXrnIEJ47NdDfFEvqtOefhuDMphyae0KY5zrhns", megaApi[0]->getRootNode()));
    MegaHandle imported_file_handle = mApi[0].h;
    MegaNode *nimported = megaApi[0]->getNodeByHandle(imported_file_handle);

    // set up to simulate 509 error
    DebugTestHook::isRaid = false;
    DebugTestHook::isRaidKnown = false;
    DebugTestHook::countdownToOverquota = 8;
    #ifdef MEGASDK_DEBUG_TEST_HOOKS_ENABLED
    globalMegaTestHooks.onHttpReqPost = DebugTestHook::onHttpReqPost509;
    globalMegaTestHooks.onSetIsRaid = DebugTestHook::onSetIsRaid;
    #endif

    // download - we should see a 30 second pause for 509 processing in the middle
    string filename2 = DOTSLASH + DOWNFILE;
    deleteFile(filename2);
    mApi[0].transferFlags[MegaTransfer::TYPE_DOWNLOAD] = false;
    megaApi[0]->startDownload(nimported, filename2.c_str());

    // get to 30 sec pause point
    second_timer t;
    while (t.elapsed() < 30 && DebugTestHook::countdownToOverquota >= 0)
    {
        WaitMillisec(1000);
    }
    ASSERT_TRUE(DebugTestHook::isRaidKnown);
    ASSERT_TRUE(DebugTestHook::isRaid);

    // ok so now we should see no more http requests sent for 30 seconds.  Test 20 for reliablilty
    int originalcount = DebugTestHook::countdownToOverquota;
    second_timer t2;
    while (t2.elapsed() < 20)
    {
        WaitMillisec(1000);
    }
    ASSERT_EQ(DebugTestHook::countdownToOverquota, originalcount);

    // Now wait for the file to finish

    ASSERT_TRUE(waitForResponse(&mApi[0].transferFlags[MegaTransfer::TYPE_DOWNLOAD], 600))
        << "Download transfer failed after " << maxTimeout << " seconds";
    ASSERT_EQ(MegaError::API_OK, mApi[0].lastError) << "Cannot download the file (error: " << mApi[0].lastError << ")";

    ASSERT_LT(DebugTestHook::countdownToOverquota, 0);
    ASSERT_LT(DebugTestHook::countdownToOverquota, originalcount);  // there should have been more http activity after the wait

    ASSERT_TRUE(DebugTestHook::resetForTests()) << "SDK test hooks are not enabled in release mode";
}
#endif


struct CheckStreamedFile_MegaTransferListener : public MegaTransferListener
{
    typedef ::mega::byte byte;

    size_t reserved;
    size_t receiveBufPos;
    size_t file_start_offset;
    byte* receiveBuf;
    bool completedSuccessfully;
    bool completedUnsuccessfully;
    MegaError* completedUnsuccessfullyError;
    byte* compareDecryptedData;
    bool comparedEqual;


    CheckStreamedFile_MegaTransferListener(size_t receiveStartPoint, size_t receiveSizeExpected, byte* fileCompareData)
        : reserved(0)
        , receiveBufPos(0)
        , file_start_offset(0)
        , receiveBuf(NULL)
        , completedSuccessfully(false)
        , completedUnsuccessfully(false)
        , completedUnsuccessfullyError(NULL)
        , compareDecryptedData(fileCompareData)
        , comparedEqual(true)
    {
        file_start_offset = receiveStartPoint;
        reserved = receiveSizeExpected;
        receiveBuf = new byte[reserved];
        compareDecryptedData = fileCompareData;
    }

    ~CheckStreamedFile_MegaTransferListener()
    {
        delete[] receiveBuf;
    }

    void onTransferStart(MegaApi *api, MegaTransfer *transfer) override
    {
    }
    void onTransferFinish(MegaApi* api, MegaTransfer *transfer, MegaError* error) override
    {
        if (error && error->getErrorCode() != API_OK)
        {
            ((error->getErrorCode() == API_EARGS && reserved == 0) ? completedSuccessfully : completedUnsuccessfully) = true;
            completedUnsuccessfullyError = error->copy();
        }
        else
        {
            if (0 != memcmp(receiveBuf, compareDecryptedData + file_start_offset, receiveBufPos))
                comparedEqual = false;
            completedSuccessfully = true;
        }
    }
    void onTransferUpdate(MegaApi *api, MegaTransfer *transfer) override
    {
    }
    void onTransferTemporaryError(MegaApi *api, MegaTransfer * /*transfer*/, MegaError* error) override
    {
        ostringstream msg;
        msg << "onTransferTemporaryError: " << (error ? error->getErrorString() : "NULL");
        api->log(MegaApi::LOG_LEVEL_WARNING, msg.str().c_str());
    }
    bool onTransferData(MegaApi *api, MegaTransfer *transfer, char *buffer, size_t size) override
    {
        assert(receiveBufPos + size <= reserved);
        memcpy(receiveBuf + receiveBufPos, buffer, size);
        receiveBufPos += size;

        if (0 != memcmp(receiveBuf, compareDecryptedData + file_start_offset, receiveBufPos))
            comparedEqual = false;

        return true;
    }
};


CheckStreamedFile_MegaTransferListener* StreamRaidFilePart(MegaApi* megaApi, m_off_t start, m_off_t end, bool raid, bool smallpieces, MegaNode* raidFileNode, MegaNode*nonRaidFileNode, ::mega::byte* filecomparedata)
{
    assert(raidFileNode && nonRaidFileNode);
    LOG_info << "stream test ---------------------------------------------------" << start << " to " << end << "(len " << end - start << ") " << (raid ? " RAID " : " non-raid ") << (raid ? (smallpieces ? " smallpieces " : "normalpieces") : "");

#ifdef MEGASDK_DEBUG_TEST_HOOKS_ENABLED
    globalMegaTestHooks.onSetIsRaid = smallpieces ? &DebugTestHook::onSetIsRaid_smallchunks10 : NULL;
#endif

    CheckStreamedFile_MegaTransferListener* p = new CheckStreamedFile_MegaTransferListener(size_t(start), size_t(end - start), filecomparedata);
    megaApi->setStreamingMinimumRate(0);
    megaApi->startStreaming(raid ? raidFileNode : nonRaidFileNode, start, end - start, p);
    return p;
}



/**
* @brief TEST_F SdkCloudraidStreamingSoakTest
*
* Stream random portions of the well-known file for 10 minutes, while randomly varying
*       raid / non-raid
*       front/end/middle  (especial attention to first and last raidlines, and varying start/end within a raidline)
*       large piece / small piece
*       small raid chunk sizes (so small pieces of file don't just load in one request per connection) / normal sizes
*
*/


TEST_F(SdkTest, SdkCloudraidStreamingSoakTest)
{
    LOG_info << "___TEST SdkCloudraidStreamingSoakTest";
    ASSERT_NO_FATAL_FAILURE(getAccountsForTest(2));

#ifdef MEGASDK_DEBUG_TEST_HOOKS_ENABLED
    ASSERT_TRUE(DebugTestHook::resetForTests()) << "SDK test hooks are not enabled in release mode";
#endif

    // ensure we have our standard raid test file
    ASSERT_NO_FATAL_FAILURE(importPublicLink(0, MegaClient::MEGAURL+"/#!zAJnUTYD!8YE5dXrnIEJ47NdDfFEvqtOefhuDMphyae0KY5zrhns", std::unique_ptr<MegaNode>{megaApi[0]->getRootNode()}.get()));
    MegaHandle imported_file_handle = mApi[0].h;
    MegaNode *nimported = megaApi[0]->getNodeByHandle(imported_file_handle);

    MegaNode *rootnode = megaApi[0]->getRootNode();

    // get the file, and upload as non-raid
    string filename2 = DOTSLASH + DOWNFILE;
    deleteFile(filename2);

    mApi[0].transferFlags[MegaTransfer::TYPE_DOWNLOAD] = false;
    megaApi[0]->startDownload(nimported, filename2.c_str());
    ASSERT_TRUE(waitForResponse(&mApi[0].transferFlags[MegaTransfer::TYPE_DOWNLOAD])) << "Setup transfer failed after " << maxTimeout << " seconds";
    ASSERT_EQ(MegaError::API_OK, mApi[0].lastError) << "Cannot download the initial file (error: " << mApi[0].lastError << ")";

    char raidchar = 0;
    char nonraidchar = 'M';

    string filename3 = filename2;
    incrementFilename(filename3);
    filename3 += ".neverseenbefore";
    deleteFile(filename3);
    copyFile(filename2, filename3);
    {
        fstream fs(filename3.c_str(), ios::in | ios::out | ios::binary);
        raidchar = (char)fs.get();
        fs.seekg(0);
        fs.put('M');  // we have to edit the file before upload, as Mega is too clever and will skip actual upload otherwise
        fs.flush();
    }

    // actual upload
    mApi[0].transferFlags[MegaTransfer::TYPE_UPLOAD] = false;
    megaApi[0]->startUpload(filename3.data(), rootnode);
    waitForResponse(&mApi[0].transferFlags[MegaTransfer::TYPE_UPLOAD]);

    ASSERT_EQ(MegaError::API_OK, mApi[0].lastError) << "Cannot upload a test file (error: " << mApi[0].lastError << ")";

    MegaNode *nonRaidNode = megaApi[0]->getNodeByHandle(mApi[0].h);

    int64_t filesize = getFilesize(filename2);
    std::ifstream compareDecryptedFile(filename2.c_str(), ios::binary);
    std::vector<::mega::byte> compareDecryptedData(static_cast<size_t>(filesize));
    compareDecryptedFile.read((char*)compareDecryptedData.data(), filesize);

    m_time_t starttime = m_time();
    int seconds_to_test_for = 60; //gRunningInCI ? 60 : 60 * 10;

    // ok loop for 10 minutes  (one munite under jenkins)
    srand(unsigned(starttime));
    int randomRunsDone = 0;
    m_off_t randomRunsBytes = 0;
    for (; m_time() - starttime < seconds_to_test_for; ++randomRunsDone)
    {

        int testtype = rand() % 10;
        int smallpieces = rand() % 2;
        int nonraid = rand() % 4 == 1;

        compareDecryptedData[0] = ::mega::byte(nonraid ? nonraidchar : raidchar);

        m_off_t start = 0, end = 0;

        if (testtype < 3)  // front of file
        {
            start = std::max<int>(0, rand() % 5 * 10240 - 1024);
            end = start + rand() % 5 * 10240;
        }
        else if (testtype == 3)  // within 1, 2, or 3 raidlines
        {
            start = std::max<int>(0, rand() % 5 * 10240 - 1024);
            end = start + rand() % (3 * RAIDLINE);
        }
        else if (testtype < 8) // end of file
        {
            end = std::min<m_off_t>(32620740, 32620740 + RAIDLINE - rand() % (2 * RAIDLINE));
            start = end - rand() % 5 * 10240;
        }
        else if (testtype == 8) // 0 size [seems this is not allowed at intermediate layer now - EARGS]
        {
            start = rand() % 32620740;
            end = start;
        }
        else // decent piece of the file
        {
            int pieceSize = 50000; //gRunningInCI ? 50000 : 5000000;
            start = rand() % pieceSize;
            int n = pieceSize / (smallpieces ? 100 : 1);
            end = start + n + rand() % n;
        }

        // seems 0 size not allowed now - make sure we get at least 1 byte
        if (start == end)
        {
            if (start > 0) start -= 1;
            else end += 1;
        }
        randomRunsBytes += end - start;

        LOG_info << "beginning stream test, " << start << " to " << end << "(len " << end - start << ") " << (nonraid ? " non-raid " : " RAID ") << (!nonraid ? (smallpieces ? " smallpieces " : "normalpieces") : "");

        CheckStreamedFile_MegaTransferListener* p = StreamRaidFilePart(megaApi[0].get(), start, end, !nonraid, smallpieces, nimported, nonRaidNode, compareDecryptedData.data());

        for (unsigned i = 0; p->comparedEqual; ++i)
        {
            WaitMillisec(100);
            if (p->completedUnsuccessfully)
            {
                ASSERT_FALSE(p->completedUnsuccessfully) << " on random run " << randomRunsDone << ", download failed: " << start << " to " << end << ", "
                    << (nonraid?"nonraid":"raid") <<  ", " << (smallpieces?"small pieces":"normal size pieces")
                    << ", reported error: " << (p->completedUnsuccessfullyError ? p->completedUnsuccessfullyError->getErrorCode() : 0)
                    << " " << (p->completedUnsuccessfullyError ? p->completedUnsuccessfullyError->getErrorString() : "NULL");
                break;
            }
            else if (p->completedSuccessfully)
            {
                break;
            }
            else if (i > maxTimeout * 10)
            {
                ASSERT_TRUE(i <= maxTimeout * 10) << "download took too long, more than " << maxTimeout << " seconds.  Is the free transfer quota exhausted?";
                break;
            }
        }
        ASSERT_TRUE(p->comparedEqual);

        delete p;

    }

    ASSERT_GT(randomRunsDone, 10 /*(gRunningInCI ? 10 : 100)*/ );

    ostringstream msg;
    msg << "Streaming test downloaded " << randomRunsDone << " samples of the file from random places and sizes, " << randomRunsBytes << " bytes total";
    megaApi[0]->log(MegaApi::LOG_LEVEL_DEBUG, msg.str().c_str());

    delete nimported;
    delete nonRaidNode;
    delete rootnode;

#ifdef MEGASDK_DEBUG_TEST_HOOKS_ENABLED
    ASSERT_TRUE(DebugTestHook::resetForTests()) << "SDK test hooks are not enabled in release mode";
#endif
}

TEST_F(SdkTest, SdkRecentsTest)
{
    LOG_info << "___TEST SdkRecentsTest___";
    ASSERT_NO_FATAL_FAILURE(getAccountsForTest(2));

    MegaNode *rootnode = megaApi[0]->getRootNode();

    deleteFile(UPFILE);
    deleteFile(DOWNFILE);

    string filename1 = UPFILE;
    createFile(filename1, false);
    auto err = synchronousStartUpload(0, filename1.c_str(), rootnode);
    ASSERT_EQ(MegaError::API_OK, err) << "Cannot upload a test file (error: " << err << ")";

    ofstream f(filename1);
    f << "update";
    f.close();

    err = synchronousStartUpload(0, filename1.c_str(), rootnode);
    ASSERT_EQ(MegaError::API_OK, err) << "Cannot upload an updated test file (error: " << err << ")";

    synchronousCatchup(0);

    string filename2 = DOWNFILE;
    createFile(filename2, false);

    err = synchronousStartUpload(0, filename2.c_str(), rootnode);
    ASSERT_EQ(MegaError::API_OK, err) << "Cannot upload a test file2 (error: " << err << ")";

    ofstream f2(filename2);
    f2 << "update";
    f2.close();

    err = synchronousStartUpload(0, filename2.c_str(), rootnode);
    ASSERT_EQ(MegaError::API_OK, err) << "Cannot upload an updated test file2 (error: " << err << ")";

    synchronousCatchup(0);


    std::unique_ptr<MegaRecentActionBucketList> buckets{megaApi[0]->getRecentActions(1, 10)};

    ostringstream logMsg;
    for (int i = 0; i < buckets->size(); ++i)
    {
        logMsg << "bucket " << to_string(i);
        megaApi[0]->log(MegaApi::LOG_LEVEL_INFO, logMsg.str().c_str());
        auto bucket = buckets->get(i);
        for (int j = 0; j < buckets->get(i)->getNodes()->size(); ++j)
        {
            auto node = bucket->getNodes()->get(j);
            logMsg << node->getName() << " " << node->getCreationTime() << " " << bucket->getTimestamp() << " " << bucket->getParentHandle() << " " << bucket->isUpdate() << " " << bucket->isMedia();
            megaApi[0]->log(MegaApi::LOG_LEVEL_DEBUG, logMsg.str().c_str());
        }
    }

    ASSERT_TRUE(buckets != nullptr);
    ASSERT_TRUE(buckets->size() > 0);
    ASSERT_TRUE(buckets->get(0)->getNodes()->size() > 1);
    ASSERT_EQ(DOWNFILE, string(buckets->get(0)->getNodes()->get(0)->getName()));
    ASSERT_EQ(UPFILE, string(buckets->get(0)->getNodes()->get(1)->getName()));
}


#ifdef __linux__
std::string exec(const char* cmd) {
    // Open pipe for reading.
    std::unique_ptr<FILE, decltype(&pclose)> pipe(popen(cmd, "r"), pclose);

    // Make sure the pipe was actually created.
    if (!pipe) throw std::runtime_error("popen() failed!");

    std::string result;

    // Read from the pipe until we hit EOF or encounter an error.
    for (std::array<char, 128> buffer; ; )
    {
        // Read from the pipe.
        auto nRead = fread(buffer.data(), 1, buffer.size(), pipe.get());

        // Were we able to extract any data?
        if (nRead > 0)
        {
            // If so, add it to our result buffer.
            result.append(buffer.data(), nRead);
        }

        // Have we extracted as much as we can?
        if (nRead < buffer.size()) break;
    }

    // Were we able to extract all of the data?
    if (feof(pipe.get()))
    {
        // Then return the result.
        return result;
    }

    // Otherwise, let the caller know we couldn't read the pipe.
    throw std::runtime_error("couldn't read all data from the pipe!");
}
#endif

TEST_F(SdkTest, SdkMediaUploadTest)
{
    LOG_info << "___TEST MediaUploadRequestURL___";
    ASSERT_NO_FATAL_FAILURE(getAccountsForTest(1));

    // Create a "media upload" instance
    int apiIndex = 0;
    std::unique_ptr<MegaBackgroundMediaUpload> req(MegaBackgroundMediaUpload::createInstance(megaApi[apiIndex].get()));

    // Request a media upload URL
    int64_t fileSize = 10000;
    auto err = synchronousMediaUploadRequestURL(apiIndex, fileSize, req.get(), nullptr);
    ASSERT_EQ(MegaError::API_OK, err) << "Cannot request media upload URL (error: " << err << ")";

    // Get the generated media upload URL
    std::unique_ptr<char[]> url(req->getUploadURL());
    ASSERT_NE(nullptr, url) << "Got NULL media upload URL";
    ASSERT_NE(0, *url.get()) << "Got empty media upload URL";

    string filename1 = UPFILE;
    createFile(filename1, false);

    string filename2 = DOWNFILE;

    // encrypt file contents and get URL suffix
    req->encryptFile(filename1.c_str(), 0, &fileSize, filename2.c_str(), true);
    std::unique_ptr<char[]> suffix(req->encryptFile(filename1.c_str(), 0, &fileSize, filename2.c_str(), false));
    ASSERT_NE(nullptr, suffix) << "Got NULL suffix after encryption";

    std::unique_ptr<char[]> fingreprint(megaApi[0]->getFingerprint(DOWNFILE.c_str()));
    std::unique_ptr<char[]> fingreprintOrig(megaApi[0]->getFingerprint(UPFILE.c_str()));
    std::unique_ptr<MegaNode> rootnode(megaApi[0]->getRootNode());

#ifdef __linux__
    string command = "curl -s --data-binary @";
    command.append(DOWNFILE.c_str()).append(" ").append(url.get());
    if (suffix) command.append(suffix.get());
    auto uploadToken = exec(command.c_str());
    std::unique_ptr<char[]> base64UploadToken(megaApi[0]->binaryToBase64(uploadToken.c_str(), uploadToken.length()));

    err = synchronousMediaUploadComplete(apiIndex, req.get(), "newfile.txt", rootnode.get(), fingreprint.get(), fingreprintOrig.get(), base64UploadToken.get(), nullptr);

    ASSERT_EQ(MegaError::API_OK, err) << "Cannot complete media upload (error: " << err << ")";
#endif

}

<<<<<<< HEAD
// TODO: re-enable before merging
/*TEST_F(SdkTest, SdkGetBanners)
=======
TEST_F(SdkTest, SdkGetPricing)
{
    ASSERT_NO_FATAL_FAILURE(getAccountsForTest(1));
    LOG_info << "___TEST GetPricing___";

    auto err = synchronousGetPricing(0);
    ASSERT_TRUE(err == MegaError::API_OK) << "Get pricing failed (error: " << err << ")";

    ASSERT_TRUE(strcmp(mApi[0].mMegaCurrency->getCurrencyName(), "EUR") == 0) << "Unexpected currency";
}

TEST_F(SdkTest, SdkGetBanners)
>>>>>>> d97f66d1
{
    getAccountsForTest(1);
    LOG_info << "___TEST GetBanners___";

    auto err = synchronousGetBanners(0);
    ASSERT_TRUE(err == MegaError::API_OK || err == MegaError::API_ENOENT) << "Get banners failed (error: " << err << ")";
}*/

TEST_F(SdkTest, SdkBackupFolder)
{
    ASSERT_NO_FATAL_FAILURE(getAccountsForTest(1));
    LOG_info << "___TEST BackupFolder___";

    // create My Backups folder
    syncTestMyBackupsRemoteFolder(0);

    // look for Device Name attr
    string deviceName;
    if (synchronousGetDeviceName(0) == MegaError::API_OK && !attributeValue.empty())
    {
        deviceName = attributeValue;
    }
    else
    {
        struct tm tms;
        char timebuf[32];
        strftime(timebuf, sizeof timebuf, "%c", m_localtime(m_time(), &tms));

        deviceName = string("Jenkins ") + timebuf;
        synchronousSetDeviceName(0, deviceName.c_str());

        // make sure Device Name attr was set
        int err = synchronousGetDeviceName(0);
        ASSERT_TRUE(err == MegaError::API_OK) << "Getting device name attr failed (error: " << err << ")";
        ASSERT_EQ(deviceName, attributeValue) << "Getting device name attr failed (wrong value)";
    }

#ifdef ENABLE_SYNC
    MegaHandle mh = mApi[0].h;

    // Create a test root directory
    fs::path localBasePath = makeNewTestRoot();

    // request to backup a folder
    fs::path localFolderPath = localBasePath / "LocalBackedUpFolder";
    fs::create_directories(localFolderPath);
    mApi[0].h = 0;
    const char* backupName = "RemoteBackupFolder";
    int err = synchronousSyncFolder(0, MegaSync::TYPE_BACKUP, localFolderPath.u8string().c_str(), backupName, INVALID_HANDLE, nullptr);
    ASSERT_TRUE(err == MegaError::API_OK) << "Backup folder failed (error: " << err << ")";

    // verify node attribute
    std::unique_ptr<MegaNode> backupNode(megaApi[0]->getNodeByHandle(mApi[0].h));
    const char* deviceIdFromNode = backupNode->getDeviceId();
    std::unique_ptr<const char[]> deviceIdFromApi{ megaApi[0]->getDeviceId() };
    ASSERT_STREQ(deviceIdFromNode, deviceIdFromApi.get());

    // Verify that the remote path was created as expected
    unique_ptr<char[]> myBackupsFolder{ megaApi[0]->getNodePathByNodeHandle(mh) };
    string expectedRemotePath = string(myBackupsFolder.get()) + '/' + deviceName + '/' + backupName;
    unique_ptr<char[]> actualRemotePath{ megaApi[0]->getNodePathByNodeHandle(mApi[0].h) };
    ASSERT_EQ(expectedRemotePath, actualRemotePath.get()) << "Wrong remote path for backup";

    // Verify that the sync was added
    unique_ptr<MegaSyncList> allSyncs{ megaApi[0]->getSyncs() };
    ASSERT_TRUE(allSyncs && allSyncs->size()) << "API reports 0 Sync instances";
    bool found = false;
    for (int i = 0; i < allSyncs->size(); ++i)
    {
        MegaSync* megaSync = allSyncs->get(i);
        if (megaSync->getType() == MegaSync::TYPE_BACKUP &&
            megaSync->getMegaHandle() == mApi[0].h &&
            !strcmp(megaSync->getName(), backupName) &&
            !strcmp(megaSync->getLastKnownMegaFolder(), actualRemotePath.get()))
        {
            found = true;
            break;
        }
    }
    ASSERT_EQ(found, true) << "Sync instance could not be found";

    // Verify sync after logout / login
    string session = dumpSession();
    locallogout();
    auto tracker = asyncRequestFastLogin(0, session.c_str());
    ASSERT_EQ(API_OK, tracker->waitForResult()) << " Failed to establish a login/session for account " << 0;
    fetchnodes(0, maxTimeout); // auto-resumes one active backup
    // Verify the sync again
    allSyncs.reset(megaApi[0]->getSyncs());
    ASSERT_TRUE(allSyncs && allSyncs->size()) << "API reports 0 Sync instances, after relogin";
    found = false;
    for (int i = 0; i < allSyncs->size(); ++i)
    {
        MegaSync* megaSync = allSyncs->get(i);
        if (megaSync->getType() == MegaSync::TYPE_BACKUP &&
            megaSync->getMegaHandle() == mApi[0].h &&
            !strcmp(megaSync->getName(), backupName) &&
            !strcmp(megaSync->getLastKnownMegaFolder(), actualRemotePath.get()))
        {
            found = true;
            break;
        }
    }
    ASSERT_EQ(found, true) << "Sync instance could not be found, after logout & login";

    // Remove registered backup
    RequestTracker removeTracker(megaApi[0].get());
    megaApi[0]->removeSync(allSyncs->get(0), &removeTracker);
    ASSERT_EQ(API_OK, removeTracker.waitForResult());
    allSyncs.reset(megaApi[0]->getSyncs());
    ASSERT_TRUE(!allSyncs || !allSyncs->size()) << "Registered backup was not removed";

    // Request to backup another folder
    // this time, the remote folder structure is already there
    fs::path localFolderPath2 = localBasePath / "LocalBackedUpFolder2";
    fs::create_directories(localFolderPath2);
    const char* backupName2 = "RemoteBackupFolder2";
    err = synchronousSyncFolder(0, MegaSync::TYPE_BACKUP, localFolderPath2.u8string().c_str(), backupName2, INVALID_HANDLE, nullptr);
    ASSERT_TRUE(err == MegaError::API_OK) << "Backup folder 2 failed (error: " << err << ")";

#endif
}

TEST_F(SdkTest, SdkSimpleCommands)
{
    ASSERT_NO_FATAL_FAILURE(getAccountsForTest(1));
    LOG_info << "___TEST SimpleCommands___";

    // fetchTimeZone() test
    auto err = synchronousFetchTimeZone(0);
    ASSERT_EQ(MegaError::API_OK, err) << "Fetch time zone failed (error: " << err << ")";
    ASSERT_TRUE(mApi[0].tzDetails && mApi[0].tzDetails->getNumTimeZones()) << "Invalid Time Zone details"; // some simple validation

    // getMiscFlags() -- not logged in
    logout(0, false, maxTimeout);
    gSessionIDs[0] = "invalid";
    err = synchronousGetMiscFlags(0);
    ASSERT_EQ(MegaError::API_OK, err) << "Get misc flags failed (error: " << err << ")";

    // getUserEmail() test
    ASSERT_NO_FATAL_FAILURE(getAccountsForTest(1));
    std::unique_ptr<MegaUser> user(megaApi[0]->getMyUser());
    ASSERT_TRUE(!!user); // some simple validation

    err = synchronousGetUserEmail(0, user->getHandle());
    ASSERT_EQ(MegaError::API_OK, err) << "Get user email failed (error: " << err << ")";
    ASSERT_NE(mApi[0].email.find('@'), std::string::npos); // some simple validation

    // cleanRubbishBin() test (accept both success and already empty statuses)
    err = synchronousCleanRubbishBin(0);
    ASSERT_TRUE(err == MegaError::API_OK || err == MegaError::API_ENOENT) << "Clean rubbish bin failed (error: " << err << ")";

    // getMiscFlags() -- not logged in
    logout(0, false, maxTimeout);
    gSessionIDs[0] = "invalid";
    err = synchronousGetMiscFlags(0);
    ASSERT_EQ(MegaError::API_OK, err) << "Get misc flags failed (error: " << err << ")";
}

TEST_F(SdkTest, SdkHeartbeatCommands)
{
    ASSERT_NO_FATAL_FAILURE(getAccountsForTest(1));
    LOG_info << "___TEST HeartbeatCommands___";
    std::vector<std::pair<string, MegaHandle>> backupNameToBackupId;

    // setbackup test
    fs::path localtestroot = makeNewTestRoot();
    string localFolder = localtestroot.string();
    std::unique_ptr<MegaNode> rootnode{ megaApi[0]->getRootNode() };
    int backupType = BackupType::CAMERA_UPLOAD;
    int state = 1;
    int subState = 3;

    size_t numBackups = 3;
    vector<string> backupNames {"/SdkBackupNamesTest1", "/SdkBackupNamesTest2", "/SdkBackupNamesTest3" };
    vector<string> folderNames {"CommandBackupPutTest1", "CommandBackupPutTest2", "CommandBackupPutTest3" };
    vector<MegaHandle> targetNodes;

    // create remote folders for each backup
    for (size_t i = 0; i < numBackups; i++)
    {
        auto h = createFolder(0, folderNames[i].c_str(), rootnode.get());
        ASSERT_NE(h, UNDEF);
        targetNodes.push_back(h);
    }

    // set all backups, only wait for completion of the third one
    size_t lastIndex = numBackups - 1;
    for (size_t i = 0; i < lastIndex; i++)
    {
        megaApi[0]->setBackup(backupType, targetNodes[i], localFolder.c_str(), backupNames[i].c_str(), state, subState,
            new OneShotListener([&](MegaError& e, MegaRequest& r) {
                if (e.getErrorCode() == MegaError::API_OK)
                {
                    backupNameToBackupId.emplace_back(r.getName(), r.getParentHandle());
                }
            }));
    }

    auto err = synchronousSetBackup(0,
        [&](MegaError& e, MegaRequest& r) {
            if (e.getErrorCode() == MegaError::API_OK)
            {
                backupNameToBackupId.emplace_back(r.getName(), r.getParentHandle());
            }
        },
        backupType, targetNodes[lastIndex], localFolder.c_str(), backupNames[lastIndex].c_str(), state, subState);

    ASSERT_EQ(MegaError::API_OK, err) << "setBackup failed (error: " << err << ")";
    ASSERT_EQ(backupNameToBackupId.size(), numBackups) << "setBackup didn't register all the backups";

    // update backup
    err = synchronousUpdateBackup(0, mBackupId, MegaApi::BACKUP_TYPE_INVALID, UNDEF, nullptr, nullptr, -1, -1);
    ASSERT_EQ(MegaError::API_OK, err) << "updateBackup failed (error: " << err << ")";

    // now remove all backups, only wait for completion of the third one
    // (automatically updates the user's attribute, removing the entry for the backup id)
    for (size_t i = 0; i < lastIndex; i++)
    {
        megaApi[0]->removeBackup(backupNameToBackupId[i].second);
    }
    synchronousRemoveBackup(0, backupNameToBackupId[lastIndex].second);

    // add a backup again
    err = synchronousSetBackup(0,
            [&](MegaError& e, MegaRequest& r) {
                if (e.getErrorCode() == MegaError::API_OK) backupNameToBackupId.emplace_back(r.getName(), r.getParentHandle());
            },
            backupType, targetNodes[0], localFolder.c_str(), backupNames[0].c_str(), state, subState);
    ASSERT_EQ(MegaError::API_OK, err) << "setBackup failed (error: " << err << ")";

    // check heartbeat
    err = synchronousSendBackupHeartbeat(0, mBackupId, 1, 10, 1, 1, 0, targetNodes[0]);
    ASSERT_EQ(MegaError::API_OK, err) << "sendBackupHeartbeat failed (error: " << err << ")";


    // --- negative test cases ---
    gTestingInvalidArgs = true;

    // register the same backup twice: should work fine
    err = synchronousSetBackup(0,
        [&](MegaError& e, MegaRequest& r) {
            if (e.getErrorCode() == MegaError::API_OK) backupNameToBackupId.emplace_back(r.getName(), r.getParentHandle());
        },
        backupType, targetNodes[0], localFolder.c_str(), backupNames[0].c_str(), state, subState);

    ASSERT_EQ(MegaError::API_OK, err) << "setBackup failed (error: " << err << ")";

    // update a removed backup: should throw an error
    err = synchronousRemoveBackup(0, mBackupId, nullptr);
    ASSERT_EQ(MegaError::API_OK, err) << "removeBackup failed (error: " << err << ")";
    err = synchronousUpdateBackup(0, mBackupId, BackupType::INVALID, UNDEF, nullptr, nullptr, -1, -1);
    ASSERT_EQ(MegaError::API_ENOENT, err) << "updateBackup for deleted backup should have produced ENOENT but got error: " << err;

    // We can't test this, as reviewer wants an assert to fire for EARGS
    //// create a backup with a big status: should report an error
    //err = synchronousSetBackup(0,
    //        nullptr,
    //        backupType, targetNodes[0], localFolder.c_str(), backupNames[0].c_str(), 255/*state*/, subState);
    //ASSERT_NE(MegaError::API_OK, err) << "setBackup failed (error: " << err << ")";

    gTestingInvalidArgs = false;
}

TEST_F(SdkTest, SdkFavouriteNodes)
{
    ASSERT_NO_FATAL_FAILURE(getAccountsForTest(1));
    LOG_info << "___TEST SDKFavourites___";

    unique_ptr<MegaNode> rootnodeA(megaApi[0]->getRootNode());

    ASSERT_TRUE(rootnodeA);

    auto nh = createFolder(0, "folder-A", rootnodeA.get());
    ASSERT_NE(nh, UNDEF);
    unique_ptr<MegaNode> folderA(megaApi[0]->getNodeByHandle(nh));
    ASSERT_TRUE(!!folderA);

    nh = createFolder(0, "sub-folder-A", folderA.get());
    ASSERT_NE(nh, UNDEF);
    unique_ptr<MegaNode> subFolderA(megaApi[0]->getNodeByHandle(nh));
    ASSERT_TRUE(!!subFolderA);

    string filename1 = UPFILE;
    createFile(filename1, false);

    ASSERT_EQ(MegaError::API_OK, synchronousStartUpload(0, filename1.data(), subFolderA.get())) << "Cannot upload a test file";
    std::unique_ptr<MegaNode> n1(megaApi[0]->getNodeByHandle(mApi[0].h));
    bool null_pointer = (n1.get() == nullptr);
    ASSERT_FALSE(null_pointer) << "Cannot initialize test scenario (error: " << mApi[0].lastError << ")";

    auto err = synchronousSetNodeFavourite(0, subFolderA.get(), true);
    err = synchronousSetNodeFavourite(0, n1.get(), true);

    err = synchronousGetFavourites(0, subFolderA.get(), 0);
    ASSERT_EQ(MegaError::API_OK, err) << "synchronousGetFavourites (error: " << err << ")";
    ASSERT_EQ(mMegaFavNodeList->size(), 2u) << "synchronousGetFavourites failed...";
    err = synchronousGetFavourites(0, nullptr, 1);
    ASSERT_EQ(mMegaFavNodeList->size(), 1u) << "synchronousGetFavourites failed...";
    unique_ptr<MegaNode> favNode(megaApi[0]->getNodeByHandle(mMegaFavNodeList->get(0)));
    ASSERT_EQ(favNode->getName(), UPFILE) << "synchronousGetFavourites failed with node passed nullptr";
}

TEST_F(SdkTest, DISABLED_SdkDeviceNames)
{
    ASSERT_NO_FATAL_FAILURE(getAccountsForTest(1));
    LOG_info << "___TEST SdkDeviceNames___";

    // test setter/getter
    string deviceName = "SdkDeviceNamesTest";
    auto err = synchronousSetDeviceName(0, deviceName.c_str());
    ASSERT_EQ(MegaError::API_OK, err) << "setDeviceName failed (error: " << err << ")";
    err = synchronousGetDeviceName(0);
    ASSERT_EQ(MegaError::API_OK, err) << "getDeviceName failed (error: " << err << ")";
    ASSERT_EQ(attributeValue, deviceName) << "getDeviceName returned incorrect value";
}


#ifdef ENABLE_SYNC
TEST_F(SdkTest, SdkExternalDriveFolder)
{
    ASSERT_NO_FATAL_FAILURE(getAccountsForTest(1));
    LOG_info << "___TEST SdkExternalDriveFolder___";

    // dummy path to drive
    fs::path basePath = makeNewTestRoot();
    fs::path pathToDrive = basePath / "ExtDrive";
    fs::create_directory(pathToDrive);

    // drive name
    string driveName = "SdkExternalDriveTest_";
    char today[50];
    auto rawtime = time(NULL);
    strftime(today, sizeof today, "%Y-%m-%d_%H:%M:%S", localtime(&rawtime));
    driveName += today;

    // set drive name
    const string& pathToDriveStr = pathToDrive.u8string();
    auto err = synchronousSetDriveName(0, pathToDriveStr.c_str(), driveName.c_str());
    ASSERT_EQ(MegaError::API_OK, err) << "setDriveName failed (error: " << err << ")";

    // get drive name
    err = synchronousGetDriveName(0, pathToDriveStr.c_str());
    ASSERT_EQ(MegaError::API_OK, err) << "getDriveName failed (error: " << err << ")";
    ASSERT_EQ(attributeValue, driveName) << "getDriveName returned incorrect value";

    // create My Backups folder
    syncTestMyBackupsRemoteFolder(0);
    MegaHandle mh = mApi[0].h;

    // add backup
    string bkpName = "Bkp";
    const fs::path& pathToBkp = pathToDrive / bkpName;
    fs::create_directory(pathToBkp);
    const string& pathToBkpStr = pathToBkp.u8string();
    err = synchronousSyncFolder(0, MegaSync::SyncType::TYPE_BACKUP, pathToBkpStr.c_str(), nullptr, INVALID_HANDLE, pathToDriveStr.c_str());
    ASSERT_EQ(MegaError::API_OK, err) << "sync folder failed (error: " << err << ")";

    // Verify that the remote path was created as expected
    unique_ptr<char[]> myBackupsFolder{ megaApi[0]->getNodePathByNodeHandle(mh) };
    string expectedRemotePath = string(myBackupsFolder.get()) + '/' + driveName + '/' + bkpName;
    unique_ptr<char[]> actualRemotePath{ megaApi[0]->getNodePathByNodeHandle(mApi[0].h) };
    ASSERT_EQ(expectedRemotePath, actualRemotePath.get()) << "Wrong remote path for backup";

    // disable backup
    std::unique_ptr<MegaNode> backupNode(megaApi[0]->getNodeByHandle(mApi[0].h));
    err = synchronousDisableSync(0, backupNode.get());
    ASSERT_EQ(MegaError::API_OK, err) << "Disable sync failed (error: " << err << ")";

    // remove backup
    err = synchronousRemoveSync(0, backupNode.get());
    ASSERT_EQ(MegaError::API_OK, err) << "Remove sync failed (error: " << err << ")";

    // reset DriveName value, before a future test
    err = synchronousSetDriveName(0, pathToDriveStr.c_str(), "");
    ASSERT_EQ(MegaError::API_OK, err) << "setDriveName failed when resetting (error: " << err << ")";

    // attempt to get drive name (after being deleted)
    err = synchronousGetDriveName(0, pathToDriveStr.c_str());
    ASSERT_EQ(MegaError::API_ENOENT, err) << "getDriveName not failed as it should (error: " << err << ")";
}
#endif

void SdkTest::syncTestMyBackupsRemoteFolder(unsigned apiIdx)
{
    // Attempt to get My Backups folder;
    // make this work even before the remote API has support for My Backups folder
    synchronousGetMyBackupsFolder(apiIdx);
    MegaHandle mh = mApi[apiIdx].h;

    // create My Backups folder
    unique_ptr<MegaNode> myBkpsNode{ mh && mh != INVALID_HANDLE ? megaApi[apiIdx]->getNodeByHandle(mh) : nullptr };
    if (!myBkpsNode)
    {
        // create My Backups folder (default name, just for testing)
        unique_ptr<MegaNode> rootnode{ megaApi[apiIdx]->getRootNode() };
        const char* folderName = "My Backups";
        mh = createFolder(apiIdx, folderName, rootnode.get());
        ASSERT_NE(mh, UNDEF);

        // set My Backups handle attr
        int err = synchronousSetMyBackupsFolder(apiIdx, mh);
        ASSERT_TRUE(err == MegaError::API_OK) << "Setting handle for My Backup folder failed (error: " << err << ")";
        // read the attribute to make sure it was set
        mApi[apiIdx].h = 0; // reset this to test its value later
        err = synchronousGetMyBackupsFolder(apiIdx);
        ASSERT_TRUE(err == MegaError::API_OK);
        ASSERT_EQ(mh, mApi[apiIdx].h) << "Getting handle for My Backup folder failed";
    }
}

TEST_F(SdkTest, DISABLED_SdkUserAlias)
{
    ASSERT_NO_FATAL_FAILURE(getAccountsForTest(1));
    LOG_info << "___TEST SdkUserAlias___";

    // setup
    MegaHandle uh = UNDEF;
    if (auto u = megaApi[0]->getMyUser())
    {
        uh = u->getHandle();
    }
    else
    {
        ASSERT_TRUE(false) << "Cannot find the MegaUser for email: " << mApi[0].email;
    }

    if (uh == UNDEF)
    {
        ASSERT_TRUE(false) << "failed to get user handle for email:" << mApi[0].email;
    }

    // test setter/getter
    string alias = "UserAliasTest";
    auto err = synchronousSetUserAlias(0, uh, Base64::btoa(alias).c_str());
    ASSERT_EQ(MegaError::API_OK, err) << "setUserAlias failed (error: " << err << ")";
    err = synchronousGetUserAlias(0, uh);
    ASSERT_EQ(MegaError::API_OK, err) << "getUserAlias failed (error: " << err << ")";
    ASSERT_EQ(attributeValue, alias) << "getUserAlias returned incorrect value";
}

TEST_F(SdkTest, SdkGetCountryCallingCodes)
{
    LOG_info << "___TEST SdkGetCountryCallingCodes___";
    ASSERT_NO_FATAL_FAILURE(getAccountsForTest(2));

    getCountryCallingCodes();
    ASSERT_NE(nullptr, stringListMap);
    ASSERT_GT(stringListMap->size(), 0);
    // sanity check a few country codes
    const MegaStringList* const nz = stringListMap->get("NZ");
    ASSERT_NE(nullptr, nz);
    ASSERT_EQ(1, nz->size());
    ASSERT_EQ(0, strcmp("64", nz->get(0)));
    const MegaStringList* const de = stringListMap->get("DE");
    ASSERT_NE(nullptr, de);
    ASSERT_EQ(1, de->size());
    ASSERT_EQ(0, strcmp("49", de->get(0)));
}

TEST_F(SdkTest, SdkGetRegisteredContacts)
{
    LOG_info << "___TEST SdkGetRegisteredContacts___";
    ASSERT_NO_FATAL_FAILURE(getAccountsForTest(2));

    const std::string js1 = "+0000000010";
    const std::string js2 = "+0000000011";
    const std::map<std::string, std::string> contacts{
        {js1, "John Smith"}, // sms verified
        {js2, "John Smith"}, // sms verified
        {"+640", "John Smith"}, // not sms verified
    };
    getRegisteredContacts(contacts);
    ASSERT_NE(nullptr, stringTable);
    ASSERT_EQ(2, stringTable->size());

    // repacking and sorting result
    using row_t = std::tuple<std::string, std::string, std::string>;
    std::vector<row_t> table;
    for (int i = 0; i < stringTable->size(); ++i)
    {
        const MegaStringList* const stringList = stringTable->get(i);
        ASSERT_EQ(3, stringList->size());
        table.emplace_back(stringList->get(0), stringList->get(1), stringList->get(2));
    }

    std::sort(table.begin(), table.end(), [](const row_t& lhs, const row_t& rhs)
                                          {
                                              return std::get<0>(lhs) < std::get<0>(rhs);
                                          });

    // Check johnsmith1
    ASSERT_EQ(js1, std::get<0>(table[0])); // eud
    ASSERT_GT(std::get<1>(table[0]).size(), 0u); // id
    ASSERT_EQ(js1, std::get<2>(table[0])); // ud

    // Check johnsmith2
    ASSERT_EQ(js2, std::get<0>(table[1])); // eud
    ASSERT_GT(std::get<1>(table[1]).size(), 0u); // id
    ASSERT_EQ(js2, std::get<2>(table[1])); // ud
}

TEST_F(SdkTest, DISABLED_invalidFileNames)
{
    LOG_info << "___TEST invalidFileNames___";
    ASSERT_NO_FATAL_FAILURE(getAccountsForTest(2));

    FSACCESS_CLASS fsa(makeFsAccess());
    auto aux = LocalPath::fromPath(fs::current_path().u8string(), fsa);

#if defined (__linux__) || defined (__ANDROID__)
    if (fileSystemAccess.getlocalfstype(aux) == FS_EXT)
    {
        // Escape set of characters and check if it's the expected one
        const char *name = megaApi[0]->escapeFsIncompatible("!\"#$%&'()*+,-./:;<=>?@[\\]^_`{|}~", fs::current_path().c_str());
        ASSERT_TRUE (!strcmp(name, "!\"#$%&'()*+,-.%2f:;<=>?@[\\]^_`{|}~"));
        delete [] name;

        // Unescape set of characters and check if it's the expected one
        name = megaApi[0]->unescapeFsIncompatible("%21%22%23%24%25%26%27%28%29%2a%2b%2c%2d"
                                                            "%2e%2f%30%31%32%33%34%35%36%37"
                                                            "%38%39%3a%3b%3c%3d%3e%3f%40%5b"
                                                            "%5c%5d%5e%5f%60%7b%7c%7d%7e",
                                                            fs::current_path().c_str());

        ASSERT_TRUE(!strcmp(name, "%21%22%23%24%25%26%27%28%29%2a%2b%2c%2d%2e"
                                  "/%30%31%32%33%34%35%36%37%38%39%3a%3b%3c%3d%3e"
                                  "%3f%40%5b%5c%5d%5e%5f%60%7b%7c%7d%7e"));
        delete [] name;
    }
#elif defined  (__APPLE__) || defined (USE_IOS)
    if (fileSystemAccess.getlocalfstype(aux) == FS_APFS
            || fileSystemAccess.getlocalfstype(aux) == FS_HFS)
    {
        // Escape set of characters and check if it's the expected one
        const char *name = megaApi[0]->escapeFsIncompatible("!\"#$%&'()*+,-./:;<=>?@[\\]^_`{|}~", fs::current_path().c_str());
        ASSERT_TRUE (!strcmp(name, "!\"#$%&'()*+,-./%3a;<=>?@[\\]^_`{|}~"));
        delete [] name;

        // Unescape set of characters and check if it's the expected one
        name = megaApi[0]->unescapeFsIncompatible("%21%22%23%24%25%26%27%28%29%2a%2b%2c%2d"
                                                            "%2e%2f%30%31%32%33%34%35%36%37"
                                                            "%38%39%3a%3b%3c%3d%3e%3f%40%5b"
                                                            "%5c%5d%5e%5f%60%7b%7c%7d%7e",
                                                            fs::current_path().c_str());

        ASSERT_TRUE(!strcmp(name, "%21%22%23%24%25%26%27%28%29%2a%2b%2c%2d%2e"
                                  "%2f%30%31%32%33%34%35%36%37%38%39:%3b%3c%3d%3e"
                                  "%3f%40%5b%5c%5d%5e%5f%60%7b%7c%7d%7e"));
        delete [] name;
    }
#elif defined(_WIN32) || defined(_WIN64) || defined(WINDOWS_PHONE)
    if (fileSystemAccess.getlocalfstype(aux) == FS_NTFS)
    {
        // Escape set of characters and check if it's the expected one
        const char *name = megaApi[0]->escapeFsIncompatible("!\"#$%&'()*+,-./:;<=>?@[\\]^_`{|}~", fs::current_path().u8string().c_str());
        ASSERT_TRUE (!strcmp(name, "!%22#$%&'()%2a+,-.%2f%3a;%3c=%3e%3f@[%5c]^_`{%7c}~"));
        delete [] name;

        // Unescape set of characters and check if it's the expected one
        name = megaApi[0]->unescapeFsIncompatible("%21%22%23%24%25%26%27%28%29%2a%2b%2c%2d"
                                                            "%2e%2f%30%31%32%33%34%35%36%37"
                                                            "%38%39%3a%3b%3c%3d%3e%3f%40%5b"
                                                            "%5c%5d%5e%5f%60%7b%7c%7d%7e",
                                                            fs::current_path().u8string().c_str());

        ASSERT_TRUE(!strcmp(name, "%21\"%23%24%25%26%27%28%29*%2b%2c%2d"
                                  "%2e/%30%31%32%33%34%35%36%37"
                                  "%38%39:%3b<%3d>?%40%5b"
                                  "\\%5d%5e%5f%60%7b|%7d%7e"));

        delete [] name;
    }
#endif

    // Maps filename unescaped (original) to filename escaped (expected result): f%2ff => f/f
    std::unique_ptr<MegaStringMap> fileNamesStringMap = std::unique_ptr<MegaStringMap>{MegaStringMap::createInstance()};
    fs::path uploadPath = fs::current_path() / "upload_invalid_filenames";
    if (fs::exists(uploadPath))
    {
        fs::remove_all(uploadPath);
    }
    fs::create_directories(uploadPath);

    for (int i = 0x01; i <= 0xA0; i++)
    {
        // skip [0-9] [A-Z] [a-z]
        if ((i >= 0x30 && i <= 0x39)
                || (i >= 0x41 && i <= 0x5A)
                || (i >= 0x61 && i <= 0x7A))
        {
            continue;
        }

        // Create file with unescaped character ex: f%5cf
        char unescapedName[6];
        sprintf(unescapedName, "f%%%02xf", i);
        if (createLocalFile(uploadPath, unescapedName))
        {
            const char *unescapedFileName = megaApi[0]->unescapeFsIncompatible(unescapedName, uploadPath.u8string().c_str());
            fileNamesStringMap->set(unescapedName, unescapedFileName);
            delete [] unescapedFileName;
        }

        // Create another file with the original character if supported f\f
        if ((i >= 0x01 && i <= 0x20)
                || (i >= 0x7F && i <= 0xA0))
        {
            // Skip control characters
            continue;
        }

        char escapedName[4];
        sprintf(escapedName, "f%cf", i);
        const char *escapedFileName = megaApi[0]->escapeFsIncompatible(escapedName, uploadPath.u8string().c_str());
        if (escapedFileName && !strcmp(escapedName, escapedFileName))
        {
            // Only create those files with supported characters, those ones that need unescaping
            // has been created above
            if (createLocalFile(uploadPath, escapedName))
            {
                const char * unescapedFileName = megaApi[0]->unescapeFsIncompatible(escapedName, uploadPath.u8string().c_str());
                fileNamesStringMap->set(escapedName, unescapedFileName);
                delete [] unescapedFileName;
            }
        }
        delete [] escapedFileName;
    }

    TransferTracker uploadListener(megaApi[0].get());
    megaApi[0]->startUpload(uploadPath.u8string().c_str(), std::unique_ptr<MegaNode>{megaApi[0]->getRootNode()}.get(), &uploadListener);
    ASSERT_EQ(API_OK, uploadListener.waitForResult());

    ::mega::unique_ptr <MegaNode> n(megaApi[0]->getNodeByPath("/upload_invalid_filenames"));
    ASSERT_TRUE(n.get());
    ::mega::unique_ptr <MegaNode> authNode(megaApi[0]->authorizeNode(n.get()));
    ASSERT_TRUE(authNode.get());
    MegaNodeList *children(authNode->getChildren());
    ASSERT_TRUE(children && children->size());

    for (int i = 0; i < children->size(); i++)
    {
        MegaNode *child = children->get(i);
        const char *uploadedName = child->getName();
        const char *uploadedNameEscaped = megaApi[0]->escapeFsIncompatible(child->getName(), uploadPath.u8string().c_str());
        const char *expectedName = fileNamesStringMap->get(uploadedNameEscaped);
        delete [] uploadedNameEscaped;

        // Conditions to check if uploaded fileName is correct:
        // 1) Escaped uploaded filename must be found in fileNamesStringMap (original filename found)
        // 2) Uploaded filename must be equal than the expected value (original filename unescaped)
        ASSERT_TRUE (uploadedName && expectedName && !strcmp(uploadedName, expectedName));
    }

    // Download files
    fs::path downloadPath = fs::current_path() / "download_invalid_filenames";
    if (fs::exists(downloadPath))
    {
        fs::remove_all(downloadPath);
    }
    fs::create_directories(downloadPath);
    TransferTracker downloadListener(megaApi[0].get());
    megaApi[0]->startDownload(authNode.get(), downloadPath.u8string().c_str(), &downloadListener);
    ASSERT_EQ(API_OK, downloadListener.waitForResult());

    for (fs::directory_iterator itpath (downloadPath); itpath != fs::directory_iterator(); ++itpath)
    {
        std::string downloadedName = itpath->path().filename().u8string();
        if (!downloadedName.compare(".") || !downloadedName.compare(".."))
        {
            continue;
        }

        // Conditions to check if downloaded fileName is correct:
        // download filename must be found in fileNamesStringMap (original filename found)
        ASSERT_TRUE(fileNamesStringMap->get(downloadedName.c_str()));
    }

#ifdef WIN32
    // double check a few well known paths
    ASSERT_EQ(fileSystemAccess.getlocalfstype(LocalPath::fromPath("c:", fsa)), FS_NTFS);
    ASSERT_EQ(fileSystemAccess.getlocalfstype(LocalPath::fromPath("c:\\", fsa)), FS_NTFS);
    ASSERT_EQ(fileSystemAccess.getlocalfstype(LocalPath::fromPath("C:\\", fsa)), FS_NTFS);
    ASSERT_EQ(fileSystemAccess.getlocalfstype(LocalPath::fromPath("C:\\Program Files", fsa)), FS_NTFS);
    ASSERT_EQ(fileSystemAccess.getlocalfstype(LocalPath::fromPath("c:\\Program Files\\Windows NT", fsa)), FS_NTFS);
#endif

}
TEST_F(SdkTest, EscapesReservedCharacters)
{
    // Set up necessary accounts.
    getAccountsForTest(1);

    const string input = "\r\\/:?\"<>|*";

    // Generate expected string.
    ostringstream osstream;

    for (auto& character : input)
    {
        osstream << "%"
                 << std::hex
                 << std::setfill('0')
                 << std::setw(2)
                 << +character;
    }

    // Escape input string.
    unique_ptr<char[]> output(
      megaApi[0]->escapeFsIncompatible(input.c_str()));

    // Was the string escaped as expected?
    ASSERT_NE(output.get(), nullptr);
    ASSERT_STREQ(output.get(), osstream.str().c_str());
}

TEST_F(SdkTest, EscapesReservedCharactersOnDownload)
{
    // a/b/c!.txt
    static const string fileName = "a%2fb%2fc!.txt";

    // Set up necessary accounts.
    getAccountsForTest(1);

    // For convenience.
    MegaApi* api = megaApi[0].get();

    // Get root node.
    unique_ptr<MegaNode> root(api->getRootNode());
    ASSERT_NE(root, nullptr);

    // Create file to upload containing escaped characters.
    deleteFile(fileName);
    createFile(fileName);

    // Upload the file.
    {
        TransferTracker tracker(api);
        api->startUpload(fileName.c_str(), root.get(), &tracker);
        ASSERT_EQ(API_OK, tracker.waitForResult());
    }

    // Delete the file, we're done with it.
    deleteFile(fileName);

    // Check file exists in the cloud.
    root.reset(api->authorizeNode(root.get()));
    ASSERT_NE(root, nullptr);

    MegaNodeList* children = root->getChildren();
    ASSERT_NE(children, nullptr);

    MegaNode* child = children->get(0);
    ASSERT_NE(child, nullptr);
    ASSERT_STREQ(child->getName(), "a/b/c!.txt");

    // Download the file.
    {
        TransferTracker tracker(api);

        string targetPath = fs::current_path().u8string();
        targetPath.append(FileSystemAccess::getPathSeparator());

        api->startDownload(child, targetPath.c_str(), &tracker);
        ASSERT_EQ(API_OK, tracker.waitForResult());
    }

    // Was the filename correctly escaped on download?
    ASSERT_TRUE(fileexists(fileName));
    deleteFile(fileName);
}

TEST_F(SdkTest, UnescapesReservedCharacters)
{
    // Set up necessary accounts.
    getAccountsForTest(1);

    string input = "\\/:?\"<>|*%5a%21";
    string input_unescaped = "\\/:?\"<>|*Z!";

    // Escape input string.
    unique_ptr<char[]> escaped(
      megaApi[0]->escapeFsIncompatible(input.c_str()));

    ASSERT_NE(escaped.get(), nullptr);

    // Unescape the escaped string.
    unique_ptr<char[]> unescaped(
      megaApi[0]->unescapeFsIncompatible(escaped.get()));

    // Was the string unescaped as expected?  (round trip causes %5a to be unescaped now)
    ASSERT_NE(unescaped.get(), nullptr);
    ASSERT_STREQ(input_unescaped.c_str(), unescaped.get());
}

TEST_F(SdkTest, UnescapesReservedCharactersOnUpload)
{
    // a/b/c!.txt
    static const string fileName = "a%2fb%2fc!.txt";

    // Set up necessary accounts.
    getAccountsForTest(1);

    // For convenience.
    MegaApi* api = megaApi[0].get();

    // Get root node.
    unique_ptr<MegaNode> root(api->getRootNode());
    ASSERT_NE(root, nullptr);

    // Create file to upload containing escaped characters.
    deleteFile(fileName);
    createFile(fileName);

    // Upload the file.
    TransferTracker tracker(api);
    api->startUpload(fileName.c_str(), root.get(), &tracker);
    ASSERT_EQ(API_OK, tracker.waitForResult());

    // Delete the file, we're done with it.
    deleteFile(fileName);

    // Check if the file's name was correctly unescaped.
    root.reset(api->authorizeNode(root.get()));
    ASSERT_NE(root, nullptr);

    MegaNodeList* children = root->getChildren();
    ASSERT_NE(children, nullptr);

    MegaNode* child = children->get(0);
    ASSERT_NE(child, nullptr);
    ASSERT_STREQ(child->getName(), "a/b/c!.txt");
}

TEST_F(SdkTest, RecursiveUploadWithLogout)
{
    LOG_info << "___TEST RecursiveUploadWithLogout___";
    ASSERT_NO_FATAL_FAILURE(getAccountsForTest(1));

    // this one used to cause a double-delete

    // make new folders (and files) in the local filesystem - approx 90
    fs::path p = fs::current_path() / "uploadme_mega_auto_test_sdk";
    if (fs::exists(p))
    {
        fs::remove_all(p);
    }
    fs::create_directories(p);
    ASSERT_TRUE(buildLocalFolders(p.u8string().c_str(), "newkid", 3, 2, 10));

    // start uploading
    // uploadListener may have to live after this function exits if the logout test below fails
    auto uploadListener = std::make_shared<TransferTracker>(megaApi[0].get());
    uploadListener->selfDeleteOnFinalCallback = uploadListener;

    megaApi[0]->startUpload(p.u8string().c_str(), std::unique_ptr<MegaNode>{megaApi[0]->getRootNode()}.get(), uploadListener.get());
    WaitMillisec(500);

    // logout while the upload (which consists of many transfers) is ongoing
    gSessionIDs[0].clear();
#ifdef ENABLE_SYNC
    ASSERT_EQ(API_OK, doRequestLogout(0, false));
#else
    ASSERT_EQ(API_OK, doRequestLogout(0));
#endif
    gSessionIDs[0] = "invalid";

    int result = uploadListener->waitForResult();
    ASSERT_TRUE(result == API_EACCESS || result == API_EINCOMPLETE);
}

TEST_F(SdkTest, RecursiveDownloadWithLogout)
{
    LOG_info << "___TEST RecursiveDownloadWithLogout";
    ASSERT_NO_FATAL_FAILURE(getAccountsForTest(2));

    // this one used to cause a double-delete

    // make new folders (and files) in the local filesystem - approx 130 - we must upload in order to have something to download
    fs::path uploadpath = fs::current_path() / "uploadme_mega_auto_test_sdk";
    fs::path downloadpath = fs::current_path() / "downloadme_mega_auto_test_sdk";

    std::error_code ec;
    fs::remove_all(uploadpath, ec);
    fs::remove_all(downloadpath, ec);
    ASSERT_TRUE(!fs::exists(uploadpath));
    ASSERT_TRUE(!fs::exists(downloadpath));
    fs::create_directories(uploadpath);
    fs::create_directories(downloadpath);

    ASSERT_TRUE(buildLocalFolders(uploadpath.u8string().c_str(), "newkid", 3, 2, 10));

    // upload all of those
    TransferTracker uploadListener(megaApi[0].get());
    megaApi[0]->startUpload(uploadpath.u8string().c_str(), std::unique_ptr<MegaNode>{megaApi[0]->getRootNode()}.get(), &uploadListener);
    ASSERT_EQ(API_OK, uploadListener.waitForResult());

    // ok now try the download
    TransferTracker downloadListener(megaApi[0].get());
    megaApi[0]->startDownload(megaApi[0]->getNodeByPath("/uploadme_mega_auto_test_sdk"), downloadpath.u8string().c_str(), &downloadListener);
    WaitMillisec(1000);
    ASSERT_TRUE(downloadListener.started);
    ASSERT_TRUE(!downloadListener.finished);

    // logout while the download (which consists of many transfers) is ongoing

#ifdef ENABLE_SYNC
    ASSERT_EQ(API_OK, doRequestLogout(0, false));
#else
    ASSERT_EQ(API_OK, doRequestLogout(0));
#endif
    gSessionIDs[0] = "invalid";

    int result = downloadListener.waitForResult();
    ASSERT_TRUE(result == API_EACCESS || result == API_EINCOMPLETE);
    fs::remove_all(uploadpath, ec);
    fs::remove_all(downloadpath, ec);
}

#ifdef ENABLE_SYNC

void cleanUp(::mega::MegaApi* megaApi, const fs::path &basePath)
{

    RequestTracker removeTracker(megaApi);
    megaApi->removeSyncs(&removeTracker);
    ASSERT_EQ(API_OK, removeTracker.waitForResult());

    std::unique_ptr<MegaNode> baseNode{megaApi->getNodeByPath(("/" + basePath.u8string()).c_str())};
    if (baseNode)
    {
        RequestTracker removeTracker(megaApi);
        megaApi->remove(baseNode.get(), &removeTracker);
        ASSERT_EQ(API_OK, removeTracker.waitForResult());
    }

    std::unique_ptr<MegaNode> binNode{megaApi->getNodeByPath("//bin")};
    if (binNode)
    {
        unique_ptr<MegaNodeList> cs(megaApi->getChildren(binNode.get()));
        for (int i = 0; i < (cs ? cs->size() : 0); ++i)
        {
            RequestTracker removeTracker(megaApi);
            megaApi->remove(cs->get(i), &removeTracker);
            ASSERT_EQ(API_OK, removeTracker.waitForResult());
        }
    }

    std::error_code ignoredEc;
    fs::remove_all(basePath, ignoredEc);

}

std::unique_ptr<::mega::MegaSync> waitForSyncState(::mega::MegaApi* megaApi, ::mega::MegaNode* remoteNode, bool enabled, bool active, MegaSync::Error err)
{
    std::unique_ptr<MegaSync> sync;
    WaitFor([&megaApi, &remoteNode, &sync, enabled, active, err]() -> bool
    {
        sync.reset(megaApi->getSyncByNode(remoteNode));
        return (sync && sync->isEnabled() == enabled && sync->isActive() == active && sync->getError() == err);
    }, 30*1000);

    if (sync && sync->isEnabled() == enabled && sync->isActive() == active && sync->getError() == err)
    {
        return sync;
    }
    else
    {
        return nullptr; // signal that the sync never reached the expected/required state
    }
}

std::unique_ptr<::mega::MegaSync> waitForSyncState(::mega::MegaApi* megaApi, handle backupID, bool enabled, bool active, MegaSync::Error err)
{
    std::unique_ptr<MegaSync> sync;
    WaitFor([&megaApi, backupID, &sync, enabled, active, err]() -> bool
    {
        sync.reset(megaApi->getSyncByBackupId(backupID));
        return (sync && sync->isEnabled() == enabled && sync->isActive() == active && sync->getError() == err);
    }, 30*1000);

    if (sync && sync->isEnabled() == enabled && sync->isActive() == active && sync->getError() == err)
    {
        return sync;
    }
    else
    {
        return nullptr; // signal that the sync never reached the expected/required state
    }
}


TEST_F(SdkTest, SyncBasicOperations)
{
    // What we are going to test here:
    // - add syncs
    // - add sync that fails
    // - disable a sync
    // - disable a sync that fails
    // - disable a disabled sync
    // - Enable a sync
    // - Enable a sync that fails
    // - Enable an enabled sync
    // - Remove a sync
    // - Remove a sync that doesn't exist
    // - Remove a removed sync

    LOG_info << "___TEST SyncBasicOperations___";
    ASSERT_NO_FATAL_FAILURE(getAccountsForTest(1));

    fs::path basePath = "SyncBasicOperations";
    std::string syncFolder1 = "sync1";
    std::string syncFolder2 = "sync2";
    std::string syncFolder3 = "sync3";
    fs::path basePath1 = basePath / syncFolder1;
    fs::path basePath2 = basePath / syncFolder2;
    fs::path basePath3 = basePath / syncFolder3;
    const auto localPath1 = fs::current_path() / basePath1;
    const auto localPath2 = fs::current_path() / basePath2;
    const auto localPath3 = fs::current_path() / basePath3;

    ASSERT_NO_FATAL_FAILURE(cleanUp(this->megaApi[0].get(), basePath));

    // Create local directories and a files.
    fs::create_directories(localPath1);
    createFile((localPath1 / "fileTest1").u8string(), false);
    fs::create_directories(localPath2);
    createFile((localPath2 / "fileTest2").u8string(), false);
    fs::create_directories(localPath3);

    LOG_verbose << "SyncBasicOperations :  Creating the remote folders to be synced to.";
    std::unique_ptr<MegaNode> remoteRootNode(megaApi[0]->getRootNode());
    ASSERT_NE(remoteRootNode.get(), nullptr);
    // Sync 1
    auto nh = createFolder(0, syncFolder1.c_str(), remoteRootNode.get());
    ASSERT_NE(nh, UNDEF) << "Error creating remote folders";
    std::unique_ptr<MegaNode> remoteBaseNode1(megaApi[0]->getNodeByHandle(nh));
    ASSERT_NE(remoteBaseNode1.get(), nullptr);
    // Sync 2
    nh = createFolder(0, syncFolder2.c_str(), remoteRootNode.get());
    ASSERT_NE(nh, UNDEF) << "Error creating remote folders";
    std::unique_ptr<MegaNode> remoteBaseNode2(megaApi[0]->getNodeByHandle(nh));
    ASSERT_NE(remoteBaseNode2.get(), nullptr);
    // Sync 3
    nh = createFolder(0, syncFolder3.c_str(), remoteRootNode.get());
    ASSERT_NE(nh, UNDEF) << "Error creating remote folders";
    std::unique_ptr<MegaNode> remoteBaseNode3(megaApi[0]->getNodeByHandle(nh));
    ASSERT_NE(remoteBaseNode3.get(), nullptr);

    LOG_verbose << "SyncRemoveRemoteNode :  Add syncs";
    // Sync 1
    const auto& lp1 = localPath1.u8string();
    ASSERT_EQ(MegaError::API_OK, synchronousSyncFolder(0, MegaSync::TYPE_TWOWAY, lp1.c_str(), nullptr, remoteBaseNode1->getHandle(), nullptr)) << "API Error adding a new sync";
    ASSERT_EQ(MegaSync::NO_SYNC_ERROR, mApi[0].lastSyncError);
    std::unique_ptr<MegaSync> sync = waitForSyncState(megaApi[0].get(), remoteBaseNode1.get(), true, true, MegaSync::NO_SYNC_ERROR);
    ASSERT_TRUE(sync && sync->isActive());
    ASSERT_EQ(MegaSync::NO_SYNC_ERROR, sync->getError());
    // Sync2
    const auto& lp2 = localPath2.u8string();
    ASSERT_EQ(MegaError::API_OK, synchronousSyncFolder(0, MegaSync::TYPE_TWOWAY, lp2.c_str(), nullptr, remoteBaseNode2->getHandle(), nullptr)) << "API Error adding a new sync";
    ASSERT_EQ(MegaSync::NO_SYNC_ERROR, mApi[0].lastSyncError);
    std::unique_ptr<MegaSync> sync2 = waitForSyncState(megaApi[0].get(), remoteBaseNode2.get(), true, true, MegaSync::NO_SYNC_ERROR);
    ASSERT_TRUE(sync2 && sync2->isActive());
    ASSERT_EQ(MegaSync::NO_SYNC_ERROR, sync->getError());

    LOG_verbose << "SyncRemoveRemoteNode :  Add syncs that fail";
    {
        TestingWithLogErrorAllowanceGuard g;
        const auto& lp3 = localPath3.u8string();
        ASSERT_EQ(MegaError::API_EEXIST, synchronousSyncFolder(0, MegaSync::TYPE_TWOWAY, lp3.c_str(), nullptr, remoteBaseNode1->getHandle(), nullptr)); // Remote node is currently synced.
        ASSERT_EQ(MegaSync::ACTIVE_SYNC_BELOW_PATH, mApi[0].lastSyncError);
        ASSERT_EQ(MegaError::API_EEXIST, synchronousSyncFolder(0, MegaSync::TYPE_TWOWAY, lp3.c_str(), nullptr, remoteBaseNode2->getHandle(), nullptr)); // Remote node is currently synced.
        ASSERT_EQ(MegaSync::ACTIVE_SYNC_BELOW_PATH, mApi[0].lastSyncError);
        const auto& lp4 = (localPath3 / fs::path("xxxyyyzzz")).u8string();
        ASSERT_EQ(MegaError::API_ENOENT, synchronousSyncFolder(0, MegaSync::TYPE_TWOWAY, lp4.c_str(), nullptr, remoteBaseNode3->getHandle(), nullptr)); // Local resource doesn't exists.
        ASSERT_EQ(MegaSync::LOCAL_PATH_UNAVAILABLE, mApi[0].lastSyncError);
    }

    LOG_verbose << "SyncRemoveRemoteNode :  Disable a sync";
    // Sync 1
    handle backupId = sync->getBackupId();
    ASSERT_EQ(MegaError::API_OK, synchronousDisableSync(0, backupId));
    sync = waitForSyncState(megaApi[0].get(), remoteBaseNode1.get(), false, false, MegaSync::NO_SYNC_ERROR);
    ASSERT_TRUE(sync && !sync->isEnabled());
    ASSERT_EQ(MegaSync::NO_SYNC_ERROR, sync->getError());

    //  Sync 2
    ASSERT_EQ(MegaError::API_OK, synchronousDisableSync(0, sync2.get()));
    sync2 = waitForSyncState(megaApi[0].get(), remoteBaseNode2.get(), false, false, MegaSync::NO_SYNC_ERROR);
    ASSERT_TRUE(sync2 && !sync2->isEnabled());
    ASSERT_EQ(MegaSync::NO_SYNC_ERROR, sync->getError());

    LOG_verbose << "SyncRemoveRemoteNode :  Disable disabled syncs";
    ASSERT_EQ(MegaError::API_OK, synchronousDisableSync(0, sync.get())); // Currently disabled.
    ASSERT_EQ(MegaError::API_OK, synchronousDisableSync(0, backupId)); // Currently disabled.
    ASSERT_EQ(MegaError::API_OK, synchronousDisableSync(0, remoteBaseNode1.get())); // Currently disabled.

    LOG_verbose << "SyncRemoveRemoteNode :  Enable Syncs";
    // Sync 1
    ASSERT_EQ(MegaError::API_OK, synchronousEnableSync(0, backupId));
    ASSERT_EQ(MegaSync::NO_SYNC_ERROR, mApi[0].lastSyncError);
    sync = waitForSyncState(megaApi[0].get(), remoteBaseNode1.get(), true, true, MegaSync::NO_SYNC_ERROR);
    ASSERT_TRUE(sync && sync->isActive());
    // Sync 2
    ASSERT_EQ(MegaError::API_OK, synchronousEnableSync(0, sync2.get()));
    ASSERT_EQ(MegaSync::NO_SYNC_ERROR, mApi[0].lastSyncError);
    sync2 = waitForSyncState(megaApi[0].get(), remoteBaseNode2.get(), true, true, MegaSync::NO_SYNC_ERROR);
    ASSERT_TRUE(sync2 && sync2->isActive());

    LOG_verbose << "SyncRemoveRemoteNode :  Enable syncs that fail";
    {
        TestingWithLogErrorAllowanceGuard g;

        ASSERT_EQ(MegaError::API_ENOENT, synchronousEnableSync(0, 999999)); // Hope it doesn't exist.
        ASSERT_EQ(MegaSync::UNKNOWN_ERROR, mApi[0].lastSyncError); // MegaApi.h specifies that this contains the error code (not the tag)
        ASSERT_EQ(MegaError::API_EEXIST, synchronousEnableSync(0, sync2.get())); // Currently enabled.
        ASSERT_EQ(MegaSync::NO_SYNC_ERROR, mApi[0].lastSyncError);  // since the sync is active, we should see its real state, and it should not have had any error code stored in it
    }

    LOG_verbose << "SyncRemoveRemoteNode :  Remove Syncs";
    // Sync 1
    ASSERT_EQ(MegaError::API_OK, synchronousRemoveSync(0, backupId)) << "API Error removing the sync";
    sync.reset(megaApi[0]->getSyncByNode(remoteBaseNode1.get()));
    ASSERT_EQ(nullptr, sync.get());
    // Sync 2
    ASSERT_EQ(MegaError::API_OK, synchronousRemoveSync(0, sync2.get())) << "API Error removing the sync";
    // Keep sync2 not updated. Will be used later to test another removal attemp using a non-updated object.

    LOG_verbose << "SyncRemoveRemoteNode :  Remove Syncs that fail";
    {
        TestingWithLogErrorAllowanceGuard g;

        ASSERT_EQ(MegaError::API_ENOENT, synchronousRemoveSync(0, 9999999)); // Hope id doesn't exist
        ASSERT_EQ(MegaError::API_ENOENT, synchronousRemoveSync(0, backupId)); // currently removed.
        ASSERT_EQ(MegaError::API_EARGS, synchronousRemoveSync(0, sync.get())); // currently removed.
        // Wait for sync to be effectively removed.
        std::this_thread::sleep_for(std::chrono::seconds{5});
        ASSERT_EQ(MegaError::API_ENOENT, synchronousRemoveSync(0, sync2.get())); // currently removed.
    }

    ASSERT_NO_FATAL_FAILURE(cleanUp(this->megaApi[0].get(), basePath));
}



struct SyncListener : MegaListener
{
    // make sure callbacks are consistent - added() first, nothing after deleted(), etc.

    // map by tag for now, should be backupId when that is available

    enum syncstate_t { nonexistent, added, enabled, disabled, deleted};

    std::map<handle, syncstate_t> stateMap;

    syncstate_t& state(MegaSync* sync)
    {
        if (stateMap.find(sync->getBackupId()) == stateMap.end())
        {
            stateMap[sync->getBackupId()] = nonexistent;
        }
        return stateMap[sync->getBackupId()];
    }

    std::vector<std::string> mErrors;

    bool anyErrors = false;

    bool hasAnyErrors()
    {
        for (auto &s: mErrors)
        {
            out() << "SyncListener error: " << s;
        }
        return anyErrors;
    }

    void check(bool b, std::string e = std::string())
    {
        if (!b)
        {
            anyErrors = true;
            if (!e.empty())
            {
                mErrors.push_back(e);
                out() << "SyncListener added error: " << e;
            }
        }
    }

    void clear()
    {
        // session was logged out (locally)
        stateMap.clear();
    }

    void onSyncFileStateChanged(MegaApi* api, MegaSync* sync, std::string* localPath, int newState) override
    {
        // probably too frequent to output
        //out() << "onSyncFileStateChanged " << sync << newState;
    }

    void onSyncAdded(MegaApi* api, MegaSync* sync, int additionState) override
    {
        out() << "onSyncAdded " << toHandle(sync->getBackupId());
        check(sync->getBackupId() != UNDEF, "sync added with undef backup Id");

        check(state(sync) == nonexistent);
        state(sync) = added;
    }

    void onSyncDisabled(MegaApi* api, MegaSync* sync) override
    {
        out() << "onSyncDisabled " << toHandle(sync->getBackupId());
        check(!sync->isEnabled(), "sync enabled at onSyncDisabled");
        check(!sync->isActive(), "sync active at onSyncDisabled");
        check(state(sync) == enabled || state(sync) == added);
        state(sync) = disabled;
    }

    // "onSyncStarted" would be more accurate?
    void onSyncEnabled(MegaApi* api, MegaSync* sync) override
    {
        out() << "onSyncEnabled " << toHandle(sync->getBackupId());
        check(sync->isEnabled(), "sync disabled at onSyncEnabled");
        check(sync->isActive(), "sync not active at onSyncEnabled");
        check(state(sync) == disabled || state(sync) == added);
        state(sync) = enabled;
    }

    void onSyncDeleted(MegaApi* api, MegaSync* sync) override
    {
        out() << "onSyncDeleted " << toHandle(sync->getBackupId());
        check(state(sync) == disabled || state(sync) == added || state(sync) == enabled);
        state(sync) = nonexistent;
    }

    void onSyncStateChanged(MegaApi* api, MegaSync* sync) override
    {
        out() << "onSyncStateChanged " << toHandle(sync->getBackupId());

        check(sync->getBackupId() != UNDEF, "onSyncStateChanged with undef backup Id");

        // MegaApi doco says: "Notice that adding a sync will not cause onSyncStateChanged to be called."
        // And also: "for changes that imply other callbacks, expect that the SDK
        // will call onSyncStateChanged first, so that you can update your model only using this one."
        check(state(sync) != nonexistent);
    }

    void onGlobalSyncStateChanged(MegaApi* api) override
    {
        // just too frequent for out() really
        //out() << "onGlobalSyncStateChanged ";
    }
};

struct MegaListenerDeregisterer
{
    // register the listener on constructions
    // deregister on destruction (ie, whenever we exit the function - we may exit early if a test fails

    MegaApi* api = nullptr;
    MegaListener* listener;


    MegaListenerDeregisterer(MegaApi* a, SyncListener* l)
        : api(a), listener(l)
    {
        api->addListener(listener);
    }
    ~MegaListenerDeregisterer()
    {
        api->removeListener(listener);
    }
};


TEST_F(SdkTest, SyncResumptionAfterFetchNodes)
{
    LOG_info << "___TEST SyncResumptionAfterFetchNodes___";
    ASSERT_NO_FATAL_FAILURE(getAccountsForTest(2));

    SyncListener syncListener0, syncListener1;
    MegaListenerDeregisterer mld1(megaApi[0].get(), &syncListener0), mld2(megaApi[1].get(), &syncListener1);

    // This test has several issues:
    // 1. Remote nodes may not be committed to the sctable database in time for fetchnodes which
    //    then fails adding syncs because the remotes are missing. For this reason we wait until
    //    we receive the EVENT_COMMIT_DB event after transferring the nodes.
    // 2. Syncs are deleted some time later leading to error messages (like local fingerprint mismatch)
    //    if we don't wait for long enough after we get called back. A sync only gets flagged but
    //    is deleted later.

    const std::string session = dumpSession();

    const fs::path basePath = "SyncResumptionAfterFetchNodes";
    const auto sync1Path = fs::current_path() / basePath / "sync1"; // stays active
    const auto sync2Path = fs::current_path() / basePath / "sync2"; // will be made inactive
    const auto sync3Path = fs::current_path() / basePath / "sync3"; // will be deleted
    const auto sync4Path = fs::current_path() / basePath / "sync4"; // stays active

    ASSERT_NO_FATAL_FAILURE(cleanUp(this->megaApi[0].get(), basePath));

    fs::create_directories(sync1Path);
    fs::create_directories(sync2Path);
    fs::create_directories(sync3Path);
    fs::create_directories(sync4Path);

    {
        std::lock_guard<std::mutex> lock{lastEventMutex};
        lastEvent.reset();
        // we're assuming we're not getting any unrelated db commits while the transfer is running
    }

    // transfer the folder and its subfolders
    TransferTracker uploadListener(megaApi[0].get());
    megaApi[0]->startUpload(basePath.u8string().c_str(), megaApi[0]->getRootNode(), &uploadListener);
    ASSERT_EQ(API_OK, uploadListener.waitForResult());

    // loop until we get a commit to the sctable to ensure we cached the new remote nodes
    for (;;)
    {
        {
            std::lock_guard<std::mutex> lock{lastEventMutex};
            if (lastEvent && lastEvent->getType() == MegaEvent::EVENT_COMMIT_DB)
            {
                // we're assuming this event is the event for the whole batch of nodes
                break;
            }
        }
        std::this_thread::sleep_for(std::chrono::milliseconds{100});
    }

    auto megaNode = [this, &basePath](const std::string& p)
    {
        const auto path = "/" + basePath.u8string() + "/" + p;
        return std::unique_ptr<MegaNode>{megaApi[0]->getNodeByPath(path.c_str())};
    };

    auto syncFolder = [this, &megaNode](const fs::path& p) -> handle
    {
        RequestTracker syncTracker(megaApi[0].get());
        auto node = megaNode(p.filename().u8string());
        megaApi[0]->syncFolder(MegaSync::TYPE_TWOWAY, p.u8string().c_str(), nullptr, node ? node->getHandle() : INVALID_HANDLE, nullptr, &syncTracker);
        EXPECT_EQ(API_OK, syncTracker.waitForResult());

        return syncTracker.request->getParentHandle();
    };

    auto disableSync = [this, &megaNode](const fs::path& p)
    {
        RequestTracker syncTracker(megaApi[0].get());
        auto node = megaNode(p.filename().u8string());
        megaApi[0]->disableSync(node.get(), &syncTracker);
        ASSERT_EQ(API_OK, syncTracker.waitForResult());
    };

    auto disableSyncByBackupId = [this](handle backupId)
    {
        RequestTracker syncTracker(megaApi[0].get());
        megaApi[0]->disableSync(backupId, &syncTracker);
        ASSERT_EQ(API_OK, syncTracker.waitForResult());
    };

    auto resumeSync = [this](handle backupId)
    {
        RequestTracker syncTracker(megaApi[0].get());
        megaApi[0]->enableSync(backupId, &syncTracker);
        ASSERT_EQ(API_OK, syncTracker.waitForResult());
    };

    auto removeSync = [this, &megaNode](const fs::path& p)
    {
        RequestTracker syncTracker(megaApi[0].get());
        auto node = megaNode(p.filename().u8string());
        megaApi[0]->removeSync(node.get(), &syncTracker);
        ASSERT_EQ(API_OK, syncTracker.waitForResult());
    };

    auto checkSyncOK = [this, &megaNode](const fs::path& p)
    {
        auto node = megaNode(p.filename().u8string());
        //return std::unique_ptr<MegaSync>{megaApi[0]->getSyncByNode(node.get())} != nullptr; //disabled syncs are not OK but foundable

        LOG_verbose << "checkSyncOK " << p.filename().u8string() << " node found: " << bool(node);

        std::unique_ptr<MegaSync> sync{megaApi[0]->getSyncByNode(node.get())};

        LOG_verbose << "checkSyncOK " << p.filename().u8string() << " sync found: " << bool(sync);

        if (!sync) return false;

        LOG_verbose << "checkSyncOK " << p.filename().u8string() << " sync is: " << sync->getLocalFolder();


        LOG_verbose << "checkSyncOK " << p.filename().u8string() << " enabled: " << sync->isEnabled();

        return sync->isEnabled();

    };

    auto checkSyncDisabled = [this, &megaNode](const fs::path& p)
    {
        auto node = megaNode(p.filename().u8string());
        std::unique_ptr<MegaSync> sync{megaApi[0]->getSyncByNode(node.get())};
        if (!sync) return false;
        return !sync->isEnabled();
    };


    auto reloginViaSession = [this, &session, &syncListener0]()
    {
        locallogout();  // only logs out 0
        syncListener0.clear();

        //loginBySessionId(0, session);
        auto tracker = asyncRequestFastLogin(0, session.c_str());
        ASSERT_EQ(API_OK, tracker->waitForResult()) << " Failed to establish a login/session for account " << 0;
    };

    LOG_verbose << " SyncResumptionAfterFetchNodes : syncying folders";

    handle backupId1 = syncFolder(sync1Path);  (void)backupId1;
    handle backupId2 = syncFolder(sync2Path);
    handle backupId3 = syncFolder(sync3Path);  (void)backupId3;
    handle backupId4 = syncFolder(sync4Path);  (void)backupId4;

    ASSERT_TRUE(checkSyncOK(sync1Path));
    ASSERT_TRUE(checkSyncOK(sync2Path));
    ASSERT_TRUE(checkSyncOK(sync3Path));
    ASSERT_TRUE(checkSyncOK(sync4Path));

    LOG_verbose << " SyncResumptionAfterFetchNodes : disabling sync by path";
    disableSync(sync2Path);
    LOG_verbose << " SyncResumptionAfterFetchNodes : disabling sync by tag";
    disableSyncByBackupId(backupId4);
    LOG_verbose << " SyncResumptionAfterFetchNodes : removing sync";
    removeSync(sync3Path);

    // wait for the sync removals to actually take place
    std::this_thread::sleep_for(std::chrono::seconds{3});

    ASSERT_TRUE(checkSyncOK(sync1Path));
    ASSERT_TRUE(checkSyncDisabled(sync2Path));
    ASSERT_FALSE(checkSyncOK(sync3Path));
    ASSERT_TRUE(checkSyncDisabled(sync4Path));

    reloginViaSession();

    ASSERT_FALSE(checkSyncOK(sync1Path));
    ASSERT_FALSE(checkSyncOK(sync2Path));
    ASSERT_FALSE(checkSyncOK(sync3Path));
    ASSERT_FALSE(checkSyncOK(sync4Path));

    fetchnodes(0, maxTimeout); // auto-resumes two active syncs

    WaitMillisec(1000); // give them a chance to start on the sync thread

    ASSERT_TRUE(checkSyncOK(sync1Path));
    ASSERT_FALSE(checkSyncOK(sync2Path));
    ASSERT_TRUE(checkSyncDisabled(sync2Path));
    ASSERT_FALSE(checkSyncOK(sync3Path));
    ASSERT_FALSE(checkSyncOK(sync4Path));
    ASSERT_TRUE(checkSyncDisabled(sync4Path));

    // check if we can still resume manually
    LOG_verbose << " SyncResumptionAfterFetchNodes : resuming syncs";
    resumeSync(backupId2);
    resumeSync(backupId4);

    ASSERT_TRUE(checkSyncOK(sync1Path));
    ASSERT_TRUE(checkSyncOK(sync2Path));
    ASSERT_FALSE(checkSyncOK(sync3Path));
    ASSERT_TRUE(checkSyncOK(sync4Path));

    // check if resumeSync re-activated the sync
    reloginViaSession();

    ASSERT_FALSE(checkSyncOK(sync1Path));
    ASSERT_FALSE(checkSyncOK(sync2Path));
    ASSERT_FALSE(checkSyncOK(sync3Path));
    ASSERT_FALSE(checkSyncOK(sync4Path));

    fetchnodes(0, maxTimeout); // auto-resumes three active syncs

    WaitMillisec(1000); // give them a chance to start on the sync thread

    ASSERT_TRUE(checkSyncOK(sync1Path));
    ASSERT_TRUE(checkSyncOK(sync2Path));
    ASSERT_FALSE(checkSyncOK(sync3Path));
    ASSERT_TRUE(checkSyncOK(sync4Path));

    LOG_verbose << " SyncResumptionAfterFetchNodes : removing syncs";
    removeSync(sync1Path);
    removeSync(sync2Path);
    removeSync(sync4Path);

    // wait for the sync removals to actually take place
    std::this_thread::sleep_for(std::chrono::seconds{5});

    ASSERT_FALSE(syncListener0.hasAnyErrors());
    ASSERT_FALSE(syncListener1.hasAnyErrors());

    ASSERT_NO_FATAL_FAILURE(cleanUp(this->megaApi[0].get(), basePath));
}

/**
 * @brief TEST_F SyncRemoteNode
 *
 * Testing remote node rename, move and remove.
 */
TEST_F(SdkTest, SyncRemoteNode)
{

    // What we are going to test here:
    // - rename remote -> Sync Fail
    // - move remote -> Sync fail
    // - remove remote -> Sync fail
    // - remove a failing sync

    LOG_info << "___TEST SyncRemoteNode___";
    ASSERT_NO_FATAL_FAILURE(getAccountsForTest(1));

    fs::path basePath = "SyncRemoteNode";
    const auto localPath = fs::current_path() / basePath;

    ASSERT_NO_FATAL_FAILURE(cleanUp(this->megaApi[0].get(), basePath));

    // Create local directory and file.
    fs::create_directories(localPath);
    createFile((localPath / "fileTest1").u8string(), false);

    LOG_verbose << "SyncRemoteNode :  Creating remote folder";
    std::unique_ptr<MegaNode> remoteRootNode(megaApi[0]->getRootNode());
    ASSERT_NE(remoteRootNode.get(), nullptr);
    auto nh = createFolder(0, basePath.u8string().c_str(), remoteRootNode.get());
    ASSERT_NE(nh, UNDEF) << "Error creating remote basePath";
    std::unique_ptr<MegaNode> remoteBaseNode(megaApi[0]->getNodeByHandle(nh));
    ASSERT_NE(remoteBaseNode.get(), nullptr);

    LOG_verbose << "SyncRemoteNode :  Enabling sync";
    ASSERT_EQ(MegaError::API_OK, synchronousSyncFolder(0, MegaSync::TYPE_TWOWAY, localPath.u8string().c_str(), nullptr, remoteBaseNode->getHandle(), nullptr)) << "API Error adding a new sync";
    std::unique_ptr<MegaSync> sync = waitForSyncState(megaApi[0].get(), remoteBaseNode.get(), true, true, MegaSync::NO_SYNC_ERROR);
    ASSERT_TRUE(sync && sync->isActive());
    handle backupId = sync->getBackupId();

    {
        TestingWithLogErrorAllowanceGuard g;

        // Rename remote folder --> Sync fail
        LOG_verbose << "SyncRemoteNode :  Rename remote node with sync active.";
        std::string basePathRenamed = "SyncRemoteNodeRenamed";
        ASSERT_EQ(API_OK, doRenameNode(0, remoteBaseNode.get(), basePathRenamed.c_str()));
        sync = waitForSyncState(megaApi[0].get(), backupId, false, false, MegaSync::REMOTE_PATH_HAS_CHANGED);
        ASSERT_TRUE(sync && !sync->isEnabled() && !sync->isActive());
        ASSERT_EQ(MegaSync::REMOTE_PATH_HAS_CHANGED, sync->getError());

        LOG_verbose << "SyncRemoteNode :  Restoring remote folder name.";
        ASSERT_EQ(API_OK, doRenameNode(0, remoteBaseNode.get(), basePath.u8string().c_str()));

        WaitMillisec(1000);

        ASSERT_NE(remoteBaseNode.get(), nullptr);
        sync = waitForSyncState(megaApi[0].get(), backupId, false, false, MegaSync::REMOTE_PATH_HAS_CHANGED);
        ASSERT_TRUE(sync && !sync->isEnabled() && !sync->isActive());
        ASSERT_EQ(MegaSync::REMOTE_PATH_HAS_CHANGED, sync->getError());
    }

    LOG_verbose << "SyncRemoteNode :  Enabling sync again.";
    ASSERT_EQ(MegaError::API_OK, synchronousEnableSync(0, backupId)) << "API Error enabling the sync";

    WaitMillisec(1000);

    sync = waitForSyncState(megaApi[0].get(), remoteBaseNode.get(), true, true, MegaSync::NO_SYNC_ERROR);
    ASSERT_TRUE(sync && sync->isActive());
    ASSERT_EQ(MegaSync::NO_SYNC_ERROR, sync->getError());

    // Move remote folder --> Sync fail

    LOG_verbose << "SyncRemoteNode :  Creating secondary folder";
    std::string movedBasePath = basePath.u8string() + "Moved";
    nh = createFolder(0, movedBasePath.c_str(), remoteRootNode.get());
    ASSERT_NE(nh, UNDEF) << "Error creating remote movedBasePath";
    std::unique_ptr<MegaNode> remoteMoveNodeParent(megaApi[0]->getNodeByHandle(nh));
    ASSERT_NE(remoteMoveNodeParent.get(), nullptr);

    {
        TestingWithLogErrorAllowanceGuard g;
        LOG_verbose << "SyncRemoteNode :  Move remote node with sync active to the secondary folder.";
        ASSERT_EQ(API_OK, doMoveNode(0, remoteBaseNode.get(), remoteMoveNodeParent.get()));
        sync = waitForSyncState(megaApi[0].get(), backupId, false, false, MegaSync::REMOTE_PATH_HAS_CHANGED);
        ASSERT_TRUE(sync && !sync->isEnabled() && !sync->isActive());
        ASSERT_EQ(MegaSync::REMOTE_PATH_HAS_CHANGED, sync->getError());

        LOG_verbose << "SyncRemoteNode :  Moving back the remote node.";
        ASSERT_EQ(API_OK, doMoveNode(0, remoteBaseNode.get(), remoteRootNode.get()));

        WaitMillisec(1000);

        ASSERT_NE(remoteBaseNode.get(), nullptr);
        sync = waitForSyncState(megaApi[0].get(), backupId, false, false, MegaSync::REMOTE_PATH_HAS_CHANGED);
        ASSERT_TRUE(sync && !sync->isEnabled() && !sync->isActive());
        ASSERT_EQ(MegaSync::REMOTE_PATH_HAS_CHANGED, sync->getError());
    }


    LOG_verbose << "SyncRemoteNode :  Enabling sync again.";
    ASSERT_EQ(MegaError::API_OK, synchronousEnableSync(0, backupId)) << "API Error enabling the sync";

    WaitMillisec(1000);

    sync = waitForSyncState(megaApi[0].get(), remoteBaseNode.get(), true, true, MegaSync::NO_SYNC_ERROR);
    ASSERT_TRUE(sync && sync->isActive());
    ASSERT_EQ(MegaSync::NO_SYNC_ERROR, sync->getError());


    // Rename remote folder --> Sync fail
    {
        TestingWithLogErrorAllowanceGuard g;
        LOG_verbose << "SyncRemoteNode :  Rename remote node.";
        std::string renamedBasePath = basePath.u8string() + "Renamed";
        ASSERT_EQ(API_OK, doRenameNode(0, remoteBaseNode.get(), renamedBasePath.c_str()));
        sync = waitForSyncState(megaApi[0].get(), backupId, false, false, MegaSync::REMOTE_PATH_HAS_CHANGED);
        ASSERT_TRUE(sync && !sync->isEnabled() && !sync->isActive());
        ASSERT_EQ(MegaSync::REMOTE_PATH_HAS_CHANGED, sync->getError());

        LOG_verbose << "SyncRemoteNode :  Renaming back the remote node.";
        ASSERT_EQ(API_OK, doRenameNode(0, remoteBaseNode.get(), basePath.u8string().c_str()));

        WaitMillisec(1000);

        ASSERT_NE(remoteBaseNode.get(), nullptr);
        sync = waitForSyncState(megaApi[0].get(), backupId, false, false, MegaSync::REMOTE_PATH_HAS_CHANGED);
        ASSERT_TRUE(sync && !sync->isEnabled() && !sync->isActive());

        unique_ptr<char[]> pathFromNode{ megaApi[0]->getNodePath(remoteBaseNode.get()) };
        string actualPath{ pathFromNode.get() };
        string pathFromSync(sync->getLastKnownMegaFolder());
        ASSERT_EQ(actualPath, pathFromSync) << "Wrong updated path";

        ASSERT_EQ(MegaSync::REMOTE_PATH_HAS_CHANGED, sync->getError()); //the error stays until re-enabled
    }

    LOG_verbose << "SyncRemoteNode :  Enabling sync again.";
    ASSERT_EQ(MegaError::API_OK, synchronousEnableSync(0, backupId)) << "API Error enabling the sync";
    sync = waitForSyncState(megaApi[0].get(), remoteBaseNode.get(), true, true, MegaSync::NO_SYNC_ERROR);
    ASSERT_TRUE(sync && sync->isActive());
    ASSERT_EQ(MegaSync::NO_SYNC_ERROR, sync->getError());


    {
        TestingWithLogErrorAllowanceGuard g;
        // Remove remote folder --> Sync fail
        LOG_verbose << "SyncRemoteNode :  Removing remote node with sync active.";
        ASSERT_EQ(API_OK, doDeleteNode(0, remoteBaseNode.get()));                                //  <--- remote node deleted!!
        sync = waitForSyncState(megaApi[0].get(), backupId, false, false, MegaSync::REMOTE_NODE_NOT_FOUND);
        ASSERT_TRUE(sync && !sync->isEnabled() && !sync->isActive());
        ASSERT_EQ(MegaSync::REMOTE_NODE_NOT_FOUND, sync->getError());

        LOG_verbose << "SyncRemoteNode :  Recreating remote folder.";
        nh = createFolder(0, basePath.u8string().c_str(), remoteRootNode.get());

        WaitMillisec(1000);

        ASSERT_NE(nh, UNDEF) << "Error creating remote basePath";
        remoteBaseNode.reset(megaApi[0]->getNodeByHandle(nh));
        ASSERT_NE(remoteBaseNode.get(), nullptr);
        sync = waitForSyncState(megaApi[0].get(), backupId, false, false, MegaSync::REMOTE_NODE_NOT_FOUND);
        ASSERT_TRUE(sync && !sync->isEnabled() && !sync->isActive());
        ASSERT_EQ(MegaSync::REMOTE_NODE_NOT_FOUND, sync->getError());
    }

    {
        TestingWithLogErrorAllowanceGuard g;
        LOG_verbose << "SyncRemoteNode :  Enabling sync again.";
        ASSERT_EQ(MegaError::API_ENOENT, synchronousEnableSync(0, backupId)) << "API Error enabling the sync";  //  <--- remote node has been deleted, we should not be able to resume!!
    }
    //sync = waitForSyncState(megaApi[0].get(), remoteBaseNode.get(), true, true, MegaSync::NO_SYNC_ERROR);
    //ASSERT_TRUE(sync && sync->isActive());
    //ASSERT_EQ(MegaSync::NO_SYNC_ERROR, sync->getError());

    //{
    //    TestingWithLogErrorAllowanceGuard g;

    //    // Check if a locallogout keeps the sync configuration if the remote is removed.
    //    LOG_verbose << "SyncRemoteNode :  Removing remote node with sync active.";
    //    ASSERT_EQ(API_OK, doDeleteNode(0, remoteBaseNode.get())) << "Error deleting remote basePath";;
    //    sync = waitForSyncState(megaApi[0].get(), tagID, MegaSync::SYNC_FAILED);
    //    ASSERT_TRUE(sync && sync->getState() == MegaSync::SYNC_FAILED);
    //    ASSERT_EQ(MegaSync::REMOTE_NODE_NOT_FOUND, sync->getError());
    //}

    std::string session = dumpSession();
    ASSERT_NO_FATAL_FAILURE(locallogout());
    //loginBySessionId(0, session);
    auto tracker = asyncRequestFastLogin(0, session.c_str());
    ASSERT_EQ(API_OK, tracker->waitForResult()) << " Failed to establish a login/session for account " << 0;
    ASSERT_NO_FATAL_FAILURE(fetchnodes(0));

    // since the node was deleted, path is irrelevant
    //sync.reset(megaApi[0]->getSyncByBackupId(tagID));
    //ASSERT_EQ(string(sync->getLastKnownMegaFolder()), ("/" / basePath).u8string());

    // Remove a failing sync.
    LOG_verbose << "SyncRemoteNode :  Remove failed sync";
    ASSERT_EQ(MegaError::API_OK, synchronousRemoveSync(0, sync.get())) << "API Error removing the sync";
    sync.reset(megaApi[0]->getSyncByBackupId(backupId));
    ASSERT_EQ(nullptr, sync.get());

    // Wait for sync to be effectively removed.
    std::this_thread::sleep_for(std::chrono::seconds{5});

    ASSERT_NO_FATAL_FAILURE(cleanUp(this->megaApi[0].get(), basePath));
}

/**
 * @brief TEST_F SyncPersistence
 *
 * Testing configured syncs persitence
 */
TEST_F(SdkTest, SyncPersistence)
{
    // What we are going to test here:
    // - locallogut -> Syncs kept
    // - logout with setKeepSyncsAfterLogout(true) -> Syncs kept
    // - logout -> Syncs removed

    LOG_info << "___TEST SyncPersistence___";
    ASSERT_NO_FATAL_FAILURE(getAccountsForTest(1));

    // Make sure session ID is invalidated.
    gSessionIDs[0] = "invalid";

    fs::path basePath = "SyncPersistence";
    const auto localPath = fs::current_path() / basePath;

    ASSERT_NO_FATAL_FAILURE(cleanUp(this->megaApi[0].get(), basePath));

    // Create local directory and file.
    fs::create_directories(localPath);
    createFile((localPath / "fileTest1").u8string(), false);

    LOG_verbose << "SyncPersistence :  Creating remote folder";
    std::unique_ptr<MegaNode> remoteRootNode(megaApi[0]->getRootNode());
    ASSERT_NE(remoteRootNode.get(), nullptr);
    auto nh = createFolder(0, basePath.u8string().c_str(), remoteRootNode.get());
    ASSERT_NE(nh, UNDEF) << "Error creating remote basePath";
    std::unique_ptr<MegaNode> remoteBaseNode(megaApi[0]->getNodeByHandle(nh));
    ASSERT_NE(remoteBaseNode.get(), nullptr);

    LOG_verbose << "SyncPersistence :  Enabling sync";
    ASSERT_EQ(MegaError::API_OK, synchronousSyncFolder(0, MegaSync::TYPE_TWOWAY, localPath.u8string().c_str(), nullptr, remoteBaseNode->getHandle(), nullptr)) << "API Error adding a new sync";
    std::unique_ptr<MegaSync> sync = waitForSyncState(megaApi[0].get(), remoteBaseNode.get(), true, true, MegaSync::NO_SYNC_ERROR);
    ASSERT_TRUE(sync && sync->isActive());
    handle backupId = sync->getBackupId();
    std::string remoteFolder(sync->getLastKnownMegaFolder());

    // Check if a locallogout keeps the sync configured.
    std::string session = dumpSession();
    ASSERT_NO_FATAL_FAILURE(locallogout());
    auto trackerFastLogin = asyncRequestFastLogin(0, session.c_str());
    ASSERT_EQ(API_OK, trackerFastLogin->waitForResult()) << " Failed to establish a login/session for account " << 0;
    ASSERT_NO_FATAL_FAILURE(fetchnodes(0));
    sync = waitForSyncState(megaApi[0].get(), backupId, true, true, MegaSync::NO_SYNC_ERROR);
    ASSERT_TRUE(sync && sync->isActive());
    ASSERT_EQ(remoteFolder, string(sync->getLastKnownMegaFolder()));

    // Check if a logout with keepSyncsAfterLogout keeps the sync configured.
    ASSERT_NO_FATAL_FAILURE(logout(0, true, maxTimeout));
    gSessionIDs[0] = "invalid";
    auto trackerLogin = asyncRequestLogin(0, mApi[0].email.c_str(), mApi[0].pwd.c_str());
    ASSERT_EQ(API_OK, trackerLogin->waitForResult()) << " Failed to establish a login/session for account " << 0;
    ASSERT_NO_FATAL_FAILURE(fetchnodes(0));
    sync = waitForSyncState(megaApi[0].get(), backupId, false, false, MegaSync::LOGGED_OUT);
    ASSERT_TRUE(sync && !sync->isActive());
    ASSERT_EQ(remoteFolder, string(sync->getLastKnownMegaFolder()));

    // Check if a logout without keepSyncsAfterLogout doesn't keep the sync configured.
    ASSERT_NO_FATAL_FAILURE(logout(0, false, maxTimeout));
    gSessionIDs[0] = "invalid";
    trackerLogin = asyncRequestLogin(0, mApi[0].email.c_str(), mApi[0].pwd.c_str());
    ASSERT_EQ(API_OK, trackerLogin->waitForResult()) << " Failed to establish a login/session for account " << 0;
    ASSERT_NO_FATAL_FAILURE(fetchnodes(0));
    sync.reset(megaApi[0]->getSyncByBackupId(backupId));
    ASSERT_EQ(sync, nullptr);

    ASSERT_NO_FATAL_FAILURE(cleanUp(this->megaApi[0].get(), basePath));
}

/**
 * @brief TEST_F SyncPaths
 *
 * Testing non ascii paths and symlinks
 */
TEST_F(SdkTest, SyncPaths)
{
    // What we are going to test here:
    // - Check paths with non ascii chars and check that sync works.
    // - (No WIN32) Add a sync with non canonical path and check that it works,
    //   that symlinks are not followed and that sync path collision with
    //   symlinks involved works.

    LOG_info << "___TEST SyncPaths___";
    ASSERT_NO_FATAL_FAILURE(getAccountsForTest(1));

    string basePathStr = "SyncPaths-синхронизация";
    string fileNameStr = "fileTest1-файл";

    fs::path basePath = fs::u8path(basePathStr.c_str());
    const auto localPath = fs::current_path() / basePath;
    fs::path filePath = localPath / fs::u8path(fileNameStr.c_str());
    fs::path fileDownloadPath = fs::current_path() / fs::u8path(fileNameStr.c_str());

    ASSERT_NO_FATAL_FAILURE(cleanUp(this->megaApi[0].get(), basePath));
#ifndef WIN32
    ASSERT_NO_FATAL_FAILURE(cleanUp(this->megaApi[0].get(), "symlink_1A"));
#endif
    deleteFile(fileDownloadPath.u8string());

    // Create local directories
    fs::create_directory(localPath);
#ifndef WIN32
    fs::create_directory(localPath / "level_1A");
    fs::create_directory_symlink(localPath / "level_1A", localPath / "symlink_1A");
    fs::create_directory_symlink(localPath / "level_1A", fs::current_path() / "symlink_1A");
#endif

    LOG_verbose << "SyncPaths :  Creating remote folder";
    std::unique_ptr<MegaNode> remoteRootNode(megaApi[0]->getRootNode());
    ASSERT_NE(remoteRootNode.get(), nullptr);
    auto nh = createFolder(0, basePath.u8string().c_str(), remoteRootNode.get());
    ASSERT_NE(nh, UNDEF) << "Error creating remote basePath";
    std::unique_ptr<MegaNode> remoteBaseNode(megaApi[0]->getNodeByHandle(nh));
    ASSERT_NE(remoteBaseNode.get(), nullptr);

    LOG_verbose << "SyncPersistence :  Creating sync";
    ASSERT_EQ(MegaError::API_OK, synchronousSyncFolder(0, MegaSync::TYPE_TWOWAY, localPath.u8string().c_str(), nullptr, remoteBaseNode->getHandle(), nullptr)) << "API Error adding a new sync";
    std::unique_ptr<MegaSync> sync = waitForSyncState(megaApi[0].get(), remoteBaseNode.get(), true, true, MegaSync::NO_SYNC_ERROR);
    ASSERT_TRUE(sync && sync->isActive());

    LOG_verbose << "SyncPersistence :  Adding a file and checking if it is synced: " << filePath.u8string();
    createFile(filePath.u8string(), false);
    std::unique_ptr<MegaNode> remoteNode;
    WaitFor([this, &remoteNode, &remoteBaseNode, fileNameStr]() -> bool
    {
        remoteNode.reset(megaApi[0]->getNodeByPath(("/" + string(remoteBaseNode->getName()) + "/" + fileNameStr).c_str()));
        return (remoteNode.get() != nullptr);
    },50*1000);
    ASSERT_NE(remoteNode.get(), nullptr);
    ASSERT_EQ(MegaError::API_OK,synchronousStartDownload(0, remoteNode.get(), fileDownloadPath.u8string().c_str()));
    ASSERT_TRUE(fileexists(fileDownloadPath.u8string()));
    deleteFile(fileDownloadPath.u8string());

#if !defined(WIN32) && !defined(__APPLE__)
    LOG_verbose << "SyncPersistence :  Check that symlinks are not synced.";
    std::unique_ptr<MegaNode> remoteNodeSym(megaApi[0]->getNodeByPath(("/" + string(remoteBaseNode->getName()) + "/symlink_1A").c_str()));
    ASSERT_EQ(remoteNodeSym.get(), nullptr);

    {
        TestingWithLogErrorAllowanceGuard g;

        LOG_verbose << "SyncPersistence :  Check that symlinks are considered when creating a sync.";
        nh = createFolder(0, "symlink_1A", remoteRootNode.get());
        ASSERT_NE(nh, UNDEF) << "Error creating remote basePath";
        remoteNodeSym.reset(megaApi[0]->getNodeByHandle(nh));
        ASSERT_NE(remoteNodeSym.get(), nullptr);
        ASSERT_EQ(MegaError::API_EARGS, synchronousSyncFolder(0, MegaSync::TYPE_TWOWAY, (fs::current_path() / "symlink_1A").u8string().c_str(), nullptr, remoteNodeSym->getHandle(), nullptr)) << "API Error adding a new sync";
        ASSERT_EQ(MegaSync::LOCAL_PATH_SYNC_COLLISION, mApi[0].lastSyncError);
    }
    // Disable the first one, create again the one with the symlink, check that it is working and check if the first fails when enabled.
    auto tagID = sync->getBackupId();
    ASSERT_EQ(MegaError::API_OK, synchronousDisableSync(0, tagID)) << "API Error disabling sync";
    sync = waitForSyncState(megaApi[0].get(), tagID, false, false, MegaSync::NO_SYNC_ERROR);
    ASSERT_TRUE(sync && !sync->isEnabled());

    ASSERT_EQ(MegaError::API_OK, synchronousSyncFolder(0, MegaSync::TYPE_TWOWAY, (fs::current_path() / "symlink_1A").u8string().c_str(), nullptr, remoteNodeSym->getHandle(), nullptr)) << "API Error adding a new sync";
    std::unique_ptr<MegaSync> syncSym = waitForSyncState(megaApi[0].get(), remoteNodeSym.get(), true, true, MegaSync::NO_SYNC_ERROR);
    ASSERT_TRUE(syncSym && syncSym->isActive());

    LOG_verbose << "SyncPersistence :  Adding a file and checking if it is synced,";
    createFile((localPath / "level_1A" / fs::u8path(fileNameStr.c_str())).u8string(), false);
    WaitFor([this, &remoteNode, &remoteNodeSym, fileNameStr]() -> bool
    {
        remoteNode.reset(megaApi[0]->getNodeByPath(("/" + string(remoteNodeSym->getName()) + "/" + fileNameStr).c_str()));
        return (remoteNode.get() != nullptr);
    },50*1000);
    ASSERT_NE(remoteNode.get(), nullptr);
    ASSERT_EQ(MegaError::API_OK,synchronousStartDownload(0,remoteNode.get(),fileDownloadPath.u8string().c_str()));
    ASSERT_TRUE(fileexists(fileDownloadPath.u8string()));
    deleteFile(fileDownloadPath.u8string());

    {
        TestingWithLogErrorAllowanceGuard g;

        ASSERT_EQ(MegaError::API_EARGS, synchronousEnableSync(0, tagID)) << "API Error enabling a sync";
        ASSERT_EQ(MegaSync::LOCAL_PATH_SYNC_COLLISION, mApi[0].lastSyncError);
    }

    ASSERT_NO_FATAL_FAILURE(cleanUp(this->megaApi[0].get(), "symlink_1A"));
#endif

    ASSERT_NO_FATAL_FAILURE(cleanUp(this->megaApi[0].get(), basePath));
}

/**
 * @brief TEST_F SyncOQTransitions
 *
 * Testing OQ Transitions
 */
TEST_F(SdkTest, SyncOQTransitions)
{

    // What we are going to test here:
    // - Online transitions: Sync is disabled when in OQ and enabled after OQ
    // - Offline transitions: Sync is disabled when in OQ and enabled after OQ
    // - Enabling a sync temporarily disabled.

    LOG_info << "___TEST SyncOQTransitions___";
    ASSERT_NO_FATAL_FAILURE(getAccountsForTest(2));

    string fileNameStr = "fileTest";

    fs::path basePath = "SyncOQTransitions";
    fs::path fillPath = "OQFolder";

    const auto localPath = fs::current_path() / basePath;
    fs::path filePath = localPath / fs::u8path(fileNameStr.c_str());

    ASSERT_NO_FATAL_FAILURE(cleanUp(this->megaApi[0].get(), basePath));
    ASSERT_NO_FATAL_FAILURE(cleanUp(this->megaApi[0].get(), fillPath));

    // Create local directory
    fs::create_directories(localPath);

    LOG_verbose << "SyncOQTransitions :  Creating remote folder";
    std::unique_ptr<MegaNode> remoteRootNode(megaApi[0]->getRootNode());
    ASSERT_NE(remoteRootNode.get(), nullptr);
    auto nh = createFolder(0, basePath.u8string().c_str(), remoteRootNode.get());
    ASSERT_NE(nh, UNDEF) << "Error creating remote basePath";
    std::unique_ptr<MegaNode> remoteBaseNode(megaApi[0]->getNodeByHandle(nh));
    ASSERT_NE(remoteBaseNode.get(), nullptr);
    nh = createFolder(0, fillPath.u8string().c_str(), remoteRootNode.get());
    ASSERT_NE(nh, UNDEF) << "Error creating remote fillPath";
    std::unique_ptr<MegaNode> remoteFillNode(megaApi[0]->getNodeByHandle(nh));
    ASSERT_NE(remoteFillNode.get(), nullptr);

    LOG_verbose << "SyncOQTransitions :  Creating sync";
    ASSERT_EQ(MegaError::API_OK, synchronousSyncFolder(0, MegaSync::TYPE_TWOWAY, localPath.u8string().c_str(), nullptr, remoteBaseNode->getHandle(), nullptr)) << "API Error adding a new sync";
    std::unique_ptr<MegaSync> sync = waitForSyncState(megaApi[0].get(), remoteBaseNode.get(), true, true, MegaSync::NO_SYNC_ERROR);
    ASSERT_TRUE(sync && sync->isActive());
    handle backupId = sync->getBackupId();

    LOG_verbose << "SyncOQTransitions :  Filling up storage space";
    ASSERT_NO_FATAL_FAILURE(importPublicLink(0, MegaClient::MEGAURL+"/file/D4AGlbqY#Ak-OW4MP7lhnQxP9nzBU1bOP45xr_7sXnIz8YYqOBUg", remoteFillNode.get()));
    std::unique_ptr<MegaNode> remote1GBFile(megaApi[0]->getNodeByHandle(mApi[0].h));

    ASSERT_NO_FATAL_FAILURE(synchronousGetSpecificAccountDetails(0, true, false, false)); // Get account size.
    ASSERT_NE(mApi[0].accountDetails, nullptr);
    int filesNeeded = int(mApi[0].accountDetails->getStorageMax() / remote1GBFile->getSize());

    for (int i=1; i < filesNeeded; i++)
    {
        ASSERT_EQ(API_OK, doCopyNode(0, remote1GBFile.get(), remoteFillNode.get(), (remote1GBFile->getName() + to_string(i)).c_str()));
    }
    std::unique_ptr<MegaNode> last1GBFileNode(megaApi[0]->getChildNode(remoteFillNode.get(), (remote1GBFile->getName() + to_string(filesNeeded-1)).c_str()));

    {
        TestingWithLogErrorAllowanceGuard g;

        LOG_verbose << "SyncOQTransitions :  Check that Sync is disabled due to OQ.";
        ASSERT_NO_FATAL_FAILURE(synchronousGetSpecificAccountDetails(0, true, false, false)); // Needed to ensure we know we are in OQ
        sync = waitForSyncState(megaApi[0].get(), backupId, false, false, MegaSync::STORAGE_OVERQUOTA);
        ASSERT_TRUE(sync && !sync->isEnabled() && !sync->isActive());
        ASSERT_EQ(MegaSync::STORAGE_OVERQUOTA, sync->getError());

        LOG_verbose << "SyncOQTransitions :  Check that Sync could not be enabled while disabled due to OQ.";
        ASSERT_EQ(MegaError::API_EFAILED, synchronousEnableSync(0, backupId))  << "API Error enabling a sync";
        sync = waitForSyncState(megaApi[0].get(), backupId, false, false, MegaSync::STORAGE_OVERQUOTA);  // fresh snapshot of sync state
        ASSERT_TRUE(sync && !sync->isEnabled() && !sync->isActive());
        ASSERT_EQ(MegaSync::STORAGE_OVERQUOTA, sync->getError());
    }

    LOG_verbose << "SyncOQTransitions :  Free up space and check that Sync is not active again.";
    ASSERT_EQ(MegaError::API_OK, synchronousRemove(0, last1GBFileNode.get()));
    ASSERT_NO_FATAL_FAILURE(synchronousGetSpecificAccountDetails(0, true, false, false)); // Needed to ensure we know we are not in OQ
    sync = waitForSyncState(megaApi[0].get(), backupId, false, false, MegaSync::STORAGE_OVERQUOTA);  // of course the error stays as OverQuota.  Sync still not re-enabled.
    ASSERT_TRUE(sync && !sync->isEnabled() && !sync->isActive());

    LOG_verbose << "SyncOQTransitions :  Share big files folder with another account.";

    ASSERT_EQ(MegaError::API_OK, synchronousInviteContact(0, mApi[1].email.c_str(), "SdkTestShareKeys contact request A to B", MegaContactRequest::INVITE_ACTION_ADD));
    ASSERT_TRUE(WaitFor([this]()
    {
        return unique_ptr<MegaContactRequestList>(megaApi[1]->getIncomingContactRequests())->size() == 1;
    }, 60*1000));
    ASSERT_NO_FATAL_FAILURE(getContactRequest(1, false));
    ASSERT_EQ(MegaError::API_OK, synchronousReplyContactRequest(1, mApi[1].cr.get(), MegaContactRequest::REPLY_ACTION_ACCEPT));
    ASSERT_EQ(MegaError::API_OK, synchronousShare(0, remoteFillNode.get(), mApi[1].email.c_str(), MegaShare::ACCESS_FULL)) << "Folder sharing failed";
    ASSERT_TRUE(WaitFor([this]()
    {
        return unique_ptr<MegaShareList>(megaApi[1]->getInSharesList())->size() == 1;
    }, 60*1000));

    unique_ptr<MegaNodeList> nodeList(megaApi[1]->getInShares(megaApi[1]->getContact(mApi[0].email.c_str())));
    ASSERT_EQ(nodeList->size(), 1);
    MegaNode* inshareNode = nodeList->get(0);

    LOG_verbose << "SyncOQTransitions :  Check for transition to OQ while offline.";
    std::string session = dumpSession();
    ASSERT_NO_FATAL_FAILURE(locallogout());

    std::unique_ptr<MegaNode> remote1GBFile2nd(megaApi[1]->getChildNode(inshareNode, remote1GBFile->getName()));
    ASSERT_EQ(API_OK, doCopyNode(1, remote1GBFile2nd.get(), inshareNode, (remote1GBFile2nd->getName() + to_string(filesNeeded-1)).c_str()));

    {
        TestingWithLogErrorAllowanceGuard g;

        ASSERT_NO_FATAL_FAILURE(resumeSession(session.c_str()));   // sync not actually resumed here though (though it would be if it was still enabled)
        ASSERT_NO_FATAL_FAILURE(fetchnodes(0));
        ASSERT_NO_FATAL_FAILURE(synchronousGetSpecificAccountDetails(0, true, false, false)); // Needed to ensure we know we are in OQ
        sync = waitForSyncState(megaApi[0].get(), backupId, false, false, MegaSync::STORAGE_OVERQUOTA);
        ASSERT_TRUE(sync && !sync->isEnabled() && !sync->isActive());
        ASSERT_EQ(MegaSync::STORAGE_OVERQUOTA, sync->getError());
    }

    LOG_verbose << "SyncOQTransitions :  Check for transition from OQ while offline.";
    ASSERT_NO_FATAL_FAILURE(locallogout());

    std::unique_ptr<MegaNode> toRemoveNode(megaApi[1]->getChildNode(inshareNode, (remote1GBFile->getName() + to_string(filesNeeded-1)).c_str()));
    ASSERT_EQ(API_OK, synchronousRemove(1, toRemoveNode.get()));

    ASSERT_NO_FATAL_FAILURE(resumeSession(session.c_str()));
    ASSERT_NO_FATAL_FAILURE(fetchnodes(0));
    ASSERT_NO_FATAL_FAILURE(synchronousGetSpecificAccountDetails(0, true, false, false)); // Needed to ensure we know we are no longer in OQ
    sync = waitForSyncState(megaApi[0].get(), backupId, false, false, MegaSync::STORAGE_OVERQUOTA);
    ASSERT_TRUE(sync && !sync->isEnabled() && !sync->isActive());

    ASSERT_NO_FATAL_FAILURE(cleanUp(this->megaApi[0].get(), basePath));
    ASSERT_NO_FATAL_FAILURE(cleanUp(this->megaApi[0].get(), fillPath));
}

/**
 * @brief TEST_F StressTestSDKInstancesOverWritableFolders
 *
 * Testing multiple SDK instances working in parallel
 */

// dgw: This test will consistently fail on Linux unless we raise the
//      maximum number of open file descriptors.
//
//      This is necessary as a great many PosixWaiters are created for each
//      API object. Each waiter requires us to create a pipe pair.
//
//      As such, we quickly exhaust the default limit on descriptors.
//
//      If we raise the limit, the test will run but will still encounter
//      other limits, say memory exhaustion.
TEST_F(SdkTest, DISABLED_StressTestSDKInstancesOverWritableFoldersOverWritableFolders)
{
    // What we are going to test here:
    // - Creating multiple writable folders
    // - Login and fetch nodes in separated MegaApi instances
    //   and hence in multiple SDK instances running in parallel.

    LOG_info << "___TEST StressTestSDKInstancesOverWritableFolders___";
    ASSERT_NO_FATAL_FAILURE(getAccountsForTest(1));

    std::string baseFolder = "StressTestSDKInstancesOverWritableFoldersFolder";

    int numFolders = 90;

    ASSERT_NO_FATAL_FAILURE(cleanUp(this->megaApi[0].get(), baseFolder));

    LOG_verbose << "StressTestSDKInstancesOverWritableFolders :  Creating remote folder";
    std::unique_ptr<MegaNode> remoteRootNode(megaApi[0]->getRootNode());
    ASSERT_NE(remoteRootNode.get(), nullptr);
    auto nh = createFolder(0, baseFolder.c_str(), remoteRootNode.get());
    ASSERT_NE(nh, UNDEF) << "Error creating remote basePath";
    std::unique_ptr<MegaNode> remoteBaseNode(megaApi[0]->getNodeByHandle(nh));
    ASSERT_NE(remoteBaseNode.get(), nullptr);

    // create subfolders ...
    for (int index = 0 ; index < numFolders; index++ )
    {
        string subFolderPath = string("subfolder_").append(SSTR(index));
        nh = createFolder(0, subFolderPath.c_str(), remoteBaseNode.get());
        ASSERT_NE(nh, UNDEF) << "Error creating remote subfolder";
        std::unique_ptr<MegaNode> remoteSubFolderNode(megaApi[0]->getNodeByHandle(nh));
        ASSERT_NE(remoteSubFolderNode.get(), nullptr);

        // ... with a file in it
        string filename1 = UPFILE;
        createFile(filename1, false);
        ASSERT_EQ(MegaError::API_OK, synchronousStartUpload(0, filename1.data(), remoteSubFolderNode.get())) << "Cannot upload a test file";
    }

    auto howMany = numFolders;

    std::vector<std::unique_ptr<RequestTracker>> trackers;
    trackers.resize(howMany);

    std::vector<std::unique_ptr<MegaApi>> exportedFolderApis;
    exportedFolderApis.resize(howMany);

    std::vector<std::string> exportedLinks;
    exportedLinks.resize(howMany);

    std::vector<std::string> authKeys;
    authKeys.resize(howMany);

    // export subfolders
    for (int index = 0 ; index < howMany; index++ )
    {
        string subFolderPath = string("subfolder_").append(SSTR(index));
        std::unique_ptr<MegaNode> remoteSubFolderNode(megaApi[0]->getNodeByPath(subFolderPath.c_str(), remoteBaseNode.get()));
        ASSERT_NE(remoteSubFolderNode.get(), nullptr);

        // ___ get a link to the file node
        ASSERT_NO_FATAL_FAILURE(createPublicLink(0, remoteSubFolderNode.get(), 0, 0, false/*mApi[0].accountDetails->getProLevel() == 0)*/, true/*writable*/));
        // The created link is stored in this->link at onRequestFinish()
        string nodelink = this->link;
        LOG_verbose << "StressTestSDKInstancesOverWritableFolders : " << subFolderPath << " link = " << nodelink;

        exportedLinks[index] = nodelink;

        std::unique_ptr<MegaNode> nexported(megaApi[0]->getNodeByHandle(mApi[0].h));
        ASSERT_NE(nexported.get(), nullptr);

        if (nexported)
        {
            if (nexported->getWritableLinkAuthKey())
            {
                string authKey(nexported->getWritableLinkAuthKey());
                ASSERT_FALSE(authKey.empty());
                authKeys[index] = authKey;
            }
        }
    }

    // create apis to exported folders
    for (int index = 0 ; index < howMany; index++ )
    {
        exportedFolderApis[index].reset(new MegaApi(APP_KEY.c_str(), megaApiCacheFolder(index + 10 /*so as not to clash with megaApi[0]*/).c_str(),
                                                    USER_AGENT.c_str(), int(0), unsigned(THREADS_PER_MEGACLIENT)));
        // reduce log level to something beareable
        exportedFolderApis[index]->setLogLevel(MegaApi::LOG_LEVEL_WARNING);
    }

    // login to exported folders
    for (int index = 0 ; index < howMany; index++ )
    {
        string nodelink = exportedLinks[index];
        string authKey = authKeys[index];

        out() << "login to exported folder " << index;
        trackers[index] = asyncRequestLoginToFolder(exportedFolderApis[index].get(), nodelink.c_str(), authKey.c_str());
    }

    // wait for login to complete:
    for (int index = 0; index < howMany; ++index)
    {
        ASSERT_EQ(API_OK, trackers[index]->waitForResult()) << " Failed to fetchnodes for accout " << index;
    }

    // perform parallel fetchnodes for each
    for (int index = 0; index < howMany; ++index)
    {
        out() << "Fetching nodes for account " << index;
        trackers[index] = asyncRequestFetchnodes(exportedFolderApis[index].get());
    }

    // wait for fetchnodes to complete:
    for (int index = 0; index < howMany; ++index)
    {
        ASSERT_EQ(API_OK, trackers[index]->waitForResult()) << " Failed to fetchnodes for accout " << index;
    }

    // In case the last test exited without cleaning up (eg, debugging etc)
    Cleanup();
}

/**
 * @brief TEST_F StressTestSDKInstancesOverWritableFolders
 *
 * Testing multiple SDK instances working in parallel
 */
TEST_F(SdkTest, WritableFolderSessionResumption)
{
    // What we are going to test here:
    // - Creating multiple writable folders
    // - Login and fetch nodes in separated MegaApi instances
    //   and hence in multiple SDK instances running in parallel.

    LOG_info << "___TEST WritableFolderSessionResumption___";
    ASSERT_NO_FATAL_FAILURE(getAccountsForTest(1));

    std::string baseFolder = "WritableFolderSessionResumption";

    unsigned numFolders = 1;

    ASSERT_NO_FATAL_FAILURE(cleanUp(this->megaApi[0].get(), baseFolder));

    LOG_verbose << "WritableFolderSessionResumption :  Creating remote folder";
    std::unique_ptr<MegaNode> remoteRootNode(megaApi[0]->getRootNode());
    ASSERT_NE(remoteRootNode.get(), nullptr);
    auto nh = createFolder(0, baseFolder.c_str(), remoteRootNode.get());
    ASSERT_NE(nh, UNDEF) << "Error creating remote basePath";
    std::unique_ptr<MegaNode> remoteBaseNode(megaApi[0]->getNodeByHandle(nh));
    ASSERT_NE(remoteBaseNode.get(), nullptr);

    // create subfolders ...
    for (unsigned index = 0 ; index < numFolders; index++ )
    {
        string subFolderPath = string("subfolder_").append(SSTR(index));
        nh = createFolder(0, subFolderPath.c_str(), remoteBaseNode.get());
        ASSERT_NE(nh, UNDEF) << "Error creating remote subfolder";
        std::unique_ptr<MegaNode> remoteSubFolderNode(megaApi[0]->getNodeByHandle(nh));
        ASSERT_NE(remoteSubFolderNode.get(), nullptr);

        // ... with a file in it
        string filename1 = UPFILE;
        createFile(filename1, false);
        ASSERT_EQ(MegaError::API_OK, synchronousStartUpload(0, filename1.data(), remoteSubFolderNode.get())) << "Cannot upload a test file";
    }

    auto howMany = numFolders;

    std::vector<std::unique_ptr<RequestTracker>> trackers;
    trackers.resize(howMany);

    std::vector<std::unique_ptr<MegaApi>> exportedFolderApis;
    exportedFolderApis.resize(howMany);

    std::vector<std::string> exportedLinks;
    exportedLinks.resize(howMany);

    std::vector<std::string> authKeys;
    authKeys.resize(howMany);

    std::vector<std::string> sessions;
    sessions.resize(howMany);

    // export subfolders
    for (unsigned index = 0 ; index < howMany; index++ )
    {
        string subFolderPath = string("subfolder_").append(SSTR(index));
        std::unique_ptr<MegaNode> remoteSubFolderNode(megaApi[0]->getNodeByPath(subFolderPath.c_str(), remoteBaseNode.get()));
        ASSERT_NE(remoteSubFolderNode.get(), nullptr);

        // ___ get a link to the file node
        ASSERT_NO_FATAL_FAILURE(createPublicLink(0, remoteSubFolderNode.get(), 0, 0, false/*mApi[0].accountDetails->getProLevel() == 0)*/, true/*writable*/));
        // The created link is stored in this->link at onRequestFinish()
        string nodelink = this->link;
        LOG_verbose << "WritableFolderSessionResumption : " << subFolderPath << " link = " << nodelink;

        exportedLinks[index] = nodelink;

        std::unique_ptr<MegaNode> nexported(megaApi[0]->getNodeByHandle(mApi[0].h));
        ASSERT_NE(nexported.get(), nullptr);

        if (nexported)
        {
            if (nexported->getWritableLinkAuthKey())
            {
                string authKey(nexported->getWritableLinkAuthKey());
                ASSERT_FALSE(authKey.empty());
                authKeys[index] = authKey;
            }
        }
    }

    ASSERT_NO_FATAL_FAILURE( logout(0, false, maxTimeout) );
    gSessionIDs[0] = "invalid";

    // create apis to exported folders
    for (unsigned index = 0 ; index < howMany; index++ )
    {
        exportedFolderApis[index].reset(new MegaApi(APP_KEY.c_str(), megaApiCacheFolder(static_cast<int>(index) + 10 /*so as not to clash with megaApi[0]*/).c_str(),
                                                    USER_AGENT.c_str(), int(0), unsigned(THREADS_PER_MEGACLIENT)));
        // reduce log level to something beareable
        exportedFolderApis[index]->setLogLevel(MegaApi::LOG_LEVEL_WARNING);
    }

    // login to exported folders
    for (unsigned index = 0 ; index < howMany; index++ )
    {
        string nodelink = exportedLinks[index];
        string authKey = authKeys[index];

        out() << logTime() << "login to exported folder " << index;
        trackers[index] = asyncRequestLoginToFolder(exportedFolderApis[index].get(), nodelink.c_str(), authKey.c_str());
    }

    // wait for login to complete:
    for (unsigned index = 0; index < howMany; ++index)
    {
        ASSERT_EQ(API_OK, trackers[index]->waitForResult()) << " Failed to fetchnodes for account " << index;
    }

    // perform parallel fetchnodes for each
    for (unsigned index = 0; index < howMany; ++index)
    {
        out() << logTime() << "Fetching nodes for account " << index;
        trackers[index] = asyncRequestFetchnodes(exportedFolderApis[index].get());
    }

    // wait for fetchnodes to complete:
    for (unsigned index = 0; index < howMany; ++index)
    {
        ASSERT_EQ(API_OK, trackers[index]->waitForResult()) << " Failed to fetchnodes for account " << index;
    }

    // get session
    for (unsigned index = 0 ; index < howMany; index++ )
    {
        out() << logTime() << "dump session of exported folder " << index;
        sessions[index] = exportedFolderApis[index]->dumpSession();
    }

    // local logout
    for (unsigned index = 0 ; index < howMany; index++ )
    {
        out() << logTime() << "local logout of exported folder " << index;
        trackers[index] = asyncRequestLocalLogout(exportedFolderApis[index].get());

    }
    // wait for logout to complete:
    for (unsigned index = 0; index < howMany; ++index)
    {
        ASSERT_EQ(API_OK, trackers[index]->waitForResult()) << " Failed to local logout for folder " << index;
    }

    // resume session
    for (unsigned index = 0 ; index < howMany; index++ )
    {
        out() << logTime() << "fast login to exported folder " << index;
        trackers[index] = asyncRequestFastLogin(exportedFolderApis[index].get(), sessions[index].c_str());
    }
    // wait for fast login to complete:
    for (unsigned index = 0; index < howMany; ++index)
    {
        ASSERT_EQ(API_OK, trackers[index]->waitForResult()) << " Failed to fast login for folder " << index;
    }

    // perform parallel fetchnodes for each
    for (unsigned index = 0; index < howMany; ++index)
    {
        out() << logTime() << "Fetching nodes for account " << index;
        trackers[index] = asyncRequestFetchnodes(exportedFolderApis[index].get());
    }

    // wait for fetchnodes to complete:
    for (unsigned index = 0; index < howMany; ++index)
    {
        ASSERT_EQ(API_OK, trackers[index]->waitForResult()) << " Failed to fetchnodes for account " << index;
    }

    // get root node to confirm all went well
    for (unsigned index = 0; index < howMany; ++index)
    {
        std::unique_ptr<MegaNode> root{exportedFolderApis[index]->getRootNode()};
        ASSERT_TRUE(root != nullptr);
    }

    // In case the last test exited without cleaning up (eg, debugging etc)
    Cleanup();
}

#endif<|MERGE_RESOLUTION|>--- conflicted
+++ resolved
@@ -4902,25 +4902,21 @@
 
 }
 
-<<<<<<< HEAD
+TEST_F(SdkTest, SdkGetPricing)
+{
+    ASSERT_NO_FATAL_FAILURE(getAccountsForTest(1));
+    LOG_info << "___TEST GetPricing___";
+
+    auto err = synchronousGetPricing(0);
+    ASSERT_TRUE(err == MegaError::API_OK) << "Get pricing failed (error: " << err << ")";
+
+    ASSERT_TRUE(strcmp(mApi[0].mMegaCurrency->getCurrencyName(), "EUR") == 0) << "Unexpected currency";
+}
+
 // TODO: re-enable before merging
 /*TEST_F(SdkTest, SdkGetBanners)
-=======
-TEST_F(SdkTest, SdkGetPricing)
 {
     ASSERT_NO_FATAL_FAILURE(getAccountsForTest(1));
-    LOG_info << "___TEST GetPricing___";
-
-    auto err = synchronousGetPricing(0);
-    ASSERT_TRUE(err == MegaError::API_OK) << "Get pricing failed (error: " << err << ")";
-
-    ASSERT_TRUE(strcmp(mApi[0].mMegaCurrency->getCurrencyName(), "EUR") == 0) << "Unexpected currency";
-}
-
-TEST_F(SdkTest, SdkGetBanners)
->>>>>>> d97f66d1
-{
-    getAccountsForTest(1);
     LOG_info << "___TEST GetBanners___";
 
     auto err = synchronousGetBanners(0);
