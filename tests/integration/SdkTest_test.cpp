/**
 * @file tests/sdk_test.cpp
 * @brief Mega SDK test file
 *
 * (c) 2015 by Mega Limited, Wellsford, New Zealand
 *
 * This file is part of the MEGA SDK - Client Access Engine.
 *
 * Applications using the MEGA API must present a valid application key
 * and comply with the the rules set forth in the Terms of Service.
 *
 * The MEGA SDK is distributed in the hope that it will be useful,
 * but WITHOUT ANY WARRANTY; without even the implied warranty of
 * MERCHANTABILITY or FITNESS FOR A PARTICULAR PURPOSE.
 *
 * @copyright Simplified (2-clause) BSD License.
 *
 * You should have received a copy of the license along with this
 * program.
 */

#include "test.h"
#include "stdfs.h"
#include "SdkTest_test.h"
#include "mega/testhooks.h"
#include "megaapi_impl.h"
#include <algorithm>

#ifdef WIN32
#define LOCAL_TEST_FOLDER "c:\\tmp\\synctests"
#else
#define LOCAL_TEST_FOLDER (string(getenv("HOME"))+"/synctests_mega_auto")
#endif

using namespace std;

MegaFileSystemAccess fileSystemAccess;

template<typename T>
class ScopedValue {
public:
    ScopedValue(T& what, T value)
      : mLastValue(std::move(what))
      , mWhat(what)
    {
        what = std::move(value);
    }

    ~ScopedValue()
    {
        mWhat = std::move(mLastValue);
    }

    MEGA_DISABLE_COPY(ScopedValue);
    MEGA_DEFAULT_MOVE(ScopedValue);

private:
    T mLastValue;
    T& mWhat;
}; // ScopedValue<T>

template<typename T>
ScopedValue<T> makeScopedValue(T& what, T value)
{
    return ScopedValue<T>(what, std::move(value));
}

#ifdef _WIN32
DWORD ThreadId()
{
    return GetCurrentThreadId();
}
#else
pthread_t ThreadId()
{
    return pthread_self();
}
#endif

#ifndef WIN32
#define DOTSLASH "./"
#else
#define DOTSLASH ".\\"
#endif

const char* cwd()
{
    // for windows and linux
    static char path[1024];
    const char* ret;
    #ifdef _WIN32
    ret = _getcwd(path, sizeof path);
    #else
    ret = getcwd(path, sizeof path);
    #endif
    assert(ret);
    return ret;
}

bool fileexists(const std::string& fn)
{
#ifdef _WIN32
    fs::path p = fs::u8path(fn);
    return fs::exists(p);
#else
    struct stat   buffer;
    return (stat(fn.c_str(), &buffer) == 0);
#endif
}

void moveToTrash(const fs::path& p)
{
    fs::path trashpath(TestFS::GetTrashFolder());
    fs::create_directory(trashpath);
    fs::path newpath = trashpath / p.filename();
    for (int i = 2; fs::exists(newpath); ++i)
    {
        newpath = trashpath / fs::u8path(p.filename().stem().u8string() + "_" + to_string(i) + p.extension().u8string());
    }
    fs::rename(p, newpath);
}

fs::path makeNewTestRoot(fs::path p)
{
    if (fs::exists(p))
    {
        moveToTrash(p);
    }
#ifndef NDEBUG
    bool b =
#endif
        fs::create_directories(p);
    assert(b);
    return p;
}

void copyFile(std::string& from, std::string& to)
{
    LocalPath f = LocalPath::fromPath(from, fileSystemAccess);
    LocalPath t = LocalPath::fromPath(to, fileSystemAccess);
    fileSystemAccess.copylocal(f, t, m_time());
}

std::string megaApiCacheFolder(int index)
{
    std::string p(cwd());
#ifdef _WIN32
    p += "\\";
#else
    p += "/";
#endif
    p += "sdk_test_mega_cache_" + to_string(index);

    if (!fileexists(p))
    {

#ifdef _WIN32
        #ifndef NDEBUG
        bool success =
        #endif
        fs::create_directory(p);
        assert(success);
#else
        mkdir(p.c_str(), S_IRWXU);
        assert(fileexists(p));
#endif

    }
    return p;
}


void WaitMillisec(unsigned n)
{
#ifdef _WIN32
    Sleep(n);
#else
    usleep(n * 1000);
#endif
}

bool WaitFor(std::function<bool()>&& f, unsigned millisec)
{
    unsigned waited = 0;
    for (;;)
    {
        if (f()) return true;
        if (waited >= millisec) return false;
        WaitMillisec(100);
        waited += 100;
    }
}


enum { USERALERT_ARRIVAL_MILLISEC = 1000 };

#ifdef _WIN32
#include "mega/autocomplete.h"
#include <filesystem>
#define getcwd _getcwd
void usleep(int n)
{
    Sleep(n / 1000);
}
#endif

// helper functions and struct/classes
namespace
{

    bool buildLocalFolders(fs::path targetfolder, const string& prefix, int n, int recurselevel, int filesperfolder)
    {
        fs::path p = targetfolder / fs::u8path(prefix);
        if (!fs::create_directory(p))
            return false;

        for (int i = 0; i < filesperfolder; ++i)
        {
            string filename = "file" + to_string(i) + "_" + prefix;
            fs::path fp = p / fs::u8path(filename);
#if (__cplusplus >= 201700L)
            ofstream fs(fp/*, ios::binary*/);
#else
            ofstream fs(fp.u8string()/*, ios::binary*/);
#endif
            fs << filename;
        }

        if (recurselevel > 0)
        {
            for (int i = 0; i < n; ++i)
            {
                if (!buildLocalFolders(p, prefix + "_" + to_string(i), n, recurselevel - 1, filesperfolder))
                    return false;
            }
        }

        return true;
    }

    bool createLocalFile(fs::path path, const char *name)
    {
        if (!name)
        {
           return false;
        }

        fs::path fp = path / fs::u8path(name);
#if (__cplusplus >= 201700L)
        ofstream fs(fp/*, ios::binary*/);
#else
        ofstream fs(fp.u8string()/*, ios::binary*/);
#endif
        fs << name;
        return true;
    }
}

std::string logTime()
{
    // why do the tests take so long to run?  Log some info about what is slow.
    auto t = std::time(NULL);
    char ts[50];
    struct tm dt;
    ::mega::m_gmtime(t, &dt);
    if (!std::strftime(ts, sizeof(ts), "%H:%M:%S ", &dt))
    {
        ts[0] = '\0';
    }
    return ts;
}

std::map<size_t, std::string> gSessionIDs;

void SdkTest::SetUp()
{
    gTestingInvalidArgs = false;
}

void SdkTest::TearDown()
{
    out() << logTime() << "Test done, teardown starts" << endl;
    // do some cleanup

    for (size_t i = 0; i < megaApi.size(); ++i)
    {
        if (gResumeSessions && megaApi[i] && gSessionIDs[i].empty())
        {
            if (auto p = unique_ptr<char[]>(megaApi[i]->dumpSession()))
            {
                gSessionIDs[i] = p.get();
            }
        }
    }

    gTestingInvalidArgs = false;

    LOG_info << "___ Cleaning up test (TearDown()) ___";

    out() << logTime() << "Cleaning up account" << endl;
    Cleanup();

    releaseMegaApi(1);
    releaseMegaApi(2);
    if (megaApi[0])
    {
        releaseMegaApi(0);
    }
    out() << logTime() << "Teardown done, test exiting" << endl;
}

void SdkTest::Cleanup()
{
    deleteFile(UPFILE);
    deleteFile(DOWNFILE);
    deleteFile(PUBLICFILE);
    deleteFile(AVATARDST);

    std::vector<std::unique_ptr<RequestTracker>> delSyncTrackers;

    int index = 0;
    for (auto &m : megaApi)
    {
#ifdef ENABLE_SYNC
        auto syncs = unique_ptr<MegaSyncList>(m->getSyncs());
        for (int i = syncs->size(); i--; )
        {
            delSyncTrackers.push_back(std::unique_ptr<RequestTracker>(new RequestTracker(m.get())));
            m->removeSync(syncs->get(i), delSyncTrackers.back().get());
        }
#endif

        // clear user attributes: backup ids
        if (auto u = m->getMyUser())
        {
            auto err = synchronousGetUserAttribute(index, u, MegaApi::USER_ATTR_BACKUP_NAMES);
            if (MegaError::API_OK == err)
            {
                for (auto& b : mBackupIds)
                {
                    synchronousRemoveBackup(0, b);
                }
            }
        }
        mBackupIds.clear();
        ++index;
    }

    // wait for delsyncs to complete:
    for (auto& d : delSyncTrackers) d->waitForResult();
    WaitMillisec(5000);


    if (megaApi[0])
    {

        // Remove nodes in Cloud & Rubbish
        purgeTree(std::unique_ptr<MegaNode>{megaApi[0]->getRootNode()}.get(), false);
        purgeTree(std::unique_ptr<MegaNode>{megaApi[0]->getRubbishNode()}.get(), false);
        //        megaApi[0]->cleanRubbishBin();

        // Remove auxiliar contact
        std::unique_ptr<MegaUserList> ul{megaApi[0]->getContacts()};
        for (int i = 0; i < ul->size(); i++)
        {
            removeContact(ul->get(i)->getEmail());
        }

        // Remove pending contact requests
        std::unique_ptr<MegaContactRequestList> crl{megaApi[0]->getOutgoingContactRequests()};
        for (int i = 0; i < crl->size(); i++)
        {
            MegaContactRequest *cr = crl->get(i);
            megaApi[0]->inviteContact(cr->getTargetEmail(), "Removing you", MegaContactRequest::INVITE_ACTION_DELETE);
        }
    }
}

int SdkTest::getApiIndex(MegaApi* api)
{
    int apiIndex = -1;
    for (int i = int(megaApi.size()); i--; )  if (megaApi[i].get() == api) apiIndex = i;
    if (apiIndex == -1)
    {
        LOG_warn << "Instance of MegaApi not recognized";  // this can occur during MegaApi deletion due to callbacks on shutdown
    }
    return apiIndex;
}

void SdkTest::onRequestFinish(MegaApi *api, MegaRequest *request, MegaError *e)
{
    auto type = request->getType();
    if (type == MegaRequest::TYPE_DELETE)
    {
        return;
    }

    int apiIndex = getApiIndex(api);
    if (apiIndex < 0) return;
    mApi[apiIndex].requestFlags[request->getType()] = true;
    mApi[apiIndex].lastError = e->getErrorCode();

    // there could be a race on these getting set?
    LOG_info << "lastError (by request) for MegaApi " << apiIndex << ": " << mApi[apiIndex].lastError;

    switch(type)
    {
    case MegaRequest::TYPE_CREATE_FOLDER:
        mApi[apiIndex].h = request->getNodeHandle();
        break;

    case MegaRequest::TYPE_RENAME:
        mApi[apiIndex].h = request->getNodeHandle();
        break;

    case MegaRequest::TYPE_REMOVE:
        mApi[apiIndex].h = request->getNodeHandle();
        break;

    case MegaRequest::TYPE_MOVE:
        mApi[apiIndex].h = request->getNodeHandle();
        break;

    case MegaRequest::TYPE_COPY:
        mApi[apiIndex].h = request->getNodeHandle();
        break;

    case MegaRequest::TYPE_EXPORT:
        if (mApi[apiIndex].lastError == API_OK)
        {
            mApi[apiIndex].h = request->getNodeHandle();
            if (request->getAccess())
            {
                link.assign(request->getLink());
            }
        }
        break;

    case MegaRequest::TYPE_GET_PUBLIC_NODE:
        if (mApi[apiIndex].lastError == API_OK)
        {
            publicNode = request->getPublicMegaNode();
        }
        break;

    case MegaRequest::TYPE_IMPORT_LINK:
        mApi[apiIndex].h = request->getNodeHandle();
        break;

    case MegaRequest::TYPE_ADD_SYNC:
        mApi[apiIndex].h = request->getNodeHandle();
        break;

    case MegaRequest::TYPE_GET_ATTR_USER:

        if (mApi[apiIndex].lastError == API_OK)
        {
            if (request->getParamType() == MegaApi::USER_ATTR_BACKUP_NAMES ||
                request->getParamType() == MegaApi::USER_ATTR_DEVICE_NAMES ||
                request->getParamType() == MegaApi::USER_ATTR_ALIAS)
            {
                attributeValue = request->getName() ? request->getName() : "";
                if (request->getParamType() == MegaApi::USER_ATTR_BACKUP_NAMES)
                {
                    auto backupStringMap = request->getMegaStringMap();
                    if (backupStringMap)
                    {
                        auto keys = backupStringMap->getKeys();
                        for (int i = 0; i < backupStringMap->size(); ++i)
                        {
                            string s(keys->get(i));
                            MegaHandle h = UNDEF;
                            Base64::atob(s.c_str(), (::mega::byte*) &h, MegaClient::BACKUPHANDLE);
                            mBackupIds.insert(h);
                        }
                    }

                }
            }
            else if (request->getParamType() == MegaApi::USER_ATTR_MY_BACKUPS_FOLDER)
            {
                mApi[apiIndex].h = request->getNodeHandle();
            }
            else if (request->getParamType() != MegaApi::USER_ATTR_AVATAR)
            {
                attributeValue = request->getText() ? request->getText() : "";
            }
        }

        if (request->getParamType() == MegaApi::USER_ATTR_AVATAR)
        {
            if (mApi[apiIndex].lastError == API_OK)
            {
                attributeValue = "Avatar changed";
            }

            if (mApi[apiIndex].lastError == API_ENOENT)
            {
                attributeValue = "Avatar not found";
            }
        }
        break;

#ifdef ENABLE_CHAT

    case MegaRequest::TYPE_CHAT_CREATE:
        if (mApi[apiIndex].lastError == API_OK)
        {
            MegaTextChat *chat = request->getMegaTextChatList()->get(0)->copy();

            mApi[apiIndex].chatid = chat->getHandle();
            mApi[apiIndex].chats[mApi[apiIndex].chatid].reset(chat);
        }
        break;

    case MegaRequest::TYPE_CHAT_INVITE:
        if (mApi[apiIndex].lastError == API_OK)
        {
            mApi[apiIndex].chatid = request->getNodeHandle();
            if (mApi[apiIndex].chats.find(mApi[apiIndex].chatid) != mApi[apiIndex].chats.end())
            {
                MegaTextChat *chat = mApi[apiIndex].chats[mApi[apiIndex].chatid].get();
                MegaHandle uh = request->getParentHandle();
                int priv = request->getAccess();
                unique_ptr<userpriv_vector> privsbuf{new userpriv_vector};

                const MegaTextChatPeerList *privs = chat->getPeerList();
                if (privs)
                {
                    for (int i = 0; i < privs->size(); i++)
                    {
                        if (privs->getPeerHandle(i) != uh)
                        {
                            privsbuf->push_back(userpriv_pair(privs->getPeerHandle(i), (privilege_t) privs->getPeerPrivilege(i)));
                        }
                    }
                }
                privsbuf->push_back(userpriv_pair(uh, (privilege_t) priv));
                privs = new MegaTextChatPeerListPrivate(privsbuf.get());
                chat->setPeerList(privs);
                delete privs;
            }
            else
            {
                LOG_err << "Trying to remove a peer from unknown chat";
            }
        }
        break;

    case MegaRequest::TYPE_CHAT_REMOVE:
        if (mApi[apiIndex].lastError == API_OK)
        {
            mApi[apiIndex].chatid = request->getNodeHandle();
            if (mApi[apiIndex].chats.find(mApi[apiIndex].chatid) != mApi[apiIndex].chats.end())
            {
                MegaTextChat *chat = mApi[apiIndex].chats[mApi[apiIndex].chatid].get();
                MegaHandle uh = request->getParentHandle();
                std::unique_ptr<userpriv_vector> privsbuf{new userpriv_vector};

                const MegaTextChatPeerList *privs = chat->getPeerList();
                if (privs)
                {
                    for (int i = 0; i < privs->size(); i++)
                    {
                        if (privs->getPeerHandle(i) != uh)
                        {
                            privsbuf->push_back(userpriv_pair(privs->getPeerHandle(i), (privilege_t) privs->getPeerPrivilege(i)));
                        }
                    }
                }
                privs = new MegaTextChatPeerListPrivate(privsbuf.get());
                chat->setPeerList(privs);
                delete privs;
            }
            else
            {
                LOG_err << "Trying to remove a peer from unknown chat";
            }
        }
        break;

    case MegaRequest::TYPE_CHAT_URL:
        if (mApi[apiIndex].lastError == API_OK)
        {
            link.assign(request->getLink());
        }
        break;
#endif

    case MegaRequest::TYPE_CREATE_ACCOUNT:
        if (mApi[apiIndex].lastError == API_OK)
        {
            sid = request->getSessionKey();
        }
        break;

    case MegaRequest::TYPE_FETCH_NODES:
        if (apiIndex == 0)
        {
            megaApi[0]->enableTransferResumption();
        }
        break;

    case MegaRequest::TYPE_GET_REGISTERED_CONTACTS:
        if (mApi[apiIndex].lastError == API_OK)
        {
            stringTable.reset(request->getMegaStringTable()->copy());
        }
        break;

    case MegaRequest::TYPE_GET_COUNTRY_CALLING_CODES:
        if (mApi[apiIndex].lastError == API_OK)
        {
            stringListMap.reset(request->getMegaStringListMap()->copy());
        }
        break;

    case MegaRequest::TYPE_FETCH_TIMEZONE:
        mApi[apiIndex].tzDetails.reset(mApi[apiIndex].lastError == API_OK ? request->getMegaTimeZoneDetails()->copy() : nullptr);
        break;

    case MegaRequest::TYPE_GET_USER_EMAIL:
        if (mApi[apiIndex].lastError == API_OK)
        {
            mApi[apiIndex].email = request->getEmail();
        }
        break;

    case MegaRequest::TYPE_ACCOUNT_DETAILS:
        mApi[apiIndex].accountDetails.reset(mApi[apiIndex].lastError == API_OK ? request->getMegaAccountDetails() : nullptr);
        break;

    case MegaRequest::TYPE_BACKUP_PUT:
        mBackupId = request->getParentHandle();
        if (request->getFlag()) // it's a new backup we just registered
            mBackupNameToBackupId.push_back({ Base64::atob(request->getName()), mBackupId} );
        break;

    case MegaRequest::TYPE_FETCH_GOOGLE_ADS:
        mApi[apiIndex].mStringMap.reset(mApi[apiIndex].lastError == API_OK ? request->getMegaStringMap()->copy() : nullptr);
            break;
    }
}

void SdkTest::onTransferFinish(MegaApi* api, MegaTransfer *transfer, MegaError* e)
{
    int apiIndex = getApiIndex(api);
    if (apiIndex < 0) return;

    mApi[apiIndex].transferFlags[transfer->getType()] = true;
    mApi[apiIndex].lastError = e->getErrorCode();   // todo: change the rest of the transfer test code to use lastTransferError instead.
    mApi[apiIndex].lastTransferError = e->getErrorCode();

    // there could be a race on these getting set?
    LOG_info << "lastError (by transfer) for MegaApi " << apiIndex << ": " << mApi[apiIndex].lastError;

    onTranferFinishedCount += 1;

    if (mApi[apiIndex].lastError == MegaError::API_OK)
        mApi[apiIndex].h = transfer->getNodeHandle();
}

void SdkTest::onTransferUpdate(MegaApi *api, MegaTransfer *transfer)
{
    onTransferUpdate_progress = transfer->getTransferredBytes();
    onTransferUpdate_filesize = transfer->getTotalBytes();
}

void SdkTest::onAccountUpdate(MegaApi* api)
{
    int apiIndex = getApiIndex(api);
    if (apiIndex < 0) return;

    mApi[apiIndex].accountUpdated = true;
}

void SdkTest::onUsersUpdate(MegaApi* api, MegaUserList *users)
{
    int apiIndex = getApiIndex(api);
    if (apiIndex < 0) return;

    if (!users)
        return;

    for (int i = 0; i < users->size(); i++)
    {
        MegaUser *u = users->get(i);

        if (u->hasChanged(MegaUser::CHANGE_TYPE_AVATAR)
                || u->hasChanged(MegaUser::CHANGE_TYPE_FIRSTNAME)
                || u->hasChanged(MegaUser::CHANGE_TYPE_LASTNAME)
                || u->hasChanged(MegaUser::CHANGE_TYPE_BACKUP_NAMES))
        {
            mApi[apiIndex].userUpdated = true;
        }
        else
        {
            // Contact is removed from main account
            mApi[apiIndex].requestFlags[MegaRequest::TYPE_REMOVE_CONTACT] = true;
            mApi[apiIndex].userUpdated = true;
        }
    }
}

void SdkTest::onNodesUpdate(MegaApi* api, MegaNodeList *nodes)
{
    int apiIndex = getApiIndex(api);
    if (apiIndex < 0) return;

    mApi[apiIndex].nodeUpdated = true;
}

void SdkTest::onContactRequestsUpdate(MegaApi* api, MegaContactRequestList* requests)
{
    int apiIndex = getApiIndex(api);
    if (apiIndex < 0) return;

    mApi[apiIndex].contactRequestUpdated = true;
}

#ifdef ENABLE_CHAT
void SdkTest::onChatsUpdate(MegaApi *api, MegaTextChatList *chats)
{
    int apiIndex = getApiIndex(api);
    if (apiIndex < 0) return;

    MegaTextChatList *list = NULL;
    if (chats)
    {
        list = chats->copy();
    }
    else
    {
        list = megaApi[apiIndex]->getChatList();
    }
    for (int i = 0; i < list->size(); i++)
    {
        handle chatid = list->get(i)->getHandle();
        if (mApi[apiIndex].chats.find(chatid) != mApi[apiIndex].chats.end())
        {
            mApi[apiIndex].chats[chatid].reset(list->get(i)->copy());
        }
        else
        {
            mApi[apiIndex].chats[chatid].reset(list->get(i)->copy());
        }
    }
    delete list;

    mApi[apiIndex].chatUpdated = true;
}

void SdkTest::createChat(bool group, MegaTextChatPeerList *peers, int timeout)
{
    int apiIndex = 0;
    mApi[apiIndex].requestFlags[MegaRequest::TYPE_CHAT_CREATE] = false;
    megaApi[0]->createChat(group, peers);
    waitForResponse(&mApi[apiIndex].requestFlags[MegaRequest::TYPE_CHAT_CREATE], timeout);
    if (timeout)
    {
        ASSERT_TRUE(mApi[apiIndex].requestFlags[MegaRequest::TYPE_CHAT_CREATE]) << "Chat creation not finished after " << timeout  << " seconds";
    }

    ASSERT_EQ(MegaError::API_OK, mApi[apiIndex].lastError) << "Chat creation failed (error: " << mApi[apiIndex].lastError << ")";
}

#endif

void SdkTest::onEvent(MegaApi*, MegaEvent *event)
{
    std::lock_guard<std::mutex> lock{lastEventMutex};
    lastEvent.reset(event->copy());
}


void SdkTest::fetchnodes(unsigned int apiIndex, int timeout)
{
    mApi[apiIndex].requestFlags[MegaRequest::TYPE_FETCH_NODES] = false;

    mApi[apiIndex].megaApi->fetchNodes();

    ASSERT_TRUE( waitForResponse(&mApi[apiIndex].requestFlags[MegaRequest::TYPE_FETCH_NODES], timeout) )
            << "Fetchnodes failed after " << timeout  << " seconds";
    ASSERT_EQ(MegaError::API_OK, mApi[apiIndex].lastError) << "Fetchnodes failed (error: " << mApi[apiIndex].lastError << ")";
}

void SdkTest::logout(unsigned int apiIndex, int timeout)
{
    mApi[apiIndex].requestFlags[MegaRequest::TYPE_LOGOUT] = false;
    mApi[apiIndex].megaApi->logout(this);

    EXPECT_TRUE( waitForResponse(&mApi[apiIndex].requestFlags[MegaRequest::TYPE_LOGOUT], timeout) )
            << "Logout failed after " << timeout  << " seconds";

    // if the connection was closed before the response of the request was received, the result is ESID
    if (mApi[apiIndex].lastError == MegaError::API_ESID) mApi[apiIndex].lastError = MegaError::API_OK;

    EXPECT_EQ(MegaError::API_OK, mApi[apiIndex].lastError) << "Logout failed (error: " << mApi[apiIndex].lastError << ")";
}

char* SdkTest::dumpSession()
{
    return megaApi[0]->dumpSession();
}

void SdkTest::locallogout(int timeout)
{
    auto logoutErr = doRequestLocalLogout(0);
    ASSERT_EQ(MegaError::API_OK, logoutErr) << "Local logout failed (error: " << logoutErr << ")";
}

void SdkTest::resumeSession(const char *session, int timeout)
{
    int apiIndex = 0;
    ASSERT_EQ(MegaError::API_OK, synchronousFastLogin(apiIndex, session, this)) << "Resume session failed (error: " << mApi[apiIndex].lastError << ")";
}

void SdkTest::purgeTree(MegaNode *p, bool depthfirst)
{
    int apiIndex = 0;
    std::unique_ptr<MegaNodeList> children{megaApi[0]->getChildren(p)};

    for (int i = 0; i < children->size(); i++)
    {
        MegaNode *n = children->get(i);

        // removing the folder removes the children anyway
        if (depthfirst && n->isFolder())
            purgeTree(n);

        string nodepath = n->getName() ? n->getName() : "<no name>";
        auto result = synchronousRemove(apiIndex, n);
        if (result == API_EEXIST || result == API_ENOENT)
        {
            LOG_warn << "node " << nodepath << " was already removed in api " << apiIndex << ", detected by error code " << result;
            result = API_OK;
        }

        ASSERT_EQ(MegaError::API_OK, result) << "Remove node operation failed (error: " << mApi[apiIndex].lastError << ")";
    }
}

bool SdkTest::waitForResponse(bool *responseReceived, unsigned int timeout)
{
    timeout *= 1000000; // convert to micro-seconds
    unsigned int tWaited = 0;    // microseconds
    bool connRetried = false;
    while(!(*responseReceived))
    {
        WaitMillisec(pollingT / 1000);

        if (timeout)
        {
            tWaited += pollingT;
            if (tWaited >= timeout)
            {
                return false;   // timeout is expired
            }
            // if no response after 2 minutes...
            else if (!connRetried && tWaited > (pollingT * 240))
            {
                megaApi[0]->retryPendingConnections(true);
                if (megaApi.size() > 1 && megaApi[1] && megaApi[1]->isLoggedIn())
                {
                    megaApi[1]->retryPendingConnections(true);
                }
                connRetried = true;
            }
        }
    }

    return true;    // response is received
}

bool SdkTest::synchronousTransfer(unsigned apiIndex, int type, std::function<void()> f, unsigned int timeout)
{
    auto& flag = mApi[apiIndex].transferFlags[type];
    flag = false;
    f();
    auto result = waitForResponse(&flag, timeout);
    EXPECT_TRUE(result) << "Transfer (type " << type << ") not finished yet after " << timeout << " seconds";
    if (!result) mApi[apiIndex].lastError = -999; // local timeout
    if (!result) mApi[apiIndex].lastTransferError = -999; // local timeout    TODO: switch all transfer code to use lastTransferError .  Some still uses lastError
    return result;
}

bool SdkTest::synchronousRequest(unsigned apiIndex, int type, std::function<void()> f, unsigned int timeout)
{
    auto& flag = mApi[apiIndex].requestFlags[type];
    flag = false;
    f();
    auto result = waitForResponse(&flag, timeout);
    EXPECT_TRUE(result) << "Request (type " << type << ") failed after " << timeout << " seconds";
    if (!result) mApi[apiIndex].lastError = -999;
    return result;
}

void SdkTest::createFile(string filename, bool largeFile)
{
    fs::path p = fs::u8path(filename);
    std::ofstream file(p,ios::out);

    if (file)
    {
        int limit = 2000;

        // create a file large enough for long upload/download times (5-10MB)
        if (largeFile)
            limit = 1000000 + rand() % 1000000;

        //limit = 5494065 / 5;

        for (int i = 0; i < limit; i++)
        {
            file << "test ";
        }

        file.close();
    }
}

int64_t SdkTest::getFilesize(string filename)
{
    struct stat stat_buf;
    int rc = stat(filename.c_str(), &stat_buf);

    return rc == 0 ? int64_t(stat_buf.st_size) : int64_t(-1);
}

void SdkTest::deleteFile(string filename)
{
    fs::path p = fs::u8path(filename);
    std::error_code ignoredEc;
    fs::remove(p, ignoredEc);
}

string_vector envVarAccount = {"MEGA_EMAIL", "MEGA_EMAIL_AUX", "MEGA_EMAIL_AUX2"};
string_vector envVarPass    = {"MEGA_PWD",   "MEGA_PWD_AUX",   "MEGA_PWD_AUX2"};

void SdkTest::getAccountsForTest(unsigned howMany)
{
    assert(howMany > 0 && howMany <= 3);
    out() << logTime() << "Test setting up for " << howMany << " accounts " << endl;

    megaApi.resize(howMany);
    mApi.resize(howMany);

    std::vector<std::unique_ptr<RequestTracker>> trackers;
    trackers.resize(howMany);

    for (unsigned index = 0; index < howMany; ++index)
    {
        if (const char *buf = getenv(envVarAccount[index].c_str()))
        {
            mApi[index].email.assign(buf);
        }
        ASSERT_LT((size_t) 0, mApi[index].email.length()) << "Set test account " << index << " username at the environment variable $" << envVarAccount[index];

        if (const char* buf = getenv(envVarPass[index].c_str()))
        {
            mApi[index].pwd.assign(buf);
        }
        ASSERT_LT((size_t) 0, mApi[index].pwd.length()) << "Set test account " << index << " password at the environment variable $" << envVarPass[index];

        megaApi[index].reset(new MegaApi(APP_KEY.c_str(), megaApiCacheFolder(index).c_str(), USER_AGENT.c_str(), unsigned(THREADS_PER_MEGACLIENT)));
        mApi[index].megaApi = megaApi[index].get();

        megaApi[index]->setLoggingName(to_string(index).c_str());
        megaApi[index]->addListener(this);    // TODO: really should be per api

        if (!gResumeSessions || gSessionIDs[index].empty() || gSessionIDs[index] == "invalid")
        {
            out() << logTime() << "Logging into account " << index << endl;
            trackers[index] = asyncRequestLogin(index, mApi[index].email.c_str(), mApi[index].pwd.c_str());
        }
        else
        {
            out() << logTime() << "Resuming session for account " << index << endl;
            trackers[index] = asyncRequestFastLogin(index, gSessionIDs[index].c_str());
        }
    }

    // wait for logins to complete:
    bool anyLoginFailed = false;
    for (unsigned index = 0; index < howMany; ++index)
    {
        auto loginResult = trackers[index]->waitForResult();
        EXPECT_EQ(API_OK, loginResult) << " Failed to establish a login/session for accout " << index;
        if (loginResult != API_OK) anyLoginFailed = true;
    }
    ASSERT_FALSE(anyLoginFailed);

    // perform parallel fetchnodes for each
    for (unsigned index = 0; index < howMany; ++index)
    {
        out() << logTime() << "Fetching nodes for account " << index << endl;
        trackers[index] = asyncRequestFetchnodes(index);
    }

    // wait for fetchnodes to complete:
    bool anyFetchnodesFailed = false;
    for (unsigned index = 0; index < howMany; ++index)
    {
        auto fetchnodesResult = trackers[index]->waitForResult();
        EXPECT_EQ(API_OK, fetchnodesResult) << " Failed to fetchnodes for accout " << index;
        anyFetchnodesFailed = anyFetchnodesFailed || (fetchnodesResult != API_OK);
    }
    ASSERT_FALSE(anyFetchnodesFailed);

    // In case the last test exited without cleaning up (eg, debugging etc)
    out() << logTime() << "Cleaning up account 0" << endl;
    Cleanup();
    out() << logTime() << "Test setup done, test starts" << endl;
}

void SdkTest::releaseMegaApi(unsigned int apiIndex)
{
    if (mApi.size() <= apiIndex)
    {
        return;
    }

    assert(megaApi[apiIndex].get() == mApi[apiIndex].megaApi);
    if (mApi[apiIndex].megaApi)
    {
        if (mApi[apiIndex].megaApi->isLoggedIn())
        {
            if (!gResumeSessions)
                ASSERT_NO_FATAL_FAILURE( logout(apiIndex) );
            else
                ASSERT_NO_FATAL_FAILURE( locallogout(apiIndex) );
        }

        megaApi[apiIndex].reset();
        mApi[apiIndex].megaApi = NULL;
    }
}

void SdkTest::inviteContact(unsigned apiIndex, string email, string message, int action)
{
    ASSERT_EQ(MegaError::API_OK, synchronousInviteContact(apiIndex, email.data(), message.data(), action)) << "Contact invitation failed";
}

void SdkTest::replyContact(MegaContactRequest *cr, int action)
{
    int apiIndex = 1;
    ASSERT_EQ(MegaError::API_OK, synchronousReplyContactRequest(apiIndex, cr, action)) << "Contact reply failed";
}

void SdkTest::removeContact(string email, int timeout)
{
    int apiIndex = 0;
    MegaUser *u = megaApi[apiIndex]->getContact(email.data());
    bool null_pointer = (u == NULL);
    ASSERT_FALSE(null_pointer) << "Cannot find the specified contact (" << email << ")";

    if (u->getVisibility() != MegaUser::VISIBILITY_VISIBLE)
    {
        mApi[apiIndex].userUpdated = true;  // nothing to do
        delete u;
        return;
    }

    auto result = synchronousRemoveContact(apiIndex, u);

    if (result == API_EEXIST)
    {
        LOG_warn << "Contact " << email << " was already removed in api " << apiIndex;
        result = API_OK;
    }

    ASSERT_EQ(MegaError::API_OK, result) << "Contact deletion of " << email << " failed on api " << apiIndex;

    delete u;
}

void SdkTest::shareFolder(MegaNode *n, const char *email, int action, int timeout)
{
    int apiIndex = 0;
    ASSERT_EQ(MegaError::API_OK, synchronousShare(apiIndex, n, email, action)) << "Folder sharing failed" << endl << "User: " << email << " Action: " << action;
}

void SdkTest::createPublicLink(unsigned apiIndex, MegaNode *n, m_time_t expireDate, int timeout, bool isFreeAccount)
{
    mApi[apiIndex].requestFlags[MegaRequest::TYPE_EXPORT] = false;

    auto err = synchronousExportNode(apiIndex, n, expireDate);

    if (!expireDate || !isFreeAccount)
    {
        ASSERT_EQ(MegaError::API_OK, err) << "Public link creation failed (error: " << mApi[apiIndex].lastError << ")";
    }
    else
    {
        bool res = MegaError::API_OK != err && err != -999;
        ASSERT_TRUE(res) << "Public link creation with expire time on free account (" << mApi[apiIndex].email << ") succeed, and it mustn't";
    }
}

void SdkTest::importPublicLink(unsigned apiIndex, string link, MegaNode *parent, int timeout)
{
    mApi[apiIndex].requestFlags[MegaRequest::TYPE_IMPORT_LINK] = false;
    mApi[apiIndex].megaApi->importFileLink(link.data(), parent);

    ASSERT_TRUE(waitForResponse(&mApi[apiIndex].requestFlags[MegaRequest::TYPE_IMPORT_LINK], timeout) )
            << "Public link import not finished after " << timeout  << " seconds";
    ASSERT_EQ(MegaError::API_OK, mApi[apiIndex].lastError) << "Public link import failed (error: " << mApi[apiIndex].lastError << ")";
}

void SdkTest::getPublicNode(unsigned apiIndex, string link, int timeout)
{
    mApi[apiIndex].requestFlags[MegaRequest::TYPE_GET_PUBLIC_NODE] = false;
    mApi[apiIndex].megaApi->getPublicNode(link.data());

    ASSERT_TRUE(waitForResponse(&mApi[apiIndex].requestFlags[MegaRequest::TYPE_GET_PUBLIC_NODE], timeout) )
            << "Public link retrieval not finished after " << timeout  << " seconds";
    ASSERT_EQ(MegaError::API_OK, mApi[apiIndex].lastError) << "Public link retrieval failed (error: " << mApi[apiIndex].lastError << ")";
}

void SdkTest::removePublicLink(unsigned apiIndex, MegaNode *n, int timeout)
{
    mApi[apiIndex].requestFlags[MegaRequest::TYPE_EXPORT] = false;
    mApi[apiIndex].megaApi->disableExport(n);

    ASSERT_TRUE( waitForResponse(&mApi[apiIndex].requestFlags[MegaRequest::TYPE_EXPORT], timeout) )
            << "Public link removal not finished after " << timeout  << " seconds";
    ASSERT_EQ(MegaError::API_OK, mApi[apiIndex].lastError) << "Public link removal failed (error: " << mApi[apiIndex].lastError << ")";
}

void SdkTest::getContactRequest(unsigned int apiIndex, bool outgoing, int expectedSize)
{
    MegaContactRequestList *crl;

    if (outgoing)
    {
        crl = mApi[apiIndex].megaApi->getOutgoingContactRequests();
        ASSERT_EQ(expectedSize, crl->size()) << "Too many outgoing contact requests in account " << apiIndex;
        if (expectedSize)
            mApi[apiIndex].cr.reset(crl->get(0)->copy());
    }
    else
    {
        crl = mApi[apiIndex].megaApi->getIncomingContactRequests();
        ASSERT_EQ(expectedSize, crl->size()) << "Too many incoming contact requests in account " << apiIndex;
        if (expectedSize)
            mApi[apiIndex].cr.reset(crl->get(0)->copy());
    }

    delete crl;
}

void SdkTest::createFolder(unsigned int apiIndex, const char *name, MegaNode *n, int timeout)
{
    mApi[apiIndex].requestFlags[MegaRequest::TYPE_CREATE_FOLDER] = false;
    mApi[apiIndex].megaApi->createFolder(name, n);

    ASSERT_TRUE( waitForResponse(&mApi[apiIndex].requestFlags[MegaRequest::TYPE_CREATE_FOLDER], timeout) )
            << "Folder creation failed after " << timeout  << " seconds";
    ASSERT_EQ(MegaError::API_OK, mApi[apiIndex].lastError) << "Cannot create a folder (error: " << mApi[apiIndex].lastError << ")";
}

void SdkTest::getRegisteredContacts(const std::map<std::string, std::string>& contacts)
{
    int apiIndex = 0;

    auto contactsStringMap = std::unique_ptr<MegaStringMap>{MegaStringMap::createInstance()};
    for  (const auto& pair : contacts)
    {
        contactsStringMap->set(pair.first.c_str(), pair.second.c_str());
    }

    ASSERT_EQ(MegaError::API_OK, synchronousGetRegisteredContacts(apiIndex, contactsStringMap.get(), this)) << "Get registered contacts failed";
}

void SdkTest::getCountryCallingCodes(const int timeout)
{
    int apiIndex = 0;
    ASSERT_EQ(MegaError::API_OK, synchronousGetCountryCallingCodes(apiIndex, this)) << "Get country calling codes failed";
}

void SdkTest::setUserAttribute(int type, string value, int timeout)
{
    int apiIndex = 0;
    mApi[apiIndex].requestFlags[MegaRequest::TYPE_SET_ATTR_USER] = false;

    if (type == MegaApi::USER_ATTR_AVATAR)
    {
        megaApi[apiIndex]->setAvatar(value.empty() ? NULL : value.c_str());
    }
    else
    {
        megaApi[apiIndex]->setUserAttribute(type, value.c_str());
    }

    ASSERT_TRUE( waitForResponse(&mApi[apiIndex].requestFlags[MegaRequest::TYPE_SET_ATTR_USER], timeout) )
            << "User attribute setup not finished after " << timeout  << " seconds";
    ASSERT_EQ(MegaError::API_OK, mApi[apiIndex].lastError) << "User attribute setup failed (error: " << mApi[apiIndex].lastError << ")";
}

void SdkTest::getUserAttribute(MegaUser *u, int type, int timeout, int apiIndex)
{
    mApi[apiIndex].requestFlags[MegaRequest::TYPE_GET_ATTR_USER] = false;

    int err;
    if (type == MegaApi::USER_ATTR_AVATAR)
    {
        err = synchronousGetUserAvatar(apiIndex, u, AVATARDST.data());
    }
    else
    {
        err = synchronousGetUserAttribute(apiIndex, u, type);
    }
    bool result = (err == MegaError::API_OK) || (err == MegaError::API_ENOENT);
    ASSERT_TRUE(result) << "User attribute retrieval failed (error: " << err << ")";
}

///////////////////////////__ Tests using SdkTest __//////////////////////////////////

/**
 * @brief TEST_F SdkTestCreateAccount
 *
 * It tests the creation of a new account for a random user.
 *  - Create account and send confirmation link
 *  - Logout and resume the create-account process
 *  - Send the confirmation link to a different email address
 *  - Wait for confirmation of account by a different client
 */
TEST_F(SdkTest, DISABLED_SdkTestCreateAccount)
{
    ASSERT_NO_FATAL_FAILURE(getAccountsForTest(2));

    string email1 = "user@domain.com";
    string pwd = "pwd";
    string email2 = "other-user@domain.com";

    LOG_info << "___TEST Create account___";

    // Create an ephemeral session internally and send a confirmation link to email
    ASSERT_TRUE(synchronousCreateAccount(0, email1.c_str(), pwd.c_str(), "MyFirstname", "MyLastname"))
            << "Account creation has failed after " << maxTimeout << " seconds";
    ASSERT_EQ(MegaError::API_OK, mApi[0].lastError) << "Account creation failed (error: " << mApi[0].lastError << ")";

    // Logout from ephemeral session and resume session
    ASSERT_NO_FATAL_FAILURE( locallogout() );
    ASSERT_TRUE(synchronousResumeCreateAccount(0, sid.c_str()))
            << "Account creation has failed after " << maxTimeout << " seconds";
    ASSERT_EQ(MegaError::API_OK, mApi[0].lastError) << "Account creation failed (error: " << mApi[0].lastError << ")";

    // Send the confirmation link to a different email address
    ASSERT_TRUE(synchronousSendSignupLink(0, email2.c_str(), "MyFirstname", pwd.c_str()))
            << "Send confirmation link to another email failed after " << maxTimeout << " seconds";
    ASSERT_EQ(MegaError::API_OK, mApi[0].lastError) << "Send confirmation link to another email address failed (error: " << mApi[0].lastError << ")";

    // Now, confirm the account by using a different client...

    // ...and wait for the AP notifying the confirmation
    bool *flag = &mApi[0].accountUpdated; *flag = false;
    ASSERT_TRUE( waitForResponse(flag) )
            << "Account confirmation not received after " << maxTimeout << " seconds";
}

bool veryclose(double a, double b)
{
    double diff = b - a;
    double denom = fabs(a) + fabs(b);
    if (denom == 0)
    {
        return diff == 0;
    }
    double ratio = fabs(diff / denom);
    return ratio * 1000000 < 1;
}

TEST_F(SdkTest, SdkTestKillSession)
{
    // Convenience.
    using MegaAccountSessionPtr =
      std::unique_ptr<MegaAccountSession>;

    // Make sure environment variable are restored.
    auto accounts = makeScopedValue(envVarAccount, string_vector(2, "MEGA_EMAIL"));
    auto passwords = makeScopedValue(envVarPass, string_vector(2, "MEGA_PWD"));

    // Get two sessions for the same account.
    getAccountsForTest(2);

    // Make sure the sessions aren't reused.
    gSessionIDs[0] = "invalid";
    gSessionIDs[1] = "invalid";

    // Get our hands on the second client's session.
    MegaHandle sessionHandle = UNDEF;

    auto result = synchronousGetExtendedAccountDetails(1, true);
    ASSERT_EQ(result, MegaError::API_OK)
      << "GetExtendedAccountDetails failed (error: "
      << result
      << ")";

    for (int i = 0; i < mApi[1].accountDetails->getNumSessions(); )
    {
        MegaAccountSessionPtr session;

        session.reset(mApi[1].accountDetails->getSession(i++));

        if (session->isCurrent())
        {
            sessionHandle = session->getHandle();
            break;
        }
    }

    // Were we able to retrieve the second client's session handle?
    ASSERT_NE(sessionHandle, UNDEF)
      << "Unable to get second client's session handle.";

    // Kill the second client's session (via the first.)
    result = synchronousKillSession(0, sessionHandle);
    ASSERT_EQ(result, MegaError::API_OK)
      << "Unable to kill second client's session (error: "
      << result
      << ")";

    // Wait for the second client to become logged out.
    ASSERT_TRUE(WaitFor([&]()
                        {
                            return mApi[1].megaApi->isLoggedIn()  == 0;
                        },
                        8 * 1000));

    // Log out the primary account.
    logout(0);
}

/**
 * @brief TEST_F SdkTestNodeAttributes
 *
 *
 */
TEST_F(SdkTest, SdkTestNodeAttributes)
{
    LOG_info << "___TEST Node attributes___";
    ASSERT_NO_FATAL_FAILURE(getAccountsForTest(2));

    std::unique_ptr<MegaNode> rootnode{megaApi[0]->getRootNode()};

    string filename1 = UPFILE;
    createFile(filename1, false);

    ASSERT_EQ(MegaError::API_OK, synchronousStartUpload(0, filename1.data(), rootnode.get())) << "Cannot upload a test file";

    std::unique_ptr<MegaNode> n1(megaApi[0]->getNodeByHandle(mApi[0].h));
    bool null_pointer = (n1.get() == NULL);
    ASSERT_FALSE(null_pointer) << "Cannot initialize test scenario (error: " << mApi[0].lastError << ")";


    // ___ Set invalid duration of a node ___

    gTestingInvalidArgs = true;

    ASSERT_EQ(MegaError::API_EARGS, synchronousSetNodeDuration(0, n1.get(), -14)) << "Unexpected error setting invalid node duration";

    gTestingInvalidArgs = false;


    // ___ Set duration of a node ___

    ASSERT_EQ(MegaError::API_OK, synchronousSetNodeDuration(0, n1.get(), 929734)) << "Cannot set node duration";

    n1.reset(megaApi[0]->getNodeByHandle(mApi[0].h));
    ASSERT_EQ(929734, n1->getDuration()) << "Duration value does not match";


    // ___ Reset duration of a node ___

    ASSERT_EQ(MegaError::API_OK, synchronousSetNodeDuration(0, n1.get(), -1)) << "Cannot reset node duration";

    n1.reset(megaApi[0]->getNodeByHandle(mApi[0].h));
    ASSERT_EQ(-1, n1->getDuration()) << "Duration value does not match";

    // set several values that the requests will need to consolidate, some will be in the same batch
    megaApi[0]->setCustomNodeAttribute(n1.get(), "custom1", "value1");
    megaApi[0]->setCustomNodeAttribute(n1.get(), "custom1", "value12");
    megaApi[0]->setCustomNodeAttribute(n1.get(), "custom1", "value13");
    megaApi[0]->setCustomNodeAttribute(n1.get(), "custom2", "value21");
    WaitMillisec(100);
    megaApi[0]->setCustomNodeAttribute(n1.get(), "custom2", "value22");
    megaApi[0]->setCustomNodeAttribute(n1.get(), "custom2", "value23");
    megaApi[0]->setCustomNodeAttribute(n1.get(), "custom3", "value31");
    megaApi[0]->setCustomNodeAttribute(n1.get(), "custom3", "value32");
    megaApi[0]->setCustomNodeAttribute(n1.get(), "custom3", "value33");
    ASSERT_EQ(MegaError::API_OK, doSetNodeDuration(0, n1.get(), 929734)) << "Cannot set node duration";
    n1.reset(megaApi[0]->getNodeByHandle(mApi[0].h));

    ASSERT_STREQ("value13", n1->getCustomAttr("custom1"));
    ASSERT_STREQ("value23", n1->getCustomAttr("custom2"));
    ASSERT_STREQ("value33", n1->getCustomAttr("custom3"));


    // ___ Set invalid coordinates of a node (out of range) ___

    gTestingInvalidArgs = true;

    ASSERT_EQ(MegaError::API_EARGS, synchronousSetNodeCoordinates(0, n1.get(), -1523421.8719987255814, +6349.54)) << "Unexpected error setting invalid node coordinates";


    // ___ Set invalid coordinates of a node (out of range) ___

    ASSERT_EQ(MegaError::API_EARGS, synchronousSetNodeCoordinates(0, n1.get(), -160.8719987255814, +49.54)) << "Unexpected error setting invalid node coordinates";


    // ___ Set invalid coordinates of a node (out of range) ___

    ASSERT_EQ(MegaError::API_EARGS, synchronousSetNodeCoordinates(0, n1.get(), MegaNode::INVALID_COORDINATE, +69.54)) << "Unexpected error trying to reset only one coordinate";

    gTestingInvalidArgs = false;

    // ___ Set coordinates of a node ___

    double lat = -51.8719987255814;
    double lon = +179.54;

    ASSERT_EQ(MegaError::API_OK, synchronousSetNodeCoordinates(0, n1.get(), lat, lon)) << "Cannot set node coordinates";

    n1.reset(megaApi[0]->getNodeByHandle(mApi[0].h));

    // do same conversions to lose the same precision
    int buf = int(((lat + 90) / 180) * 0xFFFFFF);
    double res = -90 + 180 * (double) buf / 0xFFFFFF;

    ASSERT_EQ(res, n1->getLatitude()) << "Latitude value does not match";

    buf = int((lon == 180) ? 0 : (lon + 180) / 360 * 0x01000000);
    res = -180 + 360 * (double) buf / 0x01000000;

    ASSERT_EQ(res, n1->getLongitude()) << "Longitude value does not match";


    // ___ Set coordinates of a node to origin (0,0) ___

    lon = 0;
    lat = 0;

    ASSERT_EQ(MegaError::API_OK, synchronousSetNodeCoordinates(0, n1.get(), 0, 0)) << "Cannot set node coordinates";

    n1.reset(megaApi[0]->getNodeByHandle(mApi[0].h));

    // do same conversions to lose the same precision
    buf = int(((lat + 90) / 180) * 0xFFFFFF);
    res = -90 + 180 * (double) buf / 0xFFFFFF;

    ASSERT_EQ(res, n1->getLatitude()) << "Latitude value does not match";
    ASSERT_EQ(lon, n1->getLongitude()) << "Longitude value does not match";


    // ___ Set coordinates of a node to border values (90,180) ___

    lat = 90;
    lon = 180;

    ASSERT_EQ(MegaError::API_OK, synchronousSetNodeCoordinates(0, n1.get(), lat, lon)) << "Cannot set node coordinates";

    n1.reset(megaApi[0]->getNodeByHandle(mApi[0].h));

    ASSERT_EQ(lat, n1->getLatitude()) << "Latitude value does not match";
    bool value_ok = ((n1->getLongitude() == lon) || (n1->getLongitude() == -lon));
    ASSERT_TRUE(value_ok) << "Longitude value does not match";


    // ___ Set coordinates of a node to border values (-90,-180) ___

    lat = -90;
    lon = -180;

    ASSERT_EQ(MegaError::API_OK, synchronousSetNodeCoordinates(0, n1.get(), lat, lon)) << "Cannot set node coordinates";

    n1.reset(megaApi[0]->getNodeByHandle(mApi[0].h));

    ASSERT_EQ(lat, n1->getLatitude()) << "Latitude value does not match";
    value_ok = ((n1->getLongitude() == lon) || (n1->getLongitude() == -lon));
    ASSERT_TRUE(value_ok) << "Longitude value does not match";


    // ___ Reset coordinates of a node ___

    lat = lon = MegaNode::INVALID_COORDINATE;

    synchronousSetNodeCoordinates(0, n1.get(), lat, lon);

    n1.reset(megaApi[0]->getNodeByHandle(mApi[0].h));
    ASSERT_EQ(lat, n1->getLatitude()) << "Latitude value does not match";
    ASSERT_EQ(lon, n1->getLongitude()) << "Longitude value does not match";


    // ******************    also test shareable / unshareable versions:

    ASSERT_EQ(MegaError::API_OK, synchronousGetSpecificAccountDetails(0, true, true, true)) << "Cannot get account details";

    // ___ set the coords  (shareable)
    lat = -51.8719987255814;
    lon = +179.54;
    ASSERT_EQ(MegaError::API_OK, synchronousSetNodeCoordinates(0, n1.get(), lat, lon)) << "Cannot set node coordinates";

    // ___ get a link to the file node
    ASSERT_NO_FATAL_FAILURE(createPublicLink(0, n1.get(), 0, maxTimeout, mApi[0].accountDetails->getProLevel() == 0));
    // The created link is stored in this->link at onRequestFinish()
    string nodelink = this->link;

    // ___ import the link
    ASSERT_NO_FATAL_FAILURE(importPublicLink(1, nodelink, std::unique_ptr<MegaNode>{megaApi[1]->getRootNode()}.get()));
    std::unique_ptr<MegaNode> nimported{megaApi[1]->getNodeByHandle(mApi[1].h)};

    ASSERT_TRUE(veryclose(lat, nimported->getLatitude())) << "Latitude " << n1->getLatitude() << " value does not match " << lat;
    ASSERT_TRUE(veryclose(lon, nimported->getLongitude())) << "Longitude " << n1->getLongitude() << " value does not match " << lon;

    // ___ remove the imported node, for a clean next test
    mApi[1].requestFlags[MegaRequest::TYPE_REMOVE] = false;
    megaApi[1]->remove(nimported.get());
    ASSERT_TRUE(waitForResponse(&mApi[1].requestFlags[MegaRequest::TYPE_REMOVE]))
        << "Remove operation failed after " << maxTimeout << " seconds";
    ASSERT_EQ(MegaError::API_OK, mApi[1].lastError) << "Cannot remove a node (error: " << mApi[1].lastError << ")";


    // ___ again but unshareable this time - totally separate new node - set the coords  (unshareable)

    string filename2 = "a"+UPFILE;
    createFile(filename2, false);
    ASSERT_EQ(MegaError::API_OK, synchronousStartUpload(0, filename2.data(), rootnode.get())) << "Cannot upload a test file";
    MegaNode *n2 = megaApi[0]->getNodeByHandle(mApi[0].h);
    ASSERT_NE(n2, ((void*)NULL)) << "Cannot initialize second node for scenario (error: " << mApi[0].lastError << ")";

    lat = -5 + -51.8719987255814;
    lon = -5 + +179.54;
    mApi[0].requestFlags[MegaRequest::TYPE_SET_ATTR_NODE] = false;
    megaApi[0]->setUnshareableNodeCoordinates(n2, lat, lon);
    waitForResponse(&mApi[0].requestFlags[MegaRequest::TYPE_SET_ATTR_NODE]);
    ASSERT_EQ(MegaError::API_OK, mApi[0].lastError) << "Cannot set unshareable node coordinates (error: " << mApi[0].lastError << ")";

    // ___ confirm this user can read them
    MegaNode* selfread = megaApi[0]->getNodeByHandle(n2->getHandle());
    ASSERT_TRUE(veryclose(lat, selfread->getLatitude())) << "Latitude " << n2->getLatitude() << " value does not match " << lat;
    ASSERT_TRUE(veryclose(lon, selfread->getLongitude())) << "Longitude " << n2->getLongitude() << " value does not match " << lon;

    // ___ get a link to the file node
    this->link.clear();
    ASSERT_NO_FATAL_FAILURE(createPublicLink(0, n2, 0, maxTimeout, mApi[0].accountDetails->getProLevel() == 0));

    // The created link is stored in this->link at onRequestFinish()
    string nodelink2 = this->link;

    // ___ import the link
    ASSERT_NO_FATAL_FAILURE(importPublicLink(1, nodelink2, std::unique_ptr<MegaNode>{megaApi[1]->getRootNode()}.get()));
    nimported = std::unique_ptr<MegaNode>{megaApi[1]->getNodeByHandle(mApi[1].h)};

    // ___ confirm other user cannot read them
    lat = nimported->getLatitude();
    lon = nimported->getLongitude();
    ASSERT_EQ(MegaNode::INVALID_COORDINATE, lat) << "Latitude value does not match";
    ASSERT_EQ(MegaNode::INVALID_COORDINATE, lon) << "Longitude value does not match";

    // exercise all the cases for 'l' command:

    // delete existing link on node
    ASSERT_EQ(API_OK, doDisableExport(0, n2));

    // create on existing node, no link yet
    ASSERT_EQ(API_OK, doExportNode(0, n2));

    // create on existing node, with link already  (different command response)
    ASSERT_EQ(API_OK, doExportNode(0, n2));

    gTestingInvalidArgs = true;
    // create on non existent node
    ASSERT_EQ(API_EARGS, doExportNode(0, nullptr));
    gTestingInvalidArgs = false;

}


TEST_F(SdkTest, SdkTestExerciseOtherCommands)
{
    LOG_info << "___TEST SdkTestExerciseOtherCommands___";
    ASSERT_NO_FATAL_FAILURE(getAccountsForTest(2));

    /*bool HttpReqCommandPutFA::procresult(Result r)
    bool CommandGetFA::procresult(Result r)
    bool CommandAttachFA::procresult(Result r)
    bool CommandPutFileBackgroundURL::procresult(Result r)
    bool CommandPutNodes::procresult(Result r)
    bool CommandDelVersions::procresult(Result r)
    bool CommandKillSessions::procresult(Result r)
    bool CommandEnumerateQuotaItems::procresult(Result r)
    bool CommandPurchaseAddItem::procresult(Result r)
    bool CommandPurchaseCheckout::procresult(Result r)
    bool CommandPutMultipleUAVer::procresult(Result r)
    bool CommandPutUAVer::procresult(Result r)
    bool CommandDelUA::procresult(Result r)
    bool CommandSendDevCommand::procresult(Result r)
    bool CommandGetUserEmail::procresult(Result r)
    bool CommandGetMiscFlags::procresult(Result r)
    bool CommandQueryTransferQuota::procresult(Result r)
    bool CommandGetUserTransactions::procresult(Result r)
    bool CommandGetUserPurchases::procresult(Result r)
    bool CommandGetUserSessions::procresult(Result r)
    bool CommandSetMasterKey::procresult(Result r)
    bool CommandCreateEphemeralSession::procresult(Result r)
    bool CommandResumeEphemeralSession::procresult(Result r)
    bool CommandCancelSignup::procresult(Result r)
    bool CommandWhyAmIblocked::procresult(Result r)
    bool CommandSendSignupLink::procresult(Result r)
    bool CommandSendSignupLink2::procresult(Result r)
    bool CommandQuerySignupLink::procresult(Result r)
    bool CommandConfirmSignupLink2::procresult(Result r)
    bool CommandConfirmSignupLink::procresult(Result r)
    bool CommandSetKeyPair::procresult(Result r)
    bool CommandReportEvent::procresult(Result r)
    bool CommandSubmitPurchaseReceipt::procresult(Result r)
    bool CommandCreditCardStore::procresult(Result r)
    bool CommandCreditCardQuerySubscriptions::procresult(Result r)
    bool CommandCreditCardCancelSubscriptions::procresult(Result r)
    bool CommandCopySession::procresult(Result r)
    bool CommandGetPaymentMethods::procresult(Result r)
    bool CommandUserFeedbackStore::procresult(Result r)
    bool CommandSupportTicket::procresult(Result r)
    bool CommandCleanRubbishBin::procresult(Result r)
    bool CommandGetRecoveryLink::procresult(Result r)
    bool CommandQueryRecoveryLink::procresult(Result r)
    bool CommandGetPrivateKey::procresult(Result r)
    bool CommandConfirmRecoveryLink::procresult(Result r)
    bool CommandConfirmCancelLink::procresult(Result r)
    bool CommandResendVerificationEmail::procresult(Result r)
    bool CommandResetSmsVerifiedPhoneNumber::procresult(Result r)
    bool CommandValidatePassword::procresult(Result r)
    bool CommandGetEmailLink::procresult(Result r)
    bool CommandConfirmEmailLink::procresult(Result r)
    bool CommandGetVersion::procresult(Result r)
    bool CommandGetLocalSSLCertificate::procresult(Result r)
    bool CommandChatGrantAccess::procresult(Result r)
    bool CommandChatRemoveAccess::procresult(Result r)
    bool CommandChatTruncate::procresult(Result r)
    bool CommandChatSetTitle::procresult(Result r)
    bool CommandChatPresenceURL::procresult(Result r)
    bool CommandRegisterPushNotification::procresult(Result r)
    bool CommandArchiveChat::procresult(Result r)
    bool CommandSetChatRetentionTime::procresult(Result r)
    bool CommandRichLink::procresult(Result r)
    bool CommandChatLink::procresult(Result r)
    bool CommandChatLinkURL::procresult(Result r)
    bool CommandChatLinkClose::procresult(Result r)
    bool CommandChatLinkJoin::procresult(Result r)
    bool CommandGetMegaAchievements::procresult(Result r)
    bool CommandGetWelcomePDF::procresult(Result r)
    bool CommandMediaCodecs::procresult(Result r)
    bool CommandContactLinkCreate::procresult(Result r)
    bool CommandContactLinkQuery::procresult(Result r)
    bool CommandContactLinkDelete::procresult(Result r)
    bool CommandKeepMeAlive::procresult(Result r)
    bool CommandMultiFactorAuthSetup::procresult(Result r)
    bool CommandMultiFactorAuthCheck::procresult(Result r)
    bool CommandMultiFactorAuthDisable::procresult(Result r)
    bool CommandGetPSA::procresult(Result r)
    bool CommandSetLastAcknowledged::procresult(Result r)
    bool CommandSMSVerificationSend::procresult(Result r)
    bool CommandSMSVerificationCheck::procresult(Result r)
    bool CommandFolderLinkInfo::procresult(Result r)
    bool CommandBackupPut::procresult(Result r)
    bool CommandBackupPutHeartBeat::procresult(Result r)
    bool CommandBackupRemove::procresult(Result r)*/

}

/**
 * @brief TEST_F SdkTestResumeSession
 *
 * It creates a local cache, logs out of the current session and tries to resume it later.
 */
TEST_F(SdkTest, SdkTestResumeSession)
{
    LOG_info << "___TEST Resume session___";
    ASSERT_NO_FATAL_FAILURE(getAccountsForTest(2));

     unique_ptr<char[]> session(dumpSession());

    ASSERT_NO_FATAL_FAILURE( locallogout() );
    ASSERT_NO_FATAL_FAILURE( resumeSession(session.get()) );
    ASSERT_NO_FATAL_FAILURE( fetchnodes(0) );
}

/**
 * @brief TEST_F SdkTestNodeOperations
 *
 * It performs different operations with nodes, assuming the Cloud folder is empty at the beginning.
 *
 * - Create a new folder
 * - Rename a node
 * - Copy a node
 * - Get child nodes of given node
 * - Get child node by name
 * - Get node by path
 * - Get node by name
 * - Move a node
 * - Get parent node
 * - Move a node to Rubbish bin
 * - Remove a node
 */
TEST_F(SdkTest, SdkTestNodeOperations)
{
    LOG_info <<  "___TEST Node operations___";
    ASSERT_NO_FATAL_FAILURE(getAccountsForTest(2));

    // --- Create a new folder ---

    MegaNode *rootnode = megaApi[0]->getRootNode();
    char name1[64] = "New folder";

    ASSERT_NO_FATAL_FAILURE( createFolder(0, name1, rootnode) );


    // --- Rename a node ---

    MegaNode *n1 = megaApi[0]->getNodeByHandle(mApi[0].h);
    strcpy(name1, "Folder renamed");

    ASSERT_EQ(MegaError::API_OK, doRenameNode(0, n1, name1));

    // --- Copy a node ---

    MegaNode *n2;
    char name2[64] = "Folder copy";

    mApi[0].requestFlags[MegaRequest::TYPE_COPY] = false;
    megaApi[0]->copyNode(n1, rootnode, name2);
    ASSERT_TRUE( waitForResponse(&mApi[0].requestFlags[MegaRequest::TYPE_COPY]) )
            << "Copy operation failed after " << maxTimeout << " seconds";
    ASSERT_EQ(MegaError::API_OK, mApi[0].lastError) << "Cannot create a copy of a node (error: " << mApi[0].lastError << ")";
    n2 = megaApi[0]->getNodeByHandle(mApi[0].h);


    // --- Get child nodes ---

    MegaNodeList *children;
    children = megaApi[0]->getChildren(rootnode);

    EXPECT_EQ(megaApi[0]->getNumChildren(rootnode), children->size()) << "Wrong number of child nodes";
    ASSERT_LE(2, children->size()) << "Wrong number of children nodes found";
    EXPECT_STREQ(name2, children->get(0)->getName()) << "Wrong name of child node"; // "Folder copy"
    EXPECT_STREQ(name1, children->get(1)->getName()) << "Wrong name of child node"; // "Folder rename"

    delete children;


    // --- Get child node by name ---

    MegaNode *n3;
    n3 = megaApi[0]->getChildNode(rootnode, name2);

    bool null_pointer = (n3 == NULL);
    EXPECT_FALSE(null_pointer) << "Child node by name not found";
//    ASSERT_EQ(n2->getHandle(), n3->getHandle());  This test may fail due to multiple nodes with the same name


    // --- Get node by path ---

    char path[128] = "/Folder copy";
    MegaNode *n4;
    n4 = megaApi[0]->getNodeByPath(path);

    null_pointer = (n4 == NULL);
    EXPECT_FALSE(null_pointer) << "Node by path not found";


    // --- Search for a node ---
    MegaNodeList *nlist;
    nlist = megaApi[0]->search(rootnode, "copy");

    ASSERT_EQ(1, nlist->size());
    EXPECT_EQ(n4->getHandle(), nlist->get(0)->getHandle()) << "Search node by pattern failed";

    delete nlist;


    // --- Move a node ---

    mApi[0].requestFlags[MegaRequest::TYPE_MOVE] = false;
    megaApi[0]->moveNode(n1, n2);
    ASSERT_TRUE( waitForResponse(&mApi[0].requestFlags[MegaRequest::TYPE_MOVE]) )
            << "Move operation failed after " << maxTimeout << " seconds";
    ASSERT_EQ(MegaError::API_OK, mApi[0].lastError) << "Cannot move node (error: " << mApi[0].lastError << ")";


    // --- Get parent node ---

    MegaNode *n5;
    n5 = megaApi[0]->getParentNode(n1);

    ASSERT_EQ(n2->getHandle(), n5->getHandle()) << "Wrong parent node";


    // --- Send to Rubbish bin ---

    mApi[0].requestFlags[MegaRequest::TYPE_MOVE] = false;
    megaApi[0]->moveNode(n2, megaApi[0]->getRubbishNode());
    ASSERT_TRUE( waitForResponse(&mApi[0].requestFlags[MegaRequest::TYPE_MOVE]) )
            << "Move operation failed after " << maxTimeout << " seconds";
    ASSERT_EQ(MegaError::API_OK, mApi[0].lastError) << "Cannot move node to Rubbish bin (error: " << mApi[0].lastError << ")";


    // --- Remove a node ---

    mApi[0].requestFlags[MegaRequest::TYPE_REMOVE] = false;
    megaApi[0]->remove(n2);
    ASSERT_TRUE( waitForResponse(&mApi[0].requestFlags[MegaRequest::TYPE_REMOVE]) )
            << "Remove operation failed after " << maxTimeout << " seconds";
    ASSERT_EQ(MegaError::API_OK, mApi[0].lastError) << "Cannot remove a node (error: " << mApi[0].lastError << ")";

    delete rootnode;
    delete n1;
    delete n2;
    delete n3;
    delete n4;
    delete n5;
}

/**
 * @brief TEST_F SdkTestTransfers
 *
 * It performs different operations related to transfers in both directions: up and down.
 *
 * - Starts an upload transfer and cancel it
 * - Starts an upload transfer, pause it, resume it and complete it
 * - Get node by fingerprint
 * - Get size of a node
 * - Download a file
 */
TEST_F(SdkTest, SdkTestTransfers)
{
    LOG_info << "___TEST Transfers___";
    ASSERT_NO_FATAL_FAILURE(getAccountsForTest(2));

    LOG_info << cwd();

    MegaNode *rootnode = megaApi[0]->getRootNode();
    string filename1 = UPFILE;
    createFile(filename1);


    // --- Cancel a transfer ---

    mApi[0].requestFlags[MegaRequest::TYPE_CANCEL_TRANSFERS] = false;
    megaApi[0]->startUpload(filename1.data(), rootnode);
    megaApi[0]->cancelTransfers(MegaTransfer::TYPE_UPLOAD);
    ASSERT_TRUE( waitForResponse(&mApi[0].requestFlags[MegaRequest::TYPE_CANCEL_TRANSFERS]) )
            << "Cancellation of transfers failed after " << maxTimeout << " seconds";
    EXPECT_EQ(MegaError::API_OK, mApi[0].lastError) << "Transfer cancellation failed (error: " << mApi[0].lastError << ")";


    // --- Upload a file (part 1) ---

    mApi[0].transferFlags[MegaTransfer::TYPE_UPLOAD] = false;
    megaApi[0]->startUpload(filename1.data(), rootnode);
    // do not wait yet for completion


    // --- Pause a transfer ---

    mApi[0].requestFlags[MegaRequest::TYPE_PAUSE_TRANSFERS] = false;
    megaApi[0]->pauseTransfers(true, MegaTransfer::TYPE_UPLOAD);
    ASSERT_TRUE( waitForResponse(&mApi[0].requestFlags[MegaRequest::TYPE_PAUSE_TRANSFERS]) )
            << "Pause of transfers failed after " << maxTimeout << " seconds";
    EXPECT_EQ(MegaError::API_OK, mApi[0].lastError) << "Cannot pause transfer (error: " << mApi[0].lastError << ")";
    EXPECT_TRUE(megaApi[0]->areTransfersPaused(MegaTransfer::TYPE_UPLOAD)) << "Upload transfer not paused";


    // --- Resume a transfer ---

    mApi[0].requestFlags[MegaRequest::TYPE_PAUSE_TRANSFERS] = false;
    megaApi[0]->pauseTransfers(false, MegaTransfer::TYPE_UPLOAD);
    ASSERT_TRUE( waitForResponse(&mApi[0].requestFlags[MegaRequest::TYPE_PAUSE_TRANSFERS]) )
            << "Resumption of transfers after pause has failed after " << maxTimeout << " seconds";
    EXPECT_EQ(MegaError::API_OK, mApi[0].lastError) << "Cannot resume transfer (error: " << mApi[0].lastError << ")";
    EXPECT_FALSE(megaApi[0]->areTransfersPaused(MegaTransfer::TYPE_UPLOAD)) << "Upload transfer not resumed";


    // --- Upload a file (part 2) ---


    ASSERT_TRUE( waitForResponse(&mApi[0].transferFlags[MegaTransfer::TYPE_UPLOAD], 600) )
            << "Upload transfer failed after " << 600 << " seconds";
    ASSERT_EQ(MegaError::API_OK, mApi[0].lastError) << "Cannot upload file (error: " << mApi[0].lastError << ")";

    MegaNode *n1 = megaApi[0]->getNodeByHandle(mApi[0].h);
    bool null_pointer = (n1 == NULL);

    ASSERT_FALSE(null_pointer) << "Cannot upload file (error: " << mApi[0].lastError << ")";
    ASSERT_STREQ(filename1.data(), n1->getName()) << "Uploaded file with wrong name (error: " << mApi[0].lastError << ")";


    ASSERT_EQ(API_OK, doSetFileVersionsOption(0, false));  // false = not disabled

    // Upload a file over an existing one to make a version
    {
        ofstream f(filename1);
        f << "edited";
    }

    ASSERT_EQ(API_OK, doStartUpload(0, filename1.c_str(), rootnode));

    // Upload a file over an existing one to make a version
    {
        ofstream f(filename1);
        f << "edited2";
    }

    ASSERT_EQ(API_OK, doStartUpload(0, filename1.c_str(), rootnode));

    // copy a node with versions to a new name (exercises the multi node putndoes_result)
    MegaNode* nodeToCopy1 = megaApi[0]->getNodeByPath(("/" + filename1).c_str());
    ASSERT_EQ(API_OK, doCopyNode(0, nodeToCopy1, rootnode, "some_other_name"));

    // put original filename1 back
    fs::remove(filename1);
    createFile(filename1);
    ASSERT_EQ(API_OK, doStartUpload(0, filename1.c_str(), rootnode));
    n1 = megaApi[0]->getNodeByPath(("/" + filename1).c_str());

    // --- Get node by fingerprint (needs to be a file, not a folder) ---

    std::unique_ptr<char[]> fingerprint{megaApi[0]->getFingerprint(n1)};
    MegaNode *n2 = megaApi[0]->getNodeByFingerprint(fingerprint.get());

    null_pointer = (n2 == NULL);
    EXPECT_FALSE(null_pointer) << "Node by fingerprint not found";
//    ASSERT_EQ(n2->getHandle(), n4->getHandle());  This test may fail due to multiple nodes with the same name

    // --- Get the size of a file ---

    int64_t filesize = getFilesize(filename1);
    int64_t nodesize = megaApi[0]->getSize(n2);
    EXPECT_EQ(filesize, nodesize) << "Wrong size of uploaded file";


    // --- Download a file ---

    string filename2 = DOTSLASH + DOWNFILE;

    mApi[0].transferFlags[MegaTransfer::TYPE_DOWNLOAD] = false;
    megaApi[0]->startDownload(n2, filename2.c_str());
    ASSERT_TRUE( waitForResponse(&mApi[0].transferFlags[MegaTransfer::TYPE_DOWNLOAD], 600) )
            << "Download transfer failed after " << maxTimeout << " seconds";
    ASSERT_EQ(MegaError::API_OK, mApi[0].lastError) << "Cannot download the file (error: " << mApi[0].lastError << ")";

    MegaNode *n3 = megaApi[0]->getNodeByHandle(mApi[0].h);
    null_pointer = (n3 == NULL);

    ASSERT_FALSE(null_pointer) << "Cannot download node";
    ASSERT_EQ(n2->getHandle(), n3->getHandle()) << "Cannot download node (error: " << mApi[0].lastError << ")";


    // --- Upload a 0-bytes file ---

    string filename3 = EMPTYFILE;
    FILE *fp = fopen(filename3.c_str(), "w");
    fclose(fp);

    ASSERT_EQ(MegaError::API_OK, synchronousStartUpload(0, filename3.c_str(), rootnode)) << "Cannot upload a test file";

    MegaNode *n4 = megaApi[0]->getNodeByHandle(mApi[0].h);
    null_pointer = (n4 == NULL);

    ASSERT_FALSE(null_pointer) << "Cannot upload file (error: " << mApi[0].lastError << ")";
    ASSERT_STREQ(filename3.data(), n4->getName()) << "Uploaded file with wrong name (error: " << mApi[0].lastError << ")";


    // --- Download a 0-byte file ---

    filename3 = DOTSLASH +  EMPTYFILE;

    mApi[0].transferFlags[MegaTransfer::TYPE_DOWNLOAD] = false;
    megaApi[0]->startDownload(n4, filename3.c_str());
    ASSERT_TRUE( waitForResponse(&mApi[0].transferFlags[MegaTransfer::TYPE_DOWNLOAD], 600) )
            << "Download 0-byte file failed after " << maxTimeout << " seconds";
    ASSERT_EQ(MegaError::API_OK, mApi[0].lastError) << "Cannot download the file (error: " << mApi[0].lastError << ")";

    MegaNode *n5 = megaApi[0]->getNodeByHandle(mApi[0].h);
    null_pointer = (n5 == NULL);

    ASSERT_FALSE(null_pointer) << "Cannot download node";
    ASSERT_EQ(n4->getHandle(), n5->getHandle()) << "Cannot download node (error: " << mApi[0].lastError << ")";


    delete rootnode;
    delete n1;
    delete n2;
    delete n3;
    delete n4;
    delete n5;
}

/**
 * @brief TEST_F SdkTestContacts
 *
 * Creates an auxiliar 'MegaApi' object to interact with the main MEGA account.
 *
 * - Invite a contact
 * = Ignore the invitation
 * - Delete the invitation
 *
 * - Invite a contact
 * = Deny the invitation
 *
 * - Invite a contact
 * = Accept the invitation
 *
 * - Modify firstname
 * = Check firstname of a contact
 * = Set master key as exported
 * = Get preferred language
 * - Load avatar
 * = Check avatar of a contact
 * - Delete avatar
 * = Check non-existing avatar of a contact
 *
 * - Remove contact
 *
 * TODO:
 * - Invite a contact not registered in MEGA yet (requires validation of account)
 * - Remind an existing invitation (requires 2 weeks wait)
 */
TEST_F(SdkTest, SdkTestContacts)
{
    LOG_info << "___TEST Contacts___";
    ASSERT_NO_FATAL_FAILURE(getAccountsForTest(2));


    // --- Check my email and the email of the contact ---

    EXPECT_STRCASEEQ(mApi[0].email.data(), std::unique_ptr<char[]>{megaApi[0]->getMyEmail()}.get());
    EXPECT_STRCASEEQ(mApi[1].email.data(), std::unique_ptr<char[]>{megaApi[1]->getMyEmail()}.get());


    // --- Send a new contact request ---

    string message = "Hi contact. This is a testing message";

    mApi[0].contactRequestUpdated = mApi[1].contactRequestUpdated = false;
    ASSERT_NO_FATAL_FAILURE( inviteContact(0, mApi[1].email, message, MegaContactRequest::INVITE_ACTION_ADD) );
    // if there were too many invitations within a short period of time, the invitation can be rejected by
    // the API with `API_EOVERQUOTA = -17` as counter spamming meassure (+500 invites in the last 50 days)


    // --- Check the sent contact request ---

    ASSERT_TRUE( waitForResponse(&mApi[0].contactRequestUpdated) )   // at the source side (main account)
            << "Contact request update not received after " << maxTimeout << " seconds";

    ASSERT_NO_FATAL_FAILURE( getContactRequest(0, true) );

    ASSERT_STREQ(message.data(), mApi[0].cr->getSourceMessage()) << "Message sent is corrupted";
    ASSERT_STRCASEEQ(mApi[0].email.data(), mApi[0].cr->getSourceEmail()) << "Wrong source email";
    ASSERT_STRCASEEQ(mApi[1].email.data(), mApi[0].cr->getTargetEmail()) << "Wrong target email";
    ASSERT_EQ(MegaContactRequest::STATUS_UNRESOLVED, mApi[0].cr->getStatus()) << "Wrong contact request status";
    ASSERT_TRUE(mApi[0].cr->isOutgoing()) << "Wrong direction of the contact request";

    mApi[0].cr.reset();


    // --- Check received contact request ---

    ASSERT_TRUE( waitForResponse(&mApi[1].contactRequestUpdated) )   // at the target side (auxiliar account)
            << "Contact request update not received after " << maxTimeout << " seconds";

    ASSERT_NO_FATAL_FAILURE( getContactRequest(1, false) );

    // There isn't message when a user invites the same user too many times, to avoid spamming
    if (mApi[1].cr->getSourceMessage())
    {
        ASSERT_STREQ(message.data(), mApi[1].cr->getSourceMessage()) << "Message received is corrupted";
    }
    ASSERT_STRCASEEQ(mApi[0].email.data(), mApi[1].cr->getSourceEmail()) << "Wrong source email";
    ASSERT_STREQ(NULL, mApi[1].cr->getTargetEmail()) << "Wrong target email";    // NULL according to MegaApi documentation
    ASSERT_EQ(MegaContactRequest::STATUS_UNRESOLVED, mApi[1].cr->getStatus()) << "Wrong contact request status";
    ASSERT_FALSE(mApi[1].cr->isOutgoing()) << "Wrong direction of the contact request";

    mApi[1].cr.reset();


    // --- Ignore received contact request ---

    ASSERT_NO_FATAL_FAILURE( getContactRequest(1, false) );

    mApi[1].contactRequestUpdated = false;
    ASSERT_NO_FATAL_FAILURE( replyContact(mApi[1].cr.get(), MegaContactRequest::REPLY_ACTION_IGNORE) );
    ASSERT_TRUE( waitForResponse(&mApi[1].contactRequestUpdated) )   // at the target side (auxiliar account)
            << "Contact request update not received after " << maxTimeout << " seconds";

    // Ignoring a PCR does not generate actionpackets for the account sending the invitation

    mApi[1].cr.reset();

    ASSERT_NO_FATAL_FAILURE( getContactRequest(1, false, 0) );
    mApi[1].cr.reset();


    // --- Cancel the invitation ---

    message = "I don't wanna be your contact anymore";

    mApi[0].contactRequestUpdated = false;
    ASSERT_NO_FATAL_FAILURE( inviteContact(0, mApi[1].email, message, MegaContactRequest::INVITE_ACTION_DELETE) );
    ASSERT_TRUE( waitForResponse(&mApi[0].contactRequestUpdated) )   // at the target side (auxiliar account), where the deletion is checked
            << "Contact request update not received after " << maxTimeout << " seconds";

    ASSERT_NO_FATAL_FAILURE( getContactRequest(0, true, 0) );
    mApi[0].cr.reset();


    // --- Remind a contact invitation (cannot until 2 weeks after invitation/last reminder) ---

//    mApi[1].contactRequestUpdated = false;
//    megaApi->inviteContact(mApi[1].email.data(), message.data(), MegaContactRequest::INVITE_ACTION_REMIND);
//    waitForResponse(&mApi[1].contactRequestUpdated, 0);    // only at auxiliar account, where the deletion is checked

//    ASSERT_TRUE(mApi[1].contactRequestUpdated) << "Contact invitation reminder not received after " << timeout  << " seconds";


    // --- Invite a new contact (again) ---

    mApi[1].contactRequestUpdated = false;
    ASSERT_NO_FATAL_FAILURE( inviteContact(0, mApi[1].email, message, MegaContactRequest::INVITE_ACTION_ADD) );
    ASSERT_TRUE( waitForResponse(&mApi[1].contactRequestUpdated) )   // at the target side (auxiliar account)
            << "Contact request creation not received after " << maxTimeout << " seconds";


    // --- Deny a contact invitation ---

    ASSERT_NO_FATAL_FAILURE( getContactRequest(1, false) );

    mApi[0].contactRequestUpdated = mApi[1].contactRequestUpdated = false;
    ASSERT_NO_FATAL_FAILURE( replyContact(mApi[1].cr.get(), MegaContactRequest::REPLY_ACTION_DENY) );
    ASSERT_TRUE( waitForResponse(&mApi[1].contactRequestUpdated) )   // at the target side (auxiliar account)
            << "Contact request creation not received after " << maxTimeout << " seconds";
    ASSERT_TRUE( waitForResponse(&mApi[0].contactRequestUpdated) )   // at the source side (main account)
            << "Contact request creation not received after " << maxTimeout << " seconds";

    mApi[1].cr.reset();

    ASSERT_NO_FATAL_FAILURE( getContactRequest(0, true, 0) );
    mApi[0].cr.reset();

    ASSERT_NO_FATAL_FAILURE( getContactRequest(1, false, 0) );
    mApi[1].cr.reset();


    // --- Invite a new contact (again) ---

    mApi[1].contactRequestUpdated = false;
    ASSERT_NO_FATAL_FAILURE( inviteContact(0, mApi[1].email, message, MegaContactRequest::INVITE_ACTION_ADD) );
    ASSERT_TRUE( waitForResponse(&mApi[1].contactRequestUpdated) )   // at the target side (auxiliar account)
            << "Contact request creation not received after " << maxTimeout << " seconds";


    // --- Accept a contact invitation ---

    ASSERT_NO_FATAL_FAILURE( getContactRequest(1, false) );

    mApi[0].contactRequestUpdated = mApi[1].contactRequestUpdated = false;
    ASSERT_NO_FATAL_FAILURE( replyContact(mApi[1].cr.get(), MegaContactRequest::REPLY_ACTION_ACCEPT) );
    ASSERT_TRUE( waitForResponse(&mApi[0].contactRequestUpdated) )   // at the target side (main account)
            << "Contact request creation not received after " << maxTimeout << " seconds";
    ASSERT_TRUE( waitForResponse(&mApi[1].contactRequestUpdated) )   // at the target side (auxiliar account)
            << "Contact request creation not received after " << maxTimeout << " seconds";

    mApi[1].cr.reset();

    ASSERT_NO_FATAL_FAILURE( getContactRequest(0, true, 0) );
    mApi[0].cr.reset();

    ASSERT_NO_FATAL_FAILURE( getContactRequest(1, false, 0) );
    mApi[1].cr.reset();


    // --- Modify firstname ---

    string firstname = "My firstname";

    mApi[1].userUpdated = false;
    ASSERT_NO_FATAL_FAILURE( setUserAttribute(MegaApi::USER_ATTR_FIRSTNAME, firstname));
    ASSERT_TRUE( waitForResponse(&mApi[1].userUpdated) )   // at the target side (auxiliar account)
            << "User attribute update not received after " << maxTimeout << " seconds";


    // --- Check firstname of a contact

    MegaUser *u = megaApi[0]->getMyUser();

    bool null_pointer = (u == NULL);
    ASSERT_FALSE(null_pointer) << "Cannot find the MegaUser for email: " << mApi[0].email;

    ASSERT_NO_FATAL_FAILURE( getUserAttribute(u, MegaApi::USER_ATTR_FIRSTNAME));
    ASSERT_EQ( firstname, attributeValue) << "Firstname is wrong";

    delete u;


    // --- Set master key already as exported

    u = megaApi[0]->getMyUser();

    mApi[0].requestFlags[MegaRequest::TYPE_SET_ATTR_USER] = false;
    megaApi[0]->masterKeyExported();
    ASSERT_TRUE( waitForResponse(&mApi[0].requestFlags[MegaRequest::TYPE_SET_ATTR_USER]) );

    ASSERT_NO_FATAL_FAILURE( getUserAttribute(u, MegaApi::USER_ATTR_PWD_REMINDER, maxTimeout, 0));
    string pwdReminder = attributeValue;
    size_t offset = pwdReminder.find(':');
    offset = pwdReminder.find(':', offset+1);
    ASSERT_EQ( pwdReminder.at(offset+1), '1' ) << "Password reminder attribute not updated";

    delete u;


    // --- Get language preference

    u = megaApi[0]->getMyUser();

    string langCode = "es";
    ASSERT_NO_FATAL_FAILURE( setUserAttribute(MegaApi::USER_ATTR_LANGUAGE, langCode));
    ASSERT_NO_FATAL_FAILURE( getUserAttribute(u, MegaApi::USER_ATTR_LANGUAGE, maxTimeout, 0));
    string language = attributeValue;
    ASSERT_TRUE(!strcmp(langCode.c_str(), language.c_str())) << "Language code is wrong";

    delete u;


    // --- Load avatar ---

    ASSERT_TRUE(fileexists(AVATARSRC)) <<  "File " +AVATARSRC+ " is needed in folder " << cwd();

    mApi[1].userUpdated = false;
    ASSERT_NO_FATAL_FAILURE( setUserAttribute(MegaApi::USER_ATTR_AVATAR, AVATARSRC));
    ASSERT_TRUE( waitForResponse(&mApi[1].userUpdated) )   // at the target side (auxiliar account)
            << "User attribute update not received after " << maxTimeout << " seconds";


    // --- Get avatar of a contact ---

    u = megaApi[0]->getMyUser();

    null_pointer = (u == NULL);
    ASSERT_FALSE(null_pointer) << "Cannot find the MegaUser for email: " << mApi[0].email;

    attributeValue = "";

    ASSERT_NO_FATAL_FAILURE( getUserAttribute(u, MegaApi::USER_ATTR_AVATAR));
    ASSERT_STREQ( "Avatar changed", attributeValue.data()) << "Failed to change avatar";

    int64_t filesizeSrc = getFilesize(AVATARSRC);
    int64_t filesizeDst = getFilesize(AVATARDST);
    ASSERT_EQ(filesizeDst, filesizeSrc) << "Received avatar differs from uploaded avatar";

    delete u;


    // --- Delete avatar ---

    mApi[1].userUpdated = false;
    ASSERT_NO_FATAL_FAILURE( setUserAttribute(MegaApi::USER_ATTR_AVATAR, ""));
    ASSERT_TRUE( waitForResponse(&mApi[1].userUpdated) )   // at the target side (auxiliar account)
            << "User attribute update not received after " << maxTimeout << " seconds";


    // --- Get non-existing avatar of a contact ---

    u = megaApi[0]->getMyUser();

    null_pointer = (u == NULL);
    ASSERT_FALSE(null_pointer) << "Cannot find the MegaUser for email: " << mApi[0].email;

    attributeValue = "";

    ASSERT_NO_FATAL_FAILURE( getUserAttribute(u, MegaApi::USER_ATTR_AVATAR));
    ASSERT_STREQ("Avatar not found", attributeValue.data()) << "Failed to remove avatar";

    delete u;


    // --- Delete an existing contact ---

    mApi[0].userUpdated = false;
    ASSERT_NO_FATAL_FAILURE( removeContact(mApi[1].email) );
    ASSERT_TRUE( waitForResponse(&mApi[0].userUpdated) )   // at the target side (main account)
            << "User attribute update not received after " << maxTimeout << " seconds";

    u = megaApi[0]->getContact(mApi[1].email.data());
    null_pointer = (u == NULL);

    ASSERT_FALSE(null_pointer) << "Cannot find the MegaUser for email: " << mApi[1].email;
    ASSERT_EQ(MegaUser::VISIBILITY_HIDDEN, u->getVisibility()) << "New contact is still visible";

    delete u;
}

bool SdkTest::checkAlert(int apiIndex, const string& title, const string& path)
{
    bool ok = false;
    for (int i = 0; !ok && i < 10; ++i)
    {

        MegaUserAlertList* list = mApi[apiIndex].megaApi->getUserAlerts();
        if (list->size() > 0)
        {
            MegaUserAlert* a = list->get(list->size() - 1);
            ok = title == a->getTitle() && path == a->getPath() && !ISUNDEF(a->getNodeHandle());

            if (!ok && i == 9)
            {
                EXPECT_STREQ(title.c_str(), a->getTitle());
                EXPECT_STREQ(path.c_str(), a->getPath());
                EXPECT_NE(a->getNodeHandle(), UNDEF);
            }
        }
        delete list;

        if (!ok)
        {
            LOG_info << "Waiting some more for the alert";
            WaitMillisec(USERALERT_ARRIVAL_MILLISEC);
        }
    }
    return ok;
}

bool SdkTest::checkAlert(int apiIndex, const string& title, handle h, int n)
{
    bool ok = false;
    for (int i = 0; !ok && i < 10; ++i)
    {

        MegaUserAlertList* list = megaApi[apiIndex]->getUserAlerts();
        if (list->size() > 0)
        {
            MegaUserAlert* a = list->get(list->size() - 1);
            ok = title == a->getTitle() && a->getNodeHandle() == h && a->getNumber(0) == n;

            if (!ok && i == 9)
            {
                EXPECT_STREQ(a->getTitle(), title.c_str());
                EXPECT_EQ(a->getNodeHandle(), h);
                EXPECT_EQ(a->getNumber(0), n); // 0 for number of folders
            }
        }
        delete list;

        if (!ok)
        {
            LOG_info << "Waiting some more for the alert";
            WaitMillisec(USERALERT_ARRIVAL_MILLISEC);
        }
    }
    return ok;
}

/**
 * @brief TEST_F SdkTestShares
 *
 * Initialize a test scenario by:
 *
 * - Creating/uploading some folders/files to share
 * - Creating a new contact to share to
 *
 * Performs different operations related to sharing:
 *
 * - Share a folder with an existing contact
 * - Check the correctness of the outgoing share
 * - Check the reception and correctness of the incoming share
 * - Modify the access level
 * - Revoke the access to the share
 * - Share a folder with a non registered email
 * - Check the correctness of the pending outgoing share
 * - Create a file public link
 * - Import a file public link
 * - Get a node from a file public link
 * - Remove a public link
 * - Create a folder public link
 */
TEST_F(SdkTest, SdkTestShares)
{
    LOG_info << "___TEST Shares___";
    ASSERT_NO_FATAL_FAILURE(getAccountsForTest(2));

    MegaShareList *sl;
    MegaShare *s;
    MegaNodeList *nl;
    MegaNode *n;
    MegaNode *n1;

    // Initialize a test scenario : create some folders/files to share

    // Create some nodes to share
    //  |--Shared-folder
    //    |--subfolder
    //    |--file.txt

    std::unique_ptr<MegaNode> rootnode{megaApi[0]->getRootNode()};
    char foldername1[64] = "Shared-folder";
    MegaHandle hfolder1;

    ASSERT_NO_FATAL_FAILURE( createFolder(0, foldername1, rootnode.get()) );

    hfolder1 = mApi[0].h;     // 'h' is set in 'onRequestFinish()'
    n1 = megaApi[0]->getNodeByHandle(hfolder1);

    char foldername2[64] = "subfolder";
    MegaHandle hfolder2;

    ASSERT_NO_FATAL_FAILURE( createFolder(0, foldername2, std::unique_ptr<MegaNode>{megaApi[0]->getNodeByHandle(hfolder1)}.get()) );

    hfolder2 = mApi[0].h;

    MegaHandle hfile1;
    createFile(PUBLICFILE.data(), false);   // not a large file since don't need to test transfers here

    ASSERT_EQ(MegaError::API_OK, synchronousStartUpload(0, PUBLICFILE.data(), std::unique_ptr<MegaNode>{megaApi[0]->getNodeByHandle(hfolder1)}.get())) << "Cannot upload a test file";

    hfile1 = mApi[0].h;


    // --- Download authorized node from another account ---

    MegaNode *nNoAuth = megaApi[0]->getNodeByHandle(hfile1);

    int transferError = synchronousStartDownload(1, nNoAuth, "unauthorized_node");

    bool hasFailed = (transferError != API_OK);
    ASSERT_TRUE(hasFailed) << "Download of node without authorization successful! (it should fail)";

    MegaNode *nAuth = megaApi[0]->authorizeNode(nNoAuth);

    transferError = synchronousStartDownload(1, nAuth, "authorized_node");
    ASSERT_EQ(MegaError::API_OK, transferError) << "Cannot download authorized node (error: " << mApi[1].lastError << ")";

    delete nNoAuth;
    delete nAuth;

    // Initialize a test scenario: create a new contact to share to

    string message = "Hi contact. Let's share some stuff";

    mApi[1].contactRequestUpdated = false;
    ASSERT_NO_FATAL_FAILURE( inviteContact(0, mApi[1].email, message, MegaContactRequest::INVITE_ACTION_ADD) );
    ASSERT_TRUE( waitForResponse(&mApi[1].contactRequestUpdated) )   // at the target side (auxiliar account)
            << "Contact request creation not received after " << maxTimeout << " seconds";


    ASSERT_NO_FATAL_FAILURE( getContactRequest(1, false) );

    mApi[0].contactRequestUpdated = mApi[1].contactRequestUpdated = false;
    ASSERT_NO_FATAL_FAILURE( replyContact(mApi[1].cr.get(), MegaContactRequest::REPLY_ACTION_ACCEPT) );
    ASSERT_TRUE( waitForResponse(&mApi[1].contactRequestUpdated) )   // at the target side (auxiliar account)
            << "Contact request creation not received after " << maxTimeout << " seconds";
    ASSERT_TRUE( waitForResponse(&mApi[0].contactRequestUpdated) )   // at the source side (main account)
            << "Contact request creation not received after " << maxTimeout << " seconds";

    mApi[1].cr.reset();


    // --- Create a new outgoing share ---

    mApi[0].nodeUpdated = mApi[1].nodeUpdated = false;
    ASSERT_NO_FATAL_FAILURE( shareFolder(n1, mApi[1].email.data(), MegaShare::ACCESS_READ) );
    ASSERT_TRUE( waitForResponse(&mApi[0].nodeUpdated) )   // at the target side (main account)
            << "Node update not received after " << maxTimeout << " seconds";
    ASSERT_TRUE( waitForResponse(&mApi[1].nodeUpdated) )   // at the target side (auxiliar account)
            << "Node update not received after " << maxTimeout << " seconds";


    // --- Check the outgoing share ---

    sl = megaApi[0]->getOutShares();
    ASSERT_EQ(1, sl->size()) << "Outgoing share failed";
    s = sl->get(0);

    n1 = megaApi[0]->getNodeByHandle(hfolder1);    // get an updated version of the node

    ASSERT_EQ(MegaShare::ACCESS_READ, s->getAccess()) << "Wrong access level of outgoing share";
    ASSERT_EQ(hfolder1, s->getNodeHandle()) << "Wrong node handle of outgoing share";
    ASSERT_STREQ(mApi[1].email.data(), s->getUser()) << "Wrong email address of outgoing share";
    ASSERT_TRUE(n1->isShared()) << "Wrong sharing information at outgoing share";
    ASSERT_TRUE(n1->isOutShare()) << "Wrong sharing information at outgoing share";

    delete sl;


    // --- Check the incoming share ---

    sl = megaApi[1]->getInSharesList();
    ASSERT_EQ(1, sl->size()) << "Incoming share not received in auxiliar account";

    nl = megaApi[1]->getInShares(megaApi[1]->getContact(mApi[0].email.data()));
    ASSERT_EQ(1, nl->size()) << "Incoming share not received in auxiliar account";
    n = nl->get(0);

    ASSERT_EQ(hfolder1, n->getHandle()) << "Wrong node handle of incoming share";
    ASSERT_STREQ(foldername1, n->getName()) << "Wrong folder name of incoming share";
    ASSERT_EQ(MegaError::API_OK, megaApi[1]->checkAccess(n, MegaShare::ACCESS_READ).getErrorCode()) << "Wrong access level of incoming share";
    ASSERT_TRUE(n->isInShare()) << "Wrong sharing information at incoming share";
    ASSERT_TRUE(n->isShared()) << "Wrong sharing information at incoming share";

    delete nl;

    // check the corresponding user alert
    ASSERT_TRUE(checkAlert(1, "New shared folder from " + mApi[0].email, mApi[0].email + ":Shared-folder"));

    // add a folder under the share
    char foldernameA[64] = "dummyname1";
    char foldernameB[64] = "dummyname2";
    ASSERT_NO_FATAL_FAILURE(createFolder(0, foldernameA, std::unique_ptr<MegaNode>{megaApi[0]->getNodeByHandle(hfolder2)}.get()));
    ASSERT_NO_FATAL_FAILURE(createFolder(0, foldernameB, std::unique_ptr<MegaNode>{megaApi[0]->getNodeByHandle(hfolder2)}.get()));

    // check the corresponding user alert
    ASSERT_TRUE(checkAlert(1, mApi[0].email + " added 2 folders", std::unique_ptr<MegaNode>{megaApi[0]->getNodeByHandle(hfolder2)}->getHandle(), 2));

    // --- Modify the access level of an outgoing share ---

    mApi[0].nodeUpdated = mApi[1].nodeUpdated = false;
    ASSERT_NO_FATAL_FAILURE( shareFolder(megaApi[0]->getNodeByHandle(hfolder1), mApi[1].email.data(), MegaShare::ACCESS_READWRITE) );
    ASSERT_TRUE( waitForResponse(&mApi[0].nodeUpdated) )   // at the target side (main account)
            << "Node update not received after " << maxTimeout << " seconds";
    ASSERT_TRUE( waitForResponse(&mApi[1].nodeUpdated) )   // at the target side (auxiliar account)
            << "Node update not received after " << maxTimeout << " seconds";

    nl = megaApi[1]->getInShares(megaApi[1]->getContact(mApi[0].email.data()));
    ASSERT_EQ(1, nl->size()) << "Incoming share not received in auxiliar account";
    n = nl->get(0);

    ASSERT_EQ(MegaError::API_OK, megaApi[1]->checkAccess(n, MegaShare::ACCESS_READWRITE).getErrorCode()) << "Wrong access level of incoming share";

    delete nl;


    // --- Revoke access to an outgoing share ---

    mApi[0].nodeUpdated = mApi[1].nodeUpdated = false;
    ASSERT_NO_FATAL_FAILURE( shareFolder(n1, mApi[1].email.data(), MegaShare::ACCESS_UNKNOWN) );
    ASSERT_TRUE( waitForResponse(&mApi[0].nodeUpdated) )   // at the target side (main account)
            << "Node update not received after " << maxTimeout << " seconds";
    ASSERT_TRUE( waitForResponse(&mApi[1].nodeUpdated) )   // at the target side (auxiliar account)
            << "Node update not received after " << maxTimeout << " seconds";

    delete sl;
    sl = megaApi[0]->getOutShares();
    ASSERT_EQ(0, sl->size()) << "Outgoing share revocation failed";
    delete sl;

    nl = megaApi[1]->getInShares(megaApi[1]->getContact(mApi[0].email.data()));
    ASSERT_EQ(0, nl->size()) << "Incoming share revocation failed";
    delete nl;

    // check the corresponding user alert
    {
        MegaUserAlertList* list = megaApi[1]->getUserAlerts();
        ASSERT_TRUE(list->size() > 0);
        MegaUserAlert* a = list->get(list->size() - 1);
        ASSERT_STREQ(a->getTitle(), ("Access to folders shared by " + mApi[0].email + " was removed").c_str());
        ASSERT_STREQ(a->getPath(), (mApi[0].email + ":Shared-folder").c_str());
        ASSERT_NE(a->getNodeHandle(), UNDEF);
        delete list;
    }

    // --- Get pending outgoing shares ---

    char emailfake[64];
    srand(unsigned(time(NULL)));
    sprintf(emailfake, "%d@nonexistingdomain.com", rand()%1000000);
    // carefull, antispam rejects too many tries without response for the same address

    n = megaApi[0]->getNodeByHandle(hfolder2);

    mApi[0].contactRequestUpdated = false;
    mApi[0].nodeUpdated = false;
    ASSERT_NO_FATAL_FAILURE( shareFolder(n, emailfake, MegaShare::ACCESS_FULL) );
    ASSERT_TRUE( waitForResponse(&mApi[0].nodeUpdated) )   // at the target side (main account)
            << "Node update not received after " << maxTimeout << " seconds";
    ASSERT_TRUE( waitForResponse(&mApi[0].contactRequestUpdated) )   // at the target side (main account)
            << "Contact request update not received after " << maxTimeout << " seconds";

    sl = megaApi[0]->getPendingOutShares(n);   delete n;
    ASSERT_EQ(1, sl->size()) << "Pending outgoing share failed";
    s = sl->get(0);
    n = megaApi[0]->getNodeByHandle(s->getNodeHandle());

//    ASSERT_STREQ(emailfake, s->getUser()) << "Wrong email address of outgoing share"; User is not created yet
    ASSERT_FALSE(n->isShared()) << "Node is already shared, must be pending";
    ASSERT_FALSE(n->isOutShare()) << "Node is already shared, must be pending";
    ASSERT_FALSE(n->isInShare()) << "Node is already shared, must be pending";

    delete sl;
    delete n;


    // --- Create a file public link ---

    ASSERT_EQ(MegaError::API_OK, synchronousGetSpecificAccountDetails(0, true, true, true)) << "Cannot get account details";

    std::unique_ptr<MegaNode> nfile1{megaApi[0]->getNodeByHandle(hfile1)};

    ASSERT_NO_FATAL_FAILURE( createPublicLink(0, nfile1.get(), 0, maxTimeout, mApi[0].accountDetails->getProLevel() == 0) );
    // The created link is stored in this->link at onRequestFinish()

    // Get a fresh snapshot of the node and check it's actually exported
    nfile1 = std::unique_ptr<MegaNode>{megaApi[0]->getNodeByHandle(hfile1)};
    ASSERT_TRUE(nfile1->isExported()) << "Node is not exported, must be exported";
    ASSERT_FALSE(nfile1->isTakenDown()) << "Public link is taken down, it mustn't";

    // Regenerate the same link should not trigger a new request
    string oldLink = link;
    link = "";
    nfile1 = std::unique_ptr<MegaNode>{megaApi[0]->getNodeByHandle(hfile1)};
    ASSERT_NO_FATAL_FAILURE( createPublicLink(0, nfile1.get(), 0, maxTimeout, mApi[0].accountDetails->getProLevel() == 0) );
    ASSERT_STREQ(oldLink.c_str(), link.c_str()) << "Wrong public link after link update";


    // Try to update the expiration time of an existing link (only for PRO accounts are allowed, otherwise -11
    ASSERT_NO_FATAL_FAILURE( createPublicLink(0, nfile1.get(), m_time() + 30*86400, maxTimeout, mApi[0].accountDetails->getProLevel() == 0) );
    nfile1 = std::unique_ptr<MegaNode>{megaApi[0]->getNodeByHandle(hfile1)};
    if (mApi[0].accountDetails->getProLevel() == 0)
    {
        ASSERT_EQ(0, nfile1->getExpirationTime()) << "Expiration time successfully set, when it shouldn't";
    }
    ASSERT_FALSE(nfile1->isExpired()) << "Public link is expired, it mustn't";


    // --- Import a file public link ---

    ASSERT_NO_FATAL_FAILURE( importPublicLink(0, link, rootnode.get()) );

    MegaNode *nimported = megaApi[0]->getNodeByHandle(mApi[0].h);

    ASSERT_STREQ(nfile1->getName(), nimported->getName()) << "Imported file with wrong name";
    ASSERT_EQ(rootnode->getHandle(), nimported->getParentHandle()) << "Imported file in wrong path";


    // --- Get node from file public link ---

    ASSERT_NO_FATAL_FAILURE( getPublicNode(1, link) );

    ASSERT_TRUE(publicNode->isPublic()) << "Cannot get a node from public link";


    // --- Remove a public link ---

    ASSERT_NO_FATAL_FAILURE( removePublicLink(0, nfile1.get()) );

    nfile1 = std::unique_ptr<MegaNode>{megaApi[0]->getNodeByHandle(mApi[0].h)};
    ASSERT_FALSE(nfile1->isPublic()) << "Public link removal failed (still public)";

    delete nimported;


    // --- Create a folder public link ---

    MegaNode *nfolder1 = megaApi[0]->getNodeByHandle(hfolder1);

    ASSERT_NO_FATAL_FAILURE( createPublicLink(0, nfolder1, 0, maxTimeout, mApi[0].accountDetails->getProLevel() == 0) );
    // The created link is stored in this->link at onRequestFinish()

    delete nfolder1;

    // Get a fresh snapshot of the node and check it's actually exported
    nfolder1 = megaApi[0]->getNodeByHandle(hfolder1);
    ASSERT_TRUE(nfolder1->isExported()) << "Node is not exported, must be exported";
    ASSERT_FALSE(nfolder1->isTakenDown()) << "Public link is taken down, it mustn't";

    delete nfolder1;

    oldLink = link;
    link = "";
    nfolder1 = megaApi[0]->getNodeByHandle(hfolder1);
    ASSERT_STREQ(oldLink.c_str(), nfolder1->getPublicLink()) << "Wrong public link from MegaNode";

    // Regenerate the same link should not trigger a new request
    ASSERT_NO_FATAL_FAILURE( createPublicLink(0, nfolder1, 0, maxTimeout, mApi[0].accountDetails->getProLevel() == 0) );
    ASSERT_STREQ(oldLink.c_str(), link.c_str()) << "Wrong public link after link update";

    delete nfolder1;

}


TEST_F(SdkTest, SdkTestShareKeys)
{
    LOG_info << "___TEST ShareKeys___";
    ASSERT_NO_FATAL_FAILURE(getAccountsForTest(3));

    // Three user scenario, with nested shares and new nodes created that need keys to be shared to the other users.
    // User A creates folder and shares it with user B
    // User A creates folders / subfolder and shares it with user C
    // When user C adds files to subfolder, does B receive the keys ?

    unique_ptr<MegaNode> rootnodeA(megaApi[0]->getRootNode());
    unique_ptr<MegaNode> rootnodeB(megaApi[1]->getRootNode());
    unique_ptr<MegaNode> rootnodeC(megaApi[2]->getRootNode());

    ASSERT_TRUE(rootnodeA &&rootnodeB &&rootnodeC);

    ASSERT_NO_FATAL_FAILURE(createFolder(0, "share-folder-A", rootnodeA.get()));
    unique_ptr<MegaNode> shareFolderA(megaApi[0]->getNodeByHandle(mApi[0].h));
    ASSERT_TRUE(!!shareFolderA);

    ASSERT_NO_FATAL_FAILURE(createFolder(0, "sub-folder-A", shareFolderA.get()));
    unique_ptr<MegaNode> subFolderA(megaApi[0]->getNodeByHandle(mApi[0].h));
    ASSERT_TRUE(!!subFolderA);

    // Initialize a test scenario: create a new contact to share to

    ASSERT_EQ(MegaError::API_OK, synchronousInviteContact(0, mApi[1].email.c_str(), "SdkTestShareKeys contact request A to B", MegaContactRequest::INVITE_ACTION_ADD));
    ASSERT_EQ(MegaError::API_OK, synchronousInviteContact(0, mApi[2].email.c_str(), "SdkTestShareKeys contact request A to C", MegaContactRequest::INVITE_ACTION_ADD));

    ASSERT_TRUE(WaitFor([this]() {return unique_ptr<MegaContactRequestList>(megaApi[1]->getIncomingContactRequests())->size() == 1
                                      && unique_ptr<MegaContactRequestList>(megaApi[2]->getIncomingContactRequests())->size() == 1;}, 60000));
    ASSERT_NO_FATAL_FAILURE(getContactRequest(1, false));
    ASSERT_NO_FATAL_FAILURE(getContactRequest(2, false));


    ASSERT_EQ(MegaError::API_OK, synchronousReplyContactRequest(1, mApi[1].cr.get(), MegaContactRequest::REPLY_ACTION_ACCEPT));
    ASSERT_EQ(MegaError::API_OK, synchronousReplyContactRequest(2, mApi[2].cr.get(), MegaContactRequest::REPLY_ACTION_ACCEPT));

    WaitMillisec(3000);

    ASSERT_EQ(MegaError::API_OK, synchronousShare(0, shareFolderA.get(), mApi[1].email.c_str(), MegaShare::ACCESS_READ));
    ASSERT_EQ(MegaError::API_OK, synchronousShare(0, subFolderA.get(), mApi[2].email.c_str(), MegaShare::ACCESS_FULL));

    ASSERT_TRUE(WaitFor([this]() { return unique_ptr<MegaShareList>(megaApi[1]->getInSharesList())->size() == 1
                           && unique_ptr<MegaShareList>(megaApi[2]->getInSharesList())->size() == 1; }, 60000));

    unique_ptr<MegaNodeList> nl1(megaApi[1]->getInShares(megaApi[1]->getContact(mApi[0].email.c_str())));
    unique_ptr<MegaNodeList> nl2(megaApi[2]->getInShares(megaApi[2]->getContact(mApi[0].email.c_str())));

    ASSERT_EQ(1, nl1->size());
    ASSERT_EQ(1, nl2->size());

    MegaNode* receivedShareNodeB = nl1->get(0);
    MegaNode* receivedShareNodeC = nl2->get(0);

    ASSERT_NO_FATAL_FAILURE(createFolder(2, "folderByC1", receivedShareNodeC));
    ASSERT_NO_FATAL_FAILURE(createFolder(2, "folderByC2", receivedShareNodeC));

    ASSERT_TRUE(WaitFor([this, &subFolderA]() { unique_ptr<MegaNodeList> aView(megaApi[0]->getChildren(subFolderA.get()));
                                   return aView->size() == 2; }, 60000));

    WaitMillisec(10000);  // make it shorter once we do actually get the keys (seems to need a bug fix)

    // can A see the added folders?

    unique_ptr<MegaNodeList> aView(megaApi[0]->getChildren(subFolderA.get()));
    ASSERT_EQ(2, aView->size());
    ASSERT_STREQ(aView->get(0)->getName(), "folderByC1");
    ASSERT_STREQ(aView->get(1)->getName(), "folderByC2");

    // Can B see the added folders?
    unique_ptr<MegaNodeList> bView(megaApi[1]->getChildren(receivedShareNodeB));
    ASSERT_EQ(1, bView->size());
    ASSERT_STREQ(bView->get(0)->getName(), "sub-folder-A");
    unique_ptr<MegaNodeList> bView2(megaApi[1]->getChildren(bView->get(0)));
    ASSERT_EQ(2, bView2->size());
    ASSERT_STREQ(bView2->get(0)->getName(), "NO_KEY");  // TODO: This is technically not correct but a current side effect of avoiding going back to the servers frequently - to be fixed soon.  For now choose the value that matches production
    ASSERT_STREQ(bView2->get(1)->getName(), "NO_KEY");
}

string localpathToUtf8Leaf(const LocalPath& itemlocalname, FSACCESS_CLASS& fsa)
{
    return itemlocalname.leafName().toPath(fsa);
}

LocalPath fspathToLocal(const fs::path& p, FSACCESS_CLASS& fsa)
{
    string path(p.u8string());
    return LocalPath::fromPath(path, fsa);
}



TEST_F(SdkTest, SdkTestFolderIteration)
{
    ASSERT_NO_FATAL_FAILURE(getAccountsForTest(2));

    for (int testcombination = 0; testcombination < 2; testcombination++)
    {
        bool openWithNameOrUseFileAccess = testcombination == 0;

        error_code ec;
        if (fs::exists("test_SdkTestFolderIteration"))
        {
            fs::remove_all("test_SdkTestFolderIteration", ec);
            ASSERT_TRUE(!ec) << "could not remove old test folder";
        }

        fs::create_directory("test_SdkTestFolderIteration", ec);
        ASSERT_TRUE(!ec) << "could not create test folder";

        fs::path iteratePath = fs::current_path() / "test_SdkTestFolderIteration";

        // make a directory
        fs::create_directory(iteratePath / "folder");

        // make a file
        {
            ofstream f( (iteratePath / "file.txt").u8string().c_str());
            f << "file content";
        }

        // make some content to test the glob flag
        {
            fs::create_directory(iteratePath / "glob1folder");
            fs::create_directory(iteratePath / "glob2folder");
            ofstream f1( (iteratePath / "glob1file.txt").u8string().c_str());
            ofstream f2( (iteratePath / "glob2file.txt").u8string().c_str());
            f1 << "file content";
            f2 << "file content";
        }
        unsigned glob_entries = 4;

        // make a symlink to a folder (not recoginised by our dnext() on windows currently)
        fs::create_directory_symlink(iteratePath / "folder", iteratePath / "folderlink", ec);
        ASSERT_TRUE(!ec) << "could not create folder symlink";

        // make a symlinnk to a file
        fs::create_symlink(iteratePath / "file.txt", iteratePath / "filelink.txt", ec);
        ASSERT_TRUE(!ec) << "could not create folder symlink";

        // note on windows:  symlinks are excluded by skipAttributes for FILE_ATTRIBUTE_REPARSE_POINT (also see https://docs.microsoft.com/en-us/windows/win32/fileio/determining-whether-a-directory-is-a-volume-mount-point)

        struct FileAccessFields
        {
            m_off_t size = -2;
            m_time_t mtime = 2;
            handle fsid = 3;
            bool fsidvalid = false;
            nodetype_t type = (nodetype_t)-9;
            bool mIsSymLink = false;
            bool retry = false;
            int errorcode = -998;

            FileAccessFields() = default;

            FileAccessFields(const FileAccess& f)
            {
                size = f.size;
                mtime = f.mtime;
                fsid = f.fsid;
                fsidvalid = f.fsidvalid;
                type = f.type;
                mIsSymLink = f.mIsSymLink;
                retry = f.retry;
                errorcode = f.errorcode;
            }
            bool operator == (const FileAccessFields& f) const
            {
                if (size != f.size) { EXPECT_EQ(size, f.size); return false; }
                if (mtime != f.mtime) { EXPECT_EQ(mtime, f.mtime); return false; }

                if (!mIsSymLink)
                {
                    // do we need fsid to be correct for symlink?  Seems on mac plain vs iterated differ
                    if (fsid != f.fsid) { EXPECT_EQ(fsid, f.fsid); return false; }
                }

                if (fsidvalid != f.fsidvalid) { EXPECT_EQ(fsidvalid, f.fsidvalid); return false; }
                if (type != f.type) { EXPECT_EQ(type, f.type); return false; }
                if (mIsSymLink != f.mIsSymLink) { EXPECT_EQ(mIsSymLink, f.mIsSymLink); return false; }
                if (retry != f.retry) { EXPECT_EQ(retry, f.retry); return false; }
                if (errorcode != f.errorcode) { EXPECT_EQ(errorcode, f.errorcode); return false; }
                return true;
            }
        };

        // capture results from the ways of gettnig the file info
        std::map<std::string, FileAccessFields > plain_fopen;
        std::map<std::string, FileAccessFields > iterate_fopen;
        std::map<std::string, FileAccessFields > plain_follow_fopen;
        std::map<std::string, FileAccessFields > iterate_follow_fopen;

        FSACCESS_CLASS fsa;
        auto localdir = fspathToLocal(iteratePath, fsa);

        std::unique_ptr<FileAccess> fopen_directory(fsa.newfileaccess(false));  // false = don't follow symlinks
        ASSERT_TRUE(fopen_directory->fopen(localdir, true, false));

        // now open and iterate the directory, not following symlinks (either by name or fopen'd directory)
        std::unique_ptr<DirAccess> da(fsa.newdiraccess());
        if (da->dopen(openWithNameOrUseFileAccess ? &localdir : NULL, openWithNameOrUseFileAccess ? NULL : fopen_directory.get(), false))
        {
            nodetype_t type;
            LocalPath itemlocalname;
            while (da->dnext(localdir, itemlocalname, false, &type))
            {
                string leafNameUtf8 = localpathToUtf8Leaf(itemlocalname, fsa);

                std::unique_ptr<FileAccess> plain_fopen_fa(fsa.newfileaccess(false));
                std::unique_ptr<FileAccess> iterate_fopen_fa(fsa.newfileaccess(false));

                LocalPath localpath = localdir;
                localpath.appendWithSeparator(itemlocalname, true);

                ASSERT_TRUE(plain_fopen_fa->fopen(localpath, true, false));
                plain_fopen[leafNameUtf8] = *plain_fopen_fa;

                ASSERT_TRUE(iterate_fopen_fa->fopen(localpath, true, false, da.get()));
                iterate_fopen[leafNameUtf8] = *iterate_fopen_fa;
            }
        }

        std::unique_ptr<FileAccess> fopen_directory2(fsa.newfileaccess(true));  // true = follow symlinks
        ASSERT_TRUE(fopen_directory2->fopen(localdir, true, false));

        // now open and iterate the directory, following symlinks (either by name or fopen'd directory)
        std::unique_ptr<DirAccess> da_follow(fsa.newdiraccess());
        if (da_follow->dopen(openWithNameOrUseFileAccess ? &localdir : NULL, openWithNameOrUseFileAccess ? NULL : fopen_directory2.get(), false))
        {
            nodetype_t type;
            LocalPath itemlocalname;
            while (da_follow->dnext(localdir, itemlocalname, true, &type))
            {
                string leafNameUtf8 = localpathToUtf8Leaf(itemlocalname, fsa);

                std::unique_ptr<FileAccess> plain_follow_fopen_fa(fsa.newfileaccess(true));
                std::unique_ptr<FileAccess> iterate_follow_fopen_fa(fsa.newfileaccess(true));

                LocalPath localpath = localdir;
                localpath.appendWithSeparator(itemlocalname, true);

                ASSERT_TRUE(plain_follow_fopen_fa->fopen(localpath, true, false));
                plain_follow_fopen[leafNameUtf8] = *plain_follow_fopen_fa;

                ASSERT_TRUE(iterate_follow_fopen_fa->fopen(localpath, true, false, da_follow.get()));
                iterate_follow_fopen[leafNameUtf8] = *iterate_follow_fopen_fa;
            }
        }

    #ifdef WIN32
        std::set<std::string> plain_names { "folder", "file.txt" }; // currently on windows, any type of symlink is ignored when iterating directories
        std::set<std::string> follow_names { "folder", "file.txt"};
    #else
        std::set<std::string> plain_names { "folder", "file.txt" };
        std::set<std::string> follow_names { "folder", "file.txt", "folderlink", "filelink.txt" };
    #endif

        ASSERT_EQ(plain_fopen.size(), plain_names.size() + glob_entries);
        ASSERT_EQ(iterate_fopen.size(), plain_names.size() + glob_entries);
        ASSERT_EQ(plain_follow_fopen.size(), follow_names.size() + glob_entries);
        ASSERT_EQ(iterate_follow_fopen.size(), follow_names.size() + glob_entries);

        for (auto& name : follow_names)
        {
            bool expected_non_follow = plain_names.find(name) != plain_names.end();
            bool issymlink = name.find("link") != string::npos;

            if (expected_non_follow)
            {
                ASSERT_TRUE(plain_fopen.find(name) != plain_fopen.end()) << name;
                ASSERT_TRUE(iterate_fopen.find(name) != iterate_fopen.end()) << name;

                auto& plain = plain_fopen[name];
                auto& iterate = iterate_fopen[name];

                ASSERT_EQ(plain, iterate)  << name;
                ASSERT_TRUE(plain.mIsSymLink == issymlink);
            }

            ASSERT_TRUE(plain_follow_fopen.find(name) != plain_follow_fopen.end()) << name;
            ASSERT_TRUE(iterate_follow_fopen.find(name) != iterate_follow_fopen.end()) << name;

            auto& plain_follow = plain_follow_fopen[name];
            auto& iterate_follow = iterate_follow_fopen[name];

            ASSERT_EQ(plain_follow, iterate_follow) << name;
            ASSERT_TRUE(plain_follow.mIsSymLink == issymlink);
        }

        //ASSERT_EQ(plain_fopen["folder"].size, 0);  size field is not set for folders
        ASSERT_EQ(plain_fopen["folder"].type, FOLDERNODE);
        ASSERT_EQ(plain_fopen["folder"].fsidvalid, true);
        ASSERT_EQ(plain_fopen["folder"].mIsSymLink, false);

        ASSERT_EQ(plain_fopen["file.txt"].size, 12);
        ASSERT_EQ(plain_fopen["file.txt"].fsidvalid, true);
        ASSERT_EQ(plain_fopen["file.txt"].type, FILENODE);
        ASSERT_EQ(plain_fopen["file.txt"].mIsSymLink, false);

// on windows and mac and linux, without the follow flag on, directory iteration does not report symlinks (currently)
//
//        //ASSERT_EQ(plain_fopen["folder"].size, 0);  size field is not set for folders
//        ASSERT_EQ(plain_fopen["folderlink"].type, FOLDERNODE);
//        ASSERT_EQ(plain_fopen["folderlink"].fsidvalid, true);
//        ASSERT_EQ(plain_fopen["folderlink"].mIsSymLink, true);
//
//        ASSERT_EQ(plain_fopen["filelink.txt"].size, 12);
//        ASSERT_EQ(plain_fopen["filelink.txt"].fsidvalid, true);
//        ASSERT_EQ(plain_fopen["filelink.txt"].type, FILENODE);
//        ASSERT_EQ(plain_fopen["filelink.txt"].mIsSymLink, true);
//
        ASSERT_TRUE(plain_fopen.find("folderlink") == plain_fopen.end());
        ASSERT_TRUE(plain_fopen.find("filelink.txt") == plain_fopen.end());

        // check the glob flag
        auto localdirGlob = fspathToLocal(iteratePath / "glob1*", fsa);
        std::unique_ptr<DirAccess> da2(fsa.newdiraccess());
        if (da2->dopen(&localdirGlob, NULL, true))
        {
            nodetype_t type;
            LocalPath itemlocalname;
            set<string> remainingExpected { "glob1folder", "glob1file.txt" };
            while (da2->dnext(localdir, itemlocalname, true, &type))
            {
                string leafNameUtf8 = localpathToUtf8Leaf(itemlocalname, fsa);
                ASSERT_EQ(leafNameUtf8.substr(0, 5), string("glob1"));
                ASSERT_TRUE(remainingExpected.find(leafNameUtf8) != remainingExpected.end());
                remainingExpected.erase(leafNameUtf8);
            }
            ASSERT_EQ(remainingExpected.size(), 0u);
        }

    }
}



/**
* @brief TEST_F SdkTestConsoleAutocomplete
*
* Run various tests confirming the console autocomplete will work as expected
*
*/
#ifdef _WIN32

bool cmp(const autocomplete::CompletionState& c, std::vector<std::string>& s)
{
    bool result = true;
    if (c.completions.size() != s.size())
    {
        result = false;
    }
    else
    {
        std::sort(s.begin(), s.end());
        for (size_t i = c.completions.size(); i--; )
        {
            if (c.completions[i].s != s[i])
            {
                result = false;
                break;
            }
        }
    }
    if (!result)
    {
        for (size_t i = 0; i < c.completions.size() || i < s.size(); ++i)
        {
            out() << (i < s.size() ? s[i] : "") << "/" << (i < c.completions.size() ? c.completions[i].s : "") << endl;
        }
    }
    return result;
}

TEST_F(SdkTest, SdkTestConsoleAutocomplete)
{
    ASSERT_NO_FATAL_FAILURE(getAccountsForTest(2));
    using namespace autocomplete;

    {
        std::unique_ptr<Either> p(new Either);
        p->Add(sequence(text("cd")));
        p->Add(sequence(text("lcd")));
        p->Add(sequence(text("ls"), opt(flag("-R"))));
        p->Add(sequence(text("lls"), opt(flag("-R")), param("folder")));
        ACN syntax(std::move(p));

        {
            auto r = autoComplete("", 0, syntax, false);
            std::vector<std::string> e{ "cd", "lcd", "ls", "lls" };
            ASSERT_TRUE(cmp(r, e));
        }

        {
            auto r = autoComplete("l", 1, syntax, false);
            std::vector<std::string> e{ "lcd", "ls", "lls" };
            ASSERT_TRUE(cmp(r, e));
        }

        {
            auto r = autoComplete("ll", 2, syntax, false);
            std::vector<std::string> e{ "lls" };
            ASSERT_TRUE(cmp(r, e));
        }

        {
            auto r = autoComplete("lls", 3, syntax, false);
            std::vector<std::string> e{ "lls" };
            ASSERT_TRUE(cmp(r, e));
        }

        {
            auto r = autoComplete("lls ", 4, syntax, false);
            std::vector<std::string> e{ "<folder>" };
            ASSERT_TRUE(cmp(r, e));
        }

        {
            auto r = autoComplete("lls -", 5, syntax, false);
            std::vector<std::string> e{ "-R" };
            ASSERT_TRUE(cmp(r, e));
        }

        {
            auto r = autoComplete("x", 1, syntax, false);
            std::vector<std::string> e{};
            ASSERT_TRUE(cmp(r, e));
        }

        {
            auto r = autoComplete("x ", 2, syntax, false);
            std::vector<std::string> e{};
            ASSERT_TRUE(cmp(r, e));
        }
    }

    ::mega::handle megaCurDir = UNDEF;

    MegaApiImpl* impl = *((MegaApiImpl**)(((char*)megaApi[0].get()) + sizeof(*megaApi[0].get())) - 1); //megaApi[0]->pImpl;
    MegaClient* client = impl->getMegaClient();


    std::unique_ptr<Either> p(new Either);
    p->Add(sequence(text("cd")));
    p->Add(sequence(text("lcd")));
    p->Add(sequence(text("ls"), opt(flag("-R")), opt(ACN(new MegaFS(true, true, client, &megaCurDir, "")))));
    p->Add(sequence(text("lls"), opt(flag("-R")), opt(ACN(new LocalFS(true, true, "")))));
    ACN syntax(std::move(p));

    error_code e;
    fs::remove_all("test_autocomplete_files", e);

    fs::create_directory("test_autocomplete_files");
    fs::path old_cwd = fs::current_path();
    fs::current_path("test_autocomplete_files");

    fs::create_directory("dir1");
    fs::create_directory("dir1\\sub11");
    fs::create_directory("dir1\\sub12");
    fs::create_directory("dir2");
    fs::create_directory("dir2\\sub21");
    fs::create_directory("dir2\\sub22");
    fs::create_directory("dir2a");
    fs::create_directory("dir2a\\dir space");
    fs::create_directory("dir2a\\dir space\\next");
    fs::create_directory("dir2a\\dir space2");
    fs::create_directory("dir2a\\nospace");

    {
        auto r = autoComplete("ls -R", 5, syntax, false);
        std::vector<std::string> e{"-R"};
        ASSERT_TRUE(cmp(r, e));
    }

    // dos style file completion, local fs
    CompletionTextOut s;

    {
        auto r = autoComplete("lls ", 4, syntax, false);
        std::vector<std::string> e{ "dir1", "dir2", "dir2a" };
        ASSERT_TRUE(cmp(r, e));
        applyCompletion(r, true, 100, s);
        ASSERT_EQ(r.line, "lls dir1");
    }

    {
        auto r = autoComplete("lls di", 6, syntax, false);
        std::vector<std::string> e{ "dir1", "dir2", "dir2a" };
        ASSERT_TRUE(cmp(r, e));
    }

    {
        auto r = autoComplete("lls dir2", 8, syntax, false);
        std::vector<std::string> e{ "dir2", "dir2a" };
        ASSERT_TRUE(cmp(r, e));
    }

    {
        auto r = autoComplete("lls dir2a", 9, syntax, false);
        std::vector<std::string> e{ "dir2a" };
        ASSERT_TRUE(cmp(r, e));
    }

    {
        auto r = autoComplete("lls dir2 something after", 8, syntax, false);
        std::vector<std::string> e{ "dir2", "dir2a" };
        ASSERT_TRUE(cmp(r, e));
    }

    {
        auto r = autoComplete("lls dir2something immeditely after", 8, syntax, false);
        std::vector<std::string> e{ "dir2", "dir2a" };
        ASSERT_TRUE(cmp(r, e));
    }

    {
        auto r = autoComplete("lls dir2\\", 9, syntax, false);
        std::vector<std::string> e{ "dir2\\sub21", "dir2\\sub22" };
        ASSERT_TRUE(cmp(r, e));
    }

    {
        auto r = autoComplete("lls dir2\\.\\", 11, syntax, false);
        std::vector<std::string> e{ "dir2\\.\\sub21", "dir2\\.\\sub22" };
        ASSERT_TRUE(cmp(r, e));
    }

    {
        auto r = autoComplete("lls dir2\\..", 11, syntax, false);
        std::vector<std::string> e{ "dir2\\.." };
        ASSERT_TRUE(cmp(r, e));
    }

    {
        auto r = autoComplete("lls dir2\\..\\", 12, syntax, false);
        std::vector<std::string> e{ "dir2\\..\\dir1", "dir2\\..\\dir2", "dir2\\..\\dir2a" };
        ASSERT_TRUE(cmp(r, e));
        applyCompletion(r, true, 100, s);
        ASSERT_EQ(r.line, "lls dir2\\..\\dir1");
        applyCompletion(r, true, 100, s);
        ASSERT_EQ(r.line, "lls dir2\\..\\dir2");
        applyCompletion(r, true, 100, s);
        ASSERT_EQ(r.line, "lls dir2\\..\\dir2a");
        applyCompletion(r, true, 100, s);
        ASSERT_EQ(r.line, "lls dir2\\..\\dir1");
        applyCompletion(r, false, 100, s);
        ASSERT_EQ(r.line, "lls dir2\\..\\dir2a");
        applyCompletion(r, false, 100, s);
        ASSERT_EQ(r.line, "lls dir2\\..\\dir2");
    }

    {
        auto r = autoComplete("lls dir2a\\", 10, syntax, false);
        applyCompletion(r, false, 100, s);
        ASSERT_EQ(r.line, "lls dir2a\\nospace");
        applyCompletion(r, false, 100, s);
        ASSERT_EQ(r.line, "lls \"dir2a\\dir space2\"");
        applyCompletion(r, false, 100, s);
        ASSERT_EQ(r.line, "lls \"dir2a\\dir space\"");
        applyCompletion(r, false, 100, s);
        ASSERT_EQ(r.line, "lls dir2a\\nospace");
    }

    {
        auto r = autoComplete("lls \"dir\"1\\", 11, syntax, false);
        applyCompletion(r, true, 100, s);
        ASSERT_EQ(r.line, "lls \"dir1\\sub11\"");
    }

    {
        auto r = autoComplete("lls dir1\\\"..\\dir2\\\"", std::string::npos, syntax, false);
        applyCompletion(r, true, 100, s);
        ASSERT_EQ(r.line, "lls \"dir1\\..\\dir2\\sub21\"");
    }

    {
        auto r = autoComplete("lls c:\\prog", std::string::npos, syntax, false);
        applyCompletion(r, true, 100, s);
        ASSERT_EQ(r.line, "lls \"c:\\Program Files\"");
        applyCompletion(r, true, 100, s);
        ASSERT_EQ(r.line, "lls \"c:\\Program Files (x86)\"");
    }

    {
        auto r = autoComplete("lls \"c:\\program files \"", std::string::npos, syntax, false);
        applyCompletion(r, true, 100, s);
        ASSERT_EQ(r.line, "lls \"c:\\Program Files (x86)\"");
    }

    // unix style completions, local fs

    {
        auto r = autoComplete("lls ", 4, syntax, true);
        std::vector<std::string> e{ "dir1\\", "dir2\\", "dir2a\\" };
        ASSERT_TRUE(cmp(r, e));
        applyCompletion(r, true, 100, s);
        ASSERT_EQ(r.line, "lls dir");
    }

    {
        auto r = autoComplete("lls di", 6, syntax, true);
        std::vector<std::string> e{ "dir1\\", "dir2\\", "dir2a\\" };
        ASSERT_TRUE(cmp(r, e));
        applyCompletion(r, true, 100, s);
        ASSERT_EQ(r.line, "lls dir");
    }

    {
        auto r = autoComplete("lls dir2", 8, syntax, true);
        std::vector<std::string> e{ "dir2\\", "dir2a\\" };
        ASSERT_TRUE(cmp(r, e));
        applyCompletion(r, true, 100, s);
        ASSERT_EQ(r.line, "lls dir2");
    }

    {
        auto r = autoComplete("lls dir2a", 9, syntax, true);
        std::vector<std::string> e{ "dir2a\\" };
        ASSERT_TRUE(cmp(r, e));
        applyCompletion(r, true, 100, s);
        ASSERT_EQ(r.line, "lls dir2a\\");
    }

    {
        auto r = autoComplete("lls dir2 something after", 8, syntax, true);
        std::vector<std::string> e{ "dir2\\", "dir2a\\" };
        ASSERT_TRUE(cmp(r, e));
        applyCompletion(r, true, 100, s);
        ASSERT_EQ(r.line, "lls dir2 something after");
    }

    {
        auto r = autoComplete("lls dir2asomething immediately after", 9, syntax, true);
        std::vector<std::string> e{ "dir2a\\" };
        ASSERT_TRUE(cmp(r, e));
        applyCompletion(r, true, 100, s);
        ASSERT_EQ(r.line, "lls dir2a\\something immediately after");
    }

    {
        auto r = autoComplete("lls dir2\\", 9, syntax, true);
        std::vector<std::string> e{ "dir2\\sub21\\", "dir2\\sub22\\" };
        ASSERT_TRUE(cmp(r, e));
        applyCompletion(r, true, 100, s);
        ASSERT_EQ(r.line, "lls dir2\\sub2");
        auto rr = autoComplete("lls dir2\\sub22", 14, syntax, true);
        applyCompletion(rr, true, 100, s);
        ASSERT_EQ(rr.line, "lls dir2\\sub22\\");
    }

    {
        auto r = autoComplete("lls dir2\\.\\", 11, syntax, true);
        std::vector<std::string> e{ "dir2\\.\\sub21\\", "dir2\\.\\sub22\\" };
        ASSERT_TRUE(cmp(r, e));
        applyCompletion(r, true, 100, s);
        ASSERT_EQ(r.line, "lls dir2\\.\\sub2");
    }

    {
        auto r = autoComplete("lls dir2\\..", 11, syntax, true);
        std::vector<std::string> e{ "dir2\\..\\" };
        ASSERT_TRUE(cmp(r, e));
        applyCompletion(r, true, 100, s);
        ASSERT_EQ(r.line, "lls dir2\\..\\");
    }

    {
        auto r = autoComplete("lls dir2\\..\\", 12, syntax, true);
        std::vector<std::string> e{ "dir2\\..\\dir1\\", "dir2\\..\\dir2\\", "dir2\\..\\dir2a\\" };
        ASSERT_TRUE(cmp(r, e));
        applyCompletion(r, true, 100, s);
        ASSERT_EQ(r.line, "lls dir2\\..\\dir");
    }

    {
        auto r = autoComplete("lls dir2\\..\\", 12, syntax, true);
        std::vector<std::string> e{ "dir2\\..\\dir1\\", "dir2\\..\\dir2\\", "dir2\\..\\dir2a\\" };
        ASSERT_TRUE(cmp(r, e));
        applyCompletion(r, true, 100, s);
        ASSERT_EQ(r.line, "lls dir2\\..\\dir");
    }

    {
        auto r = autoComplete("lls dir2a\\d", 11, syntax, true);
        applyCompletion(r, true, 100, s);
        ASSERT_EQ(r.line, "lls \"dir2a\\dir space\"");
        auto rr = autoComplete("lls \"dir2a\\dir space\"\\", std::string::npos, syntax, false);
        applyCompletion(rr, true, 100, s);
        ASSERT_EQ(rr.line, "lls \"dir2a\\dir space\\next\"");
    }

    {
        auto r = autoComplete("lls \"dir\"1\\", std::string::npos, syntax, true);
        applyCompletion(r, true, 100, s);
        ASSERT_EQ(r.line, "lls \"dir1\\sub1\"");
    }

    {
        auto r = autoComplete("lls dir1\\\"..\\dir2\\\"", std::string::npos, syntax, true);
        applyCompletion(r, true, 100, s);
        ASSERT_EQ(r.line, "lls \"dir1\\..\\dir2\\sub2\"");
    }

    {
        auto r = autoComplete("lls c:\\prog", std::string::npos, syntax, true);
        applyCompletion(r, true, 100, s);
        ASSERT_EQ(r.line, "lls c:\\program");
    }

    {
        auto r = autoComplete("lls \"c:\\program files \"", std::string::npos, syntax, true);
        applyCompletion(r, true, 100, s);
        ASSERT_EQ(r.line, "lls \"c:\\program files (x86)\\\"");
    }

    {
        auto r = autoComplete("lls 'c:\\program files '", std::string::npos, syntax, true);
        applyCompletion(r, true, 100, s);
        ASSERT_EQ(r.line, "lls 'c:\\program files (x86)\\'");
    }

    // mega dir setup

    MegaNode *rootnode = megaApi[0]->getRootNode();
    ASSERT_NO_FATAL_FAILURE(createFolder(0, "test_autocomplete_megafs", rootnode));
    MegaNode *n0 = megaApi[0]->getNodeByHandle(mApi[0].h);

    megaCurDir = mApi[0].h;

    ASSERT_NO_FATAL_FAILURE(createFolder(0, "dir1", n0));
    MegaNode *n1 = megaApi[0]->getNodeByHandle(mApi[0].h);
    ASSERT_NO_FATAL_FAILURE(createFolder(0, "sub11", n1));
    ASSERT_NO_FATAL_FAILURE(createFolder(0, "sub12", n1));

    ASSERT_NO_FATAL_FAILURE(createFolder(0, "dir2", n0));
    MegaNode *n2 = megaApi[0]->getNodeByHandle(mApi[0].h);
    ASSERT_NO_FATAL_FAILURE(createFolder(0, "sub21", n2));
    ASSERT_NO_FATAL_FAILURE(createFolder(0, "sub22", n2));

    ASSERT_NO_FATAL_FAILURE(createFolder(0, "dir2a", n0));
    MegaNode *n3 = megaApi[0]->getNodeByHandle(mApi[0].h);
    ASSERT_NO_FATAL_FAILURE(createFolder(0, "dir space", n3));
    MegaNode *n31 = megaApi[0]->getNodeByHandle(mApi[0].h);
    ASSERT_NO_FATAL_FAILURE(createFolder(0, "dir space2", n3));
    ASSERT_NO_FATAL_FAILURE(createFolder(0, "nospace", n3));
    ASSERT_NO_FATAL_FAILURE(createFolder(0, "next", n31));


    // dos style mega FS completions

    {
        auto r = autoComplete("ls ", std::string::npos, syntax, false);
        std::vector<std::string> e{ "dir1", "dir2", "dir2a" };
        ASSERT_TRUE(cmp(r, e));
        applyCompletion(r, true, 100, s);
        ASSERT_EQ(r.line, "ls dir1");
    }

    {
        auto r = autoComplete("ls di", std::string::npos, syntax, false);
        std::vector<std::string> e{ "dir1", "dir2", "dir2a" };
        ASSERT_TRUE(cmp(r, e));
    }

    {
        auto r = autoComplete("ls dir2", std::string::npos, syntax, false);
        std::vector<std::string> e{ "dir2", "dir2a" };
        ASSERT_TRUE(cmp(r, e));
    }

    {
        auto r = autoComplete("ls dir2a", std::string::npos, syntax, false);
        std::vector<std::string> e{ "dir2a" };
        ASSERT_TRUE(cmp(r, e));
    }

    {
        auto r = autoComplete("ls dir2 something after", 7, syntax, false);
        std::vector<std::string> e{ "dir2", "dir2a" };
        ASSERT_TRUE(cmp(r, e));
    }

    {
        auto r = autoComplete("ls dir2something immeditely after", 7, syntax, false);
        std::vector<std::string> e{ "dir2", "dir2a" };
        ASSERT_TRUE(cmp(r, e));
    }

    {
        auto r = autoComplete("ls dir2/", std::string::npos, syntax, false);
        std::vector<std::string> e{ "dir2/sub21", "dir2/sub22" };
        ASSERT_TRUE(cmp(r, e));
    }

    {
        auto r = autoComplete("ls dir2/./", std::string::npos, syntax, false);
        std::vector<std::string> e{ "dir2/./sub21", "dir2/./sub22" };
        ASSERT_TRUE(cmp(r, e));
    }

    {
        auto r = autoComplete("ls dir2/..", std::string::npos, syntax, false);
        std::vector<std::string> e{ "dir2/.." };
        ASSERT_TRUE(cmp(r, e));
    }

    {
        auto r = autoComplete("ls dir2/../", std::string::npos, syntax, false);
        std::vector<std::string> e{ "dir2/../dir1", "dir2/../dir2", "dir2/../dir2a" };
        ASSERT_TRUE(cmp(r, e));
        applyCompletion(r, true, 100, s);
        ASSERT_EQ(r.line, "ls dir2/../dir1");
        applyCompletion(r, true, 100, s);
        ASSERT_EQ(r.line, "ls dir2/../dir2");
        applyCompletion(r, true, 100, s);
        ASSERT_EQ(r.line, "ls dir2/../dir2a");
        applyCompletion(r, true, 100, s);
        ASSERT_EQ(r.line, "ls dir2/../dir1");
        applyCompletion(r, false, 100, s);
        ASSERT_EQ(r.line, "ls dir2/../dir2a");
        applyCompletion(r, false, 100, s);
        ASSERT_EQ(r.line, "ls dir2/../dir2");
    }

    {
        auto r = autoComplete("ls dir2a/", std::string::npos, syntax, false);
        applyCompletion(r, false, 100, s);
        ASSERT_EQ(r.line, "ls dir2a/nospace");
        applyCompletion(r, false, 100, s);
        ASSERT_EQ(r.line, "ls \"dir2a/dir space2\"");
        applyCompletion(r, false, 100, s);
        ASSERT_EQ(r.line, "ls \"dir2a/dir space\"");
        applyCompletion(r, false, 100, s);
        ASSERT_EQ(r.line, "ls dir2a/nospace");
    }

    {
        auto r = autoComplete("ls \"dir\"1/", std::string::npos, syntax, false);
        applyCompletion(r, true, 100, s);
        ASSERT_EQ(r.line, "ls \"dir1/sub11\"");
    }

    {
        auto r = autoComplete("ls dir1/\"../dir2/\"", std::string::npos, syntax, false);
        applyCompletion(r, true, 100, s);
        ASSERT_EQ(r.line, "ls \"dir1/../dir2/sub21\"");
    }

    {
        auto r = autoComplete("ls /test_autocomplete_meg", std::string::npos, syntax, false);
        applyCompletion(r, true, 100, s);
        ASSERT_EQ(r.line, "ls /test_autocomplete_megafs");
    }

    // unix style mega FS completions

    {
        auto r = autoComplete("ls ", std::string::npos, syntax, true);
        std::vector<std::string> e{ "dir1/", "dir2/", "dir2a/" };
        ASSERT_TRUE(cmp(r, e));
        applyCompletion(r, true, 100, s);
        ASSERT_EQ(r.line, "ls dir");
    }

    {
        auto r = autoComplete("ls di", std::string::npos, syntax, true);
        std::vector<std::string> e{ "dir1/", "dir2/", "dir2a/" };
        ASSERT_TRUE(cmp(r, e));
        applyCompletion(r, true, 100, s);
        ASSERT_EQ(r.line, "ls dir");
    }

    {
        auto r = autoComplete("ls dir2", std::string::npos, syntax, true);
        std::vector<std::string> e{ "dir2/", "dir2a/" };
        ASSERT_TRUE(cmp(r, e));
        applyCompletion(r, true, 100, s);
        ASSERT_EQ(r.line, "ls dir2");
    }

    {
        auto r = autoComplete("ls dir2a", std::string::npos, syntax, true);
        std::vector<std::string> e{ "dir2a/" };
        ASSERT_TRUE(cmp(r, e));
        applyCompletion(r, true, 100, s);
        ASSERT_EQ(r.line, "ls dir2a/");
    }

    {
        auto r = autoComplete("ls dir2 something after", 7, syntax, true);
        std::vector<std::string> e{ "dir2/", "dir2a/" };
        ASSERT_TRUE(cmp(r, e));
        applyCompletion(r, true, 100, s);
        ASSERT_EQ(r.line, "ls dir2 something after");
    }

    {
        auto r = autoComplete("ls dir2asomething immediately after", 8, syntax, true);
        std::vector<std::string> e{ "dir2a/" };
        ASSERT_TRUE(cmp(r, e));
        applyCompletion(r, true, 100, s);
        ASSERT_EQ(r.line, "ls dir2a/something immediately after");
    }

    {
        auto r = autoComplete("ls dir2/", std::string::npos, syntax, true);
        std::vector<std::string> e{ "dir2/sub21/", "dir2/sub22/" };
        ASSERT_TRUE(cmp(r, e));
        applyCompletion(r, true, 100, s);
        ASSERT_EQ(r.line, "ls dir2/sub2");
        auto rr = autoComplete("ls dir2/sub22", std::string::npos, syntax, true);
        applyCompletion(rr, true, 100, s);
        ASSERT_EQ(rr.line, "ls dir2/sub22/");
    }

    {
        auto r = autoComplete("ls dir2/./", std::string::npos, syntax, true);
        std::vector<std::string> e{ "dir2/./sub21/", "dir2/./sub22/" };
        ASSERT_TRUE(cmp(r, e));
        applyCompletion(r, true, 100, s);
        ASSERT_EQ(r.line, "ls dir2/./sub2");
    }

    {
        auto r = autoComplete("ls dir2/..", std::string::npos, syntax, true);
        std::vector<std::string> e{ "dir2/../" };
        ASSERT_TRUE(cmp(r, e));
        applyCompletion(r, true, 100, s);
        ASSERT_EQ(r.line, "ls dir2/../");
    }

    {
        auto r = autoComplete("ls dir2/../", std::string::npos, syntax, true);
        std::vector<std::string> e{ "dir2/../dir1/", "dir2/../dir2/", "dir2/../dir2a/" };
        ASSERT_TRUE(cmp(r, e));
        applyCompletion(r, true, 100, s);
        ASSERT_EQ(r.line, "ls dir2/../dir");
    }

    {
        auto r = autoComplete("ls dir2/../", std::string::npos, syntax, true);
        std::vector<std::string> e{ "dir2/../dir1/", "dir2/../dir2/", "dir2/../dir2a/" };
        ASSERT_TRUE(cmp(r, e));
        applyCompletion(r, true, 100, s);
        ASSERT_EQ(r.line, "ls dir2/../dir");
    }

    {
        auto r = autoComplete("ls dir2a/d", std::string::npos, syntax, true);
        applyCompletion(r, true, 100, s);
        ASSERT_EQ(r.line, "ls \"dir2a/dir space\"");
        auto rr = autoComplete("ls \"dir2a/dir space\"/", std::string::npos, syntax, false);
        applyCompletion(rr, true, 100, s);
        ASSERT_EQ(rr.line, "ls \"dir2a/dir space/next\"");
    }

    {
        auto r = autoComplete("ls \"dir\"1/", std::string::npos, syntax, true);
        applyCompletion(r, true, 100, s);
        ASSERT_EQ(r.line, "ls \"dir1/sub1\"");
    }

    {
        auto r = autoComplete("ls dir1/\"../dir2/\"", std::string::npos, syntax, true);
        applyCompletion(r, true, 100, s);
        ASSERT_EQ(r.line, "ls \"dir1/../dir2/sub2\"");
    }

    {
        auto r = autoComplete("ls /test_autocomplete_meg", std::string::npos, syntax, true);
        applyCompletion(r, true, 100, s);
        ASSERT_EQ(r.line, "ls /test_autocomplete_megafs/");
        r = autoComplete(r.line + "dir2a", std::string::npos, syntax, true);
        applyCompletion(r, true, 100, s);
        ASSERT_EQ(r.line, "ls /test_autocomplete_megafs/dir2a/");
        r = autoComplete(r.line + "d", std::string::npos, syntax, true);
        applyCompletion(r, true, 100, s);
        ASSERT_EQ(r.line, "ls \"/test_autocomplete_megafs/dir2a/dir space\"");
    }

    fs::current_path(old_cwd);

}
#endif

#ifdef ENABLE_CHAT

/**
 * @brief TEST_F SdkTestChat
 *
 * Initialize a test scenario by:
 *
 * - Setting a new contact to chat with
 *
 * Performs different operations related to chats:
 *
 * - Fetch the list of available chats
 * - Create a group chat
 * - Remove a peer from the chat
 * - Invite a contact to a chat
 * - Get the user-specific URL for the chat
 * - Update permissions of an existing peer in a chat
 */
TEST_F(SdkTest, SdkTestChat)
{
    LOG_info << "___TEST Chat___";
    ASSERT_NO_FATAL_FAILURE(getAccountsForTest(2));

    // --- Send a new contact request ---

    string message = "Hi contact. This is a testing message";

    mApi[1].contactRequestUpdated = false;
    ASSERT_NO_FATAL_FAILURE( inviteContact(0, mApi[1].email, message, MegaContactRequest::INVITE_ACTION_ADD) );
    ASSERT_TRUE( waitForResponse(&mApi[1].contactRequestUpdated) )   // at the target side (auxiliar account)
            << "Contact request update not received after " << maxTimeout << " seconds";
    // if there were too many invitations within a short period of time, the invitation can be rejected by
    // the API with `API_EOVERQUOTA = -17` as counter spamming meassure (+500 invites in the last 50 days)

    // --- Accept a contact invitation ---

    ASSERT_NO_FATAL_FAILURE( getContactRequest(1, false) );

    mApi[0].contactRequestUpdated = mApi[1].contactRequestUpdated = false;
    ASSERT_NO_FATAL_FAILURE( replyContact(mApi[1].cr.get(), MegaContactRequest::REPLY_ACTION_ACCEPT) );
    ASSERT_TRUE( waitForResponse(&mApi[1].contactRequestUpdated) )   // at the target side (auxiliar account)
            << "Contact request update not received after " << maxTimeout << " seconds";
    ASSERT_TRUE( waitForResponse(&mApi[0].contactRequestUpdated) )   // at the target side (main account)
            << "Contact request update not received after " << maxTimeout << " seconds";

    mApi[1].cr.reset();


    // --- Check list of available chats --- (fetch is done at SetUp())

    size_t numChats = mApi[0].chats.size();      // permanent chats cannot be deleted, so they're kept forever


    // --- Create a group chat ---

    MegaTextChatPeerList *peers;
    handle h;
    bool group;

    h = megaApi[1]->getMyUser()->getHandle();
    peers = MegaTextChatPeerList::createInstance();//new MegaTextChatPeerListPrivate();
    peers->addPeer(h, PRIV_STANDARD);
    group = true;

    mApi[1].chatUpdated = false;
    mApi[0].requestFlags[MegaRequest::TYPE_CHAT_CREATE] = false;
    ASSERT_NO_FATAL_FAILURE( createChat(group, peers) );
    ASSERT_TRUE( waitForResponse(&mApi[0].requestFlags[MegaRequest::TYPE_CHAT_CREATE]) )
            << "Cannot create a new chat";
    ASSERT_EQ(MegaError::API_OK, mApi[0].lastError) << "Chat creation failed (error: " << mApi[0].lastError << ")";
    ASSERT_TRUE( waitForResponse(&mApi[1].chatUpdated ))   // at the target side (auxiliar account)
            << "Chat update not received after " << maxTimeout << " seconds";

    MegaHandle chatid = mApi[0].chatid;   // set at onRequestFinish() of chat creation request

    delete peers;

    // check the new chat information
    ASSERT_EQ(mApi[0].chats.size(), ++numChats) << "Unexpected received number of chats";
    ASSERT_TRUE(mApi[1].chatUpdated) << "The peer didn't receive notification of the chat creation";


    // --- Remove a peer from the chat ---

    mApi[1].chatUpdated = false;
    mApi[0].requestFlags[MegaRequest::TYPE_CHAT_REMOVE] = false;
    megaApi[0]->removeFromChat(chatid, h);
    ASSERT_TRUE( waitForResponse(&mApi[0].requestFlags[MegaRequest::TYPE_CHAT_REMOVE]) )
            << "Chat remove failed after " << maxTimeout << " seconds";
    ASSERT_EQ(MegaError::API_OK, mApi[0].lastError) << "Removal of chat peer failed (error: " << mApi[0].lastError << ")";
    int numpeers = mApi[0].chats[chatid]->getPeerList() ? mApi[0].chats[chatid]->getPeerList()->size() : 0;
    ASSERT_EQ(numpeers, 0) << "Wrong number of peers in the list of peers";
    ASSERT_TRUE( waitForResponse(&mApi[1].chatUpdated) )   // at the target side (auxiliar account)
            << "Didn't receive notification of the peer removal after " << maxTimeout << " seconds";


    // --- Invite a contact to a chat ---

    mApi[1].chatUpdated = false;
    mApi[0].requestFlags[MegaRequest::TYPE_CHAT_INVITE] = false;
    megaApi[0]->inviteToChat(chatid, h, PRIV_STANDARD);
    ASSERT_TRUE( waitForResponse(&mApi[0].requestFlags[MegaRequest::TYPE_CHAT_INVITE]) )
            << "Chat invitation failed after " << maxTimeout << " seconds";
    ASSERT_EQ(MegaError::API_OK, mApi[0].lastError) << "Invitation of chat peer failed (error: " << mApi[0].lastError << ")";
    numpeers = mApi[0].chats[chatid]->getPeerList() ? mApi[0].chats[chatid]->getPeerList()->size() : 0;
    ASSERT_EQ(numpeers, 1) << "Wrong number of peers in the list of peers";
    ASSERT_TRUE( waitForResponse(&mApi[1].chatUpdated) )   // at the target side (auxiliar account)
            << "The peer didn't receive notification of the invitation after " << maxTimeout << " seconds";


    // --- Get the user-specific URL for the chat ---

    mApi[0].requestFlags[MegaRequest::TYPE_CHAT_URL] = false;
    megaApi[0]->getUrlChat(chatid);
    ASSERT_TRUE( waitForResponse(&mApi[0].requestFlags[MegaRequest::TYPE_CHAT_URL]) )
            << "Retrieval of chat URL failed after " << maxTimeout << " seconds";
    ASSERT_EQ(MegaError::API_OK, mApi[0].lastError) << "Retrieval of chat URL failed (error: " << mApi[0].lastError << ")";


    // --- Update Permissions of an existing peer in the chat

    mApi[1].chatUpdated = false;
    mApi[0].requestFlags[MegaRequest::TYPE_CHAT_UPDATE_PERMISSIONS] = false;
    megaApi[0]->updateChatPermissions(chatid, h, PRIV_RO);
    ASSERT_TRUE( waitForResponse(&mApi[0].requestFlags[MegaRequest::TYPE_CHAT_UPDATE_PERMISSIONS]) )
            << "Update chat permissions failed after " << maxTimeout << " seconds";
    ASSERT_EQ(MegaError::API_OK, mApi[0].lastError) << "Update of chat permissions failed (error: " << mApi[0].lastError << ")";
    ASSERT_TRUE( waitForResponse(&mApi[1].chatUpdated) )   // at the target side (auxiliar account)
            << "The peer didn't receive notification of the invitation after " << maxTimeout << " seconds";

}
#endif

class myMIS : public MegaInputStream
{
public:
    int64_t size;
    ifstream ifs;

    myMIS(const char* filename)
        : ifs(filename, ios::binary)
    {
        ifs.seekg(0, ios::end);
        size = ifs.tellg();
        ifs.seekg(0, ios::beg);
    }
    virtual int64_t getSize() { return size; }

    virtual bool read(char *buffer, size_t size) {
        if (buffer)
        {
            ifs.read(buffer, size);
        }
        else
        {
            ifs.seekg(size, ios::cur);
        }
        return !ifs.fail();
    }
};


TEST_F(SdkTest, SdkTestFingerprint)
{
    LOG_info << "___TEST fingerprint stream/file___";
    ASSERT_NO_FATAL_FAILURE(getAccountsForTest(2));

    int filesizes[] = { 10, 100, 1000, 10000, 100000, 10000000 };
    string expected[] = {
        "DAQoBAMCAQQDAgEEAwAAAAAAAAQAypo7",
        "DAWQjMO2LBXoNwH_agtF8CX73QQAypo7",
        "EAugDFlhW_VTCMboWWFb9VMIxugQAypo7",
        "EAhAnWCqOGBx0gGOWe7N6wznWRAQAypo7",
        "GA6CGAQFLOwb40BGchttx22PvhZ5gQAypo7",
        "GA4CWmAdW1TwQ-bddEIKTmSDv0b2QQAypo7",
    };

    FSACCESS_CLASS fsa;
    string name = "testfile";
    LocalPath localname = LocalPath::fromPath(name, fsa);

    int value = 0x01020304;
    for (int i = sizeof filesizes / sizeof filesizes[0]; i--; )
    {
        {
            ofstream ofs(name.c_str(), ios::binary);
            char s[8192];
            ofs.rdbuf()->pubsetbuf(s, sizeof s);
            for (int j = filesizes[i] / sizeof(value); j-- ; ) ofs.write((char*)&value, sizeof(value));
            ofs.write((char*)&value, filesizes[i] % sizeof(value));
        }

        fsa.setmtimelocal(localname, 1000000000);

        string streamfp, filefp;
        {
            m_time_t mtime = 0;
            {
                auto nfa = fsa.newfileaccess();
                nfa->fopen(localname);
                mtime = nfa->mtime;
            }

            myMIS mis(name.c_str());
            streamfp.assign(megaApi[0]->getFingerprint(&mis, mtime));
        }

        filefp = megaApi[0]->getFingerprint(name.c_str());

        ASSERT_EQ(streamfp, filefp);
        ASSERT_EQ(streamfp, expected[i]);
    }
}


static void incrementFilename(string& s)
{
    if (s.size() > 2)
    {
        if (isdigit(s[s.size() - 2]) | !isdigit(s[s.size() - 1]))
        {
            s += "00";
        }
        else
        {
            s[s.size() - 1] += 1;
            if (s[s.size() - 1] > '9')
            {
                s[s.size() - 1] -= 1;
                s[s.size() - 2] += 1;
            }
        }
    }
}

struct second_timer
{
    m_time_t t;
    m_time_t pause_t;
    second_timer() { t = m_time(); }
    void reset () { t = m_time(); }
    void pause() { pause_t = m_time(); }
    void resume() { t += m_time() - pause_t; }
    size_t elapsed() { return size_t(m_time() - t); }
};

namespace mega
{
    class DebugTestHook
    {
    public:
        static int countdownToOverquota;
        static int countdownTo404;
        static int countdownTo403;
        static int countdownToTimeout;
        static bool isRaid;
        static bool isRaidKnown;

        static void onSetIsRaid_morechunks(::mega::RaidBufferManager* tbm)
        {

            unsigned oldvalue = tbm->raidLinesPerChunk;
            tbm->raidLinesPerChunk /= 4;
            LOG_info << "adjusted raidlinesPerChunk from " << oldvalue << " to " << tbm->raidLinesPerChunk;
        }

        static bool  onHttpReqPost509(HttpReq* req)
        {
            if (req->type == REQ_BINARY)
            {
                if (countdownToOverquota-- == 0) {
                    req->httpstatus = 509;
                    req->timeleft = 30;  // in seconds
                    req->status = REQ_FAILURE;

                    LOG_info << "SIMULATING HTTP GET 509 OVERQUOTA";
                    return true;
                }
            }
            return false;
        }

        static bool  onHttpReqPost404Or403(HttpReq* req)
        {
            if (req->type == REQ_BINARY)
            {
                if (countdownTo404-- == 0) {
                    req->httpstatus = 404;
                    req->status = REQ_FAILURE;

                    LOG_info << "SIMULATING HTTP GET 404";
                    return true;
                }
                if (countdownTo403-- == 0) {
                    req->httpstatus = 403;
                    req->status = REQ_FAILURE;

                    LOG_info << "SIMULATING HTTP GET 403";
                    return true;
                }
            }
            return false;
        }


        static bool  onHttpReqPostTimeout(HttpReq* req)
        {
            if (req->type == REQ_BINARY)
            {
                if (countdownToTimeout-- == 0) {
                    req->lastdata = Waiter::ds;
                    req->status = REQ_INFLIGHT;

                    LOG_info << "SIMULATING HTTP TIMEOUT (timeout period begins now)";
                    return true;
                }
            }
            return false;
        }

        static void onSetIsRaid(::mega::RaidBufferManager* tbm)
        {
            isRaid = tbm->isRaid();
            isRaidKnown = true;
        }

        static bool resetForTests()
        {
#ifdef MEGASDK_DEBUG_TEST_HOOKS_ENABLED
            globalMegaTestHooks = MegaTestHooks(); // remove any callbacks set in other tests
            countdownToOverquota = 3;
            countdownTo404 = 5;
            countdownTo403 = 10;
            countdownToTimeout = 15;
            isRaid = false;
            isRaidKnown = false;
            return true;
#else
            return false;
#endif
        }

        static void onSetIsRaid_smallchunks10(::mega::RaidBufferManager* tbm)
        {
            tbm->raidLinesPerChunk = 10;
        }

    };

    int DebugTestHook::countdownToOverquota = 3;
    bool DebugTestHook::isRaid = false;
    bool DebugTestHook::isRaidKnown = false;
    int DebugTestHook::countdownTo404 = 5;
    int DebugTestHook::countdownTo403 = 10;
    int DebugTestHook::countdownToTimeout = 15;

}


/**
* @brief TEST_F SdkTestCloudraidTransfers
*
* - Download our well-known cloudraid file with standard settings
* - Download our well-known cloudraid file, but this time with small chunk sizes and periodically pausing and unpausing
* - Download our well-known cloudraid file, but this time with small chunk sizes and periodically destrying the megaApi object, then recreating and Resuming (with session token)
*
*/

#ifdef DEBUG
TEST_F(SdkTest, SdkTestCloudraidTransfers)
{
    LOG_info << "___TEST Cloudraid transfers___";
    ASSERT_NO_FATAL_FAILURE(getAccountsForTest(2));

    ASSERT_TRUE(DebugTestHook::resetForTests()) << "SDK test hooks are not enabled in release mode";

    MegaNode *rootnode = megaApi[0]->getRootNode();

    ASSERT_NO_FATAL_FAILURE(importPublicLink(0, "https://mega.nz/#!zAJnUTYD!8YE5dXrnIEJ47NdDfFEvqtOefhuDMphyae0KY5zrhns", rootnode));
    MegaHandle imported_file_handle = mApi[0].h;

    MegaNode *nimported = megaApi[0]->getNodeByHandle(imported_file_handle);


    string filename = DOTSLASH "cloudraid_downloaded_file.sdktest";
    deleteFile(filename.c_str());

    // plain cloudraid download
    mApi[0].transferFlags[MegaTransfer::TYPE_DOWNLOAD] = false;
    megaApi[0]->startDownload(nimported, filename.c_str());
    ASSERT_TRUE(waitForResponse(&mApi[0].transferFlags[MegaTransfer::TYPE_DOWNLOAD], 600))
        << "Download cloudraid transfer failed after " << maxTimeout << " seconds";
    ASSERT_EQ(MegaError::API_OK, mApi[0].lastError) << "Cannot download the cloudraid file (error: " << mApi[0].lastError << ")";


    // cloudraid download with periodic pause and resume

    incrementFilename(filename);
    deleteFile(filename.c_str());

    // smaller chunk sizes so we can get plenty of pauses
    #ifdef MEGASDK_DEBUG_TEST_HOOKS_ENABLED
    globalMegaTestHooks.onSetIsRaid = ::mega::DebugTestHook::onSetIsRaid_morechunks;
    #endif

    // plain cloudraid download
    {
        onTransferUpdate_progress = 0;
        onTransferUpdate_filesize = 0;
        mApi[0].transferFlags[MegaTransfer::TYPE_DOWNLOAD] = false;
        megaApi[0]->startDownload(nimported, filename.c_str());

        m_off_t lastprogress = 0, pausecount = 0;
        second_timer t;
        while (t.elapsed() < 60 && (onTransferUpdate_filesize == 0 || onTransferUpdate_progress < onTransferUpdate_filesize))
        {
            if (onTransferUpdate_progress > lastprogress)
            {
                megaApi[0]->pauseTransfers(true);
                pausecount += 1;
                WaitMillisec(100);
                megaApi[0]->pauseTransfers(false);
                lastprogress = onTransferUpdate_progress;
            }
            WaitMillisec(100);
        }
        ASSERT_LT(t.elapsed(), 60u) << "timed out downloading cloudraid file";
        ASSERT_GE(onTransferUpdate_filesize, 0u);
        ASSERT_TRUE(onTransferUpdate_progress == onTransferUpdate_filesize);
        ASSERT_GE(pausecount, 3);
        ASSERT_TRUE(waitForResponse(&mApi[0].transferFlags[MegaTransfer::TYPE_DOWNLOAD], 30))<< "Download cloudraid transfer with pauses failed";
        ASSERT_EQ(MegaError::API_OK, mApi[0].lastError) << "Cannot download the cloudraid file (error: " << mApi[0].lastError << ")";
    }


    incrementFilename(filename);
    deleteFile(filename.c_str());

    // cloudraid download with periodic full exit and resume from session ID
    // plain cloudraid download
    {
        megaApi[0]->setMaxDownloadSpeed(32 * 1024 * 1024 * 8 / 30); // should take 30 seconds, not counting exit/resume session
        mApi[0].transferFlags[MegaTransfer::TYPE_DOWNLOAD] = false;
        megaApi[0]->startDownload(nimported, filename.c_str());

        std::string sessionId = megaApi[0]->dumpSession();

        onTransferUpdate_progress = 0;// updated in callbacks
        onTransferUpdate_filesize = 0;
        m_off_t lastprogress = 0;
        unsigned exitresumecount = 0;
        second_timer t;
        auto initialOnTranferFinishedCount = onTranferFinishedCount;
        auto lastOnTranferFinishedCount = onTranferFinishedCount;
        while (t.elapsed() < 180 && onTranferFinishedCount < initialOnTranferFinishedCount + 2)
        {
            if (onTransferUpdate_progress > lastprogress + onTransferUpdate_filesize/6)
            {
                megaApi[0].reset();
                exitresumecount += 1;
                WaitMillisec(100);

                megaApi[0].reset(new MegaApi(APP_KEY.c_str(), megaApiCacheFolder(0).c_str(), USER_AGENT.c_str(), unsigned(THREADS_PER_MEGACLIENT)));
                mApi[0].megaApi = megaApi[0].get();
                megaApi[0]->addListener(this);
                megaApi[0]->setMaxDownloadSpeed(32 * 1024 * 1024 * 8 / 30); // should take 30 seconds, not counting exit/resume session

                t.pause();
                ASSERT_NO_FATAL_FAILURE(resumeSession(sessionId.c_str()));
                ASSERT_NO_FATAL_FAILURE(fetchnodes(0));
                t.resume();

                lastprogress = onTransferUpdate_progress;
            }
            else if (onTranferFinishedCount > lastOnTranferFinishedCount)
            {
                t.reset();
                lastOnTranferFinishedCount = onTranferFinishedCount;
                deleteFile(filename.c_str());
                onTransferUpdate_progress = 0;
                onTransferUpdate_filesize = 0;
                lastprogress = 0;
                mApi[0].transferFlags[MegaTransfer::TYPE_DOWNLOAD] = false;
                megaApi[0]->startDownload(nimported, filename.c_str());
            }
            WaitMillisec(1);
        }
        ASSERT_EQ(onTransferUpdate_progress, onTransferUpdate_filesize);
        ASSERT_EQ(initialOnTranferFinishedCount + 2, onTranferFinishedCount);
        ASSERT_GE(exitresumecount, 6u);
        ASSERT_TRUE(waitForResponse(&mApi[0].transferFlags[MegaTransfer::TYPE_DOWNLOAD], 1)) << "Download cloudraid transfer with pauses failed";
        ASSERT_EQ(MegaError::API_OK, mApi[0].lastError) << "Cannot download the cloudraid file (error: " << mApi[0].lastError << ")";
    }

    ASSERT_TRUE(DebugTestHook::resetForTests()) << "SDK test hooks are not enabled in release mode";
}
#endif


/**
* @brief TEST_F SdkTestCloudraidTransferWithConnectionFailures
*
* Download a cloudraid file but with a connection failing with http errors 404 and 403.   The download should recover from the problems in 5 channel mode
*
*/

#ifdef DEBUG
TEST_F(SdkTest, SdkTestCloudraidTransferWithConnectionFailures)
{
    LOG_info << "___TEST Cloudraid transfers___";
    ASSERT_NO_FATAL_FAILURE(getAccountsForTest(2));

    ASSERT_TRUE(DebugTestHook::resetForTests()) << "SDK test hooks are not enabled in release mode";

    std::unique_ptr<MegaNode> rootnode{megaApi[0]->getRootNode()};

    ASSERT_NO_FATAL_FAILURE(importPublicLink(0, "https://mega.nz/#!zAJnUTYD!8YE5dXrnIEJ47NdDfFEvqtOefhuDMphyae0KY5zrhns", rootnode.get()));
    MegaHandle imported_file_handle = mApi[0].h;
    std::unique_ptr<MegaNode> nimported{megaApi[0]->getNodeByHandle(imported_file_handle)};


    string filename = DOTSLASH "cloudraid_downloaded_file.sdktest";
    deleteFile(filename.c_str());

    // set up for 404 and 403 errors
    // smaller chunk sizes so we can get plenty of pauses
    DebugTestHook::countdownTo404 = 5;
    DebugTestHook::countdownTo403 = 12;
#ifdef MEGASDK_DEBUG_TEST_HOOKS_ENABLED
    globalMegaTestHooks.onHttpReqPost = DebugTestHook::onHttpReqPost404Or403;
    globalMegaTestHooks.onSetIsRaid = DebugTestHook::onSetIsRaid_morechunks;
#endif

    // plain cloudraid download
    {
        onTransferUpdate_progress = 0;
        onTransferUpdate_filesize = 0;
        mApi[0].transferFlags[MegaTransfer::TYPE_DOWNLOAD] = false;
        megaApi[0]->startDownload(nimported.get(), filename.c_str());

        ASSERT_TRUE(waitForResponse(&mApi[0].transferFlags[MegaTransfer::TYPE_DOWNLOAD], 180)) << "Cloudraid download with 404 and 403 errors time out (180 seconds)";
        ASSERT_EQ(MegaError::API_OK, mApi[0].lastError) << "Cannot download the cloudraid file (error: " << mApi[0].lastError << ")";
        ASSERT_GE(onTransferUpdate_filesize, 0u);
        ASSERT_TRUE(onTransferUpdate_progress == onTransferUpdate_filesize);
        ASSERT_LT(DebugTestHook::countdownTo404, 0);
        ASSERT_LT(DebugTestHook::countdownTo403, 0);
    }


    ASSERT_TRUE(DebugTestHook::resetForTests()) << "SDK test hooks are not enabled in release mode";
}
#endif


/**
* @brief TEST_F SdkTestCloudraidTransferWithConnectionFailures
*
* Download a cloudraid file but with a connection failing with http errors 404 and 403.   The download should recover from the problems in 5 channel mode
*
*/

#ifdef DEBUG
TEST_F(SdkTest, SdkTestCloudraidTransferWithSingleChannelTimeouts)
{
    LOG_info << "___TEST Cloudraid transfers___";
    ASSERT_NO_FATAL_FAILURE(getAccountsForTest(2));

    ASSERT_TRUE(DebugTestHook::resetForTests()) << "SDK test hooks are not enabled in release mode";

    std::unique_ptr<MegaNode> rootnode{megaApi[0]->getRootNode()};

    ASSERT_NO_FATAL_FAILURE(importPublicLink(0, "https://mega.nz/#!zAJnUTYD!8YE5dXrnIEJ47NdDfFEvqtOefhuDMphyae0KY5zrhns", rootnode.get()));
    MegaHandle imported_file_handle = mApi[0].h;
    std::unique_ptr<MegaNode> nimported{megaApi[0]->getNodeByHandle(imported_file_handle)};


    string filename = DOTSLASH "cloudraid_downloaded_file.sdktest";
    deleteFile(filename.c_str());

    // set up for 404 and 403 errors
    // smaller chunk sizes so we can get plenty of pauses
    DebugTestHook::countdownToTimeout = 15;
#ifdef MEGASDK_DEBUG_TEST_HOOKS_ENABLED
    globalMegaTestHooks.onHttpReqPost = DebugTestHook::onHttpReqPostTimeout;
    globalMegaTestHooks.onSetIsRaid = DebugTestHook::onSetIsRaid_morechunks;
#endif

    // plain cloudraid download
    {
        onTransferUpdate_progress = 0;
        onTransferUpdate_filesize = 0;
        mApi[0].transferFlags[MegaTransfer::TYPE_DOWNLOAD] = false;
        megaApi[0]->startDownload(nimported.get(), filename.c_str());

        ASSERT_TRUE(waitForResponse(&mApi[0].transferFlags[MegaTransfer::TYPE_DOWNLOAD], 180)) << "Cloudraid download with timeout errors timed out (180 seconds)";
        ASSERT_EQ(MegaError::API_OK, mApi[0].lastError) << "Cannot download the cloudraid file (error: " << mApi[0].lastError << ")";
        ASSERT_GE(onTransferUpdate_filesize, 0u);
        ASSERT_EQ(onTransferUpdate_progress, onTransferUpdate_filesize);
        ASSERT_LT(DebugTestHook::countdownToTimeout, 0);
    }
    ASSERT_TRUE(DebugTestHook::resetForTests()) << "SDK test hooks are not enabled in release mode";
}
#endif



/**
* @brief TEST_F SdkTestOverquotaNonCloudraid
*
* Induces a simulated overquota error during a conventional download.  Confirms the download stops, pauses, and resumes.
*
*/

#ifdef DEBUG
TEST_F(SdkTest, SdkTestOverquotaNonCloudraid)
{
    LOG_info << "___TEST SdkTestOverquotaNonCloudraid";
    ASSERT_NO_FATAL_FAILURE(getAccountsForTest(2));

    //for (int i = 0; i < 1000; ++i) {
    ASSERT_TRUE(DebugTestHook::resetForTests()) << "SDK test hooks are not enabled in release mode";

    // make a file to download, and upload so we can pull it down
    std::unique_ptr<MegaNode> rootnode{megaApi[0]->getRootNode()};
    deleteFile(UPFILE);
    createFile(UPFILE, true);
    mApi[0].transferFlags[MegaTransfer::TYPE_UPLOAD] = false;
    megaApi[0]->startUpload(UPFILE.c_str(), rootnode.get());
    ASSERT_TRUE(waitForResponse(&mApi[0].transferFlags[MegaTransfer::TYPE_UPLOAD], 600))
        << "Upload transfer failed after " << 600 << " seconds";
    std::unique_ptr<MegaNode> n1{megaApi[0]->getNodeByHandle(mApi[0].h)};
    ASSERT_NE(n1.get(), ((::mega::MegaNode *)NULL));

    // set up to simulate 509 error
    DebugTestHook::isRaid = false;
    DebugTestHook::isRaidKnown = false;
    DebugTestHook::countdownToOverquota = 3;
    #ifdef MEGASDK_DEBUG_TEST_HOOKS_ENABLED
    globalMegaTestHooks.onHttpReqPost = DebugTestHook::onHttpReqPost509;
    globalMegaTestHooks.onSetIsRaid = DebugTestHook::onSetIsRaid;
    #endif

    // download - we should see a 30 second pause for 509 processing in the middle
    string filename2 = DOTSLASH + DOWNFILE;
    deleteFile(filename2);
    mApi[0].transferFlags[MegaTransfer::TYPE_DOWNLOAD] = false;
    megaApi[0]->startDownload(n1.get(), filename2.c_str());

    // get to 30 sec pause point
    second_timer t;
    while (t.elapsed() < 30 && DebugTestHook::countdownToOverquota >= 0)
    {
        WaitMillisec(1000);
    }
    ASSERT_TRUE(DebugTestHook::isRaidKnown);
    ASSERT_FALSE(DebugTestHook::isRaid);

    // ok so now we should see no more http requests sent for 30 seconds. Test 20 for reliable testing
    int originalcount = DebugTestHook::countdownToOverquota;
    second_timer t2;
    while (t2.elapsed() < 20)
    {
        WaitMillisec(1000);
    }
    ASSERT_TRUE(DebugTestHook::countdownToOverquota == originalcount);

    // Now wait for the file to finish

    ASSERT_TRUE(waitForResponse(&mApi[0].transferFlags[MegaTransfer::TYPE_DOWNLOAD], 600))
        << "Download transfer failed after " << maxTimeout << " seconds";
    ASSERT_EQ(MegaError::API_OK, mApi[0].lastError) << "Cannot download the file (error: " << mApi[0].lastError << ")";

    ASSERT_LT(DebugTestHook::countdownToOverquota, 0);
    ASSERT_LT(DebugTestHook::countdownToOverquota, originalcount);  // there should have been more http activity after the wait

    ASSERT_TRUE(DebugTestHook::resetForTests()) << "SDK test hooks are not enabled in release mode";

    //cout << "Passed round " << i << endl; }

}
#endif


/**
* @brief TEST_F SdkTestOverquotaNonCloudraid
*
* use the hooks to simulate an overquota condition while running a raid download transfer, and check the handling
*
*/

#ifdef DEBUG
TEST_F(SdkTest, SdkTestOverquotaCloudraid)
{
    LOG_info << "___TEST SdkTestOverquotaCloudraid";
    ASSERT_NO_FATAL_FAILURE(getAccountsForTest(2));

    ASSERT_TRUE(DebugTestHook::resetForTests()) << "SDK test hooks are not enabled in release mode";

    ASSERT_NO_FATAL_FAILURE(importPublicLink(0, "https://mega.nz/#!zAJnUTYD!8YE5dXrnIEJ47NdDfFEvqtOefhuDMphyae0KY5zrhns", megaApi[0]->getRootNode()));
    MegaHandle imported_file_handle = mApi[0].h;
    MegaNode *nimported = megaApi[0]->getNodeByHandle(imported_file_handle);

    // set up to simulate 509 error
    DebugTestHook::isRaid = false;
    DebugTestHook::isRaidKnown = false;
    DebugTestHook::countdownToOverquota = 8;
    #ifdef MEGASDK_DEBUG_TEST_HOOKS_ENABLED
    globalMegaTestHooks.onHttpReqPost = DebugTestHook::onHttpReqPost509;
    globalMegaTestHooks.onSetIsRaid = DebugTestHook::onSetIsRaid;
    #endif

    // download - we should see a 30 second pause for 509 processing in the middle
    string filename2 = DOTSLASH + DOWNFILE;
    deleteFile(filename2);
    mApi[0].transferFlags[MegaTransfer::TYPE_DOWNLOAD] = false;
    megaApi[0]->startDownload(nimported, filename2.c_str());

    // get to 30 sec pause point
    second_timer t;
    while (t.elapsed() < 30 && DebugTestHook::countdownToOverquota >= 0)
    {
        WaitMillisec(1000);
    }
    ASSERT_TRUE(DebugTestHook::isRaidKnown);
    ASSERT_TRUE(DebugTestHook::isRaid);

    // ok so now we should see no more http requests sent for 30 seconds.  Test 20 for reliablilty
    int originalcount = DebugTestHook::countdownToOverquota;
    second_timer t2;
    while (t2.elapsed() < 20)
    {
        WaitMillisec(1000);
    }
    ASSERT_EQ(DebugTestHook::countdownToOverquota, originalcount);

    // Now wait for the file to finish

    ASSERT_TRUE(waitForResponse(&mApi[0].transferFlags[MegaTransfer::TYPE_DOWNLOAD], 600))
        << "Download transfer failed after " << maxTimeout << " seconds";
    ASSERT_EQ(MegaError::API_OK, mApi[0].lastError) << "Cannot download the file (error: " << mApi[0].lastError << ")";

    ASSERT_LT(DebugTestHook::countdownToOverquota, 0);
    ASSERT_LT(DebugTestHook::countdownToOverquota, originalcount);  // there should have been more http activity after the wait

    ASSERT_TRUE(DebugTestHook::resetForTests()) << "SDK test hooks are not enabled in release mode";
}
#endif


struct CheckStreamedFile_MegaTransferListener : public MegaTransferListener
{
    typedef ::mega::byte byte;

    size_t reserved;
    size_t receiveBufPos;
    size_t file_start_offset;
    byte* receiveBuf;
    bool completedSuccessfully;
    bool completedUnsuccessfully;
    MegaError* completedUnsuccessfullyError;
    byte* compareDecryptedData;
    bool comparedEqual;


    CheckStreamedFile_MegaTransferListener(size_t receiveStartPoint, size_t receiveSizeExpected, byte* fileCompareData)
        : reserved(0)
        , receiveBufPos(0)
        , file_start_offset(0)
        , receiveBuf(NULL)
        , completedSuccessfully(false)
        , completedUnsuccessfully(false)
        , completedUnsuccessfullyError(NULL)
        , compareDecryptedData(fileCompareData)
        , comparedEqual(true)
    {
        file_start_offset = receiveStartPoint;
        reserved = receiveSizeExpected;
        receiveBuf = new byte[reserved];
        compareDecryptedData = fileCompareData;
    }

    ~CheckStreamedFile_MegaTransferListener()
    {
        delete[] receiveBuf;
    }

    void onTransferStart(MegaApi *api, MegaTransfer *transfer) override
    {
    }
    void onTransferFinish(MegaApi* api, MegaTransfer *transfer, MegaError* error) override
    {
        if (error && error->getErrorCode() != API_OK)
        {
            ((error->getErrorCode() == API_EARGS && reserved == 0) ? completedSuccessfully : completedUnsuccessfully) = true;
            completedUnsuccessfullyError = error->copy();
        }
        else
        {
            if (0 != memcmp(receiveBuf, compareDecryptedData + file_start_offset, receiveBufPos))
                comparedEqual = false;
            completedSuccessfully = true;
        }
    }
    void onTransferUpdate(MegaApi *api, MegaTransfer *transfer) override
    {
    }
    void onTransferTemporaryError(MegaApi *api, MegaTransfer * /*transfer*/, MegaError* error) override
    {
        ostringstream msg;
        msg << "onTransferTemporaryError: " << (error ? error->getErrorString() : "NULL") << endl;
        api->log(MegaApi::LOG_LEVEL_WARNING, msg.str().c_str());
    }
    bool onTransferData(MegaApi *api, MegaTransfer *transfer, char *buffer, size_t size) override
    {
        assert(receiveBufPos + size <= reserved);
        memcpy(receiveBuf + receiveBufPos, buffer, size);
        receiveBufPos += size;

        if (0 != memcmp(receiveBuf, compareDecryptedData + file_start_offset, receiveBufPos))
            comparedEqual = false;

        return true;
    }
};


CheckStreamedFile_MegaTransferListener* StreamRaidFilePart(MegaApi* megaApi, m_off_t start, m_off_t end, bool raid, bool smallpieces, MegaNode* raidFileNode, MegaNode*nonRaidFileNode, ::mega::byte* filecomparedata)
{
    assert(raidFileNode && nonRaidFileNode);
    LOG_info << "stream test ---------------------------------------------------" << start << " to " << end << "(len " << end - start << ") " << (raid ? " RAID " : " non-raid ") << (raid ? (smallpieces ? " smallpieces " : "normalpieces") : "");

#ifdef MEGASDK_DEBUG_TEST_HOOKS_ENABLED
    globalMegaTestHooks.onSetIsRaid = smallpieces ? &DebugTestHook::onSetIsRaid_smallchunks10 : NULL;
#endif

    CheckStreamedFile_MegaTransferListener* p = new CheckStreamedFile_MegaTransferListener(size_t(start), size_t(end - start), filecomparedata);
    megaApi->setStreamingMinimumRate(0);
    megaApi->startStreaming(raid ? raidFileNode : nonRaidFileNode, start, end - start, p);
    return p;
}



/**
* @brief TEST_F SdkCloudraidStreamingSoakTest
*
* Stream random portions of the well-known file for 10 minutes, while randomly varying
*       raid / non-raid
*       front/end/middle  (especial attention to first and last raidlines, and varying start/end within a raidline)
*       large piece / small piece
*       small raid chunk sizes (so small pieces of file don't just load in one request per connection) / normal sizes
*
*/


TEST_F(SdkTest, SdkCloudraidStreamingSoakTest)
{
    LOG_info << "___TEST SdkCloudraidStreamingSoakTest";
    ASSERT_NO_FATAL_FAILURE(getAccountsForTest(2));

#ifdef MEGASDK_DEBUG_TEST_HOOKS_ENABLED
    ASSERT_TRUE(DebugTestHook::resetForTests()) << "SDK test hooks are not enabled in release mode";
#endif

    // ensure we have our standard raid test file
    ASSERT_NO_FATAL_FAILURE(importPublicLink(0, "https://mega.nz/#!zAJnUTYD!8YE5dXrnIEJ47NdDfFEvqtOefhuDMphyae0KY5zrhns", std::unique_ptr<MegaNode>{megaApi[0]->getRootNode()}.get()));
    MegaHandle imported_file_handle = mApi[0].h;
    MegaNode *nimported = megaApi[0]->getNodeByHandle(imported_file_handle);

    MegaNode *rootnode = megaApi[0]->getRootNode();

    // get the file, and upload as non-raid
    string filename2 = DOTSLASH + DOWNFILE;
    deleteFile(filename2);

    mApi[0].transferFlags[MegaTransfer::TYPE_DOWNLOAD] = false;
    megaApi[0]->startDownload(nimported, filename2.c_str());
    ASSERT_TRUE(waitForResponse(&mApi[0].transferFlags[MegaTransfer::TYPE_DOWNLOAD])) << "Setup transfer failed after " << maxTimeout << " seconds";
    ASSERT_EQ(MegaError::API_OK, mApi[0].lastError) << "Cannot download the initial file (error: " << mApi[0].lastError << ")";

    char raidchar = 0;
    char nonraidchar = 'M';

    string filename3 = filename2;
    incrementFilename(filename3);
    filename3 += ".neverseenbefore";
    deleteFile(filename3);
    copyFile(filename2, filename3);
    {
        fstream fs(filename3.c_str(), ios::in | ios::out | ios::binary);
        raidchar = (char)fs.get();
        fs.seekg(0);
        fs.put('M');  // we have to edit the file before upload, as Mega is too clever and will skip actual upload otherwise
        fs.flush();
    }

    // actual upload
    mApi[0].transferFlags[MegaTransfer::TYPE_UPLOAD] = false;
    megaApi[0]->startUpload(filename3.data(), rootnode);
    waitForResponse(&mApi[0].transferFlags[MegaTransfer::TYPE_UPLOAD]);

    ASSERT_EQ(MegaError::API_OK, mApi[0].lastError) << "Cannot upload a test file (error: " << mApi[0].lastError << ")";

    MegaNode *nonRaidNode = megaApi[0]->getNodeByHandle(mApi[0].h);

    int64_t filesize = getFilesize(filename2);
    std::ifstream compareDecryptedFile(filename2.c_str(), ios::binary);
    std::vector<::mega::byte> compareDecryptedData(static_cast<size_t>(filesize));
    compareDecryptedFile.read((char*)compareDecryptedData.data(), filesize);

    m_time_t starttime = m_time();
    int seconds_to_test_for = 60; //gRunningInCI ? 60 : 60 * 10;

    // ok loop for 10 minutes  (one munite under jenkins)
    srand(unsigned(starttime));
    int randomRunsDone = 0;
    m_off_t randomRunsBytes = 0;
    for (; m_time() - starttime < seconds_to_test_for; ++randomRunsDone)
    {

        int testtype = rand() % 10;
        int smallpieces = rand() % 2;
        int nonraid = rand() % 4 == 1;

        compareDecryptedData[0] = ::mega::byte(nonraid ? nonraidchar : raidchar);

        m_off_t start = 0, end = 0;

        if (testtype < 3)  // front of file
        {
            start = std::max<int>(0, rand() % 5 * 10240 - 1024);
            end = start + rand() % 5 * 10240;
        }
        else if (testtype == 3)  // within 1, 2, or 3 raidlines
        {
            start = std::max<int>(0, rand() % 5 * 10240 - 1024);
            end = start + rand() % (3 * RAIDLINE);
        }
        else if (testtype < 8) // end of file
        {
            end = std::min<m_off_t>(32620740, 32620740 + RAIDLINE - rand() % (2 * RAIDLINE));
            start = end - rand() % 5 * 10240;
        }
        else if (testtype == 8) // 0 size [seems this is not allowed at intermediate layer now - EARGS]
        {
            start = rand() % 32620740;
            end = start;
        }
        else // decent piece of the file
        {
            int pieceSize = 50000; //gRunningInCI ? 50000 : 5000000;
            start = rand() % pieceSize;
            int n = pieceSize / (smallpieces ? 100 : 1);
            end = start + n + rand() % n;
        }

        // seems 0 size not allowed now - make sure we get at least 1 byte
        if (start == end)
        {
            if (start > 0) start -= 1;
            else end += 1;
        }
        randomRunsBytes += end - start;

        LOG_info << "beginning stream test, " << start << " to " << end << "(len " << end - start << ") " << (nonraid ? " non-raid " : " RAID ") << (!nonraid ? (smallpieces ? " smallpieces " : "normalpieces") : "");

        CheckStreamedFile_MegaTransferListener* p = StreamRaidFilePart(megaApi[0].get(), start, end, !nonraid, smallpieces, nimported, nonRaidNode, compareDecryptedData.data());

        for (unsigned i = 0; p->comparedEqual; ++i)
        {
            WaitMillisec(100);
            if (p->completedUnsuccessfully)
            {
                ASSERT_FALSE(p->completedUnsuccessfully) << " on random run " << randomRunsDone << ", download failed: " << start << " to " << end << ", "
                    << (nonraid?"nonraid":"raid") <<  ", " << (smallpieces?"small pieces":"normal size pieces")
                    << ", reported error: " << (p->completedUnsuccessfullyError ? p->completedUnsuccessfullyError->getErrorCode() : 0)
                    << " " << (p->completedUnsuccessfullyError ? p->completedUnsuccessfullyError->getErrorString() : "NULL");
                break;
            }
            else if (p->completedSuccessfully)
            {
                break;
            }
            else if (i > maxTimeout * 10)
            {
                ASSERT_TRUE(i <= maxTimeout * 10) << "download took too long, more than " << maxTimeout << " seconds.  Is the free transfer quota exhausted?";
                break;
            }
        }
        ASSERT_TRUE(p->comparedEqual);

        delete p;

    }

    ASSERT_GT(randomRunsDone, 10 /*(gRunningInCI ? 10 : 100)*/ );

    ostringstream msg;
    msg << "Streaming test downloaded " << randomRunsDone << " samples of the file from random places and sizes, " << randomRunsBytes << " bytes total" << endl;
    megaApi[0]->log(MegaApi::LOG_LEVEL_DEBUG, msg.str().c_str());

    delete nimported;
    delete nonRaidNode;
    delete rootnode;

#ifdef MEGASDK_DEBUG_TEST_HOOKS_ENABLED
    ASSERT_TRUE(DebugTestHook::resetForTests()) << "SDK test hooks are not enabled in release mode";
#endif
}

TEST_F(SdkTest, SdkRecentsTest)
{
    LOG_info << "___TEST SdkRecentsTest___";
    ASSERT_NO_FATAL_FAILURE(getAccountsForTest(2));

    MegaNode *rootnode = megaApi[0]->getRootNode();

    deleteFile(UPFILE);
    deleteFile(DOWNFILE);

    string filename1 = UPFILE;
    createFile(filename1, false);
    auto err = synchronousStartUpload(0, filename1.c_str(), rootnode);
    ASSERT_EQ(MegaError::API_OK, err) << "Cannot upload a test file (error: " << err << ")";

    ofstream f(filename1);
    f << "update";
    f.close();

    err = synchronousStartUpload(0, filename1.c_str(), rootnode);
    ASSERT_EQ(MegaError::API_OK, err) << "Cannot upload an updated test file (error: " << err << ")";

    synchronousCatchup(0);

    string filename2 = DOWNFILE;
    createFile(filename2, false);

    err = synchronousStartUpload(0, filename2.c_str(), rootnode);
    ASSERT_EQ(MegaError::API_OK, err) << "Cannot upload a test file2 (error: " << err << ")";

    ofstream f2(filename2);
    f2 << "update";
    f2.close();

    err = synchronousStartUpload(0, filename2.c_str(), rootnode);
    ASSERT_EQ(MegaError::API_OK, err) << "Cannot upload an updated test file2 (error: " << err << ")";

    synchronousCatchup(0);


    std::unique_ptr<MegaRecentActionBucketList> buckets{megaApi[0]->getRecentActions(1, 10)};

    ostringstream logMsg;
    for (int i = 0; i < buckets->size(); ++i)
    {
        logMsg << "bucket " << to_string(i) << endl;
        megaApi[0]->log(MegaApi::LOG_LEVEL_INFO, logMsg.str().c_str());
        auto bucket = buckets->get(i);
        for (int j = 0; j < buckets->get(i)->getNodes()->size(); ++j)
        {
            auto node = bucket->getNodes()->get(j);
            logMsg << node->getName() << " " << node->getCreationTime() << " " << bucket->getTimestamp() << " " << bucket->getParentHandle() << " " << bucket->isUpdate() << " " << bucket->isMedia() << endl;
            megaApi[0]->log(MegaApi::LOG_LEVEL_DEBUG, logMsg.str().c_str());
        }
    }

    ASSERT_TRUE(buckets != nullptr);
    ASSERT_TRUE(buckets->size() > 0);
    ASSERT_TRUE(buckets->get(0)->getNodes()->size() > 1);
    ASSERT_EQ(DOWNFILE, string(buckets->get(0)->getNodes()->get(0)->getName()));
    ASSERT_EQ(UPFILE, string(buckets->get(0)->getNodes()->get(1)->getName()));
}

TEST_F(SdkTest, SdkMediaUploadRequestURL)
{
    LOG_info << "___TEST MediaUploadRequestURL___";
    ASSERT_NO_FATAL_FAILURE(getAccountsForTest(1));

    // Create a "media upload" instance
    int apiIndex = 0;
    std::unique_ptr<MegaBackgroundMediaUpload> req(MegaBackgroundMediaUpload::createInstance(megaApi[apiIndex].get()));

    // Request a media upload URL
    int64_t dummyFileSize = 123456;
    auto err = synchronousMediaUploadRequestURL(apiIndex, dummyFileSize, req.get(), nullptr);
    ASSERT_EQ(MegaError::API_OK, err) << "Cannot request media upload URL (error: " << err << ")";

    // Get the generated media upload URL
    std::unique_ptr<char[]> url(req->getUploadURL());
    ASSERT_NE(nullptr, url) << "Got NULL media upload URL";
    ASSERT_NE(0, *url.get()) << "Got empty media upload URL";
}

// TODO: re-enable before merging
/*TEST_F(SdkTest, SdkGetBanners)
{
    getAccountsForTest(1);
    LOG_info << "___TEST GetBanners___";

    auto err = synchronousGetBanners(0);
    ASSERT_TRUE(err == MegaError::API_OK || err == MegaError::API_ENOENT) << "Get banners failed (error: " << err << ")";
}*/

TEST_F(SdkTest, SdkBackupFolder)
{
    getAccountsForTest(1);
    LOG_info << "___TEST BackupFolder___";

    // Attempt to get My Backups folder;
    // make this work even before the remote API has support for My Backups folder
    synchronousGetMyBackupsFolder(0);
    MegaHandle mh = mApi[0].h;

    // create My Backups folder
    unique_ptr<MegaNode> myBkpsNode{ mh && mh != INVALID_HANDLE ? megaApi[0]->getNodeByHandle(mh) : nullptr };
    if (!myBkpsNode)
    {
        // create My Backups folder (default name, just for testing)
        unique_ptr<MegaNode> rootnode{ megaApi[0]->getRootNode() };
        const char* folderName = "My Backups";
        mApi[0].h = 0; // reset this to test its value later
        ASSERT_NO_FATAL_FAILURE(createFolder(0, folderName, rootnode.get()));

        // set My Backups handle attr
        mh = mApi[0].h;
        int err = synchronousSetMyBackupsFolder(0, mh);
        ASSERT_TRUE(err == MegaError::API_OK) << "Setting handle for My Backup folder failed (error: " << err << ")";
        // read the attribute to make sure it was set
        mApi[0].h = 0; // reset this to test its value later
        err = synchronousGetMyBackupsFolder(0);
        ASSERT_TRUE(err == MegaError::API_OK);
        ASSERT_EQ(mh, mApi[0].h) << "Getting handle for My Backup folder failed";
    }

    // look for Device Name attr
    string deviceName;
    if (synchronousGetDeviceName(0) == MegaError::API_OK && !attributeValue.empty())
    {
        deviceName = attributeValue;
    }
    else
    {
        auto now = m_time(nullptr);
        char timebuf[32];
        strftime(timebuf, sizeof timebuf, "%c", localtime(&now));

        deviceName = string("Jenkins ") + timebuf;
        synchronousSetDeviceName(0, deviceName.c_str());

        // make sure Device Name attr was set
        int err = synchronousGetDeviceName(0);
        ASSERT_TRUE(err == MegaError::API_OK) << "Getting device name attr failed (error: " << err << ")";
        ASSERT_EQ(deviceName, attributeValue) << "Getting device name attr failed (wrong value)";
    }

    // request to backup a folder
    string localFolderPath = string(LOCAL_TEST_FOLDER) + "\\LocalBackedUpFolder";
    makeNewTestRoot(localFolderPath.c_str());
    mApi[0].h = 0;
    const char* backupName = "RemoteBackupFolder";
    int err = synchronousBackupFolder(0, localFolderPath.c_str(), backupName);
    ASSERT_TRUE(err == MegaError::API_OK) << "Backup folder failed (error: " << err << ")";

    // verify node attribute
    std::unique_ptr<MegaNode> backupNode(megaApi[0]->getNodeByHandle(mApi[0].h));
    const char* deviceIdFromNode = backupNode->getDeviceId();
    std::unique_ptr<const char[]> deviceIdFromApi{ megaApi[0]->getDeviceId() };
    ASSERT_STREQ(deviceIdFromNode, deviceIdFromApi.get());

    // Verify that the remote path was created as expected
    unique_ptr<char[]> myBackupsFolder{ megaApi[0]->getNodePathByNodeHandle(mh) };
    string expectedRemotePath = string(myBackupsFolder.get()) + '/' + deviceName + '/' + backupName;
    unique_ptr<char[]> actualRemotePath{ megaApi[0]->getNodePathByNodeHandle(mApi[0].h) };
    ASSERT_EQ(expectedRemotePath, actualRemotePath.get()) << "Wrong remote path for backup";

    // Verify that the sync was added
    unique_ptr<MegaSyncList> allSyncs{ megaApi[0]->getSyncs() };
    ASSERT_TRUE(allSyncs && allSyncs->size()) << "API reports 0 Sync instances";
    bool found = false;
    for (int i = 0; i < allSyncs->size(); ++i)
    {
        MegaSync* megaSync = allSyncs->get(i);
        if (megaSync->getType() == MegaSync::TYPE_BACKUP &&
            megaSync->getMegaHandle() == mApi[0].h &&
            !strcmp(megaSync->getName(), backupName) &&
            !strcmp(megaSync->getMegaFolder(), actualRemotePath.get()))
        {
            found = true;
            break;
        }
    }
    ASSERT_EQ(found, true) << "Sync instance could not be found";

    // Verify sync after logout / login
    string session = dumpSession();
    locallogout();
    auto tracker = asyncRequestFastLogin(0, session.c_str());
    ASSERT_EQ(API_OK, tracker->waitForResult()) << " Failed to establish a login/session for account " << 0;
    fetchnodes(0, maxTimeout); // auto-resumes one active backup
    // Verify the sync again
    allSyncs.reset(megaApi[0]->getSyncs());
    ASSERT_TRUE(allSyncs && allSyncs->size()) << "API reports 0 Sync instances, after relogin";
    found = false;
    for (int i = 0; i < allSyncs->size(); ++i)
    {
        MegaSync* megaSync = allSyncs->get(i);
        if (megaSync->getType() == MegaSync::TYPE_BACKUP &&
            megaSync->getMegaHandle() == mApi[0].h &&
            !strcmp(megaSync->getName(), backupName) &&
            !strcmp(megaSync->getMegaFolder(), actualRemotePath.get()))
        {
            found = true;
            break;
        }
    }
    ASSERT_EQ(found, true) << "Sync instance could not be found, after logout & login";

    // Remove registered backup
    RequestTracker removeTracker(megaApi[0].get());
    megaApi[0]->removeSync(allSyncs->get(0), &removeTracker);
    ASSERT_EQ(API_OK, removeTracker.waitForResult());
    allSyncs.reset(megaApi[0]->getSyncs());
    ASSERT_TRUE(!allSyncs || !allSyncs->size()) << "Registered backup was not removed";

    // Request to backup another folder
    // this time, the remote folder structure is already there
    string localFolderPath2 = string(LOCAL_TEST_FOLDER) + "\\LocalBackedUpFolder2";
    makeNewTestRoot(localFolderPath2.c_str());
    const char* backupName2 = "RemoteBackupFolder2";
    err = synchronousBackupFolder(0, localFolderPath2.c_str(), backupName2);
    ASSERT_TRUE(err == MegaError::API_OK) << "Backup folder 2 failed (error: " << err << ")";
}

TEST_F(SdkTest, SdkSimpleCommands)
{
    ASSERT_NO_FATAL_FAILURE(getAccountsForTest(1));
    LOG_info << "___TEST SimpleCommands___";

    // fetchTimeZone() test
    auto err = synchronousFetchTimeZone(0);
    ASSERT_EQ(MegaError::API_OK, err) << "Fetch time zone failed (error: " << err << ")";
    ASSERT_TRUE(mApi[0].tzDetails && mApi[0].tzDetails->getNumTimeZones()) << "Invalid Time Zone details"; // some simple validation

    // getUserEmail() test
    std::unique_ptr<MegaUser> user(megaApi[0]->getMyUser());
    ASSERT_TRUE(!!user); // some simple validation

    err = synchronousGetUserEmail(0, user->getHandle());
    ASSERT_EQ(MegaError::API_OK, err) << "Get user email failed (error: " << err << ")";
    ASSERT_NE(mApi[0].email.find('@'), std::string::npos); // some simple validation

    // cleanRubbishBin() test (accept both success and already empty statuses)
    err = synchronousCleanRubbishBin(0);
    ASSERT_TRUE(err == MegaError::API_OK || err == MegaError::API_ENOENT) << "Clean rubbish bin failed (error: " << err << ")";

<<<<<<< HEAD
    // getExtendedAccountDetails()
    err = synchronousGetExtendedAccountDetails(0, true);
    ASSERT_EQ(MegaError::API_OK, err) << "Get extended account details failed (error: " << err << ")";
    ASSERT_TRUE(!!mApi[0].accountDetails) << "Invalid accout details"; // some simple validation

    // killSession()
    gSessionIDs[0] = "invalid";
    int numSessions = mApi[0].accountDetails->getNumSessions();
    for (int i = 0; i < numSessions; ++i)
    {
        // look for current session
        std::unique_ptr<MegaAccountSession> session(mApi[0].accountDetails->getSession(i));
        if (session->isCurrent())
        {
            err = synchronousKillSession(0, session->getHandle());
            ASSERT_EQ(MegaError::API_OK, err) << "Kill session failed for current session (error: " << err << ")";

            break;
        }
    }

    gTestingInvalidArgs = true;
    err = synchronousKillSession(0, handle(0));  // INVALID_HANDLE is special and means kill all (in the intermediate layer) - so +1 for a (probably) really invalid handle
    ASSERT_EQ(MegaError::API_ESID, err) << "Kill session for unknown sessions shoud fail with API_ESID (error: " << err << ")";
    gTestingInvalidArgs = false;

=======
>>>>>>> e27ba13e
    // getMiscFlags() -- not logged in
    logout(0);
    err = synchronousGetMiscFlags(0);
    ASSERT_EQ(MegaError::API_OK, err) << "Get misc flags failed (error: " << err << ")";
}

// TODO: re-enable before merging
/*TEST_F(SdkTest, SdkHeartbeatCommands)
{
    getAccountsForTest(1);
    LOG_info << "___TEST HeartbeatCommands___";
    mBackupNameToBackupId.clear();

    // setbackup test
    fs::path localtestroot = makeNewTestRoot(LOCAL_TEST_FOLDER);
    string localFolder = localtestroot.string();
    std::unique_ptr<MegaNode> rootnode{ megaApi[0]->getRootNode() };
    int backupType = BackupType::CAMERA_UPLOAD;
    string extraData = "Test Set/GetBackupname APIs";
    int state = 1;
    int subState = 3;

    size_t numBackups = 3;
    vector<string> backupNames {"/SdkBackupNamesTest1", "/SdkBackupNamesTest2", "/SdkBackupNamesTest3" };
    vector<string> folderNames {"CommandBackupPutTest1", "CommandBackupPutTest2", "CommandBackupPutTest3" };
    vector<MegaHandle> targetNodes;

    // create remote folders for each backup
    for (size_t i = 0; i < numBackups; i++)
    {
        ASSERT_NO_FATAL_FAILURE(createFolder(0, folderNames[i].c_str(), rootnode.get()));
        targetNodes.push_back(mApi[0].h);
    }

    // set all backups, only wait for completion of the third one
    size_t lastIndex = numBackups - 1;
    for (size_t i = 0; i < lastIndex; i++)
    {
        megaApi[0]->setBackup(backupType, targetNodes[i], localFolder.c_str(), backupNames[i].c_str(), state, subState, extraData.c_str());
    }


    mApi[0].userUpdated = false;
    auto err = synchronousSetBackup(0, backupType, targetNodes[lastIndex], localFolder.c_str(), backupNames[lastIndex].c_str(), state, subState, extraData.c_str());
    ASSERT_EQ(MegaError::API_OK, err) << "setBackup failed (error: " << err << ")";
    ASSERT_EQ(mBackupNameToBackupId.size(), numBackups) << "setBackup didn't register all the backups";

    // wait for notification of user's attribute updated from last setBackup
    ASSERT_TRUE(waitForResponse(&mApi[0].userUpdated));

    for (size_t i = 0; i < numBackups; i++)
    {
        attributeValue = "Attribute wasn't updated";
        err = synchronousGetBackupName(0, mBackupNameToBackupId[i].second);
        ASSERT_EQ(MegaError::API_OK, err) << "getBackupName failed for backup" << i + 1 << "(error: " << err << ")";
        ASSERT_EQ(attributeValue, backupNames[i]) << "getBackupName returned incorrect value for backup" << i + 1;
    }

    // update backup
    extraData = "Test Update Camera Upload Test";
    err = synchronousUpdateBackup(0, mBackupId, MegaApi::BACKUP_TYPE_INVALID, UNDEF, nullptr, -1, -1, extraData.c_str());
    ASSERT_EQ(MegaError::API_OK, err) << "updateBackup failed (error: " << err << ")";

    // give a new name to the backup
    string backupName = "/SdkBackupNames_setBackupName_Test";
    err = synchronousSetBackupName(0, mBackupId, backupName.c_str());
    ASSERT_EQ(MegaError::API_OK, err) << "setBackupName failed (error: " << err << ")";

    // check the name of the backup has been updated
    attributeValue = "Attribute wasn't updated";
    err = synchronousGetBackupName(0, mBackupId);
    ASSERT_EQ(MegaError::API_OK, err) << "getBackupName failed (error: " << err << ")";
    ASSERT_EQ(attributeValue, backupName) << "setbackupName failed to update the backup name";

    // now remove all backups, only wait for completion of the third one
    // (automatically updates the user's attribute, removing the entry for the backup id)
    for (size_t i = 0; i < lastIndex; i++)
    {
        megaApi[0]->removeBackup(mBackupNameToBackupId[i].second);
    }
    mApi[0].userUpdated = false;
    synchronousRemoveBackup(0, mBackupNameToBackupId[lastIndex].second);
    // wait for notification of the attr being updated, which occurs after removeBackup() finishes
    ASSERT_TRUE(waitForResponse(&mApi[0].userUpdated));

    // check the backup name is no longer available for the removed backup id (ENOENT)
    for (size_t i = 0; i < numBackups; i++)
    {
        err = synchronousGetBackupName(0, mBackupNameToBackupId[i].second);
        ASSERT_EQ(MegaError::API_ENOENT, err) << "removeBackup failed to remove backup name (error: " << err << ")";
    }

    // add a backup again
    err = synchronousSetBackup(0, backupType, targetNodes[0], localFolder.c_str(), backupNames[0].c_str(), state, subState, extraData.c_str());
    ASSERT_EQ(MegaError::API_OK, err) << "setBackup failed (error: " << err << ")";

    // check heartbeat
    err = synchronousSendBackupHeartbeat(0, mBackupId, 1, 10, 1, 1, 0, targetNodes[0]);
    ASSERT_EQ(MegaError::API_OK, err) << "sendBackupHeartbeat failed (error: " << err << ")";


    // --- negative test cases ---
    gTestingInvalidArgs = true;

<<<<<<< HEAD

=======
>>>>>>> e27ba13e
    // register the same backup twice: should work fine
    err = synchronousSetBackup(0, backupType, targetNodes[0], localFolder.c_str(), backupNames[0].c_str(), state, subState, extraData.c_str());
    ASSERT_EQ(MegaError::API_OK, err) << "setBackup failed (error: " << err << ")";

    // update a removed backup: should throw an error
    mApi[0].userUpdated = false;
    err = synchronousRemoveBackup(0, mBackupId, nullptr);
    ASSERT_EQ(MegaError::API_OK, err) << "removeBackup failed (error: " << err << ")";
    ASSERT_TRUE(waitForResponse(&mApi[0].userUpdated));
    err = synchronousUpdateBackup(0, mBackupId, BackupType::INVALID, UNDEF, nullptr, -1, -1, extraData.c_str());
    ASSERT_NE(MegaError::API_OK, err) << "updateBackup failed (error: " << err << ")";

    // create a backup with a big status: should report an error
    err = synchronousSetBackup(0, backupType, targetNodes[0], localFolder.c_str(), backupNames[0].c_str(), 255 / *state* /, subState, extraData.c_str());
    ASSERT_NE(MegaError::API_OK, err) << "setBackup failed (error: " << err << ")";

    gTestingInvalidArgs = false;
}*/

TEST_F(SdkTest, DISABLED_SdkDeviceNames)
{
    ASSERT_NO_FATAL_FAILURE(getAccountsForTest(1));
    LOG_info << "___TEST SdkDeviceNames___";

    // test setter/getter
    string deviceName = "SdkDeviceNamesTest";
    auto err = synchronousSetDeviceName(0, deviceName.c_str());
    ASSERT_EQ(MegaError::API_OK, err) << "setDeviceName failed (error: " << err << ")";
    err = synchronousGetDeviceName(0);
    ASSERT_EQ(MegaError::API_OK, err) << "getDeviceName failed (error: " << err << ")";
    ASSERT_EQ(attributeValue, deviceName) << "getDeviceName returned incorrect value";
}

TEST_F(SdkTest, DISABLED_SdkUserAlias)
{
    ASSERT_NO_FATAL_FAILURE(getAccountsForTest(1));
    LOG_info << "___TEST SdkUserAlias___";

    // setup
    MegaHandle uh = UNDEF;
    if (auto u = megaApi[0]->getMyUser())
    {
        uh = u->getHandle();
    }
    else
    {
        ASSERT_TRUE(false) << "Cannot find the MegaUser for email: " << mApi[0].email;
    }

    if (uh == UNDEF)
    {
        ASSERT_TRUE(false) << "failed to get user handle for email:" << mApi[0].email;
    }

    // test setter/getter
    string alias = "UserAliasTest";
    auto err = synchronousSetUserAlias(0, uh, Base64::btoa(alias).c_str());
    ASSERT_EQ(MegaError::API_OK, err) << "setUserAlias failed (error: " << err << ")";
    err = synchronousGetUserAlias(0, uh);
    ASSERT_EQ(MegaError::API_OK, err) << "getUserAlias failed (error: " << err << ")";
    ASSERT_EQ(attributeValue, alias) << "getUserAlias returned incorrect value";
}

TEST_F(SdkTest, SdkGetCountryCallingCodes)
{
    LOG_info << "___TEST SdkGetCountryCallingCodes___";
    ASSERT_NO_FATAL_FAILURE(getAccountsForTest(2));

    getCountryCallingCodes();
    ASSERT_NE(nullptr, stringListMap);
    ASSERT_GT(stringListMap->size(), 0);
    // sanity check a few country codes
    const MegaStringList* const nz = stringListMap->get("NZ");
    ASSERT_NE(nullptr, nz);
    ASSERT_EQ(1, nz->size());
    ASSERT_EQ(0, strcmp("64", nz->get(0)));
    const MegaStringList* const de = stringListMap->get("DE");
    ASSERT_NE(nullptr, de);
    ASSERT_EQ(1, de->size());
    ASSERT_EQ(0, strcmp("49", de->get(0)));
}

TEST_F(SdkTest, SdkGetRegisteredContacts)
{
    LOG_info << "___TEST SdkGetRegisteredContacts___";
    ASSERT_NO_FATAL_FAILURE(getAccountsForTest(2));

    const std::string js1 = "+0000000010";
    const std::string js2 = "+0000000011";
    const std::map<std::string, std::string> contacts{
        {js1, "John Smith"}, // sms verified
        {js2, "John Smith"}, // sms verified
        {"+640", "John Smith"}, // not sms verified
    };
    getRegisteredContacts(contacts);
    ASSERT_NE(nullptr, stringTable);
    ASSERT_EQ(2, stringTable->size());

    // repacking and sorting result
    using row_t = std::tuple<std::string, std::string, std::string>;
    std::vector<row_t> table;
    for (int i = 0; i < stringTable->size(); ++i)
    {
        const MegaStringList* const stringList = stringTable->get(i);
        ASSERT_EQ(3, stringList->size());
        table.emplace_back(stringList->get(0), stringList->get(1), stringList->get(2));
    }

    std::sort(table.begin(), table.end(), [](const row_t& lhs, const row_t& rhs)
                                          {
                                              return std::get<0>(lhs) < std::get<0>(rhs);
                                          });

    // Check johnsmith1
    ASSERT_EQ(js1, std::get<0>(table[0])); // eud
    ASSERT_GT(std::get<1>(table[0]).size(), 0u); // id
    ASSERT_EQ(js1, std::get<2>(table[0])); // ud

    // Check johnsmith2
    ASSERT_EQ(js2, std::get<0>(table[1])); // eud
    ASSERT_GT(std::get<1>(table[1]).size(), 0u); // id
    ASSERT_EQ(js2, std::get<2>(table[1])); // ud
}

TEST_F(SdkTest, EscapesReservedCharacters)
{
    // Set up necessary accounts.
    getAccountsForTest(1);

    const string input = "%\r\\/:?\"<>|*";

    // Generate expected string.
    ostringstream osstream;

    for (auto& character : input)
    {
        osstream << "%"
                 << std::hex
                 << std::setfill('0')
                 << std::setw(2)
                 << +character;
    }

    // Escape input string.
    const char *output =
      megaApi[0]->escapeFsIncompatible(input.c_str());

    // Was the string escaped as expected?
    ASSERT_NE(output, nullptr);
    ASSERT_STREQ(output, osstream.str().c_str());

    delete[] output;
}

TEST_F(SdkTest, EscapesReservedCharactersOnDownload)
{
    // a/b/c!.txt
    static const string fileName = "a%2fb%2fc!.txt";

    // Set up necessary accounts.
    getAccountsForTest(1);

    // For convenience.
    MegaApi* api = megaApi[0].get();

    // Get root node.
    unique_ptr<MegaNode> root(api->getRootNode());
    ASSERT_NE(root, nullptr);

    // Create file to upload containing escaped characters.
    deleteFile(fileName);
    createFile(fileName);

    // Upload the file.
    {
        TransferTracker tracker(api);
        api->startUpload(fileName.c_str(), root.get(), &tracker);
        ASSERT_EQ(API_OK, tracker.waitForResult());
    }

    // Delete the file, we're done with it.
    deleteFile(fileName);

    // Check file exists in the cloud.
    root.reset(api->authorizeNode(root.get()));
    ASSERT_NE(root, nullptr);

    MegaNodeList* children = root->getChildren();
    ASSERT_NE(children, nullptr);

    MegaNode* child = children->get(0);
    ASSERT_NE(child, nullptr);
    ASSERT_STREQ(child->getName(), "a/b/c!.txt");

    // Download the file.
    {
        TransferTracker tracker(api);

        string targetPath = fs::current_path().u8string();
        targetPath.append(FileSystemAccess::getPathSeparator());

        api->startDownload(child, targetPath.c_str(), &tracker);
        ASSERT_EQ(API_OK, tracker.waitForResult());
    }

    // Was the filename correctly escaped on download?
    ASSERT_TRUE(fileexists(fileName));
    deleteFile(fileName);
}

TEST_F(SdkTest, UnescapesReservedCharacters)
{
    // Set up necessary accounts.
    getAccountsForTest(1);

    const string input = "\\/:?\"<>|*%5a%21";

    // Escape input string.
    const char* escaped =
      megaApi[0]->escapeFsIncompatible(input.c_str());

    ASSERT_NE(escaped, nullptr);

    // Unescape the escaped string.
    const char* unescaped =
      megaApi[0]->unescapeFsIncompatible(escaped);

    // Release escaped, we're done with it.
    delete[] escaped;

    // Was the string unescaped as expected?
    ASSERT_NE(unescaped, nullptr);
    ASSERT_STREQ(input.c_str(), unescaped);

    delete[] unescaped;
}

TEST_F(SdkTest, UnescapesReservedCharactersOnUpload)
{
    // a/b/c!.txt
    static const string fileName = "a%2fb%2fc!.txt";

    // Set up necessary accounts.
    getAccountsForTest(1);

    // For convenience.
    MegaApi* api = megaApi[0].get();

    // Get root node.
    unique_ptr<MegaNode> root(api->getRootNode());
    ASSERT_NE(root, nullptr);

    // Create file to upload containing escaped characters.
    deleteFile(fileName);
    createFile(fileName);

    // Upload the file.
    TransferTracker tracker(api);
    api->startUpload(fileName.c_str(), root.get(), &tracker);
    ASSERT_EQ(API_OK, tracker.waitForResult());

    // Delete the file, we're done with it.
    deleteFile(fileName);

    // Check if the file's name was correctly unescaped.
    root.reset(api->authorizeNode(root.get()));
    ASSERT_NE(root, nullptr);

    MegaNodeList* children = root->getChildren();
    ASSERT_NE(children, nullptr);

    MegaNode* child = children->get(0);
    ASSERT_NE(child, nullptr);
    ASSERT_STREQ(child->getName(), "a/b/c!.txt");
}

TEST_F(SdkTest, RecursiveUploadWithLogout)
{
    LOG_info << "___TEST RecursiveUploadWithLogout___";
    ASSERT_NO_FATAL_FAILURE(getAccountsForTest(2));

    // this one used to cause a double-delete

    // make new folders (and files) in the local filesystem - approx 90
    fs::path p = fs::current_path() / "uploadme_mega_auto_test_sdk";
    if (fs::exists(p))
    {
        fs::remove_all(p);
    }
    fs::create_directories(p);
    ASSERT_TRUE(buildLocalFolders(p.u8string().c_str(), "newkid", 3, 2, 10));

    // start uploading
    // uploadListener may have to live after this function exits if the logout test below fails
    auto uploadListener = std::make_shared<TransferTracker>(megaApi[0].get());
    uploadListener->selfDeleteOnFinalCallback = uploadListener;

    megaApi[0]->startUpload(p.u8string().c_str(), std::unique_ptr<MegaNode>{megaApi[0]->getRootNode()}.get(), uploadListener.get());
    WaitMillisec(500);

    // logout while the upload (which consists of many transfers) is ongoing
    gSessionIDs[0].clear();
    ASSERT_EQ(API_OK, doRequestLogout(0));
    int result = uploadListener->waitForResult();
    ASSERT_TRUE(result == API_EACCESS || result == API_EINCOMPLETE);
}

TEST_F(SdkTest, DISABLED_RecursiveDownloadWithLogout)
{
    LOG_info << "___TEST RecursiveDownloadWithLogout";
    ASSERT_NO_FATAL_FAILURE(getAccountsForTest(2));

    // this one used to cause a double-delete

    // make new folders (and files) in the local filesystem - approx 130 - we must upload in order to have something to download
    fs::path uploadpath = fs::current_path() / "uploadme_mega_auto_test_sdk";
    fs::path downloadpath = fs::current_path() / "downloadme_mega_auto_test_sdk";

    std::error_code ec;
    fs::remove_all(uploadpath, ec);
    fs::remove_all(downloadpath, ec);
    ASSERT_TRUE(!fs::exists(uploadpath));
    ASSERT_TRUE(!fs::exists(downloadpath));
    fs::create_directories(uploadpath);
    fs::create_directories(downloadpath);

    ASSERT_TRUE(buildLocalFolders(uploadpath.u8string().c_str(), "newkid", 3, 2, 10));

    // upload all of those
    TransferTracker uploadListener(megaApi[0].get());
    megaApi[0]->startUpload(uploadpath.u8string().c_str(), std::unique_ptr<MegaNode>{megaApi[0]->getRootNode()}.get(), &uploadListener);
    ASSERT_EQ(API_OK, uploadListener.waitForResult());

    // ok now try the download
    TransferTracker downloadListener(megaApi[0].get());
    megaApi[0]->startDownload(megaApi[0]->getNodeByPath("/uploadme_mega_auto_test_sdk"), downloadpath.u8string().c_str(), &downloadListener);
    WaitMillisec(1000);
    ASSERT_TRUE(downloadListener.started);
    ASSERT_TRUE(!downloadListener.finished);

    // logout while the download (which consists of many transfers) is ongoing

    ASSERT_EQ(API_OK, doRequestLogout(0));

    int result = downloadListener.waitForResult();
    ASSERT_TRUE(result == API_EACCESS || result == API_EINCOMPLETE);
    fs::remove_all(uploadpath, ec);
    fs::remove_all(downloadpath, ec);
}

// TODO: re-enable before merging
/*TEST_F(SdkTest, QueryGoogleAds)
{
    LOG_info << "___TEST QueryGoogleAds";
    getAccountsForTest(1);
    int err = synchronousQueryGoogleAds(0, MegaApi::GOOGLE_ADS_FORCE_ADS);
    ASSERT_EQ(MegaError::API_OK, err) << "Query Google Ads failed (error: " << err << ")";
}

TEST_F(SdkTest, FetchGoogleAds)
{
    LOG_info << "___TEST FetchGoogleAds";
    getAccountsForTest(1);
    std::unique_ptr<MegaStringList> stringList = std::unique_ptr<MegaStringList>(MegaStringList::createInstance());
    stringList->add("and0");
    stringList->add("ios0");
    int err = synchronousFetchGoogleAds(0, MegaApi::GOOGLE_ADS_FORCE_ADS, stringList.get());
    ASSERT_EQ(MegaError::API_OK, err) << "Fetch Google Ads failed (error: " << err << ")";
    ASSERT_EQ(mApi[0].mStringMap->size(), 2);
}*/

#ifdef ENABLE_SYNC

void cleanUp(::mega::MegaApi* megaApi, const fs::path &basePath)
{

    RequestTracker removeTracker(megaApi);
    megaApi->removeSyncs(&removeTracker);
    ASSERT_EQ(API_OK, removeTracker.waitForResult());

    std::unique_ptr<MegaNode> baseNode{megaApi->getNodeByPath(("/" + basePath.u8string()).c_str())};
    if (baseNode)
    {
        RequestTracker removeTracker(megaApi);
        megaApi->remove(baseNode.get(), &removeTracker);
        ASSERT_EQ(API_OK, removeTracker.waitForResult());
    }

    std::error_code ignoredEc;
    fs::remove_all(basePath, ignoredEc);

}

std::unique_ptr<::mega::MegaSync> waitForSyncState(::mega::MegaApi* megaApi, ::mega::MegaNode* remoteNode, bool enabled, bool active, MegaSync::Error err)
{
    std::unique_ptr<MegaSync> sync;
    WaitFor([&megaApi, &remoteNode, &sync, enabled, active, err]() -> bool
    {
        sync.reset(megaApi->getSyncByNode(remoteNode));
        return (sync && sync->isEnabled() == enabled && sync->isActive() == active && sync->getError() == err);
    }, 30*1000);
    return sync;
}

std::unique_ptr<::mega::MegaSync> waitForSyncState(::mega::MegaApi* megaApi, int tagID, bool enabled, bool active, MegaSync::Error err)
{
    std::unique_ptr<MegaSync> sync;
    WaitFor([&megaApi, tagID, &sync, enabled, active, err]() -> bool
    {
        sync.reset(megaApi->getSyncByTag(tagID));
        return (sync && sync->isEnabled() == enabled && sync->isActive() == active && sync->getError() == err);
    }, 30*1000);
    return sync;
}


TEST_F(SdkTest, SyncBasicOperations)
{
    // What we are going to test here:
    // - add syncs
    // - add sync that fails
    // - disable a sync
    // - disable a sync that fails
    // - disable a disabled sync
    // - Enable a sync
    // - Enable a sync that fails
    // - Enable an enabled sync
    // - Remove a sync
    // - Remove a sync that doesn't exist
    // - Remove a removed sync

    LOG_info << "___TEST SyncBasicOperations___";
    ASSERT_NO_FATAL_FAILURE(getAccountsForTest(1));

    fs::path basePath = "SyncBasicOperations";
    std::string syncFolder1 = "sync1";
    std::string syncFolder2 = "sync2";
    std::string syncFolder3 = "sync3";
    fs::path basePath1 = basePath / syncFolder1;
    fs::path basePath2 = basePath / syncFolder2;
    fs::path basePath3 = basePath / syncFolder3;
    const auto localPath1 = fs::current_path() / basePath1;
    const auto localPath2 = fs::current_path() / basePath2;
    const auto localPath3 = fs::current_path() / basePath3;

    ASSERT_NO_FATAL_FAILURE(cleanUp(this->megaApi[0].get(), basePath));

    // Create local directories and a files.
    fs::create_directories(localPath1);
    createFile((localPath1 / "fileTest1").u8string(), false);
    fs::create_directories(localPath2);
    createFile((localPath2 / "fileTest2").u8string(), false);
    fs::create_directories(localPath3);

    LOG_verbose << "SyncBasicOperations :  Creating the remote folders to be synced to.";
    std::unique_ptr<MegaNode> remoteRootNode(megaApi[0]->getRootNode());
    ASSERT_NE(remoteRootNode.get(), nullptr);
    // Sync 1
    ASSERT_NO_FATAL_FAILURE(createFolder(0, syncFolder1.c_str(), remoteRootNode.get())) << "Error creating remote folders";
    std::unique_ptr<MegaNode> remoteBaseNode1(megaApi[0]->getNodeByHandle(mApi[0].h));
    ASSERT_NE(remoteBaseNode1.get(), nullptr);
    // Sync 2
    ASSERT_NO_FATAL_FAILURE(createFolder(0, syncFolder2.c_str(), remoteRootNode.get())) << "Error creating remote folders";
    std::unique_ptr<MegaNode> remoteBaseNode2(megaApi[0]->getNodeByHandle(mApi[0].h));
    ASSERT_NE(remoteBaseNode2.get(), nullptr);
    // Sync 3
    ASSERT_NO_FATAL_FAILURE(createFolder(0, syncFolder3.c_str(), remoteRootNode.get())) << "Error creating remote folders";
    std::unique_ptr<MegaNode> remoteBaseNode3(megaApi[0]->getNodeByHandle(mApi[0].h));
    ASSERT_NE(remoteBaseNode3.get(), nullptr);

    LOG_verbose << "SyncRemoveRemoteNode :  Add syncs";
    // Sync 1
    ASSERT_EQ(MegaError::API_OK, synchronousSyncFolder(0, localPath1.u8string().c_str(), remoteBaseNode1.get())) << "API Error adding a new sync";
    ASSERT_EQ(MegaSync::NO_SYNC_ERROR, mApi[0].lastSyncError);
    std::unique_ptr<MegaSync> sync = waitForSyncState(megaApi[0].get(), remoteBaseNode1.get(), true, true, MegaSync::NO_SYNC_ERROR);
    ASSERT_TRUE(sync && sync->isActive());
    ASSERT_EQ(MegaSync::NO_SYNC_ERROR, sync->getError());
    // Sync2
    ASSERT_EQ(MegaError::API_OK, synchronousSyncFolder(0, localPath2.u8string().c_str(), remoteBaseNode2.get())) << "API Error adding a new sync";
    ASSERT_EQ(MegaSync::NO_SYNC_ERROR, mApi[0].lastSyncError);
    std::unique_ptr<MegaSync> sync2 = waitForSyncState(megaApi[0].get(), remoteBaseNode2.get(), true, true, MegaSync::NO_SYNC_ERROR);
    ASSERT_TRUE(sync2 && sync2->isActive());
    ASSERT_EQ(MegaSync::NO_SYNC_ERROR, sync->getError());

    LOG_verbose << "SyncRemoveRemoteNode :  Add syncs that fail";
    {
        TestingWithLogErrorAllowanceGuard g;
        ASSERT_EQ(MegaError::API_EEXIST, synchronousSyncFolder(0, localPath3.u8string().c_str(), remoteBaseNode1.get())); // Remote node is currently synced.
        ASSERT_EQ(MegaSync::ACTIVE_SYNC_BELOW_PATH, mApi[0].lastSyncError);
        ASSERT_EQ(MegaError::API_EEXIST, synchronousSyncFolder(0, localPath3.u8string().c_str(), remoteBaseNode2.get())); // Remote node is currently synced.
        ASSERT_EQ(MegaSync::ACTIVE_SYNC_BELOW_PATH, mApi[0].lastSyncError);
        ASSERT_EQ(MegaError::API_ENOENT, synchronousSyncFolder(0, (localPath3 / fs::path("xxxyyyzzz")).u8string().c_str(), remoteBaseNode3.get())); // Local resource doesn't exists.
        ASSERT_EQ(MegaSync::LOCAL_PATH_UNAVAILABLE, mApi[0].lastSyncError);
    }

    LOG_verbose << "SyncRemoveRemoteNode :  Disable a sync";
    // Sync 1
    int syncTag = sync->getTag();
    ASSERT_EQ(MegaError::API_OK, synchronousDisableSync(0, syncTag));
    sync = waitForSyncState(megaApi[0].get(), remoteBaseNode1.get(), false, false, MegaSync::NO_SYNC_ERROR);
    ASSERT_TRUE(sync && !sync->isEnabled());
    ASSERT_EQ(MegaSync::NO_SYNC_ERROR, sync->getError());

    //  Sync 2
    ASSERT_EQ(MegaError::API_OK, synchronousDisableSync(0, sync2.get()));
    sync2 = waitForSyncState(megaApi[0].get(), remoteBaseNode2.get(), false, false, MegaSync::NO_SYNC_ERROR);
    ASSERT_TRUE(sync2 && !sync2->isEnabled());
    ASSERT_EQ(MegaSync::NO_SYNC_ERROR, sync->getError());

    LOG_verbose << "SyncRemoveRemoteNode :  Disable disabled syncs";
    ASSERT_EQ(MegaError::API_OK, synchronousDisableSync(0, sync.get())); // Currently disabled.
    ASSERT_EQ(MegaError::API_OK, synchronousDisableSync(0, syncTag)); // Currently disabled.
    ASSERT_EQ(MegaError::API_OK, synchronousDisableSync(0, remoteBaseNode1.get())); // Currently disabled.

    LOG_verbose << "SyncRemoveRemoteNode :  Enable Syncs";
    // Sync 1
    ASSERT_EQ(MegaError::API_OK, synchronousEnableSync(0, syncTag));
    ASSERT_EQ(MegaSync::NO_SYNC_ERROR, mApi[0].lastSyncError);
    sync = waitForSyncState(megaApi[0].get(), remoteBaseNode1.get(), true, true, MegaSync::NO_SYNC_ERROR);
    ASSERT_TRUE(sync && sync->isActive());
    // Sync 2
    ASSERT_EQ(MegaError::API_OK, synchronousEnableSync(0, sync2.get()));
    ASSERT_EQ(MegaSync::NO_SYNC_ERROR, mApi[0].lastSyncError);
    sync2 = waitForSyncState(megaApi[0].get(), remoteBaseNode2.get(), true, true, MegaSync::NO_SYNC_ERROR);
    ASSERT_TRUE(sync2 && sync2->isActive());

    LOG_verbose << "SyncRemoveRemoteNode :  Enable syncs that fail";
    {
        TestingWithLogErrorAllowanceGuard g;

        ASSERT_EQ(MegaError::API_ENOENT, synchronousEnableSync(0, 999999)); // Hope it doesn't exist.
        ASSERT_EQ(MegaSync::UNKNOWN_ERROR, mApi[0].lastSyncError); // MegaApi.h specifies that this contains the error code (not the tag)
        ASSERT_EQ(MegaError::API_EEXIST, synchronousEnableSync(0, sync2.get())); // Currently enabled.
        ASSERT_EQ(MegaSync::NO_SYNC_ERROR, mApi[0].lastSyncError);  // since the sync is active, we should see its real state, and it should not have had any error code stored in it
    }

    LOG_verbose << "SyncRemoveRemoteNode :  Remove Syncs";
    // Sync 1
    ASSERT_EQ(MegaError::API_OK, synchronousRemoveSync(0, syncTag)) << "API Error removing the sync";
    sync.reset(megaApi[0]->getSyncByNode(remoteBaseNode1.get()));
    ASSERT_EQ(nullptr, sync.get());
    // Sync 2
    ASSERT_EQ(MegaError::API_OK, synchronousRemoveSync(0, sync2.get())) << "API Error removing the sync";
    // Keep sync2 not updated. Will be used later to test another removal attemp using a non-updated object.

    LOG_verbose << "SyncRemoveRemoteNode :  Remove Syncs that fail";
    {
        TestingWithLogErrorAllowanceGuard g;

        ASSERT_EQ(MegaError::API_ENOENT, synchronousRemoveSync(0, 9999999)); // Hope id doesn't exist
        ASSERT_EQ(MegaError::API_ENOENT, synchronousRemoveSync(0, syncTag)); // currently removed.
        ASSERT_EQ(MegaError::API_EARGS, synchronousRemoveSync(0, sync.get())); // currently removed.
        // Wait for sync to be effectively removed.
        std::this_thread::sleep_for(std::chrono::seconds{5});
        ASSERT_EQ(MegaError::API_ENOENT, synchronousRemoveSync(0, sync2.get())); // currently removed.
    }

    ASSERT_NO_FATAL_FAILURE(cleanUp(this->megaApi[0].get(), basePath));
}


TEST_F(SdkTest, SyncResumptionAfterFetchNodes)
{
    LOG_info << "___TEST SyncResumptionAfterFetchNodes___";
    ASSERT_NO_FATAL_FAILURE(getAccountsForTest(2));

    // This test has several issues:
    // 1. Remote nodes may not be committed to the sctable database in time for fetchnodes which
    //    then fails adding syncs because the remotes are missing. For this reason we wait until
    //    we receive the EVENT_COMMIT_DB event after transferring the nodes.
    // 2. Syncs are deleted some time later leading to error messages (like local fingerprint mismatch)
    //    if we don't wait for long enough after we get called back. A sync only gets flagged but
    //    is deleted later.

    const std::string session = dumpSession();

    const fs::path basePath = "SyncResumptionAfterFetchNodes";
    const auto sync1Path = fs::current_path() / basePath / "sync1"; // stays active
    const auto sync2Path = fs::current_path() / basePath / "sync2"; // will be made inactive
    const auto sync3Path = fs::current_path() / basePath / "sync3"; // will be deleted
    const auto sync4Path = fs::current_path() / basePath / "sync4"; // stays active

    ASSERT_NO_FATAL_FAILURE(cleanUp(this->megaApi[0].get(), basePath));

    fs::create_directories(sync1Path);
    fs::create_directories(sync2Path);
    fs::create_directories(sync3Path);
    fs::create_directories(sync4Path);

    {
        std::lock_guard<std::mutex> lock{lastEventMutex};
        lastEvent.reset();
        // we're assuming we're not getting any unrelated db commits while the transfer is running
    }

    // transfer the folder and its subfolders
    TransferTracker uploadListener(megaApi[0].get());
    megaApi[0]->startUpload(basePath.u8string().c_str(), megaApi[0]->getRootNode(), &uploadListener);
    ASSERT_EQ(API_OK, uploadListener.waitForResult());

    // loop until we get a commit to the sctable to ensure we cached the new remote nodes
    for (;;)
    {
        {
            std::lock_guard<std::mutex> lock{lastEventMutex};
            if (lastEvent && lastEvent->getType() == MegaEvent::EVENT_COMMIT_DB)
            {
                // we're assuming this event is the event for the whole batch of nodes
                break;
            }
        }
        std::this_thread::sleep_for(std::chrono::milliseconds{100});
    }

    auto megaNode = [this, &basePath](const std::string& p)
    {
        const auto path = "/" + basePath.u8string() + "/" + p;
        return std::unique_ptr<MegaNode>{megaApi[0]->getNodeByPath(path.c_str())};
    };

    auto syncFolder = [this, &megaNode](const fs::path& p) -> int
    {
        RequestTracker syncTracker(megaApi[0].get());
        auto node = megaNode(p.filename().u8string());
        megaApi[0]->syncFolder(p.u8string().c_str(), node.get(), &syncTracker);
        EXPECT_EQ(API_OK, syncTracker.waitForResult());

        return syncTracker.request->getTransferTag();
    };

    auto disableSync = [this, &megaNode](const fs::path& p)
    {
        RequestTracker syncTracker(megaApi[0].get());
        auto node = megaNode(p.filename().u8string());
        megaApi[0]->disableSync(node.get(), &syncTracker);
        ASSERT_EQ(API_OK, syncTracker.waitForResult());
    };

    auto disableSyncByTag = [this](int tag)
    {
        RequestTracker syncTracker(megaApi[0].get());
        megaApi[0]->disableSync(tag, &syncTracker);
        ASSERT_EQ(API_OK, syncTracker.waitForResult());
    };

    auto resumeSync = [this](int tag)
    {
        RequestTracker syncTracker(megaApi[0].get());
        megaApi[0]->enableSync(tag, &syncTracker);
        ASSERT_EQ(API_OK, syncTracker.waitForResult());
    };

    auto removeSync = [this, &megaNode](const fs::path& p)
    {
        RequestTracker syncTracker(megaApi[0].get());
        auto node = megaNode(p.filename().u8string());
        megaApi[0]->removeSync(node.get(), &syncTracker);
        ASSERT_EQ(API_OK, syncTracker.waitForResult());
    };

    auto checkSyncOK = [this, &megaNode](const fs::path& p)
    {
        auto node = megaNode(p.filename().u8string());
        //return std::unique_ptr<MegaSync>{megaApi[0]->getSyncByNode(node.get())} != nullptr; //disabled syncs are not OK but foundable
        std::unique_ptr<MegaSync> sync{megaApi[0]->getSyncByNode(node.get())};
        if (!sync) return false;
        return sync->isEnabled();

    };

    auto checkSyncDisabled = [this, &megaNode](const fs::path& p)
    {
        auto node = megaNode(p.filename().u8string());
        std::unique_ptr<MegaSync> sync{megaApi[0]->getSyncByNode(node.get())};
        if (!sync) return false;
        return !sync->isEnabled();
    };


    auto reloginViaSession = [this, &session]()
    {
        locallogout();

        //loginBySessionId(0, session);
        auto tracker = asyncRequestFastLogin(0, session.c_str());
        ASSERT_EQ(API_OK, tracker->waitForResult()) << " Failed to establish a login/session for account " << 0;
    };

    LOG_verbose << " SyncResumptionAfterFetchNodes : syncying folders";

    int tag1 = syncFolder(sync1Path);  (void)tag1;
    int tag2 = syncFolder(sync2Path);
    int tag3 = syncFolder(sync3Path);  (void)tag3;
    int tag4 = syncFolder(sync4Path);  (void)tag4;

    ASSERT_TRUE(checkSyncOK(sync1Path));
    ASSERT_TRUE(checkSyncOK(sync2Path));
    ASSERT_TRUE(checkSyncOK(sync3Path));
    ASSERT_TRUE(checkSyncOK(sync4Path));

    LOG_verbose << " SyncResumptionAfterFetchNodes : disabling sync by path";
    disableSync(sync2Path);
    LOG_verbose << " SyncResumptionAfterFetchNodes : disabling sync by tag";
    disableSyncByTag(tag4);
    LOG_verbose << " SyncResumptionAfterFetchNodes : removing sync";
    removeSync(sync3Path);

    // wait for the sync removals to actually take place
    std::this_thread::sleep_for(std::chrono::seconds{3});

    ASSERT_TRUE(checkSyncOK(sync1Path));
    ASSERT_TRUE(checkSyncDisabled(sync2Path));
    ASSERT_FALSE(checkSyncOK(sync3Path));
    ASSERT_TRUE(checkSyncDisabled(sync4Path));

    reloginViaSession();

    ASSERT_FALSE(checkSyncOK(sync1Path));
    ASSERT_FALSE(checkSyncOK(sync2Path));
    ASSERT_FALSE(checkSyncOK(sync3Path));
    ASSERT_FALSE(checkSyncOK(sync4Path));

    fetchnodes(0, maxTimeout); // auto-resumes two active syncs

    ASSERT_TRUE(checkSyncOK(sync1Path));
    ASSERT_FALSE(checkSyncOK(sync2Path));
    ASSERT_TRUE(checkSyncDisabled(sync2Path));
    ASSERT_FALSE(checkSyncOK(sync3Path));
    ASSERT_FALSE(checkSyncOK(sync4Path));
    ASSERT_TRUE(checkSyncDisabled(sync4Path));

    // check if we can still resume manually
    LOG_verbose << " SyncResumptionAfterFetchNodes : resuming syncs";
    resumeSync(tag2);
    resumeSync(tag4);

    ASSERT_TRUE(checkSyncOK(sync1Path));
    ASSERT_TRUE(checkSyncOK(sync2Path));
    ASSERT_FALSE(checkSyncOK(sync3Path));
    ASSERT_TRUE(checkSyncOK(sync4Path));

    // check if resumeSync re-activated the sync
    reloginViaSession();

    ASSERT_FALSE(checkSyncOK(sync1Path));
    ASSERT_FALSE(checkSyncOK(sync2Path));
    ASSERT_FALSE(checkSyncOK(sync3Path));
    ASSERT_FALSE(checkSyncOK(sync4Path));

    fetchnodes(0, maxTimeout); // auto-resumes three active syncs

    ASSERT_TRUE(checkSyncOK(sync1Path));
    ASSERT_TRUE(checkSyncOK(sync2Path));
    ASSERT_FALSE(checkSyncOK(sync3Path));
    ASSERT_TRUE(checkSyncOK(sync4Path));

    LOG_verbose << " SyncResumptionAfterFetchNodes : removing syncs";
    removeSync(sync1Path);
    removeSync(sync2Path);
    removeSync(sync4Path);

    // wait for the sync removals to actually take place
    std::this_thread::sleep_for(std::chrono::seconds{5});

    ASSERT_NO_FATAL_FAILURE(cleanUp(this->megaApi[0].get(), basePath));
}

/**
 * @brief TEST_F SyncRemoteNode
 *
 * Testing remote node rename, move and remove.
 */
TEST_F(SdkTest, SyncRemoteNode)
{

    // What we are going to test here:
    // - rename remote -> Sync Fail
    // - move remote -> Sync fail
    // - remove remote -> Sync fail
    // - remove a failing sync

    LOG_info << "___TEST SyncRemoteNode___";
    ASSERT_NO_FATAL_FAILURE(getAccountsForTest(1));

    fs::path basePath = "SyncRemoteNode";
    const auto localPath = fs::current_path() / basePath;

    ASSERT_NO_FATAL_FAILURE(cleanUp(this->megaApi[0].get(), basePath));

    // Create local directory and file.
    fs::create_directories(localPath);
    createFile((localPath / "fileTest1").u8string(), false);

    LOG_verbose << "SyncRemoteNode :  Creating remote folder";
    std::unique_ptr<MegaNode> remoteRootNode(megaApi[0]->getRootNode());
    ASSERT_NE(remoteRootNode.get(), nullptr);
    ASSERT_NO_FATAL_FAILURE(createFolder(0, basePath.u8string().c_str(), remoteRootNode.get())) << "Error creating remote basePath";
    std::unique_ptr<MegaNode> remoteBaseNode(megaApi[0]->getNodeByHandle(mApi[0].h));
    ASSERT_NE(remoteBaseNode.get(), nullptr);

    LOG_verbose << "SyncRemoteNode :  Enabling sync";
    ASSERT_EQ(MegaError::API_OK, synchronousSyncFolder(0, localPath.u8string().c_str(), remoteBaseNode.get())) << "API Error adding a new sync";
    std::unique_ptr<MegaSync> sync = waitForSyncState(megaApi[0].get(), remoteBaseNode.get(), true, true, MegaSync::NO_SYNC_ERROR);
    ASSERT_TRUE(sync && sync->isActive());
    int tagID = sync->getTag();

    {
        TestingWithLogErrorAllowanceGuard g;

        // Rename remote folder --> Sync fail
        LOG_verbose << "SyncRemoteNode :  Rename remote node with sync active.";
        std::string basePathRenamed = "SyncRemoteNodeRenamed";
<<<<<<< HEAD
        ASSERT_EQ(MegaError::API_OK, doRenameNode(0, remoteBaseNode.get(), basePathRenamed.c_str()));
        sync = waitForSyncState(megaApi[0].get(), tagID, MegaSync::SYNC_FAILED);
        ASSERT_TRUE(sync && sync->getState() == MegaSync::SYNC_FAILED);
=======
        ASSERT_NO_FATAL_FAILURE(renameNode(0, remoteBaseNode.get(), basePathRenamed.c_str()));
        sync = waitForSyncState(megaApi[0].get(), tagID, false, false, MegaSync::REMOTE_PATH_HAS_CHANGED);
        ASSERT_TRUE(sync && !sync->isEnabled() && !sync->isActive());
>>>>>>> e27ba13e
        ASSERT_EQ(MegaSync::REMOTE_PATH_HAS_CHANGED, sync->getError());

        LOG_verbose << "SyncRemoteNode :  Restoring remote folder name.";
        ASSERT_EQ(MegaError::API_OK, doRenameNode(0, remoteBaseNode.get(), basePath.u8string().c_str()));
        ASSERT_NE(remoteBaseNode.get(), nullptr);
        sync = waitForSyncState(megaApi[0].get(), tagID, false, false, MegaSync::REMOTE_PATH_HAS_CHANGED);
        ASSERT_TRUE(sync && !sync->isEnabled() && !sync->isActive());
        ASSERT_EQ(MegaSync::REMOTE_PATH_HAS_CHANGED, sync->getError());
    }

    LOG_verbose << "SyncRemoteNode :  Enabling sync again.";
    ASSERT_EQ(MegaError::API_OK, synchronousEnableSync(0, tagID)) << "API Error enabling the sync";
    sync = waitForSyncState(megaApi[0].get(), remoteBaseNode.get(), true, true, MegaSync::NO_SYNC_ERROR);
    ASSERT_TRUE(sync && sync->isActive());
    ASSERT_EQ(MegaSync::NO_SYNC_ERROR, sync->getError());

    // Move remote folder --> Sync fail

    LOG_verbose << "SyncRemoteNode :  Creating secondary folder";
    std::string movedBasePath = basePath.u8string() + "Moved";
    ASSERT_NO_FATAL_FAILURE(createFolder(0, movedBasePath.c_str(), remoteRootNode.get())) << "Error creating remote movedBasePath";
    std::unique_ptr<MegaNode> remoteMoveNodeParent(megaApi[0]->getNodeByHandle(mApi[0].h));
    ASSERT_NE(remoteMoveNodeParent.get(), nullptr);

    {
        TestingWithLogErrorAllowanceGuard g;
        LOG_verbose << "SyncRemoteNode :  Move remote node with sync active to the secondary folder.";
<<<<<<< HEAD
        ASSERT_EQ(API_OK, doMoveNode(0, remoteBaseNode.get(), remoteMoveNodeParent.get()));
        sync = waitForSyncState(megaApi[0].get(), tagID, MegaSync::SYNC_FAILED);
        ASSERT_TRUE(sync && sync->getState() == MegaSync::SYNC_FAILED);
=======
        ASSERT_NO_FATAL_FAILURE(moveNode(0, remoteBaseNode.get(), remoteMoveNodeParent.get()));
        sync = waitForSyncState(megaApi[0].get(), tagID, false, false, MegaSync::REMOTE_PATH_HAS_CHANGED);
        ASSERT_TRUE(sync && !sync->isEnabled() && !sync->isActive());
>>>>>>> e27ba13e
        ASSERT_EQ(MegaSync::REMOTE_PATH_HAS_CHANGED, sync->getError());

        LOG_verbose << "SyncRemoteNode :  Moving back the remote node.";
        ASSERT_EQ(API_OK, doMoveNode(0, remoteBaseNode.get(), remoteRootNode.get()));
        ASSERT_NE(remoteBaseNode.get(), nullptr);
        sync = waitForSyncState(megaApi[0].get(), tagID, false, false, MegaSync::REMOTE_PATH_HAS_CHANGED);
        ASSERT_TRUE(sync && !sync->isEnabled() && !sync->isActive());
        ASSERT_EQ(MegaSync::REMOTE_PATH_HAS_CHANGED, sync->getError());
    }


    LOG_verbose << "SyncRemoteNode :  Enabling sync again.";
    ASSERT_EQ(MegaError::API_OK, synchronousEnableSync(0, tagID)) << "API Error enabling the sync";
    sync = waitForSyncState(megaApi[0].get(), remoteBaseNode.get(), true, true, MegaSync::NO_SYNC_ERROR);
    ASSERT_TRUE(sync && sync->isActive());
    ASSERT_EQ(MegaSync::NO_SYNC_ERROR, sync->getError());

<<<<<<< HEAD
// TODO: fixes needed - question posted in slack
    //{
    //    TestingWithLogErrorAllowanceGuard g;
    //    // Remove remote folder --> Sync fail
    //    LOG_verbose << "SyncRemoteNode :  Removing remote node with sync active.";
    //    ASSERT_EQ(API_OK, doDeleteNode(0, remoteBaseNode.get()));
    //    sync = waitForSyncState(megaApi[0].get(), tagID, MegaSync::SYNC_FAILED);
    //    ASSERT_TRUE(sync && sync->getState() == MegaSync::SYNC_FAILED);
    //    ASSERT_EQ(MegaSync::REMOTE_ROOT_NODE_DELETED, sync->getError());

    //    LOG_verbose << "SyncRemoteNode :  Recreating remote folder.";
    //    ASSERT_NO_FATAL_FAILURE(createFolder(0, basePath.u8string().c_str(), remoteRootNode.get())) << "Error creating remote basePath";
    //    remoteBaseNode.reset(megaApi[0]->getNodeByHandle(mApi[0].h));
    //    ASSERT_NE(remoteBaseNode.get(), nullptr);
    //    sync = waitForSyncState(megaApi[0].get(), tagID, MegaSync::SYNC_FAILED);
    //    ASSERT_TRUE(sync && sync->getState() == MegaSync::SYNC_FAILED);

    //    ASSERT_EQ(MegaSync::REMOTE_NODE_NOT_FOUND, sync->getError());  // not found is correct: a different node is at the same path
    //}

    //LOG_verbose << "SyncRemoteNode :  Enabling sync again.";
    //ASSERT_EQ(MegaError::API_OK, synchronousEnableSync(0, tagID)) << "API Error enabling the sync";
    //sync = waitForSyncState(megaApi[0].get(), remoteBaseNode.get(), MegaSync::SYNC_ACTIVE);
    //ASSERT_TRUE(sync && sync->getState() == MegaSync::SYNC_ACTIVE);
=======
    {
        TestingWithLogErrorAllowanceGuard g;
        // Remove remote folder --> Sync fail
        LOG_verbose << "SyncRemoteNode :  Removing remote node with sync active.";
        ASSERT_NO_FATAL_FAILURE(deleteNode(0, remoteBaseNode.get()));                                //  <--- remote node deleted!!
        sync = waitForSyncState(megaApi[0].get(), tagID, false, false, MegaSync::REMOTE_PATH_DELETED);
        ASSERT_TRUE(sync && !sync->isEnabled() && !sync->isActive());
        ASSERT_EQ(MegaSync::REMOTE_NODE_NOT_FOUND, sync->getError());

        LOG_verbose << "SyncRemoteNode :  Recreating remote folder.";
        ASSERT_NO_FATAL_FAILURE(createFolder(0, basePath.u8string().c_str(), remoteRootNode.get())) << "Error creating remote basePath";
        remoteBaseNode.reset(megaApi[0]->getNodeByHandle(mApi[0].h));
        ASSERT_NE(remoteBaseNode.get(), nullptr);
        sync = waitForSyncState(megaApi[0].get(), tagID, false, false, MegaSync::REMOTE_PATH_DELETED);
        ASSERT_TRUE(sync && !sync->isEnabled() && !sync->isActive());
        ASSERT_EQ(MegaSync::REMOTE_NODE_NOT_FOUND, sync->getError());
    }

    {
        TestingWithLogErrorAllowanceGuard g;
        LOG_verbose << "SyncRemoteNode :  Enabling sync again.";
        ASSERT_EQ(MegaError::API_ENOENT, synchronousEnableSync(0, tagID)) << "API Error enabling the sync";  //  <--- remote node has been deleted, we should not be able to resume!!
    }
    //sync = waitForSyncState(megaApi[0].get(), remoteBaseNode.get(), true, true, MegaSync::NO_SYNC_ERROR);
    //ASSERT_TRUE(sync && sync->isActive());
>>>>>>> e27ba13e
    //ASSERT_EQ(MegaSync::NO_SYNC_ERROR, sync->getError());

    //{
    //    TestingWithLogErrorAllowanceGuard g;

    //    // Check if a locallogout keeps the sync configuration if the remote is removed.
    //    LOG_verbose << "SyncRemoteNode :  Removing remote node with sync active.";
<<<<<<< HEAD
    //    ASSERT_EQ(API_OK, doDeleteNode(0, remoteBaseNode.get())) << "Error deleting remote basePath";;
    //    sync = waitForSyncState(megaApi[0].get(), tagID, MegaSync::SYNC_FAILED);
    //    ASSERT_TRUE(sync && sync->getState() == MegaSync::SYNC_FAILED);
=======
    //    ASSERT_NO_FATAL_FAILURE(deleteNode(0, remoteBaseNode.get())) << "Error deleting remote basePath";;
    //    sync = waitForSyncState(megaApi[0].get(), tagID, MegaSync::SYNC_FAILED);
    //    ASSERT_TRUE(sync && !sync->isEnabled() && !sync->isActive());
>>>>>>> e27ba13e
    //    ASSERT_EQ(MegaSync::REMOTE_NODE_NOT_FOUND, sync->getError());
    //}

    std::string session = dumpSession();
    ASSERT_NO_FATAL_FAILURE(locallogout());
    //loginBySessionId(0, session);
    auto tracker = asyncRequestFastLogin(0, session.c_str());
    ASSERT_EQ(API_OK, tracker->waitForResult()) << " Failed to establish a login/session for accout " << 0;
    ASSERT_NO_FATAL_FAILURE(fetchnodes(0));

    // since the node was deleted, path is irrelevant
    //sync.reset(megaApi[0]->getSyncByTag(tagID));
    //ASSERT_EQ(string(sync->getMegaFolder()), ("/" / basePath).u8string());

    // Remove a failing sync.
    LOG_verbose << "SyncRemoteNode :  Remove failed sync";
    ASSERT_EQ(MegaError::API_OK, synchronousRemoveSync(0, sync.get())) << "API Error removing the sync";
    sync.reset(megaApi[0]->getSyncByTag(tagID));
    ASSERT_EQ(nullptr, sync.get());

    // Wait for sync to be effectively removed.
    std::this_thread::sleep_for(std::chrono::seconds{5});

    ASSERT_NO_FATAL_FAILURE(cleanUp(this->megaApi[0].get(), basePath));
}

/**
 * @brief TEST_F SyncPersistence
 *
 * Testing configured syncs persitence
 */
TEST_F(SdkTest, SyncPersistence)
{
    // What we are going to test here:
    // - locallogut -> Syncs kept
    // - logout with setKeepSyncsAfterLogout(true) -> Syncs kept
    // - logout -> Syncs removed

    LOG_info << "___TEST SyncPersistence___";
    ASSERT_NO_FATAL_FAILURE(getAccountsForTest(1));

    // Make sure session ID is invalidated.
    gSessionIDs[0] = "invalid";

    fs::path basePath = "SyncPersistence";
    const auto localPath = fs::current_path() / basePath;

    ASSERT_NO_FATAL_FAILURE(cleanUp(this->megaApi[0].get(), basePath));

    // Create local directory and file.
    fs::create_directories(localPath);
    createFile((localPath / "fileTest1").u8string(), false);

    LOG_verbose << "SyncPersistence :  Creating remote folder";
    std::unique_ptr<MegaNode> remoteRootNode(megaApi[0]->getRootNode());
    ASSERT_NE(remoteRootNode.get(), nullptr);
    ASSERT_NO_FATAL_FAILURE(createFolder(0, basePath.u8string().c_str(), remoteRootNode.get())) << "Error creating remote basePath";
    std::unique_ptr<MegaNode> remoteBaseNode(megaApi[0]->getNodeByHandle(mApi[0].h));
    ASSERT_NE(remoteBaseNode.get(), nullptr);

    LOG_verbose << "SyncPersistence :  Enabling sync";
    ASSERT_EQ(MegaError::API_OK, synchronousSyncFolder(0, localPath.u8string().c_str(), remoteBaseNode.get())) << "API Error adding a new sync";
    std::unique_ptr<MegaSync> sync = waitForSyncState(megaApi[0].get(), remoteBaseNode.get(), true, true, MegaSync::NO_SYNC_ERROR);
    ASSERT_TRUE(sync && sync->isActive());
    int tagID = sync->getTag();
    std::string remoteFolder(sync->getMegaFolder());

    // Check if a locallogout keeps the sync configured.
    std::string session = dumpSession();
    ASSERT_NO_FATAL_FAILURE(locallogout());
    auto trackerFastLogin = asyncRequestFastLogin(0, session.c_str());
    ASSERT_EQ(API_OK, trackerFastLogin->waitForResult()) << " Failed to establish a login/session for accout " << 0;
    ASSERT_NO_FATAL_FAILURE(fetchnodes(0));
    sync = waitForSyncState(megaApi[0].get(), tagID, true, true, MegaSync::NO_SYNC_ERROR);
    ASSERT_TRUE(sync && sync->isActive());
    ASSERT_EQ(remoteFolder, string(sync->getMegaFolder()));

    // Check if a logout with setKeepSyncsAfterLogout(true) keeps the sync configured.
    megaApi[0]->setKeepSyncsAfterLogout(true);
    ASSERT_NO_FATAL_FAILURE(logout(0));
    auto trackerLogin = asyncRequestLogin(0, mApi[0].email.c_str(), mApi[0].pwd.c_str());
    ASSERT_EQ(API_OK, trackerLogin->waitForResult()) << " Failed to establish a login/session for accout " << 0;
    ASSERT_NO_FATAL_FAILURE(fetchnodes(0));
    sync = waitForSyncState(megaApi[0].get(), tagID, true, true, MegaSync::NO_SYNC_ERROR);
    ASSERT_TRUE(sync && sync->isActive());
    ASSERT_EQ(remoteFolder, string(sync->getMegaFolder()));

    // Check if a logout with setKeepSyncsAfterLogout(false) doesn't keep the sync configured.
    megaApi[0]->setKeepSyncsAfterLogout(false);
    ASSERT_NO_FATAL_FAILURE(logout(0));
    trackerLogin = asyncRequestLogin(0, mApi[0].email.c_str(), mApi[0].pwd.c_str());
    ASSERT_EQ(API_OK, trackerLogin->waitForResult()) << " Failed to establish a login/session for accout " << 0;
    ASSERT_NO_FATAL_FAILURE(fetchnodes(0));
    sync.reset(megaApi[0]->getSyncByTag(tagID));
    ASSERT_EQ(sync, nullptr);

    ASSERT_NO_FATAL_FAILURE(cleanUp(this->megaApi[0].get(), basePath));
}

/**
 * @brief TEST_F SyncPaths
 *
 * Testing non ascii paths and symlinks
 */
TEST_F(SdkTest, SyncPaths)
{
    // What we are going to test here:
    // - Check paths with non ascii chars and check that sync works.
    // - (No WIN32) Add a sync with non canonical path and check that it works,
    //   that symlinks are not followed and that sync path collision with
    //   symlinks involved works.

    LOG_info << "___TEST SyncPaths___";
    ASSERT_NO_FATAL_FAILURE(getAccountsForTest(1));

    string basePathStr = "SyncPaths-синхронизация";
    string fileNameStr = "fileTest1-файл";

    fs::path basePath = fs::u8path(basePathStr.c_str());
    const auto localPath = fs::current_path() / basePath;
    fs::path filePath = localPath / fs::u8path(fileNameStr.c_str());
    fs::path fileDownloadPath = fs::current_path() / fs::u8path(fileNameStr.c_str());

    ASSERT_NO_FATAL_FAILURE(cleanUp(this->megaApi[0].get(), basePath));
#ifndef WIN32
    ASSERT_NO_FATAL_FAILURE(cleanUp(this->megaApi[0].get(), "symlink_1A"));
#endif
    deleteFile(fileDownloadPath.u8string());

    // Create local directories
    fs::create_directory(localPath);
#ifndef WIN32
    fs::create_directory(localPath / "level_1A");
    fs::create_directory_symlink(localPath / "level_1A", localPath / "symlink_1A");
    fs::create_directory_symlink(localPath / "level_1A", fs::current_path() / "symlink_1A");
#endif

    LOG_verbose << "SyncPaths :  Creating remote folder";
    std::unique_ptr<MegaNode> remoteRootNode(megaApi[0]->getRootNode());
    ASSERT_NE(remoteRootNode.get(), nullptr);
    ASSERT_NO_FATAL_FAILURE(createFolder(0, basePath.u8string().c_str(), remoteRootNode.get())) << "Error creating remote basePath";
    std::unique_ptr<MegaNode> remoteBaseNode(megaApi[0]->getNodeByHandle(mApi[0].h));
    ASSERT_NE(remoteBaseNode.get(), nullptr);

    LOG_verbose << "SyncPersistence :  Creating sync";
    ASSERT_EQ(MegaError::API_OK, synchronousSyncFolder(0, localPath.u8string().c_str(), remoteBaseNode.get())) << "API Error adding a new sync";
    std::unique_ptr<MegaSync> sync = waitForSyncState(megaApi[0].get(), remoteBaseNode.get(), true, true, MegaSync::NO_SYNC_ERROR);
    ASSERT_TRUE(sync && sync->isActive());

    LOG_verbose << "SyncPersistence :  Adding a file and checking if it is synced.";
    createFile(filePath.u8string(), false);
    std::unique_ptr<MegaNode> remoteNode;
    WaitFor([this, &remoteNode, &remoteBaseNode, fileNameStr]() -> bool
    {
        remoteNode.reset(megaApi[0]->getNodeByPath(("/" + string(remoteBaseNode->getName()) + "/" + fileNameStr).c_str()));
        return (remoteNode.get() != nullptr);
    },50*1000);
    ASSERT_NE(remoteNode.get(), nullptr);
    ASSERT_EQ(MegaError::API_OK,synchronousStartDownload(0, remoteNode.get(), fileDownloadPath.u8string().c_str()));
    ASSERT_TRUE(fileexists(fileDownloadPath.u8string()));
    deleteFile(fileDownloadPath.u8string());

#ifndef WIN32
    LOG_verbose << "SyncPersistence :  Check that symlinks are not synced.";
    std::unique_ptr<MegaNode> remoteNodeSym(megaApi[0]->getNodeByPath(("/" + string(remoteBaseNode->getName()) + "/symlink_1A").c_str()));
    ASSERT_EQ(remoteNodeSym.get(), nullptr);

    {
        TestingWithLogErrorAllowanceGuard g;

        LOG_verbose << "SyncPersistence :  Check that symlinks are considered when creating a sync.";
        ASSERT_NO_FATAL_FAILURE(createFolder(0, "symlink_1A", remoteRootNode.get())) << "Error creating remote basePath";
        remoteNodeSym.reset(megaApi[0]->getNodeByHandle(mApi[0].h));
        ASSERT_NE(remoteNodeSym.get(), nullptr);
        ASSERT_EQ(MegaError::API_EFAILED, synchronousSyncFolder(0, (fs::current_path() / "symlink_1A").u8string().c_str(), remoteNodeSym.get())) << "API Error adding a new sync";
        ASSERT_EQ(MegaSync::LOCAL_PATH_SYNC_COLLISION, mApi[0].lastSyncError);
    }
    // Disable the first one, create again the one with the symlink, check that it is working and check if the first fails when enabled.
    int tagID = sync->getTag();
    ASSERT_EQ(MegaError::API_OK, synchronousDisableSync(0, tagID)) << "API Error disabling sync";
    sync = waitForSyncState(megaApi[0].get(), tagID, false, false, MegaSync::NO_SYNC_ERROR);
    ASSERT_TRUE(sync && !sync->isEnabled());

    ASSERT_EQ(MegaError::API_OK, synchronousSyncFolder(0, (fs::current_path() / "symlink_1A").u8string().c_str(), remoteNodeSym.get())) << "API Error adding a new sync";
    std::unique_ptr<MegaSync> syncSym = waitForSyncState(megaApi[0].get(), remoteNodeSym.get(), true, true, MegaSync::NO_SYNC_ERROR);
    ASSERT_TRUE(syncSym && syncSym->isActive());

    LOG_verbose << "SyncPersistence :  Adding a file and checking if it is synced,";
    createFile((localPath / "level_1A" / fs::u8path(fileNameStr.c_str())).u8string(), false);
    WaitFor([this, &remoteNode, &remoteNodeSym, fileNameStr]() -> bool
    {
        remoteNode.reset(megaApi[0]->getNodeByPath(("/" + string(remoteNodeSym->getName()) + "/" + fileNameStr).c_str()));
        return (remoteNode.get() != nullptr);
    },50*1000);
    ASSERT_NE(remoteNode.get(), nullptr);
    ASSERT_EQ(MegaError::API_OK,synchronousStartDownload(0,remoteNode.get(),fileDownloadPath.u8string().c_str()));
    ASSERT_TRUE(fileexists(fileDownloadPath.u8string()));
    deleteFile(fileDownloadPath.u8string());

    {
        TestingWithLogErrorAllowanceGuard g;

        ASSERT_EQ(MegaError::API_EFAILED, synchronousEnableSync(0, tagID)) << "API Error enabling a sync";
        ASSERT_EQ(MegaSync::LOCAL_PATH_SYNC_COLLISION, mApi[0].lastSyncError);
    }

    ASSERT_NO_FATAL_FAILURE(cleanUp(this->megaApi[0].get(), "symlink_1A"));
#endif

    ASSERT_NO_FATAL_FAILURE(cleanUp(this->megaApi[0].get(), basePath));
}

/**
 * @brief TEST_F SyncOQTransitions
 *
 * Testing OQ Transitions
 */
TEST_F(SdkTest, SyncOQTransitions)
{

    // What we are going to test here:
    // - Online transitions: Sync is disabled when in OQ and enabled after OQ
    // - Offline transitions: Sync is disabled when in OQ and enabled after OQ
    // - Enabling a sync temporarily disabled.

    LOG_info << "___TEST SyncOQTransitions___";
    ASSERT_NO_FATAL_FAILURE(getAccountsForTest(2));

    string fileNameStr = "fileTest";

    fs::path basePath = "SyncOQTransitions";
    fs::path fillPath = "OQFolder";

    const auto localPath = fs::current_path() / basePath;
    fs::path filePath = localPath / fs::u8path(fileNameStr.c_str());

    ASSERT_NO_FATAL_FAILURE(cleanUp(this->megaApi[0].get(), basePath));
    ASSERT_NO_FATAL_FAILURE(cleanUp(this->megaApi[0].get(), fillPath));

    // Create local directory
    fs::create_directories(localPath);

    LOG_verbose << "SyncOQTransitions :  Creating remote folder";
    std::unique_ptr<MegaNode> remoteRootNode(megaApi[0]->getRootNode());
    ASSERT_NE(remoteRootNode.get(), nullptr);
    ASSERT_NO_FATAL_FAILURE(createFolder(0, basePath.u8string().c_str(), remoteRootNode.get())) << "Error creating remote basePath";
    std::unique_ptr<MegaNode> remoteBaseNode(megaApi[0]->getNodeByHandle(mApi[0].h));
    ASSERT_NE(remoteBaseNode.get(), nullptr);
    ASSERT_NO_FATAL_FAILURE(createFolder(0, fillPath.u8string().c_str(), remoteRootNode.get())) << "Error creating remote fillPath";
    std::unique_ptr<MegaNode> remoteFillNode(megaApi[0]->getNodeByHandle(mApi[0].h));
    ASSERT_NE(remoteFillNode.get(), nullptr);

    LOG_verbose << "SyncOQTransitions :  Creating sync";
    ASSERT_EQ(MegaError::API_OK, synchronousSyncFolder(0, localPath.u8string().c_str(), remoteBaseNode.get())) << "API Error adding a new sync";
    std::unique_ptr<MegaSync> sync = waitForSyncState(megaApi[0].get(), remoteBaseNode.get(), true, true, MegaSync::NO_SYNC_ERROR);
    ASSERT_TRUE(sync && sync->isActive());
    int tagID = sync->getTag();

    LOG_verbose << "SyncOQTransitions :  Filling up storage space";
    ASSERT_NO_FATAL_FAILURE(importPublicLink(0, "https://mega.nz/file/D4AGlbqY#Ak-OW4MP7lhnQxP9nzBU1bOP45xr_7sXnIz8YYqOBUg", remoteFillNode.get()));
    std::unique_ptr<MegaNode> remote1GBFile(megaApi[0]->getNodeByHandle(mApi[0].h));

    ASSERT_NO_FATAL_FAILURE(synchronousGetSpecificAccountDetails(0, true, false, false)); // Get account size.
    ASSERT_NE(mApi[0].accountDetails, nullptr);
    int filesNeeded = int(mApi[0].accountDetails->getStorageMax() / remote1GBFile->getSize());

    for (int i=1; i < filesNeeded; i++)
    {
        ASSERT_EQ(API_OK, doCopyNode(0, remote1GBFile.get(), remoteFillNode.get(), (remote1GBFile->getName() + to_string(i)).c_str()));
    }
    std::unique_ptr<MegaNode> last1GBFileNode(megaApi[0]->getChildNode(remoteFillNode.get(), (remote1GBFile->getName() + to_string(filesNeeded-1)).c_str()));

    {
        TestingWithLogErrorAllowanceGuard g;

        LOG_verbose << "SyncOQTransitions :  Check that Sync is disabled due to OQ.";
        ASSERT_NO_FATAL_FAILURE(synchronousGetSpecificAccountDetails(0, true, false, false)); // Needed to ensure we know we are in OQ
        sync = waitForSyncState(megaApi[0].get(), tagID, false, false, MegaSync::STORAGE_OVERQUOTA);
        ASSERT_TRUE(sync && sync->isEnabled() && !sync->isActive());   // for overquota, we don't disable (it will try to start again on app restart), but it's no longer active.
        ASSERT_EQ(MegaSync::STORAGE_OVERQUOTA, sync->getError());

        LOG_verbose << "SyncOQTransitions :  Check that Sync could not be enabled while disabled due to OQ.";
        ASSERT_EQ(MegaError::API_EFAILED, synchronousEnableSync(0,tagID))  << "API Error enabling a sync";
        ASSERT_EQ(MegaSync::STORAGE_OVERQUOTA, sync->getError());
    }

    LOG_verbose << "SyncOQTransitions :  Free up space and check that Sync is active again.";
    ASSERT_EQ(MegaError::API_OK, synchronousRemove(0, last1GBFileNode.get()));
    ASSERT_NO_FATAL_FAILURE(synchronousGetSpecificAccountDetails(0, true, false, false)); // Needed to ensure we know we are not in OQ
    sync = waitForSyncState(megaApi[0].get(), tagID, true, true, MegaSync::NO_SYNC_ERROR);
    ASSERT_TRUE(sync && sync->isActive());

    LOG_verbose << "SyncOQTransitions :  Share big files folder with another account.";

    ASSERT_EQ(MegaError::API_OK, synchronousInviteContact(0, mApi[1].email.c_str(), "SdkTestShareKeys contact request A to B", MegaContactRequest::INVITE_ACTION_ADD));
    ASSERT_TRUE(WaitFor([this]()
    {
        return unique_ptr<MegaContactRequestList>(megaApi[1]->getIncomingContactRequests())->size() == 1;
    }, 60*1000));
    ASSERT_NO_FATAL_FAILURE(getContactRequest(1, false));
    ASSERT_EQ(MegaError::API_OK, synchronousReplyContactRequest(1, mApi[1].cr.get(), MegaContactRequest::REPLY_ACTION_ACCEPT));
    ASSERT_EQ(MegaError::API_OK, synchronousShare(0, remoteFillNode.get(), mApi[1].email.c_str(), MegaShare::ACCESS_FULL)) << "Folder sharing failed";
    ASSERT_TRUE(WaitFor([this]()
    {
        return unique_ptr<MegaShareList>(megaApi[1]->getInSharesList())->size() == 1;
    }, 60*1000));

    unique_ptr<MegaNodeList> nodeList(megaApi[1]->getInShares(megaApi[1]->getContact(mApi[0].email.c_str())));
    ASSERT_EQ(nodeList->size(), 1);
    MegaNode* inshareNode = nodeList->get(0);

    LOG_verbose << "SyncOQTransitions :  Check for transition to OQ while offline.";
    std::string session = dumpSession();
    ASSERT_NO_FATAL_FAILURE(locallogout());

    std::unique_ptr<MegaNode> remote1GBFile2nd(megaApi[1]->getChildNode(inshareNode, remote1GBFile->getName()));
    ASSERT_EQ(API_OK, doCopyNode(1, remote1GBFile2nd.get(), inshareNode, (remote1GBFile2nd->getName() + to_string(filesNeeded-1)).c_str()));

    {
        TestingWithLogErrorAllowanceGuard g;

        ASSERT_NO_FATAL_FAILURE(resumeSession(session.c_str()));
        ASSERT_NO_FATAL_FAILURE(fetchnodes(0));
        ASSERT_NO_FATAL_FAILURE(synchronousGetSpecificAccountDetails(0, true, false, false)); // Needed to ensure we know we are in OQ
        sync = waitForSyncState(megaApi[0].get(), tagID, false, false, MegaSync::STORAGE_OVERQUOTA);
        ASSERT_TRUE(sync && sync->isEnabled());
        ASSERT_EQ(MegaSync::STORAGE_OVERQUOTA, sync->getError());
    }

    LOG_verbose << "SyncOQTransitions :  Check for transition from OQ while offline.";
    ASSERT_NO_FATAL_FAILURE(locallogout());

    std::unique_ptr<MegaNode> toRemoveNode(megaApi[1]->getChildNode(inshareNode, (remote1GBFile->getName() + to_string(filesNeeded-1)).c_str()));
    ASSERT_EQ(API_OK, synchronousRemove(1, toRemoveNode.get()));

    ASSERT_NO_FATAL_FAILURE(resumeSession(session.c_str()));
    ASSERT_NO_FATAL_FAILURE(fetchnodes(0));
    ASSERT_NO_FATAL_FAILURE(synchronousGetSpecificAccountDetails(0, true, false, false)); // Needed to ensure we know we are no longer in OQ
    sync = waitForSyncState(megaApi[0].get(), tagID, true, true, MegaSync::NO_SYNC_ERROR);
    ASSERT_TRUE(sync && sync->isActive());

    ASSERT_NO_FATAL_FAILURE(cleanUp(this->megaApi[0].get(), basePath));
    ASSERT_NO_FATAL_FAILURE(cleanUp(this->megaApi[0].get(), fillPath));

}

#endif<|MERGE_RESOLUTION|>--- conflicted
+++ resolved
@@ -4928,35 +4928,6 @@
     err = synchronousCleanRubbishBin(0);
     ASSERT_TRUE(err == MegaError::API_OK || err == MegaError::API_ENOENT) << "Clean rubbish bin failed (error: " << err << ")";
 
-<<<<<<< HEAD
-    // getExtendedAccountDetails()
-    err = synchronousGetExtendedAccountDetails(0, true);
-    ASSERT_EQ(MegaError::API_OK, err) << "Get extended account details failed (error: " << err << ")";
-    ASSERT_TRUE(!!mApi[0].accountDetails) << "Invalid accout details"; // some simple validation
-
-    // killSession()
-    gSessionIDs[0] = "invalid";
-    int numSessions = mApi[0].accountDetails->getNumSessions();
-    for (int i = 0; i < numSessions; ++i)
-    {
-        // look for current session
-        std::unique_ptr<MegaAccountSession> session(mApi[0].accountDetails->getSession(i));
-        if (session->isCurrent())
-        {
-            err = synchronousKillSession(0, session->getHandle());
-            ASSERT_EQ(MegaError::API_OK, err) << "Kill session failed for current session (error: " << err << ")";
-
-            break;
-        }
-    }
-
-    gTestingInvalidArgs = true;
-    err = synchronousKillSession(0, handle(0));  // INVALID_HANDLE is special and means kill all (in the intermediate layer) - so +1 for a (probably) really invalid handle
-    ASSERT_EQ(MegaError::API_ESID, err) << "Kill session for unknown sessions shoud fail with API_ESID (error: " << err << ")";
-    gTestingInvalidArgs = false;
-
-=======
->>>>>>> e27ba13e
     // getMiscFlags() -- not logged in
     logout(0);
     err = synchronousGetMiscFlags(0);
@@ -4997,8 +4968,6 @@
     {
         megaApi[0]->setBackup(backupType, targetNodes[i], localFolder.c_str(), backupNames[i].c_str(), state, subState, extraData.c_str());
     }
-
-
     mApi[0].userUpdated = false;
     auto err = synchronousSetBackup(0, backupType, targetNodes[lastIndex], localFolder.c_str(), backupNames[lastIndex].c_str(), state, subState, extraData.c_str());
     ASSERT_EQ(MegaError::API_OK, err) << "setBackup failed (error: " << err << ")";
@@ -5009,7 +4978,6 @@
 
     for (size_t i = 0; i < numBackups; i++)
     {
-        attributeValue = "Attribute wasn't updated";
         err = synchronousGetBackupName(0, mBackupNameToBackupId[i].second);
         ASSERT_EQ(MegaError::API_OK, err) << "getBackupName failed for backup" << i + 1 << "(error: " << err << ")";
         ASSERT_EQ(attributeValue, backupNames[i]) << "getBackupName returned incorrect value for backup" << i + 1;
@@ -5026,7 +4994,6 @@
     ASSERT_EQ(MegaError::API_OK, err) << "setBackupName failed (error: " << err << ")";
 
     // check the name of the backup has been updated
-    attributeValue = "Attribute wasn't updated";
     err = synchronousGetBackupName(0, mBackupId);
     ASSERT_EQ(MegaError::API_OK, err) << "getBackupName failed (error: " << err << ")";
     ASSERT_EQ(attributeValue, backupName) << "setbackupName failed to update the backup name";
@@ -5061,10 +5028,7 @@
     // --- negative test cases ---
     gTestingInvalidArgs = true;
 
-<<<<<<< HEAD
-
-=======
->>>>>>> e27ba13e
+
     // register the same backup twice: should work fine
     err = synchronousSetBackup(0, backupType, targetNodes[0], localFolder.c_str(), backupNames[0].c_str(), state, subState, extraData.c_str());
     ASSERT_EQ(MegaError::API_OK, err) << "setBackup failed (error: " << err << ")";
@@ -5877,19 +5841,13 @@
         // Rename remote folder --> Sync fail
         LOG_verbose << "SyncRemoteNode :  Rename remote node with sync active.";
         std::string basePathRenamed = "SyncRemoteNodeRenamed";
-<<<<<<< HEAD
-        ASSERT_EQ(MegaError::API_OK, doRenameNode(0, remoteBaseNode.get(), basePathRenamed.c_str()));
-        sync = waitForSyncState(megaApi[0].get(), tagID, MegaSync::SYNC_FAILED);
-        ASSERT_TRUE(sync && sync->getState() == MegaSync::SYNC_FAILED);
-=======
-        ASSERT_NO_FATAL_FAILURE(renameNode(0, remoteBaseNode.get(), basePathRenamed.c_str()));
+        ASSERT_TRUE(doRenameNode(0, remoteBaseNode.get(), basePathRenamed.c_str()));
         sync = waitForSyncState(megaApi[0].get(), tagID, false, false, MegaSync::REMOTE_PATH_HAS_CHANGED);
         ASSERT_TRUE(sync && !sync->isEnabled() && !sync->isActive());
->>>>>>> e27ba13e
         ASSERT_EQ(MegaSync::REMOTE_PATH_HAS_CHANGED, sync->getError());
 
         LOG_verbose << "SyncRemoteNode :  Restoring remote folder name.";
-        ASSERT_EQ(MegaError::API_OK, doRenameNode(0, remoteBaseNode.get(), basePath.u8string().c_str()));
+        ASSERT_TRUE(doRenameNode(0, remoteBaseNode.get(), basePath.u8string().c_str()));
         ASSERT_NE(remoteBaseNode.get(), nullptr);
         sync = waitForSyncState(megaApi[0].get(), tagID, false, false, MegaSync::REMOTE_PATH_HAS_CHANGED);
         ASSERT_TRUE(sync && !sync->isEnabled() && !sync->isActive());
@@ -5913,19 +5871,13 @@
     {
         TestingWithLogErrorAllowanceGuard g;
         LOG_verbose << "SyncRemoteNode :  Move remote node with sync active to the secondary folder.";
-<<<<<<< HEAD
-        ASSERT_EQ(API_OK, doMoveNode(0, remoteBaseNode.get(), remoteMoveNodeParent.get()));
-        sync = waitForSyncState(megaApi[0].get(), tagID, MegaSync::SYNC_FAILED);
-        ASSERT_TRUE(sync && sync->getState() == MegaSync::SYNC_FAILED);
-=======
-        ASSERT_NO_FATAL_FAILURE(moveNode(0, remoteBaseNode.get(), remoteMoveNodeParent.get()));
+        ASSERT_TRUE(doMoveNode(0, remoteBaseNode.get(), remoteMoveNodeParent.get()));
         sync = waitForSyncState(megaApi[0].get(), tagID, false, false, MegaSync::REMOTE_PATH_HAS_CHANGED);
         ASSERT_TRUE(sync && !sync->isEnabled() && !sync->isActive());
->>>>>>> e27ba13e
         ASSERT_EQ(MegaSync::REMOTE_PATH_HAS_CHANGED, sync->getError());
 
         LOG_verbose << "SyncRemoteNode :  Moving back the remote node.";
-        ASSERT_EQ(API_OK, doMoveNode(0, remoteBaseNode.get(), remoteRootNode.get()));
+        ASSERT_TRUE(doMoveNode(0, remoteBaseNode.get(), remoteRootNode.get()));
         ASSERT_NE(remoteBaseNode.get(), nullptr);
         sync = waitForSyncState(megaApi[0].get(), tagID, false, false, MegaSync::REMOTE_PATH_HAS_CHANGED);
         ASSERT_TRUE(sync && !sync->isEnabled() && !sync->isActive());
@@ -5939,7 +5891,6 @@
     ASSERT_TRUE(sync && sync->isActive());
     ASSERT_EQ(MegaSync::NO_SYNC_ERROR, sync->getError());
 
-<<<<<<< HEAD
 // TODO: fixes needed - question posted in slack
     //{
     //    TestingWithLogErrorAllowanceGuard g;
@@ -5964,33 +5915,6 @@
     //ASSERT_EQ(MegaError::API_OK, synchronousEnableSync(0, tagID)) << "API Error enabling the sync";
     //sync = waitForSyncState(megaApi[0].get(), remoteBaseNode.get(), MegaSync::SYNC_ACTIVE);
     //ASSERT_TRUE(sync && sync->getState() == MegaSync::SYNC_ACTIVE);
-=======
-    {
-        TestingWithLogErrorAllowanceGuard g;
-        // Remove remote folder --> Sync fail
-        LOG_verbose << "SyncRemoteNode :  Removing remote node with sync active.";
-        ASSERT_NO_FATAL_FAILURE(deleteNode(0, remoteBaseNode.get()));                                //  <--- remote node deleted!!
-        sync = waitForSyncState(megaApi[0].get(), tagID, false, false, MegaSync::REMOTE_PATH_DELETED);
-        ASSERT_TRUE(sync && !sync->isEnabled() && !sync->isActive());
-        ASSERT_EQ(MegaSync::REMOTE_NODE_NOT_FOUND, sync->getError());
-
-        LOG_verbose << "SyncRemoteNode :  Recreating remote folder.";
-        ASSERT_NO_FATAL_FAILURE(createFolder(0, basePath.u8string().c_str(), remoteRootNode.get())) << "Error creating remote basePath";
-        remoteBaseNode.reset(megaApi[0]->getNodeByHandle(mApi[0].h));
-        ASSERT_NE(remoteBaseNode.get(), nullptr);
-        sync = waitForSyncState(megaApi[0].get(), tagID, false, false, MegaSync::REMOTE_PATH_DELETED);
-        ASSERT_TRUE(sync && !sync->isEnabled() && !sync->isActive());
-        ASSERT_EQ(MegaSync::REMOTE_NODE_NOT_FOUND, sync->getError());
-    }
-
-    {
-        TestingWithLogErrorAllowanceGuard g;
-        LOG_verbose << "SyncRemoteNode :  Enabling sync again.";
-        ASSERT_EQ(MegaError::API_ENOENT, synchronousEnableSync(0, tagID)) << "API Error enabling the sync";  //  <--- remote node has been deleted, we should not be able to resume!!
-    }
-    //sync = waitForSyncState(megaApi[0].get(), remoteBaseNode.get(), true, true, MegaSync::NO_SYNC_ERROR);
-    //ASSERT_TRUE(sync && sync->isActive());
->>>>>>> e27ba13e
     //ASSERT_EQ(MegaSync::NO_SYNC_ERROR, sync->getError());
 
     //{
@@ -5998,15 +5922,9 @@
 
     //    // Check if a locallogout keeps the sync configuration if the remote is removed.
     //    LOG_verbose << "SyncRemoteNode :  Removing remote node with sync active.";
-<<<<<<< HEAD
     //    ASSERT_EQ(API_OK, doDeleteNode(0, remoteBaseNode.get())) << "Error deleting remote basePath";;
     //    sync = waitForSyncState(megaApi[0].get(), tagID, MegaSync::SYNC_FAILED);
     //    ASSERT_TRUE(sync && sync->getState() == MegaSync::SYNC_FAILED);
-=======
-    //    ASSERT_NO_FATAL_FAILURE(deleteNode(0, remoteBaseNode.get())) << "Error deleting remote basePath";;
-    //    sync = waitForSyncState(megaApi[0].get(), tagID, MegaSync::SYNC_FAILED);
-    //    ASSERT_TRUE(sync && !sync->isEnabled() && !sync->isActive());
->>>>>>> e27ba13e
     //    ASSERT_EQ(MegaSync::REMOTE_NODE_NOT_FOUND, sync->getError());
     //}
 
