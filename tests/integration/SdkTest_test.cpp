/**
 * @file tests/sdk_test.cpp
 * @brief Mega SDK test file
 *
 * (c) 2015 by Mega Limited, Wellsford, New Zealand
 *
 * This file is part of the MEGA SDK - Client Access Engine.
 *
 * Applications using the MEGA API must present a valid application key
 * and comply with the the rules set forth in the Terms of Service.
 *
 * The MEGA SDK is distributed in the hope that it will be useful,
 * but WITHOUT ANY WARRANTY; without even the implied warranty of
 * MERCHANTABILITY or FITNESS FOR A PARTICULAR PURPOSE.
 *
 * @copyright Simplified (2-clause) BSD License.
 *
 * You should have received a copy of the license along with this
 * program.
 */

#include "test.h"
#include "stdfs.h"
#include "SdkTest_test.h"
#include "mega/testhooks.h"
#include "megaapi_impl.h"
#include <algorithm>

#define SSTR( x ) static_cast< const std::ostringstream & >( \
        (  std::ostringstream() << std::dec << x ) ).str()


using namespace std;


static const string APP_KEY     = "8QxzVRxD";
static const string PUBLICFILE  = "file.txt";
static const string UPFILE      = "file1.txt";
static const string DOWNFILE    = "file2.txt";
static const string EMPTYFILE   = "empty-file.txt";
static const string AVATARSRC   = "logo.png";
static const string AVATARDST   = "deleteme.png";
static const string IMAGEFILE   = "logo.png";
static const string IMAGEFILE_C = "logo.encrypted.png";
static const string THUMBNAIL   = "logo_thumbnail.png";
static const string PREVIEW     = "logo_preview.png";


MegaFileSystemAccess fileSystemAccess;

template<typename T>
class ScopedValue {
public:
    ScopedValue(T& what, T value)
      : mLastValue(std::move(what))
      , mWhat(what)
    {
        what = std::move(value);
    }

    ~ScopedValue()
    {
        mWhat = std::move(mLastValue);
    }

    MEGA_DISABLE_COPY(ScopedValue)
    MEGA_DEFAULT_MOVE(ScopedValue)

private:
    T mLastValue;
    T& mWhat;
}; // ScopedValue<T>

template<typename T>
ScopedValue<T> makeScopedValue(T& what, T value)
{
    return ScopedValue<T>(what, std::move(value));
}

#ifdef _WIN32
DWORD ThreadId()
{
    return GetCurrentThreadId();
}
#else
pthread_t ThreadId()
{
    return pthread_self();
}
#endif

#ifndef WIN32
#define DOTSLASH "./"
#else
#define DOTSLASH ".\\"
#endif

const char* cwd()
{
    // for windows and linux
    static char path[1024];
    const char* ret;
    #ifdef _WIN32
    ret = _getcwd(path, sizeof path);
    #else
    ret = getcwd(path, sizeof path);
    #endif
    assert(ret);
    return ret;
}

bool fileexists(const std::string& fn)
{
#ifdef _WIN32
    fs::path p = fs::u8path(fn);
    return fs::exists(p);
#else
    struct stat   buffer;
    return (stat(fn.c_str(), &buffer) == 0);
#endif
}

void copyFile(std::string& from, std::string& to)
{
    LocalPath f = LocalPath::fromAbsolutePath(from);
    LocalPath t = LocalPath::fromAbsolutePath(to);
    fileSystemAccess.copylocal(f, t, m_time());
}

std::string megaApiCacheFolder(int index)
{
    std::string p(cwd());
#ifdef _WIN32
    p += "\\";
#else
    p += "/";
#endif
    p += "sdk_test_mega_cache_" + to_string(index);

    if (!fileexists(p))
    {

#ifdef _WIN32
        #ifndef NDEBUG
        bool success =
        #endif
        fs::create_directory(p);
        assert(success);
#else
        mkdir(p.c_str(), S_IRWXU);
        assert(fileexists(p));
#endif

    } else
    {
        std::unique_ptr<DirAccess> da(fileSystemAccess.newdiraccess());
        auto lp = LocalPath::fromAbsolutePath(p);
        if (!da->dopen(&lp, nullptr, false))
        {
            throw std::runtime_error(
                        "Cannot open existing mega API cache folder " + p
                        + " please check permissions or delete it so a new one can be created");
        }
    }
    return p;
}

template<typename Predicate>
bool WaitFor(Predicate&& predicate, unsigned timeoutMs)
{
    unsigned sleepMs = 100;
    unsigned totalMs = 0;

    do
    {
        if (predicate()) return true;

        WaitMillisec(sleepMs);
        totalMs += sleepMs;
    }
    while (totalMs < timeoutMs);

    return false;
}

MegaApi* newMegaApi(const char *appKey, const char *basePath, const char *userAgent, unsigned workerThreadCount)
{
    return new MegaApi(appKey, basePath, userAgent, workerThreadCount);
}

enum { USERALERT_ARRIVAL_MILLISEC = 1000 };

#ifdef _WIN32
#include "mega/autocomplete.h"
#include <filesystem>
#define getcwd _getcwd
void usleep(int n)
{
    Sleep(n / 1000);
}
#endif

// helper functions and struct/classes
namespace
{

    bool buildLocalFolders(fs::path targetfolder, const string& prefix, int n, int recurselevel, int filesperfolder)
    {
        fs::path p = targetfolder / fs::u8path(prefix);
        if (!fs::create_directory(p))
            return false;

        for (int i = 0; i < filesperfolder; ++i)
        {
            string filename = "file" + to_string(i) + "_" + prefix;
            fs::path fp = p / fs::u8path(filename);
#if (__cplusplus >= 201700L)
            ofstream fs(fp/*, ios::binary*/);
#else
            ofstream fs(fp.u8string()/*, ios::binary*/);
#endif
            fs << filename;
        }

        if (recurselevel > 0)
        {
            for (int i = 0; i < n; ++i)
            {
                if (!buildLocalFolders(p, prefix + "_" + to_string(i), n, recurselevel - 1, filesperfolder))
                    return false;
            }
        }

        return true;
    }

    bool createLocalFile(fs::path path, const char *name, int byteSize = 0)
    {
        if (!name)
        {
           return false;
        }

        fs::path fp = path / fs::u8path(name);
#if (__cplusplus >= 201700L)
        ofstream fs(fp/*, ios::binary*/);
#else
        ofstream fs(fp.u8string()/*, ios::binary*/);
#endif
        if (byteSize)
        {
            fs.seekp((byteSize << 10) - 1);
        }
        fs << name;
        return true;
    }
}

std::map<size_t, std::string> gSessionIDs;

void SdkTest::SetUp()
{
    gTestingInvalidArgs = false;
}

void SdkTest::TearDown()
{
    out() << "Test done, teardown starts";
    // do some cleanup

    gTestingInvalidArgs = false;

    LOG_info << "___ Cleaning up test (TearDown()) ___";

    Cleanup();

    releaseMegaApi(1);
    releaseMegaApi(2);
    if (!megaApi.empty() && megaApi[0])
    {
        releaseMegaApi(0);
    }
    out() << "Teardown done, test exiting";
}

void SdkTest::Cleanup()
{
    out() << "Cleaning up accounts";

    deleteFile(UPFILE);
    deleteFile(DOWNFILE);
    deleteFile(PUBLICFILE);
    deleteFile(AVATARDST);

#ifdef ENABLE_SYNC
    std::vector<std::unique_ptr<RequestTracker>> delSyncTrackers;
    for (auto &m : megaApi)
    {
        if (m)
        {
            auto syncs = unique_ptr<MegaSyncList>(m->getSyncs());
            for (int i = syncs->size(); i--; )
            {
                delSyncTrackers.push_back(std::unique_ptr<RequestTracker>(new RequestTracker(m.get())));
                m->removeSync(syncs->get(i), delSyncTrackers.back().get());
            }
        }
    }
    // wait for delsyncs to complete:
    for (auto& d : delSyncTrackers) d->waitForResult();
    WaitMillisec(5000);
#endif

    if (!megaApi.empty() && megaApi[0])
    {
        // Remove auxiliar contact
        std::unique_ptr<MegaUserList> ul{megaApi[0]->getContacts()};
        for (int i = 0; i < ul->size(); i++)
        {
            const char* contactEmail = ul->get(i)->getEmail();
            if (contactEmail && *contactEmail) // sometimes the email is an empty string (!)
            {
                removeContact(contactEmail);
            }
        }
    }

    for (auto nApi = unsigned(megaApi.size()); nApi--; ) if (megaApi[nApi])
    {
        // Remove nodes in Cloud & Rubbish
        purgeTree(nApi, std::unique_ptr<MegaNode>{megaApi[nApi]->getRootNode()}.get(), false);
        purgeTree(nApi, std::unique_ptr<MegaNode>{megaApi[nApi]->getRubbishNode()}.get(), false);

        // Remove pending contact requests
        std::unique_ptr<MegaContactRequestList> crl{megaApi[nApi]->getOutgoingContactRequests()};
        for (int i = 0; i < crl->size(); i++)
        {
            MegaContactRequest *cr = crl->get(i);
            synchronousInviteContact(nApi, cr->getTargetEmail(), "Test cleanup removing outgoing contact request", MegaContactRequest::INVITE_ACTION_DELETE);
        }

        crl.reset(megaApi[nApi]->getIncomingContactRequests());
        for (int i = 0; i < crl->size(); i++)
        {
            MegaContactRequest *cr = crl->get(i);
            synchronousReplyContactRequest(nApi, cr, MegaContactRequest::REPLY_ACTION_DENY);
        }

    }
}

int SdkTest::getApiIndex(MegaApi* api)
{
    int apiIndex = -1;
    for (int i = int(megaApi.size()); i--; )  if (megaApi[i].get() == api) apiIndex = i;
    if (apiIndex == -1)
    {
        LOG_warn << "Instance of MegaApi not recognized";  // this can occur during MegaApi deletion due to callbacks on shutdown
    }
    return apiIndex;
}

void SdkTest::onRequestFinish(MegaApi *api, MegaRequest *request, MegaError *e)
{
    auto type = request->getType();
    if (type == MegaRequest::TYPE_DELETE)
    {
        return;
    }

    int apiIndex = getApiIndex(api);
    if (apiIndex < 0) return;
    mApi[apiIndex].lastError = e->getErrorCode();

    // there could be a race on these getting set?
    LOG_info << "lastError (by request) for MegaApi " << apiIndex << ": " << mApi[apiIndex].lastError;

    switch(type)
    {

    case MegaRequest::TYPE_GET_ATTR_USER:
        if (mApi[apiIndex].lastError == API_OK)
        {
            if (request->getParamType() == MegaApi::USER_ATTR_DEVICE_NAMES ||
                request->getParamType() == MegaApi::USER_ATTR_DRIVE_NAMES ||
                request->getParamType() == MegaApi::USER_ATTR_ALIAS)
            {
                attributeValue = request->getName() ? request->getName() : "";
            }
            else if (request->getParamType() != MegaApi::USER_ATTR_AVATAR)
            {
                attributeValue = request->getText() ? request->getText() : "";
            }
        }

        if (request->getParamType() == MegaApi::USER_ATTR_AVATAR)
        {
            if (mApi[apiIndex].lastError == API_OK)
            {
                attributeValue = "Avatar changed";
            }

            if (mApi[apiIndex].lastError == API_ENOENT)
            {
                attributeValue = "Avatar not found";
            }
        }
        break;

#ifdef ENABLE_CHAT

    case MegaRequest::TYPE_CHAT_CREATE:
        if (mApi[apiIndex].lastError == API_OK)
        {
            MegaTextChat *chat = request->getMegaTextChatList()->get(0)->copy();

            mApi[apiIndex].chatid = chat->getHandle();
            mApi[apiIndex].chats[mApi[apiIndex].chatid].reset(chat);
        }
        break;

    case MegaRequest::TYPE_CHAT_INVITE:
        if (mApi[apiIndex].lastError == API_OK)
        {
            mApi[apiIndex].chatid = request->getNodeHandle();
            if (mApi[apiIndex].chats.find(mApi[apiIndex].chatid) != mApi[apiIndex].chats.end())
            {
                MegaTextChat *chat = mApi[apiIndex].chats[mApi[apiIndex].chatid].get();
                MegaHandle uh = request->getParentHandle();
                int priv = request->getAccess();
                unique_ptr<userpriv_vector> privsbuf{new userpriv_vector};

                const MegaTextChatPeerList *privs = chat->getPeerList();
                if (privs)
                {
                    for (int i = 0; i < privs->size(); i++)
                    {
                        if (privs->getPeerHandle(i) != uh)
                        {
                            privsbuf->push_back(userpriv_pair(privs->getPeerHandle(i), (privilege_t) privs->getPeerPrivilege(i)));
                        }
                    }
                }
                privsbuf->push_back(userpriv_pair(uh, (privilege_t) priv));
                privs = new MegaTextChatPeerListPrivate(privsbuf.get());
                chat->setPeerList(privs);
                delete privs;
            }
            else
            {
                LOG_err << "Trying to remove a peer from unknown chat";
            }
        }
        break;

    case MegaRequest::TYPE_CHAT_REMOVE:
        if (mApi[apiIndex].lastError == API_OK)
        {
            mApi[apiIndex].chatid = request->getNodeHandle();
            if (mApi[apiIndex].chats.find(mApi[apiIndex].chatid) != mApi[apiIndex].chats.end())
            {
                MegaTextChat *chat = mApi[apiIndex].chats[mApi[apiIndex].chatid].get();
                MegaHandle uh = request->getParentHandle();
                std::unique_ptr<userpriv_vector> privsbuf{new userpriv_vector};

                const MegaTextChatPeerList *privs = chat->getPeerList();
                if (privs)
                {
                    for (int i = 0; i < privs->size(); i++)
                    {
                        if (privs->getPeerHandle(i) != uh)
                        {
                            privsbuf->push_back(userpriv_pair(privs->getPeerHandle(i), (privilege_t) privs->getPeerPrivilege(i)));
                        }
                    }
                }
                privs = new MegaTextChatPeerListPrivate(privsbuf.get());
                chat->setPeerList(privs);
                delete privs;
            }
            else
            {
                LOG_err << "Trying to remove a peer from unknown chat";
            }
        }
        break;

    case MegaRequest::TYPE_CHAT_URL:
        if (mApi[apiIndex].lastError == API_OK)
        {
            chatlink.assign(request->getLink());
        }
        break;
#endif

    case MegaRequest::TYPE_CREATE_ACCOUNT:
        if (mApi[apiIndex].lastError == API_OK)
        {
            sid = request->getSessionKey();
        }
        break;

    case MegaRequest::TYPE_GET_REGISTERED_CONTACTS:
        if (mApi[apiIndex].lastError == API_OK)
        {
            stringTable.reset(request->getMegaStringTable()->copy());
        }
        break;

    case MegaRequest::TYPE_GET_COUNTRY_CALLING_CODES:
        if (mApi[apiIndex].lastError == API_OK)
        {
            stringListMap.reset(request->getMegaStringListMap()->copy());
        }
        break;

    case MegaRequest::TYPE_FOLDER_INFO:
        if (mApi[apiIndex].lastError == API_OK)
        {
            mApi[apiIndex].mFolderInfo.reset(request->getMegaFolderInfo()->copy());
        }
        break;

    case MegaRequest::TYPE_FETCH_TIMEZONE:
        mApi[apiIndex].tzDetails.reset(mApi[apiIndex].lastError == API_OK ? request->getMegaTimeZoneDetails()->copy() : nullptr);
        break;

    case MegaRequest::TYPE_GET_USER_EMAIL:
        if (mApi[apiIndex].lastError == API_OK)
        {
            mApi[apiIndex].email = request->getEmail();
        }
        break;

    case MegaRequest::TYPE_ACCOUNT_DETAILS:
        mApi[apiIndex].accountDetails.reset(mApi[apiIndex].lastError == API_OK ? request->getMegaAccountDetails() : nullptr);
        break;

    case MegaRequest::TYPE_BACKUP_PUT:
        mBackupId = request->getParentHandle();
        break;

    case MegaRequest::TYPE_GET_ATTR_NODE:
        if (mApi[apiIndex].lastError == API_OK)
        {
            mMegaFavNodeList.reset(request->getMegaHandleList()->copy());
        }
        break;

    case MegaRequest::TYPE_GET_PRICING:
        mApi[apiIndex].mMegaPricing.reset(mApi[apiIndex].lastError == API_OK ? request->getPricing() : nullptr);
        mApi[apiIndex].mMegaCurrency.reset(mApi[apiIndex].lastError == API_OK ? request->getCurrency() : nullptr);
            break;

    }

    // set this flag always the latest, since it is used to unlock the wait
    // for requests results, so we want data to be collected first
    mApi[apiIndex].requestFlags[request->getType()] = true;
}

void SdkTest::onTransferFinish(MegaApi* api, MegaTransfer *transfer, MegaError* e)
{
    int apiIndex = getApiIndex(api);
    if (apiIndex < 0) return;

    mApi[apiIndex].transferFlags[transfer->getType()] = true;
    mApi[apiIndex].lastError = e->getErrorCode();   // todo: change the rest of the transfer test code to use lastTransferError instead.
    mApi[apiIndex].lastTransferError = e->getErrorCode();

    // there could be a race on these getting set?
    LOG_info << "lastError (by transfer) for MegaApi " << apiIndex << ": " << mApi[apiIndex].lastError;

    onTranferFinishedCount += 1;
}

void SdkTest::onTransferUpdate(MegaApi *api, MegaTransfer *transfer)
{
    onTransferUpdate_progress = transfer->getTransferredBytes();
    onTransferUpdate_filesize = transfer->getTotalBytes();
}

void SdkTest::onAccountUpdate(MegaApi* api)
{
    int apiIndex = getApiIndex(api);
    if (apiIndex < 0) return;

    mApi[apiIndex].accountUpdated = true;
}

void SdkTest::onUsersUpdate(MegaApi* api, MegaUserList *users)
{
    int apiIndex = getApiIndex(api);
    if (apiIndex < 0) return;

    if (!users)
        return;

    for (int i = 0; i < users->size(); i++)
    {
        MegaUser *u = users->get(i);

        if (u->hasChanged(MegaUser::CHANGE_TYPE_AVATAR)
                || u->hasChanged(MegaUser::CHANGE_TYPE_FIRSTNAME)
                || u->hasChanged(MegaUser::CHANGE_TYPE_LASTNAME))
        {
            mApi[apiIndex].userUpdated = true;
        }
        else
        {
            // Contact is removed from main account
            mApi[apiIndex].requestFlags[MegaRequest::TYPE_REMOVE_CONTACT] = true;
            mApi[apiIndex].userUpdated = true;
        }
    }
}

void SdkTest::onNodesUpdate(MegaApi* api, MegaNodeList *nodes)
{
    int apiIndex = getApiIndex(api);
    if (apiIndex < 0) return;

    mApi[apiIndex].nodeUpdated = true;
}

void SdkTest::onContactRequestsUpdate(MegaApi* api, MegaContactRequestList* requests)
{
    int apiIndex = getApiIndex(api);
    if (apiIndex < 0) return;

    mApi[apiIndex].contactRequestUpdated = true;
}

#ifdef ENABLE_CHAT
void SdkTest::onChatsUpdate(MegaApi *api, MegaTextChatList *chats)
{
    int apiIndex = getApiIndex(api);
    if (apiIndex < 0) return;

    MegaTextChatList *list = NULL;
    if (chats)
    {
        list = chats->copy();
    }
    else
    {
        list = megaApi[apiIndex]->getChatList();
    }
    for (int i = 0; i < list->size(); i++)
    {
        handle chatid = list->get(i)->getHandle();
        if (mApi[apiIndex].chats.find(chatid) != mApi[apiIndex].chats.end())
        {
            mApi[apiIndex].chats[chatid].reset(list->get(i)->copy());
        }
        else
        {
            mApi[apiIndex].chats[chatid].reset(list->get(i)->copy());
        }
    }
    delete list;

    mApi[apiIndex].chatUpdated = true;
}

void SdkTest::createChat(bool group, MegaTextChatPeerList *peers, int timeout)
{
    int apiIndex = 0;
    mApi[apiIndex].requestFlags[MegaRequest::TYPE_CHAT_CREATE] = false;
    megaApi[0]->createChat(group, peers);
    waitForResponse(&mApi[apiIndex].requestFlags[MegaRequest::TYPE_CHAT_CREATE], timeout);
    if (timeout)
    {
        ASSERT_TRUE(mApi[apiIndex].requestFlags[MegaRequest::TYPE_CHAT_CREATE]) << "Chat creation not finished after " << timeout  << " seconds";
    }

    ASSERT_EQ(API_OK, mApi[apiIndex].lastError) << "Chat creation failed (error: " << mApi[apiIndex].lastError << ")";
}

#endif

void SdkTest::onEvent(MegaApi*, MegaEvent *event)
{
    std::lock_guard<std::mutex> lock{lastEventMutex};
    lastEvent.reset(event->copy());
    lastEvents.insert(event->getType());
}


void SdkTest::fetchnodes(unsigned int apiIndex, int timeout)
{
    mApi[apiIndex].requestFlags[MegaRequest::TYPE_FETCH_NODES] = false;

    mApi[apiIndex].megaApi->fetchNodes();

    ASSERT_TRUE( waitForResponse(&mApi[apiIndex].requestFlags[MegaRequest::TYPE_FETCH_NODES], timeout) )
            << "Fetchnodes failed after " << timeout  << " seconds";
    ASSERT_EQ(API_OK, mApi[apiIndex].lastError) << "Fetchnodes failed (error: " << mApi[apiIndex].lastError << ")";
}

void SdkTest::logout(unsigned int apiIndex, bool keepSyncConfigs, int timeout)
{
    mApi[apiIndex].requestFlags[MegaRequest::TYPE_LOGOUT] = false;
#ifdef ENABLE_SYNC
    mApi[apiIndex].megaApi->logout(keepSyncConfigs, this);
#else
    mApi[apiIndex].megaApi->logout(this);
#endif
    gSessionIDs[apiIndex] = "invalid";

    EXPECT_TRUE( waitForResponse(&mApi[apiIndex].requestFlags[MegaRequest::TYPE_LOGOUT], timeout) )
            << "Logout failed after " << timeout  << " seconds";

    // if the connection was closed before the response of the request was received, the result is ESID
    if (mApi[apiIndex].lastError == API_ESID) mApi[apiIndex].lastError = API_OK;

    EXPECT_EQ(API_OK, mApi[apiIndex].lastError) << "Logout failed (error: " << mApi[apiIndex].lastError << ")";
}

char* SdkTest::dumpSession()
{
    return megaApi[0]->dumpSession();
}

void SdkTest::locallogout(int timeout)
{
    auto logoutErr = doRequestLocalLogout(0);
    ASSERT_EQ(API_OK, logoutErr) << "Local logout failed (error: " << logoutErr << ")";
}

void SdkTest::resumeSession(const char *session, int timeout)
{
    int apiIndex = 0;
    ASSERT_EQ(API_OK, synchronousFastLogin(apiIndex, session, this)) << "Resume session failed (error: " << mApi[apiIndex].lastError << ")";
}

void SdkTest::purgeTree(unsigned apiIndex, MegaNode *p, bool depthfirst)
{
    std::unique_ptr<MegaNodeList> children{megaApi[apiIndex]->getChildren(p)};

    for (int i = 0; i < children->size(); i++)
    {
        MegaNode *n = children->get(i);

        // removing the folder removes the children anyway
        if (depthfirst && n->isFolder())
            purgeTree(apiIndex, n);

        string nodepath = n->getName() ? n->getName() : "<no name>";
        auto result = synchronousRemove(apiIndex, n);
        if (result == API_EEXIST || result == API_ENOENT)
        {
            LOG_warn << "node " << nodepath << " was already removed in api " << apiIndex << ", detected by error code " << result;
            result = API_OK;
        }

        ASSERT_EQ(API_OK, result) << "Remove node operation failed (error: " << mApi[apiIndex].lastError << ")";
    }
}

bool SdkTest::waitForResponse(bool *responseReceived, unsigned int timeout)
{
    timeout *= 1000000; // convert to micro-seconds
    unsigned int tWaited = 0;    // microseconds
    bool connRetried = false;
    while(!(*responseReceived))
    {
        WaitMillisec(pollingT / 1000);

        if (timeout)
        {
            tWaited += pollingT;
            if (tWaited >= timeout)
            {
                return false;   // timeout is expired
            }
            // if no response after 2 minutes...
            else if (!connRetried && tWaited > (pollingT * 240))
            {
                megaApi[0]->retryPendingConnections(true);
                if (megaApi.size() > 1 && megaApi[1] && megaApi[1]->isLoggedIn())
                {
                    megaApi[1]->retryPendingConnections(true);
                }
                connRetried = true;
            }
        }
    }

    return true;    // response is received
}

bool SdkTest::synchronousTransfer(unsigned apiIndex, int type, std::function<void()> f, unsigned int timeout)
{
    auto& flag = mApi[apiIndex].transferFlags[type];
    flag = false;
    f();
    auto result = waitForResponse(&flag, timeout);
    EXPECT_TRUE(result) << "Transfer (type " << type << ") not finished yet after " << timeout << " seconds";
    if (!result) mApi[apiIndex].lastError = -999; // local timeout
    if (!result) mApi[apiIndex].lastTransferError = -999; // local timeout    TODO: switch all transfer code to use lastTransferError .  Some still uses lastError
    return result;
}

bool SdkTest::synchronousRequest(unsigned apiIndex, int type, std::function<void()> f, unsigned int timeout)
{
    auto& flag = mApi[apiIndex].requestFlags[type];
    flag = false;
    f();
    auto result = waitForResponse(&flag, timeout);
    EXPECT_TRUE(result) << "Request (type " << type << ") failed after " << timeout << " seconds";
    if (!result) mApi[apiIndex].lastError = -999;
    return result;
}

bool SdkTest::createFile(string filename, bool largeFile, string content)
{
    fs::path p = fs::u8path(filename);
    std::ofstream file(p,ios::out);

    if (file)
    {
        int limit = 2000;

        // create a file large enough for long upload/download times (5-10MB)
        if (largeFile)
            limit = 1000000 + rand() % 1000000;

        //limit = 5494065 / 5;

        for (int i = 0; i < limit; i++)
        {
            file << content;
        }

        file.close();
    }

    return file.good();
}

int64_t SdkTest::getFilesize(string filename)
{
    struct stat stat_buf;
    int rc = stat(filename.c_str(), &stat_buf);

    return rc == 0 ? int64_t(stat_buf.st_size) : int64_t(-1);
}

void SdkTest::deleteFile(string filename)
{
    fs::path p = fs::u8path(filename);
    std::error_code ignoredEc;
    fs::remove(p, ignoredEc);
}

void SdkTest::getAccountsForTest(unsigned howMany)
{
    assert(howMany > 0 && howMany <= 3);
    out() << "Test setting up for " << howMany << " accounts ";

    megaApi.resize(howMany);
    mApi.resize(howMany);
    std::vector<std::unique_ptr<RequestTracker>> trackers;
    trackers.resize(howMany);
    for (unsigned index = 0; index < howMany; ++index)
    {
        const char *email = getenv(envVarAccount[index].c_str());
        ASSERT_NE(email, nullptr);

        const char *pass = getenv(envVarPass[index].c_str());
        ASSERT_NE(pass, nullptr);

        configureTestInstance(index, email, pass);

        if (!gResumeSessions || gSessionIDs[index].empty() || gSessionIDs[index] == "invalid")
        {
            out() << "Logging into account " << index;
            trackers[index] = asyncRequestLogin(index, mApi[index].email.c_str(), mApi[index].pwd.c_str());
        }
        else
        {
            out() << "Resuming session for account " << index;
            trackers[index] = asyncRequestFastLogin(index, gSessionIDs[index].c_str());
        }
    }

    // wait for logins to complete:
    bool anyLoginFailed = false;
    for (unsigned index = 0; index < howMany; ++index)
    {
        auto loginResult = trackers[index]->waitForResult();
        EXPECT_EQ(API_OK, loginResult) << " Failed to establish a login/session for account " << index;
        if (loginResult != API_OK) anyLoginFailed = true;
        else {
            gSessionIDs[index] = "invalid"; // default
            if (gResumeSessions && megaApi[index]->isLoggedIn() == FULLACCOUNT)
            {
                if (auto p = unique_ptr<char[]>(megaApi[index]->dumpSession()))
                {
                    gSessionIDs[index] = p.get();
                }
            }
        }
    }
    ASSERT_FALSE(anyLoginFailed);

    // perform parallel fetchnodes for each
    for (unsigned index = 0; index < howMany; ++index)
    {
        out() << "Fetching nodes for account " << index;
        trackers[index] = asyncRequestFetchnodes(index);
    }

    // wait for fetchnodes to complete:
    bool anyFetchnodesFailed = false;
    for (unsigned index = 0; index < howMany; ++index)
    {
        auto fetchnodesResult = trackers[index]->waitForResult();
        EXPECT_EQ(API_OK, fetchnodesResult) << " Failed to fetchnodes for account " << index;
        anyFetchnodesFailed = anyFetchnodesFailed || (fetchnodesResult != API_OK);
    }
    ASSERT_FALSE(anyFetchnodesFailed);

    // In case the last test exited without cleaning up (eg, debugging etc)
    Cleanup();
    out() << "Test setup done, test starts";
}

void SdkTest::configureTestInstance(unsigned index, const string &email, const string pass)
{
    ASSERT_GT(mApi.size(), index) << "Invalid mApi size";
    ASSERT_GT(megaApi.size(), index) << "Invalid megaApi size";
    mApi[index].email = email;
    mApi[index].pwd = pass;

    ASSERT_FALSE(mApi[index].email.empty()) << "Set test account " << index << " username at the environment variable $" << envVarAccount[index];
    ASSERT_FALSE(mApi[index].pwd.empty()) << "Set test account " << index << " password at the environment variable $" << envVarPass[index];

    megaApi[index].reset(newMegaApi(APP_KEY.c_str(), megaApiCacheFolder(index).c_str(), USER_AGENT.c_str(), unsigned(THREADS_PER_MEGACLIENT)));
    mApi[index].megaApi = megaApi[index].get();

    // helps with restoring logging after tests that fiddle with log level
    mApi[index].megaApi->setLogLevel(MegaApi::LOG_LEVEL_MAX);

    megaApi[index]->setLoggingName(to_string(index).c_str());
    megaApi[index]->addListener(this);    // TODO: really should be per api
}

void SdkTest::releaseMegaApi(unsigned int apiIndex)
{
    if (mApi.size() <= apiIndex)
    {
        return;
    }

    assert(megaApi[apiIndex].get() == mApi[apiIndex].megaApi);
    if (mApi[apiIndex].megaApi)
    {
        if (mApi[apiIndex].megaApi->isLoggedIn())
        {
            if (!gResumeSessions)
                ASSERT_NO_FATAL_FAILURE( logout(apiIndex, false, maxTimeout) );
            else
                ASSERT_NO_FATAL_FAILURE( locallogout(apiIndex) );
        }

        megaApi[apiIndex].reset();
        mApi[apiIndex].megaApi = NULL;
    }
}

void SdkTest::inviteContact(unsigned apiIndex, string email, string message, int action)
{
    ASSERT_EQ(API_OK, synchronousInviteContact(apiIndex, email.c_str(), message.c_str(), action)) << "Contact invitation failed";
}

void SdkTest::replyContact(MegaContactRequest *cr, int action)
{
    int apiIndex = 1;
    ASSERT_EQ(API_OK, synchronousReplyContactRequest(apiIndex, cr, action)) << "Contact reply failed";
}

void SdkTest::removeContact(string email, int timeout)
{
    int apiIndex = 0;
    MegaUser *u = megaApi[apiIndex]->getContact(email.c_str());
    bool null_pointer = (u == NULL);
    ASSERT_FALSE(null_pointer) << "Cannot find the specified contact (" << email << ")";

    if (u->getVisibility() != MegaUser::VISIBILITY_VISIBLE)
    {
        mApi[apiIndex].userUpdated = true;  // nothing to do
        delete u;
        return;
    }

    auto result = synchronousRemoveContact(apiIndex, u);

    if (result == API_EEXIST)
    {
        LOG_warn << "Contact " << email << " was already removed in api " << apiIndex;
        result = API_OK;
    }

    ASSERT_EQ(API_OK, result) << "Contact deletion of " << email << " failed on api " << apiIndex;

    delete u;
}

void SdkTest::shareFolder(MegaNode *n, const char *email, int action, int timeout)
{
    int apiIndex = 0;
    ASSERT_EQ(API_OK, synchronousShare(apiIndex, n, email, action)) << "Folder sharing failed" << "User: " << email << " Action: " << action;
}

string SdkTest::createPublicLink(unsigned apiIndex, MegaNode *n, m_time_t expireDate, int timeout, bool isFreeAccount, bool writable, bool megaHosted)
{
    RequestTracker rt(megaApi[apiIndex].get());

    mApi[apiIndex].megaApi->exportNode(n, expireDate, writable, megaHosted, &rt);

    rt.waitForResult();

    if (!expireDate || !isFreeAccount)
    {
        EXPECT_EQ(API_OK, rt.result.load()) << "Public link creation failed (error: " << mApi[apiIndex].lastError << ")";
    }
    else
    {
        bool res = API_OK != rt.result && rt.result != -999;
        EXPECT_TRUE(res) << "Public link creation with expire time on free account (" << mApi[apiIndex].email << ") succeed, and it mustn't";
    }

    return rt.getLink();
}

MegaHandle SdkTest::importPublicLink(unsigned apiIndex, string link, MegaNode *parent)
{
    RequestTracker rt(megaApi[apiIndex].get());

    mApi[apiIndex].megaApi->importFileLink(link.c_str(), parent, &rt);

    EXPECT_EQ(API_OK, rt.waitForResult()) << "Public link import failed";

    return rt.getNodeHandle();
}

unique_ptr<MegaNode> SdkTest::getPublicNode(unsigned apiIndex, string link)
{
    RequestTracker rt(megaApi[apiIndex].get());

    mApi[apiIndex].megaApi->getPublicNode(link.c_str(), &rt);

    EXPECT_EQ(API_OK, rt.waitForResult()) << "Public link retrieval failed";

    return rt.getPublicMegaNode();
}

MegaHandle SdkTest::removePublicLink(unsigned apiIndex, MegaNode *n)
{
    RequestTracker rt(megaApi[apiIndex].get());

    mApi[apiIndex].megaApi->disableExport(n, &rt);

    EXPECT_EQ(API_OK, rt.waitForResult()) << "Public link removal failed";

    return rt.getNodeHandle();
}

void SdkTest::getContactRequest(unsigned int apiIndex, bool outgoing, int expectedSize)
{
    unique_ptr<MegaContactRequestList> crl;
    unsigned timeoutMs = 8000;

    if (outgoing)
    {
        auto predicate = [&]() {
            crl.reset(mApi[apiIndex].megaApi->getOutgoingContactRequests());
            return crl->size() == expectedSize;
        };

        ASSERT_TRUE(WaitFor(predicate, timeoutMs))
          << "Too many outgoing contact requests in account: "
          << apiIndex;
    }
    else
    {
        auto predicate = [&]() {
            crl.reset(mApi[apiIndex].megaApi->getIncomingContactRequests());
            return crl->size() == expectedSize;
        };

        ASSERT_TRUE(WaitFor(predicate, timeoutMs))
          << "Too many incoming contact requests in account: "
          << apiIndex;
    }

    if (!expectedSize) return;

    mApi[apiIndex].cr.reset(crl->get(0)->copy());
}

MegaHandle SdkTest::createFolder(unsigned int apiIndex, const char *name, MegaNode *parent, int timeout)
{
    RequestTracker tracker(megaApi[apiIndex].get());

    megaApi[apiIndex]->createFolder(name, parent, &tracker);

    if (tracker.waitForResult() != API_OK) return UNDEF;

    return tracker.request->getNodeHandle();
}

void SdkTest::getRegisteredContacts(const std::map<std::string, std::string>& contacts)
{
    int apiIndex = 0;

    auto contactsStringMap = std::unique_ptr<MegaStringMap>{MegaStringMap::createInstance()};
    for  (const auto& pair : contacts)
    {
        contactsStringMap->set(pair.first.c_str(), pair.second.c_str());
    }

    ASSERT_EQ(API_OK, synchronousGetRegisteredContacts(apiIndex, contactsStringMap.get(), this)) << "Get registered contacts failed";
}

void SdkTest::getCountryCallingCodes(const int timeout)
{
    int apiIndex = 0;
    ASSERT_EQ(API_OK, synchronousGetCountryCallingCodes(apiIndex, this)) << "Get country calling codes failed";
}

void SdkTest::explorePath(int account, MegaNode* node, int& files, int& folders)
{
    MegaNodeList* nodeList = mApi[account].megaApi->getChildren(node);
    if (!nodeList)
    {
        return;
    }

    for (int i = 0; i < nodeList->size(); i++)
    {
        MegaNode* auxNode = nodeList->get(i);
        if (auxNode->getType() == FILENODE)
        {
            files++;
        }
        else
        {
            folders++;
            explorePath(account, auxNode, files, folders);
        }
    }

    delete nodeList;
}

void SdkTest::setUserAttribute(int type, string value, int timeout)
{
    int apiIndex = 0;
    mApi[apiIndex].requestFlags[MegaRequest::TYPE_SET_ATTR_USER] = false;

    if (type == MegaApi::USER_ATTR_AVATAR)
    {
        megaApi[apiIndex]->setAvatar(value.empty() ? NULL : value.c_str());
    }
    else
    {
        megaApi[apiIndex]->setUserAttribute(type, value.c_str());
    }

    ASSERT_TRUE( waitForResponse(&mApi[apiIndex].requestFlags[MegaRequest::TYPE_SET_ATTR_USER], timeout) )
            << "User attribute setup not finished after " << timeout  << " seconds";
    ASSERT_EQ(API_OK, mApi[apiIndex].lastError) << "User attribute setup failed (error: " << mApi[apiIndex].lastError << ")";
}

void SdkTest::getUserAttribute(MegaUser *u, int type, int timeout, int apiIndex)
{
    mApi[apiIndex].requestFlags[MegaRequest::TYPE_GET_ATTR_USER] = false;

    int err;
    if (type == MegaApi::USER_ATTR_AVATAR)
    {
        err = synchronousGetUserAvatar(apiIndex, u, AVATARDST.c_str());
    }
    else
    {
        err = synchronousGetUserAttribute(apiIndex, u, type);
    }
    bool result = (err == API_OK) || (err == API_ENOENT);
    ASSERT_TRUE(result) << "User attribute retrieval failed (error: " << err << ")";
}

#ifdef __linux__
std::string exec(const char* cmd) {
    // Open pipe for reading.
    std::unique_ptr<FILE, decltype(&pclose)> pipe(popen(cmd, "r"), pclose);

    // Make sure the pipe was actually created.
    if (!pipe) throw std::runtime_error("popen() failed!");

    std::string result;

    // Read from the pipe until we hit EOF or encounter an error.
    for (std::array<char, 128> buffer; ; )
    {
        // Read from the pipe.
        auto nRead = fread(buffer.data(), 1, buffer.size(), pipe.get());

        // Were we able to extract any data?
        if (nRead > 0)
        {
            // If so, add it to our result buffer.
            result.append(buffer.data(), nRead);
        }

        // Have we extracted as much as we can?
        if (nRead < buffer.size()) break;
    }

    // Were we able to extract all of the data?
    if (feof(pipe.get()))
    {
        // Then return the result.
        return result;
    }

    // Otherwise, let the caller know we couldn't read the pipe.
    throw std::runtime_error("couldn't read all data from the pipe!");
}
#endif

void SdkTest::synchronousMediaUpload(unsigned int apiIndex, int64_t fileSize, const char* filename, const char* fileEncrypted, const char* fileOutput, const char* fileThumbnail = nullptr, const char* filePreview = nullptr)
{
    // Create a "media upload" instance
    std::unique_ptr<MegaBackgroundMediaUpload> req(MegaBackgroundMediaUpload::createInstance(megaApi[apiIndex].get()));

    // Request a media upload URL
    auto err = synchronousMediaUploadRequestURL(apiIndex, fileSize, req.get(), nullptr);
    ASSERT_EQ(API_OK, err) << "Cannot request media upload URL (error: " << err << ")";

    // Get the generated media upload URL
    std::unique_ptr<char[]> url(req->getUploadURL());
    ASSERT_NE(nullptr, url) << "Got NULL media upload URL";
    ASSERT_NE('\0', url[0]) << "Got empty media upload URL";

    // encrypt file contents and get URL suffix
    std::unique_ptr<char[]> suffix(req->encryptFile(filename, 0, &fileSize, fileEncrypted, false));
    ASSERT_NE(nullptr, suffix) << "Got NULL suffix after encryption";

    std::unique_ptr<char[]> fingreprint(megaApi[apiIndex]->getFingerprint(fileEncrypted));
    std::unique_ptr<char[]> fingreprintOrig(megaApi[apiIndex]->getFingerprint(filename));

    // PUT thumbnail and preview if params exists
    if (fileThumbnail)
    {
        ASSERT_EQ(API_OK, doPutThumbnail(apiIndex, req.get(), fileThumbnail)) << "ERROR putting thumbnail";
    }
    if (filePreview)
    {
        ASSERT_EQ(API_OK, doPutPreview(apiIndex, req.get(), filePreview)) << "ERROR putting preview";
    }

    std::unique_ptr<MegaNode> rootnode(megaApi[apiIndex]->getRootNode());

#ifdef __linux__
    string command = "curl -s --data-binary @";
    command.append(fileEncrypted).append(" ").append(url.get());
    if (suffix) command.append(suffix.get());
    auto uploadToken = exec(command.c_str());
    std::unique_ptr<char[]> base64UploadToken(megaApi[0]->binaryToBase64(uploadToken.data(), uploadToken.length()));

    err = synchronousMediaUploadComplete(apiIndex, req.get(), fileOutput, rootnode.get(), fingreprint.get(), fingreprintOrig.get(), base64UploadToken.get(), nullptr);

    ASSERT_EQ(API_OK, err) << "Cannot complete media upload (error: " << err << ")";
#else
    ASSERT_ANY_THROW(true) << "Not linux, cannot complete test.";
#endif

}

string runProgram(const string& command)
{
    string output;
    FILE* pPipe =
#ifdef _WIN32
        _popen(command.c_str(), "rt");
#else
        popen(command.c_str(), "r");
#endif

    if (!pPipe)
    {
        LOG_err << "Failed to run command\n" << command;
        return output;
    }

    /* Read pipe until file ends or error occurs. */

    char   psBuffer[128];
    while (fgets(psBuffer, 128, pPipe))
    {
        output += psBuffer;
    }

    /* Close pipe. */
    if (!feof(pPipe))
    {
        LOG_err << "Failed to read command output.";
    }

#ifdef _WIN32
    _pclose(pPipe);
#else
    pclose(pPipe);
#endif

    return output;
}

string getLinkFromMailbox(const string& exe,         // Python
                          const string& script,      // email_processor.py
                          const string& realAccount, // user
                          const string& realPswd,    // password for user@host.domain
                          const string& toAddr,      // user+testnewaccount@host.domain
                          const string& intent,      // confirm / delete
                          const chrono::system_clock::time_point& timeOfEmail)
{
    string command = exe + " \"" + script + "\" \"" + realAccount + "\" \"" + realPswd + "\" \"" + toAddr + "\" " + intent;
    string output;

    // Wait for the link to be sent
    constexpr int deltaMs = 10000; // 10 s interval to check for the email
    for (int i = 0; ; i += deltaMs)
    {
        WaitMillisec(deltaMs);

        // get time interval to look for emails, add some seconds to account for the connection and other delays
        const auto& attemptTime = std::chrono::system_clock::now();
        auto timeSinceEmail = std::chrono::duration_cast<std::chrono::seconds>(attemptTime - timeOfEmail).count() + 20;
        output = runProgram(command + ' ' + to_string(timeSinceEmail)); // Run Python script
        if (!output.empty() || i > 180000 / deltaMs) // 3 minute maximum wait
            break;
    }

    // Print whatever was fetched from the mailbox
    LOG_debug << "Link from email (" << intent << "):" << (output.empty() ? "[empty]" : output);

    // Validate the link
    constexpr char expectedLinkPrefix[] = "https://";
    return output.substr(0, sizeof(expectedLinkPrefix) - 1) == expectedLinkPrefix ?
           output : string();
}

string getUniqueAlias()
{
    // use n random chars
    int n = 4;
    string alias;
    auto t = std::time(nullptr);
    srand((unsigned int)t);
    for (int i = 0; i < n; ++i)
    {
        alias += static_cast<char>('a' + rand() % 26);
    }

    // add a timestamp
    auto tm = *std::localtime(&t);
    std::ostringstream oss;
    oss << std::put_time(&tm, "%Y%m%d%H%M%S");
    alias += oss.str();

    return alias;
}

///////////////////////////__ Tests using SdkTest __//////////////////////////////////

/**
 * @brief TEST_F SdkTestCreateAccount
 *
 * It tests the creation of a new account for a random user.
 *  - Create account and send confirmation link
 *  - Logout and resume the create-account process
 *  - Extract confirmation link from the mailbox
 *  - Use the link to confirm the account
 *  - Login to the new account
 *  - Request cancel account link
 *  - Extract cancel account link from the mailbox
 *  - Use the link to cancel the account
 */
TEST_F(SdkTest, SdkTestCreateAccount)
{
    LOG_info << "___TEST Create account___";

    // Make sure the new account details have been set up
    const char* bufRealEmail = getenv("MEGA_REAL_EMAIL"); // user@host.domain
    const char* bufRealPswd = getenv("MEGA_REAL_PWD"); // email password of user@host.domain
    const char* bufScript = getenv("MEGA_LINK_EXTRACT_SCRIPT"); // full path to the link extraction script
    ASSERT_TRUE(bufRealEmail && bufRealPswd && bufScript) <<
        "MEGA_REAL_EMAIL, MEGA_REAL_PWD, MEGA_LINK_EXTRACT_SCRIPT env vars must all be defined";

    // Test that Python was installed
    string pyExe = "python";
    const string pyOpt = " -V";
    const string pyExpected = "Python 3.";
    string output = runProgram(pyExe + pyOpt);  // Python -V
    if (output.substr(0, pyExpected.length()) != pyExpected)
    {
        pyExe += "3";
        output = runProgram(pyExe + pyOpt);  // Python3 -V
        ASSERT_EQ(pyExpected, output.substr(0, pyExpected.length())) << "Python 3 was not found.";
    }
    LOG_debug << "Using " << output;

    ASSERT_NO_FATAL_FAILURE(getAccountsForTest());

    const string realEmail(bufRealEmail); // user@host.domain
    auto pos = realEmail.find('@');
    const string realAccount = realEmail.substr(0, pos); // user
    const string newTestAcc = realAccount + '+' + getUniqueAlias() + realEmail.substr(pos); // user+rand20210919@host.domain
    LOG_info << "Using Mega account " << newTestAcc;
    const char* newTestPwd = "TestPswd!@#$"; // maybe this should be logged too

    // save point in time for account init
    auto timeOfEmail = std::chrono::system_clock::now();

    // Create an ephemeral session internally and send a confirmation link to email
    ASSERT_EQ(API_OK, synchronousCreateAccount(0, newTestAcc.c_str(), newTestPwd, "MyFirstname", "MyLastname"));

    // Logout from ephemeral session and resume session
    ASSERT_NO_FATAL_FAILURE( locallogout() );
    ASSERT_EQ(API_OK, synchronousResumeCreateAccount(0, sid.c_str()));

    // Get confirmation link from the email
    output = getLinkFromMailbox(pyExe, bufScript, realAccount, bufRealPswd, newTestAcc, MegaClient::confirmLinkPrefix(), timeOfEmail);
    ASSERT_FALSE(output.empty()) << "Confirmation link was not found.";

    // Use confirmation link
    ASSERT_EQ(API_OK, synchronousConfirmSignupLink(0, output.c_str(), newTestPwd));

    // Create a separate megaApi instance
    std::unique_ptr<MegaApi> testMegaApi(newMegaApi(APP_KEY.c_str(), megaApiCacheFolder((int)mApi.size()).c_str(), USER_AGENT.c_str(), unsigned(THREADS_PER_MEGACLIENT)));
    testMegaApi->setLogLevel(MegaApi::LOG_LEVEL_MAX);
    testMegaApi->setLoggingName(to_string(mApi.size()).c_str());

    // Login to the new account
    auto loginTracker = ::mega::make_unique<RequestTracker>(testMegaApi.get());
    testMegaApi->login(newTestAcc.c_str(), newTestPwd, loginTracker.get());
    ASSERT_EQ(API_OK, loginTracker->waitForResult()) << " Failed to login to account " << newTestAcc.c_str();

    // fetchnodes // needed internally to fill in user details, including email
    auto fetchnodesTracker = ::mega::make_unique<RequestTracker>(testMegaApi.get());
    testMegaApi->fetchNodes(fetchnodesTracker.get());
    ASSERT_EQ(API_OK, fetchnodesTracker->waitForResult()) << " Failed to fetchnodes for account " << newTestAcc.c_str();

    // Request cancel account link
    timeOfEmail = std::chrono::system_clock::now();
    auto cancelLinkTracker = ::mega::make_unique<RequestTracker>(testMegaApi.get());
    testMegaApi->cancelAccount(cancelLinkTracker.get());
    ASSERT_EQ(API_OK, cancelLinkTracker->waitForResult()) << " Failed to request cancel link for account " << newTestAcc.c_str();

    // Get cancel account link from the mailbox
    output = getLinkFromMailbox(pyExe, bufScript, realAccount, bufRealPswd, newTestAcc, "delete", timeOfEmail);
    ASSERT_FALSE(output.empty()) << "Cancel account link was not found.";

    // Use cancel account link
    auto useCancelLinkTracker = ::mega::make_unique<RequestTracker>(testMegaApi.get());
    testMegaApi->confirmCancelAccount(output.c_str(), newTestPwd, useCancelLinkTracker.get());
    // Allow API_ESID beside API_OK, due to the race between sc and cs channels
    ASSERT_PRED3([](int t, int v1, int v2) { return t == v1 || t == v2; }, useCancelLinkTracker->waitForResult(), API_OK, API_ESID)
        << " Failed to confirm cancel account " << newTestAcc.c_str();
}

/**
 * @brief TEST_F SdkTestCreateEphmeralPlusPlusAccount
 *
 * It tests the creation of a new account for a random user.
 *  - Create account
 *  - Check existence for Welcome pdf
 */
TEST_F(SdkTest, SdkTestCreateEphmeralPlusPlusAccount)
{
    ASSERT_NO_FATAL_FAILURE(getAccountsForTest(1));

    LOG_info << "___TEST Create ephemeral account plus plus___";

    // Create an ephemeral plus plus session internally
    synchronousCreateEphemeralAccountPlusPlus(0, "MyFirstname", "MyLastname");
    ASSERT_EQ(API_OK, mApi[0].lastError) << "Account creation failed (error: " << mApi[0].lastError << ")";

    // Wait, for 10 seconds, for the pdf to be imported
    std::unique_ptr<MegaNode> rootnode{ megaApi[0]->getRootNode() };
    constexpr int deltaMs = 200;
    for (int i = 0; i <= 10000 && !megaApi[0]->getNumChildren(rootnode.get()); i += deltaMs)
    {
        WaitMillisec(deltaMs);
    }

    // Get children of rootnode
    std::unique_ptr<MegaNodeList> children{ megaApi[0]->getChildren(rootnode.get()) };

    // Test that there is only one file, with .pdf extension
    EXPECT_EQ(megaApi[0]->getNumChildren(rootnode.get()), children->size()) << "Wrong number of child nodes";
    ASSERT_EQ(1, children->size()) << "Wrong number of children nodes found";
    const char* name = children->get(0)->getName();
    size_t len = name ? strlen(name) : 0;
    ASSERT_TRUE(len > 4 && !strcasecmp(name + len - 4, ".pdf"));
    LOG_info << "Welcome pdf: " << name;

    // Logout from ephemeral plus plus session and resume session
    ASSERT_NO_FATAL_FAILURE(locallogout());
    synchronousResumeCreateAccountEphemeralPlusPlus(0, sid.c_str());
    ASSERT_EQ(API_OK, mApi[0].lastError) << "Account creation failed after resume (error: " << mApi[0].lastError << ")";

    gSessionIDs[0] = "invalid";
}

bool veryclose(double a, double b)
{
    double diff = b - a;
    double denom = fabs(a) + fabs(b);
    if (denom == 0)
    {
        return diff == 0;
    }
    double ratio = fabs(diff / denom);
    return ratio * 1000000 < 1;
}

TEST_F(SdkTest, SdkTestKillSession)
{
    // Convenience.
    using MegaAccountSessionPtr =
      std::unique_ptr<MegaAccountSession>;

    // Make sure environment variable are restored.
    auto accounts = makeScopedValue(envVarAccount, string_vector(2, "MEGA_EMAIL"));
    auto passwords = makeScopedValue(envVarPass, string_vector(2, "MEGA_PWD"));

    // prevent reusing a session for the wrong client
    gSessionIDs[1] = "invalid";

    // Get two sessions for the same account.
    ASSERT_NO_FATAL_FAILURE(getAccountsForTest(2));

    // Confirm they really are using the same account
    unique_ptr<char[]> client0userhandle(megaApi[0]->getMyUserHandle());
    unique_ptr<char[]> client1userhandle(megaApi[1]->getMyUserHandle());
    ASSERT_EQ(string(client0userhandle.get()), string(client1userhandle.get()));

    // Make sure the sessions aren't reused.
    gSessionIDs[0] = "invalid";
    gSessionIDs[1] = "invalid";

    // Get our hands on the second client's session.
    MegaHandle sessionHandle = UNDEF;

    auto result = synchronousGetExtendedAccountDetails(1, true);
    ASSERT_EQ(result, API_OK)
      << "GetExtendedAccountDetails failed (error: "
      << result
      << ")";

    unique_ptr<char[]> client0session(dumpSession());

    int matches = 0;
    for (int i = 0; i < mApi[1].accountDetails->getNumSessions(); )
    {
        MegaAccountSessionPtr session;

        session.reset(mApi[1].accountDetails->getSession(i++));

        if (session->isAlive() && session->isCurrent())
        {
            sessionHandle = session->getHandle();
            matches += 1;
        }
    }

    if (matches > 1)
    {
        // kill the other sessions so that we succeed on the next test run
        synchronousKillSession(0, INVALID_HANDLE);
    }

    ASSERT_EQ(matches, 1) << "There were more alive+current sessions for client 1 than expected. Those should have been killed now for the next run";

    // Were we able to retrieve the second client's session handle?
    ASSERT_NE(sessionHandle, UNDEF)
      << "Unable to get second client's session handle.";

    // Kill the second client's session (via the first.)
    result = synchronousKillSession(0, sessionHandle);
    ASSERT_EQ(result, API_OK)
      << "Unable to kill second client's session (error: "
      << result
      << ")";

    // Wait for the second client to become logged out (to confirm it does).
    ASSERT_TRUE(WaitFor([&]()
                        {
                            return mApi[1].megaApi->isLoggedIn()  == 0;
                        },
                        80 * 1000));

    // Log out the primary account.
    logout(0, false, maxTimeout);
    gSessionIDs[0] = "invalid";
}

/**
 * @brief TEST_F SdkTestNodeAttributes
 *
 *
 */
TEST_F(SdkTest, SdkTestNodeAttributes)
{
    LOG_info << "___TEST Node attributes___";
    ASSERT_NO_FATAL_FAILURE(getAccountsForTest(2));

    std::unique_ptr<MegaNode> rootnode{megaApi[0]->getRootNode()};

    string filename1 = UPFILE;
    ASSERT_TRUE(createFile(filename1, false)) << "Couldn't create " << UPFILE;

    FileFingerprint ffp;
    {
        auto fsa = makeFsAccess();
        auto fa = fsa->newfileaccess();
        ASSERT_TRUE(fa->fopen(LocalPath::fromAbsolutePath(filename1.c_str())));
        ASSERT_TRUE(ffp.genfingerprint(fa.get()));
    }

    MegaHandle uploadedNode = UNDEF;
    ASSERT_EQ(MegaError::API_OK, doStartUpload(0, &uploadedNode, filename1.c_str(),
                                                       rootnode.get(),
                                                       nullptr /*fileName*/,
                                                       ::mega::MegaApi::INVALID_CUSTOM_MOD_TIME,
                                                       nullptr /*appData*/,
                                                       false   /*isSourceTemporary*/,
                                                       false   /*startFirst*/,
                                                       nullptr /*cancelToken*/)) << "Cannot upload a test file";

    std::unique_ptr<MegaNode> n1(megaApi[0]->getNodeByHandle(uploadedNode));
    ASSERT_TRUE(!!n1) << "Cannot initialize test scenario (error: " << mApi[0].lastError << ")";


    // ___ also try upload with the overload that specifies an mtime ___

    auto test_mtime = m_time() - 3600; // one hour ago

    MegaHandle uploadedNode_mtime = UNDEF;
    ASSERT_EQ(MegaError::API_OK, doStartUpload(0, &uploadedNode_mtime, filename1.c_str(),
        rootnode.get(),
        (filename1+"_mtime").c_str(),  // upload to a different name
        test_mtime, // specify mtime
        nullptr /*appData*/,
        false   /*isSourceTemporary*/,
        false   /*startFirst*/,
        nullptr /*cancelToken*/)) << "Cannot upload a test file 2";

    std::unique_ptr<MegaNode> n1_mtime(megaApi[0]->getNodeByHandle(uploadedNode_mtime));
    ASSERT_TRUE(!!n1_mtime) << "Cannot initialize test scenario (error: " << mApi[0].lastError << ")";
    ASSERT_EQ(test_mtime, n1_mtime->getModificationTime()) << "Could not set the mtime of a file upload";
    ASSERT_EQ(ffp.mtime, n1->getModificationTime()) << "Normal file upload did not get the right mtime of the file";


    // ___ Set invalid duration of a node ___

    gTestingInvalidArgs = true;

    ASSERT_EQ(API_EARGS, synchronousSetNodeDuration(0, n1.get(), -14)) << "Unexpected error setting invalid node duration";

    gTestingInvalidArgs = false;


    // ___ Set duration of a node ___

    ASSERT_EQ(API_OK, synchronousSetNodeDuration(0, n1.get(), 929734)) << "Cannot set node duration";


    megaApi[0]->log(2, "test postlog", __FILE__, __LINE__);

    n1.reset(megaApi[0]->getNodeByHandle(n1->getHandle()));
    ASSERT_EQ(929734, n1->getDuration()) << "Duration value does not match";


    // ___ Reset duration of a node ___

    ASSERT_EQ(API_OK, synchronousSetNodeDuration(0, n1.get(), -1)) << "Cannot reset node duration";

    n1.reset(megaApi[0]->getNodeByHandle(n1->getHandle()));
    ASSERT_EQ(-1, n1->getDuration()) << "Duration value does not match";

    // set several values that the requests will need to consolidate, some will be in the same batch
    megaApi[0]->setCustomNodeAttribute(n1.get(), "custom1", "value1");
    megaApi[0]->setCustomNodeAttribute(n1.get(), "custom1", "value12");
    megaApi[0]->setCustomNodeAttribute(n1.get(), "custom1", "value13");
    megaApi[0]->setCustomNodeAttribute(n1.get(), "custom2", "value21");
    WaitMillisec(100);
    megaApi[0]->setCustomNodeAttribute(n1.get(), "custom2", "value22");
    megaApi[0]->setCustomNodeAttribute(n1.get(), "custom2", "value23");
    megaApi[0]->setCustomNodeAttribute(n1.get(), "custom3", "value31");
    megaApi[0]->setCustomNodeAttribute(n1.get(), "custom3", "value32");
    megaApi[0]->setCustomNodeAttribute(n1.get(), "custom3", "value33");
    ASSERT_EQ(API_OK, doSetNodeDuration(0, n1.get(), 929734)) << "Cannot set node duration";
    n1.reset(megaApi[0]->getNodeByHandle(n1->getHandle()));

    ASSERT_STREQ("value13", n1->getCustomAttr("custom1"));
    ASSERT_STREQ("value23", n1->getCustomAttr("custom2"));
    ASSERT_STREQ("value33", n1->getCustomAttr("custom3"));


    // ___ Set invalid coordinates of a node (out of range) ___

    gTestingInvalidArgs = true;

    ASSERT_EQ(API_EARGS, synchronousSetNodeCoordinates(0, n1.get(), -1523421.8719987255814, +6349.54)) << "Unexpected error setting invalid node coordinates";


    // ___ Set invalid coordinates of a node (out of range) ___

    ASSERT_EQ(API_EARGS, synchronousSetNodeCoordinates(0, n1.get(), -160.8719987255814, +49.54)) << "Unexpected error setting invalid node coordinates";


    // ___ Set invalid coordinates of a node (out of range) ___

    ASSERT_EQ(API_EARGS, synchronousSetNodeCoordinates(0, n1.get(), MegaNode::INVALID_COORDINATE, +69.54)) << "Unexpected error trying to reset only one coordinate";

    gTestingInvalidArgs = false;

    // ___ Set coordinates of a node ___

    double lat = -51.8719987255814;
    double lon = +179.54;

    ASSERT_EQ(API_OK, synchronousSetNodeCoordinates(0, n1.get(), lat, lon)) << "Cannot set node coordinates";

    n1.reset(megaApi[0]->getNodeByHandle(n1->getHandle()));

    // do same conversions to lose the same precision
    int buf = int(((lat + 90) / 180) * 0xFFFFFF);
    double res = -90 + 180 * (double) buf / 0xFFFFFF;

    ASSERT_EQ(res, n1->getLatitude()) << "Latitude value does not match";

    buf = int((lon == 180) ? 0 : (lon + 180) / 360 * 0x01000000);
    res = -180 + 360 * (double) buf / 0x01000000;

    ASSERT_EQ(res, n1->getLongitude()) << "Longitude value does not match";


    // ___ Set coordinates of a node to origin (0,0) ___

    lon = 0;
    lat = 0;

    ASSERT_EQ(API_OK, synchronousSetNodeCoordinates(0, n1.get(), 0, 0)) << "Cannot set node coordinates";

    n1.reset(megaApi[0]->getNodeByHandle(n1->getHandle()));

    // do same conversions to lose the same precision
    buf = int(((lat + 90) / 180) * 0xFFFFFF);
    res = -90 + 180 * (double) buf / 0xFFFFFF;

    ASSERT_EQ(res, n1->getLatitude()) << "Latitude value does not match";
    ASSERT_EQ(lon, n1->getLongitude()) << "Longitude value does not match";


    // ___ Set coordinates of a node to border values (90,180) ___

    lat = 90;
    lon = 180;

    ASSERT_EQ(API_OK, synchronousSetNodeCoordinates(0, n1.get(), lat, lon)) << "Cannot set node coordinates";

    n1.reset(megaApi[0]->getNodeByHandle(n1->getHandle()));

    ASSERT_EQ(lat, n1->getLatitude()) << "Latitude value does not match";
    bool value_ok = ((n1->getLongitude() == lon) || (n1->getLongitude() == -lon));
    ASSERT_TRUE(value_ok) << "Longitude value does not match";


    // ___ Set coordinates of a node to border values (-90,-180) ___

    lat = -90;
    lon = -180;

    ASSERT_EQ(API_OK, synchronousSetNodeCoordinates(0, n1.get(), lat, lon)) << "Cannot set node coordinates";

    n1.reset(megaApi[0]->getNodeByHandle(n1->getHandle()));

    ASSERT_EQ(lat, n1->getLatitude()) << "Latitude value does not match";
    value_ok = ((n1->getLongitude() == lon) || (n1->getLongitude() == -lon));
    ASSERT_TRUE(value_ok) << "Longitude value does not match";


    // ___ Reset coordinates of a node ___

    lat = lon = MegaNode::INVALID_COORDINATE;

    synchronousSetNodeCoordinates(0, n1.get(), lat, lon);

    n1.reset(megaApi[0]->getNodeByHandle(n1->getHandle()));
    ASSERT_EQ(lat, n1->getLatitude()) << "Latitude value does not match";
    ASSERT_EQ(lon, n1->getLongitude()) << "Longitude value does not match";


    // ******************    also test shareable / unshareable versions:

    ASSERT_EQ(API_OK, synchronousGetSpecificAccountDetails(0, true, true, true)) << "Cannot get account details";

    // ___ set the coords  (shareable)
    lat = -51.8719987255814;
    lon = +179.54;
    ASSERT_EQ(API_OK, synchronousSetNodeCoordinates(0, n1.get(), lat, lon)) << "Cannot set node coordinates";

    // ___ get a link to the file node
    string nodelink = createPublicLink(0, n1.get(), 0, maxTimeout, mApi[0].accountDetails->getProLevel() == 0);

    // ___ import the link
    auto importHandle = importPublicLink(1, nodelink, std::unique_ptr<MegaNode>{megaApi[1]->getRootNode()}.get());
    std::unique_ptr<MegaNode> nimported{megaApi[1]->getNodeByHandle(importHandle)};

    ASSERT_TRUE(veryclose(lat, nimported->getLatitude())) << "Latitude " << n1->getLatitude() << " value does not match " << lat;
    ASSERT_TRUE(veryclose(lon, nimported->getLongitude())) << "Longitude " << n1->getLongitude() << " value does not match " << lon;

    // ___ remove the imported node, for a clean next test
    ASSERT_EQ(API_OK, synchronousRemove(1, nimported.get())) << "Cannot remove a node";


    // ___ again but unshareable this time - totally separate new node - set the coords  (unshareable)

    string filename2 = "a"+UPFILE;
    ASSERT_TRUE(createFile(filename2, false)) << "Couldn't create " << filename2;
    MegaHandle uploadedNodeHande = UNDEF;
    ASSERT_EQ(MegaError::API_OK, doStartUpload(0, &uploadedNodeHande, filename2.c_str(),
                                                        rootnode.get(),
                                                        nullptr /*fileName*/,
                                                        ::mega::MegaApi::INVALID_CUSTOM_MOD_TIME,
                                                        nullptr /*appData*/,
                                                        false   /*isSourceTemporary*/,
                                                        false   /*startFirst*/,
                                                        nullptr /*cancelToken*/)) << "Cannot upload a test file";
    MegaNode *n2 = megaApi[0]->getNodeByHandle(uploadedNodeHande);
    ASSERT_NE(n2, ((void*)NULL)) << "Cannot initialize second node for scenario (error: " << mApi[0].lastError << ")";

    lat = -5 + -51.8719987255814;
    lon = -5 + +179.54;
    mApi[0].requestFlags[MegaRequest::TYPE_SET_ATTR_NODE] = false;
    megaApi[0]->setUnshareableNodeCoordinates(n2, lat, lon);
    waitForResponse(&mApi[0].requestFlags[MegaRequest::TYPE_SET_ATTR_NODE]);
    ASSERT_EQ(API_OK, mApi[0].lastError) << "Cannot set unshareable node coordinates (error: " << mApi[0].lastError << ")";

    // ___ confirm this user can read them
    MegaNode* selfread = megaApi[0]->getNodeByHandle(n2->getHandle());
    ASSERT_TRUE(veryclose(lat, selfread->getLatitude())) << "Latitude " << n2->getLatitude() << " value does not match " << lat;
    ASSERT_TRUE(veryclose(lon, selfread->getLongitude())) << "Longitude " << n2->getLongitude() << " value does not match " << lon;

    // ___ get a link to the file node
    string nodelink2 = createPublicLink(0, n2, 0, maxTimeout, mApi[0].accountDetails->getProLevel() == 0);

    // ___ import the link
    importHandle = importPublicLink(1, nodelink2, std::unique_ptr<MegaNode>{megaApi[1]->getRootNode()}.get());
    nimported = std::unique_ptr<MegaNode>{megaApi[1]->getNodeByHandle(importHandle)};

    // ___ confirm other user cannot read them
    lat = nimported->getLatitude();
    lon = nimported->getLongitude();
    ASSERT_EQ(MegaNode::INVALID_COORDINATE, lat) << "Latitude value does not match";
    ASSERT_EQ(MegaNode::INVALID_COORDINATE, lon) << "Longitude value does not match";

    // exercise all the cases for 'l' command:

    // delete existing link on node
    ASSERT_EQ(API_OK, doDisableExport(0, n2));

    // create on existing node, no link yet
    ASSERT_EQ(API_OK, doExportNode(0, n2));

    // create on existing node, with link already  (different command response)
    ASSERT_EQ(API_OK, doExportNode(0, n2));

    gTestingInvalidArgs = true;
    // create on non existent node
    ASSERT_EQ(API_EARGS, doExportNode(0, nullptr));
    gTestingInvalidArgs = false;

}


TEST_F(SdkTest, SdkTestExerciseOtherCommands)
{
    LOG_info << "___TEST SdkTestExerciseOtherCommands___";
    ASSERT_NO_FATAL_FAILURE(getAccountsForTest(2));

    /*bool HttpReqCommandPutFA::procresult(Result r)
    bool CommandGetFA::procresult(Result r)
    bool CommandAttachFA::procresult(Result r)
    bool CommandPutFileBackgroundURL::procresult(Result r)
    bool CommandPutNodes::procresult(Result r)
    bool CommandDelVersions::procresult(Result r)
    bool CommandKillSessions::procresult(Result r)
    bool CommandEnumerateQuotaItems::procresult(Result r)
    bool CommandPurchaseAddItem::procresult(Result r)
    bool CommandPurchaseCheckout::procresult(Result r)
    bool CommandPutMultipleUAVer::procresult(Result r)
    bool CommandPutUAVer::procresult(Result r)
    bool CommandDelUA::procresult(Result r)
    bool CommandSendDevCommand::procresult(Result r)
    bool CommandGetUserEmail::procresult(Result r)
    bool CommandGetMiscFlags::procresult(Result r)
    bool CommandQueryTransferQuota::procresult(Result r)
    bool CommandGetUserTransactions::procresult(Result r)
    bool CommandGetUserPurchases::procresult(Result r)
    bool CommandGetUserSessions::procresult(Result r)
    bool CommandSetMasterKey::procresult(Result r)
    bool CommandCreateEphemeralSession::procresult(Result r)
    bool CommandResumeEphemeralSession::procresult(Result r)
    bool CommandCancelSignup::procresult(Result r)
    bool CommandWhyAmIblocked::procresult(Result r)
    bool CommandSendSignupLink2::procresult(Result r)
    bool CommandConfirmSignupLink2::procresult(Result r)
    bool CommandSetKeyPair::procresult(Result r)
    bool CommandReportEvent::procresult(Result r)
    bool CommandSubmitPurchaseReceipt::procresult(Result r)
    bool CommandCreditCardStore::procresult(Result r)
    bool CommandCreditCardQuerySubscriptions::procresult(Result r)
    bool CommandCreditCardCancelSubscriptions::procresult(Result r)
    bool CommandCopySession::procresult(Result r)
    bool CommandGetPaymentMethods::procresult(Result r)
    bool CommandUserFeedbackStore::procresult(Result r)
    bool CommandSupportTicket::procresult(Result r)
    bool CommandCleanRubbishBin::procresult(Result r)
    bool CommandGetRecoveryLink::procresult(Result r)
    bool CommandQueryRecoveryLink::procresult(Result r)
    bool CommandGetPrivateKey::procresult(Result r)
    bool CommandConfirmRecoveryLink::procresult(Result r)
    bool CommandConfirmCancelLink::procresult(Result r)
    bool CommandResendVerificationEmail::procresult(Result r)
    bool CommandResetSmsVerifiedPhoneNumber::procresult(Result r)
    bool CommandValidatePassword::procresult(Result r)
    bool CommandGetEmailLink::procresult(Result r)
    bool CommandConfirmEmailLink::procresult(Result r)
    bool CommandGetVersion::procresult(Result r)
    bool CommandGetLocalSSLCertificate::procresult(Result r)
    bool CommandChatGrantAccess::procresult(Result r)
    bool CommandChatRemoveAccess::procresult(Result r)
    bool CommandChatTruncate::procresult(Result r)
    bool CommandChatSetTitle::procresult(Result r)
    bool CommandChatPresenceURL::procresult(Result r)
    bool CommandRegisterPushNotification::procresult(Result r)
    bool CommandArchiveChat::procresult(Result r)
    bool CommandSetChatRetentionTime::procresult(Result r)
    bool CommandRichLink::procresult(Result r)
    bool CommandChatLink::procresult(Result r)
    bool CommandChatLinkURL::procresult(Result r)
    bool CommandChatLinkClose::procresult(Result r)
    bool CommandChatLinkJoin::procresult(Result r)
    bool CommandGetMegaAchievements::procresult(Result r)
    bool CommandGetWelcomePDF::procresult(Result r)
    bool CommandMediaCodecs::procresult(Result r)
    bool CommandContactLinkCreate::procresult(Result r)
    bool CommandContactLinkQuery::procresult(Result r)
    bool CommandContactLinkDelete::procresult(Result r)
    bool CommandKeepMeAlive::procresult(Result r)
    bool CommandMultiFactorAuthSetup::procresult(Result r)
    bool CommandMultiFactorAuthCheck::procresult(Result r)
    bool CommandMultiFactorAuthDisable::procresult(Result r)
    bool CommandGetPSA::procresult(Result r)
    bool CommandSetLastAcknowledged::procresult(Result r)
    bool CommandSMSVerificationSend::procresult(Result r)
    bool CommandSMSVerificationCheck::procresult(Result r)
    bool CommandFolderLinkInfo::procresult(Result r)
    bool CommandBackupPut::procresult(Result r)
    bool CommandBackupPutHeartBeat::procresult(Result r)
    bool CommandBackupRemove::procresult(Result r)*/

}

/**
 * @brief TEST_F SdkTestResumeSession
 *
 * It creates a local cache, logs out of the current session and tries to resume it later.
 */
TEST_F(SdkTest, SdkTestResumeSession)
{
    LOG_info << "___TEST Resume session___";
    ASSERT_NO_FATAL_FAILURE(getAccountsForTest(2));

    unique_ptr<char[]> session(dumpSession());

    ASSERT_NO_FATAL_FAILURE( locallogout() );
    ASSERT_NO_FATAL_FAILURE( resumeSession(session.get()) );
    ASSERT_NO_FATAL_FAILURE( fetchnodes(0) );
}

/**
 * @brief TEST_F SdkTestNodeOperations
 *
 * It performs different operations with nodes, assuming the Cloud folder is empty at the beginning.
 *
 * - Create a new folder
 * - Rename a node
 * - Copy a node
 * - Get child nodes of given node
 * - Get child node by name
 * - Get node by path
 * - Get node by name
 * - Move a node
 * - Get parent node
 * - Move a node to Rubbish bin
 * - Remove a node
 */
TEST_F(SdkTest, SdkTestNodeOperations)
{
    LOG_info <<  "___TEST Node operations___";
    ASSERT_NO_FATAL_FAILURE(getAccountsForTest(2));

    // --- Create a new folder ---

    MegaNode *rootnode = megaApi[0]->getRootNode();
    char name1[64] = "New folder";

    auto nh = createFolder(0, name1, rootnode);
    ASSERT_NE(nh, UNDEF);

    // --- Rename a node ---

    MegaNode *n1 = megaApi[0]->getNodeByHandle(nh);
    strcpy(name1, "Folder renamed");

    ASSERT_EQ(API_OK, doRenameNode(0, n1, name1));

    // --- Copy a node ---

    MegaNode *n2;
    char name2[64] = "Folder copy";

    MegaHandle nodeCopiedHandle = UNDEF;
    ASSERT_EQ(API_OK, doCopyNode(0, &nodeCopiedHandle, n1, rootnode, name2)) << "Cannot create a copy of a node";
    n2 = megaApi[0]->getNodeByHandle(nodeCopiedHandle);


    // --- Get child nodes ---

    MegaNodeList *children;
    children = megaApi[0]->getChildren(rootnode);

    EXPECT_EQ(megaApi[0]->getNumChildren(rootnode), children->size()) << "Wrong number of child nodes";
    ASSERT_LE(2, children->size()) << "Wrong number of children nodes found";
    EXPECT_STREQ(name2, children->get(0)->getName()) << "Wrong name of child node"; // "Folder copy"
    EXPECT_STREQ(name1, children->get(1)->getName()) << "Wrong name of child node"; // "Folder rename"

    delete children;


    // --- Get child node by name ---

    MegaNode *n3;
    n3 = megaApi[0]->getChildNode(rootnode, name2);

    bool null_pointer = (n3 == NULL);
    EXPECT_FALSE(null_pointer) << "Child node by name not found";
//    ASSERT_EQ(n2->getHandle(), n3->getHandle());  This test may fail due to multiple nodes with the same name


    // --- Get node by path ---

    char path[128] = "/Folder copy";
    MegaNode *n4;
    n4 = megaApi[0]->getNodeByPath(path);

    null_pointer = (n4 == NULL);
    EXPECT_FALSE(null_pointer) << "Node by path not found";


    // --- Search for a node ---
    MegaNodeList *nlist;
    nlist = megaApi[0]->search(rootnode, "copy");

    ASSERT_EQ(1, nlist->size());
    EXPECT_EQ(n4->getHandle(), nlist->get(0)->getHandle()) << "Search node by pattern failed";

    delete nlist;


    // --- Move a node ---
    ASSERT_EQ(API_OK, doMoveNode(0, nullptr, n1, n2)) << "Cannot move node";


    // --- Get parent node ---

    MegaNode *n5;
    n5 = megaApi[0]->getParentNode(n1);

    ASSERT_EQ(n2->getHandle(), n5->getHandle()) << "Wrong parent node";


    // --- Send to Rubbish bin ---
    ASSERT_EQ(API_OK, doMoveNode(0, nullptr, n2, megaApi[0]->getRubbishNode())) << "Cannot move node to Rubbish bin";


    // --- Remove a node ---
    ASSERT_EQ(API_OK, synchronousRemove(0, n2)) << "Cannot remove a node";

    delete rootnode;
    delete n1;
    delete n2;
    delete n3;
    delete n4;
    delete n5;
}

/**
 * @brief TEST_F SdkTestTransfers
 *
 * It performs different operations related to transfers in both directions: up and down.
 *
 * - Starts an upload transfer and cancel it
 * - Starts an upload transfer, pause it, resume it and complete it
 * - Get node by fingerprint
 * - Get size of a node
 * - Download a file
 */
TEST_F(SdkTest, SdkTestTransfers)
{
    LOG_info << "___TEST Transfers___";
    ASSERT_NO_FATAL_FAILURE(getAccountsForTest(2));

    LOG_info << cwd();

    MegaNode *rootnode = megaApi[0]->getRootNode();
    string filename1 = UPFILE;
    ASSERT_TRUE(createFile(filename1)) << "Couldn't create " << filename1;


    // --- Cancel a transfer ---

    mApi[0].requestFlags[MegaRequest::TYPE_CANCEL_TRANSFERS] = false;
    megaApi[0]->startUpload(filename1.c_str(),
                            rootnode,
                            nullptr /*fileName*/,
                            ::mega::MegaApi::INVALID_CUSTOM_MOD_TIME,
                            nullptr /*appData*/,
                            false   /*isSourceTemporary*/,
                            false   /*startFirst*/,
                            nullptr /*cancelToken*/);

    megaApi[0]->cancelTransfers(MegaTransfer::TYPE_UPLOAD);
    ASSERT_TRUE( waitForResponse(&mApi[0].requestFlags[MegaRequest::TYPE_CANCEL_TRANSFERS]) )
            << "Cancellation of transfers failed after " << maxTimeout << " seconds";
    EXPECT_EQ(API_OK, mApi[0].lastError) << "Transfer cancellation failed (error: " << mApi[0].lastError << ")";


    // --- Upload a file (part 1) ---
    TransferTracker tt(megaApi[0].get());
    mApi[0].transferFlags[MegaTransfer::TYPE_UPLOAD] = false;
    megaApi[0]->startUpload(filename1.c_str(),
                            rootnode,
                            nullptr /*fileName*/,
                            ::mega::MegaApi::INVALID_CUSTOM_MOD_TIME,
                            nullptr /*appData*/,
                            false   /*isSourceTemporary*/,
                            false   /*startFirst*/,
                            nullptr /*cancelToken*/,
                            &tt);   /*MegaTransferListener*/

    // do not wait yet for completion

    // --- Pause a transfer ---

    mApi[0].requestFlags[MegaRequest::TYPE_PAUSE_TRANSFERS] = false;
    megaApi[0]->pauseTransfers(true, MegaTransfer::TYPE_UPLOAD);
    ASSERT_TRUE( waitForResponse(&mApi[0].requestFlags[MegaRequest::TYPE_PAUSE_TRANSFERS]) )
            << "Pause of transfers failed after " << maxTimeout << " seconds";
    EXPECT_EQ(API_OK, mApi[0].lastError) << "Cannot pause transfer (error: " << mApi[0].lastError << ")";
    EXPECT_TRUE(megaApi[0]->areTransfersPaused(MegaTransfer::TYPE_UPLOAD)) << "Upload transfer not paused";


    // --- Resume a transfer ---

    mApi[0].requestFlags[MegaRequest::TYPE_PAUSE_TRANSFERS] = false;
    megaApi[0]->pauseTransfers(false, MegaTransfer::TYPE_UPLOAD);
    ASSERT_TRUE( waitForResponse(&mApi[0].requestFlags[MegaRequest::TYPE_PAUSE_TRANSFERS]) )
            << "Resumption of transfers after pause has failed after " << maxTimeout << " seconds";
    EXPECT_EQ(API_OK, mApi[0].lastError) << "Cannot resume transfer (error: " << mApi[0].lastError << ")";
    EXPECT_FALSE(megaApi[0]->areTransfersPaused(MegaTransfer::TYPE_UPLOAD)) << "Upload transfer not resumed";


    // --- Upload a file (part 2) ---

    ASSERT_EQ(API_OK,tt.waitForResult()) << "Cannot upload file (error: " << mApi[0].lastError << ")";

    MegaNode *n1 = megaApi[0]->getNodeByHandle(tt.resultNodeHandle);
    bool null_pointer = (n1 == NULL);

    ASSERT_FALSE(null_pointer) << "Cannot upload file (error: " << mApi[0].lastError << ")";
    ASSERT_STREQ(filename1.c_str(), n1->getName()) << "Uploaded file with wrong name (error: " << mApi[0].lastError << ")";


    ASSERT_EQ(API_OK, doSetFileVersionsOption(0, false));  // false = not disabled

    // Upload a file over an existing one to make a version
    {
        ofstream f(filename1);
        f << "edited";
    }

    ASSERT_EQ(API_OK, doStartUpload(0, nullptr, filename1.c_str(),
                                    rootnode,
                                    nullptr /*fileName*/,
                                    ::mega::MegaApi::INVALID_CUSTOM_MOD_TIME,
                                    nullptr /*appData*/,
                                    false   /*isSourceTemporary*/,
                                    false   /*startFirst*/,
                                    nullptr /*cancelToken*/));

    // Upload a file over an existing one to make a version
    {
        ofstream f(filename1);
        f << "edited2";
    }

    ASSERT_EQ(API_OK, doStartUpload(0, nullptr, filename1.c_str(),
                                    rootnode,
                                    nullptr /*fileName*/,
                                    ::mega::MegaApi::INVALID_CUSTOM_MOD_TIME,
                                    nullptr /*appData*/,
                                    false   /*isSourceTemporary*/,
                                    false   /*startFirst*/,
                                    nullptr /*cancelToken*/));

    // copy a node with versions to a new name (exercises the multi node putndoes_result)
    MegaNode* nodeToCopy1 = megaApi[0]->getNodeByPath(("/" + filename1).c_str());
    ASSERT_EQ(API_OK, doCopyNode(0, nullptr, nodeToCopy1, rootnode, "some_other_name"));

    // put original filename1 back
    fs::remove(filename1);
    ASSERT_TRUE(createFile(filename1)) << "Couldn't create " << filename1;
    ASSERT_EQ(API_OK, doStartUpload(0, nullptr, filename1.c_str(),
                                    rootnode,
                                    nullptr /*fileName*/,
                                    ::mega::MegaApi::INVALID_CUSTOM_MOD_TIME,
                                    nullptr /*appData*/,
                                    false   /*isSourceTemporary*/,
                                    false   /*startFirst*/,
                                    nullptr /*cancelToken*/));

    n1 = megaApi[0]->getNodeByPath(("/" + filename1).c_str());

    // --- Get node by fingerprint (needs to be a file, not a folder) ---

    std::unique_ptr<char[]> fingerprint{megaApi[0]->getFingerprint(n1)};
    MegaNode *n2 = megaApi[0]->getNodeByFingerprint(fingerprint.get());

    null_pointer = (n2 == NULL);
    EXPECT_FALSE(null_pointer) << "Node by fingerprint not found";
//    ASSERT_EQ(n2->getHandle(), n4->getHandle());  This test may fail due to multiple nodes with the same name

    // --- Get the size of a file ---

    int64_t filesize = getFilesize(filename1);
    int64_t nodesize = megaApi[0]->getSize(n2);
    EXPECT_EQ(filesize, nodesize) << "Wrong size of uploaded file";


    // --- Download a file ---

    string filename2 = DOTSLASH + DOWNFILE;

    mApi[0].transferFlags[MegaTransfer::TYPE_DOWNLOAD] = false;
    megaApi[0]->startDownload(n2,
                              filename2.c_str(),
                              nullptr  /*customName*/,
                              nullptr  /*appData*/,
                              false    /*startFirst*/,
                              nullptr  /*cancelToken*/);

    ASSERT_TRUE( waitForResponse(&mApi[0].transferFlags[MegaTransfer::TYPE_DOWNLOAD], 600) )
            << "Download transfer failed after " << maxTimeout << " seconds";
    ASSERT_EQ(API_OK, mApi[0].lastError) << "Cannot download the file (error: " << mApi[0].lastError << ")";

    MegaNode *n3 = megaApi[0]->getNodeByHandle(n2->getHandle());
    null_pointer = (n3 == NULL);

    ASSERT_FALSE(null_pointer) << "Cannot download node";
    ASSERT_EQ(n2->getHandle(), n3->getHandle()) << "Cannot download node (error: " << mApi[0].lastError << ")";


    // --- Upload a 0-bytes file ---

    string filename3 = EMPTYFILE;
    FILE *fp = fopen(filename3.c_str(), "w");
    fclose(fp);

    MegaHandle uploadedNodeHande = UNDEF;
    ASSERT_EQ(MegaError::API_OK, doStartUpload(0, &uploadedNodeHande, filename3.c_str(),
                                                        rootnode,
                                                        nullptr /*fileName*/,
                                                        ::mega::MegaApi::INVALID_CUSTOM_MOD_TIME,
                                                        nullptr /*appData*/,
                                                        false   /*isSourceTemporary*/,
                                                        false   /*startFirst*/,
                                                        nullptr /*cancelToken*/)) << "Cannot upload a test file";

    MegaNode *n4 = megaApi[0]->getNodeByHandle(uploadedNodeHande);
    null_pointer = (n4 == NULL);

    ASSERT_FALSE(null_pointer) << "Cannot upload file (error: " << mApi[0].lastError << ")";
    ASSERT_STREQ(filename3.c_str(), n4->getName()) << "Uploaded file with wrong name (error: " << mApi[0].lastError << ")";


    // --- Download a 0-byte file ---

    filename3 = DOTSLASH +  EMPTYFILE;

    mApi[0].transferFlags[MegaTransfer::TYPE_DOWNLOAD] = false;
    megaApi[0]->startDownload(n4,
                              filename3.c_str(),
                              nullptr  /*customName*/,
                              nullptr  /*appData*/,
                              false    /*startFirst*/,
                              nullptr  /*cancelToken*/);

    ASSERT_TRUE( waitForResponse(&mApi[0].transferFlags[MegaTransfer::TYPE_DOWNLOAD], 600) )
            << "Download 0-byte file failed after " << maxTimeout << " seconds";
    ASSERT_EQ(API_OK, mApi[0].lastError) << "Cannot download the file (error: " << mApi[0].lastError << ")";

    MegaNode *n5 = megaApi[0]->getNodeByHandle(n4->getHandle());
    null_pointer = (n5 == NULL);

    ASSERT_FALSE(null_pointer) << "Cannot download node";
    ASSERT_EQ(n4->getHandle(), n5->getHandle()) << "Cannot download node (error: " << mApi[0].lastError << ")";


    delete rootnode;
    delete n1;
    delete n2;
    delete n3;
    delete n4;
    delete n5;
}

/**
 * @brief TEST_F SdkTestContacts
 *
 * Creates an auxiliar 'MegaApi' object to interact with the main MEGA account.
 *
 * - Invite a contact
 * = Ignore the invitation
 * - Delete the invitation
 *
 * - Invite a contact
 * = Deny the invitation
 *
 * - Invite a contact
 * = Accept the invitation
 *
 * - Modify firstname
 * = Check firstname of a contact
 * = Set master key as exported
 * = Get preferred language
 * - Load avatar
 * = Check avatar of a contact
 * - Delete avatar
 * = Check non-existing avatar of a contact
 *
 * - Remove contact
 *
 * TODO:
 * - Invite a contact not registered in MEGA yet (requires validation of account)
 * - Remind an existing invitation (requires 2 weeks wait)
 */
TEST_F(SdkTest, SdkTestContacts)
{
    LOG_info << "___TEST Contacts___";
    ASSERT_NO_FATAL_FAILURE(getAccountsForTest(2));


    // --- Check my email and the email of the contact ---

    EXPECT_STRCASEEQ(mApi[0].email.c_str(), std::unique_ptr<char[]>{megaApi[0]->getMyEmail()}.get());
    EXPECT_STRCASEEQ(mApi[1].email.c_str(), std::unique_ptr<char[]>{megaApi[1]->getMyEmail()}.get());


    // --- Send a new contact request ---

    string message = "Hi contact. This is a testing message";

    mApi[0].contactRequestUpdated = mApi[1].contactRequestUpdated = false;
    ASSERT_NO_FATAL_FAILURE( inviteContact(0, mApi[1].email, message, MegaContactRequest::INVITE_ACTION_ADD) );
    // if there were too many invitations within a short period of time, the invitation can be rejected by
    // the API with `API_EOVERQUOTA = -17` as counter spamming meassure (+500 invites in the last 50 days)


    // --- Check the sent contact request ---

    ASSERT_TRUE( waitForResponse(&mApi[0].contactRequestUpdated) )   // at the source side (main account)
            << "Contact request update not received after " << maxTimeout << " seconds";

    ASSERT_NO_FATAL_FAILURE( getContactRequest(0, true) );

    ASSERT_STREQ(message.c_str(), mApi[0].cr->getSourceMessage()) << "Message sent is corrupted";
    ASSERT_STRCASEEQ(mApi[0].email.c_str(), mApi[0].cr->getSourceEmail()) << "Wrong source email";
    ASSERT_STRCASEEQ(mApi[1].email.c_str(), mApi[0].cr->getTargetEmail()) << "Wrong target email";
    ASSERT_EQ(MegaContactRequest::STATUS_UNRESOLVED, mApi[0].cr->getStatus()) << "Wrong contact request status";
    ASSERT_TRUE(mApi[0].cr->isOutgoing()) << "Wrong direction of the contact request";

    mApi[0].cr.reset();


    // --- Check received contact request ---

    ASSERT_TRUE( waitForResponse(&mApi[1].contactRequestUpdated) )   // at the target side (auxiliar account)
            << "Contact request update not received after " << maxTimeout << " seconds";

    ASSERT_NO_FATAL_FAILURE( getContactRequest(1, false) );

    // There isn't message when a user invites the same user too many times, to avoid spamming
    if (mApi[1].cr->getSourceMessage())
    {
        ASSERT_STREQ(message.c_str(), mApi[1].cr->getSourceMessage()) << "Message received is corrupted";
    }
    ASSERT_STRCASEEQ(mApi[0].email.c_str(), mApi[1].cr->getSourceEmail()) << "Wrong source email";
    ASSERT_STREQ(NULL, mApi[1].cr->getTargetEmail()) << "Wrong target email";    // NULL according to MegaApi documentation
    ASSERT_EQ(MegaContactRequest::STATUS_UNRESOLVED, mApi[1].cr->getStatus()) << "Wrong contact request status";
    ASSERT_FALSE(mApi[1].cr->isOutgoing()) << "Wrong direction of the contact request";

    mApi[1].cr.reset();


    // --- Ignore received contact request ---

    ASSERT_NO_FATAL_FAILURE( getContactRequest(1, false) );

    mApi[1].contactRequestUpdated = false;
    ASSERT_NO_FATAL_FAILURE( replyContact(mApi[1].cr.get(), MegaContactRequest::REPLY_ACTION_IGNORE) );
    ASSERT_TRUE( waitForResponse(&mApi[1].contactRequestUpdated) )   // at the target side (auxiliar account)
            << "Contact request update not received after " << maxTimeout << " seconds";

    // Ignoring a PCR does not generate actionpackets for the account sending the invitation

    mApi[1].cr.reset();

    ASSERT_NO_FATAL_FAILURE( getContactRequest(1, false, 0) );
    mApi[1].cr.reset();


    // --- Cancel the invitation ---

    message = "I don't wanna be your contact anymore";

    mApi[0].contactRequestUpdated = false;
    ASSERT_NO_FATAL_FAILURE( inviteContact(0, mApi[1].email, message, MegaContactRequest::INVITE_ACTION_DELETE) );
    ASSERT_TRUE( waitForResponse(&mApi[0].contactRequestUpdated) )   // at the target side (auxiliar account), where the deletion is checked
            << "Contact request update not received after " << maxTimeout << " seconds";

    ASSERT_NO_FATAL_FAILURE( getContactRequest(0, true, 0) );
    mApi[0].cr.reset();


    // --- Remind a contact invitation (cannot until 2 weeks after invitation/last reminder) ---

//    mApi[1].contactRequestUpdated = false;
//    megaApi->inviteContact(mApi[1].email.c_str(), message.c_str(), MegaContactRequest::INVITE_ACTION_REMIND);
//    waitForResponse(&mApi[1].contactRequestUpdated, 0);    // only at auxiliar account, where the deletion is checked

//    ASSERT_TRUE(mApi[1].contactRequestUpdated) << "Contact invitation reminder not received after " << timeout  << " seconds";


    // --- Invite a new contact (again) ---

    mApi[1].contactRequestUpdated = false;
    ASSERT_NO_FATAL_FAILURE( inviteContact(0, mApi[1].email, message, MegaContactRequest::INVITE_ACTION_ADD) );
    ASSERT_TRUE( waitForResponse(&mApi[1].contactRequestUpdated) )   // at the target side (auxiliar account)
            << "Contact request creation not received after " << maxTimeout << " seconds";


    // --- Deny a contact invitation ---

    ASSERT_NO_FATAL_FAILURE( getContactRequest(1, false) );

    mApi[0].contactRequestUpdated = mApi[1].contactRequestUpdated = false;
    ASSERT_NO_FATAL_FAILURE( replyContact(mApi[1].cr.get(), MegaContactRequest::REPLY_ACTION_DENY) );
    ASSERT_TRUE( waitForResponse(&mApi[1].contactRequestUpdated) )   // at the target side (auxiliar account)
            << "Contact request creation not received after " << maxTimeout << " seconds";
    ASSERT_TRUE( waitForResponse(&mApi[0].contactRequestUpdated) )   // at the source side (main account)
            << "Contact request creation not received after " << maxTimeout << " seconds";

    mApi[1].cr.reset();

    ASSERT_NO_FATAL_FAILURE( getContactRequest(0, true, 0) );
    mApi[0].cr.reset();

    ASSERT_NO_FATAL_FAILURE( getContactRequest(1, false, 0) );
    mApi[1].cr.reset();


    // --- Invite a new contact (again) ---

    mApi[1].contactRequestUpdated = false;
    ASSERT_NO_FATAL_FAILURE( inviteContact(0, mApi[1].email, message, MegaContactRequest::INVITE_ACTION_ADD) );
    ASSERT_TRUE( waitForResponse(&mApi[1].contactRequestUpdated) )   // at the target side (auxiliar account)
            << "Contact request creation not received after " << maxTimeout << " seconds";


    // --- Accept a contact invitation ---

    ASSERT_NO_FATAL_FAILURE( getContactRequest(1, false) );

    mApi[0].contactRequestUpdated = mApi[1].contactRequestUpdated = false;
    ASSERT_NO_FATAL_FAILURE( replyContact(mApi[1].cr.get(), MegaContactRequest::REPLY_ACTION_ACCEPT) );
    ASSERT_TRUE( waitForResponse(&mApi[0].contactRequestUpdated) )   // at the target side (main account)
            << "Contact request creation not received after " << maxTimeout << " seconds";
    ASSERT_TRUE( waitForResponse(&mApi[1].contactRequestUpdated) )   // at the target side (auxiliar account)
            << "Contact request creation not received after " << maxTimeout << " seconds";

    mApi[1].cr.reset();

    ASSERT_NO_FATAL_FAILURE( getContactRequest(0, true, 0) );
    mApi[0].cr.reset();

    ASSERT_NO_FATAL_FAILURE( getContactRequest(1, false, 0) );
    mApi[1].cr.reset();


    // --- Modify firstname ---

    string firstname = "My firstname";

    mApi[1].userUpdated = false;
    ASSERT_NO_FATAL_FAILURE( setUserAttribute(MegaApi::USER_ATTR_FIRSTNAME, firstname));
    ASSERT_TRUE( waitForResponse(&mApi[1].userUpdated) )   // at the target side (auxiliar account)
            << "User attribute update not received after " << maxTimeout << " seconds";


    // --- Check firstname of a contact

    MegaUser *u = megaApi[0]->getMyUser();

    bool null_pointer = (u == NULL);
    ASSERT_FALSE(null_pointer) << "Cannot find the MegaUser for email: " << mApi[0].email;

    ASSERT_NO_FATAL_FAILURE( getUserAttribute(u, MegaApi::USER_ATTR_FIRSTNAME));
    ASSERT_EQ( firstname, attributeValue) << "Firstname is wrong";

    delete u;


    // --- Set master key already as exported

    u = megaApi[0]->getMyUser();

    mApi[0].requestFlags[MegaRequest::TYPE_SET_ATTR_USER] = false;
    megaApi[0]->masterKeyExported();
    ASSERT_TRUE( waitForResponse(&mApi[0].requestFlags[MegaRequest::TYPE_SET_ATTR_USER]) );

    ASSERT_NO_FATAL_FAILURE( getUserAttribute(u, MegaApi::USER_ATTR_PWD_REMINDER, maxTimeout, 0));
    string pwdReminder = attributeValue;
    size_t offset = pwdReminder.find(':');
    offset = pwdReminder.find(':', offset+1);
    ASSERT_EQ( pwdReminder.at(offset+1), '1' ) << "Password reminder attribute not updated";

    delete u;


    // --- Get language preference

    u = megaApi[0]->getMyUser();

    string langCode = "es";
    ASSERT_NO_FATAL_FAILURE( setUserAttribute(MegaApi::USER_ATTR_LANGUAGE, langCode));
    ASSERT_NO_FATAL_FAILURE( getUserAttribute(u, MegaApi::USER_ATTR_LANGUAGE, maxTimeout, 0));
    string language = attributeValue;
    ASSERT_TRUE(!strcmp(langCode.c_str(), language.c_str())) << "Language code is wrong";

    delete u;


    // --- Load avatar ---

    ASSERT_TRUE(fileexists(AVATARSRC)) <<  "File " +AVATARSRC+ " is needed in folder " << cwd();

    mApi[1].userUpdated = false;
    ASSERT_NO_FATAL_FAILURE( setUserAttribute(MegaApi::USER_ATTR_AVATAR, AVATARSRC));
    ASSERT_TRUE( waitForResponse(&mApi[1].userUpdated) )   // at the target side (auxiliar account)
            << "User attribute update not received after " << maxTimeout << " seconds";


    // --- Get avatar of a contact ---

    u = megaApi[0]->getMyUser();

    null_pointer = (u == NULL);
    ASSERT_FALSE(null_pointer) << "Cannot find the MegaUser for email: " << mApi[0].email;

    attributeValue = "";

    ASSERT_NO_FATAL_FAILURE( getUserAttribute(u, MegaApi::USER_ATTR_AVATAR));
    ASSERT_STREQ( "Avatar changed", attributeValue.c_str()) << "Failed to change avatar";

    int64_t filesizeSrc = getFilesize(AVATARSRC);
    int64_t filesizeDst = getFilesize(AVATARDST);
    ASSERT_EQ(filesizeDst, filesizeSrc) << "Received avatar differs from uploaded avatar";

    delete u;


    // --- Delete avatar ---

    mApi[1].userUpdated = false;
    ASSERT_NO_FATAL_FAILURE( setUserAttribute(MegaApi::USER_ATTR_AVATAR, ""));
    ASSERT_TRUE( waitForResponse(&mApi[1].userUpdated) )   // at the target side (auxiliar account)
            << "User attribute update not received after " << maxTimeout << " seconds";


    // --- Get non-existing avatar of a contact ---

    u = megaApi[0]->getMyUser();

    null_pointer = (u == NULL);
    ASSERT_FALSE(null_pointer) << "Cannot find the MegaUser for email: " << mApi[0].email;

    attributeValue = "";

    ASSERT_NO_FATAL_FAILURE( getUserAttribute(u, MegaApi::USER_ATTR_AVATAR));
    ASSERT_STREQ("Avatar not found", attributeValue.c_str()) << "Failed to remove avatar";

    delete u;


    // --- Delete an existing contact ---

    mApi[0].userUpdated = false;
    ASSERT_NO_FATAL_FAILURE( removeContact(mApi[1].email) );
    ASSERT_TRUE( waitForResponse(&mApi[0].userUpdated) )   // at the target side (main account)
            << "User attribute update not received after " << maxTimeout << " seconds";

    u = megaApi[0]->getContact(mApi[1].email.c_str());
    null_pointer = (u == NULL);

    ASSERT_FALSE(null_pointer) << "Cannot find the MegaUser for email: " << mApi[1].email;
    ASSERT_EQ(MegaUser::VISIBILITY_HIDDEN, u->getVisibility()) << "New contact is still visible";

    delete u;
}

bool SdkTest::checkAlert(int apiIndex, const string& title, const string& path)
{
    bool ok = false;
    for (int i = 0; !ok && i < 10; ++i)
    {

        MegaUserAlertList* list = mApi[apiIndex].megaApi->getUserAlerts();
        if (list->size() > 0)
        {
            MegaUserAlert* a = list->get(list->size() - 1);
            ok = !strcasecmp(title.c_str(), a->getTitle()) && !strcasecmp(path.c_str(), a->getPath()) && !ISUNDEF(a->getNodeHandle());

            if (!ok && i == 9)
            {
                EXPECT_STRCASEEQ(title.c_str(), a->getTitle());
                EXPECT_STRCASEEQ(path.c_str(), a->getPath());
                EXPECT_NE(a->getNodeHandle(), UNDEF);
            }
        }
        delete list;

        if (!ok)
        {
            LOG_info << "Waiting some more for the alert";
            WaitMillisec(USERALERT_ARRIVAL_MILLISEC);
        }
    }
    return ok;
}

bool SdkTest::checkAlert(int apiIndex, const string& title, handle h, int64_t n, MegaHandle mh)
{
    bool ok = false;
    for (int i = 0; !ok && i < 10; ++i)
    {

        MegaUserAlertList* list = megaApi[apiIndex]->getUserAlerts();
        if (list->size() > 0)
        {
            MegaUserAlert* a = list->get(list->size() - 1);
            ok = title == a->getTitle() && a->getNodeHandle() == h;
            if (n != -1)
                ok = ok && a->getNumber(0) == n;
            if (mh != INVALID_HANDLE)
                ok = ok && a->getHandle(0) == mh;

            if (!ok && i == 9)
            {
                EXPECT_STRCASEEQ(a->getTitle(), title.c_str());
                EXPECT_EQ(a->getNodeHandle(), h);
                if (n != -1)
                {
                    EXPECT_EQ(a->getNumber(0), n);
                }
                if (mh != INVALID_HANDLE)
                {
                    EXPECT_EQ(a->getHandle(0), mh);
                }
            }
        }
        delete list;

        if (!ok)
        {
            LOG_info << "Waiting some more for the alert";
            WaitMillisec(USERALERT_ARRIVAL_MILLISEC);
        }
    }
    return ok;
}


/**
 * @brief TEST_F SdkTestShares2
 *
 * - Create and upload some folders and files to User1 account
 * - Create a new contact to share to
 * - Share a folder with User2
 * - Check the outgoing share from User1
 * - Check the incoming share to User2
 * - Get file name and fingerprint from User1
 * - Search by file name for User2
 * - Search by fingerprint for User2
 * - User2 add file
 * - Check that User1 has received the change
 * - User1 remove file
 * - Locallogout from User2 and login with session
 * - Check that User2 no longer sees the removed file
 */
TEST_F(SdkTest, SdkTestShares2)
{
    ASSERT_NO_FATAL_FAILURE(getAccountsForTest(2));

    // --- Create some nodes to share ---
    //  |--Shared-folder
    //    |--subfolder
    //      |--file.txt
    //    |--file.txt

    std::unique_ptr<MegaNode> rootnode{ megaApi[0]->getRootNode() };
    static constexpr char foldername1[] = "Shared-folder";
    MegaHandle hfolder1 = createFolder(0, foldername1, rootnode.get());
    ASSERT_NE(hfolder1, UNDEF) << "Cannot create " << foldername1;

    std::unique_ptr<MegaNode> n1{ megaApi[0]->getNodeByHandle(hfolder1) };
    ASSERT_NE(n1, nullptr);

    static constexpr char foldername2[] = "subfolder";
    MegaHandle hfolder2 = createFolder(0, foldername2, n1.get());
    ASSERT_NE(hfolder2, UNDEF) << "Cannot create " << foldername2;

    createFile(PUBLICFILE.c_str(), false);   // not a large file since don't need to test transfers here

    MegaHandle hfile1 = 0;
    ASSERT_EQ(MegaError::API_OK, doStartUpload(0, &hfile1, PUBLICFILE.c_str(), n1.get(),
                                               nullptr /*fileName*/,
                                               ::mega::MegaApi::INVALID_CUSTOM_MOD_TIME,
                                               nullptr /*appData*/,
                                               false   /*isSourceTemporary*/,
                                               false   /*startFirst*/,
                                               nullptr /*cancelToken*/)) << "Cannot upload a test file";

    MegaHandle hfile2 = 0;
    ASSERT_EQ(MegaError::API_OK, doStartUpload(0, &hfile2, PUBLICFILE.c_str(), std::unique_ptr<MegaNode>{megaApi[0]->getNodeByHandle(hfolder2)}.get(),
                                               nullptr /*fileName*/,
                                               ::mega::MegaApi::INVALID_CUSTOM_MOD_TIME,
                                               nullptr /*appData*/,
                                               false   /*isSourceTemporary*/,
                                               false   /*startFirst*/,
                                               nullptr /*cancelToken*/)) << "Cannot upload a second test file";


    // --- Create a new contact to share to ---

    string message = "Hi contact. Let's share some stuff";

    mApi[1].contactRequestUpdated = false;
    ASSERT_NO_FATAL_FAILURE(inviteContact(0, mApi[1].email, message, MegaContactRequest::INVITE_ACTION_ADD));
    ASSERT_TRUE(waitForResponse(&mApi[1].contactRequestUpdated))   // at the target side (auxiliar account)
        << "Contact request creation not received after " << maxTimeout << " seconds";

    ASSERT_NO_FATAL_FAILURE(getContactRequest(1, false));

    mApi[0].contactRequestUpdated = mApi[1].contactRequestUpdated = false;
    ASSERT_NO_FATAL_FAILURE(replyContact(mApi[1].cr.get(), MegaContactRequest::REPLY_ACTION_ACCEPT));
    ASSERT_TRUE(waitForResponse(&mApi[1].contactRequestUpdated))   // at the target side (auxiliar account)
        << "Contact request creation not received after " << maxTimeout << " seconds";
    ASSERT_TRUE(waitForResponse(&mApi[0].contactRequestUpdated))   // at the source side (main account)
        << "Contact request creation not received after " << maxTimeout << " seconds";

    mApi[1].cr.reset();


    // --- Share a folder with User2 ---

    mApi[0].nodeUpdated = mApi[1].nodeUpdated = false;
    ASSERT_NO_FATAL_FAILURE(shareFolder(n1.get(), mApi[1].email.c_str(), MegaShare::ACCESS_FULL));
    ASSERT_TRUE(waitForResponse(&mApi[0].nodeUpdated))   // at the target side (main account)
        << "Node update not received after " << maxTimeout << " seconds";
    ASSERT_TRUE(waitForResponse(&mApi[1].nodeUpdated))   // at the target side (auxiliar account)
        << "Node update not received after " << maxTimeout << " seconds";


    // --- Check the outgoing share from User1 ---

    std::unique_ptr<MegaShareList> sl{ megaApi[0]->getOutShares() };
    ASSERT_EQ(1, sl->size()) << "Outgoing share failed";
    MegaShare* s = sl->get(0);

    n1.reset(megaApi[0]->getNodeByHandle(hfolder1));    // get an updated version of the node

    ASSERT_EQ(MegaShare::ACCESS_FULL, s->getAccess()) << "Wrong access level of outgoing share";
    ASSERT_EQ(hfolder1, s->getNodeHandle()) << "Wrong node handle of outgoing share";
    ASSERT_STRCASEEQ(mApi[1].email.c_str(), s->getUser()) << "Wrong email address of outgoing share";
    ASSERT_TRUE(n1->isShared()) << "Wrong sharing information at outgoing share";
    ASSERT_TRUE(n1->isOutShare()) << "Wrong sharing information at outgoing share";


    // --- Check the incoming share to User2 ---

    sl.reset(megaApi[1]->getInSharesList());
    ASSERT_EQ(1, sl->size()) << "Incoming share not received in auxiliar account";

    std::unique_ptr<MegaNodeList> nl{ megaApi[1]->getInShares(megaApi[1]->getContact(mApi[0].email.c_str())) };
    ASSERT_EQ(1, nl->size()) << "Incoming share not received in auxiliar account";
    MegaNode* n = nl->get(0);

    ASSERT_EQ(hfolder1, n->getHandle()) << "Wrong node handle of incoming share";
    ASSERT_STREQ(foldername1, n->getName()) << "Wrong folder name of incoming share";
    ASSERT_EQ(MegaError::API_OK, megaApi[1]->checkAccess(n, MegaShare::ACCESS_FULL).getErrorCode()) << "Wrong access level of incoming share";
    ASSERT_TRUE(n->isInShare()) << "Wrong sharing information at incoming share";
    ASSERT_TRUE(n->isShared()) << "Wrong sharing information at incoming share";


    // --- Get file name and fingerprint from User1 account ---

    unique_ptr<MegaNode> nfile2(megaApi[0]->getNodeByHandle(hfile2));
    ASSERT_NE(nfile2, nullptr) << "Cannot initialize second node for scenario (error: " << mApi[0].lastError << ")";
    const char* fileNameToSearch = nfile2->getName();
    const char* fingerPrintToSearch = nfile2->getFingerprint();


    // --- Search by fingerprint for User2 ---

    unique_ptr<MegaNodeList> fingerPrintList(megaApi[1]->getNodesByFingerprint(fingerPrintToSearch));
    ASSERT_EQ(fingerPrintList->size(), 2) << "Node count by fingerprint is wrong"; // the same file was uploaded twice, with differernt paths
    bool found = false;
    for (int i = 0; i < fingerPrintList->size(); i++)
    {
        if (fingerPrintList->get(i)->getHandle() == hfile2)
        {
            found = true;
            break;
        }
    }

    ASSERT_TRUE(found);


    // --- Search by file name for User2 ---

    unique_ptr<MegaNodeList> searchList(megaApi[1]->search(fileNameToSearch));
    ASSERT_EQ(searchList->size(), 2) << "Node count by file name is wrong"; // the same file was uploaded twice, to differernt paths
    ASSERT_TRUE((searchList->get(0)->getHandle() == hfile1 && searchList->get(1)->getHandle() == hfile2) ||
                (searchList->get(0)->getHandle() == hfile2 && searchList->get(1)->getHandle() == hfile1))
                << "Node handles are not the expected ones";


    // --- User2 add file ---
    //  |--Shared-folder
    //    |--subfolder
    //      |--by_user_2.txt

    static constexpr char fileByUser2[] = "by_user_2.txt";
    createFile(fileByUser2, false);   // not a large file since don't need to test transfers here
    MegaHandle hfile2U2 = 0;
    mApi[1].nodeUpdated = false;
    ASSERT_EQ(MegaError::API_OK, doStartUpload(1, &hfile2U2, fileByUser2, std::unique_ptr<MegaNode>{megaApi[1]->getNodeByHandle(hfolder2)}.get(),
                                               nullptr /*fileName*/,
                                               ::mega::MegaApi::INVALID_CUSTOM_MOD_TIME,
                                               nullptr /*appData*/,
                                               false   /*isSourceTemporary*/,
                                               false   /*startFirst*/,
                                               nullptr /*cancelToken*/)) << "Cannot upload a second test file";

    ASSERT_TRUE(waitForResponse(&mApi[1].nodeUpdated)) << "Node update not received after " << maxTimeout << " seconds";


    // --- Check that User1 has received the change ---

    std::unique_ptr<MegaNode>nU2{ megaApi[0]->getNodeByHandle(hfile2U2) };    // get an updated version of the node
    ASSERT_TRUE(nU2 && string(fileByUser2) == nU2->getName()) << "Finding node by handle failed";


    // --- Locallogout from User1 and login with session ---

    string session = dumpSession();
    locallogout();
    auto tracker = asyncRequestFastLogin(0, session.c_str());
    resetlastEvent();
    ASSERT_EQ(API_OK, tracker->waitForResult()) << " Failed to establish a login/session for account " << 0;
    fetchnodes(0, maxTimeout);
    ASSERT_TRUE(WaitFor([&](){ return lastEventsContains(MegaEvent::EVENT_NODES_CURRENT); }, 10000)) << "Timeout expired to receive actionpackets";


    // --- User1 remove file ---

    ASSERT_EQ(MegaError::API_OK, synchronousRemove(0, nfile2.get())) << "Error while removing file " << nfile2->getName();


    // --- Locallogout from User2 and login with session ---

    session = megaApi[1]->dumpSession();
    auto logoutErr = doRequestLocalLogout(1);
    ASSERT_EQ(MegaError::API_OK, logoutErr) << "Local logout failed (error: " << logoutErr << ")";
    resetlastEvent();   // clear any previous EVENT_NODES_CURRENT
    auto trackerU2 = asyncRequestFastLogin(1, session.c_str());
    ASSERT_EQ(API_OK, trackerU2->waitForResult()) << " Failed to establish a login/session for account " << 1;
    fetchnodes(1, maxTimeout);

    // make sure that client is up to date (upon logout, recent changes might not be committed to DB)
    ASSERT_TRUE(WaitFor([&](){ return lastEventsContains(MegaEvent::EVENT_NODES_CURRENT); }, 10000)) << "Timeout expired to receive actionpackets";

    // --- Check that User2 no longer sees the removed file ---

    std::unique_ptr<MegaNode> nremoved{ megaApi[1]->getNodeByHandle(hfile2) };    // get an updated version of the node
    ASSERT_EQ(nremoved, nullptr) << " Failed to see the file was removed";
}

/**
 * @brief TEST_F SdkTestShares
 *
 * Initialize a test scenario by:
 *
 * - Creating/uploading some folders/files to share
 * - Creating a new contact to share to
 *
 * Performs different operations related to sharing:
 *
 * - Share a folder with an existing contact

 * - Check the correctness of the outgoing share
 * - Check the reception and correctness of the incoming share
 * - Move a shared file (not owned) to Rubbish bin
 * - Add some subfolders
 * - Share a nested folder with same contact
 * - Check the reception and correctness of the incoming nested share
 * - Stop share main in share
 * - Check correctness of the account size
 * - Share the main in share again
 * - Check correctness of the account size
 * - Stop share nested inshare
 * - Check correctness of the account size
 * - Modify the access level
 * - Revoke the access to the share
 * - Share a folder with a non registered email
 * - Check the correctness of the pending outgoing share
 * - Create a file public link
 * - Import a file public link
 * - Get a node from a file public link
 * - Remove a public link
 * - Create a folder public link
 */
TEST_F(SdkTest, SdkTestShares)
{
    LOG_info << "___TEST Shares___";
    ASSERT_NO_FATAL_FAILURE(getAccountsForTest(2));

    MegaShareList *sl;
    MegaShare *s;
    MegaNodeList *nl;
    MegaNode *n;
    MegaNode *n1;

    // Initialize a test scenario : create some folders/files to share

    // Create some nodes to share
    //  |--Shared-folder
    //    |--subfolder
    //      |--file.txt
    //    |--file.txt

    std::unique_ptr<MegaNode> rootnode{megaApi[0]->getRootNode()};
    char foldername1[64] = "Shared-folder";
    MegaHandle hfolder1 = createFolder(0, foldername1, rootnode.get());
    ASSERT_NE(hfolder1, UNDEF);

    n1 = megaApi[0]->getNodeByHandle(hfolder1);
    ASSERT_NE(n1, nullptr);
    long long inSharedNodeCount = 1;

    char foldername2[64] = "subfolder";
    MegaHandle hfolder2 = createFolder(0, foldername2, std::unique_ptr<MegaNode>{megaApi[0]->getNodeByHandle(hfolder1)}.get());
    ASSERT_NE(hfolder2, UNDEF);
    ++inSharedNodeCount;

    // not a large file since don't need to test transfers here
    ASSERT_TRUE(createFile(PUBLICFILE.c_str(), false)) << "Couldn't create " << PUBLICFILE.c_str();

    MegaHandle hfile1 = UNDEF;
    ASSERT_EQ(MegaError::API_OK, doStartUpload(0, &hfile1, PUBLICFILE.c_str(),
                                                        std::unique_ptr<MegaNode>{megaApi[0]->getNodeByHandle(hfolder1)}.get(),
                                                        nullptr /*fileName*/,
                                                        ::mega::MegaApi::INVALID_CUSTOM_MOD_TIME,
                                                        nullptr /*appData*/,
                                                        false   /*isSourceTemporary*/,
                                                        false   /*startFirst*/,
                                                        nullptr /*cancelToken*/)) << "Cannot upload a test file";

    ++inSharedNodeCount;

    MegaHandle hfile2 = UNDEF;
    ASSERT_EQ(MegaError::API_OK, doStartUpload(0, &hfile2, PUBLICFILE.c_str(),
                                                        std::unique_ptr<MegaNode>{megaApi[0]->getNodeByHandle(hfolder2)}.get(),
                                                        nullptr /*fileName*/,
                                                        ::mega::MegaApi::INVALID_CUSTOM_MOD_TIME,
                                                        nullptr /*appData*/,
                                                        false   /*isSourceTemporary*/,
                                                        false   /*startFirst*/,
                                                        nullptr /*cancelToken*/)) << "Cannot upload a second test file";

    ++inSharedNodeCount;

    // --- Download authorized node from another account ---

    MegaNode *nNoAuth = megaApi[0]->getNodeByHandle(hfile1);

    int transferError = doStartDownload(1, nNoAuth,
                                                 "unauthorized_node",
                                                 nullptr  /*customName*/,
                                                 nullptr  /*appData*/,
                                                 false    /*startFirst*/,
                                                 nullptr  /*cancelToken*/);


    bool hasFailed = (transferError != API_OK);
    ASSERT_TRUE(hasFailed) << "Download of node without authorization successful! (it should fail): " << transferError;

    MegaNode *nAuth = megaApi[0]->authorizeNode(nNoAuth);

    // make sure target download file doesn't already exist:
    deleteFile("authorized_node");

    transferError = doStartDownload(1, nAuth,
                                             "authorized_node",
                                             nullptr  /*customName*/,
                                             nullptr  /*appData*/,
                                             false    /*startFirst*/,
                                             nullptr  /*cancelToken*/);

    ASSERT_EQ(API_OK, transferError) << "Cannot download authorized node (error: " << mApi[1].lastError << ")";
    delete nNoAuth;
    delete nAuth;

    // Initialize a test scenario: create a new contact to share to

    string message = "Hi contact. Let's share some stuff";

    mApi[1].contactRequestUpdated = false;
    ASSERT_NO_FATAL_FAILURE( inviteContact(0, mApi[1].email, message, MegaContactRequest::INVITE_ACTION_ADD) );
    ASSERT_TRUE( waitForResponse(&mApi[1].contactRequestUpdated) )   // at the target side (auxiliar account)
            << "Contact request creation not received after " << maxTimeout << " seconds";


    ASSERT_NO_FATAL_FAILURE( getContactRequest(1, false) );

    mApi[0].contactRequestUpdated = mApi[1].contactRequestUpdated = false;
    ASSERT_NO_FATAL_FAILURE( replyContact(mApi[1].cr.get(), MegaContactRequest::REPLY_ACTION_ACCEPT) );
    ASSERT_TRUE( waitForResponse(&mApi[1].contactRequestUpdated) )   // at the target side (auxiliar account)
            << "Contact request creation not received after " << maxTimeout << " seconds";
    ASSERT_TRUE( waitForResponse(&mApi[0].contactRequestUpdated) )   // at the source side (main account)
            << "Contact request creation not received after " << maxTimeout << " seconds";

    mApi[1].cr.reset();

    long long ownedNodeCount = megaApi[1]->getNumNodes();

    // upload a file, just to test node counters
    mApi[1].nodeUpdated = false;
    ASSERT_EQ(MegaError::API_OK, doStartUpload(1, nullptr, PUBLICFILE.data(), std::unique_ptr<MegaNode>{megaApi[1]->getRootNode()}.get(),
                                               nullptr /*fileName*/,
                                               ::mega::MegaApi::INVALID_CUSTOM_MOD_TIME,
                                               nullptr /*appData*/,
                                               false   /*isSourceTemporary*/,
                                               false   /*startFirst*/,
                                               nullptr /*cancelToken*/)) << "Cannot upload a second test file";

    ASSERT_TRUE(waitForResponse(&mApi[1].nodeUpdated)) << "Node update not received after " << maxTimeout << " seconds";
    long long nodeCountAfterNewOwnedFile = megaApi[1]->getNumNodes();
    ASSERT_EQ(ownedNodeCount + 1, nodeCountAfterNewOwnedFile);
    ownedNodeCount = nodeCountAfterNewOwnedFile;

    // --- Create a new outgoing share ---

    mApi[0].nodeUpdated = mApi[1].nodeUpdated = false;
    ASSERT_NO_FATAL_FAILURE( shareFolder(n1, mApi[1].email.c_str(), MegaShare::ACCESS_FULL) );
    ASSERT_TRUE( waitForResponse(&mApi[0].nodeUpdated) )   // at the target side (main account)
            << "Node update not received after " << maxTimeout << " seconds";
    ASSERT_TRUE( waitForResponse(&mApi[1].nodeUpdated) )   // at the target side (auxiliar account)
            << "Node update not received after " << maxTimeout << " seconds";


    // --- Check the outgoing share ---

    sl = megaApi[0]->getOutShares();
    ASSERT_EQ(1, sl->size()) << "Outgoing share failed";
    s = sl->get(0);

    n1 = megaApi[0]->getNodeByHandle(hfolder1);    // get an updated version of the node

    ASSERT_EQ(MegaShare::ACCESS_FULL, s->getAccess()) << "Wrong access level of outgoing share";
    ASSERT_EQ(hfolder1, s->getNodeHandle()) << "Wrong node handle of outgoing share";
    ASSERT_STRCASEEQ(mApi[1].email.c_str(), s->getUser()) << "Wrong email address of outgoing share";
    ASSERT_TRUE(n1->isShared()) << "Wrong sharing information at outgoing share";
    ASSERT_TRUE(n1->isOutShare()) << "Wrong sharing information at outgoing share";

    delete sl;


    // --- Check the incoming share ---

    sl = megaApi[1]->getInSharesList();
    ASSERT_EQ(1, sl->size()) << "Incoming share not received in auxiliar account";

    nl = megaApi[1]->getInShares(megaApi[1]->getContact(mApi[0].email.c_str()));
    ASSERT_EQ(1, nl->size()) << "Incoming share not received in auxiliar account";
    n = nl->get(0);

    ASSERT_EQ(hfolder1, n->getHandle()) << "Wrong node handle of incoming share";
    ASSERT_STREQ(foldername1, n->getName()) << "Wrong folder name of incoming share";
    ASSERT_EQ(API_OK, megaApi[1]->checkAccess(n, MegaShare::ACCESS_FULL).getErrorCode()) << "Wrong access level of incoming share";
    ASSERT_TRUE(n->isInShare()) << "Wrong sharing information at incoming share";
    ASSERT_TRUE(n->isShared()) << "Wrong sharing information at incoming share";

    long long nodeCountAfterInShares = megaApi[1]->getNumNodes();
    ASSERT_EQ(ownedNodeCount + inSharedNodeCount, nodeCountAfterInShares);

    // --- Move shared file (not owned) to Rubbish bin ---
    MegaHandle movedNodeHandle = UNDEF;
    ASSERT_EQ(API_OK, doMoveNode(1, &movedNodeHandle, megaApi[0]->getNodeByHandle(hfile2), megaApi[1]->getRubbishNode())) << "Moving shared file (not owned) to Rubbish bin failed";
    ++ownedNodeCount; // node sent to Rubbish is now owned
    --inSharedNodeCount;

    // --- Test that file in Rubbish bin can be restored ---
    MegaNode* nodeMovedFile = megaApi[1]->getNodeByHandle(movedNodeHandle);  // Different handle! the node must have been copied due to differing accounts
    ASSERT_EQ(nodeMovedFile->getRestoreHandle(), hfolder2) << "Incorrect restore handle for file in Rubbish Bin";

    delete nl;

    // check the corresponding user alert
    ASSERT_TRUE(checkAlert(1, "New shared folder from " + mApi[0].email, mApi[0].email + ":Shared-folder"));

    // add folders under the share
    char foldernameA[64] = "dummyname1";
    mApi[0].nodeUpdated = mApi[1].nodeUpdated = false;
    MegaHandle dummyhandle1 = createFolder(0, foldernameA, std::unique_ptr<MegaNode>{megaApi[0]->getNodeByHandle(hfolder2)}.get());
    ASSERT_NE(dummyhandle1, UNDEF);
    ASSERT_TRUE(waitForResponse(&mApi[0].nodeUpdated))   // at the target side (main account)
        << "Node update not received after " << maxTimeout << " seconds";
    ASSERT_TRUE(waitForResponse(&mApi[1].nodeUpdated))   // at the target side (auxiliar account)
        << "Node update not received after " << maxTimeout << " seconds";

    char foldernameB[64] = "dummyname2";
    mApi[0].nodeUpdated = mApi[1].nodeUpdated = false;
    MegaHandle dummyhandle2 = createFolder(0, foldernameB, std::unique_ptr<MegaNode>{megaApi[0]->getNodeByHandle(hfolder2)}.get());
    ASSERT_NE(dummyhandle2, UNDEF);
    ASSERT_TRUE(waitForResponse(&mApi[0].nodeUpdated))   // at the target side (main account)
        << "Node update not received after " << maxTimeout << " seconds";
    ASSERT_TRUE(waitForResponse(&mApi[1].nodeUpdated))   // at the target side (auxiliar account)
        << "Node update not received after " << maxTimeout << " seconds";
    inSharedNodeCount += 2;
    long long nodesAtFolderDummyname2 = 1; // Take account own node

    long long nodeCountAfterInSharesAddedDummyFolders = megaApi[1]->getNumNodes();
    ASSERT_EQ(ownedNodeCount + inSharedNodeCount, nodeCountAfterInSharesAddedDummyFolders);

    // check the corresponding user alert
    ASSERT_TRUE(checkAlert(1, mApi[0].email + " added 2 folders", std::unique_ptr<MegaNode>{megaApi[0]->getNodeByHandle(hfolder2)}->getHandle(), 2, dummyhandle1));

    // add 2 more files to the share
    mApi[0].nodeUpdated = mApi[1].nodeUpdated = false;
    ASSERT_EQ(MegaError::API_OK, doStartUpload(0, nullptr, PUBLICFILE.data(), std::unique_ptr<MegaNode>{megaApi[0]->getNodeByHandle(dummyhandle1)}.get(),
                                               nullptr /*fileName*/,
                                               ::mega::MegaApi::INVALID_CUSTOM_MOD_TIME,
                                               nullptr /*appData*/,
                                               false   /*isSourceTemporary*/,
                                               false   /*startFirst*/,
                                               nullptr /*cancelToken*/)) << "Cannot upload a test file";

    ASSERT_TRUE(waitForResponse(&mApi[0].nodeUpdated))   // at the target side (main account)
        << "Node update not received after " << maxTimeout << " seconds";
    ASSERT_TRUE(waitForResponse(&mApi[1].nodeUpdated))   // at the target side (auxiliar account)
        << "Node update not received after " << maxTimeout << " seconds";
    ++inSharedNodeCount;
    mApi[0].nodeUpdated = mApi[1].nodeUpdated = false;
    ASSERT_EQ(MegaError::API_OK, doStartUpload(0, nullptr, PUBLICFILE.data(), std::unique_ptr<MegaNode>{megaApi[0]->getNodeByHandle(dummyhandle2)}.get(),
                                               nullptr /*fileName*/,
                                               ::mega::MegaApi::INVALID_CUSTOM_MOD_TIME,
                                               nullptr /*appData*/,
                                               false   /*isSourceTemporary*/,
                                               false   /*startFirst*/,
                                               nullptr /*cancelToken*/)) << "Cannot upload a test file";

    ASSERT_TRUE(waitForResponse(&mApi[0].nodeUpdated))   // at the target side (main account)
        << "Node update not received after " << maxTimeout << " seconds";
    ASSERT_TRUE(waitForResponse(&mApi[1].nodeUpdated))   // at the target side (auxiliar account)
        << "Node update not received after " << maxTimeout << " seconds";
    ++inSharedNodeCount;
    ++nodesAtFolderDummyname2;

    long long nodeCountAfterInSharesAddedDummyFile = megaApi[1]->getNumNodes();
    ASSERT_EQ(ownedNodeCount + inSharedNodeCount, nodeCountAfterInSharesAddedDummyFile);

    // move a folder outside share
    mApi[0].nodeUpdated = mApi[1].nodeUpdated = false;
    std::unique_ptr<MegaNode> dummyNode1(megaApi[0]->getNodeByHandle(dummyhandle1));
    megaApi[0]->moveNode(dummyNode1.get(), rootnode.get());
    ASSERT_TRUE(waitForResponse(&mApi[0].nodeUpdated))   // at the target side (main account)
        << "Node update not received after " << maxTimeout << " seconds";
    ASSERT_TRUE(waitForResponse(&mApi[1].nodeUpdated))   // at the target side (auxiliar account)
        << "Node update not received after " << maxTimeout << " seconds";
    inSharedNodeCount -= 2;

    long long nodeCountAfterInSharesRemovedDummyFolder1 = megaApi[1]->getNumNodes();
    ASSERT_EQ(ownedNodeCount + inSharedNodeCount, nodeCountAfterInSharesRemovedDummyFolder1);

    // add a nested share
    std::unique_ptr<MegaNode> dummyNode2(megaApi[0]->getNodeByHandle(dummyhandle2));
    mApi[0].nodeUpdated = mApi[1].nodeUpdated = false;
    ASSERT_NO_FATAL_FAILURE(shareFolder(dummyNode2.get(), mApi[1].email.data(), MegaShare::ACCESS_FULL));
    ASSERT_TRUE(waitForResponse(&mApi[0].nodeUpdated))   // at the target side (main account)
        << "Node update not received after " << maxTimeout << " seconds";
    ASSERT_TRUE(waitForResponse(&mApi[1].nodeUpdated))   // at the target side (auxiliar account)
        << "Node update not received after " << maxTimeout << " seconds";

    // number of nodes should not change, because this node is a nested share
    long long nodeCountAfterInSharesAddedNestedSubfolder = megaApi[1]->getNumNodes();
    ASSERT_EQ(ownedNodeCount + inSharedNodeCount, nodeCountAfterInSharesAddedNestedSubfolder);

    // Stop share main folder (Shared-folder)
    mApi[0].nodeUpdated = mApi[1].nodeUpdated = false;
    ASSERT_NO_FATAL_FAILURE(shareFolder(n1, mApi[1].email.data(), MegaShare::ACCESS_UNKNOWN));
    ASSERT_TRUE(waitForResponse(&mApi[0].nodeUpdated))   // at the target side (main account)
        << "Node update not received after " << maxTimeout << " seconds";
    ASSERT_TRUE(waitForResponse(&mApi[1].nodeUpdated))   // at the target side (auxiliar account)
        << "Node update not received after " << maxTimeout << " seconds";

    // number of nodes own cloud + nodes at nested in-share
    long long nodeCountAfterRemoveMainInshare = megaApi[1]->getNumNodes();
    ASSERT_EQ(ownedNodeCount + nodesAtFolderDummyname2, nodeCountAfterRemoveMainInshare);

    // Share again main folder (Shared-folder)
    mApi[0].nodeUpdated = mApi[1].nodeUpdated = false;
    ASSERT_NO_FATAL_FAILURE(shareFolder(n1, mApi[1].email.data(), MegaShare::ACCESS_FULL));
    ASSERT_TRUE(waitForResponse(&mApi[0].nodeUpdated))   // at the target side (main account)
        << "Node update not received after " << maxTimeout << " seconds";
    ASSERT_TRUE(waitForResponse(&mApi[1].nodeUpdated))   // at the target side (auxiliar account)
        << "Node update not received after " << maxTimeout << " seconds";

    // number of nodes own cloud + nodes at nested in-share
    long long nodeCountAfterShareN1 = megaApi[1]->getNumNodes();
    ASSERT_EQ(ownedNodeCount + inSharedNodeCount, nodeCountAfterShareN1);


    // remove nested share
    mApi[0].nodeUpdated = mApi[1].nodeUpdated = false; // mApi[1].nodeUpdated never gets updated. Nested share bug ?!
    ASSERT_NO_FATAL_FAILURE(shareFolder(dummyNode2.get(), mApi[1].email.data(), MegaShare::ACCESS_UNKNOWN));
    ASSERT_TRUE(waitForResponse(&mApi[0].nodeUpdated))   // at the target side (main account)
        << "Node update not received after " << maxTimeout << " seconds";
//    TODO nested in shares aren't notified when they are removed (Ticket SDK-1912)
//    ASSERT_TRUE(waitForResponse(&mApi[1].nodeUpdated))   // at the target side (auxiliar account)
//        << "Node update not received after " << maxTimeout << " seconds";
    WaitMillisec(2000); // alternative attempt for mApi[1].nodeUpdated not being set

    // number of nodes should not change, because this node was a nested share
    long long nodeCountAfterInSharesRemovedNestedSubfolder = megaApi[1]->getNumNodes();
    ASSERT_EQ(ownedNodeCount + inSharedNodeCount, nodeCountAfterInSharesRemovedNestedSubfolder);

    // --- Modify the access level of an outgoing share ---

    mApi[0].nodeUpdated = mApi[1].nodeUpdated = false;
    ASSERT_NO_FATAL_FAILURE( shareFolder(megaApi[0]->getNodeByHandle(hfolder1), mApi[1].email.c_str(), MegaShare::ACCESS_READWRITE) );
    ASSERT_TRUE( waitForResponse(&mApi[0].nodeUpdated) )   // at the target side (main account)
            << "Node update not received after " << maxTimeout << " seconds";
    ASSERT_TRUE( waitForResponse(&mApi[1].nodeUpdated) )   // at the target side (auxiliar account)
            << "Node update not received after " << maxTimeout << " seconds";

    nl = megaApi[1]->getInShares(megaApi[1]->getContact(mApi[0].email.c_str()));
    ASSERT_EQ(1, nl->size()) << "Incoming share not received in auxiliar account";
    n = nl->get(0);

    ASSERT_EQ(API_OK, megaApi[1]->checkAccess(n, MegaShare::ACCESS_READWRITE).getErrorCode()) << "Wrong access level of incoming share";

    delete nl;


    // --- Revoke access to an outgoing share ---

    mApi[0].nodeUpdated = mApi[1].nodeUpdated = false;
    ASSERT_NO_FATAL_FAILURE( shareFolder(n1, mApi[1].email.c_str(), MegaShare::ACCESS_UNKNOWN) );
    ASSERT_TRUE( waitForResponse(&mApi[0].nodeUpdated) )   // at the target side (main account)
            << "Node update not received after " << maxTimeout << " seconds";
    ASSERT_TRUE( waitForResponse(&mApi[1].nodeUpdated) )   // at the target side (auxiliar account)
            << "Node update not received after " << maxTimeout << " seconds";

    delete sl;
    sl = megaApi[0]->getOutShares();
    ASSERT_EQ(0, sl->size()) << "Outgoing share revocation failed";
    delete sl;

    nl = megaApi[1]->getInShares(megaApi[1]->getContact(mApi[0].email.c_str()));
    ASSERT_EQ(0, nl->size()) << "Incoming share revocation failed";
    delete nl;

    // check the corresponding user alert
    {
        MegaUserAlertList* list = megaApi[1]->getUserAlerts();
        ASSERT_TRUE(list->size() > 0);
        MegaUserAlert* a = list->get(list->size() - 1);
        ASSERT_STRCASEEQ(a->getTitle(), ("Access to folders shared by " + mApi[0].email + " was removed").c_str());
        ASSERT_STRCASEEQ(a->getPath(), (mApi[0].email + ":Shared-folder").c_str());
        ASSERT_NE(a->getNodeHandle(), UNDEF);
        delete list;
    }

    long long nodeCountAfterRevokedSharesAccess = megaApi[1]->getNumNodes();
    ASSERT_EQ(ownedNodeCount, nodeCountAfterRevokedSharesAccess);

    // --- Get pending outgoing shares ---

    char emailfake[64];
    srand(unsigned(time(NULL)));
    sprintf(emailfake, "%d@nonexistingdomain.com", rand()%1000000);
    // carefull, antispam rejects too many tries without response for the same address

    n = megaApi[0]->getNodeByHandle(hfolder2);

    mApi[0].contactRequestUpdated = false;
    mApi[0].nodeUpdated = false;
    ASSERT_NO_FATAL_FAILURE( shareFolder(n, emailfake, MegaShare::ACCESS_FULL) );
    ASSERT_TRUE( waitForResponse(&mApi[0].nodeUpdated) )   // at the target side (main account)
            << "Node update not received after " << maxTimeout << " seconds";
    ASSERT_TRUE( waitForResponse(&mApi[0].contactRequestUpdated) )   // at the target side (main account)
            << "Contact request update not received after " << maxTimeout << " seconds";

    sl = megaApi[0]->getPendingOutShares(n);   delete n;
    ASSERT_EQ(1, sl->size()) << "Pending outgoing share failed";
    s = sl->get(0);
    n = megaApi[0]->getNodeByHandle(s->getNodeHandle());

//    ASSERT_STREQ(emailfake, s->getUser()) << "Wrong email address of outgoing share"; User is not created yet
    ASSERT_FALSE(n->isShared()) << "Node is already shared, must be pending";
    ASSERT_FALSE(n->isOutShare()) << "Node is already shared, must be pending";
    ASSERT_FALSE(n->isInShare()) << "Node is already shared, must be pending";

    delete sl;
    delete n;

<<<<<<< HEAD
    mApi[0].contactRequestUpdated = false;
    mApi[0].nodeUpdated = false;
=======
>>>>>>> 2bb8499f
    ASSERT_NO_FATAL_FAILURE( shareFolder(dummyNode1.get(), emailfake, MegaShare::ACCESS_FULL) );
    ASSERT_TRUE( waitForResponse(&mApi[0].nodeUpdated) )   // at the target side (main account)
            << "Node update not received after " << maxTimeout << " seconds";
    ASSERT_TRUE( waitForResponse(&mApi[0].contactRequestUpdated) )   // at the target side (main account)
            << "Contact request update not received after " << maxTimeout << " seconds";
    sl = megaApi[0]->getPendingOutShares();
    ASSERT_EQ(2, sl->size()) << "Pending outgoing share failed";
    delete sl;


    // --- Create a file public link ---

    ASSERT_EQ(API_OK, synchronousGetSpecificAccountDetails(0, true, true, true)) << "Cannot get account details";

    std::unique_ptr<MegaNode> nfile1{megaApi[0]->getNodeByHandle(hfile1)};

    string nodelink3 = createPublicLink(0, nfile1.get(), 0, maxTimeout, mApi[0].accountDetails->getProLevel() == 0);
    // The created link is stored in this->link at onRequestFinish()

    // Get a fresh snapshot of the node and check it's actually exported
    nfile1 = std::unique_ptr<MegaNode>{megaApi[0]->getNodeByHandle(hfile1)};
    ASSERT_TRUE(nfile1->isExported()) << "Node is not exported, must be exported";
    ASSERT_FALSE(nfile1->isTakenDown()) << "Public link is taken down, it mustn't";

    // Regenerate the same link should not trigger a new request
    nfile1 = std::unique_ptr<MegaNode>{megaApi[0]->getNodeByHandle(hfile1)};
    string nodelink4 = createPublicLink(0, nfile1.get(), 0, maxTimeout, mApi[0].accountDetails->getProLevel() == 0);
    ASSERT_STREQ(nodelink3.c_str(), nodelink4.c_str()) << "Wrong public link after link update";


    // Try to update the expiration time of an existing link (only for PRO accounts are allowed, otherwise -11
    string nodelinkN = createPublicLink(0, nfile1.get(), m_time() + 30*86400, maxTimeout, mApi[0].accountDetails->getProLevel() == 0);
    nfile1 = std::unique_ptr<MegaNode>{megaApi[0]->getNodeByHandle(hfile1)};
    if (mApi[0].accountDetails->getProLevel() == 0)
    {
        ASSERT_EQ(0, nfile1->getExpirationTime()) << "Expiration time successfully set, when it shouldn't";
    }
    ASSERT_FALSE(nfile1->isExpired()) << "Public link is expired, it mustn't";


    // --- Import a file public link ---

    auto importHandle = importPublicLink(0, nodelink4, rootnode.get());

    MegaNode *nimported = megaApi[0]->getNodeByHandle(importHandle);

    ASSERT_STREQ(nfile1->getName(), nimported->getName()) << "Imported file with wrong name";
    ASSERT_EQ(rootnode->getHandle(), nimported->getParentHandle()) << "Imported file in wrong path";


    // --- Get node from file public link ---

    auto nodeUP = getPublicNode(1, nodelink4);

    ASSERT_TRUE(nodeUP && nodeUP->isPublic()) << "Cannot get a node from public link";


    // --- Remove a public link ---

    MegaHandle removedLinkHandle = removePublicLink(0, nfile1.get());

    nfile1 = std::unique_ptr<MegaNode>{megaApi[0]->getNodeByHandle(removedLinkHandle)};
    ASSERT_FALSE(nfile1->isPublic()) << "Public link removal failed (still public)";

    delete nimported;


    // --- Create a folder public link ---

    MegaNode *nfolder1 = megaApi[0]->getNodeByHandle(hfolder1);

    string nodelink5 = createPublicLink(0, nfolder1, 0, maxTimeout, mApi[0].accountDetails->getProLevel() == 0);
    // The created link is stored in this->link at onRequestFinish()

    delete nfolder1;

    // Get a fresh snapshot of the node and check it's actually exported
    nfolder1 = megaApi[0]->getNodeByHandle(hfolder1);
    ASSERT_TRUE(nfolder1->isExported()) << "Node is not exported, must be exported";
    ASSERT_FALSE(nfolder1->isTakenDown()) << "Public link is taken down, it mustn't";

    delete nfolder1;

    nfolder1 = megaApi[0]->getNodeByHandle(hfolder1);
    ASSERT_STREQ(nodelink5.c_str(), nfolder1->getPublicLink()) << "Wrong public link from MegaNode";

    // Regenerate the same link should not trigger a new request
    string nodelink6 = createPublicLink(0, nfolder1, 0, maxTimeout, mApi[0].accountDetails->getProLevel() == 0);
    ASSERT_STREQ(nodelink5.c_str(), nodelink6.c_str()) << "Wrong public link after link update";

    delete nfolder1;

}


/**
 * @brief TEST_F SdkTestShares3
 *
 * - Login 3 account
 * - Create tree
 * - Create new UserB and UserC contacts for UserA to share to
 * - User1 shares Folder1 with UserB, and Folder1_1 with UserC
 * - User1 locallogout
 * - User3 add File1 to Folder1_1
 * - Check that UserB sees File1 as NO_KEY
 * - User2 locallogout and login with session
 * - Check that UserB still sees File1 as NO_KEY
 * - UserA login
 * - Check that UserB sees File1 with its real name
 * - UserB locallogout and login with session
 * - UserB load File1 undecrypted
 */
TEST_F(SdkTest, DISABLED_SdkTestShares3)
{
    ASSERT_NO_FATAL_FAILURE(getAccountsForTest(3));

    // --- Create tree ---
    //  |--Folder1
    //    |--Folder1_1

    std::unique_ptr<MegaNode> rootnode{ megaApi[0]->getRootNode() };
    char foldername1[64] = "Folder1";
    MegaHandle hfolder1 = createFolder(0, foldername1, rootnode.get());
    ASSERT_NE(hfolder1, UNDEF);

    std::unique_ptr<MegaNode> n1{ megaApi[0]->getNodeByHandle(hfolder1) };
    ASSERT_NE(n1, nullptr);

    char foldername1_1[64] = "Folder1_1";
    MegaHandle hfolder1_1 = createFolder(0, foldername1_1, std::unique_ptr<MegaNode>{megaApi[0]->getNodeByHandle(hfolder1)}.get());
    ASSERT_NE(hfolder1_1, UNDEF);

    std::unique_ptr<MegaNode> n1_1{ megaApi[0]->getNodeByHandle(hfolder1_1) };
    ASSERT_NE(n1_1, nullptr);


    // --- Create new contacts to share to ---

    ASSERT_EQ(MegaError::API_OK, synchronousInviteContact(0, mApi[1].email.c_str(), "Contact request A to B", MegaContactRequest::INVITE_ACTION_ADD));
    ASSERT_EQ(MegaError::API_OK, synchronousInviteContact(0, mApi[2].email.c_str(), "Contact request A to C", MegaContactRequest::INVITE_ACTION_ADD));

    ASSERT_TRUE(WaitFor([this]() {return unique_ptr<MegaContactRequestList>(megaApi[1]->getIncomingContactRequests())->size() == 1
                                      && unique_ptr<MegaContactRequestList>(megaApi[2]->getIncomingContactRequests())->size() == 1; }, 60000));
    ASSERT_NO_FATAL_FAILURE(getContactRequest(1, false));
    ASSERT_NO_FATAL_FAILURE(getContactRequest(2, false));

    ASSERT_EQ(MegaError::API_OK, synchronousReplyContactRequest(1, mApi[1].cr.get(), MegaContactRequest::REPLY_ACTION_ACCEPT));
    ASSERT_EQ(MegaError::API_OK, synchronousReplyContactRequest(2, mApi[2].cr.get(), MegaContactRequest::REPLY_ACTION_ACCEPT));

    WaitMillisec(3000);


    // --- User1 shares Folder1 with UserB, and Folder1_1 with UserC ---

    ASSERT_EQ(MegaError::API_OK, synchronousShare(0, n1.get(), mApi[1].email.c_str(), MegaShare::ACCESS_FULL));
    ASSERT_EQ(MegaError::API_OK, synchronousShare(0, n1_1.get(), mApi[2].email.c_str(), MegaShare::ACCESS_FULL));

    ASSERT_TRUE(WaitFor([this]() { return unique_ptr<MegaShareList>(megaApi[1]->getInSharesList())->size() == 1
                                       && unique_ptr<MegaShareList>(megaApi[2]->getInSharesList())->size() == 1; }, 60000));

    unique_ptr<MegaNodeList> nl2(megaApi[1]->getInShares(megaApi[1]->getContact(mApi[0].email.c_str())));
    unique_ptr<MegaNodeList> nl3(megaApi[2]->getInShares(megaApi[2]->getContact(mApi[0].email.c_str())));

    ASSERT_EQ(1, nl2->size());
    ASSERT_EQ(1, nl3->size());


    // --- UserA locallogout ---

    string sessionA = dumpSession();
    locallogout();


    // --- UserC add File1 to Folder1_1 ---

    static constexpr char file1[] = "File1.txt";
    createFile(file1, false);   // not a large file since don't need to test transfers here
    ASSERT_EQ(MegaError::API_OK, doStartUpload(2, nullptr, file1, n1_1.get(),
                                               nullptr /*fileName*/,
                                               ::mega::MegaApi::INVALID_CUSTOM_MOD_TIME,
                                               nullptr /*appData*/,
                                               false   /*isSourceTemporary*/,
                                               false   /*startFirst*/,
                                               nullptr /*cancelToken*/)) << "Cannot upload test file";

    // --- Check that UserB sees File1 as NO_KEY ---

    ASSERT_TRUE(WaitFor([this, &n1_1]()
        {
            unique_ptr<MegaNodeList> aView(megaApi[1]->getChildren(n1_1.get()));
            return aView->size() == 1;
        },
        60000));

    unique_ptr<MegaNodeList> aView(megaApi[1]->getChildren(n1_1.get()));
    ASSERT_EQ(1, aView->size());
    const char* file1Name = aView->get(0)->getName(); // for debug
    ASSERT_STREQ(file1Name, "NO_KEY");


    // --- UserB locallogout and login with session ---

    string sessionB = megaApi[1]->dumpSession();
    auto logoutErr = doRequestLocalLogout(1);
    ASSERT_EQ(MegaError::API_OK, logoutErr) << "Local logout failed (error: " << logoutErr << ")";
    resetlastEvent();
    auto trackerB = asyncRequestFastLogin(1, sessionB.c_str());
    ASSERT_EQ(API_OK, trackerB->waitForResult()) << " Failed to establish a login/session for account B";


    // --- Check that UserB still sees File1 as NO_KEY ---

    ASSERT_NO_FATAL_FAILURE(fetchnodes(1)); // different behavior whether ENABLE_SYNC is On or Off
    // make sure that client is up to date (upon logout, recent changes might not be committed to DB)
    ASSERT_TRUE(WaitFor([&](){ return lastEventsContains(MegaEvent::EVENT_NODES_CURRENT); }, 10000)) << "Timeout expired to receive actionpackets";
    aView.reset(megaApi[1]->getChildren(n1_1.get()));
    ASSERT_STREQ(aView->get(0)->getName(), "NO_KEY");


    // --- UserA login ---

    auto trackerA = asyncRequestFastLogin(0, sessionA.c_str());
    ASSERT_EQ(API_OK, trackerA->waitForResult()) << " Failed to establish a login/session for account A";
    resetlastEvent();
    ASSERT_NO_FATAL_FAILURE(fetchnodes(0));
    ASSERT_TRUE(WaitFor([&](){ return lastEventsContains(MegaEvent::EVENT_NODES_CURRENT); }, 10000)) << "Timeout expired to receive actionpackets";


    // --- Check that UserB sees File1 with its real name ---

    aView.reset(megaApi[1]->getChildren(n1_1.get()));
    ASSERT_EQ(1, aView->size());
    ASSERT_STREQ(aView->get(0)->getName(), file1);


    // --- UserB locallogout and login with session ---

    sessionB = megaApi[1]->dumpSession();
    logoutErr = doRequestLocalLogout(1);
    ASSERT_EQ(MegaError::API_OK, logoutErr) << "Local logout failed (error: " << logoutErr << ")";
    trackerB = asyncRequestFastLogin(1, sessionB.c_str());
    ASSERT_EQ(API_OK, trackerB->waitForResult()) << " Failed to establish a login/session for account B";


    // --- UserB load File1 undecrypted ---
    resetlastEvent();
    ASSERT_NO_FATAL_FAILURE(fetchnodes(1));
    ASSERT_TRUE(WaitFor([&](){ return lastEventsContains(MegaEvent::EVENT_NODES_CURRENT); }, 10000)) << "Timeout expired to receive actionpackets";
    std::unique_ptr<MegaNode> nFile1{ megaApi[1]->getChildNode(n1_1.get(), file1Name) };
    ASSERT_NE(nFile1, nullptr);
}


TEST_F(SdkTest, SdkTestShareKeys)
{
    LOG_info << "___TEST ShareKeys___";
    ASSERT_NO_FATAL_FAILURE(getAccountsForTest(3));

    // Three user scenario, with nested shares and new nodes created that need keys to be shared to the other users.
    // User A creates folder and shares it with user B
    // User A creates folders / subfolder and shares it with user C
    // When user C adds files to subfolder, does B receive the keys ?

    unique_ptr<MegaNode> rootnodeA(megaApi[0]->getRootNode());
    unique_ptr<MegaNode> rootnodeB(megaApi[1]->getRootNode());
    unique_ptr<MegaNode> rootnodeC(megaApi[2]->getRootNode());

    ASSERT_TRUE(rootnodeA &&rootnodeB &&rootnodeC);

    auto nh = createFolder(0, "share-folder-A", rootnodeA.get());
    ASSERT_NE(nh, UNDEF);
    unique_ptr<MegaNode> shareFolderA(megaApi[0]->getNodeByHandle(nh));
    ASSERT_TRUE(!!shareFolderA);

    nh = createFolder(0, "sub-folder-A", shareFolderA.get());
    ASSERT_NE(nh, UNDEF);
    unique_ptr<MegaNode> subFolderA(megaApi[0]->getNodeByHandle(nh));
    ASSERT_TRUE(!!subFolderA);

    // Initialize a test scenario: create a new contact to share to

    ASSERT_EQ(API_OK, synchronousInviteContact(0, mApi[1].email.c_str(), "SdkTestShareKeys contact request A to B", MegaContactRequest::INVITE_ACTION_ADD));
    ASSERT_EQ(API_OK, synchronousInviteContact(0, mApi[2].email.c_str(), "SdkTestShareKeys contact request A to C", MegaContactRequest::INVITE_ACTION_ADD));

    ASSERT_TRUE(WaitFor([this]() {return unique_ptr<MegaContactRequestList>(megaApi[1]->getIncomingContactRequests())->size() == 1
                                      && unique_ptr<MegaContactRequestList>(megaApi[2]->getIncomingContactRequests())->size() == 1;}, 60000));
    ASSERT_NO_FATAL_FAILURE(getContactRequest(1, false));
    ASSERT_NO_FATAL_FAILURE(getContactRequest(2, false));


    ASSERT_EQ(API_OK, synchronousReplyContactRequest(1, mApi[1].cr.get(), MegaContactRequest::REPLY_ACTION_ACCEPT));
    ASSERT_EQ(API_OK, synchronousReplyContactRequest(2, mApi[2].cr.get(), MegaContactRequest::REPLY_ACTION_ACCEPT));

    WaitMillisec(3000);

    ASSERT_EQ(API_OK, synchronousShare(0, shareFolderA.get(), mApi[1].email.c_str(), MegaShare::ACCESS_READ));
    ASSERT_EQ(API_OK, synchronousShare(0, subFolderA.get(), mApi[2].email.c_str(), MegaShare::ACCESS_FULL));

    ASSERT_TRUE(WaitFor([this]() { return unique_ptr<MegaShareList>(megaApi[1]->getInSharesList())->size() == 1
                           && unique_ptr<MegaShareList>(megaApi[2]->getInSharesList())->size() == 1; }, 60000));

    unique_ptr<MegaNodeList> nl1(megaApi[1]->getInShares(megaApi[1]->getContact(mApi[0].email.c_str())));
    unique_ptr<MegaNodeList> nl2(megaApi[2]->getInShares(megaApi[2]->getContact(mApi[0].email.c_str())));

    ASSERT_EQ(1, nl1->size());
    ASSERT_EQ(1, nl2->size());

    MegaNode* receivedShareNodeB = nl1->get(0);
    MegaNode* receivedShareNodeC = nl2->get(0);

    ASSERT_NE(createFolder(2, "folderByC1", receivedShareNodeC), UNDEF);
    ASSERT_NE(createFolder(2, "folderByC2", receivedShareNodeC), UNDEF);

    ASSERT_TRUE(WaitFor([this, &subFolderA]() { unique_ptr<MegaNodeList> aView(megaApi[0]->getChildren(subFolderA.get()));
                                   return aView->size() == 2; }, 60000));

    WaitMillisec(10000);  // make it shorter once we do actually get the keys (seems to need a bug fix)

    // can A see the added folders?

    unique_ptr<MegaNodeList> aView(megaApi[0]->getChildren(subFolderA.get()));
    ASSERT_EQ(2, aView->size());
    ASSERT_STREQ(aView->get(0)->getName(), "folderByC1");
    ASSERT_STREQ(aView->get(1)->getName(), "folderByC2");

    // Can B see the added folders?
    unique_ptr<MegaNodeList> bView(megaApi[1]->getChildren(receivedShareNodeB));
    ASSERT_EQ(1, bView->size());
    ASSERT_STREQ(bView->get(0)->getName(), "sub-folder-A");
    unique_ptr<MegaNodeList> bView2(megaApi[1]->getChildren(bView->get(0)));
    ASSERT_EQ(2, bView2->size());
    ASSERT_STREQ(bView2->get(0)->getName(), "NO_KEY");  // TODO: This is technically not correct but a current side effect of avoiding going back to the servers frequently - to be fixed soon.  For now choose the value that matches production
    ASSERT_STREQ(bView2->get(1)->getName(), "NO_KEY");
}

string localpathToUtf8Leaf(const LocalPath& itemlocalname)
{
    return itemlocalname.leafName().toPath();
}

LocalPath fspathToLocal(const fs::path& p)
{
    string path(p.u8string());
    return LocalPath::fromAbsolutePath(path);
}


// TODO: SDK-1505
#ifndef __APPLE__
TEST_F(SdkTest, SdkTestFolderIteration)
#else
TEST_F(SdkTest, DISABLED_SdkTestFolderIteration)
#endif
{
    ASSERT_NO_FATAL_FAILURE(getAccountsForTest(2));

    for (int testcombination = 0; testcombination < 2; testcombination++)
    {
        bool openWithNameOrUseFileAccess = testcombination == 0;

        error_code ec;
        if (fs::exists("test_SdkTestFolderIteration"))
        {
            fs::remove_all("test_SdkTestFolderIteration", ec);
            ASSERT_TRUE(!ec) << "could not remove old test folder";
        }

        fs::create_directory("test_SdkTestFolderIteration", ec);
        ASSERT_TRUE(!ec) << "could not create test folder";

        fs::path iteratePath = fs::current_path() / "test_SdkTestFolderIteration";

        // make a directory
        fs::create_directory(iteratePath / "folder");

        // make a file
        {
            ofstream f( (iteratePath / "file.txt").u8string().c_str());
            f << "file content";
        }

        // make some content to test the glob flag
        {
            fs::create_directory(iteratePath / "glob1folder");
            fs::create_directory(iteratePath / "glob2folder");
            ofstream f1( (iteratePath / "glob1file.txt").u8string().c_str());
            ofstream f2( (iteratePath / "glob2file.txt").u8string().c_str());
            f1 << "file content";
            f2 << "file content";
        }
        unsigned glob_entries = 4;

        // make a symlink to a folder (not recoginised by our dnext() on windows currently)
        fs::create_directory_symlink(iteratePath / "folder", iteratePath / "folderlink", ec);
        ASSERT_TRUE(!ec) << "could not create folder symlink";

        // make a symlinnk to a file
        fs::create_symlink(iteratePath / "file.txt", iteratePath / "filelink.txt", ec);
        ASSERT_TRUE(!ec) << "could not create folder symlink";

        // note on windows:  symlinks are excluded by skipAttributes for FILE_ATTRIBUTE_REPARSE_POINT (also see https://docs.microsoft.com/en-us/windows/win32/fileio/determining-whether-a-directory-is-a-volume-mount-point)

        struct FileAccessFields
        {
            m_off_t size = -2;
            m_time_t mtime = 2;
            handle fsid = 3;
            bool fsidvalid = false;
            nodetype_t type = nodetype_t::TYPE_UNKNOWN;
            bool mIsSymLink = false;
            bool retry = false;
            int errorcode = -998;

            FileAccessFields() = default;

            FileAccessFields(const FileAccess& f)
            {
                size = f.size;
                mtime = f.mtime;
                fsid = f.fsid;
                fsidvalid = f.fsidvalid;
                type = f.type;
                mIsSymLink = f.mIsSymLink;
                retry = f.retry;
                errorcode = f.errorcode;
            }
            bool operator == (const FileAccessFields& f) const
            {
                if (size != f.size) { EXPECT_EQ(size, f.size); return false; }
                if (mtime != f.mtime) { EXPECT_EQ(mtime, f.mtime); return false; }

                if (!mIsSymLink)
                {
                    // do we need fsid to be correct for symlink?  Seems on mac plain vs iterated differ
                    if (fsid != f.fsid) { EXPECT_EQ(fsid, f.fsid); return false; }
                }

                if (fsidvalid != f.fsidvalid) { EXPECT_EQ(fsidvalid, f.fsidvalid); return false; }
                if (type != f.type) { EXPECT_EQ(type, f.type); return false; }
                if (mIsSymLink != f.mIsSymLink) { EXPECT_EQ(mIsSymLink, f.mIsSymLink); return false; }
                if (retry != f.retry) { EXPECT_EQ(retry, f.retry); return false; }
                if (errorcode != f.errorcode) { EXPECT_EQ(errorcode, f.errorcode); return false; }
                return true;
            }
        };

        // capture results from the ways of gettnig the file info
        std::map<std::string, FileAccessFields > plain_fopen;
        std::map<std::string, FileAccessFields > iterate_fopen;
        std::map<std::string, FileAccessFields > plain_follow_fopen;
        std::map<std::string, FileAccessFields > iterate_follow_fopen;

        auto fsa = makeFsAccess();
        auto localdir = fspathToLocal(iteratePath);

        std::unique_ptr<FileAccess> fopen_directory(fsa->newfileaccess(false));  // false = don't follow symlinks
        ASSERT_TRUE(fopen_directory->fopen(localdir, true, false));

        // now open and iterate the directory, not following symlinks (either by name or fopen'd directory)
        std::unique_ptr<DirAccess> da(fsa->newdiraccess());
        if (da->dopen(openWithNameOrUseFileAccess ? &localdir : NULL, openWithNameOrUseFileAccess ? NULL : fopen_directory.get(), false))
        {
            nodetype_t type;
            LocalPath itemlocalname;
            while (da->dnext(localdir, itemlocalname, false, &type))
            {
                string leafNameUtf8 = localpathToUtf8Leaf(itemlocalname);

                std::unique_ptr<FileAccess> plain_fopen_fa(fsa->newfileaccess(false));
                std::unique_ptr<FileAccess> iterate_fopen_fa(fsa->newfileaccess(false));

                LocalPath localpath = localdir;
                localpath.appendWithSeparator(itemlocalname, true);

                ASSERT_TRUE(plain_fopen_fa->fopen(localpath, true, false));
                plain_fopen[leafNameUtf8] = *plain_fopen_fa;

                ASSERT_TRUE(iterate_fopen_fa->fopen(localpath, true, false, da.get()));
                iterate_fopen[leafNameUtf8] = *iterate_fopen_fa;
            }
        }

        std::unique_ptr<FileAccess> fopen_directory2(fsa->newfileaccess(true));  // true = follow symlinks
        ASSERT_TRUE(fopen_directory2->fopen(localdir, true, false));

        // now open and iterate the directory, following symlinks (either by name or fopen'd directory)
        std::unique_ptr<DirAccess> da_follow(fsa->newdiraccess());
        if (da_follow->dopen(openWithNameOrUseFileAccess ? &localdir : NULL, openWithNameOrUseFileAccess ? NULL : fopen_directory2.get(), false))
        {
            nodetype_t type;
            LocalPath itemlocalname;
            while (da_follow->dnext(localdir, itemlocalname, true, &type))
            {
                string leafNameUtf8 = localpathToUtf8Leaf(itemlocalname);

                std::unique_ptr<FileAccess> plain_follow_fopen_fa(fsa->newfileaccess(true));
                std::unique_ptr<FileAccess> iterate_follow_fopen_fa(fsa->newfileaccess(true));

                LocalPath localpath = localdir;
                localpath.appendWithSeparator(itemlocalname, true);

                ASSERT_TRUE(plain_follow_fopen_fa->fopen(localpath, true, false));
                plain_follow_fopen[leafNameUtf8] = *plain_follow_fopen_fa;

                ASSERT_TRUE(iterate_follow_fopen_fa->fopen(localpath, true, false, da_follow.get()));
                iterate_follow_fopen[leafNameUtf8] = *iterate_follow_fopen_fa;
            }
        }

    #ifdef WIN32
        std::set<std::string> plain_names { "folder", "file.txt" }; // currently on windows, any type of symlink is ignored when iterating directories
        std::set<std::string> follow_names { "folder", "file.txt"};
    #else
        std::set<std::string> plain_names { "folder", "file.txt" };
        std::set<std::string> follow_names { "folder", "file.txt", "folderlink", "filelink.txt" };
    #endif

        ASSERT_EQ(plain_fopen.size(), plain_names.size() + glob_entries);
        ASSERT_EQ(iterate_fopen.size(), plain_names.size() + glob_entries);
        ASSERT_EQ(plain_follow_fopen.size(), follow_names.size() + glob_entries);
        ASSERT_EQ(iterate_follow_fopen.size(), follow_names.size() + glob_entries);

        for (auto& name : follow_names)
        {
            bool expected_non_follow = plain_names.find(name) != plain_names.end();
            bool issymlink = name.find("link") != string::npos;

            if (expected_non_follow)
            {
                ASSERT_TRUE(plain_fopen.find(name) != plain_fopen.end()) << name;
                ASSERT_TRUE(iterate_fopen.find(name) != iterate_fopen.end()) << name;

                auto& plain = plain_fopen[name];
                auto& iterate = iterate_fopen[name];

                ASSERT_EQ(plain, iterate)  << name;
                ASSERT_TRUE(plain.mIsSymLink == issymlink);
            }

            ASSERT_TRUE(plain_follow_fopen.find(name) != plain_follow_fopen.end()) << name;
            ASSERT_TRUE(iterate_follow_fopen.find(name) != iterate_follow_fopen.end()) << name;

            auto& plain_follow = plain_follow_fopen[name];
            auto& iterate_follow = iterate_follow_fopen[name];

            ASSERT_EQ(plain_follow, iterate_follow) << name;
            ASSERT_TRUE(plain_follow.mIsSymLink == issymlink);
        }

        //ASSERT_EQ(plain_fopen["folder"].size, 0);  size field is not set for folders
        ASSERT_EQ(plain_fopen["folder"].type, FOLDERNODE);
        ASSERT_EQ(plain_fopen["folder"].fsidvalid, true);
        ASSERT_EQ(plain_fopen["folder"].mIsSymLink, false);

        ASSERT_EQ(plain_fopen["file.txt"].size, 12);
        ASSERT_EQ(plain_fopen["file.txt"].fsidvalid, true);
        ASSERT_EQ(plain_fopen["file.txt"].type, FILENODE);
        ASSERT_EQ(plain_fopen["file.txt"].mIsSymLink, false);

// on windows and mac and linux, without the follow flag on, directory iteration does not report symlinks (currently)
//
//        //ASSERT_EQ(plain_fopen["folder"].size, 0);  size field is not set for folders
//        ASSERT_EQ(plain_fopen["folderlink"].type, FOLDERNODE);
//        ASSERT_EQ(plain_fopen["folderlink"].fsidvalid, true);
//        ASSERT_EQ(plain_fopen["folderlink"].mIsSymLink, true);
//
//        ASSERT_EQ(plain_fopen["filelink.txt"].size, 12);
//        ASSERT_EQ(plain_fopen["filelink.txt"].fsidvalid, true);
//        ASSERT_EQ(plain_fopen["filelink.txt"].type, FILENODE);
//        ASSERT_EQ(plain_fopen["filelink.txt"].mIsSymLink, true);
//
        ASSERT_TRUE(plain_fopen.find("folderlink") == plain_fopen.end());
        ASSERT_TRUE(plain_fopen.find("filelink.txt") == plain_fopen.end());

        // check the glob flag
        auto localdirGlob = fspathToLocal(iteratePath / "glob1*");
        std::unique_ptr<DirAccess> da2(fsa->newdiraccess());
        if (da2->dopen(&localdirGlob, NULL, true))
        {
            nodetype_t type;
            LocalPath itemlocalname;
            set<string> remainingExpected { "glob1folder", "glob1file.txt" };
            while (da2->dnext(localdir, itemlocalname, true, &type))
            {
                string leafNameUtf8 = localpathToUtf8Leaf(itemlocalname);
                ASSERT_EQ(leafNameUtf8.substr(0, 5), string("glob1"));
                ASSERT_TRUE(remainingExpected.find(leafNameUtf8) != remainingExpected.end());
                remainingExpected.erase(leafNameUtf8);
            }
            ASSERT_EQ(remainingExpected.size(), 0u);
        }

    }
}



/**
* @brief TEST_F SdkTestConsoleAutocomplete
*
* Run various tests confirming the console autocomplete will work as expected
*
*/
#ifdef _WIN32

bool cmp(const autocomplete::CompletionState& c, std::vector<std::string>& s)
{
    bool result = true;
    if (c.completions.size() != s.size())
    {
        result = false;
    }
    else
    {
        std::sort(s.begin(), s.end());
        for (size_t i = c.completions.size(); i--; )
        {
            if (c.completions[i].s != s[i])
            {
                result = false;
                break;
            }
        }
    }
    if (!result)
    {
        for (size_t i = 0; i < c.completions.size() || i < s.size(); ++i)
        {
            out() << (i < s.size() ? s[i] : "") << "/" << (i < c.completions.size() ? c.completions[i].s : "");
        }
    }
    return result;
}

TEST_F(SdkTest, SdkTestConsoleAutocomplete)
{
    ASSERT_NO_FATAL_FAILURE(getAccountsForTest(2));
    using namespace autocomplete;

    {
        std::unique_ptr<Either> p(new Either);
        p->Add(sequence(text("cd")));
        p->Add(sequence(text("lcd")));
        p->Add(sequence(text("ls"), opt(flag("-R"))));
        p->Add(sequence(text("lls"), opt(flag("-R")), param("folder")));
        ACN syntax(std::move(p));

        {
            auto r = autoComplete("", 0, syntax, false);
            std::vector<std::string> e{ "cd", "lcd", "ls", "lls" };
            ASSERT_TRUE(cmp(r, e));
        }

        {
            auto r = autoComplete("l", 1, syntax, false);
            std::vector<std::string> e{ "lcd", "ls", "lls" };
            ASSERT_TRUE(cmp(r, e));
        }

        {
            auto r = autoComplete("ll", 2, syntax, false);
            std::vector<std::string> e{ "lls" };
            ASSERT_TRUE(cmp(r, e));
        }

        {
            auto r = autoComplete("lls", 3, syntax, false);
            std::vector<std::string> e{ "lls" };
            ASSERT_TRUE(cmp(r, e));
        }

        {
            auto r = autoComplete("lls ", 4, syntax, false);
            std::vector<std::string> e{ "<folder>" };
            ASSERT_TRUE(cmp(r, e));
        }

        {
            auto r = autoComplete("lls -", 5, syntax, false);
            std::vector<std::string> e{ "-R" };
            ASSERT_TRUE(cmp(r, e));
        }

        {
            auto r = autoComplete("x", 1, syntax, false);
            std::vector<std::string> e{};
            ASSERT_TRUE(cmp(r, e));
        }

        {
            auto r = autoComplete("x ", 2, syntax, false);
            std::vector<std::string> e{};
            ASSERT_TRUE(cmp(r, e));
        }
    }

    ::mega::NodeHandle megaCurDir;

    MegaApiImpl* impl = *((MegaApiImpl**)(((char*)megaApi[0].get()) + sizeof(*megaApi[0].get())) - 1); //megaApi[0]->pImpl;
    MegaClient* client = impl->getMegaClient();


    std::unique_ptr<Either> p(new Either);
    p->Add(sequence(text("cd")));
    p->Add(sequence(text("lcd")));
    p->Add(sequence(text("ls"), opt(flag("-R")), opt(ACN(new MegaFS(true, true, client, &megaCurDir, "")))));
    p->Add(sequence(text("lls"), opt(flag("-R")), opt(ACN(new LocalFS(true, true, "")))));
    ACN syntax(std::move(p));

    error_code e;
    fs::remove_all("test_autocomplete_files", e);

    fs::create_directory("test_autocomplete_files");
    fs::path old_cwd = fs::current_path();
    fs::current_path("test_autocomplete_files");

    fs::create_directory("dir1");
    fs::create_directory("dir1\\sub11");
    fs::create_directory("dir1\\sub12");
    fs::create_directory("dir2");
    fs::create_directory("dir2\\sub21");
    fs::create_directory("dir2\\sub22");
    fs::create_directory("dir2a");
    fs::create_directory("dir2a\\dir space");
    fs::create_directory("dir2a\\dir space\\next");
    fs::create_directory("dir2a\\dir space2");
    fs::create_directory("dir2a\\nospace");

    {
        auto r = autoComplete("ls -R", 5, syntax, false);
        std::vector<std::string> e{"-R"};
        ASSERT_TRUE(cmp(r, e));
    }

    // dos style file completion, local fs
    CompletionTextOut s;

    {
        auto r = autoComplete("lls ", 4, syntax, false);
        std::vector<std::string> e{ "dir1", "dir2", "dir2a" };
        ASSERT_TRUE(cmp(r, e));
        applyCompletion(r, true, 100, s);
        ASSERT_EQ(r.line, "lls dir1");
    }

    {
        auto r = autoComplete("lls di", 6, syntax, false);
        std::vector<std::string> e{ "dir1", "dir2", "dir2a" };
        ASSERT_TRUE(cmp(r, e));
    }

    {
        auto r = autoComplete("lls dir2", 8, syntax, false);
        std::vector<std::string> e{ "dir2", "dir2a" };
        ASSERT_TRUE(cmp(r, e));
    }

    {
        auto r = autoComplete("lls dir2a", 9, syntax, false);
        std::vector<std::string> e{ "dir2a" };
        ASSERT_TRUE(cmp(r, e));
    }

    {
        auto r = autoComplete("lls dir2 something after", 8, syntax, false);
        std::vector<std::string> e{ "dir2", "dir2a" };
        ASSERT_TRUE(cmp(r, e));
    }

    {
        auto r = autoComplete("lls dir2something immeditely after", 8, syntax, false);
        std::vector<std::string> e{ "dir2", "dir2a" };
        ASSERT_TRUE(cmp(r, e));
    }

    {
        auto r = autoComplete("lls dir2\\", 9, syntax, false);
        std::vector<std::string> e{ "dir2\\sub21", "dir2\\sub22" };
        ASSERT_TRUE(cmp(r, e));
    }

    {
        auto r = autoComplete("lls dir2\\.\\", 11, syntax, false);
        std::vector<std::string> e{ "dir2\\.\\sub21", "dir2\\.\\sub22" };
        ASSERT_TRUE(cmp(r, e));
    }

    {
        auto r = autoComplete("lls dir2\\..", 11, syntax, false);
        std::vector<std::string> e{ "dir2\\.." };
        ASSERT_TRUE(cmp(r, e));
    }

    {
        auto r = autoComplete("lls dir2\\..\\", 12, syntax, false);
        std::vector<std::string> e{ "dir2\\..\\dir1", "dir2\\..\\dir2", "dir2\\..\\dir2a" };
        ASSERT_TRUE(cmp(r, e));
        applyCompletion(r, true, 100, s);
        ASSERT_EQ(r.line, "lls dir2\\..\\dir1");
        applyCompletion(r, true, 100, s);
        ASSERT_EQ(r.line, "lls dir2\\..\\dir2");
        applyCompletion(r, true, 100, s);
        ASSERT_EQ(r.line, "lls dir2\\..\\dir2a");
        applyCompletion(r, true, 100, s);
        ASSERT_EQ(r.line, "lls dir2\\..\\dir1");
        applyCompletion(r, false, 100, s);
        ASSERT_EQ(r.line, "lls dir2\\..\\dir2a");
        applyCompletion(r, false, 100, s);
        ASSERT_EQ(r.line, "lls dir2\\..\\dir2");
    }

    {
        auto r = autoComplete("lls dir2a\\", 10, syntax, false);
        applyCompletion(r, false, 100, s);
        ASSERT_EQ(r.line, "lls dir2a\\nospace");
        applyCompletion(r, false, 100, s);
        ASSERT_EQ(r.line, "lls \"dir2a\\dir space2\"");
        applyCompletion(r, false, 100, s);
        ASSERT_EQ(r.line, "lls \"dir2a\\dir space\"");
        applyCompletion(r, false, 100, s);
        ASSERT_EQ(r.line, "lls dir2a\\nospace");
    }

    {
        auto r = autoComplete("lls \"dir\"1\\", 11, syntax, false);
        applyCompletion(r, true, 100, s);
        ASSERT_EQ(r.line, "lls \"dir1\\sub11\"");
    }

    {
        auto r = autoComplete("lls dir1\\\"..\\dir2\\\"", std::string::npos, syntax, false);
        applyCompletion(r, true, 100, s);
        ASSERT_EQ(r.line, "lls \"dir1\\..\\dir2\\sub21\"");
    }

    {
        auto r = autoComplete("lls c:\\prog", std::string::npos, syntax, false);
        applyCompletion(r, true, 100, s);
        ASSERT_EQ(r.line, "lls \"c:\\Program Files\"");
        applyCompletion(r, true, 100, s);
        ASSERT_EQ(r.line, "lls \"c:\\Program Files (x86)\"");
    }

    {
        auto r = autoComplete("lls \"c:\\program files \"", std::string::npos, syntax, false);
        applyCompletion(r, true, 100, s);
        ASSERT_EQ(r.line, "lls \"c:\\Program Files (x86)\"");
    }

    // unix style completions, local fs

    {
        auto r = autoComplete("lls ", 4, syntax, true);
        std::vector<std::string> e{ "dir1\\", "dir2\\", "dir2a\\" };
        ASSERT_TRUE(cmp(r, e));
        applyCompletion(r, true, 100, s);
        ASSERT_EQ(r.line, "lls dir");
    }

    {
        auto r = autoComplete("lls di", 6, syntax, true);
        std::vector<std::string> e{ "dir1\\", "dir2\\", "dir2a\\" };
        ASSERT_TRUE(cmp(r, e));
        applyCompletion(r, true, 100, s);
        ASSERT_EQ(r.line, "lls dir");
    }

    {
        auto r = autoComplete("lls dir2", 8, syntax, true);
        std::vector<std::string> e{ "dir2\\", "dir2a\\" };
        ASSERT_TRUE(cmp(r, e));
        applyCompletion(r, true, 100, s);
        ASSERT_EQ(r.line, "lls dir2");
    }

    {
        auto r = autoComplete("lls dir2a", 9, syntax, true);
        std::vector<std::string> e{ "dir2a\\" };
        ASSERT_TRUE(cmp(r, e));
        applyCompletion(r, true, 100, s);
        ASSERT_EQ(r.line, "lls dir2a\\");
    }

    {
        auto r = autoComplete("lls dir2 something after", 8, syntax, true);
        std::vector<std::string> e{ "dir2\\", "dir2a\\" };
        ASSERT_TRUE(cmp(r, e));
        applyCompletion(r, true, 100, s);
        ASSERT_EQ(r.line, "lls dir2 something after");
    }

    {
        auto r = autoComplete("lls dir2asomething immediately after", 9, syntax, true);
        std::vector<std::string> e{ "dir2a\\" };
        ASSERT_TRUE(cmp(r, e));
        applyCompletion(r, true, 100, s);
        ASSERT_EQ(r.line, "lls dir2a\\something immediately after");
    }

    {
        auto r = autoComplete("lls dir2\\", 9, syntax, true);
        std::vector<std::string> e{ "dir2\\sub21\\", "dir2\\sub22\\" };
        ASSERT_TRUE(cmp(r, e));
        applyCompletion(r, true, 100, s);
        ASSERT_EQ(r.line, "lls dir2\\sub2");
        auto rr = autoComplete("lls dir2\\sub22", 14, syntax, true);
        applyCompletion(rr, true, 100, s);
        ASSERT_EQ(rr.line, "lls dir2\\sub22\\");
    }

    {
        auto r = autoComplete("lls dir2\\.\\", 11, syntax, true);
        std::vector<std::string> e{ "dir2\\.\\sub21\\", "dir2\\.\\sub22\\" };
        ASSERT_TRUE(cmp(r, e));
        applyCompletion(r, true, 100, s);
        ASSERT_EQ(r.line, "lls dir2\\.\\sub2");
    }

    {
        auto r = autoComplete("lls dir2\\..", 11, syntax, true);
        std::vector<std::string> e{ "dir2\\..\\" };
        ASSERT_TRUE(cmp(r, e));
        applyCompletion(r, true, 100, s);
        ASSERT_EQ(r.line, "lls dir2\\..\\");
    }

    {
        auto r = autoComplete("lls dir2\\..\\", 12, syntax, true);
        std::vector<std::string> e{ "dir2\\..\\dir1\\", "dir2\\..\\dir2\\", "dir2\\..\\dir2a\\" };
        ASSERT_TRUE(cmp(r, e));
        applyCompletion(r, true, 100, s);
        ASSERT_EQ(r.line, "lls dir2\\..\\dir");
    }

    {
        auto r = autoComplete("lls dir2\\..\\", 12, syntax, true);
        std::vector<std::string> e{ "dir2\\..\\dir1\\", "dir2\\..\\dir2\\", "dir2\\..\\dir2a\\" };
        ASSERT_TRUE(cmp(r, e));
        applyCompletion(r, true, 100, s);
        ASSERT_EQ(r.line, "lls dir2\\..\\dir");
    }

    {
        auto r = autoComplete("lls dir2a\\d", 11, syntax, true);
        applyCompletion(r, true, 100, s);
        ASSERT_EQ(r.line, "lls \"dir2a\\dir space\"");
        auto rr = autoComplete("lls \"dir2a\\dir space\"\\", std::string::npos, syntax, false);
        applyCompletion(rr, true, 100, s);
        ASSERT_EQ(rr.line, "lls \"dir2a\\dir space\\next\"");
    }

    {
        auto r = autoComplete("lls \"dir\"1\\", std::string::npos, syntax, true);
        applyCompletion(r, true, 100, s);
        ASSERT_EQ(r.line, "lls \"dir1\\sub1\"");
    }

    {
        auto r = autoComplete("lls dir1\\\"..\\dir2\\\"", std::string::npos, syntax, true);
        applyCompletion(r, true, 100, s);
        ASSERT_EQ(r.line, "lls \"dir1\\..\\dir2\\sub2\"");
    }

    {
        auto r = autoComplete("lls c:\\prog", std::string::npos, syntax, true);
        applyCompletion(r, true, 100, s);
        ASSERT_EQ(r.line, "lls c:\\program");
    }

    {
        auto r = autoComplete("lls \"c:\\program files \"", std::string::npos, syntax, true);
        applyCompletion(r, true, 100, s);
        ASSERT_EQ(r.line, "lls \"c:\\program files (x86)\\\"");
    }

    {
        auto r = autoComplete("lls 'c:\\program files '", std::string::npos, syntax, true);
        applyCompletion(r, true, 100, s);
        ASSERT_EQ(r.line, "lls 'c:\\program files (x86)\\'");
    }

    // mega dir setup

    MegaNode *rootnode = megaApi[0]->getRootNode();
    auto nh = createFolder(0, "test_autocomplete_megafs", rootnode);
    ASSERT_NE(nh, UNDEF);
    MegaNode *n0 = megaApi[0]->getNodeByHandle(nh);

    megaCurDir = NodeHandle().set6byte(nh);

    nh = createFolder(0, "dir1", n0);
    ASSERT_NE(nh, UNDEF);
    MegaNode *n1 = megaApi[0]->getNodeByHandle(nh);
    ASSERT_NE(createFolder(0, "sub11", n1), UNDEF);
    ASSERT_NE(createFolder(0, "sub12", n1), UNDEF);

    nh = createFolder(0, "dir2", n0);
    ASSERT_NE(nh, UNDEF);
    MegaNode *n2 = megaApi[0]->getNodeByHandle(nh);
    ASSERT_NE(createFolder(0, "sub21", n2), UNDEF);
    ASSERT_NE(createFolder(0, "sub22", n2), UNDEF);

    nh = createFolder(0, "dir2a", n0);
    ASSERT_NE(nh, UNDEF);
    MegaNode *n3 = megaApi[0]->getNodeByHandle(nh);

    nh = createFolder(0, "dir space", n3);
    ASSERT_NE(nh, UNDEF);

    MegaNode *n31 = megaApi[0]->getNodeByHandle(nh);

    ASSERT_NE(createFolder(0, "dir space2", n3), UNDEF);
    ASSERT_NE(createFolder(0, "nospace", n3), UNDEF);
    ASSERT_NE(createFolder(0, "next", n31), UNDEF);


    // dos style mega FS completions

    {
        auto r = autoComplete("ls ", std::string::npos, syntax, false);
        std::vector<std::string> e{ "dir1", "dir2", "dir2a" };
        ASSERT_TRUE(cmp(r, e));
        applyCompletion(r, true, 100, s);
        ASSERT_EQ(r.line, "ls dir1");
    }

    {
        auto r = autoComplete("ls di", std::string::npos, syntax, false);
        std::vector<std::string> e{ "dir1", "dir2", "dir2a" };
        ASSERT_TRUE(cmp(r, e));
    }

    {
        auto r = autoComplete("ls dir2", std::string::npos, syntax, false);
        std::vector<std::string> e{ "dir2", "dir2a" };
        ASSERT_TRUE(cmp(r, e));
    }

    {
        auto r = autoComplete("ls dir2a", std::string::npos, syntax, false);
        std::vector<std::string> e{ "dir2a" };
        ASSERT_TRUE(cmp(r, e));
    }

    {
        auto r = autoComplete("ls dir2 something after", 7, syntax, false);
        std::vector<std::string> e{ "dir2", "dir2a" };
        ASSERT_TRUE(cmp(r, e));
    }

    {
        auto r = autoComplete("ls dir2something immeditely after", 7, syntax, false);
        std::vector<std::string> e{ "dir2", "dir2a" };
        ASSERT_TRUE(cmp(r, e));
    }

    {
        auto r = autoComplete("ls dir2/", std::string::npos, syntax, false);
        std::vector<std::string> e{ "dir2/sub21", "dir2/sub22" };
        ASSERT_TRUE(cmp(r, e));
    }

    {
        auto r = autoComplete("ls dir2/./", std::string::npos, syntax, false);
        std::vector<std::string> e{ "dir2/./sub21", "dir2/./sub22" };
        ASSERT_TRUE(cmp(r, e));
    }

    {
        auto r = autoComplete("ls dir2/..", std::string::npos, syntax, false);
        std::vector<std::string> e{ "dir2/.." };
        ASSERT_TRUE(cmp(r, e));
    }

    {
        auto r = autoComplete("ls dir2/../", std::string::npos, syntax, false);
        std::vector<std::string> e{ "dir2/../dir1", "dir2/../dir2", "dir2/../dir2a" };
        ASSERT_TRUE(cmp(r, e));
        applyCompletion(r, true, 100, s);
        ASSERT_EQ(r.line, "ls dir2/../dir1");
        applyCompletion(r, true, 100, s);
        ASSERT_EQ(r.line, "ls dir2/../dir2");
        applyCompletion(r, true, 100, s);
        ASSERT_EQ(r.line, "ls dir2/../dir2a");
        applyCompletion(r, true, 100, s);
        ASSERT_EQ(r.line, "ls dir2/../dir1");
        applyCompletion(r, false, 100, s);
        ASSERT_EQ(r.line, "ls dir2/../dir2a");
        applyCompletion(r, false, 100, s);
        ASSERT_EQ(r.line, "ls dir2/../dir2");
    }

    {
        auto r = autoComplete("ls dir2a/", std::string::npos, syntax, false);
        applyCompletion(r, false, 100, s);
        ASSERT_EQ(r.line, "ls dir2a/nospace");
        applyCompletion(r, false, 100, s);
        ASSERT_EQ(r.line, "ls \"dir2a/dir space2\"");
        applyCompletion(r, false, 100, s);
        ASSERT_EQ(r.line, "ls \"dir2a/dir space\"");
        applyCompletion(r, false, 100, s);
        ASSERT_EQ(r.line, "ls dir2a/nospace");
    }

    {
        auto r = autoComplete("ls \"dir\"1/", std::string::npos, syntax, false);
        applyCompletion(r, true, 100, s);
        ASSERT_EQ(r.line, "ls \"dir1/sub11\"");
    }

    {
        auto r = autoComplete("ls dir1/\"../dir2/\"", std::string::npos, syntax, false);
        applyCompletion(r, true, 100, s);
        ASSERT_EQ(r.line, "ls \"dir1/../dir2/sub21\"");
    }

    {
        auto r = autoComplete("ls /test_autocomplete_meg", std::string::npos, syntax, false);
        applyCompletion(r, true, 100, s);
        ASSERT_EQ(r.line, "ls /test_autocomplete_megafs");
    }

    // unix style mega FS completions

    {
        auto r = autoComplete("ls ", std::string::npos, syntax, true);
        std::vector<std::string> e{ "dir1/", "dir2/", "dir2a/" };
        ASSERT_TRUE(cmp(r, e));
        applyCompletion(r, true, 100, s);
        ASSERT_EQ(r.line, "ls dir");
    }

    {
        auto r = autoComplete("ls di", std::string::npos, syntax, true);
        std::vector<std::string> e{ "dir1/", "dir2/", "dir2a/" };
        ASSERT_TRUE(cmp(r, e));
        applyCompletion(r, true, 100, s);
        ASSERT_EQ(r.line, "ls dir");
    }

    {
        auto r = autoComplete("ls dir2", std::string::npos, syntax, true);
        std::vector<std::string> e{ "dir2/", "dir2a/" };
        ASSERT_TRUE(cmp(r, e));
        applyCompletion(r, true, 100, s);
        ASSERT_EQ(r.line, "ls dir2");
    }

    {
        auto r = autoComplete("ls dir2a", std::string::npos, syntax, true);
        std::vector<std::string> e{ "dir2a/" };
        ASSERT_TRUE(cmp(r, e));
        applyCompletion(r, true, 100, s);
        ASSERT_EQ(r.line, "ls dir2a/");
    }

    {
        auto r = autoComplete("ls dir2 something after", 7, syntax, true);
        std::vector<std::string> e{ "dir2/", "dir2a/" };
        ASSERT_TRUE(cmp(r, e));
        applyCompletion(r, true, 100, s);
        ASSERT_EQ(r.line, "ls dir2 something after");
    }

    {
        auto r = autoComplete("ls dir2asomething immediately after", 8, syntax, true);
        std::vector<std::string> e{ "dir2a/" };
        ASSERT_TRUE(cmp(r, e));
        applyCompletion(r, true, 100, s);
        ASSERT_EQ(r.line, "ls dir2a/something immediately after");
    }

    {
        auto r = autoComplete("ls dir2/", std::string::npos, syntax, true);
        std::vector<std::string> e{ "dir2/sub21/", "dir2/sub22/" };
        ASSERT_TRUE(cmp(r, e));
        applyCompletion(r, true, 100, s);
        ASSERT_EQ(r.line, "ls dir2/sub2");
        auto rr = autoComplete("ls dir2/sub22", std::string::npos, syntax, true);
        applyCompletion(rr, true, 100, s);
        ASSERT_EQ(rr.line, "ls dir2/sub22/");
    }

    {
        auto r = autoComplete("ls dir2/./", std::string::npos, syntax, true);
        std::vector<std::string> e{ "dir2/./sub21/", "dir2/./sub22/" };
        ASSERT_TRUE(cmp(r, e));
        applyCompletion(r, true, 100, s);
        ASSERT_EQ(r.line, "ls dir2/./sub2");
    }

    {
        auto r = autoComplete("ls dir2/..", std::string::npos, syntax, true);
        std::vector<std::string> e{ "dir2/../" };
        ASSERT_TRUE(cmp(r, e));
        applyCompletion(r, true, 100, s);
        ASSERT_EQ(r.line, "ls dir2/../");
    }

    {
        auto r = autoComplete("ls dir2/../", std::string::npos, syntax, true);
        std::vector<std::string> e{ "dir2/../dir1/", "dir2/../dir2/", "dir2/../dir2a/" };
        ASSERT_TRUE(cmp(r, e));
        applyCompletion(r, true, 100, s);
        ASSERT_EQ(r.line, "ls dir2/../dir");
    }

    {
        auto r = autoComplete("ls dir2/../", std::string::npos, syntax, true);
        std::vector<std::string> e{ "dir2/../dir1/", "dir2/../dir2/", "dir2/../dir2a/" };
        ASSERT_TRUE(cmp(r, e));
        applyCompletion(r, true, 100, s);
        ASSERT_EQ(r.line, "ls dir2/../dir");
    }

    {
        auto r = autoComplete("ls dir2a/d", std::string::npos, syntax, true);
        applyCompletion(r, true, 100, s);
        ASSERT_EQ(r.line, "ls \"dir2a/dir space\"");
        auto rr = autoComplete("ls \"dir2a/dir space\"/", std::string::npos, syntax, false);
        applyCompletion(rr, true, 100, s);
        ASSERT_EQ(rr.line, "ls \"dir2a/dir space/next\"");
    }

    {
        auto r = autoComplete("ls \"dir\"1/", std::string::npos, syntax, true);
        applyCompletion(r, true, 100, s);
        ASSERT_EQ(r.line, "ls \"dir1/sub1\"");
    }

    {
        auto r = autoComplete("ls dir1/\"../dir2/\"", std::string::npos, syntax, true);
        applyCompletion(r, true, 100, s);
        ASSERT_EQ(r.line, "ls \"dir1/../dir2/sub2\"");
    }

    {
        auto r = autoComplete("ls /test_autocomplete_meg", std::string::npos, syntax, true);
        applyCompletion(r, true, 100, s);
        ASSERT_EQ(r.line, "ls /test_autocomplete_megafs/");
        r = autoComplete(r.line + "dir2a", std::string::npos, syntax, true);
        applyCompletion(r, true, 100, s);
        ASSERT_EQ(r.line, "ls /test_autocomplete_megafs/dir2a/");
        r = autoComplete(r.line + "d", std::string::npos, syntax, true);
        applyCompletion(r, true, 100, s);
        ASSERT_EQ(r.line, "ls \"/test_autocomplete_megafs/dir2a/dir space\"");
    }

    fs::current_path(old_cwd);

}
#endif

#ifdef ENABLE_CHAT

/**
 * @brief TEST_F SdkTestChat
 *
 * Initialize a test scenario by:
 *
 * - Setting a new contact to chat with
 *
 * Performs different operations related to chats:
 *
 * - Fetch the list of available chats
 * - Create a group chat
 * - Remove a peer from the chat
 * - Invite a contact to a chat
 * - Get the user-specific URL for the chat
 * - Update permissions of an existing peer in a chat
 */
TEST_F(SdkTest, SdkTestChat)
{
    LOG_info << "___TEST Chat___";
    ASSERT_NO_FATAL_FAILURE(getAccountsForTest(2));

    // --- Send a new contact request ---

    string message = "Hi contact. This is a testing message";

    mApi[1].contactRequestUpdated = false;
    ASSERT_NO_FATAL_FAILURE( inviteContact(0, mApi[1].email, message, MegaContactRequest::INVITE_ACTION_ADD) );
    ASSERT_TRUE( waitForResponse(&mApi[1].contactRequestUpdated) )   // at the target side (auxiliar account)
            << "Contact request update not received after " << maxTimeout << " seconds";
    // if there were too many invitations within a short period of time, the invitation can be rejected by
    // the API with `API_EOVERQUOTA = -17` as counter spamming meassure (+500 invites in the last 50 days)

    // --- Accept a contact invitation ---

    ASSERT_NO_FATAL_FAILURE( getContactRequest(1, false) );

    mApi[0].contactRequestUpdated = mApi[1].contactRequestUpdated = false;
    ASSERT_NO_FATAL_FAILURE( replyContact(mApi[1].cr.get(), MegaContactRequest::REPLY_ACTION_ACCEPT) );
    ASSERT_TRUE( waitForResponse(&mApi[1].contactRequestUpdated) )   // at the target side (auxiliar account)
            << "Contact request update not received after " << maxTimeout << " seconds";
    ASSERT_TRUE( waitForResponse(&mApi[0].contactRequestUpdated) )   // at the target side (main account)
            << "Contact request update not received after " << maxTimeout << " seconds";

    mApi[1].cr.reset();


    // --- Check list of available chats --- (fetch is done at SetUp())

    size_t numChats = mApi[0].chats.size();      // permanent chats cannot be deleted, so they're kept forever


    // --- Create a group chat ---

    MegaTextChatPeerList *peers;
    handle h;
    bool group;

    h = megaApi[1]->getMyUser()->getHandle();
    peers = MegaTextChatPeerList::createInstance();//new MegaTextChatPeerListPrivate();
    peers->addPeer(h, PRIV_STANDARD);
    group = true;

    mApi[1].chatUpdated = false;
    mApi[0].requestFlags[MegaRequest::TYPE_CHAT_CREATE] = false;
    ASSERT_NO_FATAL_FAILURE( createChat(group, peers) );
    ASSERT_TRUE( waitForResponse(&mApi[0].requestFlags[MegaRequest::TYPE_CHAT_CREATE]) )
            << "Cannot create a new chat";
    ASSERT_EQ(API_OK, mApi[0].lastError) << "Chat creation failed (error: " << mApi[0].lastError << ")";
    ASSERT_TRUE( waitForResponse(&mApi[1].chatUpdated ))   // at the target side (auxiliar account)
            << "Chat update not received after " << maxTimeout << " seconds";

    MegaHandle chatid = mApi[0].chatid;   // set at onRequestFinish() of chat creation request

    delete peers;

    // check the new chat information
    ASSERT_EQ(mApi[0].chats.size(), ++numChats) << "Unexpected received number of chats";
    ASSERT_TRUE(mApi[1].chatUpdated) << "The peer didn't receive notification of the chat creation";


    // --- Remove a peer from the chat ---

    mApi[1].chatUpdated = false;
    mApi[0].requestFlags[MegaRequest::TYPE_CHAT_REMOVE] = false;
    megaApi[0]->removeFromChat(chatid, h);
    ASSERT_TRUE( waitForResponse(&mApi[0].requestFlags[MegaRequest::TYPE_CHAT_REMOVE]) )
            << "Chat remove failed after " << maxTimeout << " seconds";
    ASSERT_EQ(API_OK, mApi[0].lastError) << "Removal of chat peer failed (error: " << mApi[0].lastError << ")";
    int numpeers = mApi[0].chats[chatid]->getPeerList() ? mApi[0].chats[chatid]->getPeerList()->size() : 0;
    ASSERT_EQ(numpeers, 0) << "Wrong number of peers in the list of peers";
    ASSERT_TRUE( waitForResponse(&mApi[1].chatUpdated) )   // at the target side (auxiliar account)
            << "Didn't receive notification of the peer removal after " << maxTimeout << " seconds";


    // --- Invite a contact to a chat ---

    mApi[1].chatUpdated = false;
    mApi[0].requestFlags[MegaRequest::TYPE_CHAT_INVITE] = false;
    megaApi[0]->inviteToChat(chatid, h, PRIV_STANDARD);
    ASSERT_TRUE( waitForResponse(&mApi[0].requestFlags[MegaRequest::TYPE_CHAT_INVITE]) )
            << "Chat invitation failed after " << maxTimeout << " seconds";
    ASSERT_EQ(API_OK, mApi[0].lastError) << "Invitation of chat peer failed (error: " << mApi[0].lastError << ")";
    numpeers = mApi[0].chats[chatid]->getPeerList() ? mApi[0].chats[chatid]->getPeerList()->size() : 0;
    ASSERT_EQ(numpeers, 1) << "Wrong number of peers in the list of peers";
    ASSERT_TRUE( waitForResponse(&mApi[1].chatUpdated) )   // at the target side (auxiliar account)
            << "The peer didn't receive notification of the invitation after " << maxTimeout << " seconds";


    // --- Get the user-specific URL for the chat ---

    mApi[0].requestFlags[MegaRequest::TYPE_CHAT_URL] = false;
    megaApi[0]->getUrlChat(chatid);
    ASSERT_TRUE( waitForResponse(&mApi[0].requestFlags[MegaRequest::TYPE_CHAT_URL]) )
            << "Retrieval of chat URL failed after " << maxTimeout << " seconds";
    ASSERT_EQ(API_OK, mApi[0].lastError) << "Retrieval of chat URL failed (error: " << mApi[0].lastError << ")";


    // --- Update Permissions of an existing peer in the chat

    mApi[1].chatUpdated = false;
    mApi[0].requestFlags[MegaRequest::TYPE_CHAT_UPDATE_PERMISSIONS] = false;
    megaApi[0]->updateChatPermissions(chatid, h, PRIV_RO);
    ASSERT_TRUE( waitForResponse(&mApi[0].requestFlags[MegaRequest::TYPE_CHAT_UPDATE_PERMISSIONS]) )
            << "Update chat permissions failed after " << maxTimeout << " seconds";
    ASSERT_EQ(API_OK, mApi[0].lastError) << "Update of chat permissions failed (error: " << mApi[0].lastError << ")";
    ASSERT_TRUE( waitForResponse(&mApi[1].chatUpdated) )   // at the target side (auxiliar account)
            << "The peer didn't receive notification of the invitation after " << maxTimeout << " seconds";

}
#endif

class myMIS : public MegaInputStream
{
public:
    int64_t size;
    ifstream ifs;

    myMIS(const char* filename)
        : ifs(filename, ios::binary)
    {
        ifs.seekg(0, ios::end);
        size = ifs.tellg();
        ifs.seekg(0, ios::beg);
    }
    virtual int64_t getSize() { return size; }

    virtual bool read(char *buffer, size_t size) {
        if (buffer)
        {
            ifs.read(buffer, size);
        }
        else
        {
            ifs.seekg(size, ios::cur);
        }
        return !ifs.fail();
    }
};


TEST_F(SdkTest, SdkTestFingerprint)
{
    LOG_info << "___TEST fingerprint stream/file___";
    ASSERT_NO_FATAL_FAILURE(getAccountsForTest(2));

    int filesizes[] = { 10, 100, 1000, 10000, 100000, 10000000 };
    string expected[] = {
        "DAQoBAMCAQQDAgEEAwAAAAAAAAQAypo7",
        "DAWQjMO2LBXoNwH_agtF8CX73QQAypo7",
        "EAugDFlhW_VTCMboWWFb9VMIxugQAypo7",
        "EAhAnWCqOGBx0gGOWe7N6wznWRAQAypo7",
        "GA6CGAQFLOwb40BGchttx22PvhZ5gQAypo7",
        "GA4CWmAdW1TwQ-bddEIKTmSDv0b2QQAypo7",
    };

    auto fsa = makeFsAccess();
    string name = "testfile";
    LocalPath localname = LocalPath::fromAbsolutePath(name);

    int value = 0x01020304;
    for (int i = sizeof filesizes / sizeof filesizes[0]; i--; )
    {
        {
            ofstream ofs(name.c_str(), ios::binary);
            char s[8192];
            ofs.rdbuf()->pubsetbuf(s, sizeof s);
            for (auto j = filesizes[i] / sizeof(value); j-- ; ) ofs.write((char*)&value, sizeof(value));
            ofs.write((char*)&value, filesizes[i] % sizeof(value));
        }

        fsa->setmtimelocal(localname, 1000000000);

        string streamfp, filefp;
        {
            m_time_t mtime = 0;
            {
                auto nfa = fsa->newfileaccess();
                nfa->fopen(localname);
                mtime = nfa->mtime;
            }

            myMIS mis(name.c_str());
            streamfp.assign(megaApi[0]->getFingerprint(&mis, mtime));
        }

        filefp = megaApi[0]->getFingerprint(name.c_str());

        ASSERT_EQ(streamfp, filefp);
        ASSERT_EQ(streamfp, expected[i]);
    }
}


static void incrementFilename(string& s)
{
    if (s.size() > 2)
    {
        if (isdigit(s[s.size() - 2]) | !isdigit(s[s.size() - 1]))
        {
            s += "00";
        }
        else
        {
            s[s.size() - 1] = static_cast<string::value_type>(s[s.size()-1] + 1);
            if (s[s.size() - 1] > '9')
            {
                s[s.size() - 1] = static_cast<string::value_type>(s[s.size()-1] - 1);
                s[s.size() - 2] = static_cast<string::value_type>(s[s.size()-2] + 1);
            }
        }
    }
}

struct second_timer
{
    m_time_t t;
    m_time_t pause_t;
    second_timer() { t = m_time(); }
    void reset () { t = m_time(); }
    void pause() { pause_t = m_time(); }
    void resume() { t += m_time() - pause_t; }
    size_t elapsed() { return size_t(m_time() - t); }
};

namespace mega
{
    class DebugTestHook
    {
    public:
        static int countdownToOverquota;
        static int countdownTo404;
        static int countdownTo403;
        static int countdownToTimeout;
        static bool isRaid;
        static bool isRaidKnown;

        static void onSetIsRaid_morechunks(::mega::RaidBufferManager* tbm)
        {

            unsigned oldvalue = tbm->raidLinesPerChunk;
            tbm->raidLinesPerChunk /= 4;
            LOG_info << "adjusted raidlinesPerChunk from " << oldvalue << " to " << tbm->raidLinesPerChunk;
        }

        static bool  onHttpReqPost509(HttpReq* req)
        {
            if (req->type == REQ_BINARY)
            {
                if (countdownToOverquota-- == 0) {
                    req->httpstatus = 509;
                    req->timeleft = 30;  // in seconds
                    req->status = REQ_FAILURE;

                    LOG_info << "SIMULATING HTTP GET 509 OVERQUOTA";
                    return true;
                }
            }
            return false;
        }

        static bool  onHttpReqPost404Or403(HttpReq* req)
        {
            if (req->type == REQ_BINARY)
            {
                if (countdownTo404-- == 0) {
                    req->httpstatus = 404;
                    req->status = REQ_FAILURE;

                    LOG_info << "SIMULATING HTTP GET 404";
                    return true;
                }
                if (countdownTo403-- == 0) {
                    req->httpstatus = 403;
                    req->status = REQ_FAILURE;

                    LOG_info << "SIMULATING HTTP GET 403";
                    return true;
                }
            }
            return false;
        }


        static bool  onHttpReqPostTimeout(HttpReq* req)
        {
            if (req->type == REQ_BINARY)
            {
                if (countdownToTimeout-- == 0) {
                    req->lastdata = Waiter::ds;
                    req->status = REQ_INFLIGHT;

                    LOG_info << "SIMULATING HTTP TIMEOUT (timeout period begins now)";
                    return true;
                }
            }
            return false;
        }

        static void onSetIsRaid(::mega::RaidBufferManager* tbm)
        {
            isRaid = tbm->isRaid();
            isRaidKnown = true;
        }

        static bool resetForTests()
        {
#ifdef MEGASDK_DEBUG_TEST_HOOKS_ENABLED
            globalMegaTestHooks = MegaTestHooks(); // remove any callbacks set in other tests
            countdownToOverquota = 3;
            countdownTo404 = 5;
            countdownTo403 = 10;
            countdownToTimeout = 15;
            isRaid = false;
            isRaidKnown = false;
            return true;
#else
            return false;
#endif
        }

        static void onSetIsRaid_smallchunks10(::mega::RaidBufferManager* tbm)
        {
            tbm->raidLinesPerChunk = 10;
        }

    };

    int DebugTestHook::countdownToOverquota = 3;
    bool DebugTestHook::isRaid = false;
    bool DebugTestHook::isRaidKnown = false;
    int DebugTestHook::countdownTo404 = 5;
    int DebugTestHook::countdownTo403 = 10;
    int DebugTestHook::countdownToTimeout = 15;

}


/**
* @brief TEST_F SdkTestCloudraidTransfers
*
* - Download our well-known cloudraid file with standard settings
* - Download our well-known cloudraid file, but this time with small chunk sizes and periodically pausing and unpausing
* - Download our well-known cloudraid file, but this time with small chunk sizes and periodically destrying the megaApi object, then recreating and Resuming (with session token)
*
*/

#ifdef DEBUG
TEST_F(SdkTest, SdkTestCloudraidTransfers)
{
    LOG_info << "___TEST Cloudraid transfers___";
    ASSERT_NO_FATAL_FAILURE(getAccountsForTest(2));

    ASSERT_TRUE(DebugTestHook::resetForTests()) << "SDK test hooks are not enabled in release mode";

    MegaNode *rootnode = megaApi[0]->getRootNode();

    auto importHandle = importPublicLink(0, MegaClient::MEGAURL+"/#!zAJnUTYD!8YE5dXrnIEJ47NdDfFEvqtOefhuDMphyae0KY5zrhns", rootnode);
    MegaHandle imported_file_handle = importHandle;

    MegaNode *nimported = megaApi[0]->getNodeByHandle(imported_file_handle);


    string filename = DOTSLASH "cloudraid_downloaded_file.sdktest";
    deleteFile(filename.c_str());

    // plain cloudraid download
    mApi[0].transferFlags[MegaTransfer::TYPE_DOWNLOAD] = false;
    megaApi[0]->startDownload(nimported,
                              filename.c_str(),
                              nullptr  /*customName*/,
                              nullptr  /*appData*/,
                              false    /*startFirst*/,
                              nullptr  /*cancelToken*/);

    ASSERT_TRUE(waitForResponse(&mApi[0].transferFlags[MegaTransfer::TYPE_DOWNLOAD], 600))
        << "Download cloudraid transfer failed after " << maxTimeout << " seconds";
    ASSERT_EQ(API_OK, mApi[0].lastError) << "Cannot download the cloudraid file (error: " << mApi[0].lastError << ")";


    // cloudraid download with periodic pause and resume

    incrementFilename(filename);
    deleteFile(filename.c_str());

    // smaller chunk sizes so we can get plenty of pauses
    #ifdef MEGASDK_DEBUG_TEST_HOOKS_ENABLED
    globalMegaTestHooks.onSetIsRaid = ::mega::DebugTestHook::onSetIsRaid_morechunks;
    #endif

    // plain cloudraid download
    {
        onTransferUpdate_progress = 0;
        onTransferUpdate_filesize = 0;
        mApi[0].transferFlags[MegaTransfer::TYPE_DOWNLOAD] = false;
        megaApi[0]->startDownload(nimported,
                                  filename.c_str(),
                                  nullptr  /*customName*/,
                                  nullptr  /*appData*/,
                                  false    /*startFirst*/,
                                  nullptr  /*cancelToken*/);

        m_off_t lastprogress = 0, pausecount = 0;
        second_timer t;
        while (t.elapsed() < 60 && (onTransferUpdate_filesize == 0 || onTransferUpdate_progress < onTransferUpdate_filesize))
        {
            if (onTransferUpdate_progress > lastprogress)
            {
                megaApi[0]->pauseTransfers(true);
                pausecount += 1;
                WaitMillisec(100);
                megaApi[0]->pauseTransfers(false);
                lastprogress = onTransferUpdate_progress;
            }
            WaitMillisec(100);
        }
        ASSERT_LT(t.elapsed(), 60u) << "timed out downloading cloudraid file";
        ASSERT_GE(onTransferUpdate_filesize, 0u);
        ASSERT_TRUE(onTransferUpdate_progress == onTransferUpdate_filesize);
        ASSERT_GE(pausecount, 3);
        ASSERT_TRUE(waitForResponse(&mApi[0].transferFlags[MegaTransfer::TYPE_DOWNLOAD], 30))<< "Download cloudraid transfer with pauses failed";
        ASSERT_EQ(API_OK, mApi[0].lastError) << "Cannot download the cloudraid file (error: " << mApi[0].lastError << ")";
    }


    incrementFilename(filename);
    deleteFile(filename.c_str());

    // cloudraid download with periodic full exit and resume from session ID
    // plain cloudraid download
    {
        megaApi[0]->setMaxDownloadSpeed(32 * 1024 * 1024 * 8 / 30); // should take 30 seconds, not counting exit/resume session
        mApi[0].transferFlags[MegaTransfer::TYPE_DOWNLOAD] = false;
        megaApi[0]->startDownload(nimported,
                                  filename.c_str(),
                                  nullptr  /*customName*/,
                                  nullptr  /*appData*/,
                                  false    /*startFirst*/,
                                  nullptr  /*cancelToken*/);

        std::string sessionId = megaApi[0]->dumpSession();

        onTransferUpdate_progress = 0;// updated in callbacks
        onTransferUpdate_filesize = 0;
        m_off_t lastprogress = 0;
        unsigned exitresumecount = 0;
        second_timer t;
        auto initialOnTranferFinishedCount = onTranferFinishedCount;
        auto lastOnTranferFinishedCount = onTranferFinishedCount;
        while (t.elapsed() < 180 && onTranferFinishedCount < initialOnTranferFinishedCount + 2)
        {
            if (onTranferFinishedCount > lastOnTranferFinishedCount)
            {
                t.reset();
                lastOnTranferFinishedCount = onTranferFinishedCount;
                deleteFile(filename.c_str());
                onTransferUpdate_progress = 0;
                onTransferUpdate_filesize = 0;
                lastprogress = 0;
                mApi[0].transferFlags[MegaTransfer::TYPE_DOWNLOAD] = false;
                megaApi[0]->startDownload(nimported,
                                          filename.c_str(),
                                          nullptr  /*customName*/,
                                          nullptr  /*appData*/,
                                          false    /*startFirst*/,
                                          nullptr  /*cancelToken*/);
            }
            else if (onTransferUpdate_progress > lastprogress + onTransferUpdate_filesize/10 )
            {
                if (exitresumecount < 3*(onTranferFinishedCount - initialOnTranferFinishedCount + 1))
                {
                    megaApi[0].reset();
                    exitresumecount += 1;
                    WaitMillisec(100);

                    megaApi[0].reset(newMegaApi(APP_KEY.c_str(), megaApiCacheFolder(0).c_str(), USER_AGENT.c_str(), unsigned(THREADS_PER_MEGACLIENT)));
                    mApi[0].megaApi = megaApi[0].get();
                    megaApi[0]->addListener(this);
                    megaApi[0]->setMaxDownloadSpeed(32 * 1024 * 1024 * 8 / 30); // should take 30 seconds, not counting exit/resume session

                    t.pause();
                    ASSERT_NO_FATAL_FAILURE(resumeSession(sessionId.c_str()));
                    ASSERT_NO_FATAL_FAILURE(fetchnodes(0));
                    t.resume();

                    lastprogress = onTransferUpdate_progress;
                }
            }
            WaitMillisec(1);
        }
        ASSERT_EQ(onTransferUpdate_progress, onTransferUpdate_filesize);
        ASSERT_EQ(initialOnTranferFinishedCount + 2, onTranferFinishedCount);
        ASSERT_GE(exitresumecount, 6u);
        ASSERT_TRUE(waitForResponse(&mApi[0].transferFlags[MegaTransfer::TYPE_DOWNLOAD], 1)) << "Download cloudraid transfer with pauses failed";
        ASSERT_EQ(API_OK, mApi[0].lastError) << "Cannot download the cloudraid file (error: " << mApi[0].lastError << ")";
    }

    ASSERT_TRUE(DebugTestHook::resetForTests()) << "SDK test hooks are not enabled in release mode";
}
#endif


/**
* @brief TEST_F SdkTestCloudraidTransferWithConnectionFailures
*
* Download a cloudraid file but with a connection failing with http errors 404 and 403.   The download should recover from the problems in 5 channel mode
*
*/

#ifdef DEBUG
TEST_F(SdkTest, SdkTestCloudraidTransferWithConnectionFailures)
{
    LOG_info << "___TEST Cloudraid transfers___";
    ASSERT_NO_FATAL_FAILURE(getAccountsForTest(2));

    ASSERT_TRUE(DebugTestHook::resetForTests()) << "SDK test hooks are not enabled in release mode";

    std::unique_ptr<MegaNode> rootnode{megaApi[0]->getRootNode()};

    auto importHandle = importPublicLink(0, MegaClient::MEGAURL+"/#!zAJnUTYD!8YE5dXrnIEJ47NdDfFEvqtOefhuDMphyae0KY5zrhns", rootnode.get());
    std::unique_ptr<MegaNode> nimported{megaApi[0]->getNodeByHandle(importHandle)};


    string filename = DOTSLASH "cloudraid_downloaded_file.sdktest";
    deleteFile(filename.c_str());

    // set up for 404 and 403 errors
    // smaller chunk sizes so we can get plenty of pauses
    DebugTestHook::countdownTo404 = 5;
    DebugTestHook::countdownTo403 = 12;
#ifdef MEGASDK_DEBUG_TEST_HOOKS_ENABLED
    globalMegaTestHooks.onHttpReqPost = DebugTestHook::onHttpReqPost404Or403;
    globalMegaTestHooks.onSetIsRaid = DebugTestHook::onSetIsRaid_morechunks;
#endif

    // plain cloudraid download
    {
        onTransferUpdate_progress = 0;
        onTransferUpdate_filesize = 0;
        mApi[0].transferFlags[MegaTransfer::TYPE_DOWNLOAD] = false;
        megaApi[0]->startDownload(nimported.get(),
                                  filename.c_str(),
                                  nullptr  /*customName*/,
                                  nullptr  /*appData*/,
                                  false    /*startFirst*/,
                                  nullptr  /*cancelToken*/);

        ASSERT_TRUE(waitForResponse(&mApi[0].transferFlags[MegaTransfer::TYPE_DOWNLOAD], 180)) << "Cloudraid download with 404 and 403 errors time out (180 seconds)";
        ASSERT_EQ(API_OK, mApi[0].lastError) << "Cannot download the cloudraid file (error: " << mApi[0].lastError << ")";
        ASSERT_GE(onTransferUpdate_filesize, 0u);
        ASSERT_TRUE(onTransferUpdate_progress == onTransferUpdate_filesize);
        ASSERT_LT(DebugTestHook::countdownTo404, 0);
        ASSERT_LT(DebugTestHook::countdownTo403, 0);
    }


    ASSERT_TRUE(DebugTestHook::resetForTests()) << "SDK test hooks are not enabled in release mode";
}
#endif


/**
* @brief TEST_F SdkTestCloudraidTransferWithConnectionFailures
*
* Download a cloudraid file but with a connection failing with http errors 404 and 403.   The download should recover from the problems in 5 channel mode
*
*/

#ifdef DEBUG
TEST_F(SdkTest, SdkTestCloudraidTransferWithSingleChannelTimeouts)
{
    LOG_info << "___TEST Cloudraid transfers___";
    ASSERT_NO_FATAL_FAILURE(getAccountsForTest(2));

    ASSERT_TRUE(DebugTestHook::resetForTests()) << "SDK test hooks are not enabled in release mode";

    std::unique_ptr<MegaNode> rootnode{megaApi[0]->getRootNode()};

    auto importHandle = importPublicLink(0, MegaClient::MEGAURL+"/#!zAJnUTYD!8YE5dXrnIEJ47NdDfFEvqtOefhuDMphyae0KY5zrhns", rootnode.get());
    std::unique_ptr<MegaNode> nimported{megaApi[0]->getNodeByHandle(importHandle)};


    string filename = DOTSLASH "cloudraid_downloaded_file.sdktest";
    deleteFile(filename.c_str());

    // set up for 404 and 403 errors
    // smaller chunk sizes so we can get plenty of pauses
    DebugTestHook::countdownToTimeout = 15;
#ifdef MEGASDK_DEBUG_TEST_HOOKS_ENABLED
    globalMegaTestHooks.onHttpReqPost = DebugTestHook::onHttpReqPostTimeout;
    globalMegaTestHooks.onSetIsRaid = DebugTestHook::onSetIsRaid_morechunks;
#endif

    // plain cloudraid download
    {
        onTransferUpdate_progress = 0;
        onTransferUpdate_filesize = 0;
        mApi[0].transferFlags[MegaTransfer::TYPE_DOWNLOAD] = false;
        megaApi[0]->startDownload(nimported.get(),
                                  filename.c_str(),
                                  nullptr  /*customName*/,
                                  nullptr  /*appData*/,
                                  false    /*startFirst*/,
                                  nullptr  /*cancelToken*/);

        ASSERT_TRUE(waitForResponse(&mApi[0].transferFlags[MegaTransfer::TYPE_DOWNLOAD], 180)) << "Cloudraid download with timeout errors timed out (180 seconds)";
        ASSERT_EQ(API_OK, mApi[0].lastError) << "Cannot download the cloudraid file (error: " << mApi[0].lastError << ")";
        ASSERT_GE(onTransferUpdate_filesize, 0u);
        ASSERT_EQ(onTransferUpdate_progress, onTransferUpdate_filesize);
        ASSERT_LT(DebugTestHook::countdownToTimeout, 0);
    }
    ASSERT_TRUE(DebugTestHook::resetForTests()) << "SDK test hooks are not enabled in release mode";
}
#endif



/**
* @brief TEST_F SdkTestOverquotaNonCloudraid
*
* Induces a simulated overquota error during a conventional download.  Confirms the download stops, pauses, and resumes.
*
*/

#ifdef DEBUG
TEST_F(SdkTest, SdkTestOverquotaNonCloudraid)
{
    LOG_info << "___TEST SdkTestOverquotaNonCloudraid";
    ASSERT_NO_FATAL_FAILURE(getAccountsForTest(2));

    //for (int i = 0; i < 1000; ++i) {
    ASSERT_TRUE(DebugTestHook::resetForTests()) << "SDK test hooks are not enabled in release mode";

    // make a file to download, and upload so we can pull it down
    std::unique_ptr<MegaNode> rootnode{megaApi[0]->getRootNode()};
    deleteFile(UPFILE);

    ASSERT_TRUE(createFile(UPFILE, true)) << "Couldn't create " << UPFILE;
    MegaHandle uploadedNodeHandle = UNDEF;
    ASSERT_EQ(MegaError::API_OK, doStartUpload(0, &uploadedNodeHandle, UPFILE.c_str(),
                                                        rootnode.get(),
                                                        nullptr /*fileName*/,
                                                        ::mega::MegaApi::INVALID_CUSTOM_MOD_TIME,
                                                        nullptr /*appData*/,
                                                        false   /*isSourceTemporary*/,
                                                        false   /*startFirst*/,
                                                        nullptr /*cancelToken*/)) << "Upload transfer failed";

    std::unique_ptr<MegaNode> n1{megaApi[0]->getNodeByHandle(uploadedNodeHandle)};

    ASSERT_NE(n1.get(), ((::mega::MegaNode *)NULL));

    // set up to simulate 509 error
    DebugTestHook::isRaid = false;
    DebugTestHook::isRaidKnown = false;
    DebugTestHook::countdownToOverquota = 3;
    #ifdef MEGASDK_DEBUG_TEST_HOOKS_ENABLED
    globalMegaTestHooks.onHttpReqPost = DebugTestHook::onHttpReqPost509;
    globalMegaTestHooks.onSetIsRaid = DebugTestHook::onSetIsRaid;
    #endif

    // download - we should see a 30 second pause for 509 processing in the middle
    string filename2 = DOTSLASH + DOWNFILE;
    deleteFile(filename2);
    mApi[0].transferFlags[MegaTransfer::TYPE_DOWNLOAD] = false;
    megaApi[0]->startDownload(n1.get(),
                              filename2.c_str(),
                              nullptr  /*customName*/,
                              nullptr  /*appData*/,
                              false    /*startFirst*/,
                              nullptr  /*cancelToken*/);

    // get to 30 sec pause point
    second_timer t;
    while (t.elapsed() < 30 && DebugTestHook::countdownToOverquota >= 0)
    {
        WaitMillisec(1000);
    }
    ASSERT_TRUE(DebugTestHook::isRaidKnown);
    ASSERT_FALSE(DebugTestHook::isRaid);

    // ok so now we should see no more http requests sent for 30 seconds. Test 20 for reliable testing
    int originalcount = DebugTestHook::countdownToOverquota;
    second_timer t2;
    while (t2.elapsed() < 20)
    {
        WaitMillisec(1000);
    }
    ASSERT_TRUE(DebugTestHook::countdownToOverquota == originalcount);

    // Now wait for the file to finish

    ASSERT_TRUE(waitForResponse(&mApi[0].transferFlags[MegaTransfer::TYPE_DOWNLOAD], 600))
        << "Download transfer failed after " << maxTimeout << " seconds";
    ASSERT_EQ(API_OK, mApi[0].lastError) << "Cannot download the file (error: " << mApi[0].lastError << ")";

    ASSERT_LT(DebugTestHook::countdownToOverquota, 0);
    ASSERT_LT(DebugTestHook::countdownToOverquota, originalcount);  // there should have been more http activity after the wait

    ASSERT_TRUE(DebugTestHook::resetForTests()) << "SDK test hooks are not enabled in release mode";

    //cout << "Passed round " << i; }

}
#endif


/**
* @brief TEST_F SdkTestOverquotaNonCloudraid
*
* use the hooks to simulate an overquota condition while running a raid download transfer, and check the handling
*
*/

#ifdef DEBUG
TEST_F(SdkTest, SdkTestOverquotaCloudraid)
{
    LOG_info << "___TEST SdkTestOverquotaCloudraid";
    ASSERT_NO_FATAL_FAILURE(getAccountsForTest(2));

    ASSERT_TRUE(DebugTestHook::resetForTests()) << "SDK test hooks are not enabled in release mode";

    auto importHandle = importPublicLink(0, MegaClient::MEGAURL+"/#!zAJnUTYD!8YE5dXrnIEJ47NdDfFEvqtOefhuDMphyae0KY5zrhns", megaApi[0]->getRootNode());
    MegaNode *nimported = megaApi[0]->getNodeByHandle(importHandle);

    // set up to simulate 509 error
    DebugTestHook::isRaid = false;
    DebugTestHook::isRaidKnown = false;
    DebugTestHook::countdownToOverquota = 8;
    #ifdef MEGASDK_DEBUG_TEST_HOOKS_ENABLED
    globalMegaTestHooks.onHttpReqPost = DebugTestHook::onHttpReqPost509;
    globalMegaTestHooks.onSetIsRaid = DebugTestHook::onSetIsRaid;
    #endif

    // download - we should see a 30 second pause for 509 processing in the middle
    string filename2 = DOTSLASH + DOWNFILE;
    deleteFile(filename2);
    mApi[0].transferFlags[MegaTransfer::TYPE_DOWNLOAD] = false;
    megaApi[0]->startDownload(nimported,
                              filename2.c_str(),
                              nullptr  /*customName*/,
                              nullptr  /*appData*/,
                              false    /*startFirst*/,
                              nullptr  /*cancelToken*/);

    // get to 30 sec pause point
    second_timer t;
    while (t.elapsed() < 30 && DebugTestHook::countdownToOverquota >= 0)
    {
        WaitMillisec(1000);
    }
    ASSERT_TRUE(DebugTestHook::isRaidKnown);
    ASSERT_TRUE(DebugTestHook::isRaid);

    // ok so now we should see no more http requests sent for 30 seconds.  Test 20 for reliablilty
    int originalcount = DebugTestHook::countdownToOverquota;
    second_timer t2;
    while (t2.elapsed() < 20)
    {
        WaitMillisec(1000);
    }
    ASSERT_EQ(DebugTestHook::countdownToOverquota, originalcount);

    // Now wait for the file to finish

    ASSERT_TRUE(waitForResponse(&mApi[0].transferFlags[MegaTransfer::TYPE_DOWNLOAD], 600))
        << "Download transfer failed after " << maxTimeout << " seconds";
    ASSERT_EQ(API_OK, mApi[0].lastError) << "Cannot download the file (error: " << mApi[0].lastError << ")";

    ASSERT_LT(DebugTestHook::countdownToOverquota, 0);
    ASSERT_LT(DebugTestHook::countdownToOverquota, originalcount);  // there should have been more http activity after the wait

    ASSERT_TRUE(DebugTestHook::resetForTests()) << "SDK test hooks are not enabled in release mode";
}
#endif


struct CheckStreamedFile_MegaTransferListener : public MegaTransferListener
{
    typedef ::mega::byte byte;

    size_t reserved;
    size_t receiveBufPos;
    size_t file_start_offset;
    byte* receiveBuf;
    bool completedSuccessfully;
    bool completedUnsuccessfully;
    MegaError* completedUnsuccessfullyError;
    byte* compareDecryptedData;
    bool comparedEqual;


    CheckStreamedFile_MegaTransferListener(size_t receiveStartPoint, size_t receiveSizeExpected, byte* fileCompareData)
        : reserved(0)
        , receiveBufPos(0)
        , file_start_offset(0)
        , receiveBuf(NULL)
        , completedSuccessfully(false)
        , completedUnsuccessfully(false)
        , completedUnsuccessfullyError(NULL)
        , compareDecryptedData(fileCompareData)
        , comparedEqual(true)
    {
        file_start_offset = receiveStartPoint;
        reserved = receiveSizeExpected;
        receiveBuf = new byte[reserved];
        compareDecryptedData = fileCompareData;
    }

    ~CheckStreamedFile_MegaTransferListener()
    {
        delete[] receiveBuf;
    }

    void onTransferStart(MegaApi *api, MegaTransfer *transfer) override
    {
    }
    void onTransferFinish(MegaApi* api, MegaTransfer *transfer, MegaError* error) override
    {
        if (error && error->getErrorCode() != API_OK)
        {
            ((error->getErrorCode() == API_EARGS && reserved == 0) ? completedSuccessfully : completedUnsuccessfully) = true;
            completedUnsuccessfullyError = error->copy();
        }
        else
        {
            if (0 != memcmp(receiveBuf, compareDecryptedData + file_start_offset, receiveBufPos))
                comparedEqual = false;
            completedSuccessfully = true;
        }
    }
    void onTransferUpdate(MegaApi *api, MegaTransfer *transfer) override
    {
    }
    void onTransferTemporaryError(MegaApi *api, MegaTransfer * /*transfer*/, MegaError* error) override
    {
        ostringstream msg;
        msg << "onTransferTemporaryError: " << (error ? error->getErrorString() : "NULL");
        api->log(MegaApi::LOG_LEVEL_WARNING, msg.str().c_str());
    }
    bool onTransferData(MegaApi *api, MegaTransfer *transfer, char *buffer, size_t size) override
    {
        assert(receiveBufPos + size <= reserved);
        memcpy(receiveBuf + receiveBufPos, buffer, size);
        receiveBufPos += size;

        if (0 != memcmp(receiveBuf, compareDecryptedData + file_start_offset, receiveBufPos))
            comparedEqual = false;

        return true;
    }
};


CheckStreamedFile_MegaTransferListener* StreamRaidFilePart(MegaApi* megaApi, m_off_t start, m_off_t end, bool raid, bool smallpieces, MegaNode* raidFileNode, MegaNode*nonRaidFileNode, ::mega::byte* filecomparedata)
{
    assert(raidFileNode && nonRaidFileNode);
    LOG_info << "stream test ---------------------------------------------------" << start << " to " << end << "(len " << end - start << ") " << (raid ? " RAID " : " non-raid ") << (raid ? (smallpieces ? " smallpieces " : "normalpieces") : "");

#ifdef MEGASDK_DEBUG_TEST_HOOKS_ENABLED
    globalMegaTestHooks.onSetIsRaid = smallpieces ? &DebugTestHook::onSetIsRaid_smallchunks10 : NULL;
#endif

    CheckStreamedFile_MegaTransferListener* p = new CheckStreamedFile_MegaTransferListener(size_t(start), size_t(end - start), filecomparedata);
    megaApi->setStreamingMinimumRate(0);
    megaApi->startStreaming(raid ? raidFileNode : nonRaidFileNode, start, end - start, p);
    return p;
}



/**
* @brief TEST_F SdkCloudraidStreamingSoakTest
*
* Stream random portions of the well-known file for 10 minutes, while randomly varying
*       raid / non-raid
*       front/end/middle  (especial attention to first and last raidlines, and varying start/end within a raidline)
*       large piece / small piece
*       small raid chunk sizes (so small pieces of file don't just load in one request per connection) / normal sizes
*
*/


TEST_F(SdkTest, SdkCloudraidStreamingSoakTest)
{
    LOG_info << "___TEST SdkCloudraidStreamingSoakTest";
    ASSERT_NO_FATAL_FAILURE(getAccountsForTest(2));

#ifdef MEGASDK_DEBUG_TEST_HOOKS_ENABLED
    ASSERT_TRUE(DebugTestHook::resetForTests()) << "SDK test hooks are not enabled in release mode";
#endif

    // ensure we have our standard raid test file
    auto importHandle = importPublicLink(0, MegaClient::MEGAURL+"/#!zAJnUTYD!8YE5dXrnIEJ47NdDfFEvqtOefhuDMphyae0KY5zrhns", std::unique_ptr<MegaNode>{megaApi[0]->getRootNode()}.get());
    MegaNode *nimported = megaApi[0]->getNodeByHandle(importHandle);

    MegaNode *rootnode = megaApi[0]->getRootNode();

    // get the file, and upload as non-raid
    string filename2 = DOTSLASH + DOWNFILE;
    deleteFile(filename2);

    mApi[0].transferFlags[MegaTransfer::TYPE_DOWNLOAD] = false;
    megaApi[0]->startDownload(nimported,
                              filename2.c_str(),
                              nullptr  /*customName*/,
                              nullptr  /*appData*/,
                              false    /*startFirst*/,
                              nullptr  /*cancelToken*/);

    ASSERT_TRUE(waitForResponse(&mApi[0].transferFlags[MegaTransfer::TYPE_DOWNLOAD])) << "Setup transfer failed after " << maxTimeout << " seconds";
    ASSERT_EQ(API_OK, mApi[0].lastError) << "Cannot download the initial file (error: " << mApi[0].lastError << ")";

    char raidchar = 0;
    char nonraidchar = 'M';

    string filename3 = filename2;
    incrementFilename(filename3);
    filename3 += ".neverseenbefore";
    deleteFile(filename3);
    copyFile(filename2, filename3);
    {
        fstream fs(filename3.c_str(), ios::in | ios::out | ios::binary);
        raidchar = (char)fs.get();
        fs.seekg(0);
        fs.put('M');  // we have to edit the file before upload, as Mega is too clever and will skip actual upload otherwise
        fs.flush();
    }

    // actual upload
    MegaHandle uploadedNodeHandle = UNDEF;
    ASSERT_EQ(MegaError::API_OK, doStartUpload(0, &uploadedNodeHandle, filename3.c_str(),
                                                        rootnode,
                                                        nullptr /*fileName*/,
                                                        ::mega::MegaApi::INVALID_CUSTOM_MOD_TIME,
                                                        nullptr /*appData*/,
                                                        false   /*isSourceTemporary*/,
                                                        false   /*startFirst*/,
                                                        nullptr /*cancelToken*/)) << "Upload transfer failed";

    MegaNode *nonRaidNode = megaApi[0]->getNodeByHandle(uploadedNodeHandle);

    int64_t filesize = getFilesize(filename2);
    std::ifstream compareDecryptedFile(filename2.c_str(), ios::binary);
    std::vector<::mega::byte> compareDecryptedData(static_cast<size_t>(filesize));
    compareDecryptedFile.read((char*)compareDecryptedData.data(), filesize);

    m_time_t starttime = m_time();
    int seconds_to_test_for = 60; //gRunningInCI ? 60 : 60 * 10;

    // ok loop for 10 minutes  (one munite under jenkins)
    srand(unsigned(starttime));
    int randomRunsDone = 0;
    m_off_t randomRunsBytes = 0;
    for (; m_time() - starttime < seconds_to_test_for; ++randomRunsDone)
    {

        int testtype = rand() % 10;
        int smallpieces = rand() % 2;
        int nonraid = rand() % 4 == 1;

        compareDecryptedData[0] = ::mega::byte(nonraid ? nonraidchar : raidchar);

        m_off_t start = 0, end = 0;

        if (testtype < 3)  // front of file
        {
            start = std::max<int>(0, rand() % 5 * 10240 - 1024);
            end = start + rand() % 5 * 10240;
        }
        else if (testtype == 3)  // within 1, 2, or 3 raidlines
        {
            start = std::max<int>(0, rand() % 5 * 10240 - 1024);
            end = start + rand() % (3 * RAIDLINE);
        }
        else if (testtype < 8) // end of file
        {
            end = std::min<m_off_t>(32620740, 32620740 + RAIDLINE - rand() % (2 * RAIDLINE));
            start = end - rand() % 5 * 10240;
        }
        else if (testtype == 8) // 0 size [seems this is not allowed at intermediate layer now - EARGS]
        {
            start = rand() % 32620740;
            end = start;
        }
        else // decent piece of the file
        {
            int pieceSize = 50000; //gRunningInCI ? 50000 : 5000000;
            start = rand() % pieceSize;
            int n = pieceSize / (smallpieces ? 100 : 1);
            end = start + n + rand() % n;
        }

        // seems 0 size not allowed now - make sure we get at least 1 byte
        if (start == end)
        {
            if (start > 0) start -= 1;
            else end += 1;
        }
        randomRunsBytes += end - start;

        LOG_info << "beginning stream test, " << start << " to " << end << "(len " << end - start << ") " << (nonraid ? " non-raid " : " RAID ") << (!nonraid ? (smallpieces ? " smallpieces " : "normalpieces") : "");

        CheckStreamedFile_MegaTransferListener* p = StreamRaidFilePart(megaApi[0].get(), start, end, !nonraid, smallpieces, nimported, nonRaidNode, compareDecryptedData.data());

        for (unsigned i = 0; p->comparedEqual; ++i)
        {
            WaitMillisec(100);
            if (p->completedUnsuccessfully)
            {
                ASSERT_FALSE(p->completedUnsuccessfully) << " on random run " << randomRunsDone << ", download failed: " << start << " to " << end << ", "
                    << (nonraid?"nonraid":"raid") <<  ", " << (smallpieces?"small pieces":"normal size pieces")
                    << ", reported error: " << (p->completedUnsuccessfullyError ? p->completedUnsuccessfullyError->getErrorCode() : 0)
                    << " " << (p->completedUnsuccessfullyError ? p->completedUnsuccessfullyError->getErrorString() : "NULL");
                break;
            }
            else if (p->completedSuccessfully)
            {
                break;
            }
            else if (i > maxTimeout * 10)
            {
                ASSERT_TRUE(i <= maxTimeout * 10) << "download took too long, more than " << maxTimeout << " seconds.  Is the free transfer quota exhausted?";
                break;
            }
        }
        ASSERT_TRUE(p->comparedEqual);

        delete p;

    }

    ASSERT_GT(randomRunsDone, 10 /*(gRunningInCI ? 10 : 100)*/ );

    ostringstream msg;
    msg << "Streaming test downloaded " << randomRunsDone << " samples of the file from random places and sizes, " << randomRunsBytes << " bytes total";
    megaApi[0]->log(MegaApi::LOG_LEVEL_DEBUG, msg.str().c_str());

    delete nimported;
    delete nonRaidNode;
    delete rootnode;

#ifdef MEGASDK_DEBUG_TEST_HOOKS_ENABLED
    ASSERT_TRUE(DebugTestHook::resetForTests()) << "SDK test hooks are not enabled in release mode";
#endif
}

TEST_F(SdkTest, SdkRecentsTest)
{
    LOG_info << "___TEST SdkRecentsTest___";
    ASSERT_NO_FATAL_FAILURE(getAccountsForTest(2));

    std::unique_ptr<MegaNode> rootnode(megaApi[0]->getRootNode());

    // upload file1
    const string filename1 = UPFILE;
    deleteFile(filename1);
    ASSERT_TRUE(createFile(filename1, false)) << "Couldn't create " << filename1;
    auto err = doStartUpload(0, nullptr, filename1.c_str(),
                                      rootnode.get(),
                                      nullptr /*fileName*/,
                                      ::mega::MegaApi::INVALID_CUSTOM_MOD_TIME,
                                      nullptr /*appData*/,
                                      false   /*isSourceTemporary*/,
                                      false   /*startFirst*/,
                                      nullptr /*cancelToken*/);
    ASSERT_EQ(API_OK, err) << "Cannot upload a test file (error: " << err << ")";
    WaitMillisec(1000);

    // upload a backup of file1
    const string filename1bkp1 = filename1 + ".bkp1";
    deleteFile(filename1bkp1);
    createFile(filename1bkp1, false);
    err = doStartUpload(0, nullptr, filename1bkp1.c_str(), rootnode.get(),
                        nullptr /*fileName*/,
                        ::mega::MegaApi::INVALID_CUSTOM_MOD_TIME,
                        nullptr /*appData*/,
                        false   /*isSourceTemporary*/,
                        false   /*startFirst*/,
                        nullptr /*cancelToken*/);

    ASSERT_EQ(MegaError::API_OK, err) << "Cannot upload test file " + filename1bkp1 + ", (error: " << err << ")";
    deleteFile(filename1bkp1);

    // upload a second backup of file1
    const string filename1bkp2 = filename1 + ".bkp2";
    deleteFile(filename1bkp2);
    createFile(filename1bkp2, false);
    err = doStartUpload(0, nullptr, filename1bkp2.c_str(), rootnode.get(),
                        nullptr /*fileName*/,
                        ::mega::MegaApi::INVALID_CUSTOM_MOD_TIME,
                        nullptr /*appData*/,
                        false   /*isSourceTemporary*/,
                        false   /*startFirst*/,
                        nullptr /*cancelToken*/);

    ASSERT_EQ(MegaError::API_OK, err) << "Cannot upload test file " + filename1bkp2 + ", (error: " << err << ")";
    deleteFile(filename1bkp2);

    // modify file1
    ofstream f(filename1);
    f << "update";
    f.close();

    err = doStartUpload(0, nullptr, filename1.c_str(),
                                 rootnode.get(),
                                 nullptr /*fileName*/,
                                 ::mega::MegaApi::INVALID_CUSTOM_MOD_TIME,
                                 nullptr /*appData*/,
                                 false   /*isSourceTemporary*/,
                                 false   /*startFirst*/,
                                 nullptr /*cancelToken*/);

    ASSERT_EQ(API_OK, err) << "Cannot upload an updated test file (error: " << err << ")";

    WaitMillisec(1000);
    synchronousCatchup(0);

    // upload file2
    const string filename2 = DOWNFILE;
    deleteFile(filename2);
    ASSERT_TRUE(createFile(filename2, false)) << "Couldn't create " << filename2;
    err = doStartUpload(0, nullptr, filename2.c_str(),
                                 rootnode.get(),
                                 nullptr /*fileName*/,
                                 ::mega::MegaApi::INVALID_CUSTOM_MOD_TIME,
                                 nullptr /*appData*/,
                                 false   /*isSourceTemporary*/,
                                 false   /*startFirst*/,
                                 nullptr /*cancelToken*/);
    ASSERT_EQ(API_OK, err) << "Cannot upload a test file2 (error: " << err << ")";

    WaitMillisec(1000);

    // modify file2
    ofstream f2(filename2);
    f2 << "update";
    f2.close();

    err = doStartUpload(0, nullptr, filename2.c_str(),
                                 rootnode.get(),
                                 nullptr /*fileName*/,
                                 ::mega::MegaApi::INVALID_CUSTOM_MOD_TIME,
                                 nullptr /*appData*/,
                                 false   /*isSourceTemporary*/,
                                 false   /*startFirst*/,
                                 nullptr /*cancelToken*/);

    ASSERT_EQ(API_OK, err) << "Cannot upload an updated test file2 (error: " << err << ")";

    synchronousCatchup(0);


    std::unique_ptr<MegaRecentActionBucketList> buckets{megaApi[0]->getRecentActions(1, 10)};
    ASSERT_TRUE(buckets != nullptr);

    for (int i = 0; i < buckets->size(); ++i)
    {
        auto bucketMsg = "bucket " + to_string(i) + ':';
        megaApi[0]->log(MegaApi::LOG_LEVEL_DEBUG, bucketMsg.c_str());

        auto bucket = buckets->get(i);
        for (int j = 0; j < bucket->getNodes()->size(); ++j)
        {
            auto node = bucket->getNodes()->get(j);
            auto nodeMsg = '[' + to_string(j) + "] " + node->getName() + " ctime:" + to_string(node->getCreationTime()) +
                " timestamp:" + to_string(bucket->getTimestamp()) + " handle:" + to_string(node->getHandle()) +
                " isUpdate:" + to_string(bucket->isUpdate()) + " isMedia:" + to_string(bucket->isMedia());
            megaApi[0]->log(MegaApi::LOG_LEVEL_DEBUG, nodeMsg.c_str());
        }
    }

    ASSERT_TRUE(buckets->size() > 1);

    ASSERT_TRUE(buckets->get(0)->getNodes()->size() > 1);

    MegaNode* n_0_0 = buckets->get(0)->getNodes()->get(0);
    MegaNode* n_0_1 = buckets->get(0)->getNodes()->get(1);
    ASSERT_TRUE(filename2 == n_0_0->getName() ||
                (n_0_0->getCreationTime() == n_0_1->getCreationTime() && filename2 == n_0_1->getName()));
    ASSERT_TRUE(filename1 == n_0_1->getName() ||
                (n_0_0->getCreationTime() == n_0_1->getCreationTime() && filename1 == n_0_0->getName()));

    ASSERT_TRUE(buckets->get(1)->getNodes()->size() > 1);

    MegaNode* n_1_0 = buckets->get(1)->getNodes()->get(0);
    MegaNode* n_1_1 = buckets->get(1)->getNodes()->get(1);
    ASSERT_TRUE(filename1bkp2 == n_1_0->getName() ||
                (n_1_0->getCreationTime() == n_1_1->getCreationTime() && filename1bkp2 == n_1_1->getName()));
    ASSERT_TRUE(filename1bkp1 == n_1_1->getName() ||
                (n_1_0->getCreationTime() == n_1_1->getCreationTime() && filename1bkp1 == n_1_0->getName()));
}

#ifdef USE_FREEIMAGE
TEST_F(SdkTest, SdkHttpReqCommandPutFATest)
{
    LOG_info << "___TEST SdkHttpReqCommandPutFATest___";
    ASSERT_NO_FATAL_FAILURE(getAccountsForTest(1));

    // SCENARIO 1: Upload image file and check thumbnail and preview
    std::unique_ptr<MegaNode> rootnode(megaApi[0]->getRootNode());
    MegaHandle uploadResultHandle = UNDEF;
    ASSERT_EQ(MegaError::API_OK, doStartUpload(0, &uploadResultHandle, IMAGEFILE.c_str(),
                                                        rootnode.get(),
                                                        nullptr /*fileName*/,
                                                        ::mega::MegaApi::INVALID_CUSTOM_MOD_TIME,
                                                        nullptr /*appData*/,
                                                        false   /*isSourceTemporary*/,
                                                        false   /*startFirst*/,
                                                        nullptr /*cancelToken*/))  << "Uploaded file with wrong name (error: " << mApi[0].lastError << ")";



    std::unique_ptr<MegaNode> n1(megaApi[0]->getNodeByHandle(uploadResultHandle));
    ASSERT_NE(n1, nullptr);
    ASSERT_STREQ(IMAGEFILE.c_str(), n1->getName()) << "Uploaded file with wrong name (error: " << mApi[0].lastError << ")";

    // Get the thumbnail of the uploaded image
    std::string thumbnailPath = "logo_thumbnail.png";
    ASSERT_EQ(API_OK, doGetThumbnail(0, n1.get(), thumbnailPath.c_str()));

    // Get the preview of the uploaded image
    std::string previewPath = "logo_preview.png";
    ASSERT_EQ(API_OK, doGetPreview(0, n1.get(), previewPath.c_str()));

    // SCENARIO 2: Request FA upload URLs (thumbnail and preview)
    int64_t fileSize_thumbnail = 2295;
    int64_t fileSize_preview = 2376;

    // Request a thumbnail upload URL
    std::string thumbnailURL;
    ASSERT_EQ(API_OK, doGetThumbnailUploadURL(0, thumbnailURL, n1->getHandle(), fileSize_thumbnail, true)) << "Cannot request thumbnail upload URL";
    ASSERT_FALSE(thumbnailURL.empty()) << "Got empty thumbnail upload URL";

    // Request a preview upload URL
    std::string previewURL;
    ASSERT_EQ(API_OK, doGetPreviewUploadURL(0, previewURL, n1->getHandle(), fileSize_preview, true)) << "Cannot request preview upload URL";
    ASSERT_FALSE(previewURL.empty()) << "Got empty preview upload URL";
}
#endif

#ifdef __linux__

// synchronousMediaUpload has only been properly written for linux.  todo: implement properly for win/mac

TEST_F(SdkTest, SdkMediaImageUploadTest)
{
    LOG_info << "___TEST MediaUploadRequestURL___";
    ASSERT_NO_FATAL_FAILURE(getAccountsForTest(1));

    unsigned int apiIndex = 0;
    int64_t fileSize = 1304;
    const char* outputImage = "newlogo.png";
    synchronousMediaUpload(apiIndex, fileSize, IMAGEFILE.c_str(), IMAGEFILE_C.c_str(), outputImage, THUMBNAIL.c_str(), PREVIEW.c_str());

}

TEST_F(SdkTest, SdkMediaUploadTest)
{
    LOG_info << "___TEST MediaUploadRequestURL___";
    ASSERT_NO_FATAL_FAILURE(getAccountsForTest(1));

    unsigned int apiIndex = 0;
    int64_t fileSize = 10000;
    string filename = UPFILE;
    ASSERT_TRUE(createFile(filename, false)) << "Couldnt create " << filename;
    const char* outputFile = "newfile.txt";
    synchronousMediaUpload(apiIndex, fileSize, filename.c_str(), DOWNFILE.c_str(), outputFile);

}
#endif

TEST_F(SdkTest, SdkGetPricing)
{
    ASSERT_NO_FATAL_FAILURE(getAccountsForTest(1));
    LOG_info << "___TEST GetPricing___";

    auto err = synchronousGetPricing(0);
    ASSERT_TRUE(err == API_OK) << "Get pricing failed (error: " << err << ")";

    ASSERT_TRUE(strcmp(mApi[0].mMegaCurrency->getCurrencyName(), "EUR") == 0) << "Unexpected currency";
}

TEST_F(SdkTest, SdkGetBanners)
{
    ASSERT_NO_FATAL_FAILURE(getAccountsForTest(1));
    LOG_info << "___TEST GetBanners___";

    auto err = synchronousGetBanners(0);
    ASSERT_TRUE(err == API_OK || err == API_ENOENT) << "Get banners failed (error: " << err << ")";
}

TEST_F(SdkTest, SdkBackupFolder)
{
    ASSERT_NO_FATAL_FAILURE(getAccountsForTest(1));
    LOG_info << "___TEST BackupFolder___";

    // look for Device Name attr
    string deviceName;
    if (synchronousGetDeviceName(0) == API_OK && !attributeValue.empty())
    {
        deviceName = attributeValue;
    }
    else
    {
        struct tm tms;
        char timebuf[32];
        strftime(timebuf, sizeof timebuf, "%c", m_localtime(m_time(), &tms));

        deviceName = string("Jenkins ") + timebuf;
        synchronousSetDeviceName(0, deviceName.c_str());

        // make sure Device Name attr was set
        int err = synchronousGetDeviceName(0);
        ASSERT_TRUE(err == API_OK) << "Getting device name attr failed (error: " << err << ")";
        ASSERT_EQ(deviceName, attributeValue) << "Getting device name attr failed (wrong value)";
    }

#ifdef ENABLE_SYNC
    // create My Backups folder
    MegaHandle mh = syncTestMyBackupsRemoteFolder(0);

    // Create a test root directory
    fs::path localBasePath = makeNewTestRoot();

    // request to backup a folder
    fs::path localFolderPath = localBasePath / "LocalBackedUpFolder";
    fs::create_directories(localFolderPath);
    const char* backupName = "RemoteBackupFolder";
    MegaHandle newSyncRootNodeHandle = UNDEF;
    int err = synchronousSyncFolder(0, &newSyncRootNodeHandle, MegaSync::TYPE_BACKUP, localFolderPath.u8string().c_str(), backupName, INVALID_HANDLE, nullptr);
    ASSERT_TRUE(err == API_OK) << "Backup folder failed (error: " << err << ")";

    // verify node attribute
    std::unique_ptr<MegaNode> backupNode(megaApi[0]->getNodeByHandle(newSyncRootNodeHandle));
    const char* deviceIdFromNode = backupNode->getDeviceId();
    std::unique_ptr<const char[]> deviceIdFromApi{ megaApi[0]->getDeviceId() };
    ASSERT_STREQ(deviceIdFromNode, deviceIdFromApi.get());

    // Verify that the remote path was created as expected
    unique_ptr<char[]> myBackupsFolder{ megaApi[0]->getNodePathByNodeHandle(mh) };
    string expectedRemotePath = string(myBackupsFolder.get()) + '/' + deviceName + '/' + backupName;
    unique_ptr<char[]> actualRemotePath{ megaApi[0]->getNodePathByNodeHandle(newSyncRootNodeHandle) };
    ASSERT_EQ(expectedRemotePath, actualRemotePath.get()) << "Wrong remote path for backup";

    // Verify that the sync was added
    unique_ptr<MegaSyncList> allSyncs{ megaApi[0]->getSyncs() };
    ASSERT_TRUE(allSyncs && allSyncs->size()) << "API reports 0 Sync instances";
    bool found = false;
    for (int i = 0; i < allSyncs->size(); ++i)
    {
        MegaSync* megaSync = allSyncs->get(i);
        if (megaSync->getType() == MegaSync::TYPE_BACKUP &&
            megaSync->getMegaHandle() == newSyncRootNodeHandle &&
            !strcmp(megaSync->getName(), backupName) &&
            !strcmp(megaSync->getLastKnownMegaFolder(), actualRemotePath.get()))
        {
            found = true;
            break;
        }
    }
    ASSERT_EQ(found, true) << "Sync instance could not be found";

    // Verify sync after logout / login
    string session = dumpSession();
    locallogout();
    auto tracker = asyncRequestFastLogin(0, session.c_str());
    ASSERT_EQ(API_OK, tracker->waitForResult()) << " Failed to establish a login/session for account " << 0;
    resetlastEvent();
    fetchnodes(0, maxTimeout); // auto-resumes one active backup

    // make sure that client is up to date (upon logout, recent changes might not be committed to DB)
    ASSERT_TRUE(WaitFor([&](){ return lastEventsContains(MegaEvent::EVENT_NODES_CURRENT); }, 10000)) << "Timeout expired to receive actionpackets";

    // Verify the sync again
    allSyncs.reset(megaApi[0]->getSyncs());
    ASSERT_TRUE(allSyncs && allSyncs->size()) << "API reports 0 Sync instances, after relogin";
    found = false;
    for (int i = 0; i < allSyncs->size(); ++i)
    {
        MegaSync* megaSync = allSyncs->get(i);
        if (megaSync->getType() == MegaSync::TYPE_BACKUP &&
            megaSync->getMegaHandle() == newSyncRootNodeHandle &&
            !strcmp(megaSync->getName(), backupName) &&
            !strcmp(megaSync->getLastKnownMegaFolder(), actualRemotePath.get()))
        {
            found = true;
            break;
        }
    }
    ASSERT_EQ(found, true) << "Sync instance could not be found, after logout & login";

    // Test that DeviceId was set for the newly registered backup
    MegaSync* snc = allSyncs->get(0);
    ASSERT_NE(snc, nullptr) << "No sync was found";
    std::unique_ptr<MegaNode> nn(megaApi[0]->getNodeByHandle(snc->getMegaHandle()));
    ASSERT_TRUE(nn) << "MegaNode for the new sync was not found";
    const char* devid = nn->getDeviceId();
    ASSERT_TRUE(devid && devid[0]) << "DeviceId was not set for the new sync";

    // Remove registered backup
    RequestTracker removeTracker(megaApi[0].get());
    megaApi[0]->removeSync(allSyncs->get(0)->getBackupId(), &removeTracker);
    ASSERT_EQ(API_OK, removeTracker.waitForResult());

    // Make sure there's time for dev-id etc attributes to be removed
    WaitMillisec(5000);

    // Test that DeviceId is no longer set for the node of the former backup
    nn.reset(megaApi[0]->getNodeByHandle(snc->getMegaHandle()));
    ASSERT_TRUE(nn) << "MegaNode for the former sync was not found";
    const char* devid2 = nn->getDeviceId();
    ASSERT_TRUE(!devid2 || !devid2[0]) << "DeviceId was not removed for the former sync";

    allSyncs.reset(megaApi[0]->getSyncs());
    ASSERT_TRUE(!allSyncs || !allSyncs->size()) << "Registered backup was not removed";

    // Request to backup another folder
    // this time, the remote folder structure is already there
    fs::path localFolderPath2 = localBasePath / "LocalBackedUpFolder2";
    fs::create_directories(localFolderPath2);
    const char* backupName2 = "RemoteBackupFolder2";
    err = synchronousSyncFolder(0, nullptr, MegaSync::TYPE_BACKUP, localFolderPath2.u8string().c_str(), backupName2, INVALID_HANDLE, nullptr);
    ASSERT_TRUE(err == API_OK) << "Backup folder 2 failed (error: " << err << ")";

#endif
}

TEST_F(SdkTest, SdkSimpleCommands)
{
    ASSERT_NO_FATAL_FAILURE(getAccountsForTest(1));
    LOG_info << "___TEST SimpleCommands___";

    // fetchTimeZone() test
    auto err = synchronousFetchTimeZone(0);
    ASSERT_EQ(API_OK, err) << "Fetch time zone failed (error: " << err << ")";
    ASSERT_TRUE(mApi[0].tzDetails && mApi[0].tzDetails->getNumTimeZones()) << "Invalid Time Zone details"; // some simple validation

    // getMiscFlags() -- not logged in
    logout(0, false, maxTimeout);
    gSessionIDs[0] = "invalid";
    err = synchronousGetMiscFlags(0);
    ASSERT_EQ(API_OK, err) << "Get misc flags failed (error: " << err << ")";

    // getUserEmail() test
    ASSERT_NO_FATAL_FAILURE(getAccountsForTest(1));
    std::unique_ptr<MegaUser> user(megaApi[0]->getMyUser());
    ASSERT_TRUE(!!user); // some simple validation

    err = synchronousGetUserEmail(0, user->getHandle());
    ASSERT_EQ(API_OK, err) << "Get user email failed (error: " << err << ")";
    ASSERT_NE(mApi[0].email.find('@'), std::string::npos); // some simple validation

    // cleanRubbishBin() test (accept both success and already empty statuses)
    err = synchronousCleanRubbishBin(0);
    ASSERT_TRUE(err == API_OK || err == API_ENOENT) << "Clean rubbish bin failed (error: " << err << ")";

    // getMiscFlags() -- not logged in
    logout(0, false, maxTimeout);
    gSessionIDs[0] = "invalid";
    err = synchronousGetMiscFlags(0);
    ASSERT_EQ(API_OK, err) << "Get misc flags failed (error: " << err << ")";
}

TEST_F(SdkTest, SdkHeartbeatCommands)
{
    ASSERT_NO_FATAL_FAILURE(getAccountsForTest(1));
    LOG_info << "___TEST HeartbeatCommands___";
    std::vector<std::pair<string, MegaHandle>> backupNameToBackupId;

    // setbackup test
    fs::path localtestroot = makeNewTestRoot();
    string localFolder = localtestroot.string();
    std::unique_ptr<MegaNode> rootnode{ megaApi[0]->getRootNode() };
    int backupType = BackupType::CAMERA_UPLOAD;
    int state = 1;
    int subState = 3;

    size_t numBackups = 3;
    vector<string> backupNames {"/SdkBackupNamesTest1", "/SdkBackupNamesTest2", "/SdkBackupNamesTest3" };
    vector<string> folderNames {"CommandBackupPutTest1", "CommandBackupPutTest2", "CommandBackupPutTest3" };
    vector<MegaHandle> targetNodes;

    // create remote folders for each backup
    for (size_t i = 0; i < numBackups; i++)
    {
        auto h = createFolder(0, folderNames[i].c_str(), rootnode.get());
        ASSERT_NE(h, UNDEF);
        targetNodes.push_back(h);
    }

    // set all backups, only wait for completion of the third one
    size_t lastIndex = numBackups - 1;
    for (size_t i = 0; i < lastIndex; i++)
    {
        megaApi[0]->setBackup(backupType, targetNodes[i], localFolder.c_str(), backupNames[i].c_str(), state, subState,
            new OneShotListener([&](MegaError& e, MegaRequest& r) {
                if (e.getErrorCode() == API_OK)
                {
                    backupNameToBackupId.emplace_back(r.getName(), r.getParentHandle());
                }
            }));
    }

    auto err = synchronousSetBackup(0,
        [&](MegaError& e, MegaRequest& r) {
            if (e.getErrorCode() == API_OK)
            {
                backupNameToBackupId.emplace_back(r.getName(), r.getParentHandle());
            }
        },
        backupType, targetNodes[lastIndex], localFolder.c_str(), backupNames[lastIndex].c_str(), state, subState);

    ASSERT_EQ(API_OK, err) << "setBackup failed (error: " << err << ")";
    ASSERT_EQ(backupNameToBackupId.size(), numBackups) << "setBackup didn't register all the backups";

    // update backup
    err = synchronousUpdateBackup(0, mBackupId, MegaApi::BACKUP_TYPE_INVALID, UNDEF, nullptr, nullptr, -1, -1);
    ASSERT_EQ(API_OK, err) << "updateBackup failed (error: " << err << ")";

    // now remove all backups, only wait for completion of the third one
    // (automatically updates the user's attribute, removing the entry for the backup id)
    for (size_t i = 0; i < lastIndex; i++)
    {
        megaApi[0]->removeBackup(backupNameToBackupId[i].second);
    }
    synchronousRemoveBackup(0, backupNameToBackupId[lastIndex].second);

    // add a backup again
    err = synchronousSetBackup(0,
            [&](MegaError& e, MegaRequest& r) {
                if (e.getErrorCode() == API_OK) backupNameToBackupId.emplace_back(r.getName(), r.getParentHandle());
            },
            backupType, targetNodes[0], localFolder.c_str(), backupNames[0].c_str(), state, subState);
    ASSERT_EQ(API_OK, err) << "setBackup failed (error: " << err << ")";

    // check heartbeat
    err = synchronousSendBackupHeartbeat(0, mBackupId, 1, 10, 1, 1, 0, targetNodes[0]);
    ASSERT_EQ(API_OK, err) << "sendBackupHeartbeat failed (error: " << err << ")";


    // --- negative test cases ---
    gTestingInvalidArgs = true;

    // register the same backup twice: should work fine
    err = synchronousSetBackup(0,
        [&](MegaError& e, MegaRequest& r) {
            if (e.getErrorCode() == API_OK) backupNameToBackupId.emplace_back(r.getName(), r.getParentHandle());
        },
        backupType, targetNodes[0], localFolder.c_str(), backupNames[0].c_str(), state, subState);

    ASSERT_EQ(API_OK, err) << "setBackup failed (error: " << err << ")";

    // update a removed backup: should throw an error
    err = synchronousRemoveBackup(0, mBackupId, nullptr);
    ASSERT_EQ(API_OK, err) << "removeBackup failed (error: " << err << ")";
    err = synchronousUpdateBackup(0, mBackupId, BackupType::INVALID, UNDEF, nullptr, nullptr, -1, -1);
    ASSERT_EQ(API_ENOENT, err) << "updateBackup for deleted backup should have produced ENOENT but got error: " << err;

    // We can't test this, as reviewer wants an assert to fire for EARGS
    //// create a backup with a big status: should report an error
    //err = synchronousSetBackup(0,
    //        nullptr,
    //        backupType, targetNodes[0], localFolder.c_str(), backupNames[0].c_str(), 255/*state*/, subState);
    //ASSERT_NE(API_OK, err) << "setBackup failed (error: " << err << ")";

    gTestingInvalidArgs = false;
}

TEST_F(SdkTest, SdkFavouriteNodes)
{
    ASSERT_NO_FATAL_FAILURE(getAccountsForTest(1));
    LOG_info << "___TEST SDKFavourites___";

    unique_ptr<MegaNode> rootnodeA(megaApi[0]->getRootNode());

    ASSERT_TRUE(rootnodeA);

    auto nh = createFolder(0, "folder-A", rootnodeA.get());
    ASSERT_NE(nh, UNDEF);
    unique_ptr<MegaNode> folderA(megaApi[0]->getNodeByHandle(nh));
    ASSERT_TRUE(!!folderA);

    std::string subFolder = "sub-folder-A";
    nh = createFolder(0, subFolder.c_str(), folderA.get());
    ASSERT_NE(nh, UNDEF);
    unique_ptr<MegaNode> subFolderA(megaApi[0]->getNodeByHandle(nh));
    ASSERT_TRUE(!!subFolderA);

    string filename1 = UPFILE;
    ASSERT_TRUE(createFile(filename1, false)) << "Couldn't create " << filename1;

    MegaHandle h = UNDEF;
    ASSERT_EQ(MegaError::API_OK, doStartUpload(0, &h, filename1.c_str(),
                                                        subFolderA.get(),
                                                        nullptr /*fileName*/,
                                                        ::mega::MegaApi::INVALID_CUSTOM_MOD_TIME,
                                                        nullptr /*appData*/,
                                                        false   /*isSourceTemporary*/,
                                                        false   /*startFirst*/,
                                                        nullptr /*cancelToken*/)) << "Cannot upload a test file";

    std::unique_ptr<MegaNode> n1(megaApi[0]->getNodeByHandle(h));

    bool null_pointer = (n1.get() == nullptr);
    ASSERT_FALSE(null_pointer) << "Cannot initialize test scenario (error: " << mApi[0].lastError << ")";

    auto err = synchronousSetNodeFavourite(0, subFolderA.get(), true);
    err = synchronousSetNodeFavourite(0, n1.get(), true);

    err = synchronousGetFavourites(0, subFolderA.get(), 0);
    ASSERT_EQ(API_OK, err) << "synchronousGetFavourites (error: " << err << ")";
    ASSERT_EQ(mMegaFavNodeList->size(), 2u) << "synchronousGetFavourites failed...";
    err = synchronousGetFavourites(0, nullptr, 1);
    ASSERT_EQ(mMegaFavNodeList->size(), 1u) << "synchronousGetFavourites failed...";
    unique_ptr<MegaNode> favNode(megaApi[0]->getNodeByHandle(mMegaFavNodeList->get(0)));
    ASSERT_EQ(favNode->getName(), subFolder) << "synchronousGetFavourites failed with node passed nullptr";
}

TEST_F(SdkTest, DISABLED_SdkDeviceNames)
{
    ASSERT_NO_FATAL_FAILURE(getAccountsForTest(1));
    LOG_info << "___TEST SdkDeviceNames___";

    // test setter/getter
    string deviceName = "SdkDeviceNamesTest";
    auto err = synchronousSetDeviceName(0, deviceName.c_str());
    ASSERT_EQ(API_OK, err) << "setDeviceName failed (error: " << err << ")";
    err = synchronousGetDeviceName(0);
    ASSERT_EQ(API_OK, err) << "getDeviceName failed (error: " << err << ")";
    ASSERT_EQ(attributeValue, deviceName) << "getDeviceName returned incorrect value";
}


#ifdef ENABLE_SYNC
TEST_F(SdkTest, SdkExternalDriveFolder)
{
    ASSERT_NO_FATAL_FAILURE(getAccountsForTest(1));
    LOG_info << "___TEST SdkExternalDriveFolder___";

    // dummy path to drive
    fs::path basePath = makeNewTestRoot();
    fs::path pathToDrive = basePath / "ExtDrive";
    fs::create_directory(pathToDrive);

    // drive name
    string driveName = "SdkExternalDriveTest_";
    char today[50];
    auto rawtime = time(NULL);
    strftime(today, sizeof today, "%Y-%m-%d_%H:%M:%S", localtime(&rawtime));
    driveName += today;

    // set drive name
    const string& pathToDriveStr = pathToDrive.u8string();
    auto err = synchronousSetDriveName(0, pathToDriveStr.c_str(), driveName.c_str());
    ASSERT_EQ(API_OK, err) << "setDriveName failed (error: " << err << ")";

    // get drive name
    err = synchronousGetDriveName(0, pathToDriveStr.c_str());
    ASSERT_EQ(API_OK, err) << "getDriveName failed (error: " << err << ")";
    ASSERT_EQ(attributeValue, driveName) << "getDriveName returned incorrect value";

    // create My Backups folder
    MegaHandle mh = syncTestMyBackupsRemoteFolder(0);

    // add backup
    string bkpName = "Bkp";
    const fs::path& pathToBkp = pathToDrive / bkpName;
    fs::create_directory(pathToBkp);
    const string& pathToBkpStr = pathToBkp.u8string();
    MegaHandle backupFolderHandle = UNDEF;
    err = synchronousSyncFolder(0, &backupFolderHandle, MegaSync::SyncType::TYPE_BACKUP, pathToBkpStr.c_str(), nullptr, INVALID_HANDLE, pathToDriveStr.c_str());
    ASSERT_EQ(API_OK, err) << "sync folder failed (error: " << err << ")";
    auto backupId = mApi[0].lastSyncBackupId;

    // Verify that the remote path was created as expected
    unique_ptr<char[]> myBackupsFolder{ megaApi[0]->getNodePathByNodeHandle(mh) };
    string expectedRemotePath = string(myBackupsFolder.get()) + '/' + driveName + '/' + bkpName;
    unique_ptr<char[]> actualRemotePath{ megaApi[0]->getNodePathByNodeHandle(backupFolderHandle) };
    ASSERT_EQ(expectedRemotePath, actualRemotePath.get()) << "Wrong remote path for backup";

    // disable backup
    std::unique_ptr<MegaNode> backupNode(megaApi[0]->getNodeByHandle(backupFolderHandle));
    err = synchronousDisableSync(0, backupNode.get());
    ASSERT_EQ(API_OK, err) << "Disable sync failed (error: " << err << ")";

    // remove backup
    err = synchronousRemoveSync(0, backupId);
    ASSERT_EQ(API_OK, err) << "Remove sync failed (error: " << err << ")";

    // reset DriveName value, before a future test
    err = synchronousSetDriveName(0, pathToDriveStr.c_str(), "");
    ASSERT_EQ(API_OK, err) << "setDriveName failed when resetting (error: " << err << ")";

    // attempt to get drive name (after being deleted)
    err = synchronousGetDriveName(0, pathToDriveStr.c_str());
    ASSERT_EQ(API_ENOENT, err) << "getDriveName not failed as it should (error: " << err << ")";
}
#endif

MegaHandle SdkTest::syncTestMyBackupsRemoteFolder(unsigned apiIdx)
{
    // Attempt to get My Backups folder;
    // make this work even before the remote API has support for My Backups folder
    MegaHandle mh = UNDEF;
    EXPECT_EQ(API_OK, synchronousGetMyBackupsFolder(apiIdx, mh));

    // create My Backups folder
    unique_ptr<MegaNode> myBkpsNode{ mh && mh != INVALID_HANDLE ? megaApi[apiIdx]->getNodeByHandle(mh) : nullptr };
    if (!myBkpsNode)
    {
        // create My Backups folder (default name, just for testing)
        unique_ptr<MegaNode> rootnode{ megaApi[apiIdx]->getRootNode() };
        const char* folderName = "My Backups";
        mh = createFolder(apiIdx, folderName, rootnode.get());
        EXPECT_NE(mh, UNDEF);

        // set My Backups handle attr
        int err = synchronousSetMyBackupsFolder(apiIdx, mh);
        EXPECT_TRUE(err == API_OK) << "Setting handle for My Backup folder failed (error: " << err << ")";

        // read the attribute to make sure it was set
        err = synchronousGetMyBackupsFolder(apiIdx, mh);
        EXPECT_TRUE(err == API_OK);
    }
    return mh;
}

TEST_F(SdkTest, DISABLED_SdkUserAlias)
{
    ASSERT_NO_FATAL_FAILURE(getAccountsForTest(1));
    LOG_info << "___TEST SdkUserAlias___";

    // setup
    MegaHandle uh = UNDEF;
    if (auto u = megaApi[0]->getMyUser())
    {
        uh = u->getHandle();
    }
    else
    {
        ASSERT_TRUE(false) << "Cannot find the MegaUser for email: " << mApi[0].email;
    }

    if (uh == UNDEF)
    {
        ASSERT_TRUE(false) << "failed to get user handle for email:" << mApi[0].email;
    }

    // test setter/getter
    string alias = "UserAliasTest";
    auto err = synchronousSetUserAlias(0, uh, Base64::btoa(alias).c_str());
    ASSERT_EQ(API_OK, err) << "setUserAlias failed (error: " << err << ")";
    err = synchronousGetUserAlias(0, uh);
    ASSERT_EQ(API_OK, err) << "getUserAlias failed (error: " << err << ")";
    ASSERT_EQ(attributeValue, alias) << "getUserAlias returned incorrect value";
}

TEST_F(SdkTest, SdkGetCountryCallingCodes)
{
    LOG_info << "___TEST SdkGetCountryCallingCodes___";
    ASSERT_NO_FATAL_FAILURE(getAccountsForTest(2));

    getCountryCallingCodes();
    ASSERT_NE(nullptr, stringListMap);
    ASSERT_GT(stringListMap->size(), 0);
    // sanity check a few country codes
    const MegaStringList* const nz = stringListMap->get("NZ");
    ASSERT_NE(nullptr, nz);
    ASSERT_EQ(1, nz->size());
    ASSERT_EQ(0, strcmp("64", nz->get(0)));
    const MegaStringList* const de = stringListMap->get("DE");
    ASSERT_NE(nullptr, de);
    ASSERT_EQ(1, de->size());
    ASSERT_EQ(0, strcmp("49", de->get(0)));
}

TEST_F(SdkTest, SdkGetRegisteredContacts)
{
    LOG_info << "___TEST SdkGetRegisteredContacts___";
    ASSERT_NO_FATAL_FAILURE(getAccountsForTest(2));

    const std::string js1 = "+0000000010";
    const std::string js2 = "+0000000011";
    const std::map<std::string, std::string> contacts{
        {js1, "John Smith"}, // sms verified
        {js2, "John Smith"}, // sms verified
        {"+640", "John Smith"}, // not sms verified
    };
    getRegisteredContacts(contacts);
    ASSERT_NE(nullptr, stringTable);
    ASSERT_EQ(2, stringTable->size());

    // repacking and sorting result
    using row_t = std::tuple<std::string, std::string, std::string>;
    std::vector<row_t> table;
    for (int i = 0; i < stringTable->size(); ++i)
    {
        const MegaStringList* const stringList = stringTable->get(i);
        ASSERT_EQ(3, stringList->size());
        table.emplace_back(stringList->get(0), stringList->get(1), stringList->get(2));
    }

    std::sort(table.begin(), table.end(), [](const row_t& lhs, const row_t& rhs)
                                          {
                                              return std::get<0>(lhs) < std::get<0>(rhs);
                                          });

    // Check johnsmith1
    ASSERT_EQ(js1, std::get<0>(table[0])); // eud
    ASSERT_GT(std::get<1>(table[0]).size(), 0u); // id
    ASSERT_EQ(js1, std::get<2>(table[0])); // ud

    // Check johnsmith2
    ASSERT_EQ(js2, std::get<0>(table[1])); // eud
    ASSERT_GT(std::get<1>(table[1]).size(), 0u); // id
    ASSERT_EQ(js2, std::get<2>(table[1])); // ud
}

TEST_F(SdkTest, DISABLED_invalidFileNames)
{
    LOG_info << "___TEST invalidFileNames___";
    ASSERT_NO_FATAL_FAILURE(getAccountsForTest(2));

    auto aux = LocalPath::fromAbsolutePath(fs::current_path().u8string());

#if defined (__linux__) || defined (__ANDROID__)
    if (fileSystemAccess.getlocalfstype(aux) == FS_EXT)
    {
        // Escape set of characters and check if it's the expected one
        const char *name = megaApi[0]->escapeFsIncompatible("!\"#$%&'()*+,-./:;<=>?@[\\]^_`{|}~", fs::current_path().c_str());
        ASSERT_TRUE (!strcmp(name, "!\"#$%&'()*+,-.%2f:;<=>?@[\\]^_`{|}~"));
        delete [] name;

        // Unescape set of characters and check if it's the expected one
        name = megaApi[0]->unescapeFsIncompatible("%21%22%23%24%25%26%27%28%29%2a%2b%2c%2d"
                                                            "%2e%2f%30%31%32%33%34%35%36%37"
                                                            "%38%39%3a%3b%3c%3d%3e%3f%40%5b"
                                                            "%5c%5d%5e%5f%60%7b%7c%7d%7e",
                                                            fs::current_path().c_str());

        ASSERT_TRUE(!strcmp(name, "%21%22%23%24%25%26%27%28%29%2a%2b%2c%2d%2e"
                                  "/%30%31%32%33%34%35%36%37%38%39%3a%3b%3c%3d%3e"
                                  "%3f%40%5b%5c%5d%5e%5f%60%7b%7c%7d%7e"));
        delete [] name;
    }
#elif defined  (__APPLE__) || defined (USE_IOS)
    if (fileSystemAccess.getlocalfstype(aux) == FS_APFS
            || fileSystemAccess.getlocalfstype(aux) == FS_HFS)
    {
        // Escape set of characters and check if it's the expected one
        const char *name = megaApi[0]->escapeFsIncompatible("!\"#$%&'()*+,-./:;<=>?@[\\]^_`{|}~", fs::current_path().c_str());
        ASSERT_TRUE (!strcmp(name, "!\"#$%&'()*+,-./%3a;<=>?@[\\]^_`{|}~"));
        delete [] name;

        // Unescape set of characters and check if it's the expected one
        name = megaApi[0]->unescapeFsIncompatible("%21%22%23%24%25%26%27%28%29%2a%2b%2c%2d"
                                                            "%2e%2f%30%31%32%33%34%35%36%37"
                                                            "%38%39%3a%3b%3c%3d%3e%3f%40%5b"
                                                            "%5c%5d%5e%5f%60%7b%7c%7d%7e",
                                                            fs::current_path().c_str());

        ASSERT_TRUE(!strcmp(name, "%21%22%23%24%25%26%27%28%29%2a%2b%2c%2d%2e"
                                  "%2f%30%31%32%33%34%35%36%37%38%39:%3b%3c%3d%3e"
                                  "%3f%40%5b%5c%5d%5e%5f%60%7b%7c%7d%7e"));
        delete [] name;
    }
#elif defined(_WIN32) || defined(_WIN64)
    if (fileSystemAccess.getlocalfstype(aux) == FS_NTFS)
    {
        // Escape set of characters and check if it's the expected one
        const char *name = megaApi[0]->escapeFsIncompatible("!\"#$%&'()*+,-./:;<=>?@[\\]^_`{|}~", fs::current_path().u8string().c_str());
        ASSERT_TRUE (!strcmp(name, "!%22#$%&'()%2a+,-.%2f%3a;%3c=%3e%3f@[%5c]^_`{%7c}~"));
        delete [] name;

        // Unescape set of characters and check if it's the expected one
        name = megaApi[0]->unescapeFsIncompatible("%21%22%23%24%25%26%27%28%29%2a%2b%2c%2d"
                                                            "%2e%2f%30%31%32%33%34%35%36%37"
                                                            "%38%39%3a%3b%3c%3d%3e%3f%40%5b"
                                                            "%5c%5d%5e%5f%60%7b%7c%7d%7e",
                                                            fs::current_path().u8string().c_str());

        ASSERT_TRUE(!strcmp(name, "%21\"%23%24%25%26%27%28%29*%2b%2c%2d"
                                  "%2e/%30%31%32%33%34%35%36%37"
                                  "%38%39:%3b<%3d>?%40%5b"
                                  "\\%5d%5e%5f%60%7b|%7d%7e"));

        delete [] name;
    }
#endif

    // Maps filename unescaped (original) to filename escaped (expected result): f%2ff => f/f
    std::unique_ptr<MegaStringMap> fileNamesStringMap = std::unique_ptr<MegaStringMap>{MegaStringMap::createInstance()};
    fs::path uploadPath = fs::current_path() / "upload_invalid_filenames";
    if (fs::exists(uploadPath))
    {
        fs::remove_all(uploadPath);
    }
    fs::create_directories(uploadPath);

    for (int i = 0x01; i <= 0xA0; i++)
    {
        // skip [0-9] [A-Z] [a-z]
        if ((i >= 0x30 && i <= 0x39)
                || (i >= 0x41 && i <= 0x5A)
                || (i >= 0x61 && i <= 0x7A))
        {
            continue;
        }

        // Create file with unescaped character ex: f%5cf
        char unescapedName[6];
        sprintf(unescapedName, "f%%%02xf", i);
        if (createLocalFile(uploadPath, unescapedName))
        {
            const char *unescapedFileName = megaApi[0]->unescapeFsIncompatible(unescapedName, uploadPath.u8string().c_str());
            fileNamesStringMap->set(unescapedName, unescapedFileName);
            delete [] unescapedFileName;
        }

        // Create another file with the original character if supported f\f
        if ((i >= 0x01 && i <= 0x20)
                || (i >= 0x7F && i <= 0xA0))
        {
            // Skip control characters
            continue;
        }

        char escapedName[4];
        sprintf(escapedName, "f%cf", i);
        const char *escapedFileName = megaApi[0]->escapeFsIncompatible(escapedName, uploadPath.u8string().c_str());
        if (escapedFileName && !strcmp(escapedName, escapedFileName))
        {
            // Only create those files with supported characters, those ones that need unescaping
            // has been created above
            if (createLocalFile(uploadPath, escapedName))
            {
                const char * unescapedFileName = megaApi[0]->unescapeFsIncompatible(escapedName, uploadPath.u8string().c_str());
                fileNamesStringMap->set(escapedName, unescapedFileName);
                delete [] unescapedFileName;
            }
        }
        delete [] escapedFileName;
    }

    TransferTracker uploadListener(megaApi[0].get());
    megaApi[0]->startUpload(uploadPath.u8string().c_str(),
                            std::unique_ptr<MegaNode>{megaApi[0]->getRootNode()}.get(),
                            nullptr /*fileName*/,
                            ::mega::MegaApi::INVALID_CUSTOM_MOD_TIME,
                            nullptr /*appData*/,
                            false   /*isSourceTemporary*/,
                            false   /*startFirst*/,
                            nullptr /*cancelToken*/,
                            &uploadListener);

    ASSERT_EQ(API_OK, uploadListener.waitForResult());

    ::mega::unique_ptr <MegaNode> n(megaApi[0]->getNodeByPath("/upload_invalid_filenames"));
    ASSERT_TRUE(n.get());
    ::mega::unique_ptr <MegaNode> authNode(megaApi[0]->authorizeNode(n.get()));
    ASSERT_TRUE(authNode.get());
    MegaNodeList *children(authNode->getChildren());
    ASSERT_TRUE(children && children->size());

    for (int i = 0; i < children->size(); i++)
    {
        MegaNode *child = children->get(i);
        const char *uploadedName = child->getName();
        const char *uploadedNameEscaped = megaApi[0]->escapeFsIncompatible(child->getName(), uploadPath.u8string().c_str());
        const char *expectedName = fileNamesStringMap->get(uploadedNameEscaped);
        delete [] uploadedNameEscaped;

        // Conditions to check if uploaded fileName is correct:
        // 1) Escaped uploaded filename must be found in fileNamesStringMap (original filename found)
        // 2) Uploaded filename must be equal than the expected value (original filename unescaped)
        ASSERT_TRUE (uploadedName && expectedName && !strcmp(uploadedName, expectedName));
    }

    // Download files
    fs::path downloadPath = fs::current_path() / "download_invalid_filenames";
    if (fs::exists(downloadPath))
    {
        fs::remove_all(downloadPath);
    }
    fs::create_directories(downloadPath);
    TransferTracker downloadListener(megaApi[0].get());
    megaApi[0]->startDownload(authNode.get(),
                              downloadPath.u8string().c_str(),
                              nullptr  /*customName*/,
                              nullptr  /*appData*/,
                              false    /*startFirst*/,
                              nullptr  /*cancelToken*/,
                              &downloadListener);

    ASSERT_EQ(API_OK, downloadListener.waitForResult());

    for (fs::directory_iterator itpath (downloadPath); itpath != fs::directory_iterator(); ++itpath)
    {
        std::string downloadedName = itpath->path().filename().u8string();
        if (!downloadedName.compare(".") || !downloadedName.compare(".."))
        {
            continue;
        }

        // Conditions to check if downloaded fileName is correct:
        // download filename must be found in fileNamesStringMap (original filename found)
        ASSERT_TRUE(fileNamesStringMap->get(downloadedName.c_str()));
    }

#ifdef WIN32
    // double check a few well known paths
    ASSERT_EQ(fileSystemAccess.getlocalfstype(LocalPath::fromAbsolutePath("c:")), FS_NTFS);
    ASSERT_EQ(fileSystemAccess.getlocalfstype(LocalPath::fromAbsolutePath("c:\\")), FS_NTFS);
    ASSERT_EQ(fileSystemAccess.getlocalfstype(LocalPath::fromAbsolutePath("C:\\")), FS_NTFS);
    ASSERT_EQ(fileSystemAccess.getlocalfstype(LocalPath::fromAbsolutePath("C:\\Program Files")), FS_NTFS);
    ASSERT_EQ(fileSystemAccess.getlocalfstype(LocalPath::fromAbsolutePath("c:\\Program Files\\Windows NT")), FS_NTFS);
#endif

}

TEST_F(SdkTest, RecursiveUploadWithLogout)
{
    LOG_info << "___TEST RecursiveUploadWithLogout___";
    ASSERT_NO_FATAL_FAILURE(getAccountsForTest(1));

    // this one used to cause a double-delete

    // make new folders (and files) in the local filesystem - approx 90
    fs::path p = fs::current_path() / "uploadme_mega_auto_test_sdk";
    if (fs::exists(p))
    {
        fs::remove_all(p);
    }
    fs::create_directories(p);
    ASSERT_TRUE(buildLocalFolders(p.u8string().c_str(), "newkid", 3, 2, 10));

    // start uploading
    // uploadListener may have to live after this function exits if the logout test below fails
    auto uploadListener = std::make_shared<TransferTracker>(megaApi[0].get());
    uploadListener->selfDeleteOnFinalCallback = uploadListener;

    megaApi[0]->startUpload(p.u8string().c_str(),
                            std::unique_ptr<MegaNode>{megaApi[0]->getRootNode()}.get(),
                            nullptr /*fileName*/,
                            ::mega::MegaApi::INVALID_CUSTOM_MOD_TIME,
                            nullptr /*appData*/,
                            false   /*isSourceTemporary*/,
                            false   /*startFirst*/,
                            nullptr /*cancelToken*/,
                            uploadListener.get());
    WaitMillisec(500);

    // logout while the upload (which consists of many transfers) is ongoing
    gSessionIDs[0].clear();
#ifdef ENABLE_SYNC
    ASSERT_EQ(API_OK, doRequestLogout(0, false));
#else
    ASSERT_EQ(API_OK, doRequestLogout(0));
#endif
    gSessionIDs[0] = "invalid";

    int result = uploadListener->waitForResult();
    ASSERT_TRUE(result == API_EACCESS || result == API_EINCOMPLETE);
}

TEST_F(SdkTest, RecursiveDownloadWithLogout)
{
    LOG_info << "___TEST RecursiveDownloadWithLogout";
    ASSERT_NO_FATAL_FAILURE(getAccountsForTest(2));

    // this one used to cause a double-delete

    // make new folders (and files) in the local filesystem - approx 130 - we must upload in order to have something to download
    fs::path uploadpath = fs::current_path() / "uploadme_mega_auto_test_sdk";
    fs::path downloadpath = fs::current_path() / "downloadme_mega_auto_test_sdk";

    std::error_code ec;
    fs::remove_all(uploadpath, ec);
    fs::remove_all(downloadpath, ec);
    ASSERT_TRUE(!fs::exists(uploadpath));
    ASSERT_TRUE(!fs::exists(downloadpath));
    fs::create_directories(uploadpath);
    fs::create_directories(downloadpath);

    ASSERT_TRUE(buildLocalFolders(uploadpath.u8string().c_str(), "newkid", 3, 2, 10));

    // upload all of those
    TransferTracker uploadListener(megaApi[0].get());
    megaApi[0]->startUpload(uploadpath.u8string().c_str(), std::unique_ptr<MegaNode>{megaApi[0]->getRootNode()}.get(),
                            nullptr /*fileName*/,
                            ::mega::MegaApi::INVALID_CUSTOM_MOD_TIME,
                            nullptr /*appData*/,
                            false   /*isSourceTemporary*/,
                            false   /*startFirst*/,
                            nullptr /*cancelToken*/,
                            &uploadListener);

    ASSERT_EQ(API_OK, uploadListener.waitForResult());

    // ok now try the download
    TransferTracker downloadListener(megaApi[0].get());
    megaApi[0]->startDownload(megaApi[0]->getNodeByPath("/uploadme_mega_auto_test_sdk"),
            downloadpath.u8string().c_str(),
            nullptr  /*customName*/,
            nullptr  /*appData*/,
            false    /*startFirst*/,
            nullptr  /*cancelToken*/,
            &downloadListener);

    WaitMillisec(1000);
    ASSERT_TRUE(downloadListener.started);
    ASSERT_TRUE(!downloadListener.finished);

    // logout while the download (which consists of many transfers) is ongoing

#ifdef ENABLE_SYNC
    ASSERT_EQ(API_OK, doRequestLogout(0, false));
#else
    ASSERT_EQ(API_OK, doRequestLogout(0));
#endif
    gSessionIDs[0] = "invalid";

    int result = downloadListener.waitForResult();
    ASSERT_TRUE(result == API_EACCESS || result == API_EINCOMPLETE);
    fs::remove_all(uploadpath, ec);
    fs::remove_all(downloadpath, ec);
}

#ifdef ENABLE_SYNC

void cleanUp(::mega::MegaApi* megaApi, const fs::path &basePath)
{

    RequestTracker removeTracker(megaApi);
    megaApi->removeSyncs(&removeTracker);
    ASSERT_EQ(API_OK, removeTracker.waitForResult());

    std::unique_ptr<MegaNode> baseNode{megaApi->getNodeByPath(("/" + basePath.u8string()).c_str())};
    if (baseNode)
    {
        RequestTracker removeTracker(megaApi);
        megaApi->remove(baseNode.get(), &removeTracker);
        ASSERT_EQ(API_OK, removeTracker.waitForResult());
    }

    std::unique_ptr<MegaNode> binNode{megaApi->getNodeByPath("//bin")};
    if (binNode)
    {
        unique_ptr<MegaNodeList> cs(megaApi->getChildren(binNode.get()));
        for (int i = 0; i < (cs ? cs->size() : 0); ++i)
        {
            RequestTracker removeTracker(megaApi);
            megaApi->remove(cs->get(i), &removeTracker);
            ASSERT_EQ(API_OK, removeTracker.waitForResult());
        }
    }

    std::error_code ignoredEc;
    fs::remove_all(basePath, ignoredEc);

}

std::unique_ptr<::mega::MegaSync> waitForSyncState(::mega::MegaApi* megaApi, ::mega::MegaNode* remoteNode, bool enabled, bool active, MegaSync::Error err)
{
    std::unique_ptr<MegaSync> sync;
    WaitFor([&megaApi, &remoteNode, &sync, enabled, active, err]() -> bool
    {
        sync.reset(megaApi->getSyncByNode(remoteNode));
        return (sync && sync->isEnabled() == enabled && sync->isActive() == active && sync->getError() == err);
    }, 30*1000);

    if (sync && sync->isEnabled() == enabled && sync->isActive() == active && sync->getError() == err)
    {
        if (!sync)
        {
            LOG_debug << "sync is now null";
        }
        return sync;
    }
    else
    {
        return nullptr; // signal that the sync never reached the expected/required state
    }
}

std::unique_ptr<::mega::MegaSync> waitForSyncState(::mega::MegaApi* megaApi, handle backupID, bool enabled, bool active, MegaSync::Error err)
{
    std::unique_ptr<MegaSync> sync;
    WaitFor([&megaApi, backupID, &sync, enabled, active, err]() -> bool
    {
        sync.reset(megaApi->getSyncByBackupId(backupID));
        return (sync && sync->isEnabled() == enabled && sync->isActive() == active && sync->getError() == err);
    }, 30*1000);

    if (sync && sync->isEnabled() == enabled && sync->isActive() == active && sync->getError() == err)
    {
        return sync;
    }
    else
    {
        return nullptr; // signal that the sync never reached the expected/required state
    }
}


TEST_F(SdkTest, SyncBasicOperations)
{
    // What we are going to test here:
    // - add syncs
    // - add sync that fails
    // - disable a sync
    // - disable a sync that fails
    // - disable a disabled sync
    // - Enable a sync
    // - Enable a sync that fails
    // - Enable an enabled sync
    // - Remove a sync
    // - Remove a sync that doesn't exist
    // - Remove a removed sync

    LOG_info << "___TEST SyncBasicOperations___";
    ASSERT_NO_FATAL_FAILURE(getAccountsForTest(1));

    fs::path basePath = "SyncBasicOperations";
    std::string syncFolder1 = "sync1";
    std::string syncFolder2 = "sync2";
    std::string syncFolder3 = "sync3";
    fs::path basePath1 = basePath / syncFolder1;
    fs::path basePath2 = basePath / syncFolder2;
    fs::path basePath3 = basePath / syncFolder3;
    const auto localPath1 = fs::current_path() / basePath1;
    const auto localPath2 = fs::current_path() / basePath2;
    const auto localPath3 = fs::current_path() / basePath3;

    ASSERT_NO_FATAL_FAILURE(cleanUp(this->megaApi[0].get(), basePath));

    // Create local directories and a files.
    fs::create_directories(localPath1);
    ASSERT_TRUE(createFile((localPath1 / "fileTest1").u8string(), false));
    fs::create_directories(localPath2);
    ASSERT_TRUE(createFile((localPath2 / "fileTest2").u8string(), false));
    fs::create_directories(localPath3);

    LOG_verbose << "SyncBasicOperations :  Creating the remote folders to be synced to.";
    std::unique_ptr<MegaNode> remoteRootNode(megaApi[0]->getRootNode());
    ASSERT_NE(remoteRootNode.get(), nullptr);
    // Sync 1
    auto nh = createFolder(0, syncFolder1.c_str(), remoteRootNode.get());
    ASSERT_NE(nh, UNDEF) << "Error creating remote folders";
    std::unique_ptr<MegaNode> remoteBaseNode1(megaApi[0]->getNodeByHandle(nh));
    ASSERT_NE(remoteBaseNode1.get(), nullptr);
    // Sync 2
    nh = createFolder(0, syncFolder2.c_str(), remoteRootNode.get());
    ASSERT_NE(nh, UNDEF) << "Error creating remote folders";
    std::unique_ptr<MegaNode> remoteBaseNode2(megaApi[0]->getNodeByHandle(nh));
    ASSERT_NE(remoteBaseNode2.get(), nullptr);
    // Sync 3
    nh = createFolder(0, syncFolder3.c_str(), remoteRootNode.get());
    ASSERT_NE(nh, UNDEF) << "Error creating remote folders";
    std::unique_ptr<MegaNode> remoteBaseNode3(megaApi[0]->getNodeByHandle(nh));
    ASSERT_NE(remoteBaseNode3.get(), nullptr);

    LOG_verbose << "SyncRemoveRemoteNode :  Add syncs";
    // Sync 1
    const auto& lp1 = localPath1.u8string();
    ASSERT_EQ(API_OK, synchronousSyncFolder(0, nullptr, MegaSync::TYPE_TWOWAY, lp1.c_str(), nullptr, remoteBaseNode1->getHandle(), nullptr)) << "API Error adding a new sync";
    ASSERT_EQ(MegaSync::NO_SYNC_ERROR, mApi[0].lastSyncError);
    std::unique_ptr<MegaSync> sync = waitForSyncState(megaApi[0].get(), remoteBaseNode1.get(), true, true, MegaSync::NO_SYNC_ERROR);
    ASSERT_TRUE(sync && sync->isActive());
    ASSERT_EQ(MegaSync::NO_SYNC_ERROR, sync->getError());
    // Sync2
    const auto& lp2 = localPath2.u8string();
    ASSERT_EQ(API_OK, synchronousSyncFolder(0, nullptr, MegaSync::TYPE_TWOWAY, lp2.c_str(), nullptr, remoteBaseNode2->getHandle(), nullptr)) << "API Error adding a new sync";
    ASSERT_EQ(MegaSync::NO_SYNC_ERROR, mApi[0].lastSyncError);
    std::unique_ptr<MegaSync> sync2 = waitForSyncState(megaApi[0].get(), remoteBaseNode2.get(), true, true, MegaSync::NO_SYNC_ERROR);
    ASSERT_TRUE(sync2 && sync2->isActive());
    ASSERT_EQ(MegaSync::NO_SYNC_ERROR, sync->getError());

    LOG_verbose << "SyncRemoveRemoteNode :  Add syncs that fail";
    {
        TestingWithLogErrorAllowanceGuard g;
        const auto& lp3 = localPath3.u8string();
        ASSERT_EQ(API_EEXIST, synchronousSyncFolder(0, nullptr, MegaSync::TYPE_TWOWAY, lp3.c_str(), nullptr, remoteBaseNode1->getHandle(), nullptr)); // Remote node is currently synced.
        ASSERT_EQ(MegaSync::ACTIVE_SYNC_BELOW_PATH, mApi[0].lastSyncError);
        ASSERT_EQ(API_EEXIST, synchronousSyncFolder(0, nullptr, MegaSync::TYPE_TWOWAY, lp3.c_str(), nullptr, remoteBaseNode2->getHandle(), nullptr)); // Remote node is currently synced.
        ASSERT_EQ(MegaSync::ACTIVE_SYNC_BELOW_PATH, mApi[0].lastSyncError);
        const auto& lp4 = (localPath3 / fs::path("xxxyyyzzz")).u8string();
        ASSERT_EQ(API_ENOENT, synchronousSyncFolder(0, nullptr, MegaSync::TYPE_TWOWAY, lp4.c_str(), nullptr, remoteBaseNode3->getHandle(), nullptr)); // Local resource doesn't exists.
        ASSERT_EQ(MegaSync::LOCAL_PATH_UNAVAILABLE, mApi[0].lastSyncError);
    }

    LOG_verbose << "SyncRemoveRemoteNode :  Disable a sync";
    // Sync 1
    handle backupId = sync->getBackupId();
    ASSERT_EQ(API_OK, synchronousDisableSync(0, backupId));
    sync = waitForSyncState(megaApi[0].get(), remoteBaseNode1.get(), false, false, MegaSync::NO_SYNC_ERROR);
    ASSERT_TRUE(sync && !sync->isEnabled());
    ASSERT_EQ(MegaSync::NO_SYNC_ERROR, sync->getError());

    //  Sync 2
    ASSERT_EQ(API_OK, synchronousDisableSync(0, sync2.get()));
    sync2 = waitForSyncState(megaApi[0].get(), remoteBaseNode2.get(), false, false, MegaSync::NO_SYNC_ERROR);
    ASSERT_TRUE(sync2 && !sync2->isEnabled());
    ASSERT_EQ(MegaSync::NO_SYNC_ERROR, sync->getError());

    LOG_verbose << "SyncRemoveRemoteNode :  Disable disabled syncs";
    ASSERT_EQ(API_OK, synchronousDisableSync(0, sync.get())); // Currently disabled.
    ASSERT_EQ(API_OK, synchronousDisableSync(0, backupId)); // Currently disabled.
    ASSERT_EQ(API_OK, synchronousDisableSync(0, remoteBaseNode1.get())); // Currently disabled.

    LOG_verbose << "SyncRemoveRemoteNode :  Enable Syncs";
    // Sync 1
    ASSERT_EQ(API_OK, synchronousEnableSync(0, backupId));
    ASSERT_EQ(MegaSync::NO_SYNC_ERROR, mApi[0].lastSyncError);
    sync = waitForSyncState(megaApi[0].get(), remoteBaseNode1.get(), true, true, MegaSync::NO_SYNC_ERROR);
    ASSERT_TRUE(sync && sync->isActive());
    // Sync 2
    ASSERT_EQ(API_OK, synchronousEnableSync(0, sync2.get()));
    ASSERT_EQ(MegaSync::NO_SYNC_ERROR, mApi[0].lastSyncError);
    sync2 = waitForSyncState(megaApi[0].get(), remoteBaseNode2.get(), true, true, MegaSync::NO_SYNC_ERROR);
    ASSERT_TRUE(sync2 && sync2->isActive());

    LOG_verbose << "SyncRemoveRemoteNode :  Enable syncs that fail";
    {
        TestingWithLogErrorAllowanceGuard g;

        ASSERT_EQ(API_ENOENT, synchronousEnableSync(0, 999999)); // Hope it doesn't exist.
        ASSERT_EQ(MegaSync::UNKNOWN_ERROR, mApi[0].lastSyncError); // MegaApi.h specifies that this contains the error code (not the tag)
        ASSERT_EQ(API_EEXIST, synchronousEnableSync(0, sync2.get())); // Currently enabled.
        ASSERT_EQ(MegaSync::NO_SYNC_ERROR, mApi[0].lastSyncError);  // since the sync is active, we should see its real state, and it should not have had any error code stored in it
    }

    LOG_verbose << "SyncRemoveRemoteNode :  Remove Syncs";
    // Sync 1
    ASSERT_EQ(API_OK, synchronousRemoveSync(0, backupId)) << "API Error removing the sync";
    sync.reset(megaApi[0]->getSyncByNode(remoteBaseNode1.get()));
    ASSERT_EQ(nullptr, sync.get());
    // Sync 2
    ASSERT_EQ(API_OK, synchronousRemoveSync(0, sync2.get())) << "API Error removing the sync";
    // Keep sync2 not updated. Will be used later to test another removal attemp using a non-updated object.

    LOG_verbose << "SyncRemoveRemoteNode :  Remove Syncs that fail";
    {
        TestingWithLogErrorAllowanceGuard g;

        ASSERT_EQ(API_ENOENT, synchronousRemoveSync(0, 9999999)); // Hope id doesn't exist
        ASSERT_EQ(API_ENOENT, synchronousRemoveSync(0, backupId)); // currently removed.
        ASSERT_EQ(API_EARGS, synchronousRemoveSync(0, sync.get())); // currently removed.
        // Wait for sync to be effectively removed.
        std::this_thread::sleep_for(std::chrono::seconds{5});
        ASSERT_EQ(API_ENOENT, synchronousRemoveSync(0, sync2.get())); // currently removed.
    }

    ASSERT_NO_FATAL_FAILURE(cleanUp(this->megaApi[0].get(), basePath));
}



struct SyncListener : MegaListener
{
    // make sure callbacks are consistent - added() first, nothing after deleted(), etc.

    // map by tag for now, should be backupId when that is available

    enum syncstate_t { nonexistent, added, enabled, disabled, deleted};

    std::map<handle, syncstate_t> stateMap;

    syncstate_t& state(MegaSync* sync)
    {
        if (stateMap.find(sync->getBackupId()) == stateMap.end())
        {
            stateMap[sync->getBackupId()] = nonexistent;
        }
        return stateMap[sync->getBackupId()];
    }

    std::vector<std::string> mErrors;

    bool anyErrors = false;

    bool hasAnyErrors()
    {
        for (auto &s: mErrors)
        {
            out() << "SyncListener error: " << s;
        }
        return anyErrors;
    }

    void check(bool b, std::string e = std::string())
    {
        if (!b)
        {
            anyErrors = true;
            if (!e.empty())
            {
                mErrors.push_back(e);
                out() << "SyncListener added error: " << e;
            }
        }
    }

    void clear()
    {
        // session was logged out (locally)
        stateMap.clear();
    }

    void onSyncFileStateChanged(MegaApi* api, MegaSync* sync, std::string* localPath, int newState) override
    {
        // probably too frequent to output
        //out() << "onSyncFileStateChanged " << sync << newState;
    }

    void onSyncAdded(MegaApi* api, MegaSync* sync, int additionState) override
    {
        out() << "onSyncAdded " << toHandle(sync->getBackupId());
        check(sync->getBackupId() != UNDEF, "sync added with undef backup Id");

        check(state(sync) == nonexistent);
        state(sync) = added;
    }

    void onSyncDisabled(MegaApi* api, MegaSync* sync) override
    {
        out() << "onSyncDisabled " << toHandle(sync->getBackupId());
        check(!sync->isEnabled(), "sync enabled at onSyncDisabled");
        check(!sync->isActive(), "sync active at onSyncDisabled");
        check(state(sync) == enabled || state(sync) == added);
        state(sync) = disabled;
    }

    // "onSyncStarted" would be more accurate?
    void onSyncEnabled(MegaApi* api, MegaSync* sync) override
    {
        out() << "onSyncEnabled " << toHandle(sync->getBackupId());
        check(sync->isEnabled(), "sync disabled at onSyncEnabled");
        check(sync->isActive(), "sync not active at onSyncEnabled");
        check(state(sync) == disabled || state(sync) == added);
        state(sync) = enabled;
    }

    void onSyncDeleted(MegaApi* api, MegaSync* sync) override
    {
        out() << "onSyncDeleted " << toHandle(sync->getBackupId());
        check(state(sync) == disabled || state(sync) == added || state(sync) == enabled);
        state(sync) = nonexistent;
    }

    void onSyncStateChanged(MegaApi* api, MegaSync* sync) override
    {
        out() << "onSyncStateChanged " << toHandle(sync->getBackupId());

        check(sync->getBackupId() != UNDEF, "onSyncStateChanged with undef backup Id");

        // MegaApi doco says: "Notice that adding a sync will not cause onSyncStateChanged to be called."
        // And also: "for changes that imply other callbacks, expect that the SDK
        // will call onSyncStateChanged first, so that you can update your model only using this one."
        check(state(sync) != nonexistent);
    }

    void onGlobalSyncStateChanged(MegaApi* api) override
    {
        // just too frequent for out() really
        //out() << "onGlobalSyncStateChanged ";
    }
};

struct MegaListenerDeregisterer
{
    // register the listener on constructions
    // deregister on destruction (ie, whenever we exit the function - we may exit early if a test fails

    MegaApi* api = nullptr;
    MegaListener* listener;


    MegaListenerDeregisterer(MegaApi* a, SyncListener* l)
        : api(a), listener(l)
    {
        api->addListener(listener);
    }
    ~MegaListenerDeregisterer()
    {
        api->removeListener(listener);
    }
};


TEST_F(SdkTest, SyncResumptionAfterFetchNodes)
{
    LOG_info << "___TEST SyncResumptionAfterFetchNodes___";
    ASSERT_NO_FATAL_FAILURE(getAccountsForTest(2));

    // This test has several issues:
    // 1. Remote nodes may not be committed to the sctable database in time for fetchnodes which
    //    then fails adding syncs because the remotes are missing. For this reason we wait until
    //    we receive the EVENT_COMMIT_DB event after transferring the nodes.
    // 2. Syncs are deleted some time later leading to error messages (like local fingerprint mismatch)
    //    if we don't wait for long enough after we get called back. A sync only gets flagged but
    //    is deleted later.

    const std::string session = dumpSession();

    const fs::path basePath = "SyncResumptionAfterFetchNodes";
    const auto sync1Path = fs::current_path() / basePath / "sync1"; // stays active
    const auto sync2Path = fs::current_path() / basePath / "sync2"; // will be made inactive
    const auto sync3Path = fs::current_path() / basePath / "sync3"; // will be deleted
    const auto sync4Path = fs::current_path() / basePath / "sync4"; // stays active

    ASSERT_NO_FATAL_FAILURE(cleanUp(this->megaApi[0].get(), basePath));

    SyncListener syncListener0, syncListener1;
    MegaListenerDeregisterer mld1(megaApi[0].get(), &syncListener0), mld2(megaApi[1].get(), &syncListener1);

    fs::create_directories(sync1Path);
    fs::create_directories(sync2Path);
    fs::create_directories(sync3Path);
    fs::create_directories(sync4Path);

    resetlastEvent();

    // transfer the folder and its subfolders
    TransferTracker uploadListener(megaApi[0].get());
    megaApi[0]->startUpload(basePath.u8string().c_str(),
                            megaApi[0]->getRootNode(),
                            nullptr /*fileName*/,
                            ::mega::MegaApi::INVALID_CUSTOM_MOD_TIME,
                            nullptr /*appData*/,
                            false   /*isSourceTemporary*/,
                            false   /*startFirst*/,
                            nullptr /*cancelToken*/,
                            &uploadListener);

    ASSERT_EQ(API_OK, uploadListener.waitForResult());

    // loop until we get a commit to the sctable to ensure we cached the new remote nodes
    ASSERT_TRUE(WaitFor([&](){ return lastEventsContains(MegaEvent::EVENT_COMMIT_DB); }, 10000));

    auto megaNode = [this, &basePath](const std::string& p)
    {
        const auto path = "/" + basePath.u8string() + "/" + p;
        return std::unique_ptr<MegaNode>{megaApi[0]->getNodeByPath(path.c_str())};
    };

    auto syncFolder = [this, &megaNode](const fs::path& p) -> handle
    {
        RequestTracker syncTracker(megaApi[0].get());
        auto node = megaNode(p.filename().u8string());
        megaApi[0]->syncFolder(MegaSync::TYPE_TWOWAY, p.u8string().c_str(), nullptr, node ? node->getHandle() : INVALID_HANDLE, nullptr, &syncTracker);
        EXPECT_EQ(API_OK, syncTracker.waitForResult());

        return syncTracker.request->getParentHandle();
    };

    auto disableSync = [this, &megaNode](const fs::path& p)
    {
        RequestTracker syncTracker(megaApi[0].get());
        auto node = megaNode(p.filename().u8string());
        megaApi[0]->disableSync(node.get(), &syncTracker);
        ASSERT_EQ(API_OK, syncTracker.waitForResult());
    };

    auto disableSyncByBackupId = [this](handle backupId)
    {
        RequestTracker syncTracker(megaApi[0].get());
        megaApi[0]->disableSync(backupId, &syncTracker);
        ASSERT_EQ(API_OK, syncTracker.waitForResult());
    };

    auto resumeSync = [this](handle backupId)
    {
        RequestTracker syncTracker(megaApi[0].get());
        megaApi[0]->enableSync(backupId, &syncTracker);
        ASSERT_EQ(API_OK, syncTracker.waitForResult());
    };

    auto removeSync = [this, &megaNode](const fs::path& p)
    {
        RequestTracker syncTracker(megaApi[0].get());
        auto node = megaNode(p.filename().u8string());
        megaApi[0]->removeSync(node.get(), &syncTracker);
        ASSERT_EQ(API_OK, syncTracker.waitForResult());
    };

    auto checkSyncOK = [this, &megaNode](const fs::path& p)
    {
        auto node = megaNode(p.filename().u8string());
        //return std::unique_ptr<MegaSync>{megaApi[0]->getSyncByNode(node.get())} != nullptr; //disabled syncs are not OK but foundable

        LOG_verbose << "checkSyncOK " << p.filename().u8string() << " node found: " << bool(node);

        std::unique_ptr<MegaSync> sync{megaApi[0]->getSyncByNode(node.get())};

        LOG_verbose << "checkSyncOK " << p.filename().u8string() << " sync found: " << bool(sync);

        if (!sync) return false;

        LOG_verbose << "checkSyncOK " << p.filename().u8string() << " sync is: " << sync->getLocalFolder();


        LOG_verbose << "checkSyncOK " << p.filename().u8string() << " enabled: " << sync->isEnabled();

        return sync->isEnabled();

    };

    auto checkSyncDisabled = [this, &megaNode](const fs::path& p)
    {
        auto node = megaNode(p.filename().u8string());
        std::unique_ptr<MegaSync> sync{megaApi[0]->getSyncByNode(node.get())};
        if (!sync) return false;
        return !sync->isEnabled();
    };


    auto reloginViaSession = [this, &session, &syncListener0]()
    {
        locallogout();  // only logs out 0
        syncListener0.clear();

        //loginBySessionId(0, session);
        auto tracker = asyncRequestFastLogin(0, session.c_str());
        ASSERT_EQ(API_OK, tracker->waitForResult()) << " Failed to establish a login/session for account " << 0;
    };

    LOG_verbose << " SyncResumptionAfterFetchNodes : syncying folders";

    handle backupId1 = syncFolder(sync1Path);  (void)backupId1;
    handle backupId2 = syncFolder(sync2Path);
    handle backupId3 = syncFolder(sync3Path);  (void)backupId3;
    handle backupId4 = syncFolder(sync4Path);  (void)backupId4;

    ASSERT_TRUE(checkSyncOK(sync1Path));
    ASSERT_TRUE(checkSyncOK(sync2Path));
    ASSERT_TRUE(checkSyncOK(sync3Path));
    ASSERT_TRUE(checkSyncOK(sync4Path));

    LOG_verbose << " SyncResumptionAfterFetchNodes : disabling sync by path";
    disableSync(sync2Path);
    LOG_verbose << " SyncResumptionAfterFetchNodes : disabling sync by tag";
    disableSyncByBackupId(backupId4);
    LOG_verbose << " SyncResumptionAfterFetchNodes : removing sync";
    removeSync(sync3Path);

    // wait for the sync removals to actually take place
    std::this_thread::sleep_for(std::chrono::seconds{3});

    ASSERT_TRUE(checkSyncOK(sync1Path));
    ASSERT_TRUE(checkSyncDisabled(sync2Path));
    ASSERT_FALSE(checkSyncOK(sync3Path));
    ASSERT_TRUE(checkSyncDisabled(sync4Path));

    reloginViaSession();

    ASSERT_FALSE(checkSyncOK(sync1Path));
    ASSERT_FALSE(checkSyncOK(sync2Path));
    ASSERT_FALSE(checkSyncOK(sync3Path));
    ASSERT_FALSE(checkSyncOK(sync4Path));

    fetchnodes(0, maxTimeout); // auto-resumes two active syncs

    ASSERT_TRUE(checkSyncOK(sync1Path));
    ASSERT_FALSE(checkSyncOK(sync2Path));
    ASSERT_TRUE(checkSyncDisabled(sync2Path));
    ASSERT_FALSE(checkSyncOK(sync3Path));
    ASSERT_FALSE(checkSyncOK(sync4Path));
    ASSERT_TRUE(checkSyncDisabled(sync4Path));

    // check if we can still resume manually
    LOG_verbose << " SyncResumptionAfterFetchNodes : resuming syncs";
    resumeSync(backupId2);
    resumeSync(backupId4);

    ASSERT_TRUE(checkSyncOK(sync1Path));
    ASSERT_TRUE(checkSyncOK(sync2Path));
    ASSERT_FALSE(checkSyncOK(sync3Path));
    ASSERT_TRUE(checkSyncOK(sync4Path));

    // check if resumeSync re-activated the sync
    reloginViaSession();

    ASSERT_FALSE(checkSyncOK(sync1Path));
    ASSERT_FALSE(checkSyncOK(sync2Path));
    ASSERT_FALSE(checkSyncOK(sync3Path));
    ASSERT_FALSE(checkSyncOK(sync4Path));

    fetchnodes(0, maxTimeout); // auto-resumes three active syncs

    ASSERT_TRUE(checkSyncOK(sync1Path));
    ASSERT_TRUE(checkSyncOK(sync2Path));
    ASSERT_FALSE(checkSyncOK(sync3Path));
    ASSERT_TRUE(checkSyncOK(sync4Path));

    LOG_verbose << " SyncResumptionAfterFetchNodes : removing syncs";
    removeSync(sync1Path);
    removeSync(sync2Path);
    removeSync(sync4Path);

    // wait for the sync removals to actually take place
    std::this_thread::sleep_for(std::chrono::seconds{5});

    ASSERT_FALSE(syncListener0.hasAnyErrors());
    ASSERT_FALSE(syncListener1.hasAnyErrors());

    ASSERT_NO_FATAL_FAILURE(cleanUp(this->megaApi[0].get(), basePath));
}

/**
 * @brief TEST_F SyncRemoteNode
 *
 * Testing remote node rename, move and remove.
 */
TEST_F(SdkTest, SyncRemoteNode)
{

    // What we are going to test here:
    // - rename remote -> Sync Fail
    // - move remote -> Sync fail
    // - remove remote -> Sync fail
    // - remove a failing sync

    LOG_info << "___TEST SyncRemoteNode___";
    ASSERT_NO_FATAL_FAILURE(getAccountsForTest(1));

    fs::path basePath = "SyncRemoteNode";
    const auto localPath = fs::current_path() / basePath;

    ASSERT_NO_FATAL_FAILURE(cleanUp(this->megaApi[0].get(), basePath));

    // Create local directory and file.
    fs::create_directories(localPath);
    ASSERT_TRUE(createFile((localPath / "fileTest1").u8string(), false));

    LOG_verbose << "SyncRemoteNode :  Creating remote folder";
    std::unique_ptr<MegaNode> remoteRootNode(megaApi[0]->getRootNode());
    ASSERT_NE(remoteRootNode.get(), nullptr);
    auto nh = createFolder(0, basePath.u8string().c_str(), remoteRootNode.get());
    ASSERT_NE(nh, UNDEF) << "Error creating remote basePath";
    std::unique_ptr<MegaNode> remoteBaseNode(megaApi[0]->getNodeByHandle(nh));
    ASSERT_NE(remoteBaseNode.get(), nullptr);

    LOG_verbose << "SyncRemoteNode :  Enabling sync";
    ASSERT_EQ(API_OK, synchronousSyncFolder(0, nullptr, MegaSync::TYPE_TWOWAY, localPath.u8string().c_str(), nullptr, remoteBaseNode->getHandle(), nullptr)) << "API Error adding a new sync";
    std::unique_ptr<MegaSync> sync = waitForSyncState(megaApi[0].get(), remoteBaseNode.get(), true, true, MegaSync::NO_SYNC_ERROR);
    ASSERT_TRUE(sync && sync->isActive());
    handle backupId = sync->getBackupId();

    {
        TestingWithLogErrorAllowanceGuard g;

        // Rename remote folder --> Sync fail
        LOG_verbose << "SyncRemoteNode :  Rename remote node with sync active.";
        std::string basePathRenamed = "SyncRemoteNodeRenamed";
        ASSERT_EQ(API_OK, doRenameNode(0, remoteBaseNode.get(), basePathRenamed.c_str()));
        sync = waitForSyncState(megaApi[0].get(), backupId, false, false, MegaSync::REMOTE_PATH_HAS_CHANGED);
        ASSERT_TRUE(sync && !sync->isEnabled() && !sync->isActive());
        ASSERT_EQ(MegaSync::REMOTE_PATH_HAS_CHANGED, sync->getError());

        LOG_verbose << "SyncRemoteNode :  Restoring remote folder name.";
        ASSERT_EQ(API_OK, doRenameNode(0, remoteBaseNode.get(), basePath.u8string().c_str()));
        ASSERT_NE(remoteBaseNode.get(), nullptr);
        sync = waitForSyncState(megaApi[0].get(), backupId, false, false, MegaSync::REMOTE_PATH_HAS_CHANGED);
        ASSERT_TRUE(sync && !sync->isEnabled() && !sync->isActive());
        ASSERT_EQ(MegaSync::REMOTE_PATH_HAS_CHANGED, sync->getError());
    }

    LOG_verbose << "SyncRemoteNode :  Enabling sync again.";
    ASSERT_EQ(API_OK, synchronousEnableSync(0, backupId)) << "API Error enabling the sync";
    sync = waitForSyncState(megaApi[0].get(), remoteBaseNode.get(), true, true, MegaSync::NO_SYNC_ERROR);
    ASSERT_TRUE(sync && sync->isActive());
    ASSERT_EQ(MegaSync::NO_SYNC_ERROR, sync->getError());

    // Move remote folder --> Sync fail

    LOG_verbose << "SyncRemoteNode :  Creating secondary folder";
    std::string movedBasePath = basePath.u8string() + "Moved";
    nh = createFolder(0, movedBasePath.c_str(), remoteRootNode.get());
    ASSERT_NE(nh, UNDEF) << "Error creating remote movedBasePath";
    std::unique_ptr<MegaNode> remoteMoveNodeParent(megaApi[0]->getNodeByHandle(nh));
    ASSERT_NE(remoteMoveNodeParent.get(), nullptr);

    {
        TestingWithLogErrorAllowanceGuard g;
        LOG_verbose << "SyncRemoteNode :  Move remote node with sync active to the secondary folder.";
        ASSERT_EQ(API_OK, doMoveNode(0, nullptr, remoteBaseNode.get(), remoteMoveNodeParent.get()));
        sync = waitForSyncState(megaApi[0].get(), backupId, false, false, MegaSync::REMOTE_PATH_HAS_CHANGED);
        ASSERT_TRUE(sync && !sync->isEnabled() && !sync->isActive());
        ASSERT_EQ(MegaSync::REMOTE_PATH_HAS_CHANGED, sync->getError());

        LOG_verbose << "SyncRemoteNode :  Moving back the remote node.";
        ASSERT_EQ(API_OK, doMoveNode(0, nullptr, remoteBaseNode.get(), remoteRootNode.get()));

        WaitMillisec(1000);

        ASSERT_NE(remoteBaseNode.get(), nullptr);
        sync = waitForSyncState(megaApi[0].get(), backupId, false, false, MegaSync::REMOTE_PATH_HAS_CHANGED);
        ASSERT_TRUE(sync && !sync->isEnabled() && !sync->isActive());
        ASSERT_EQ(MegaSync::REMOTE_PATH_HAS_CHANGED, sync->getError());
    }


    LOG_verbose << "SyncRemoteNode :  Enabling sync again.";
    ASSERT_EQ(API_OK, synchronousEnableSync(0, backupId)) << "API Error enabling the sync";

    WaitMillisec(1000);

    sync = waitForSyncState(megaApi[0].get(), remoteBaseNode.get(), true, true, MegaSync::NO_SYNC_ERROR);
    ASSERT_TRUE(sync && sync->isActive());
    ASSERT_EQ(MegaSync::NO_SYNC_ERROR, sync->getError());


    // Rename remote folder --> Sync fail
    {
        TestingWithLogErrorAllowanceGuard g;
        LOG_verbose << "SyncRemoteNode :  Rename remote node.";
        std::string renamedBasePath = basePath.u8string() + "Renamed";
        ASSERT_EQ(API_OK, doRenameNode(0, remoteBaseNode.get(), renamedBasePath.c_str()));
        sync = waitForSyncState(megaApi[0].get(), backupId, false, false, MegaSync::REMOTE_PATH_HAS_CHANGED);
        ASSERT_TRUE(sync && !sync->isEnabled() && !sync->isActive());
        ASSERT_EQ(MegaSync::REMOTE_PATH_HAS_CHANGED, sync->getError());

        LOG_verbose << "SyncRemoteNode :  Renaming back the remote node.";
        ASSERT_EQ(API_OK, doRenameNode(0, remoteBaseNode.get(), basePath.u8string().c_str()));

        WaitMillisec(1000);

        ASSERT_NE(remoteBaseNode.get(), nullptr);
        sync = waitForSyncState(megaApi[0].get(), backupId, false, false, MegaSync::REMOTE_PATH_HAS_CHANGED);
        ASSERT_TRUE(sync && !sync->isEnabled() && !sync->isActive());

        unique_ptr<char[]> pathFromNode{ megaApi[0]->getNodePath(remoteBaseNode.get()) };
        string actualPath{ pathFromNode.get() };
        string pathFromSync(sync->getLastKnownMegaFolder());
        ASSERT_EQ(actualPath, pathFromSync) << "Wrong updated path";

        ASSERT_EQ(MegaSync::REMOTE_PATH_HAS_CHANGED, sync->getError()); //the error stays until re-enabled
    }

    LOG_verbose << "SyncRemoteNode :  Enabling sync again.";
    ASSERT_EQ(API_OK, synchronousEnableSync(0, backupId)) << "API Error enabling the sync";
    sync = waitForSyncState(megaApi[0].get(), remoteBaseNode.get(), true, true, MegaSync::NO_SYNC_ERROR);
    ASSERT_TRUE(sync && sync->isActive());
    ASSERT_EQ(MegaSync::NO_SYNC_ERROR, sync->getError());


    {
        TestingWithLogErrorAllowanceGuard g;
        // Remove remote folder --> Sync fail
        LOG_verbose << "SyncRemoteNode :  Removing remote node with sync active.";
        ASSERT_EQ(API_OK, doDeleteNode(0, remoteBaseNode.get()));                                //  <--- remote node deleted!!
        sync = waitForSyncState(megaApi[0].get(), backupId, false, false, MegaSync::REMOTE_NODE_NOT_FOUND);
        ASSERT_TRUE(sync && !sync->isEnabled() && !sync->isActive());
        ASSERT_EQ(MegaSync::REMOTE_NODE_NOT_FOUND, sync->getError());

        LOG_verbose << "SyncRemoteNode :  Recreating remote folder.";
        nh = createFolder(0, basePath.u8string().c_str(), remoteRootNode.get());

        WaitMillisec(1000);

        ASSERT_NE(nh, UNDEF) << "Error creating remote basePath";
        remoteBaseNode.reset(megaApi[0]->getNodeByHandle(nh));
        ASSERT_NE(remoteBaseNode.get(), nullptr);
        sync = waitForSyncState(megaApi[0].get(), backupId, false, false, MegaSync::REMOTE_NODE_NOT_FOUND);
        ASSERT_TRUE(sync && !sync->isEnabled() && !sync->isActive());
        ASSERT_EQ(MegaSync::REMOTE_NODE_NOT_FOUND, sync->getError());
    }

    {
        TestingWithLogErrorAllowanceGuard g;
        LOG_verbose << "SyncRemoteNode :  Enabling sync again.";
        ASSERT_EQ(API_ENOENT, synchronousEnableSync(0, backupId)) << "API Error enabling the sync";  //  <--- remote node has been deleted, we should not be able to resume!!
    }
    //sync = waitForSyncState(megaApi[0].get(), remoteBaseNode.get(), true, true, MegaSync::NO_SYNC_ERROR);
    //ASSERT_TRUE(sync && sync->isActive());
    //ASSERT_EQ(MegaSync::NO_SYNC_ERROR, sync->getError());

    //{
    //    TestingWithLogErrorAllowanceGuard g;

    //    // Check if a locallogout keeps the sync configuration if the remote is removed.
    //    LOG_verbose << "SyncRemoteNode :  Removing remote node with sync active.";
    //    ASSERT_NO_FATAL_FAILURE(deleteNode(0, remoteBaseNode.get())) << "Error deleting remote basePath";;
    //    sync = waitForSyncState(megaApi[0].get(), tagID, MegaSync::SYNC_FAILED);
    //    ASSERT_TRUE(sync && !sync->isEnabled() && !sync->isActive());
    //    ASSERT_EQ(MegaSync::REMOTE_NODE_NOT_FOUND, sync->getError());
    //}

    std::string session = dumpSession();
    ASSERT_NO_FATAL_FAILURE(locallogout());
    resetlastEvent();
    //loginBySessionId(0, session);
    auto tracker = asyncRequestFastLogin(0, session.c_str());
    ASSERT_EQ(API_OK, tracker->waitForResult()) << " Failed to establish a login/session for account " << 0;
    ASSERT_NO_FATAL_FAILURE(fetchnodes(0));
    ASSERT_TRUE(WaitFor([&](){ return lastEventsContains(MegaEvent::EVENT_NODES_CURRENT); }, 10000)) << "Timeout expired to receive actionpackets";

    // since the node was deleted, path is irrelevant
    //sync.reset(megaApi[0]->getSyncByBackupId(tagID));
    //ASSERT_EQ(string(sync->getLastKnownMegaFolder()), ("/" / basePath).u8string());

    // Remove a failing sync.
    LOG_verbose << "SyncRemoteNode :  Remove failed sync";
    ASSERT_EQ(API_OK, synchronousRemoveSync(0, sync->getBackupId())) << "API Error removing the sync";
    sync.reset(megaApi[0]->getSyncByBackupId(backupId));
    ASSERT_EQ(nullptr, sync.get());

    // Wait for sync to be effectively removed.
    std::this_thread::sleep_for(std::chrono::seconds{5});

    ASSERT_NO_FATAL_FAILURE(cleanUp(this->megaApi[0].get(), basePath));
}

/**
 * @brief TEST_F SyncPersistence
 *
 * Testing configured syncs persitence
 */
TEST_F(SdkTest, SyncPersistence)
{
    // What we are going to test here:
    // - locallogut -> Syncs kept
    // - logout with setKeepSyncsAfterLogout(true) -> Syncs kept
    // - logout -> Syncs removed

    LOG_info << "___TEST SyncPersistence___";
    ASSERT_NO_FATAL_FAILURE(getAccountsForTest(1));

    // Make sure session ID is invalidated.
    gSessionIDs[0] = "invalid";

    fs::path basePath = "SyncPersistence";
    const auto localPath = fs::current_path() / basePath;

    ASSERT_NO_FATAL_FAILURE(cleanUp(this->megaApi[0].get(), basePath));

    // Create local directory and file.
    fs::create_directories(localPath);
    ASSERT_TRUE(createFile((localPath / "fileTest1").u8string(), false));

    LOG_verbose << "SyncPersistence :  Creating remote folder";
    std::unique_ptr<MegaNode> remoteRootNode(megaApi[0]->getRootNode());
    ASSERT_NE(remoteRootNode.get(), nullptr);

    resetlastEvent();

    auto nh = createFolder(0, basePath.u8string().c_str(), remoteRootNode.get());
    ASSERT_NE(nh, UNDEF) << "Error creating remote basePath";
    std::unique_ptr<MegaNode> remoteBaseNode(megaApi[0]->getNodeByHandle(nh));
    ASSERT_NE(remoteBaseNode.get(), nullptr);

    // make sure there are no outstanding cs requests in case
    // "Postponing DB commit until cs requests finish"
    // means our Sync's cloud Node is not in the db
    ASSERT_TRUE(WaitFor([&](){ return lastEventsContains(MegaEvent::EVENT_COMMIT_DB); }, 10000));


    LOG_verbose << "SyncPersistence :  Enabling sync";
    ASSERT_EQ(API_OK, synchronousSyncFolder(0, nullptr, MegaSync::TYPE_TWOWAY, localPath.u8string().c_str(), nullptr, remoteBaseNode->getHandle(), nullptr)) << "API Error adding a new sync";
    std::unique_ptr<MegaSync> sync = waitForSyncState(megaApi[0].get(), remoteBaseNode.get(), true, true, MegaSync::NO_SYNC_ERROR);
    ASSERT_TRUE(sync && sync->isActive());
    handle backupId = sync->getBackupId();
    std::string remoteFolder(sync->getLastKnownMegaFolder());

    // Check if a locallogout keeps the sync configured.
    std::string session = dumpSession();
    ASSERT_NO_FATAL_FAILURE(locallogout());
    auto trackerFastLogin = asyncRequestFastLogin(0, session.c_str());
    ASSERT_EQ(API_OK, trackerFastLogin->waitForResult()) << " Failed to establish a login/session for account " << 0;

    resetlastEvent();
    ASSERT_NO_FATAL_FAILURE(fetchnodes(0));

    // wait for the event that says all syncs (if any) have been reloaded
    ASSERT_TRUE(WaitFor([&](){ return lastEventsContains(MegaEvent::EVENT_SYNCS_RESTORED); }, 10000));

    sync = waitForSyncState(megaApi[0].get(), backupId, true, true, MegaSync::NO_SYNC_ERROR);
    ASSERT_TRUE(sync && sync->isActive());
    ASSERT_EQ(remoteFolder, string(sync->getLastKnownMegaFolder()));

    // Check if a logout with keepSyncsAfterLogout keeps the sync configured.
    ASSERT_NO_FATAL_FAILURE(logout(0, true, maxTimeout));
    gSessionIDs[0] = "invalid";
    auto trackerLogin = asyncRequestLogin(0, mApi[0].email.c_str(), mApi[0].pwd.c_str());
    ASSERT_EQ(API_OK, trackerLogin->waitForResult()) << " Failed to establish a login/session for account " << 0;
    ASSERT_NO_FATAL_FAILURE(fetchnodes(0));
    sync = waitForSyncState(megaApi[0].get(), backupId, false, false, MegaSync::LOGGED_OUT);
    ASSERT_TRUE(sync && !sync->isActive());
    ASSERT_EQ(remoteFolder, string(sync->getLastKnownMegaFolder()));

    // Check if a logout without keepSyncsAfterLogout doesn't keep the sync configured.
    ASSERT_NO_FATAL_FAILURE(logout(0, false, maxTimeout));
    gSessionIDs[0] = "invalid";
    trackerLogin = asyncRequestLogin(0, mApi[0].email.c_str(), mApi[0].pwd.c_str());
    ASSERT_EQ(API_OK, trackerLogin->waitForResult()) << " Failed to establish a login/session for account " << 0;
    ASSERT_NO_FATAL_FAILURE(fetchnodes(0));
    sync.reset(megaApi[0]->getSyncByBackupId(backupId));
    ASSERT_EQ(sync, nullptr);

    ASSERT_NO_FATAL_FAILURE(cleanUp(this->megaApi[0].get(), basePath));
}

/**
 * @brief TEST_F SyncPaths
 *
 * Testing non ascii paths and symlinks
 */
TEST_F(SdkTest, SyncPaths)
{
    // What we are going to test here:
    // - Check paths with non ascii chars and check that sync works.
    // - (No WIN32) Add a sync with non canonical path and check that it works,
    //   that symlinks are not followed and that sync path collision with
    //   symlinks involved works.

    LOG_info << "___TEST SyncPaths___";
    ASSERT_NO_FATAL_FAILURE(getAccountsForTest(1));

    string basePathStr = "SyncPaths-синхронизация";
    string fileNameStr = "fileTest1-файл";

    fs::path basePath = fs::u8path(basePathStr.c_str());
    const auto localPath = fs::current_path() / basePath;
    fs::path filePath = localPath / fs::u8path(fileNameStr.c_str());
    fs::path fileDownloadPath = fs::current_path() / fs::u8path(fileNameStr.c_str());

    ASSERT_NO_FATAL_FAILURE(cleanUp(this->megaApi[0].get(), basePath));
#ifndef WIN32
    ASSERT_NO_FATAL_FAILURE(cleanUp(this->megaApi[0].get(), "symlink_1A"));
#endif
    deleteFile(fileDownloadPath.u8string());

    // Create local directories
    fs::create_directory(localPath);
#ifndef WIN32
    fs::create_directory(localPath / "level_1A");
    fs::create_directory_symlink(localPath / "level_1A", localPath / "symlink_1A");
    fs::create_directory_symlink(localPath / "level_1A", fs::current_path() / "symlink_1A");
#endif

    LOG_verbose << "SyncPaths :  Creating remote folder";
    std::unique_ptr<MegaNode> remoteRootNode(megaApi[0]->getRootNode());
    ASSERT_NE(remoteRootNode.get(), nullptr);
    auto nh = createFolder(0, basePath.u8string().c_str(), remoteRootNode.get());
    ASSERT_NE(nh, UNDEF) << "Error creating remote basePath";
    std::unique_ptr<MegaNode> remoteBaseNode(megaApi[0]->getNodeByHandle(nh));
    ASSERT_NE(remoteBaseNode.get(), nullptr);

    LOG_verbose << "SyncPersistence :  Creating sync";
    ASSERT_EQ(API_OK, synchronousSyncFolder(0, nullptr, MegaSync::TYPE_TWOWAY, localPath.u8string().c_str(), nullptr, remoteBaseNode->getHandle(), nullptr)) << "API Error adding a new sync";
    std::unique_ptr<MegaSync> sync = waitForSyncState(megaApi[0].get(), remoteBaseNode.get(), true, true, MegaSync::NO_SYNC_ERROR);
    ASSERT_TRUE(sync && sync->isActive());

    LOG_verbose << "SyncPersistence :  Adding a file and checking if it is synced: " << filePath.u8string();
    ASSERT_TRUE(createFile(filePath.u8string(), false)) << "Couldnt create " << filePath.u8string();
    std::unique_ptr<MegaNode> remoteNode;
    WaitFor([this, &remoteNode, &remoteBaseNode, fileNameStr]() -> bool
    {
        remoteNode.reset(megaApi[0]->getNodeByPath(("/" + string(remoteBaseNode->getName()) + "/" + fileNameStr).c_str()));
        return (remoteNode.get() != nullptr);
    },50*1000);
    ASSERT_NE(remoteNode.get(), nullptr);
    ASSERT_EQ(MegaError::API_OK, doStartDownload(0, remoteNode.get(),
                                                         fileDownloadPath.u8string().c_str(),
                                                         nullptr  /*customName*/,
                                                         nullptr  /*appData*/,
                                                         false    /*startFirst*/,
                                                         nullptr  /*cancelToken*/));

    ASSERT_TRUE(fileexists(fileDownloadPath.u8string()));
    deleteFile(fileDownloadPath.u8string());

#if !defined(WIN32) && !defined(__APPLE__)
    LOG_verbose << "SyncPersistence :  Check that symlinks are not synced.";
    std::unique_ptr<MegaNode> remoteNodeSym(megaApi[0]->getNodeByPath(("/" + string(remoteBaseNode->getName()) + "/symlink_1A").c_str()));
    ASSERT_EQ(remoteNodeSym.get(), nullptr);

    {
        TestingWithLogErrorAllowanceGuard g;

        LOG_verbose << "SyncPersistence :  Check that symlinks are considered when creating a sync.";
        nh = createFolder(0, "symlink_1A", remoteRootNode.get());
        ASSERT_NE(nh, UNDEF) << "Error creating remote basePath";
        remoteNodeSym.reset(megaApi[0]->getNodeByHandle(nh));
        ASSERT_NE(remoteNodeSym.get(), nullptr);
        ASSERT_EQ(API_EARGS, synchronousSyncFolder(0, nullptr, MegaSync::TYPE_TWOWAY, (fs::current_path() / "symlink_1A").u8string().c_str(), nullptr, remoteNodeSym->getHandle(), nullptr)) << "API Error adding a new sync";
        ASSERT_EQ(MegaSync::LOCAL_PATH_SYNC_COLLISION, mApi[0].lastSyncError);
    }
    // Disable the first one, create again the one with the symlink, check that it is working and check if the first fails when enabled.
    auto tagID = sync->getBackupId();
    ASSERT_EQ(API_OK, synchronousDisableSync(0, tagID)) << "API Error disabling sync";
    sync = waitForSyncState(megaApi[0].get(), tagID, false, false, MegaSync::NO_SYNC_ERROR);
    ASSERT_TRUE(sync && !sync->isEnabled());

    ASSERT_EQ(API_OK, synchronousSyncFolder(0, nullptr, MegaSync::TYPE_TWOWAY, (fs::current_path() / "symlink_1A").u8string().c_str(), nullptr, remoteNodeSym->getHandle(), nullptr)) << "API Error adding a new sync";
    std::unique_ptr<MegaSync> syncSym = waitForSyncState(megaApi[0].get(), remoteNodeSym.get(), true, true, MegaSync::NO_SYNC_ERROR);
    ASSERT_TRUE(syncSym && syncSym->isActive());

    LOG_verbose << "SyncPersistence :  Adding a file and checking if it is synced,";
    ASSERT_TRUE(createFile((localPath / "level_1A" / fs::u8path(fileNameStr.c_str())).u8string(), false));
    WaitFor([this, &remoteNode, &remoteNodeSym, fileNameStr]() -> bool
    {
        remoteNode.reset(megaApi[0]->getNodeByPath(("/" + string(remoteNodeSym->getName()) + "/" + fileNameStr).c_str()));
        return (remoteNode.get() != nullptr);
    },50*1000);
    ASSERT_NE(remoteNode.get(), nullptr);
    ASSERT_EQ(MegaError::API_OK, doStartDownload(0,remoteNode.get(),
                                                         fileDownloadPath.u8string().c_str(),
                                                         nullptr  /*customName*/,
                                                         nullptr  /*appData*/,
                                                         false    /*startFirst*/,
                                                         nullptr  /*cancelToken*/));

    ASSERT_TRUE(fileexists(fileDownloadPath.u8string()));
    deleteFile(fileDownloadPath.u8string());

    {
        TestingWithLogErrorAllowanceGuard g;

        ASSERT_EQ(API_EARGS, synchronousEnableSync(0, tagID)) << "API Error enabling a sync";
        ASSERT_EQ(MegaSync::LOCAL_PATH_SYNC_COLLISION, mApi[0].lastSyncError);
    }

    ASSERT_NO_FATAL_FAILURE(cleanUp(this->megaApi[0].get(), "symlink_1A"));
#endif

    ASSERT_NO_FATAL_FAILURE(cleanUp(this->megaApi[0].get(), basePath));
}

/**
 * @brief TEST_F SyncOQTransitions
 *
 * Testing OQ Transitions
 */
TEST_F(SdkTest, SyncOQTransitions)
{

    // What we are going to test here:
    // - Online transitions: Sync is disabled when in OQ and enabled after OQ
    // - Offline transitions: Sync is disabled when in OQ and enabled after OQ
    // - Enabling a sync temporarily disabled.

    LOG_info << "___TEST SyncOQTransitions___";
    ASSERT_NO_FATAL_FAILURE(getAccountsForTest(2));

    string fileNameStr = "fileTest";

    fs::path basePath = "SyncOQTransitions";
    fs::path fillPath = "OQFolder";

    const auto localPath = fs::current_path() / basePath;
    fs::path filePath = localPath / fs::u8path(fileNameStr.c_str());

    ASSERT_NO_FATAL_FAILURE(cleanUp(this->megaApi[0].get(), basePath));
    ASSERT_NO_FATAL_FAILURE(cleanUp(this->megaApi[0].get(), fillPath));

    // Create local directory
    fs::create_directories(localPath);

    LOG_verbose << "SyncOQTransitions :  Creating remote folder";
    std::unique_ptr<MegaNode> remoteRootNode(megaApi[0]->getRootNode());
    ASSERT_NE(remoteRootNode.get(), nullptr);
    auto nh = createFolder(0, basePath.u8string().c_str(), remoteRootNode.get());
    ASSERT_NE(nh, UNDEF) << "Error creating remote basePath";
    std::unique_ptr<MegaNode> remoteBaseNode(megaApi[0]->getNodeByHandle(nh));
    ASSERT_NE(remoteBaseNode.get(), nullptr);
    nh = createFolder(0, fillPath.u8string().c_str(), remoteRootNode.get());
    ASSERT_NE(nh, UNDEF) << "Error creating remote fillPath";
    std::unique_ptr<MegaNode> remoteFillNode(megaApi[0]->getNodeByHandle(nh));
    ASSERT_NE(remoteFillNode.get(), nullptr);

    LOG_verbose << "SyncOQTransitions :  Creating sync";
    ASSERT_EQ(API_OK, synchronousSyncFolder(0, nullptr, MegaSync::TYPE_TWOWAY, localPath.u8string().c_str(), nullptr, remoteBaseNode->getHandle(), nullptr)) << "API Error adding a new sync";
    std::unique_ptr<MegaSync> sync = waitForSyncState(megaApi[0].get(), remoteBaseNode.get(), true, true, MegaSync::NO_SYNC_ERROR);
    ASSERT_TRUE(sync && sync->isActive());
    handle backupId = sync->getBackupId();

    LOG_verbose << "SyncOQTransitions :  Filling up storage space";
    auto importHandle = importPublicLink(0, MegaClient::MEGAURL+"/file/D4AGlbqY#Ak-OW4MP7lhnQxP9nzBU1bOP45xr_7sXnIz8YYqOBUg", remoteFillNode.get());
    std::unique_ptr<MegaNode> remote1GBFile(megaApi[0]->getNodeByHandle(importHandle));

    ASSERT_NO_FATAL_FAILURE(synchronousGetSpecificAccountDetails(0, true, false, false)); // Get account size.
    ASSERT_NE(mApi[0].accountDetails, nullptr);
    int filesNeeded = int(mApi[0].accountDetails->getStorageMax() / remote1GBFile->getSize());

    for (int i=1; i < filesNeeded; i++)
    {
        ASSERT_EQ(API_OK, doCopyNode(0, nullptr, remote1GBFile.get(), remoteFillNode.get(), (remote1GBFile->getName() + to_string(i)).c_str()));
    }
    std::unique_ptr<MegaNode> last1GBFileNode(megaApi[0]->getChildNode(remoteFillNode.get(), (remote1GBFile->getName() + to_string(filesNeeded-1)).c_str()));

    {
        TestingWithLogErrorAllowanceGuard g;

        LOG_verbose << "SyncOQTransitions :  Check that Sync is disabled due to OQ.";
        ASSERT_NO_FATAL_FAILURE(synchronousGetSpecificAccountDetails(0, true, false, false)); // Needed to ensure we know we are in OQ
        sync = waitForSyncState(megaApi[0].get(), backupId, false, false, MegaSync::STORAGE_OVERQUOTA);
        ASSERT_TRUE(sync && !sync->isEnabled() && !sync->isActive());
        ASSERT_EQ(MegaSync::STORAGE_OVERQUOTA, sync->getError());

        LOG_verbose << "SyncOQTransitions :  Check that Sync could not be enabled while disabled due to OQ.";
        ASSERT_EQ(API_EFAILED, synchronousEnableSync(0, backupId))  << "API Error enabling a sync";
        sync = waitForSyncState(megaApi[0].get(), backupId, false, false, MegaSync::STORAGE_OVERQUOTA);  // fresh snapshot of sync state
        ASSERT_TRUE(sync && !sync->isEnabled() && !sync->isActive());
        ASSERT_EQ(MegaSync::STORAGE_OVERQUOTA, sync->getError());
    }

    LOG_verbose << "SyncOQTransitions :  Free up space and check that Sync is not active again.";
    ASSERT_EQ(API_OK, synchronousRemove(0, last1GBFileNode.get()));
    ASSERT_NO_FATAL_FAILURE(synchronousGetSpecificAccountDetails(0, true, false, false)); // Needed to ensure we know we are not in OQ
    sync = waitForSyncState(megaApi[0].get(), backupId, false, false, MegaSync::STORAGE_OVERQUOTA);  // of course the error stays as OverQuota.  Sync still not re-enabled.
    ASSERT_TRUE(sync && !sync->isEnabled() && !sync->isActive());

    LOG_verbose << "SyncOQTransitions :  Share big files folder with another account.";

    ASSERT_EQ(API_OK, synchronousInviteContact(0, mApi[1].email.c_str(), "SdkTestShareKeys contact request A to B", MegaContactRequest::INVITE_ACTION_ADD));
    ASSERT_TRUE(WaitFor([this]()
    {
        return unique_ptr<MegaContactRequestList>(megaApi[1]->getIncomingContactRequests())->size() == 1;
    }, 60*1000));
    ASSERT_NO_FATAL_FAILURE(getContactRequest(1, false));
    ASSERT_EQ(API_OK, synchronousReplyContactRequest(1, mApi[1].cr.get(), MegaContactRequest::REPLY_ACTION_ACCEPT));
    ASSERT_EQ(API_OK, synchronousShare(0, remoteFillNode.get(), mApi[1].email.c_str(), MegaShare::ACCESS_FULL)) << "Folder sharing failed";
    ASSERT_TRUE(WaitFor([this]()
    {
        return unique_ptr<MegaShareList>(megaApi[1]->getInSharesList())->size() == 1;
    }, 60*1000));

    unique_ptr<MegaNodeList> nodeList(megaApi[1]->getInShares(megaApi[1]->getContact(mApi[0].email.c_str())));
    ASSERT_EQ(nodeList->size(), 1);
    MegaNode* inshareNode = nodeList->get(0);

    LOG_verbose << "SyncOQTransitions :  Check for transition to OQ while offline.";
    std::string session = dumpSession();
    ASSERT_NO_FATAL_FAILURE(locallogout());

    std::unique_ptr<MegaNode> remote1GBFile2nd(megaApi[1]->getChildNode(inshareNode, remote1GBFile->getName()));
    ASSERT_EQ(API_OK, doCopyNode(1, nullptr, remote1GBFile2nd.get(), inshareNode, (remote1GBFile2nd->getName() + to_string(filesNeeded-1)).c_str()));

    {
        TestingWithLogErrorAllowanceGuard g;

        ASSERT_NO_FATAL_FAILURE(resumeSession(session.c_str()));   // sync not actually resumed here though (though it would be if it was still enabled)
        ASSERT_NO_FATAL_FAILURE(fetchnodes(0));
        ASSERT_NO_FATAL_FAILURE(synchronousGetSpecificAccountDetails(0, true, false, false)); // Needed to ensure we know we are in OQ
        sync = waitForSyncState(megaApi[0].get(), backupId, false, false, MegaSync::STORAGE_OVERQUOTA);
        ASSERT_TRUE(sync && !sync->isEnabled() && !sync->isActive());
        ASSERT_EQ(MegaSync::STORAGE_OVERQUOTA, sync->getError());
    }

    LOG_verbose << "SyncOQTransitions :  Check for transition from OQ while offline.";
    ASSERT_NO_FATAL_FAILURE(locallogout());

    std::unique_ptr<MegaNode> toRemoveNode(megaApi[1]->getChildNode(inshareNode, (remote1GBFile->getName() + to_string(filesNeeded-1)).c_str()));
    ASSERT_EQ(API_OK, synchronousRemove(1, toRemoveNode.get()));

    ASSERT_NO_FATAL_FAILURE(resumeSession(session.c_str()));
    ASSERT_NO_FATAL_FAILURE(fetchnodes(0));
    ASSERT_NO_FATAL_FAILURE(synchronousGetSpecificAccountDetails(0, true, false, false)); // Needed to ensure we know we are no longer in OQ
    sync = waitForSyncState(megaApi[0].get(), backupId, false, false, MegaSync::STORAGE_OVERQUOTA);
    ASSERT_TRUE(sync && !sync->isEnabled() && !sync->isActive());

    ASSERT_NO_FATAL_FAILURE(cleanUp(this->megaApi[0].get(), basePath));
    ASSERT_NO_FATAL_FAILURE(cleanUp(this->megaApi[0].get(), fillPath));
}

/**
 * @brief TEST_F StressTestSDKInstancesOverWritableFolders
 *
 * Testing multiple SDK instances working in parallel
 */

// dgw: This test will consistently fail on Linux unless we raise the
//      maximum number of open file descriptors.
//
//      This is necessary as a great many PosixWaiters are created for each
//      API object. Each waiter requires us to create a pipe pair.
//
//      As such, we quickly exhaust the default limit on descriptors.
//
//      If we raise the limit, the test will run but will still encounter
//      other limits, say memory exhaustion.
TEST_F(SdkTest, DISABLED_StressTestSDKInstancesOverWritableFoldersOverWritableFolders)
{
    // What we are going to test here:
    // - Creating multiple writable folders
    // - Login and fetch nodes in separated MegaApi instances
    //   and hence in multiple SDK instances running in parallel.

    LOG_info << "___TEST StressTestSDKInstancesOverWritableFolders___";
    ASSERT_NO_FATAL_FAILURE(getAccountsForTest(1));

    std::string baseFolder = "StressTestSDKInstancesOverWritableFoldersFolder";

    int numFolders = 90;

    ASSERT_NO_FATAL_FAILURE(cleanUp(this->megaApi[0].get(), baseFolder));

    LOG_verbose << "StressTestSDKInstancesOverWritableFolders :  Creating remote folder";
    std::unique_ptr<MegaNode> remoteRootNode(megaApi[0]->getRootNode());
    ASSERT_NE(remoteRootNode.get(), nullptr);
    auto nh = createFolder(0, baseFolder.c_str(), remoteRootNode.get());
    ASSERT_NE(nh, UNDEF) << "Error creating remote basePath";
    std::unique_ptr<MegaNode> remoteBaseNode(megaApi[0]->getNodeByHandle(nh));
    ASSERT_NE(remoteBaseNode.get(), nullptr);

    // create subfolders ...
    for (int index = 0 ; index < numFolders; index++ )
    {
        string subFolderPath = string("subfolder_").append(SSTR(index));
        nh = createFolder(0, subFolderPath.c_str(), remoteBaseNode.get());
        ASSERT_NE(nh, UNDEF) << "Error creating remote subfolder";
        std::unique_ptr<MegaNode> remoteSubFolderNode(megaApi[0]->getNodeByHandle(nh));
        ASSERT_NE(remoteSubFolderNode.get(), nullptr);

        // ... with a file in it
        string filename1 = UPFILE;
        ASSERT_TRUE(createFile(filename1, false)) << "Couldnt create " << filename1;
        ASSERT_EQ(MegaError::API_OK, doStartUpload(0, nullptr, filename1.c_str(),
                                                                  remoteSubFolderNode.get(),
                                                                  nullptr /*fileName*/,
                                                                  ::mega::MegaApi::INVALID_CUSTOM_MOD_TIME,
                                                                  nullptr /*appData*/,
                                                                  false   /*isSourceTemporary*/,
                                                                  false   /*startFirst*/,
                                                                  nullptr /*cancelToken*/)) << "Cannot upload a test file";
    }

    auto howMany = numFolders;

    std::vector<std::unique_ptr<RequestTracker>> trackers;
    trackers.resize(howMany);

    std::vector<std::unique_ptr<MegaApi>> exportedFolderApis;
    exportedFolderApis.resize(howMany);

    std::vector<std::string> exportedLinks;
    exportedLinks.resize(howMany);

    std::vector<std::string> authKeys;
    authKeys.resize(howMany);

    // export subfolders
    for (int index = 0 ; index < howMany; index++ )
    {
        string subFolderPath = string("subfolder_").append(SSTR(index));
        std::unique_ptr<MegaNode> remoteSubFolderNode(megaApi[0]->getNodeByPath(subFolderPath.c_str(), remoteBaseNode.get()));
        ASSERT_NE(remoteSubFolderNode.get(), nullptr);

        // ___ get a link to the file node
        string nodelink = createPublicLink(0, remoteSubFolderNode.get(), 0, 0, false/*mApi[0].accountDetails->getProLevel() == 0)*/, true/*writable*/);
        // The created link is stored in this->link at onRequestFinish()
        LOG_verbose << "StressTestSDKInstancesOverWritableFolders : " << subFolderPath << " link = " << nodelink;

        exportedLinks[index] = nodelink;

        std::unique_ptr<MegaNode> nexported(megaApi[0]->getNodeByHandle(remoteSubFolderNode->getHandle()));
        ASSERT_NE(nexported.get(), nullptr);

        if (nexported)
        {
            if (nexported->getWritableLinkAuthKey())
            {
                string authKey(nexported->getWritableLinkAuthKey());
                ASSERT_FALSE(authKey.empty());
                authKeys[index] = authKey;
            }
        }
    }

    // create apis to exported folders
    for (int index = 0 ; index < howMany; index++ )
    {
        exportedFolderApis[index].reset(
            newMegaApi(APP_KEY.c_str(),
                       megaApiCacheFolder(index + 10).c_str(),
                       USER_AGENT.c_str(),
                       static_cast<unsigned>(THREADS_PER_MEGACLIENT)));

        // reduce log level to something beareable
        exportedFolderApis[index]->setLogLevel(MegaApi::LOG_LEVEL_WARNING);
    }

    // login to exported folders
    for (int index = 0 ; index < howMany; index++ )
    {
        string nodelink = exportedLinks[index];
        string authKey = authKeys[index];

        out() << "login to exported folder " << index;
        trackers[index] = asyncRequestLoginToFolder(exportedFolderApis[index].get(), nodelink.c_str(), authKey.c_str());
    }

    // wait for login to complete:
    for (int index = 0; index < howMany; ++index)
    {
        ASSERT_EQ(API_OK, trackers[index]->waitForResult()) << " Failed to fetchnodes for accout " << index;
    }

    // perform parallel fetchnodes for each
    for (int index = 0; index < howMany; ++index)
    {
        out() << "Fetching nodes for account " << index;
        trackers[index] = asyncRequestFetchnodes(exportedFolderApis[index].get());
    }

    // wait for fetchnodes to complete:
    for (int index = 0; index < howMany; ++index)
    {
        ASSERT_EQ(API_OK, trackers[index]->waitForResult()) << " Failed to fetchnodes for accout " << index;
    }

    // In case the last test exited without cleaning up (eg, debugging etc)
    Cleanup();
}

/**
 * @brief TEST_F StressTestSDKInstancesOverWritableFolders
 *
 * Testing multiple SDK instances working in parallel
 */
TEST_F(SdkTest, WritableFolderSessionResumption)
{
    // What we are going to test here:
    // - Creating multiple writable folders
    // - Login and fetch nodes in separated MegaApi instances
    //   and hence in multiple SDK instances running in parallel.

    LOG_info << "___TEST WritableFolderSessionResumption___";
    ASSERT_NO_FATAL_FAILURE(getAccountsForTest(1));

    std::string baseFolder = "WritableFolderSessionResumption";

    unsigned numFolders = 1;

    ASSERT_NO_FATAL_FAILURE(cleanUp(this->megaApi[0].get(), baseFolder));

    LOG_verbose << "WritableFolderSessionResumption :  Creating remote folder";
    std::unique_ptr<MegaNode> remoteRootNode(megaApi[0]->getRootNode());
    ASSERT_NE(remoteRootNode.get(), nullptr);
    auto nh = createFolder(0, baseFolder.c_str(), remoteRootNode.get());
    ASSERT_NE(nh, UNDEF) << "Error creating remote basePath";
    std::unique_ptr<MegaNode> remoteBaseNode(megaApi[0]->getNodeByHandle(nh));
    ASSERT_NE(remoteBaseNode.get(), nullptr);

    // create subfolders ...
    for (unsigned index = 0 ; index < numFolders; index++ )
    {
        string subFolderPath = string("subfolder_").append(SSTR(index));
        nh = createFolder(0, subFolderPath.c_str(), remoteBaseNode.get());
        ASSERT_NE(nh, UNDEF) << "Error creating remote subfolder";
        std::unique_ptr<MegaNode> remoteSubFolderNode(megaApi[0]->getNodeByHandle(nh));
        ASSERT_NE(remoteSubFolderNode.get(), nullptr);

        // ... with a file in it
        string filename1 = UPFILE;
        ASSERT_TRUE(createFile(filename1, false)) << "Couldnt create " << filename1;
        ASSERT_EQ(MegaError::API_OK, doStartUpload(0, nullptr, filename1.c_str(),
                                                            remoteSubFolderNode.get(),
                                                            nullptr /*fileName*/,
                                                            ::mega::MegaApi::INVALID_CUSTOM_MOD_TIME,
                                                            nullptr /*appData*/,
                                                            false   /*isSourceTemporary*/,
                                                            false   /*startFirst*/,
                                                            nullptr /*cancelToken*/)) << "Cannot upload a test file";
    }

    auto howMany = numFolders;

    std::vector<std::unique_ptr<RequestTracker>> trackers;
    trackers.resize(howMany);

    std::vector<std::unique_ptr<MegaApi>> exportedFolderApis;
    exportedFolderApis.resize(howMany);

    std::vector<std::string> exportedLinks;
    exportedLinks.resize(howMany);

    std::vector<std::string> authKeys;
    authKeys.resize(howMany);

    std::vector<std::string> sessions;
    sessions.resize(howMany);

    // export subfolders
    for (unsigned index = 0 ; index < howMany; index++ )
    {
        string subFolderPath = string("subfolder_").append(SSTR(index));
        std::unique_ptr<MegaNode> remoteSubFolderNode(megaApi[0]->getNodeByPath(subFolderPath.c_str(), remoteBaseNode.get()));
        ASSERT_NE(remoteSubFolderNode.get(), nullptr);

        // ___ get a link to the file node
        string nodelink = createPublicLink(0, remoteSubFolderNode.get(), 0, 0, false/*mApi[0].accountDetails->getProLevel() == 0)*/, true/*writable*/);
        // The created link is stored in this->link at onRequestFinish()
        LOG_verbose << "WritableFolderSessionResumption : " << subFolderPath << " link = " << nodelink;

        exportedLinks[index] = nodelink;

        std::unique_ptr<MegaNode> nexported(megaApi[0]->getNodeByHandle(remoteSubFolderNode->getHandle()));
        ASSERT_NE(nexported.get(), nullptr);

        if (nexported)
        {
            if (nexported->getWritableLinkAuthKey())
            {
                string authKey(nexported->getWritableLinkAuthKey());
                ASSERT_FALSE(authKey.empty());
                authKeys[index] = authKey;
            }
        }
    }

    ASSERT_NO_FATAL_FAILURE( logout(0, false, maxTimeout) );
    gSessionIDs[0] = "invalid";

    // create apis to exported folders
    for (unsigned index = 0 ; index < howMany; index++ )
    {
        exportedFolderApis[index].reset(
            newMegaApi(APP_KEY.c_str(),
                       megaApiCacheFolder(static_cast<int>(index) + 10).c_str(),
                       USER_AGENT.c_str(),
                       static_cast<unsigned>(THREADS_PER_MEGACLIENT)));

        // reduce log level to something beareable
        exportedFolderApis[index]->setLogLevel(MegaApi::LOG_LEVEL_WARNING);
    }

    // login to exported folders
    for (unsigned index = 0 ; index < howMany; index++ )
    {
        string nodelink = exportedLinks[index];
        string authKey = authKeys[index];

        out() << logTime() << "login to exported folder " << index;
        trackers[index] = asyncRequestLoginToFolder(exportedFolderApis[index].get(), nodelink.c_str(), authKey.c_str());
    }

    // wait for login to complete:
    for (unsigned index = 0; index < howMany; ++index)
    {
        ASSERT_EQ(API_OK, trackers[index]->waitForResult()) << " Failed to fetchnodes for account " << index;
    }

    // perform parallel fetchnodes for each
    for (unsigned index = 0; index < howMany; ++index)
    {
        out() << logTime() << "Fetching nodes for account " << index;
        trackers[index] = asyncRequestFetchnodes(exportedFolderApis[index].get());
    }

    // wait for fetchnodes to complete:
    for (unsigned index = 0; index < howMany; ++index)
    {
        ASSERT_EQ(API_OK, trackers[index]->waitForResult()) << " Failed to fetchnodes for account " << index;
    }

    // get session
    for (unsigned index = 0 ; index < howMany; index++ )
    {
        out() << logTime() << "dump session of exported folder " << index;
        sessions[index] = exportedFolderApis[index]->dumpSession();
    }

    // local logout
    for (unsigned index = 0 ; index < howMany; index++ )
    {
        out() << logTime() << "local logout of exported folder " << index;
        trackers[index] = asyncRequestLocalLogout(exportedFolderApis[index].get());

    }
    // wait for logout to complete:
    for (unsigned index = 0; index < howMany; ++index)
    {
        ASSERT_EQ(API_OK, trackers[index]->waitForResult()) << " Failed to local logout for folder " << index;
    }

    // resume session
    for (unsigned index = 0 ; index < howMany; index++ )
    {
        out() << logTime() << "fast login to exported folder " << index;
        trackers[index] = asyncRequestFastLogin(exportedFolderApis[index].get(), sessions[index].c_str());
    }
    // wait for fast login to complete:
    for (unsigned index = 0; index < howMany; ++index)
    {
        ASSERT_EQ(API_OK, trackers[index]->waitForResult()) << " Failed to fast login for folder " << index;
    }

    // perform parallel fetchnodes for each
    for (unsigned index = 0; index < howMany; ++index)
    {
        out() << logTime() << "Fetching nodes for account " << index;
        trackers[index] = asyncRequestFetchnodes(exportedFolderApis[index].get());
    }

    // wait for fetchnodes to complete:
    for (unsigned index = 0; index < howMany; ++index)
    {
        ASSERT_EQ(API_OK, trackers[index]->waitForResult()) << " Failed to fetchnodes for account " << index;
    }

    // get root node to confirm all went well
    for (unsigned index = 0; index < howMany; ++index)
    {
        std::unique_ptr<MegaNode> root{exportedFolderApis[index]->getRootNode()};
        ASSERT_TRUE(root != nullptr);
    }

    // In case the last test exited without cleaning up (eg, debugging etc)
    Cleanup();
}

/**
 * @brief TEST_F SdkTargetOverwriteTest
 *
 * Testing to upload a file into an inshare with read only privileges.
 * API must put node into rubbish bin, instead of fail putnodes with API_EACCESS
 */
TEST_F(SdkTest, SdkTargetOverwriteTest)
{
    LOG_info << "___TEST SdkTargetOverwriteTest___";
    ASSERT_NO_FATAL_FAILURE(getAccountsForTest(2));

    //--- Add secondary account as contact ---
    string message = "Hi contact. Let's share some stuff";
    mApi[1].contactRequestUpdated = false;
    ASSERT_NO_FATAL_FAILURE( inviteContact(0, mApi[1].email, message, MegaContactRequest::INVITE_ACTION_ADD) );
    ASSERT_TRUE( waitForResponse(&mApi[1].contactRequestUpdated) )   // at the target side (auxiliar account)
            << "Contact request creation not received after " << maxTimeout << " seconds";

    ASSERT_NO_FATAL_FAILURE( getContactRequest(1, false) );
    mApi[0].contactRequestUpdated = mApi[1].contactRequestUpdated = false;
    ASSERT_NO_FATAL_FAILURE( replyContact(mApi[1].cr.get(), MegaContactRequest::REPLY_ACTION_ACCEPT) );
    ASSERT_TRUE( waitForResponse(&mApi[1].contactRequestUpdated) )   // at the target side (auxiliar account)
            << "Contact request creation not received after " << maxTimeout << " seconds";
    ASSERT_TRUE( waitForResponse(&mApi[0].contactRequestUpdated) )   // at the source side (main account)
            << "Contact request creation not received after " << maxTimeout << " seconds";
    mApi[1].cr.reset();

    //--- Create a new folder in cloud drive ---
    std::unique_ptr<MegaNode> rootnode{megaApi[0]->getRootNode()};
    char foldername1[64] = "Shared-folder";
    MegaHandle hfolder1 = createFolder(0, foldername1, rootnode.get());
    ASSERT_NE(hfolder1, UNDEF);
    MegaNode *n1 = megaApi[0]->getNodeByHandle(hfolder1);
    ASSERT_NE(n1, nullptr);

    // --- Create a new outgoing share ---
    mApi[0].nodeUpdated = mApi[1].nodeUpdated = false;
    ASSERT_NO_FATAL_FAILURE(shareFolder(n1, mApi[1].email.c_str(), MegaShare::ACCESS_READWRITE));
    ASSERT_TRUE( waitForResponse(&mApi[0].nodeUpdated) )   // at the target side (main account)
            << "Node update not received after " << maxTimeout << " seconds";
    ASSERT_TRUE( waitForResponse(&mApi[1].nodeUpdated) )   // at the target side (auxiliar account)
            << "Node update not received after " << maxTimeout << " seconds";

    MegaShareList *sl = megaApi[1]->getInSharesList(::MegaApi::ORDER_NONE);
    ASSERT_EQ(1, sl->size()) << "Incoming share not received in auxiliar account";
    MegaShare *share = sl->get(0);

    ASSERT_TRUE(share->getNodeHandle() == n1->getHandle())
            << "Wrong inshare handle: " << Base64Str<MegaClient::NODEHANDLE>(share->getNodeHandle())
            << ", expected: " << Base64Str<MegaClient::NODEHANDLE>( n1->getHandle());

    ASSERT_TRUE(share->getAccess() >=::MegaShare::ACCESS_READWRITE)
             << "Insufficient permissions: " << MegaShare::ACCESS_READWRITE  << " over created share";

    // --- Create local file and start upload from secondary account into inew InShare ---
    onTransferUpdate_progress = 0;
    onTransferUpdate_filesize = 0;
    mApi[1].transferFlags[MegaTransfer::TYPE_UPLOAD] = false;
    std::string fileName = std::to_string(time(nullptr));
    ASSERT_TRUE(createLocalFile(fs::current_path(), fileName.c_str(), 1024));
    fs::path fp = fs::current_path() / fileName;

    TransferTracker tt(megaApi[1].get());
    megaApi[1]->startUpload(fp.u8string().c_str(),
                            n1,
                            nullptr /*fileName*/,
                            ::mega::MegaApi::INVALID_CUSTOM_MOD_TIME,
                            nullptr /*appData*/,
                            false   /*isSourceTemporary*/,
                            false   /*startFirst*/,
                            nullptr /*cancelToken*/,
                            &tt);   /*MegaTransferListener*/

    // --- Pause transfer, revoke out-share permissions for secondary account and resume transfer ---
    megaApi[1]->pauseTransfers(true);

    mApi[0].nodeUpdated = mApi[1].nodeUpdated = false;
    ASSERT_NO_FATAL_FAILURE(shareFolder(n1, mApi[1].email.c_str(), MegaShare::ACCESS_UNKNOWN));
    ASSERT_TRUE( waitForResponse(&mApi[0].nodeUpdated) )   // at the target side (main account)
            << "Node update not received after " << maxTimeout << " seconds";
    ASSERT_TRUE( waitForResponse(&mApi[1].nodeUpdated) )   // at the target side (auxiliar account)
            << "Node update not received after " << maxTimeout << " seconds";
    megaApi[1]->pauseTransfers(false);
    // --- Wait for transfer completion

    // in fact we get EACCESS - maybe this API feature is not migrated to live yet?
    ASSERT_EQ(API_OK, ErrorCodes(tt.waitForResult(600))) << "Upload transfer failed";

    // --- Check that node has been created in rubbish bin ---
    std::unique_ptr <MegaNode> n (mApi[1].megaApi->getNodeByHandle(tt.resultNodeHandle));
    ASSERT_TRUE(n) << "Error retrieving new created node";

    std::unique_ptr <MegaNode> rubbishNode (mApi[1].megaApi->getRubbishNode());
    ASSERT_TRUE(rubbishNode) << "Error retrieving rubbish bin node";

    ASSERT_TRUE(n->getParentHandle() == rubbishNode->getHandle())
            << "Error: new node parent handle: " << Base64Str<MegaClient::NODEHANDLE>(n->getParentHandle())
            << " doesn't match with rubbish bin node handle: " << Base64Str<MegaClient::NODEHANDLE>(rubbishNode->getHandle());

    // --- Clean rubbish bin for secondary account ---
    auto err = synchronousCleanRubbishBin(1);
    ASSERT_TRUE(err == API_OK || err == API_ENOENT) << "Clean rubbish bin failed (error: " << err << ")";
}

/**
 * @brief TEST_F SdkTestAudioFileThumbnail
 *
 * Tests extracting thumbnail for uploaded audio file.
 *
 * The file to be uploaded must exist or the test will fail.
 * If environment variable MEGA_DIR_PATH_TO_INPUT_FILES is defined, the file is expected to be in that folder. Otherwise,
 * a relative path will be checked. Currently, the relative path is dependent on the building tool
 */
#if !USE_FREEIMAGE || !USE_MEDIAINFO
TEST_F(SdkTest, DISABLED_SdkTestAudioFileThumbnail)
#else
TEST_F(SdkTest, SdkTestAudioFileThumbnail)
#endif
{
    LOG_info << "___TEST Audio File Thumbnail___";

    const char* bufPathToMp3 = getenv("MEGA_DIR_PATH_TO_INPUT_FILES"); // needs platform-specific path separators
    static const std::string AUDIO_FILENAME = "test_cover_png.mp3";

    // Attempt to get the test audio file from these locations:
    // 1. dedicated env var;
    // 2. subtree location, like the one in the repo;
    // 3. current working directory
    LocalPath mp3LP;

    if (bufPathToMp3)
    {
        mp3LP = LocalPath::fromAbsolutePath(bufPathToMp3);
        mp3LP.appendWithSeparator(LocalPath::fromRelativePath(AUDIO_FILENAME), false);
    }
    else
    {
        mp3LP.append(LocalPath::fromRelativePath("."));
        mp3LP.appendWithSeparator(LocalPath::fromRelativePath("tests"), false);
        mp3LP.appendWithSeparator(LocalPath::fromRelativePath("integration"), false);
        mp3LP.appendWithSeparator(LocalPath::fromRelativePath(AUDIO_FILENAME), false);

        if (!fileexists(mp3LP.toPath()))
            mp3LP = LocalPath::fromRelativePath(AUDIO_FILENAME);
    }

    const std::string& mp3 = mp3LP.toPath();

    ASSERT_TRUE(fileexists(mp3)) << mp3 << " file does not exist";

    ASSERT_NO_FATAL_FAILURE(getAccountsForTest());

    std::unique_ptr<MegaNode> rootnode{ megaApi[0]->getRootNode() };
    ASSERT_EQ(MegaError::API_OK, doStartUpload(0, nullptr, mp3.c_str(),
                                                       rootnode.get(),
                                                       nullptr /*fileName*/,
                                                       ::mega::MegaApi::INVALID_CUSTOM_MOD_TIME,
                                                       nullptr /*appData*/,
                                                       false   /*isSourceTemporary*/,
                                                       false   /*startFirst*/,
                                                       nullptr /*cancelToken*/)) << "Cannot upload test file " << mp3;
    std::unique_ptr<MegaNode> node(megaApi[0]->getNodeByPath(AUDIO_FILENAME.c_str(), rootnode.get()));
    ASSERT_TRUE(node->hasPreview() && node->hasThumbnail());
}
#endif

/**
 * ___SdkNodesOnDemand___
 * Steps:
 *  - Configure variables to set Account2 data equal to Account1
 *  - login in both clients
 *  - Client1 creates tree directory with 2 levels and some files at last level
 *  - Check Folder info of root node from client 1 and client 2
 *  - Look for fingerprint and name in both clients
 *  - Locallogout from client 1 and login with session
 *  - Check folder info of root node from client 1
 *  - Check if we recover children correctly
 *  - Remove a folder with some files
 *  - Check Folder info of root node from client 1 and client 2
 *  - Move a folder to rubbish bin
 *  - Check Folder info for root node and rubbish bin
 */
TEST_F(SdkTest, SdkNodesOnDemand)
{
    LOG_info << "___TEST SdkNodesOnDemand___";

    ASSERT_NO_FATAL_FAILURE(getAccountsForTest(1));
    // --- Load User B as account 1
    const char *email = getenv(envVarAccount[0].c_str());
    ASSERT_NE(email, nullptr);
    const char *pass = getenv(envVarPass[0].c_str());
    ASSERT_NE(pass, nullptr);
    mApi.resize(2);
    megaApi.resize(2);
    configureTestInstance(1, email, pass); // index 1 = User B
    auto loginTracker = ::mega::make_unique<RequestTracker>(megaApi[1].get());
    megaApi[1]->login(email, pass, loginTracker.get());
    ASSERT_EQ(API_OK, loginTracker->waitForResult()) << " Failed to login to account " << email;
    ASSERT_NO_FATAL_FAILURE(fetchnodes(1));

    unique_ptr<MegaNode> rootnodeA(megaApi[0]->getRootNode());
    ASSERT_TRUE(rootnodeA);

    unique_ptr<MegaNode> rootnodeB(megaApi[1]->getRootNode());
    ASSERT_TRUE(rootnodeB);
    ASSERT_EQ(rootnodeA->getHandle(), rootnodeB->getHandle());

    ASSERT_EQ(MegaError::API_OK, synchronousFolderInfo(0, rootnodeA.get())) << "Cannot get Folder Info";
    std::unique_ptr<MegaFolderInfo> initialFolderInfo1(mApi[0].mFolderInfo->copy());

    ASSERT_EQ(MegaError::API_OK, synchronousFolderInfo(1, rootnodeB.get())) << "Cannot get Folder Info";
    std::unique_ptr<MegaFolderInfo> initialFolderInfo2(mApi[1].mFolderInfo->copy());

    ASSERT_EQ(initialFolderInfo1->getNumFiles(), initialFolderInfo2->getNumFiles());
    ASSERT_EQ(initialFolderInfo1->getNumFolders(), initialFolderInfo2->getNumFolders());
    ASSERT_EQ(initialFolderInfo1->getCurrentSize(), initialFolderInfo2->getCurrentSize());
    ASSERT_EQ(initialFolderInfo1->getNumVersions(), initialFolderInfo2->getNumVersions());
    ASSERT_EQ(initialFolderInfo1->getVersionsSize(), initialFolderInfo2->getVersionsSize());

    // --- UserA Create tree directory ---
    // 3 Folders in level 1
    // 4 Folders in level 2 for every folder from level 1
    // 5 files in every folders from level 2
    std::string folderLevel1 = "Folder";
    int numberFolderLevel1 = 3;
    std::string folderLevel2 = "SubFolder";
    int numberFolderLevel2 = 4;
    std::string fileName = "File";
    int numberFiles = 5;
    std::string fileNameToSearch;
    std::string fingerPrintToSearch;
    std::string fingerPrintToRemove;
    MegaHandle nodeHandle = INVALID_HANDLE;
    MegaHandle parentHandle = INVALID_HANDLE;
    std::set<MegaHandle> childrenHandles;
    MegaHandle nodeToRemove = INVALID_HANDLE;
    int indexFolderToMove = 0;
    MegaHandle handleFolderToMove = INVALID_HANDLE;
    int64_t accountSize = 0;
    mApi[1].nodeUpdated = false;

    for (int i = 0; i < numberFolderLevel1; i++)
    {
        mApi[1].nodeUpdated = false;
        std::string folderName = folderLevel1 + "_" + std::to_string(i);
        auto nodeFirstLevel = createFolder(0, folderName.c_str(), rootnodeA.get());
        ASSERT_NE(nodeFirstLevel, UNDEF);
        unique_ptr<MegaNode> folderFirstLevel(megaApi[0]->getNodeByHandle(nodeFirstLevel));
        ASSERT_TRUE(folderFirstLevel);
        waitForResponse(&mApi[1].nodeUpdated); // Wait until receive nodes updated at client 2

        // Save handle from folder that it's going to move to rubbish bin
        if (i == indexFolderToMove)
        {
            handleFolderToMove = nodeFirstLevel;
        }

        for (int j = 0; j < numberFolderLevel2; j++)
        {
            mApi[1].nodeUpdated = false;
            std::string subFolder = folderLevel2 +"_" + std::to_string(i) + "_" + std::to_string(j);
            auto nodeSecondLevel = createFolder(0, subFolder.c_str(), folderFirstLevel.get());
            ASSERT_NE(nodeSecondLevel, UNDEF);
            unique_ptr<MegaNode> subFolderSecondLevel(megaApi[0]->getNodeByHandle(nodeSecondLevel));
            ASSERT_TRUE(subFolderSecondLevel);
            waitForResponse(&mApi[1].nodeUpdated); // Wait until receive nodes updated at client 2

            // Save handle from folder that it's going to be request children
            if (j == numberFolderLevel2 - 2)
            {
               parentHandle = subFolderSecondLevel->getHandle();
            }

            // Save handle from folder that it's going to be removed
            if (j == numberFolderLevel2 - 3)
            {
               nodeToRemove = subFolderSecondLevel->getHandle();
            }

            for (int k = 0; k < numberFiles; k++)
            {
                mApi[1].nodeUpdated = false;
                string filename2 = fileName + "_" + std::to_string(i) + "_" + std::to_string(j) + "_" + std::to_string(k);
                string content = "test_" + std::to_string(i) + "_" + std::to_string(j) + "_" + std::to_string(k);
                createFile(filename2, false, content);
                MegaHandle mh = 0;
                ASSERT_EQ(MegaError::API_OK, doStartUpload(0, &mh, filename2.data(), subFolderSecondLevel.get(),
                                                           nullptr /*fileName*/,
                                                           ::mega::MegaApi::INVALID_CUSTOM_MOD_TIME,
                                                           nullptr /*appData*/,
                                                           false   /*isSourceTemporary*/,
                                                           false   /*startFirst*/,
                                                           nullptr /*cancelToken*/)) << "Cannot upload a test file";

                unique_ptr<MegaNode> nodeFile(megaApi[0]->getNodeByHandle(mh));
                ASSERT_NE(nodeFile, nullptr) << "Cannot initialize second node for scenario (error: " << mApi[0].lastError << ")";
                waitForResponse(&mApi[1].nodeUpdated); // Wait until receive nodes updated at client 2

                // Save fingerprint, name and handle for a file
                if (i == (numberFolderLevel1 - 1) && j == (numberFolderLevel2 - 1) && k == (numberFiles -1))
                {
                    fileNameToSearch = nodeFile->getName();
                    fingerPrintToSearch = nodeFile->getFingerprint();
                    nodeHandle = nodeFile->getHandle();
                }

                if (i == (numberFolderLevel1 - 1) && j == (numberFolderLevel2 - 1) && k == (numberFiles - 2))
                {
                    fingerPrintToRemove = nodeFile->getFingerprint();
                }

                // Save children handle from a folder
                if (j == numberFolderLevel2 - 2)
                {
                    childrenHandles.insert(nodeFile->getHandle());
                }

                accountSize += nodeFile->getSize();

                deleteFile(filename2);
            }
        }
    }

    accountSize += initialFolderInfo1->getCurrentSize();

    ASSERT_NE(nodeToRemove, INVALID_HANDLE) << "nodeToRemove is not set";
    ASSERT_NE(handleFolderToMove, INVALID_HANDLE) << "folderToMove is not set";

<<<<<<< HEAD
=======
    // --- UserA and UserB check number of files
    std::unique_ptr<MegaNode> parent(megaApi[0]->getNodeByHandle(parentHandle));
    ASSERT_NE(parent.get(), nullptr);
    ASSERT_EQ(numberFiles, megaApi[0]->getNumChildFiles(parent.get()));

    parent.reset(megaApi[1]->getNodeByHandle(parentHandle));
    ASSERT_NE(parent.get(), nullptr);
    ASSERT_EQ(numberFiles, megaApi[1]->getNumChildFiles(parent.get()));

    // --- UserA and UserB check number of folders
    ASSERT_EQ(numberFolderLevel1, megaApi[0]->getNumChildFolders(rootnodeA.get()));
    ASSERT_EQ(numberFolderLevel1, megaApi[1]->getNumChildFolders(rootnodeB.get()));

>>>>>>> 2bb8499f
    // --- UserA Check folder info from root node ---
    ASSERT_EQ(MegaError::API_OK, synchronousFolderInfo(0, rootnodeA.get())) << "Cannot get Folder Info";
    int numberTotalOfFiles = numberFolderLevel1 * numberFolderLevel2 * numberFiles + initialFolderInfo1->getNumFiles();
    ASSERT_EQ(mApi[0].mFolderInfo->getNumFiles(), numberTotalOfFiles) << "Incorrect number of Files";
    int numberTotalOfFolders = numberFolderLevel1 * numberFolderLevel2 + numberFolderLevel1 + initialFolderInfo1->getNumFolders();
    ASSERT_EQ(mApi[0].mFolderInfo->getNumFolders(), numberTotalOfFolders) << "Incorrect number of Folders";
    ASSERT_EQ(mApi[0].mFolderInfo->getCurrentSize(), accountSize) << "Incorrect account Size";

    // --- UserB Check folder info from root node ---
    ASSERT_EQ(MegaError::API_OK, synchronousFolderInfo(1, rootnodeB.get())) << "Cannot get Folder Info";
    ASSERT_EQ(mApi[1].mFolderInfo->getNumFiles(), numberTotalOfFiles) << "Incorrect number of Files";
    ASSERT_EQ(mApi[1].mFolderInfo->getNumFolders(), numberTotalOfFolders) << "Incorrect number of Folders";
    ASSERT_EQ(mApi[1].mFolderInfo->getCurrentSize(), accountSize) << "Incorrect account Size";

    // --- UserA get node by fingerprint ---
    unique_ptr<MegaNodeList> fingerPrintList(megaApi[0]->getNodesByFingerprint(fingerPrintToSearch.c_str()));
    ASSERT_NE(fingerPrintList->size(), 0);
    bool found = false;
    for (int i = 0; i < fingerPrintList->size(); i++)
    {
        if (fingerPrintList->get(i)->getHandle() == nodeHandle)
        {
            found = true;
            break;
        }
    }

    ASSERT_TRUE(found);

    // --- UserA get node by name ---
    unique_ptr<MegaNodeList> searchList(megaApi[0]->search(fileNameToSearch.c_str()));
    ASSERT_EQ(searchList->size(), 1);
    ASSERT_EQ(searchList->get(0)->getHandle(), nodeHandle);

    // --- UserB get node by fingerprint ---
    fingerPrintList.reset(megaApi[1]->getNodesByFingerprint(fingerPrintToSearch.c_str()));
    ASSERT_NE(fingerPrintList->size(), 0);
    found = false;
    for (int i = 0; i < fingerPrintList->size(); i++)
    {
        if (fingerPrintList->get(i)->getHandle() == nodeHandle)
        {
            found = true;
            break;
        }
    }

    ASSERT_TRUE(found);

    // --- UserB get node by name ---
    searchList.reset(megaApi[1]->search(fileNameToSearch.c_str()));
    ASSERT_EQ(searchList->size(), 1);
    ASSERT_EQ(searchList->get(0)->getHandle(), nodeHandle);

    // --- UserA logout
    std::unique_ptr<char[]> session(megaApi[0]->dumpSession());
    ASSERT_NO_FATAL_FAILURE(locallogout());

    // --- UserB remove a node and try to find it by fingerprint
    mApi[1].nodeUpdated = false;
    ASSERT_GT(fingerPrintToRemove.size(), 0u);
    fingerPrintList.reset(megaApi[1]->getNodesByFingerprint(fingerPrintToRemove.c_str()));
    int nodesWithFingerPrint = fingerPrintList->size(); // Number of nodes with same fingerprint
    ASSERT_GT(nodesWithFingerPrint, 0);
    MegaHandle handleFingerprintRemove = fingerPrintList->get(0)->getHandle();
    unique_ptr<MegaNode>node(megaApi[1]->getNodeByHandle(handleFingerprintRemove));
    ASSERT_EQ(API_OK, synchronousRemove(1, node.get()));
    waitForResponse(&mApi[1].nodeUpdated); // Wait until receive nodes updated at client 2
    nodesWithFingerPrint--; // Decrease the number of nodes with same fingerprint
    fingerPrintList.reset(megaApi[1]->getNodesByFingerprint(fingerPrintToRemove.c_str()));
    ASSERT_EQ(fingerPrintList->size(), nodesWithFingerPrint);

    numberTotalOfFiles--;
    accountSize -= node->getSize();

    resetlastEvent();   // clear any previous EVENT_NODES_CURRENT

    // --- UserA login with session
    ASSERT_NO_FATAL_FAILURE(resumeSession(session.get()));
    ASSERT_NO_FATAL_FAILURE(fetchnodes(0));

    // make sure that client is up to date (upon logout, recent changes might not be committed to DB)
    ASSERT_TRUE(WaitFor([&](){ return lastEventsContains(MegaEvent::EVENT_NODES_CURRENT); }, 10000)) << "Timeout expired to receive actionpackets";

    // --- UserA Check if find removed node by fingerprint
    fingerPrintList.reset(megaApi[0]->getNodesByFingerprint(fingerPrintToRemove.c_str()));
    ASSERT_EQ(fingerPrintList->size(), nodesWithFingerPrint);

    // --- UserA Check folder info from root node ---
    rootnodeA.reset(megaApi[0]->getRootNode());
    ASSERT_TRUE(rootnodeA);
    ASSERT_EQ(MegaError::API_OK, synchronousFolderInfo(0, rootnodeA.get())) << "Cannot get Folder Info";
    ASSERT_EQ(mApi[0].mFolderInfo->getNumFiles(), numberTotalOfFiles) << "Incorrect number of Files";
    ASSERT_EQ(mApi[0].mFolderInfo->getNumFolders(), numberTotalOfFolders) << "Incorrect number of Folders";
    ASSERT_EQ(mApi[0].mFolderInfo->getCurrentSize(), accountSize) << "Incorrect account Size";

    // --- UserA get node by fingerprint ---
    fingerPrintList.reset(megaApi[0]->getNodesByFingerprint(fingerPrintToSearch.c_str()));
    ASSERT_NE(fingerPrintList->size(), 0);
    found = false;
    for (int i = 0; i < fingerPrintList->size(); i++)
    {
        if (fingerPrintList->get(i)->getHandle() == nodeHandle)
        {
            found = true;
            break;
        }
    }

    ASSERT_TRUE(found);

    // --- UserA check children ---
    if (parentHandle != INVALID_HANDLE)  // Get children
    {
        unique_ptr<MegaNode>node(megaApi[0]->getNodeByHandle(parentHandle));
        ASSERT_NE(node, nullptr);
        std::unique_ptr<MegaNodeList> childrenList(megaApi[0]->getChildren(node.get()));
        ASSERT_GT(childrenList->size(), 0);
        for (int childIndex = 0; childIndex < childrenList->size(); childIndex++)
        {
            ASSERT_NE(childrenHandles.find(childrenList->get(childIndex)->getHandle()), childrenHandles.end());
        }
    }

    // --- UserA remove a folder ---
    mApi[0].nodeUpdated = mApi[1].nodeUpdated = false;
    node.reset(megaApi[0]->getNodeByHandle(nodeToRemove));
    ASSERT_NE(node, nullptr);
    ASSERT_EQ(MegaError::API_OK, synchronousFolderInfo(0, node.get())) << "Cannot get Folder Info";
    std::unique_ptr<MegaFolderInfo> removedFolder(mApi[0].mFolderInfo->copy());
    ASSERT_EQ(API_OK, synchronousRemove(0, node.get()));
    node.reset(megaApi[0]->getNodeByHandle(nodeToRemove));
    ASSERT_EQ(node, nullptr);

    waitForResponse(&mApi[0].nodeUpdated); // Wait until receive nodes updated at client 1

    // --- UserA Check folder info from root node ---
    ASSERT_EQ(MegaError::API_OK, synchronousFolderInfo(0, rootnodeA.get())) << "Cannot get Folder Info";
    ASSERT_EQ(mApi[0].mFolderInfo->getNumFiles(), numberTotalOfFiles - removedFolder->getNumFiles()) << "Incorrect number of Files";
    ASSERT_EQ(mApi[0].mFolderInfo->getNumFolders(), numberTotalOfFolders - removedFolder->getNumFolders()) << "Incorrect number of Folders";
    ASSERT_EQ(mApi[0].mFolderInfo->getCurrentSize(), accountSize - removedFolder->getCurrentSize()) << "Incorrect account Size";

    waitForResponse(&mApi[1].nodeUpdated); // Wait until receive nodes updated at client 2

    // --- UserB Check folder info from root node ---
    ASSERT_EQ(MegaError::API_OK, synchronousFolderInfo(1, rootnodeB.get())) << "Cannot get Folder Info";
    ASSERT_EQ(mApi[1].mFolderInfo->getNumFiles(), numberTotalOfFiles - removedFolder->getNumFiles()) << "Incorrect number of Files";
    ASSERT_EQ(mApi[1].mFolderInfo->getNumFolders(), numberTotalOfFolders - removedFolder->getNumFolders()) << "Incorrect number of Folders";
    ASSERT_EQ(mApi[1].mFolderInfo->getCurrentSize(), accountSize - removedFolder->getCurrentSize()) << "Incorrect account Size";

    unique_ptr<MegaNode> nodeToMove(megaApi[0]->getNodeByHandle(handleFolderToMove));
    ASSERT_EQ(MegaError::API_OK, synchronousFolderInfo(0, nodeToMove.get())) << "Cannot get Folder Info from node to Move";
    std::unique_ptr<MegaFolderInfo> movedFolder(mApi[0].mFolderInfo->copy());

    unique_ptr<MegaNode> rubbishBinA(megaApi[1]->getRubbishNode());
    ASSERT_TRUE(rubbishBinA);

    mApi[0].nodeUpdated = mApi[1].nodeUpdated = false;
    mApi[0].requestFlags[MegaRequest::TYPE_MOVE] = false;
    megaApi[0]->moveNode(nodeToMove.get(), rubbishBinA.get());
    ASSERT_TRUE( waitForResponse(&mApi[0].requestFlags[MegaRequest::TYPE_MOVE]) )
            << "Move operation failed after " << maxTimeout << " seconds";
    ASSERT_EQ(MegaError::API_OK, mApi[0].lastError) << "Cannot move node (error: " << mApi[0].lastError << ")";
    waitForResponse(&mApi[0].nodeUpdated); // Wait until receive nodes updated at client 1
    waitForResponse(&mApi[1].nodeUpdated); // Wait until receive nodes updated at client 2

    // --- UserA Check folder info from root node ---
    ASSERT_EQ(MegaError::API_OK, synchronousFolderInfo(0, rootnodeA.get())) << "Cannot get Folder Info";
    ASSERT_EQ(mApi[0].mFolderInfo->getNumFiles(), numberTotalOfFiles - removedFolder->getNumFiles() - movedFolder->getNumFiles()) << "Incorrect number of Files";
    ASSERT_EQ(mApi[0].mFolderInfo->getNumFolders(), numberTotalOfFolders - removedFolder->getNumFolders() - movedFolder->getNumFolders()) << "Incorrect number of Folders";
    ASSERT_EQ(mApi[0].mFolderInfo->getCurrentSize(), accountSize - removedFolder->getCurrentSize() - movedFolder->getCurrentSize()) << "Incorrect account Size";

    // --- UserB Check folder info from root node ---
    ASSERT_EQ(MegaError::API_OK, synchronousFolderInfo(1, rootnodeB.get())) << "Cannot get Folder Info";
    ASSERT_EQ(mApi[1].mFolderInfo->getNumFiles(), numberTotalOfFiles - removedFolder->getNumFiles() - movedFolder->getNumFiles()) << "Incorrect number of Files";
    ASSERT_EQ(mApi[1].mFolderInfo->getNumFolders(), numberTotalOfFolders - removedFolder->getNumFolders() - movedFolder->getNumFolders()) << "Incorrect number of Folders";
    ASSERT_EQ(mApi[1].mFolderInfo->getCurrentSize(), accountSize - removedFolder->getCurrentSize() - movedFolder->getCurrentSize()) << "Incorrect account Size";

    // --- UserA Check folder info from rubbish node ---
    ASSERT_EQ(MegaError::API_OK, synchronousFolderInfo(0, rubbishBinA.get())) << "Cannot get Folder Info";
    ASSERT_EQ(mApi[0].mFolderInfo->getNumFiles(), movedFolder->getNumFiles()) << "Incorrect number of Files";
    ASSERT_EQ(mApi[0].mFolderInfo->getNumFolders(), movedFolder->getNumFolders()) << "Incorrect number of Folders";
    ASSERT_EQ(mApi[0].mFolderInfo->getCurrentSize(), movedFolder->getCurrentSize()) << "Incorrect account Size";

    // --- UserB Check folder info from rubbish node ---
    unique_ptr<MegaNode> rubbishBinB(megaApi[1]->getRubbishNode());
    ASSERT_TRUE(rubbishBinB);
    ASSERT_EQ(MegaError::API_OK, synchronousFolderInfo(1, rubbishBinB.get())) << "Cannot get Folder Info";
    ASSERT_EQ(mApi[1].mFolderInfo->getNumFiles(), movedFolder->getNumFiles()) << "Incorrect number of Files";
    ASSERT_EQ(mApi[1].mFolderInfo->getNumFolders(), movedFolder->getNumFolders()) << "Incorrect number of Folders";
    ASSERT_EQ(mApi[1].mFolderInfo->getCurrentSize(), movedFolder->getCurrentSize()) << "Incorrect account Size";
}

/**
 * SdkNodesOnDemandVersions
 * Steps:
 *  - Configure variables to set Account2 data equal to Account1
 *  - login in both clients
 *  - Client 1 File and after add a modification of that file (version)
 *  - Check Folder info of root node from client 1 and client 2
 */
TEST_F(SdkTest, SdkNodesOnDemandVersions)
{
    LOG_info << "___TEST SdkNodesOnDemandVersions";

    ASSERT_NO_FATAL_FAILURE(getAccountsForTest(1));
    // --- Load User B as account 1
    const char *email = getenv(envVarAccount[0].c_str());
    ASSERT_NE(email, nullptr);
    const char *pass = getenv(envVarPass[0].c_str());
    ASSERT_NE(pass, nullptr);
    mApi.resize(2);
    megaApi.resize(2);
    configureTestInstance(1, email, pass); // index 1 = User B
    auto loginTracker = ::mega::make_unique<RequestTracker>(megaApi[1].get());
    megaApi[1]->login(email, pass, loginTracker.get());
    ASSERT_EQ(API_OK, loginTracker->waitForResult()) << " Failed to login to account " << email;
    ASSERT_NO_FATAL_FAILURE(fetchnodes(1));

    unique_ptr<MegaNode> rootnodeA(megaApi[0]->getRootNode());
    ASSERT_TRUE(rootnodeA);
    unique_ptr<MegaNode> rootnodeB(megaApi[1]->getRootNode());
    ASSERT_TRUE(rootnodeB);
    ASSERT_EQ(rootnodeA->getHandle(), rootnodeB->getHandle());

    std::string fileName = "file";
    mApi[0].nodeUpdated = false;
    mApi[1].nodeUpdated = false;
    string content1 = "test_1";
    createFile(fileName, false, content1);
    MegaHandle fh = 0;
    ASSERT_EQ(MegaError::API_OK, doStartUpload(0, &fh, fileName.data(), rootnodeA.get(),
                                               nullptr /*fileName*/,
                                               ::mega::MegaApi::INVALID_CUSTOM_MOD_TIME,
                                               nullptr /*appData*/,
                                               false   /*isSourceTemporary*/,
                                               false   /*startFirst*/,
                                               nullptr /*cancelToken*/)) << "Cannot upload a test file";

    unique_ptr<MegaNode> nodeFile(megaApi[0]->getNodeByHandle(fh));
    ASSERT_NE(nodeFile, nullptr) << "Cannot initialize second node for scenario (error: " << mApi[0].lastError << ")";
    long long size1 = nodeFile->getSize();
    waitForResponse(&mApi[0].nodeUpdated); // Wait until receive nodes updated at client 1
    waitForResponse(&mApi[1].nodeUpdated); // Wait until receive nodes updated at client 2
    deleteFile(fileName);

    mApi[0].nodeUpdated = false;
    mApi[1].nodeUpdated = false;
    string content2 = "test_2";
    createFile(fileName, false, content2);
    fh = 0;
    ASSERT_EQ(MegaError::API_OK, doStartUpload(0, &fh, fileName.data(), rootnodeA.get(),
                                               nullptr /*fileName*/,
                                               ::mega::MegaApi::INVALID_CUSTOM_MOD_TIME,
                                               nullptr /*appData*/,
                                               false   /*isSourceTemporary*/,
                                               false   /*startFirst*/,
                                               nullptr /*cancelToken*/)) << "Cannot upload a test file";

    nodeFile.reset(megaApi[0]->getNodeByHandle(fh));
    long long size2 = nodeFile->getSize();
    ASSERT_NE(nodeFile, nullptr) << "Cannot initialize second node for scenario (error: " << mApi[0].lastError << ")";
    waitForResponse(&mApi[0].nodeUpdated); // Wait until receive nodes updated at client 1
    waitForResponse(&mApi[1].nodeUpdated); // Wait until receive nodes updated at client 2
    deleteFile(fileName);

    ASSERT_EQ(MegaError::API_OK, synchronousFolderInfo(0, rootnodeA.get())) << "Cannot get Folder Info";
    std::unique_ptr<MegaFolderInfo> initialFolderInfo1(mApi[0].mFolderInfo->copy());
    ASSERT_EQ(initialFolderInfo1->getNumFiles(), 1);
    ASSERT_EQ(initialFolderInfo1->getNumFolders(), 0);
    ASSERT_EQ(initialFolderInfo1->getNumVersions(), 1);
    ASSERT_EQ(initialFolderInfo1->getCurrentSize(), size2);
    ASSERT_EQ(initialFolderInfo1->getVersionsSize(), size1);

    ASSERT_EQ(MegaError::API_OK, synchronousFolderInfo(1, rootnodeB.get())) << "Cannot get Folder Info";
    std::unique_ptr<MegaFolderInfo> initialFolderInfo2(mApi[1].mFolderInfo->copy());

    ASSERT_EQ(initialFolderInfo1->getNumFiles(), initialFolderInfo2->getNumFiles());
    ASSERT_EQ(initialFolderInfo1->getNumFolders(), initialFolderInfo2->getNumFolders());
    ASSERT_EQ(initialFolderInfo1->getNumVersions(), initialFolderInfo2->getNumVersions());
    ASSERT_EQ(initialFolderInfo1->getCurrentSize(), initialFolderInfo2->getCurrentSize());
    ASSERT_EQ(initialFolderInfo1->getVersionsSize(), initialFolderInfo2->getVersionsSize());
}<|MERGE_RESOLUTION|>--- conflicted
+++ resolved
@@ -3365,11 +3365,8 @@
     delete sl;
     delete n;
 
-<<<<<<< HEAD
     mApi[0].contactRequestUpdated = false;
     mApi[0].nodeUpdated = false;
-=======
->>>>>>> 2bb8499f
     ASSERT_NO_FATAL_FAILURE( shareFolder(dummyNode1.get(), emailfake, MegaShare::ACCESS_FULL) );
     ASSERT_TRUE( waitForResponse(&mApi[0].nodeUpdated) )   // at the target side (main account)
             << "Node update not received after " << maxTimeout << " seconds";
@@ -8588,8 +8585,6 @@
     ASSERT_NE(nodeToRemove, INVALID_HANDLE) << "nodeToRemove is not set";
     ASSERT_NE(handleFolderToMove, INVALID_HANDLE) << "folderToMove is not set";
 
-<<<<<<< HEAD
-=======
     // --- UserA and UserB check number of files
     std::unique_ptr<MegaNode> parent(megaApi[0]->getNodeByHandle(parentHandle));
     ASSERT_NE(parent.get(), nullptr);
@@ -8603,7 +8598,6 @@
     ASSERT_EQ(numberFolderLevel1, megaApi[0]->getNumChildFolders(rootnodeA.get()));
     ASSERT_EQ(numberFolderLevel1, megaApi[1]->getNumChildFolders(rootnodeB.get()));
 
->>>>>>> 2bb8499f
     // --- UserA Check folder info from root node ---
     ASSERT_EQ(MegaError::API_OK, synchronousFolderInfo(0, rootnodeA.get())) << "Cannot get Folder Info";
     int numberTotalOfFiles = numberFolderLevel1 * numberFolderLevel2 * numberFiles + initialFolderInfo1->getNumFiles();
