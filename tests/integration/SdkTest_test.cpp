/**
 * @file tests/sdk_test.cpp
 * @brief Mega SDK test file
 *
 * (c) 2015 by Mega Limited, Wellsford, New Zealand
 *
 * This file is part of the MEGA SDK - Client Access Engine.
 *
 * Applications using the MEGA API must present a valid application key
 * and comply with the the rules set forth in the Terms of Service.
 *
 * The MEGA SDK is distributed in the hope that it will be useful,
 * but WITHOUT ANY WARRANTY; without even the implied warranty of
 * MERCHANTABILITY or FITNESS FOR A PARTICULAR PURPOSE.
 *
 * @copyright Simplified (2-clause) BSD License.
 *
 * You should have received a copy of the license along with this
 * program.
 */

#include "test.h"
#include "stdfs.h"
#include "SdkTest_test.h"
#include "mega/testhooks.h"
#include "megaapi_impl.h"
#include <algorithm>

#define SSTR( x ) static_cast< const std::ostringstream & >( \
        (  std::ostringstream() << std::dec << x ) ).str()


using namespace std;


static const string APP_KEY     = "8QxzVRxD";
static const string PUBLICFILE  = "file.txt";
static const string UPFILE      = "file1.txt";
static const string DOWNFILE    = "file2.txt";
static const string EMPTYFILE   = "empty-file.txt";
static const string AVATARSRC   = "logo.png";
static const string AVATARDST   = "deleteme.png";
static const string IMAGEFILE   = "logo.png";
static const string IMAGEFILE_C = "logo.encrypted.png";
static const string THUMBNAIL   = "logo_thumbnail.png";
static const string PREVIEW     = "logo_preview.png";


MegaFileSystemAccess fileSystemAccess;

template<typename T>
class ScopedValue {
public:
    ScopedValue(T& what, T value)
      : mLastValue(std::move(what))
      , mWhat(what)
    {
        what = std::move(value);
    }

    ~ScopedValue()
    {
        mWhat = std::move(mLastValue);
    }

    MEGA_DISABLE_COPY(ScopedValue)
    MEGA_DEFAULT_MOVE(ScopedValue)

private:
    T mLastValue;
    T& mWhat;
}; // ScopedValue<T>

template<typename T>
ScopedValue<T> makeScopedValue(T& what, T value)
{
    return ScopedValue<T>(what, std::move(value));
}

#ifdef _WIN32
DWORD ThreadId()
{
    return GetCurrentThreadId();
}
#else
pthread_t ThreadId()
{
    return pthread_self();
}
#endif

#ifndef WIN32
#define DOTSLASH "./"
#else
#define DOTSLASH ".\\"
#endif

const char* cwd()
{
    // for windows and linux
    static char path[1024];
    const char* ret;
    #ifdef _WIN32
    ret = _getcwd(path, sizeof path);
    #else
    ret = getcwd(path, sizeof path);
    #endif
    assert(ret);
    return ret;
}

bool fileexists(const std::string& fn)
{
#ifdef _WIN32
    fs::path p = fs::u8path(fn);
    return fs::exists(p);
#else
    struct stat   buffer;
    return (stat(fn.c_str(), &buffer) == 0);
#endif
}

void copyFile(std::string& from, std::string& to)
{
    LocalPath f = LocalPath::fromAbsolutePath(from);
    LocalPath t = LocalPath::fromAbsolutePath(to);
    fileSystemAccess.copylocal(f, t, m_time());
}

std::string megaApiCacheFolder(int index)
{
    std::string p(cwd());
#ifdef _WIN32
    p += "\\";
#else
    p += "/";
#endif
    p += "sdk_test_mega_cache_" + to_string(index);

    if (!fileexists(p))
    {

#ifdef _WIN32
        #ifndef NDEBUG
        bool success =
        #endif
        fs::create_directory(p);
        assert(success);
#else
        mkdir(p.c_str(), S_IRWXU);
        assert(fileexists(p));
#endif

    } else
    {
        std::unique_ptr<DirAccess> da(fileSystemAccess.newdiraccess());
        auto lp = LocalPath::fromAbsolutePath(p);
        if (!da->dopen(&lp, nullptr, false))
        {
            throw std::runtime_error(
                        "Cannot open existing mega API cache folder " + p
                        + " please check permissions or delete it so a new one can be created");
        }
    }
    return p;
}

template<typename Predicate>
bool WaitFor(Predicate&& predicate, unsigned timeoutMs)
{
    unsigned sleepMs = 100;
    unsigned totalMs = 0;

    do
    {
        if (predicate()) return true;

        WaitMillisec(sleepMs);
        totalMs += sleepMs;
    }
    while (totalMs < timeoutMs);

    return false;
}

MegaApi* newMegaApi(const char *appKey, const char *basePath, const char *userAgent, unsigned workerThreadCount)
{
    return new MegaApi(appKey, basePath, userAgent, workerThreadCount);
}

enum { USERALERT_ARRIVAL_MILLISEC = 1000 };

#ifdef _WIN32
#include "mega/autocomplete.h"
#include <filesystem>
#define getcwd _getcwd
void usleep(int n)
{
    Sleep(n / 1000);
}
#endif

// helper functions and struct/classes
namespace
{

    bool buildLocalFolders(fs::path targetfolder, const string& prefix, int n, int recurselevel, int filesperfolder)
    {
        fs::path p = targetfolder / fs::u8path(prefix);
        if (!fs::create_directory(p))
            return false;

        for (int i = 0; i < filesperfolder; ++i)
        {
            string filename = "file" + to_string(i) + "_" + prefix;
            fs::path fp = p / fs::u8path(filename);
#if (__cplusplus >= 201700L)
            ofstream fs(fp/*, ios::binary*/);
#else
            ofstream fs(fp.u8string()/*, ios::binary*/);
#endif
            fs << filename;
        }

        if (recurselevel > 0)
        {
            for (int i = 0; i < n; ++i)
            {
                if (!buildLocalFolders(p, prefix + "_" + to_string(i), n, recurselevel - 1, filesperfolder))
                    return false;
            }
        }

        return true;
    }

    bool createLocalFile(fs::path path, const char *name, int byteSize = 0)
    {
        if (!name)
        {
           return false;
        }

        fs::path fp = path / fs::u8path(name);
#if (__cplusplus >= 201700L)
        ofstream fs(fp/*, ios::binary*/);
#else
        ofstream fs(fp.u8string()/*, ios::binary*/);
#endif
        if (byteSize)
        {
            fs.seekp((byteSize << 10) - 1);
        }
        fs << name;
        return true;
    }
}

std::map<size_t, std::string> gSessionIDs;

void SdkTest::SetUp()
{
    gTestingInvalidArgs = false;
}

void SdkTest::TearDown()
{
    out() << "Test done, teardown starts";
    // do some cleanup

    gTestingInvalidArgs = false;

    LOG_info << "___ Cleaning up test (TearDown()) ___";

    Cleanup();

    releaseMegaApi(1);
    releaseMegaApi(2);
    if (!megaApi.empty() && megaApi[0])
    {
        releaseMegaApi(0);
    }
    out() << "Teardown done, test exiting";
}

void SdkTest::Cleanup()
{
    out() << "Cleaning up accounts";

    deleteFile(UPFILE);
    deleteFile(DOWNFILE);
    deleteFile(PUBLICFILE);
    deleteFile(AVATARDST);

#ifdef ENABLE_SYNC
    std::vector<std::unique_ptr<RequestTracker>> delSyncTrackers;
    for (auto &m : megaApi)
    {
        if (m)
        {
            auto syncs = unique_ptr<MegaSyncList>(m->getSyncs());
            for (int i = syncs->size(); i--; )
            {
                delSyncTrackers.push_back(std::unique_ptr<RequestTracker>(new RequestTracker(m.get())));
                m->removeSync(syncs->get(i)->getBackupId(), delSyncTrackers.back().get());
            }
        }
    }
    // wait for delsyncs to complete:
    for (auto& d : delSyncTrackers) d->waitForResult();
    WaitMillisec(5000);
#endif

    if (!megaApi.empty() && megaApi[0])
    {

        // Remove nodes in Cloud & Rubbish
        purgeTree(std::unique_ptr<MegaNode>{megaApi[0]->getRootNode()}.get(), false);
        purgeTree(std::unique_ptr<MegaNode>{megaApi[0]->getRubbishNode()}.get(), false);
        //        megaApi[0]->cleanRubbishBin();

        // Remove auxiliar contact
        std::unique_ptr<MegaUserList> ul{megaApi[0]->getContacts()};
        for (int i = 0; i < ul->size(); i++)
        {
            removeContact(ul->get(i)->getEmail());
        }
    }

    for (auto nApi = unsigned(megaApi.size()); nApi--; ) if (megaApi[nApi])
    {
        // Remove pending contact requests

        std::unique_ptr<MegaContactRequestList> crl{megaApi[nApi]->getOutgoingContactRequests()};
        for (int i = 0; i < crl->size(); i++)
        {
            MegaContactRequest *cr = crl->get(i);
            synchronousInviteContact(nApi, cr->getTargetEmail(), "Test cleanup removing outgoing contact request", MegaContactRequest::INVITE_ACTION_DELETE);
        }

        crl.reset(megaApi[nApi]->getIncomingContactRequests());
        for (int i = 0; i < crl->size(); i++)
        {
            MegaContactRequest *cr = crl->get(i);
            synchronousReplyContactRequest(nApi, cr, MegaContactRequest::REPLY_ACTION_DENY);
        }

    }
}

int SdkTest::getApiIndex(MegaApi* api)
{
    int apiIndex = -1;
    for (int i = int(megaApi.size()); i--; )  if (megaApi[i].get() == api) apiIndex = i;
    if (apiIndex == -1)
    {
        LOG_warn << "Instance of MegaApi not recognized";  // this can occur during MegaApi deletion due to callbacks on shutdown
    }
    return apiIndex;
}

void SdkTest::onRequestFinish(MegaApi *api, MegaRequest *request, MegaError *e)
{
    auto type = request->getType();
    if (type == MegaRequest::TYPE_DELETE)
    {
        return;
    }

    int apiIndex = getApiIndex(api);
    if (apiIndex < 0) return;
    mApi[apiIndex].lastError = e->getErrorCode();

    // there could be a race on these getting set?
    LOG_info << "lastError (by request) for MegaApi " << apiIndex << ": " << mApi[apiIndex].lastError;

    switch(type)
    {

    case MegaRequest::TYPE_GET_ATTR_USER:

        if (mApi[apiIndex].lastError == API_OK)
        {
            if (request->getParamType() == MegaApi::USER_ATTR_DEVICE_NAMES ||
                request->getParamType() == MegaApi::USER_ATTR_DRIVE_NAMES ||
                request->getParamType() == MegaApi::USER_ATTR_ALIAS)
            {
                attributeValue = request->getName() ? request->getName() : "";
            }
            else if (request->getParamType() != MegaApi::USER_ATTR_AVATAR)
            {
                attributeValue = request->getText() ? request->getText() : "";
            }
        }

        if (request->getParamType() == MegaApi::USER_ATTR_AVATAR)
        {
            if (mApi[apiIndex].lastError == API_OK)
            {
                attributeValue = "Avatar changed";
            }

            if (mApi[apiIndex].lastError == API_ENOENT)
            {
                attributeValue = "Avatar not found";
            }
        }
        break;

#ifdef ENABLE_CHAT

    case MegaRequest::TYPE_CHAT_CREATE:
        if (mApi[apiIndex].lastError == API_OK)
        {
            MegaTextChat *chat = request->getMegaTextChatList()->get(0)->copy();

            mApi[apiIndex].chatid = chat->getHandle();
            mApi[apiIndex].chats[mApi[apiIndex].chatid].reset(chat);
        }
        break;

    case MegaRequest::TYPE_CHAT_INVITE:
        if (mApi[apiIndex].lastError == API_OK)
        {
            mApi[apiIndex].chatid = request->getNodeHandle();
            if (mApi[apiIndex].chats.find(mApi[apiIndex].chatid) != mApi[apiIndex].chats.end())
            {
                MegaTextChat *chat = mApi[apiIndex].chats[mApi[apiIndex].chatid].get();
                MegaHandle uh = request->getParentHandle();
                int priv = request->getAccess();
                unique_ptr<userpriv_vector> privsbuf{new userpriv_vector};

                const MegaTextChatPeerList *privs = chat->getPeerList();
                if (privs)
                {
                    for (int i = 0; i < privs->size(); i++)
                    {
                        if (privs->getPeerHandle(i) != uh)
                        {
                            privsbuf->push_back(userpriv_pair(privs->getPeerHandle(i), (privilege_t) privs->getPeerPrivilege(i)));
                        }
                    }
                }
                privsbuf->push_back(userpriv_pair(uh, (privilege_t) priv));
                privs = new MegaTextChatPeerListPrivate(privsbuf.get());
                chat->setPeerList(privs);
                delete privs;
            }
            else
            {
                LOG_err << "Trying to remove a peer from unknown chat";
            }
        }
        break;

    case MegaRequest::TYPE_CHAT_REMOVE:
        if (mApi[apiIndex].lastError == API_OK)
        {
            mApi[apiIndex].chatid = request->getNodeHandle();
            if (mApi[apiIndex].chats.find(mApi[apiIndex].chatid) != mApi[apiIndex].chats.end())
            {
                MegaTextChat *chat = mApi[apiIndex].chats[mApi[apiIndex].chatid].get();
                MegaHandle uh = request->getParentHandle();
                std::unique_ptr<userpriv_vector> privsbuf{new userpriv_vector};

                const MegaTextChatPeerList *privs = chat->getPeerList();
                if (privs)
                {
                    for (int i = 0; i < privs->size(); i++)
                    {
                        if (privs->getPeerHandle(i) != uh)
                        {
                            privsbuf->push_back(userpriv_pair(privs->getPeerHandle(i), (privilege_t) privs->getPeerPrivilege(i)));
                        }
                    }
                }
                privs = new MegaTextChatPeerListPrivate(privsbuf.get());
                chat->setPeerList(privs);
                delete privs;
            }
            else
            {
                LOG_err << "Trying to remove a peer from unknown chat";
            }
        }
        break;

    case MegaRequest::TYPE_CHAT_URL:
        if (mApi[apiIndex].lastError == API_OK)
        {
            chatlink.assign(request->getLink());
        }
        break;
#endif

    case MegaRequest::TYPE_CREATE_ACCOUNT:
        if (mApi[apiIndex].lastError == API_OK)
        {
            sid = request->getSessionKey();
        }
        break;

    case MegaRequest::TYPE_GET_REGISTERED_CONTACTS:
        if (mApi[apiIndex].lastError == API_OK)
        {
            stringTable.reset(request->getMegaStringTable()->copy());
        }
        break;

    case MegaRequest::TYPE_GET_COUNTRY_CALLING_CODES:
        if (mApi[apiIndex].lastError == API_OK)
        {
            stringListMap.reset(request->getMegaStringListMap()->copy());
        }
        break;

    case MegaRequest::TYPE_FETCH_TIMEZONE:
        mApi[apiIndex].tzDetails.reset(mApi[apiIndex].lastError == API_OK ? request->getMegaTimeZoneDetails()->copy() : nullptr);
        break;

    case MegaRequest::TYPE_GET_USER_EMAIL:
        if (mApi[apiIndex].lastError == API_OK)
        {
            mApi[apiIndex].email = request->getEmail();
        }
        break;

    case MegaRequest::TYPE_ACCOUNT_DETAILS:
        mApi[apiIndex].accountDetails.reset(mApi[apiIndex].lastError == API_OK ? request->getMegaAccountDetails() : nullptr);
        break;

    case MegaRequest::TYPE_BACKUP_PUT:
        mBackupId = request->getParentHandle();
        break;

    case MegaRequest::TYPE_GET_ATTR_NODE:
        if (mApi[apiIndex].lastError == API_OK)
        {
            mMegaFavNodeList.reset(request->getMegaHandleList()->copy());
        }
        break;

    case MegaRequest::TYPE_GET_PRICING:
        mApi[apiIndex].mMegaPricing.reset(mApi[apiIndex].lastError == API_OK ? request->getPricing() : nullptr);
        mApi[apiIndex].mMegaCurrency.reset(mApi[apiIndex].lastError == API_OK ? request->getCurrency() : nullptr);
            break;

    }

    // set this flag always the latest, since it is used to unlock the wait
    // for requests results, so we want data to be collected first
    mApi[apiIndex].requestFlags[request->getType()] = true;
}

void SdkTest::onTransferFinish(MegaApi* api, MegaTransfer *transfer, MegaError* e)
{
    int apiIndex = getApiIndex(api);
    if (apiIndex < 0) return;

    mApi[apiIndex].transferFlags[transfer->getType()] = true;
    mApi[apiIndex].lastError = e->getErrorCode();   // todo: change the rest of the transfer test code to use lastTransferError instead.
    mApi[apiIndex].lastTransferError = e->getErrorCode();

    // there could be a race on these getting set?
    LOG_info << "lastError (by transfer) for MegaApi " << apiIndex << ": " << mApi[apiIndex].lastError;

    onTranferFinishedCount += 1;
}

void SdkTest::onTransferUpdate(MegaApi *api, MegaTransfer *transfer)
{
    onTransferUpdate_progress = transfer->getTransferredBytes();
    onTransferUpdate_filesize = transfer->getTotalBytes();
}

void SdkTest::onAccountUpdate(MegaApi* api)
{
    int apiIndex = getApiIndex(api);
    if (apiIndex < 0) return;

    mApi[apiIndex].accountUpdated = true;
}

void SdkTest::onUsersUpdate(MegaApi* api, MegaUserList *users)
{
    int apiIndex = getApiIndex(api);
    if (apiIndex < 0) return;

    if (!users)
        return;

    for (int i = 0; i < users->size(); i++)
    {
        MegaUser *u = users->get(i);

        if (u->hasChanged(MegaUser::CHANGE_TYPE_AVATAR)
                || u->hasChanged(MegaUser::CHANGE_TYPE_FIRSTNAME)
                || u->hasChanged(MegaUser::CHANGE_TYPE_LASTNAME))
        {
            mApi[apiIndex].userUpdated = true;
        }
        else
        {
            // Contact is removed from main account
            mApi[apiIndex].requestFlags[MegaRequest::TYPE_REMOVE_CONTACT] = true;
            mApi[apiIndex].userUpdated = true;
        }
    }
}

void SdkTest::onNodesUpdate(MegaApi* api, MegaNodeList *nodes)
{
    int apiIndex = getApiIndex(api);
    if (apiIndex < 0) return;

    mApi[apiIndex].nodeUpdated = true;
}

void SdkTest::onContactRequestsUpdate(MegaApi* api, MegaContactRequestList* requests)
{
    int apiIndex = getApiIndex(api);
    if (apiIndex < 0) return;

    mApi[apiIndex].contactRequestUpdated = true;
}

#ifdef ENABLE_CHAT
void SdkTest::onChatsUpdate(MegaApi *api, MegaTextChatList *chats)
{
    int apiIndex = getApiIndex(api);
    if (apiIndex < 0) return;

    MegaTextChatList *list = NULL;
    if (chats)
    {
        list = chats->copy();
    }
    else
    {
        list = megaApi[apiIndex]->getChatList();
    }
    for (int i = 0; i < list->size(); i++)
    {
        handle chatid = list->get(i)->getHandle();
        if (mApi[apiIndex].chats.find(chatid) != mApi[apiIndex].chats.end())
        {
            mApi[apiIndex].chats[chatid].reset(list->get(i)->copy());
        }
        else
        {
            mApi[apiIndex].chats[chatid].reset(list->get(i)->copy());
        }
    }
    delete list;

    mApi[apiIndex].chatUpdated = true;
}

void SdkTest::createChat(bool group, MegaTextChatPeerList *peers, int timeout)
{
    int apiIndex = 0;
    mApi[apiIndex].requestFlags[MegaRequest::TYPE_CHAT_CREATE] = false;
    megaApi[0]->createChat(group, peers);
    waitForResponse(&mApi[apiIndex].requestFlags[MegaRequest::TYPE_CHAT_CREATE], timeout);
    if (timeout)
    {
        ASSERT_TRUE(mApi[apiIndex].requestFlags[MegaRequest::TYPE_CHAT_CREATE]) << "Chat creation not finished after " << timeout  << " seconds";
    }

    ASSERT_EQ(API_OK, mApi[apiIndex].lastError) << "Chat creation failed (error: " << mApi[apiIndex].lastError << ")";
}

#endif

void SdkTest::onEvent(MegaApi*, MegaEvent *event)
{
    std::lock_guard<std::mutex> lock{lastEventMutex};
    lastEvent.reset(event->copy());
    lastEvents.insert(event->getType());
}


void SdkTest::fetchnodes(unsigned int apiIndex, int timeout)
{
    mApi[apiIndex].requestFlags[MegaRequest::TYPE_FETCH_NODES] = false;

    mApi[apiIndex].megaApi->fetchNodes();

    ASSERT_TRUE( waitForResponse(&mApi[apiIndex].requestFlags[MegaRequest::TYPE_FETCH_NODES], timeout) )
            << "Fetchnodes failed after " << timeout  << " seconds";
    ASSERT_EQ(API_OK, mApi[apiIndex].lastError) << "Fetchnodes failed (error: " << mApi[apiIndex].lastError << ")";
}

void SdkTest::logout(unsigned int apiIndex, bool keepSyncConfigs, int timeout)
{
    mApi[apiIndex].requestFlags[MegaRequest::TYPE_LOGOUT] = false;
#ifdef ENABLE_SYNC
    mApi[apiIndex].megaApi->logout(keepSyncConfigs, this);
#else
    mApi[apiIndex].megaApi->logout(this);
#endif
    gSessionIDs[apiIndex] = "invalid";

    EXPECT_TRUE( waitForResponse(&mApi[apiIndex].requestFlags[MegaRequest::TYPE_LOGOUT], timeout) )
            << "Logout failed after " << timeout  << " seconds";

    // if the connection was closed before the response of the request was received, the result is ESID
    if (mApi[apiIndex].lastError == API_ESID) mApi[apiIndex].lastError = API_OK;

    EXPECT_EQ(API_OK, mApi[apiIndex].lastError) << "Logout failed (error: " << mApi[apiIndex].lastError << ")";
}

char* SdkTest::dumpSession()
{
    return megaApi[0]->dumpSession();
}

void SdkTest::locallogout(int timeout)
{
    auto logoutErr = doRequestLocalLogout(0);
    ASSERT_EQ(API_OK, logoutErr) << "Local logout failed (error: " << logoutErr << ")";
}

void SdkTest::resumeSession(const char *session, int timeout)
{
    int apiIndex = 0;
    ASSERT_EQ(API_OK, synchronousFastLogin(apiIndex, session, this)) << "Resume session failed (error: " << mApi[apiIndex].lastError << ")";
}

void SdkTest::purgeTree(MegaNode *p, bool depthfirst)
{
    int apiIndex = 0;
    std::unique_ptr<MegaNodeList> children{megaApi[0]->getChildren(p)};

    for (int i = 0; i < children->size(); i++)
    {
        MegaNode *n = children->get(i);

        // removing the folder removes the children anyway
        if (depthfirst && n->isFolder())
            purgeTree(n);

        string nodepath = n->getName() ? n->getName() : "<no name>";
        auto result = synchronousRemove(apiIndex, n);
        if (result == API_EEXIST || result == API_ENOENT)
        {
            LOG_warn << "node " << nodepath << " was already removed in api " << apiIndex << ", detected by error code " << result;
            result = API_OK;
        }

        ASSERT_EQ(API_OK, result) << "Remove node operation failed (error: " << mApi[apiIndex].lastError << ")";
    }
}

bool SdkTest::waitForResponse(bool *responseReceived, unsigned int timeout)
{
    timeout *= 1000000; // convert to micro-seconds
    unsigned int tWaited = 0;    // microseconds
    bool connRetried = false;
    while(!(*responseReceived))
    {
        WaitMillisec(pollingT / 1000);

        if (timeout)
        {
            tWaited += pollingT;
            if (tWaited >= timeout)
            {
                return false;   // timeout is expired
            }
            // if no response after 2 minutes...
            else if (!connRetried && tWaited > (pollingT * 240))
            {
                megaApi[0]->retryPendingConnections(true);
                if (megaApi.size() > 1 && megaApi[1] && megaApi[1]->isLoggedIn())
                {
                    megaApi[1]->retryPendingConnections(true);
                }
                connRetried = true;
            }
        }
    }

    return true;    // response is received
}

bool SdkTest::synchronousTransfer(unsigned apiIndex, int type, std::function<void()> f, unsigned int timeout)
{
    auto& flag = mApi[apiIndex].transferFlags[type];
    flag = false;
    f();
    auto result = waitForResponse(&flag, timeout);
    EXPECT_TRUE(result) << "Transfer (type " << type << ") not finished yet after " << timeout << " seconds";
    if (!result) mApi[apiIndex].lastError = -999; // local timeout
    if (!result) mApi[apiIndex].lastTransferError = -999; // local timeout    TODO: switch all transfer code to use lastTransferError .  Some still uses lastError
    return result;
}

bool SdkTest::synchronousRequest(unsigned apiIndex, int type, std::function<void()> f, unsigned int timeout)
{
    auto& flag = mApi[apiIndex].requestFlags[type];
    flag = false;
    f();
    auto result = waitForResponse(&flag, timeout);
    EXPECT_TRUE(result) << "Request (type " << type << ") failed after " << timeout << " seconds";
    if (!result) mApi[apiIndex].lastError = -999;
    return result;
}

void SdkTest::createFile(string filename, bool largeFile)
{
    fs::path p = fs::u8path(filename);
    std::ofstream file(p,ios::out);

    if (file)
    {
        int limit = 2000;

        // create a file large enough for long upload/download times (5-10MB)
        if (largeFile)
            limit = 1000000 + rand() % 1000000;

        //limit = 5494065 / 5;

        for (int i = 0; i < limit; i++)
        {
            file << "test ";
        }

        file.close();
    }
}

int64_t SdkTest::getFilesize(string filename)
{
    struct stat stat_buf;
    int rc = stat(filename.c_str(), &stat_buf);

    return rc == 0 ? int64_t(stat_buf.st_size) : int64_t(-1);
}

void SdkTest::deleteFile(string filename)
{
    fs::path p = fs::u8path(filename);
    std::error_code ignoredEc;
    fs::remove(p, ignoredEc);
}

void SdkTest::getAccountsForTest(unsigned howMany)
{
    assert(howMany > 0 && howMany <= 3);
    out() << "Test setting up for " << howMany << " accounts ";

    megaApi.resize(howMany);
    mApi.resize(howMany);

    std::vector<std::unique_ptr<RequestTracker>> trackers;
    trackers.resize(howMany);

    for (unsigned index = 0; index < howMany; ++index)
    {
        if (const char *buf = getenv(envVarAccount[index].c_str()))
        {
            mApi[index].email.assign(buf);
        }
        ASSERT_LT((size_t) 0, mApi[index].email.length()) << "Set test account " << index << " username at the environment variable $" << envVarAccount[index];

        if (const char* buf = getenv(envVarPass[index].c_str()))
        {
            mApi[index].pwd.assign(buf);
        }
        ASSERT_LT((size_t) 0, mApi[index].pwd.length()) << "Set test account " << index << " password at the environment variable $" << envVarPass[index];

        megaApi[index].reset(newMegaApi(APP_KEY.c_str(), megaApiCacheFolder(index).c_str(), USER_AGENT.c_str(), unsigned(THREADS_PER_MEGACLIENT)));
        mApi[index].megaApi = megaApi[index].get();

        // helps with restoring logging after tests that fiddle with log level
        mApi[index].megaApi->setLogLevel(MegaApi::LOG_LEVEL_MAX);

        megaApi[index]->setLoggingName(to_string(index).c_str());
        megaApi[index]->addListener(this);    // TODO: really should be per api

        if (!gResumeSessions || gSessionIDs[index].empty() || gSessionIDs[index] == "invalid")
        {
            out() << "Logging into account " << index;
            trackers[index] = asyncRequestLogin(index, mApi[index].email.c_str(), mApi[index].pwd.c_str());
        }
        else
        {
            out() << "Resuming session for account " << index;
            trackers[index] = asyncRequestFastLogin(index, gSessionIDs[index].c_str());
        }
    }

    // wait for logins to complete:
    bool anyLoginFailed = false;
    for (unsigned index = 0; index < howMany; ++index)
    {
        auto loginResult = trackers[index]->waitForResult();
        EXPECT_EQ(API_OK, loginResult) << " Failed to establish a login/session for account " << index;
        if (loginResult != API_OK) anyLoginFailed = true;
        else {
            gSessionIDs[index] = "invalid"; // default
            if (gResumeSessions && megaApi[index]->isLoggedIn() == FULLACCOUNT)
            {
                if (auto p = unique_ptr<char[]>(megaApi[index]->dumpSession()))
                {
                    gSessionIDs[index] = p.get();
                }
            }
        }
    }
    ASSERT_FALSE(anyLoginFailed);

    // perform parallel fetchnodes for each
    for (unsigned index = 0; index < howMany; ++index)
    {
        out() << "Fetching nodes for account " << index;
        trackers[index] = asyncRequestFetchnodes(index);
    }

    // wait for fetchnodes to complete:
    bool anyFetchnodesFailed = false;
    for (unsigned index = 0; index < howMany; ++index)
    {
        auto fetchnodesResult = trackers[index]->waitForResult();
        EXPECT_EQ(API_OK, fetchnodesResult) << " Failed to fetchnodes for account " << index;
        anyFetchnodesFailed = anyFetchnodesFailed || (fetchnodesResult != API_OK);
    }
    ASSERT_FALSE(anyFetchnodesFailed);

    // In case the last test exited without cleaning up (eg, debugging etc)
    Cleanup();
    out() << "Test setup done, test starts";
}

void SdkTest::releaseMegaApi(unsigned int apiIndex)
{
    if (mApi.size() <= apiIndex)
    {
        return;
    }

    assert(megaApi[apiIndex].get() == mApi[apiIndex].megaApi);
    if (mApi[apiIndex].megaApi)
    {
        if (mApi[apiIndex].megaApi->isLoggedIn())
        {
            if (!gResumeSessions)
                ASSERT_NO_FATAL_FAILURE( logout(apiIndex, false, maxTimeout) );
            else
                ASSERT_NO_FATAL_FAILURE( locallogout(apiIndex) );
        }

        megaApi[apiIndex].reset();
        mApi[apiIndex].megaApi = NULL;
    }
}

void SdkTest::inviteContact(unsigned apiIndex, string email, string message, int action)
{
    ASSERT_EQ(API_OK, synchronousInviteContact(apiIndex, email.data(), message.data(), action)) << "Contact invitation failed";
}

void SdkTest::replyContact(MegaContactRequest *cr, int action)
{
    int apiIndex = 1;
    ASSERT_EQ(API_OK, synchronousReplyContactRequest(apiIndex, cr, action)) << "Contact reply failed";
}

void SdkTest::removeContact(string email, int timeout)
{
    int apiIndex = 0;
    MegaUser *u = megaApi[apiIndex]->getContact(email.data());
    bool null_pointer = (u == NULL);
    ASSERT_FALSE(null_pointer) << "Cannot find the specified contact (" << email << ")";

    if (u->getVisibility() != MegaUser::VISIBILITY_VISIBLE)
    {
        mApi[apiIndex].userUpdated = true;  // nothing to do
        delete u;
        return;
    }

    auto result = synchronousRemoveContact(apiIndex, u);

    if (result == API_EEXIST)
    {
        LOG_warn << "Contact " << email << " was already removed in api " << apiIndex;
        result = API_OK;
    }

    ASSERT_EQ(API_OK, result) << "Contact deletion of " << email << " failed on api " << apiIndex;

    delete u;
}

void SdkTest::shareFolder(MegaNode *n, const char *email, int action, int timeout)
{
    int apiIndex = 0;
    ASSERT_EQ(API_OK, synchronousShare(apiIndex, n, email, action)) << "Folder sharing failed" << "User: " << email << " Action: " << action;
}

string SdkTest::createPublicLink(unsigned apiIndex, MegaNode *n, m_time_t expireDate, int timeout, bool isFreeAccount, bool writable, bool megaHosted)
{
    RequestTracker rt(megaApi[apiIndex].get());

    mApi[apiIndex].megaApi->exportNode(n, expireDate, writable, megaHosted, &rt);

    rt.waitForResult();

    if (!expireDate || !isFreeAccount)
    {
        EXPECT_EQ(API_OK, rt.result.load()) << "Public link creation failed (error: " << mApi[apiIndex].lastError << ")";
    }
    else
    {
        bool res = API_OK != rt.result && rt.result != -999;
        EXPECT_TRUE(res) << "Public link creation with expire time on free account (" << mApi[apiIndex].email << ") succeed, and it mustn't";
    }

    return rt.getLink();
}

MegaHandle SdkTest::importPublicLink(unsigned apiIndex, string link, MegaNode *parent)
{
    RequestTracker rt(megaApi[apiIndex].get());

    mApi[apiIndex].megaApi->importFileLink(link.data(), parent, &rt);

    EXPECT_EQ(API_OK, rt.waitForResult()) << "Public link import failed";

    return rt.getNodeHandle();
}

unique_ptr<MegaNode> SdkTest::getPublicNode(unsigned apiIndex, string link)
{
    RequestTracker rt(megaApi[apiIndex].get());

    mApi[apiIndex].megaApi->getPublicNode(link.data(), &rt);

    EXPECT_EQ(API_OK, rt.waitForResult()) << "Public link retrieval failed";

    return rt.getPublicMegaNode();
}

MegaHandle SdkTest::removePublicLink(unsigned apiIndex, MegaNode *n)
{
    RequestTracker rt(megaApi[apiIndex].get());

    mApi[apiIndex].megaApi->disableExport(n, &rt);

    EXPECT_EQ(API_OK, rt.waitForResult()) << "Public link removal failed";

    return rt.getNodeHandle();
}

void SdkTest::getContactRequest(unsigned int apiIndex, bool outgoing, int expectedSize)
{
    unique_ptr<MegaContactRequestList> crl;
    unsigned timeoutMs = 8000;

    if (outgoing)
    {
        auto predicate = [&]() {
            crl.reset(mApi[apiIndex].megaApi->getOutgoingContactRequests());
            return crl->size() == expectedSize;
        };

        ASSERT_TRUE(WaitFor(predicate, timeoutMs))
          << "Too many outgoing contact requests in account: "
          << apiIndex;
    }
    else
    {
        auto predicate = [&]() {
            crl.reset(mApi[apiIndex].megaApi->getIncomingContactRequests());
            return crl->size() == expectedSize;
        };

        ASSERT_TRUE(WaitFor(predicate, timeoutMs))
          << "Too many incoming contact requests in account: "
          << apiIndex;
    }

    if (!expectedSize) return;

    mApi[apiIndex].cr.reset(crl->get(0)->copy());
}

MegaHandle SdkTest::createFolder(unsigned int apiIndex, const char *name, MegaNode *parent, int timeout)
{
    RequestTracker tracker(megaApi[apiIndex].get());

    megaApi[apiIndex]->createFolder(name, parent, &tracker);

    if (tracker.waitForResult() != API_OK) return UNDEF;

    return tracker.request->getNodeHandle();
}

void SdkTest::getRegisteredContacts(const std::map<std::string, std::string>& contacts)
{
    int apiIndex = 0;

    auto contactsStringMap = std::unique_ptr<MegaStringMap>{MegaStringMap::createInstance()};
    for  (const auto& pair : contacts)
    {
        contactsStringMap->set(pair.first.c_str(), pair.second.c_str());
    }

    ASSERT_EQ(API_OK, synchronousGetRegisteredContacts(apiIndex, contactsStringMap.get(), this)) << "Get registered contacts failed";
}

void SdkTest::getCountryCallingCodes(const int timeout)
{
    int apiIndex = 0;
    ASSERT_EQ(API_OK, synchronousGetCountryCallingCodes(apiIndex, this)) << "Get country calling codes failed";
}

void SdkTest::setUserAttribute(int type, string value, int timeout)
{
    int apiIndex = 0;
    mApi[apiIndex].requestFlags[MegaRequest::TYPE_SET_ATTR_USER] = false;

    if (type == MegaApi::USER_ATTR_AVATAR)
    {
        megaApi[apiIndex]->setAvatar(value.empty() ? NULL : value.c_str());
    }
    else
    {
        megaApi[apiIndex]->setUserAttribute(type, value.c_str());
    }

    ASSERT_TRUE( waitForResponse(&mApi[apiIndex].requestFlags[MegaRequest::TYPE_SET_ATTR_USER], timeout) )
            << "User attribute setup not finished after " << timeout  << " seconds";
    ASSERT_EQ(API_OK, mApi[apiIndex].lastError) << "User attribute setup failed (error: " << mApi[apiIndex].lastError << ")";
}

void SdkTest::getUserAttribute(MegaUser *u, int type, int timeout, int apiIndex)
{
    mApi[apiIndex].requestFlags[MegaRequest::TYPE_GET_ATTR_USER] = false;

    int err;
    if (type == MegaApi::USER_ATTR_AVATAR)
    {
        err = synchronousGetUserAvatar(apiIndex, u, AVATARDST.data());
    }
    else
    {
        err = synchronousGetUserAttribute(apiIndex, u, type);
    }
    bool result = (err == API_OK) || (err == API_ENOENT);
    ASSERT_TRUE(result) << "User attribute retrieval failed (error: " << err << ")";
}

#ifdef __linux__
std::string exec(const char* cmd) {
    // Open pipe for reading.
    std::unique_ptr<FILE, decltype(&pclose)> pipe(popen(cmd, "r"), pclose);

    // Make sure the pipe was actually created.
    if (!pipe) throw std::runtime_error("popen() failed!");

    std::string result;

    // Read from the pipe until we hit EOF or encounter an error.
    for (std::array<char, 128> buffer; ; )
    {
        // Read from the pipe.
        auto nRead = fread(buffer.data(), 1, buffer.size(), pipe.get());

        // Were we able to extract any data?
        if (nRead > 0)
        {
            // If so, add it to our result buffer.
            result.append(buffer.data(), nRead);
        }

        // Have we extracted as much as we can?
        if (nRead < buffer.size()) break;
    }

    // Were we able to extract all of the data?
    if (feof(pipe.get()))
    {
        // Then return the result.
        return result;
    }

    // Otherwise, let the caller know we couldn't read the pipe.
    throw std::runtime_error("couldn't read all data from the pipe!");
}
#endif

void SdkTest::synchronousMediaUpload(unsigned int apiIndex, int64_t fileSize, const char* filename, const char* fileEncrypted, const char* fileOutput, const char* fileThumbnail = nullptr, const char* filePreview = nullptr)
{
    // Create a "media upload" instance
    std::unique_ptr<MegaBackgroundMediaUpload> req(MegaBackgroundMediaUpload::createInstance(megaApi[apiIndex].get()));

    // Request a media upload URL
    auto err = synchronousMediaUploadRequestURL(apiIndex, fileSize, req.get(), nullptr);
    ASSERT_EQ(MegaError::API_OK, err) << "Cannot request media upload URL (error: " << err << ")";

    // Get the generated media upload URL
    std::unique_ptr<char[]> url(req->getUploadURL());
    ASSERT_NE(nullptr, url) << "Got NULL media upload URL";
    ASSERT_NE('\0', url[0]) << "Got empty media upload URL";

    // encrypt file contents and get URL suffix
    std::unique_ptr<char[]> suffix(req->encryptFile(filename, 0, &fileSize, fileEncrypted, false));
    ASSERT_NE(nullptr, suffix) << "Got NULL suffix after encryption";

    std::unique_ptr<char[]> fingreprint(megaApi[apiIndex]->getFingerprint(fileEncrypted));
    std::unique_ptr<char[]> fingreprintOrig(megaApi[apiIndex]->getFingerprint(filename));

    // PUT thumbnail and preview if params exists
    if (fileThumbnail)
    {
        ASSERT_EQ(API_OK, doPutThumbnail(apiIndex, req.get(), fileThumbnail)) << "ERROR putting thumbnail";
    }
    if (filePreview)
    {
        ASSERT_EQ(API_OK, doPutPreview(apiIndex, req.get(), filePreview)) << "ERROR putting preview";
    }

    std::unique_ptr<MegaNode> rootnode(megaApi[apiIndex]->getRootNode());

#ifdef __linux__
    string command = "curl -s --data-binary @";
    command.append(fileEncrypted).append(" ").append(url.get());
    if (suffix) command.append(suffix.get());
    auto uploadToken = exec(command.c_str());
    std::unique_ptr<char[]> base64UploadToken(megaApi[0]->binaryToBase64(uploadToken.c_str(), uploadToken.length()));

    err = synchronousMediaUploadComplete(apiIndex, req.get(), fileOutput, rootnode.get(), fingreprint.get(), fingreprintOrig.get(), base64UploadToken.get(), nullptr);

    ASSERT_EQ(MegaError::API_OK, err) << "Cannot complete media upload (error: " << err << ")";
#else
    ASSERT_ANY_THROW(true) << "Not linux, cannot complete test.";
#endif

}

string runProgram(const string& command)
{
    string output;
    FILE* pPipe =
#ifdef _WIN32
        _popen(command.c_str(), "rt");
#else
        popen(command.c_str(), "r");
#endif

    if (!pPipe)
    {
        LOG_err << "Failed to run command\n" << command;
        return output;
    }

    /* Read pipe until file ends or error occurs. */

    char   psBuffer[128];
    while (fgets(psBuffer, 128, pPipe))
    {
        output += psBuffer;
    }

    /* Close pipe. */
    if (!feof(pPipe))
    {
        LOG_err << "Failed to read command output.";
    }

#ifdef _WIN32
    _pclose(pPipe);
#else
    pclose(pPipe);
#endif

    return output;
}

string getLinkFromMailbox(const string& exe,         // Python
                          const string& script,      // email_processor.py
                          const string& realAccount, // user
                          const string& realPswd,    // password for user@host.domain
                          const string& toAddr,      // user+testnewaccount@host.domain
                          const string& intent,      // confirm / delete
                          const chrono::system_clock::time_point& timeOfEmail)
{
    string command = exe + " \"" + script + "\" \"" + realAccount + "\" \"" + realPswd + "\" \"" + toAddr + "\" " + intent;
    string output;

    // Wait for the link to be sent
    constexpr int deltaMs = 10000; // 10 s interval to check for the email
    for (int i = 0; ; i += deltaMs)
    {
        WaitMillisec(deltaMs);

        // get time interval to look for emails, add some seconds to account for the connection and other delays
        const auto& attemptTime = std::chrono::system_clock::now();
        auto timeSinceEmail = std::chrono::duration_cast<std::chrono::seconds>(attemptTime - timeOfEmail).count() + 20;
        output = runProgram(command + ' ' + to_string(timeSinceEmail)); // Run Python script
        if (!output.empty() || i > 180000 / deltaMs) // 3 minute maximum wait
            break;
    }

    // Print whatever was fetched from the mailbox
    LOG_debug << "Link from email (" << intent << "):" << (output.empty() ? "[empty]" : output);

    // Validate the link
    constexpr char expectedLinkPrefix[] = "https://";
    return output.substr(0, sizeof(expectedLinkPrefix) - 1) == expectedLinkPrefix ?
           output : string();
}

string getUniqueAlias()
{
    // use n random chars
    int n = 4;
    string alias;
    auto t = std::time(nullptr);
    srand((unsigned int)t);
    for (int i = 0; i < n; ++i)
    {
        alias += static_cast<char>('a' + rand() % 26);
    }

    // add a timestamp
    auto tm = *std::localtime(&t);
    std::ostringstream oss;
    oss << std::put_time(&tm, "%Y%m%d%H%M%S");
    alias += oss.str();

    return alias;
}

///////////////////////////__ Tests using SdkTest __//////////////////////////////////

/**
 * @brief TEST_F SdkTestCreateAccount
 *
 * It tests the creation of a new account for a random user.
 *  - Create account and send confirmation link
 *  - Logout and resume the create-account process
 *  - Extract confirmation link from the mailbox
 *  - Use the link to confirm the account
 *  - Login to the new account
 *  - Request cancel account link
 *  - Extract cancel account link from the mailbox
 *  - Use the link to cancel the account
 */
TEST_F(SdkTest, SdkTestCreateAccount)
{
    LOG_info << "___TEST Create account___";

    // Make sure the new account details have been set up
    const char* bufRealEmail = getenv("MEGA_REAL_EMAIL"); // user@host.domain
    const char* bufRealPswd = getenv("MEGA_REAL_PWD"); // email password of user@host.domain
    const char* bufScript = getenv("MEGA_LINK_EXTRACT_SCRIPT"); // full path to the link extraction script
    ASSERT_TRUE(bufRealEmail && bufRealPswd && bufScript) <<
        "MEGA_REAL_EMAIL, MEGA_REAL_PWD, MEGA_LINK_EXTRACT_SCRIPT env vars must all be defined";

    // Test that Python was installed
    string pyExe = "python";
    const string pyOpt = " -V";
    const string pyExpected = "Python 3.";
    string output = runProgram(pyExe + pyOpt);  // Python -V
    if (output.substr(0, pyExpected.length()) != pyExpected)
    {
        pyExe += "3";
        output = runProgram(pyExe + pyOpt);  // Python3 -V
        ASSERT_EQ(pyExpected, output.substr(0, pyExpected.length())) << "Python 3 was not found.";
    }
    LOG_debug << "Using " << output;

    ASSERT_NO_FATAL_FAILURE(getAccountsForTest());

    const string realEmail(bufRealEmail); // user@host.domain
    auto pos = realEmail.find('@');
    const string realAccount = realEmail.substr(0, pos); // user
    const string newTestAcc = realAccount + '+' + getUniqueAlias() + realEmail.substr(pos); // user+rand20210919@host.domain
    LOG_info << "Using Mega account " << newTestAcc;
    const char* newTestPwd = "TestPswd!@#$"; // maybe this should be logged too

    // save point in time for account init
    auto timeOfEmail = std::chrono::system_clock::now();

    // Create an ephemeral session internally and send a confirmation link to email
    ASSERT_EQ(API_OK, synchronousCreateAccount(0, newTestAcc.c_str(), newTestPwd, "MyFirstname", "MyLastname"));

    // Logout from ephemeral session and resume session
    ASSERT_NO_FATAL_FAILURE( locallogout() );
    ASSERT_EQ(API_OK, synchronousResumeCreateAccount(0, sid.c_str()));

    // Get confirmation link from the email
    output = getLinkFromMailbox(pyExe, bufScript, realAccount, bufRealPswd, newTestAcc, MegaClient::confirmLinkPrefix(), timeOfEmail);
    ASSERT_FALSE(output.empty()) << "Confirmation link was not found.";

    // Use confirmation link
    ASSERT_EQ(API_OK, synchronousConfirmSignupLink(0, output.c_str(), newTestPwd));

    // Create a separate megaApi instance
    std::unique_ptr<MegaApi> testMegaApi(newMegaApi(APP_KEY.c_str(), megaApiCacheFolder((int)mApi.size()).c_str(), USER_AGENT.c_str(), unsigned(THREADS_PER_MEGACLIENT)));
    testMegaApi->setLogLevel(MegaApi::LOG_LEVEL_MAX);
    testMegaApi->setLoggingName(to_string(mApi.size()).c_str());

    // Login to the new account
    auto loginTracker = ::mega::make_unique<RequestTracker>(testMegaApi.get());
    testMegaApi->login(newTestAcc.c_str(), newTestPwd, loginTracker.get());
    ASSERT_EQ(API_OK, loginTracker->waitForResult()) << " Failed to login to account " << newTestAcc.c_str();

    // fetchnodes // needed internally to fill in user details, including email
    auto fetchnodesTracker = ::mega::make_unique<RequestTracker>(testMegaApi.get());
    testMegaApi->fetchNodes(fetchnodesTracker.get());
    ASSERT_EQ(API_OK, fetchnodesTracker->waitForResult()) << " Failed to fetchnodes for account " << newTestAcc.c_str();

    // Request cancel account link
    timeOfEmail = std::chrono::system_clock::now();
    auto cancelLinkTracker = ::mega::make_unique<RequestTracker>(testMegaApi.get());
    testMegaApi->cancelAccount(cancelLinkTracker.get());
    ASSERT_EQ(API_OK, cancelLinkTracker->waitForResult()) << " Failed to request cancel link for account " << newTestAcc.c_str();

    // Get cancel account link from the mailbox
    output = getLinkFromMailbox(pyExe, bufScript, realAccount, bufRealPswd, newTestAcc, "delete", timeOfEmail);
    ASSERT_FALSE(output.empty()) << "Cancel account link was not found.";

    // Use cancel account link
    auto useCancelLinkTracker = ::mega::make_unique<RequestTracker>(testMegaApi.get());
    testMegaApi->confirmCancelAccount(output.c_str(), newTestPwd, useCancelLinkTracker.get());
    // Allow API_ESID beside API_OK, due to the race between sc and cs channels
    ASSERT_PRED3([](int t, int v1, int v2) { return t == v1 || t == v2; }, useCancelLinkTracker->waitForResult(), API_OK, API_ESID)
        << " Failed to confirm cancel account " << newTestAcc.c_str();
}

/**
 * @brief TEST_F SdkTestCreateEphmeralPlusPlusAccount
 *
 * It tests the creation of a new account for a random user.
 *  - Create account
 *  - Check existence for Welcome pdf
 */
TEST_F(SdkTest, SdkTestCreateEphmeralPlusPlusAccount)
{
    ASSERT_NO_FATAL_FAILURE(getAccountsForTest(1));

    LOG_info << "___TEST Create ephemeral account plus plus___";

    // Create an ephemeral plus plus session internally
    synchronousCreateEphemeralAccountPlusPlus(0, "MyFirstname", "MyLastname");
    ASSERT_EQ(API_OK, mApi[0].lastError) << "Account creation failed (error: " << mApi[0].lastError << ")";

    // Wait, for 10 seconds, for the pdf to be imported
    std::unique_ptr<MegaNode> rootnode{ megaApi[0]->getRootNode() };
    constexpr int deltaMs = 200;
    for (int i = 0; i <= 10000 && !megaApi[0]->getNumChildren(rootnode.get()); i += deltaMs)
    {
        WaitMillisec(deltaMs);
    }

    // Get children of rootnode
    std::unique_ptr<MegaNodeList> children{ megaApi[0]->getChildren(rootnode.get()) };

    // Test that there is only one file, with .pdf extension
    EXPECT_EQ(megaApi[0]->getNumChildren(rootnode.get()), children->size()) << "Wrong number of child nodes";
    ASSERT_EQ(1, children->size()) << "Wrong number of children nodes found";
    const char* name = children->get(0)->getName();
    size_t len = name ? strlen(name) : 0;
    ASSERT_TRUE(len > 4 && !strcasecmp(name + len - 4, ".pdf"));
    LOG_info << "Welcome pdf: " << name;

    // Logout from ephemeral plus plus session and resume session
    ASSERT_NO_FATAL_FAILURE(locallogout());
    synchronousResumeCreateAccountEphemeralPlusPlus(0, sid.c_str());
    ASSERT_EQ(API_OK, mApi[0].lastError) << "Account creation failed after resume (error: " << mApi[0].lastError << ")";

    gSessionIDs[0] = "invalid";
}

bool veryclose(double a, double b)
{
    double diff = b - a;
    double denom = fabs(a) + fabs(b);
    if (denom == 0)
    {
        return diff == 0;
    }
    double ratio = fabs(diff / denom);
    return ratio * 1000000 < 1;
}

TEST_F(SdkTest, SdkTestKillSession)
{
    // Convenience.
    using MegaAccountSessionPtr =
      std::unique_ptr<MegaAccountSession>;

    // Make sure environment variable are restored.
    auto accounts = makeScopedValue(envVarAccount, string_vector(2, "MEGA_EMAIL"));
    auto passwords = makeScopedValue(envVarPass, string_vector(2, "MEGA_PWD"));

    // prevent reusing a session for the wrong client
    gSessionIDs[1] = "invalid";

    // Get two sessions for the same account.
    ASSERT_NO_FATAL_FAILURE(getAccountsForTest(2));

    // Confirm they really are using the same account
    unique_ptr<char[]> client0userhandle(megaApi[0]->getMyUserHandle());
    unique_ptr<char[]> client1userhandle(megaApi[1]->getMyUserHandle());
    ASSERT_EQ(string(client0userhandle.get()), string(client1userhandle.get()));

    // Make sure the sessions aren't reused.
    gSessionIDs[0] = "invalid";
    gSessionIDs[1] = "invalid";

    // Get our hands on the second client's session.
    MegaHandle sessionHandle = UNDEF;

    auto result = synchronousGetExtendedAccountDetails(1, true);
    ASSERT_EQ(result, API_OK)
      << "GetExtendedAccountDetails failed (error: "
      << result
      << ")";

    unique_ptr<char[]> client0session(dumpSession());

    int matches = 0;
    for (int i = 0; i < mApi[1].accountDetails->getNumSessions(); )
    {
        MegaAccountSessionPtr session;

        session.reset(mApi[1].accountDetails->getSession(i++));

        if (session->isAlive() && session->isCurrent())
        {
            sessionHandle = session->getHandle();
            matches += 1;
        }
    }

    if (matches > 1)
    {
        // kill the other sessions so that we succeed on the next test run
        synchronousKillSession(0, INVALID_HANDLE);
    }

    ASSERT_EQ(matches, 1) << "There were more alive+current sessions for client 1 than expected. Those should have been killed now for the next run";

    // Were we able to retrieve the second client's session handle?
    ASSERT_NE(sessionHandle, UNDEF)
      << "Unable to get second client's session handle.";

    // Kill the second client's session (via the first.)
    result = synchronousKillSession(0, sessionHandle);
    ASSERT_EQ(result, API_OK)
      << "Unable to kill second client's session (error: "
      << result
      << ")";

    // Wait for the second client to become logged out (to confirm it does).
    ASSERT_TRUE(WaitFor([&]()
                        {
                            return mApi[1].megaApi->isLoggedIn()  == 0;
                        },
                        80 * 1000));

    // Log out the primary account.
    logout(0, false, maxTimeout);
    gSessionIDs[0] = "invalid";
}

/**
 * @brief TEST_F SdkTestNodeAttributes
 *
 *
 */
TEST_F(SdkTest, SdkTestNodeAttributes)
{
    LOG_info << "___TEST Node attributes___";
    ASSERT_NO_FATAL_FAILURE(getAccountsForTest(2));

    std::unique_ptr<MegaNode> rootnode{megaApi[0]->getRootNode()};

    string filename1 = UPFILE;
    createFile(filename1, false);

    MegaHandle uploadedNode = UNDEF;
    ASSERT_EQ(API_OK, doStartUpload(0, &uploadedNode, filename1.data(), rootnode.get())) << "Cannot upload a test file";

    std::unique_ptr<MegaNode> n1(megaApi[0]->getNodeByHandle(uploadedNode));
    bool null_pointer = (n1.get() == NULL);
    ASSERT_FALSE(null_pointer) << "Cannot initialize test scenario (error: " << mApi[0].lastError << ")";


    // ___ Set invalid duration of a node ___

    gTestingInvalidArgs = true;

    ASSERT_EQ(API_EARGS, synchronousSetNodeDuration(0, n1.get(), -14)) << "Unexpected error setting invalid node duration";

    gTestingInvalidArgs = false;


    // ___ Set duration of a node ___

    ASSERT_EQ(API_OK, synchronousSetNodeDuration(0, n1.get(), 929734)) << "Cannot set node duration";


    megaApi[0]->log(2, "test postlog", __FILE__, __LINE__);

    n1.reset(megaApi[0]->getNodeByHandle(n1->getHandle()));
    ASSERT_EQ(929734, n1->getDuration()) << "Duration value does not match";


    // ___ Reset duration of a node ___

    ASSERT_EQ(API_OK, synchronousSetNodeDuration(0, n1.get(), -1)) << "Cannot reset node duration";

    n1.reset(megaApi[0]->getNodeByHandle(n1->getHandle()));
    ASSERT_EQ(-1, n1->getDuration()) << "Duration value does not match";

    // set several values that the requests will need to consolidate, some will be in the same batch
    megaApi[0]->setCustomNodeAttribute(n1.get(), "custom1", "value1");
    megaApi[0]->setCustomNodeAttribute(n1.get(), "custom1", "value12");
    megaApi[0]->setCustomNodeAttribute(n1.get(), "custom1", "value13");
    megaApi[0]->setCustomNodeAttribute(n1.get(), "custom2", "value21");
    WaitMillisec(100);
    megaApi[0]->setCustomNodeAttribute(n1.get(), "custom2", "value22");
    megaApi[0]->setCustomNodeAttribute(n1.get(), "custom2", "value23");
    megaApi[0]->setCustomNodeAttribute(n1.get(), "custom3", "value31");
    megaApi[0]->setCustomNodeAttribute(n1.get(), "custom3", "value32");
    megaApi[0]->setCustomNodeAttribute(n1.get(), "custom3", "value33");
    ASSERT_EQ(API_OK, doSetNodeDuration(0, n1.get(), 929734)) << "Cannot set node duration";
    n1.reset(megaApi[0]->getNodeByHandle(n1->getHandle()));

    ASSERT_STREQ("value13", n1->getCustomAttr("custom1"));
    ASSERT_STREQ("value23", n1->getCustomAttr("custom2"));
    ASSERT_STREQ("value33", n1->getCustomAttr("custom3"));


    // ___ Set invalid coordinates of a node (out of range) ___

    gTestingInvalidArgs = true;

    ASSERT_EQ(API_EARGS, synchronousSetNodeCoordinates(0, n1.get(), -1523421.8719987255814, +6349.54)) << "Unexpected error setting invalid node coordinates";


    // ___ Set invalid coordinates of a node (out of range) ___

    ASSERT_EQ(API_EARGS, synchronousSetNodeCoordinates(0, n1.get(), -160.8719987255814, +49.54)) << "Unexpected error setting invalid node coordinates";


    // ___ Set invalid coordinates of a node (out of range) ___

    ASSERT_EQ(API_EARGS, synchronousSetNodeCoordinates(0, n1.get(), MegaNode::INVALID_COORDINATE, +69.54)) << "Unexpected error trying to reset only one coordinate";

    gTestingInvalidArgs = false;

    // ___ Set coordinates of a node ___

    double lat = -51.8719987255814;
    double lon = +179.54;

    ASSERT_EQ(API_OK, synchronousSetNodeCoordinates(0, n1.get(), lat, lon)) << "Cannot set node coordinates";

    n1.reset(megaApi[0]->getNodeByHandle(n1->getHandle()));

    // do same conversions to lose the same precision
    int buf = int(((lat + 90) / 180) * 0xFFFFFF);
    double res = -90 + 180 * (double) buf / 0xFFFFFF;

    ASSERT_EQ(res, n1->getLatitude()) << "Latitude value does not match";

    buf = int((lon == 180) ? 0 : (lon + 180) / 360 * 0x01000000);
    res = -180 + 360 * (double) buf / 0x01000000;

    ASSERT_EQ(res, n1->getLongitude()) << "Longitude value does not match";


    // ___ Set coordinates of a node to origin (0,0) ___

    lon = 0;
    lat = 0;

    ASSERT_EQ(API_OK, synchronousSetNodeCoordinates(0, n1.get(), 0, 0)) << "Cannot set node coordinates";

    n1.reset(megaApi[0]->getNodeByHandle(n1->getHandle()));

    // do same conversions to lose the same precision
    buf = int(((lat + 90) / 180) * 0xFFFFFF);
    res = -90 + 180 * (double) buf / 0xFFFFFF;

    ASSERT_EQ(res, n1->getLatitude()) << "Latitude value does not match";
    ASSERT_EQ(lon, n1->getLongitude()) << "Longitude value does not match";


    // ___ Set coordinates of a node to border values (90,180) ___

    lat = 90;
    lon = 180;

    ASSERT_EQ(API_OK, synchronousSetNodeCoordinates(0, n1.get(), lat, lon)) << "Cannot set node coordinates";

    n1.reset(megaApi[0]->getNodeByHandle(n1->getHandle()));

    ASSERT_EQ(lat, n1->getLatitude()) << "Latitude value does not match";
    bool value_ok = ((n1->getLongitude() == lon) || (n1->getLongitude() == -lon));
    ASSERT_TRUE(value_ok) << "Longitude value does not match";


    // ___ Set coordinates of a node to border values (-90,-180) ___

    lat = -90;
    lon = -180;

    ASSERT_EQ(API_OK, synchronousSetNodeCoordinates(0, n1.get(), lat, lon)) << "Cannot set node coordinates";

    n1.reset(megaApi[0]->getNodeByHandle(n1->getHandle()));

    ASSERT_EQ(lat, n1->getLatitude()) << "Latitude value does not match";
    value_ok = ((n1->getLongitude() == lon) || (n1->getLongitude() == -lon));
    ASSERT_TRUE(value_ok) << "Longitude value does not match";


    // ___ Reset coordinates of a node ___

    lat = lon = MegaNode::INVALID_COORDINATE;

    synchronousSetNodeCoordinates(0, n1.get(), lat, lon);

    n1.reset(megaApi[0]->getNodeByHandle(n1->getHandle()));
    ASSERT_EQ(lat, n1->getLatitude()) << "Latitude value does not match";
    ASSERT_EQ(lon, n1->getLongitude()) << "Longitude value does not match";


    // ******************    also test shareable / unshareable versions:

    ASSERT_EQ(API_OK, synchronousGetSpecificAccountDetails(0, true, true, true)) << "Cannot get account details";

    // ___ set the coords  (shareable)
    lat = -51.8719987255814;
    lon = +179.54;
    ASSERT_EQ(API_OK, synchronousSetNodeCoordinates(0, n1.get(), lat, lon)) << "Cannot set node coordinates";

    // ___ get a link to the file node
    string nodelink = createPublicLink(0, n1.get(), 0, maxTimeout, mApi[0].accountDetails->getProLevel() == 0);

    // ___ import the link
    auto importHandle = importPublicLink(1, nodelink, std::unique_ptr<MegaNode>{megaApi[1]->getRootNode()}.get());
    std::unique_ptr<MegaNode> nimported{megaApi[1]->getNodeByHandle(importHandle)};

    ASSERT_TRUE(veryclose(lat, nimported->getLatitude())) << "Latitude " << n1->getLatitude() << " value does not match " << lat;
    ASSERT_TRUE(veryclose(lon, nimported->getLongitude())) << "Longitude " << n1->getLongitude() << " value does not match " << lon;

    // ___ remove the imported node, for a clean next test
    ASSERT_EQ(API_OK, synchronousRemove(1, nimported.get())) << "Cannot remove a node";

    // ___ again but unshareable this time - totally separate new node - set the coords  (unshareable)

    string filename2 = "a"+UPFILE;
    createFile(filename2, false);
    MegaHandle uploadedNodeHande = UNDEF;
    ASSERT_EQ(API_OK, doStartUpload(0, &uploadedNodeHande, filename2.data(), rootnode.get())) << "Cannot upload a test file";
    MegaNode *n2 = megaApi[0]->getNodeByHandle(uploadedNodeHande);
    ASSERT_NE(n2, ((void*)NULL)) << "Cannot initialize second node for scenario (error: " << mApi[0].lastError << ")";

    lat = -5 + -51.8719987255814;
    lon = -5 + +179.54;
    mApi[0].requestFlags[MegaRequest::TYPE_SET_ATTR_NODE] = false;
    megaApi[0]->setUnshareableNodeCoordinates(n2, lat, lon);
    waitForResponse(&mApi[0].requestFlags[MegaRequest::TYPE_SET_ATTR_NODE]);
    ASSERT_EQ(API_OK, mApi[0].lastError) << "Cannot set unshareable node coordinates (error: " << mApi[0].lastError << ")";

    // ___ confirm this user can read them
    MegaNode* selfread = megaApi[0]->getNodeByHandle(n2->getHandle());
    ASSERT_TRUE(veryclose(lat, selfread->getLatitude())) << "Latitude " << n2->getLatitude() << " value does not match " << lat;
    ASSERT_TRUE(veryclose(lon, selfread->getLongitude())) << "Longitude " << n2->getLongitude() << " value does not match " << lon;

    // ___ get a link to the file node
    string nodelink2 = createPublicLink(0, n2, 0, maxTimeout, mApi[0].accountDetails->getProLevel() == 0);

    // ___ import the link
    importHandle = importPublicLink(1, nodelink2, std::unique_ptr<MegaNode>{megaApi[1]->getRootNode()}.get());
    nimported = std::unique_ptr<MegaNode>{megaApi[1]->getNodeByHandle(importHandle)};

    // ___ confirm other user cannot read them
    lat = nimported->getLatitude();
    lon = nimported->getLongitude();
    ASSERT_EQ(MegaNode::INVALID_COORDINATE, lat) << "Latitude value does not match";
    ASSERT_EQ(MegaNode::INVALID_COORDINATE, lon) << "Longitude value does not match";

    // exercise all the cases for 'l' command:

    // delete existing link on node
    ASSERT_EQ(API_OK, doDisableExport(0, n2));

    // create on existing node, no link yet
    ASSERT_EQ(API_OK, doExportNode(0, n2));

    // create on existing node, with link already  (different command response)
    ASSERT_EQ(API_OK, doExportNode(0, n2));

    gTestingInvalidArgs = true;
    // create on non existent node
    ASSERT_EQ(API_EARGS, doExportNode(0, nullptr));
    gTestingInvalidArgs = false;

}


TEST_F(SdkTest, SdkTestExerciseOtherCommands)
{
    LOG_info << "___TEST SdkTestExerciseOtherCommands___";
    ASSERT_NO_FATAL_FAILURE(getAccountsForTest(2));

    /*bool HttpReqCommandPutFA::procresult(Result r)
    bool CommandGetFA::procresult(Result r)
    bool CommandAttachFA::procresult(Result r)
    bool CommandPutFileBackgroundURL::procresult(Result r)
    bool CommandPutNodes::procresult(Result r)
    bool CommandDelVersions::procresult(Result r)
    bool CommandKillSessions::procresult(Result r)
    bool CommandEnumerateQuotaItems::procresult(Result r)
    bool CommandPurchaseAddItem::procresult(Result r)
    bool CommandPurchaseCheckout::procresult(Result r)
    bool CommandPutMultipleUAVer::procresult(Result r)
    bool CommandPutUAVer::procresult(Result r)
    bool CommandDelUA::procresult(Result r)
    bool CommandSendDevCommand::procresult(Result r)
    bool CommandGetUserEmail::procresult(Result r)
    bool CommandGetMiscFlags::procresult(Result r)
    bool CommandQueryTransferQuota::procresult(Result r)
    bool CommandGetUserTransactions::procresult(Result r)
    bool CommandGetUserPurchases::procresult(Result r)
    bool CommandGetUserSessions::procresult(Result r)
    bool CommandSetMasterKey::procresult(Result r)
    bool CommandCreateEphemeralSession::procresult(Result r)
    bool CommandResumeEphemeralSession::procresult(Result r)
    bool CommandCancelSignup::procresult(Result r)
    bool CommandWhyAmIblocked::procresult(Result r)
    bool CommandSendSignupLink2::procresult(Result r)
    bool CommandConfirmSignupLink2::procresult(Result r)
    bool CommandSetKeyPair::procresult(Result r)
    bool CommandReportEvent::procresult(Result r)
    bool CommandSubmitPurchaseReceipt::procresult(Result r)
    bool CommandCreditCardStore::procresult(Result r)
    bool CommandCreditCardQuerySubscriptions::procresult(Result r)
    bool CommandCreditCardCancelSubscriptions::procresult(Result r)
    bool CommandCopySession::procresult(Result r)
    bool CommandGetPaymentMethods::procresult(Result r)
    bool CommandUserFeedbackStore::procresult(Result r)
    bool CommandSupportTicket::procresult(Result r)
    bool CommandCleanRubbishBin::procresult(Result r)
    bool CommandGetRecoveryLink::procresult(Result r)
    bool CommandQueryRecoveryLink::procresult(Result r)
    bool CommandGetPrivateKey::procresult(Result r)
    bool CommandConfirmRecoveryLink::procresult(Result r)
    bool CommandConfirmCancelLink::procresult(Result r)
    bool CommandResendVerificationEmail::procresult(Result r)
    bool CommandResetSmsVerifiedPhoneNumber::procresult(Result r)
    bool CommandValidatePassword::procresult(Result r)
    bool CommandGetEmailLink::procresult(Result r)
    bool CommandConfirmEmailLink::procresult(Result r)
    bool CommandGetVersion::procresult(Result r)
    bool CommandGetLocalSSLCertificate::procresult(Result r)
    bool CommandChatGrantAccess::procresult(Result r)
    bool CommandChatRemoveAccess::procresult(Result r)
    bool CommandChatTruncate::procresult(Result r)
    bool CommandChatSetTitle::procresult(Result r)
    bool CommandChatPresenceURL::procresult(Result r)
    bool CommandRegisterPushNotification::procresult(Result r)
    bool CommandArchiveChat::procresult(Result r)
    bool CommandSetChatRetentionTime::procresult(Result r)
    bool CommandRichLink::procresult(Result r)
    bool CommandChatLink::procresult(Result r)
    bool CommandChatLinkURL::procresult(Result r)
    bool CommandChatLinkClose::procresult(Result r)
    bool CommandChatLinkJoin::procresult(Result r)
    bool CommandGetMegaAchievements::procresult(Result r)
    bool CommandGetWelcomePDF::procresult(Result r)
    bool CommandMediaCodecs::procresult(Result r)
    bool CommandContactLinkCreate::procresult(Result r)
    bool CommandContactLinkQuery::procresult(Result r)
    bool CommandContactLinkDelete::procresult(Result r)
    bool CommandKeepMeAlive::procresult(Result r)
    bool CommandMultiFactorAuthSetup::procresult(Result r)
    bool CommandMultiFactorAuthCheck::procresult(Result r)
    bool CommandMultiFactorAuthDisable::procresult(Result r)
    bool CommandGetPSA::procresult(Result r)
    bool CommandSetLastAcknowledged::procresult(Result r)
    bool CommandSMSVerificationSend::procresult(Result r)
    bool CommandSMSVerificationCheck::procresult(Result r)
    bool CommandFolderLinkInfo::procresult(Result r)
    bool CommandBackupPut::procresult(Result r)
    bool CommandBackupPutHeartBeat::procresult(Result r)
    bool CommandBackupRemove::procresult(Result r)*/

}

/**
 * @brief TEST_F SdkTestResumeSession
 *
 * It creates a local cache, logs out of the current session and tries to resume it later.
 */
TEST_F(SdkTest, SdkTestResumeSession)
{
    LOG_info << "___TEST Resume session___";
    ASSERT_NO_FATAL_FAILURE(getAccountsForTest(2));

     unique_ptr<char[]> session(dumpSession());

    ASSERT_NO_FATAL_FAILURE( locallogout() );
    ASSERT_NO_FATAL_FAILURE( resumeSession(session.get()) );
    ASSERT_NO_FATAL_FAILURE( fetchnodes(0) );
}

/**
 * @brief TEST_F SdkTestNodeOperations
 *
 * It performs different operations with nodes, assuming the Cloud folder is empty at the beginning.
 *
 * - Create a new folder
 * - Rename a node
 * - Copy a node
 * - Get child nodes of given node
 * - Get child node by name
 * - Get node by path
 * - Get node by name
 * - Move a node
 * - Get parent node
 * - Move a node to Rubbish bin
 * - Remove a node
 */
TEST_F(SdkTest, SdkTestNodeOperations)
{
    LOG_info <<  "___TEST Node operations___";
    ASSERT_NO_FATAL_FAILURE(getAccountsForTest(2));

    // --- Create a new folder ---

    MegaNode *rootnode = megaApi[0]->getRootNode();
    char name1[64] = "New folder";

    auto nh = createFolder(0, name1, rootnode);
    ASSERT_NE(nh, UNDEF);

    // --- Rename a node ---

    MegaNode *n1 = megaApi[0]->getNodeByHandle(nh);
    strcpy(name1, "Folder renamed");

    ASSERT_EQ(API_OK, doRenameNode(0, n1, name1));

    // --- Copy a node ---

    MegaNode *n2;
    char name2[64] = "Folder copy";

    MegaHandle nodeCopiedHandle = UNDEF;
    ASSERT_EQ(API_OK, doCopyNode(0, &nodeCopiedHandle, n1, rootnode, name2)) << "Cannot create a copy of a node";
    n2 = megaApi[0]->getNodeByHandle(nodeCopiedHandle);


    // --- Get child nodes ---

    MegaNodeList *children;
    children = megaApi[0]->getChildren(rootnode);

    EXPECT_EQ(megaApi[0]->getNumChildren(rootnode), children->size()) << "Wrong number of child nodes";
    ASSERT_LE(2, children->size()) << "Wrong number of children nodes found";
    EXPECT_STREQ(name2, children->get(0)->getName()) << "Wrong name of child node"; // "Folder copy"
    EXPECT_STREQ(name1, children->get(1)->getName()) << "Wrong name of child node"; // "Folder rename"

    delete children;


    // --- Get child node by name ---

    MegaNode *n3;
    n3 = megaApi[0]->getChildNode(rootnode, name2);

    bool null_pointer = (n3 == NULL);
    EXPECT_FALSE(null_pointer) << "Child node by name not found";
//    ASSERT_EQ(n2->getHandle(), n3->getHandle());  This test may fail due to multiple nodes with the same name


    // --- Get node by path ---

    char path[128] = "/Folder copy";
    MegaNode *n4;
    n4 = megaApi[0]->getNodeByPath(path);

    null_pointer = (n4 == NULL);
    EXPECT_FALSE(null_pointer) << "Node by path not found";


    // --- Search for a node ---
    MegaNodeList *nlist;
    nlist = megaApi[0]->search(rootnode, "copy");

    ASSERT_EQ(1, nlist->size());
    EXPECT_EQ(n4->getHandle(), nlist->get(0)->getHandle()) << "Search node by pattern failed";

    delete nlist;


    // --- Move a node ---
    ASSERT_EQ(API_OK, doMoveNode(0, nullptr, n1, n2)) << "Cannot move node";


    // --- Get parent node ---

    MegaNode *n5;
    n5 = megaApi[0]->getParentNode(n1);

    ASSERT_EQ(n2->getHandle(), n5->getHandle()) << "Wrong parent node";


    // --- Send to Rubbish bin ---
    ASSERT_EQ(API_OK, doMoveNode(0, nullptr, n2, megaApi[0]->getRubbishNode())) << "Cannot move node to Rubbish bin";


    // --- Remove a node ---
    ASSERT_EQ(API_OK, synchronousRemove(0, n2)) << "Cannot remove a node";

    delete rootnode;
    delete n1;
    delete n2;
    delete n3;
    delete n4;
    delete n5;
}

/**
 * @brief TEST_F SdkTestTransfers
 *
 * It performs different operations related to transfers in both directions: up and down.
 *
 * - Starts an upload transfer and cancel it
 * - Starts an upload transfer, pause it, resume it and complete it
 * - Get node by fingerprint
 * - Get size of a node
 * - Download a file
 */
TEST_F(SdkTest, SdkTestTransfers)
{
    LOG_info << "___TEST Transfers___";
    ASSERT_NO_FATAL_FAILURE(getAccountsForTest(2));

    LOG_info << cwd();

    MegaNode *rootnode = megaApi[0]->getRootNode();
    string filename1 = UPFILE;
    createFile(filename1);


    // --- Cancel a transfer ---

    mApi[0].requestFlags[MegaRequest::TYPE_CANCEL_TRANSFERS] = false;
    megaApi[0]->startUpload(filename1.data(), rootnode);
    megaApi[0]->cancelTransfers(MegaTransfer::TYPE_UPLOAD);
    ASSERT_TRUE( waitForResponse(&mApi[0].requestFlags[MegaRequest::TYPE_CANCEL_TRANSFERS]) )
            << "Cancellation of transfers failed after " << maxTimeout << " seconds";
    EXPECT_EQ(API_OK, mApi[0].lastError) << "Transfer cancellation failed (error: " << mApi[0].lastError << ")";


    // --- Upload a file (part 1) ---

    TransferTracker tt(megaApi[0].get());
    megaApi[0]->startUpload(filename1.data(), rootnode, &tt);
    // do not wait yet for completion

    // --- Pause a transfer ---

    mApi[0].requestFlags[MegaRequest::TYPE_PAUSE_TRANSFERS] = false;
    megaApi[0]->pauseTransfers(true, MegaTransfer::TYPE_UPLOAD);
    ASSERT_TRUE( waitForResponse(&mApi[0].requestFlags[MegaRequest::TYPE_PAUSE_TRANSFERS]) )
            << "Pause of transfers failed after " << maxTimeout << " seconds";
    EXPECT_EQ(API_OK, mApi[0].lastError) << "Cannot pause transfer (error: " << mApi[0].lastError << ")";
    EXPECT_TRUE(megaApi[0]->areTransfersPaused(MegaTransfer::TYPE_UPLOAD)) << "Upload transfer not paused";


    // --- Resume a transfer ---

    mApi[0].requestFlags[MegaRequest::TYPE_PAUSE_TRANSFERS] = false;
    megaApi[0]->pauseTransfers(false, MegaTransfer::TYPE_UPLOAD);
    ASSERT_TRUE( waitForResponse(&mApi[0].requestFlags[MegaRequest::TYPE_PAUSE_TRANSFERS]) )
            << "Resumption of transfers after pause has failed after " << maxTimeout << " seconds";
    EXPECT_EQ(API_OK, mApi[0].lastError) << "Cannot resume transfer (error: " << mApi[0].lastError << ")";
    EXPECT_FALSE(megaApi[0]->areTransfersPaused(MegaTransfer::TYPE_UPLOAD)) << "Upload transfer not resumed";


    // --- Upload a file (part 2) ---

    ASSERT_EQ(API_OK,tt.waitForResult()) << "Cannot upload file (error: " << mApi[0].lastError << ")";

    MegaNode *n1 = megaApi[0]->getNodeByHandle(tt.resultNodeHandle);
    bool null_pointer = (n1 == NULL);

    ASSERT_FALSE(null_pointer) << "Cannot upload file (error: " << mApi[0].lastError << ")";
    ASSERT_STREQ(filename1.data(), n1->getName()) << "Uploaded file with wrong name (error: " << mApi[0].lastError << ")";


    ASSERT_EQ(API_OK, doSetFileVersionsOption(0, false));  // false = not disabled

    // Upload a file over an existing one to make a version
    {
        ofstream f(filename1);
        f << "edited";
    }

    ASSERT_EQ(API_OK, doStartUpload(0, nullptr, filename1.c_str(), rootnode));

    // Upload a file over an existing one to make a version
    {
        ofstream f(filename1);
        f << "edited2";
    }

    ASSERT_EQ(API_OK, doStartUpload(0, nullptr, filename1.c_str(), rootnode));

    // copy a node with versions to a new name (exercises the multi node putndoes_result)
    MegaNode* nodeToCopy1 = megaApi[0]->getNodeByPath(("/" + filename1).c_str());
    ASSERT_EQ(API_OK, doCopyNode(0, nullptr, nodeToCopy1, rootnode, "some_other_name"));

    // put original filename1 back
    fs::remove(filename1);
    createFile(filename1);
    ASSERT_EQ(API_OK, doStartUpload(0, nullptr, filename1.c_str(), rootnode));
    n1 = megaApi[0]->getNodeByPath(("/" + filename1).c_str());

    // --- Get node by fingerprint (needs to be a file, not a folder) ---

    std::unique_ptr<char[]> fingerprint{megaApi[0]->getFingerprint(n1)};
    MegaNode *n2 = megaApi[0]->getNodeByFingerprint(fingerprint.get());

    null_pointer = (n2 == NULL);
    EXPECT_FALSE(null_pointer) << "Node by fingerprint not found";
//    ASSERT_EQ(n2->getHandle(), n4->getHandle());  This test may fail due to multiple nodes with the same name

    // --- Get the size of a file ---

    int64_t filesize = getFilesize(filename1);
    int64_t nodesize = megaApi[0]->getSize(n2);
    EXPECT_EQ(filesize, nodesize) << "Wrong size of uploaded file";


    // --- Download a file ---

    string filename2 = DOTSLASH + DOWNFILE;

    mApi[0].transferFlags[MegaTransfer::TYPE_DOWNLOAD] = false;
    megaApi[0]->startDownload(n2, filename2.c_str());
    ASSERT_TRUE( waitForResponse(&mApi[0].transferFlags[MegaTransfer::TYPE_DOWNLOAD], 600) )
            << "Download transfer failed after " << maxTimeout << " seconds";
    ASSERT_EQ(API_OK, mApi[0].lastError) << "Cannot download the file (error: " << mApi[0].lastError << ")";

    MegaNode *n3 = megaApi[0]->getNodeByHandle(n2->getHandle());
    null_pointer = (n3 == NULL);

    ASSERT_FALSE(null_pointer) << "Cannot download node";
    ASSERT_EQ(n2->getHandle(), n3->getHandle()) << "Cannot download node (error: " << mApi[0].lastError << ")";


    // --- Upload a 0-bytes file ---

    string filename3 = EMPTYFILE;
    FILE *fp = fopen(filename3.c_str(), "w");
    fclose(fp);

    MegaHandle uploadedNodeHande = UNDEF;
    ASSERT_EQ(API_OK, doStartUpload(0, &uploadedNodeHande, filename3.c_str(), rootnode)) << "Cannot upload a test file";

    MegaNode *n4 = megaApi[0]->getNodeByHandle(uploadedNodeHande);
    null_pointer = (n4 == NULL);

    ASSERT_FALSE(null_pointer) << "Cannot upload file (error: " << mApi[0].lastError << ")";
    ASSERT_STREQ(filename3.data(), n4->getName()) << "Uploaded file with wrong name (error: " << mApi[0].lastError << ")";


    // --- Download a 0-byte file ---

    filename3 = DOTSLASH +  EMPTYFILE;

    mApi[0].transferFlags[MegaTransfer::TYPE_DOWNLOAD] = false;
    megaApi[0]->startDownload(n4, filename3.c_str());
    ASSERT_TRUE( waitForResponse(&mApi[0].transferFlags[MegaTransfer::TYPE_DOWNLOAD], 600) )
            << "Download 0-byte file failed after " << maxTimeout << " seconds";
    ASSERT_EQ(API_OK, mApi[0].lastError) << "Cannot download the file (error: " << mApi[0].lastError << ")";

    MegaNode *n5 = megaApi[0]->getNodeByHandle(n4->getHandle());
    null_pointer = (n5 == NULL);

    ASSERT_FALSE(null_pointer) << "Cannot download node";
    ASSERT_EQ(n4->getHandle(), n5->getHandle()) << "Cannot download node (error: " << mApi[0].lastError << ")";


    delete rootnode;
    delete n1;
    delete n2;
    delete n3;
    delete n4;
    delete n5;
}

/**
 * @brief TEST_F SdkTestContacts
 *
 * Creates an auxiliar 'MegaApi' object to interact with the main MEGA account.
 *
 * - Invite a contact
 * = Ignore the invitation
 * - Delete the invitation
 *
 * - Invite a contact
 * = Deny the invitation
 *
 * - Invite a contact
 * = Accept the invitation
 *
 * - Modify firstname
 * = Check firstname of a contact
 * = Set master key as exported
 * = Get preferred language
 * - Load avatar
 * = Check avatar of a contact
 * - Delete avatar
 * = Check non-existing avatar of a contact
 *
 * - Remove contact
 *
 * TODO:
 * - Invite a contact not registered in MEGA yet (requires validation of account)
 * - Remind an existing invitation (requires 2 weeks wait)
 */
TEST_F(SdkTest, SdkTestContacts)
{
    LOG_info << "___TEST Contacts___";
    ASSERT_NO_FATAL_FAILURE(getAccountsForTest(2));


    // --- Check my email and the email of the contact ---

    EXPECT_STRCASEEQ(mApi[0].email.data(), std::unique_ptr<char[]>{megaApi[0]->getMyEmail()}.get());
    EXPECT_STRCASEEQ(mApi[1].email.data(), std::unique_ptr<char[]>{megaApi[1]->getMyEmail()}.get());


    // --- Send a new contact request ---

    string message = "Hi contact. This is a testing message";

    mApi[0].contactRequestUpdated = mApi[1].contactRequestUpdated = false;
    ASSERT_NO_FATAL_FAILURE( inviteContact(0, mApi[1].email, message, MegaContactRequest::INVITE_ACTION_ADD) );
    // if there were too many invitations within a short period of time, the invitation can be rejected by
    // the API with `API_EOVERQUOTA = -17` as counter spamming meassure (+500 invites in the last 50 days)


    // --- Check the sent contact request ---

    ASSERT_TRUE( waitForResponse(&mApi[0].contactRequestUpdated) )   // at the source side (main account)
            << "Contact request update not received after " << maxTimeout << " seconds";

    ASSERT_NO_FATAL_FAILURE( getContactRequest(0, true) );

    ASSERT_STREQ(message.data(), mApi[0].cr->getSourceMessage()) << "Message sent is corrupted";
    ASSERT_STRCASEEQ(mApi[0].email.data(), mApi[0].cr->getSourceEmail()) << "Wrong source email";
    ASSERT_STRCASEEQ(mApi[1].email.data(), mApi[0].cr->getTargetEmail()) << "Wrong target email";
    ASSERT_EQ(MegaContactRequest::STATUS_UNRESOLVED, mApi[0].cr->getStatus()) << "Wrong contact request status";
    ASSERT_TRUE(mApi[0].cr->isOutgoing()) << "Wrong direction of the contact request";

    mApi[0].cr.reset();


    // --- Check received contact request ---

    ASSERT_TRUE( waitForResponse(&mApi[1].contactRequestUpdated) )   // at the target side (auxiliar account)
            << "Contact request update not received after " << maxTimeout << " seconds";

    ASSERT_NO_FATAL_FAILURE( getContactRequest(1, false) );

    // There isn't message when a user invites the same user too many times, to avoid spamming
    if (mApi[1].cr->getSourceMessage())
    {
        ASSERT_STREQ(message.data(), mApi[1].cr->getSourceMessage()) << "Message received is corrupted";
    }
    ASSERT_STRCASEEQ(mApi[0].email.data(), mApi[1].cr->getSourceEmail()) << "Wrong source email";
    ASSERT_STREQ(NULL, mApi[1].cr->getTargetEmail()) << "Wrong target email";    // NULL according to MegaApi documentation
    ASSERT_EQ(MegaContactRequest::STATUS_UNRESOLVED, mApi[1].cr->getStatus()) << "Wrong contact request status";
    ASSERT_FALSE(mApi[1].cr->isOutgoing()) << "Wrong direction of the contact request";

    mApi[1].cr.reset();


    // --- Ignore received contact request ---

    ASSERT_NO_FATAL_FAILURE( getContactRequest(1, false) );

    mApi[1].contactRequestUpdated = false;
    ASSERT_NO_FATAL_FAILURE( replyContact(mApi[1].cr.get(), MegaContactRequest::REPLY_ACTION_IGNORE) );
    ASSERT_TRUE( waitForResponse(&mApi[1].contactRequestUpdated) )   // at the target side (auxiliar account)
            << "Contact request update not received after " << maxTimeout << " seconds";

    // Ignoring a PCR does not generate actionpackets for the account sending the invitation

    mApi[1].cr.reset();

    ASSERT_NO_FATAL_FAILURE( getContactRequest(1, false, 0) );
    mApi[1].cr.reset();


    // --- Cancel the invitation ---

    message = "I don't wanna be your contact anymore";

    mApi[0].contactRequestUpdated = false;
    ASSERT_NO_FATAL_FAILURE( inviteContact(0, mApi[1].email, message, MegaContactRequest::INVITE_ACTION_DELETE) );
    ASSERT_TRUE( waitForResponse(&mApi[0].contactRequestUpdated) )   // at the target side (auxiliar account), where the deletion is checked
            << "Contact request update not received after " << maxTimeout << " seconds";

    ASSERT_NO_FATAL_FAILURE( getContactRequest(0, true, 0) );
    mApi[0].cr.reset();


    // --- Remind a contact invitation (cannot until 2 weeks after invitation/last reminder) ---

//    mApi[1].contactRequestUpdated = false;
//    megaApi->inviteContact(mApi[1].email.data(), message.data(), MegaContactRequest::INVITE_ACTION_REMIND);
//    waitForResponse(&mApi[1].contactRequestUpdated, 0);    // only at auxiliar account, where the deletion is checked

//    ASSERT_TRUE(mApi[1].contactRequestUpdated) << "Contact invitation reminder not received after " << timeout  << " seconds";


    // --- Invite a new contact (again) ---

    mApi[1].contactRequestUpdated = false;
    ASSERT_NO_FATAL_FAILURE( inviteContact(0, mApi[1].email, message, MegaContactRequest::INVITE_ACTION_ADD) );
    ASSERT_TRUE( waitForResponse(&mApi[1].contactRequestUpdated) )   // at the target side (auxiliar account)
            << "Contact request creation not received after " << maxTimeout << " seconds";


    // --- Deny a contact invitation ---

    ASSERT_NO_FATAL_FAILURE( getContactRequest(1, false) );

    mApi[0].contactRequestUpdated = mApi[1].contactRequestUpdated = false;
    ASSERT_NO_FATAL_FAILURE( replyContact(mApi[1].cr.get(), MegaContactRequest::REPLY_ACTION_DENY) );
    ASSERT_TRUE( waitForResponse(&mApi[1].contactRequestUpdated) )   // at the target side (auxiliar account)
            << "Contact request creation not received after " << maxTimeout << " seconds";
    ASSERT_TRUE( waitForResponse(&mApi[0].contactRequestUpdated) )   // at the source side (main account)
            << "Contact request creation not received after " << maxTimeout << " seconds";

    mApi[1].cr.reset();

    ASSERT_NO_FATAL_FAILURE( getContactRequest(0, true, 0) );
    mApi[0].cr.reset();

    ASSERT_NO_FATAL_FAILURE( getContactRequest(1, false, 0) );
    mApi[1].cr.reset();


    // --- Invite a new contact (again) ---

    mApi[1].contactRequestUpdated = false;
    ASSERT_NO_FATAL_FAILURE( inviteContact(0, mApi[1].email, message, MegaContactRequest::INVITE_ACTION_ADD) );
    ASSERT_TRUE( waitForResponse(&mApi[1].contactRequestUpdated) )   // at the target side (auxiliar account)
            << "Contact request creation not received after " << maxTimeout << " seconds";


    // --- Accept a contact invitation ---

    ASSERT_NO_FATAL_FAILURE( getContactRequest(1, false) );

    mApi[0].contactRequestUpdated = mApi[1].contactRequestUpdated = false;
    ASSERT_NO_FATAL_FAILURE( replyContact(mApi[1].cr.get(), MegaContactRequest::REPLY_ACTION_ACCEPT) );
    ASSERT_TRUE( waitForResponse(&mApi[0].contactRequestUpdated) )   // at the target side (main account)
            << "Contact request creation not received after " << maxTimeout << " seconds";
    ASSERT_TRUE( waitForResponse(&mApi[1].contactRequestUpdated) )   // at the target side (auxiliar account)
            << "Contact request creation not received after " << maxTimeout << " seconds";

    mApi[1].cr.reset();

    ASSERT_NO_FATAL_FAILURE( getContactRequest(0, true, 0) );
    mApi[0].cr.reset();

    ASSERT_NO_FATAL_FAILURE( getContactRequest(1, false, 0) );
    mApi[1].cr.reset();


    // --- Modify firstname ---

    string firstname = "My firstname";

    mApi[1].userUpdated = false;
    ASSERT_NO_FATAL_FAILURE( setUserAttribute(MegaApi::USER_ATTR_FIRSTNAME, firstname));
    ASSERT_TRUE( waitForResponse(&mApi[1].userUpdated) )   // at the target side (auxiliar account)
            << "User attribute update not received after " << maxTimeout << " seconds";


    // --- Check firstname of a contact

    MegaUser *u = megaApi[0]->getMyUser();

    bool null_pointer = (u == NULL);
    ASSERT_FALSE(null_pointer) << "Cannot find the MegaUser for email: " << mApi[0].email;

    ASSERT_NO_FATAL_FAILURE( getUserAttribute(u, MegaApi::USER_ATTR_FIRSTNAME));
    ASSERT_EQ( firstname, attributeValue) << "Firstname is wrong";

    delete u;


    // --- Set master key already as exported

    u = megaApi[0]->getMyUser();

    mApi[0].requestFlags[MegaRequest::TYPE_SET_ATTR_USER] = false;
    megaApi[0]->masterKeyExported();
    ASSERT_TRUE( waitForResponse(&mApi[0].requestFlags[MegaRequest::TYPE_SET_ATTR_USER]) );

    ASSERT_NO_FATAL_FAILURE( getUserAttribute(u, MegaApi::USER_ATTR_PWD_REMINDER, maxTimeout, 0));
    string pwdReminder = attributeValue;
    size_t offset = pwdReminder.find(':');
    offset = pwdReminder.find(':', offset+1);
    ASSERT_EQ( pwdReminder.at(offset+1), '1' ) << "Password reminder attribute not updated";

    delete u;


    // --- Get language preference

    u = megaApi[0]->getMyUser();

    string langCode = "es";
    ASSERT_NO_FATAL_FAILURE( setUserAttribute(MegaApi::USER_ATTR_LANGUAGE, langCode));
    ASSERT_NO_FATAL_FAILURE( getUserAttribute(u, MegaApi::USER_ATTR_LANGUAGE, maxTimeout, 0));
    string language = attributeValue;
    ASSERT_TRUE(!strcmp(langCode.c_str(), language.c_str())) << "Language code is wrong";

    delete u;


    // --- Load avatar ---

    ASSERT_TRUE(fileexists(AVATARSRC)) <<  "File " +AVATARSRC+ " is needed in folder " << cwd();

    mApi[1].userUpdated = false;
    ASSERT_NO_FATAL_FAILURE( setUserAttribute(MegaApi::USER_ATTR_AVATAR, AVATARSRC));
    ASSERT_TRUE( waitForResponse(&mApi[1].userUpdated) )   // at the target side (auxiliar account)
            << "User attribute update not received after " << maxTimeout << " seconds";


    // --- Get avatar of a contact ---

    u = megaApi[0]->getMyUser();

    null_pointer = (u == NULL);
    ASSERT_FALSE(null_pointer) << "Cannot find the MegaUser for email: " << mApi[0].email;

    attributeValue = "";

    ASSERT_NO_FATAL_FAILURE( getUserAttribute(u, MegaApi::USER_ATTR_AVATAR));
    ASSERT_STREQ( "Avatar changed", attributeValue.data()) << "Failed to change avatar";

    int64_t filesizeSrc = getFilesize(AVATARSRC);
    int64_t filesizeDst = getFilesize(AVATARDST);
    ASSERT_EQ(filesizeDst, filesizeSrc) << "Received avatar differs from uploaded avatar";

    delete u;


    // --- Delete avatar ---

    mApi[1].userUpdated = false;
    ASSERT_NO_FATAL_FAILURE( setUserAttribute(MegaApi::USER_ATTR_AVATAR, ""));
    ASSERT_TRUE( waitForResponse(&mApi[1].userUpdated) )   // at the target side (auxiliar account)
            << "User attribute update not received after " << maxTimeout << " seconds";


    // --- Get non-existing avatar of a contact ---

    u = megaApi[0]->getMyUser();

    null_pointer = (u == NULL);
    ASSERT_FALSE(null_pointer) << "Cannot find the MegaUser for email: " << mApi[0].email;

    attributeValue = "";

    ASSERT_NO_FATAL_FAILURE( getUserAttribute(u, MegaApi::USER_ATTR_AVATAR));
    ASSERT_STREQ("Avatar not found", attributeValue.data()) << "Failed to remove avatar";

    delete u;


    // --- Delete an existing contact ---

    mApi[0].userUpdated = false;
    ASSERT_NO_FATAL_FAILURE( removeContact(mApi[1].email) );
    ASSERT_TRUE( waitForResponse(&mApi[0].userUpdated) )   // at the target side (main account)
            << "User attribute update not received after " << maxTimeout << " seconds";

    u = megaApi[0]->getContact(mApi[1].email.data());
    null_pointer = (u == NULL);

    ASSERT_FALSE(null_pointer) << "Cannot find the MegaUser for email: " << mApi[1].email;
    ASSERT_EQ(MegaUser::VISIBILITY_HIDDEN, u->getVisibility()) << "New contact is still visible";

    delete u;
}

bool SdkTest::checkAlert(int apiIndex, const string& title, const string& path)
{
    bool ok = false;
    for (int i = 0; !ok && i < 10; ++i)
    {

        MegaUserAlertList* list = mApi[apiIndex].megaApi->getUserAlerts();
        if (list->size() > 0)
        {
            MegaUserAlert* a = list->get(list->size() - 1);
            ok = title == a->getTitle() && path == a->getPath() && !ISUNDEF(a->getNodeHandle());

            if (!ok && i == 9)
            {
                EXPECT_STREQ(title.c_str(), a->getTitle());
                EXPECT_STREQ(path.c_str(), a->getPath());
                EXPECT_NE(a->getNodeHandle(), UNDEF);
            }
        }
        delete list;

        if (!ok)
        {
            LOG_info << "Waiting some more for the alert";
            WaitMillisec(USERALERT_ARRIVAL_MILLISEC);
        }
    }
    return ok;
}

bool SdkTest::checkAlert(int apiIndex, const string& title, handle h, int n)
{
    bool ok = false;
    for (int i = 0; !ok && i < 10; ++i)
    {

        MegaUserAlertList* list = megaApi[apiIndex]->getUserAlerts();
        if (list->size() > 0)
        {
            MegaUserAlert* a = list->get(list->size() - 1);
            ok = title == a->getTitle() && a->getNodeHandle() == h && a->getNumber(0) == n;

            if (!ok && i == 9)
            {
                EXPECT_STREQ(a->getTitle(), title.c_str());
                EXPECT_EQ(a->getNodeHandle(), h);
                EXPECT_EQ(a->getNumber(0), n); // 0 for number of folders
            }
        }
        delete list;

        if (!ok)
        {
            LOG_info << "Waiting some more for the alert";
            WaitMillisec(USERALERT_ARRIVAL_MILLISEC);
        }
    }
    return ok;
}

/**
 * @brief TEST_F SdkTestShares
 *
 * Initialize a test scenario by:
 *
 * - Creating/uploading some folders/files to share
 * - Creating a new contact to share to
 *
 * Performs different operations related to sharing:
 *
 * - Share a folder with an existing contact
 * - Check the correctness of the outgoing share
 * - Check the reception and correctness of the incoming share
 * - Move a shared file (not owned) to Rubbish bin
 * - Modify the access level
 * - Revoke the access to the share
 * - Share a folder with a non registered email
 * - Check the correctness of the pending outgoing share
 * - Create a file public link
 * - Import a file public link
 * - Get a node from a file public link
 * - Remove a public link
 * - Create a folder public link
 */
TEST_F(SdkTest, SdkTestShares)
{
    LOG_info << "___TEST Shares___";
    ASSERT_NO_FATAL_FAILURE(getAccountsForTest(2));

    MegaShareList *sl;
    MegaShare *s;
    MegaNodeList *nl;
    MegaNode *n;
    MegaNode *n1;

    // Initialize a test scenario : create some folders/files to share

    // Create some nodes to share
    //  |--Shared-folder
    //    |--subfolder
    //      |--file.txt
    //    |--file.txt

    std::unique_ptr<MegaNode> rootnode{megaApi[0]->getRootNode()};
    char foldername1[64] = "Shared-folder";
    MegaHandle hfolder1 = createFolder(0, foldername1, rootnode.get());
    ASSERT_NE(hfolder1, UNDEF);

    n1 = megaApi[0]->getNodeByHandle(hfolder1);
    ASSERT_NE(n1, nullptr);

    char foldername2[64] = "subfolder";
    MegaHandle hfolder2 = createFolder(0, foldername2, std::unique_ptr<MegaNode>{megaApi[0]->getNodeByHandle(hfolder1)}.get());
    ASSERT_NE(hfolder2, UNDEF);

    createFile(PUBLICFILE.data(), false);   // not a large file since don't need to test transfers here

    MegaHandle hfile1 = UNDEF;
    ASSERT_EQ(API_OK,doStartUpload(0, &hfile1, PUBLICFILE.data(), std::unique_ptr<MegaNode>{megaApi[0]->getNodeByHandle(hfolder1)}.get())) << "Cannot upload a test file";

    MegaHandle hfile2 = UNDEF;
    ASSERT_EQ(API_OK,doStartUpload(0, &hfile2, PUBLICFILE.data(), std::unique_ptr<MegaNode>{megaApi[0]->getNodeByHandle(hfolder2)}.get())) << "Cannot upload a second test file";


    // --- Download authorized node from another account ---

    MegaNode *nNoAuth = megaApi[0]->getNodeByHandle(hfile1);

    int transferError = synchronousStartDownload(1, nNoAuth, "unauthorized_node");

    bool hasFailed = (transferError != API_OK);
    ASSERT_TRUE(hasFailed) << "Download of node without authorization successful! (it should fail): " << transferError;

    MegaNode *nAuth = megaApi[0]->authorizeNode(nNoAuth);

    // make sure target download file doesn't already exist:
    deleteFile("authorized_node");

    transferError = synchronousStartDownload(1, nAuth, "authorized_node");
    ASSERT_EQ(API_OK, transferError) << "Cannot download authorized node (error: " << mApi[1].lastError << ")";

    delete nNoAuth;
    delete nAuth;

    // Initialize a test scenario: create a new contact to share to

    string message = "Hi contact. Let's share some stuff";

    mApi[1].contactRequestUpdated = false;
    ASSERT_NO_FATAL_FAILURE( inviteContact(0, mApi[1].email, message, MegaContactRequest::INVITE_ACTION_ADD) );
    ASSERT_TRUE( waitForResponse(&mApi[1].contactRequestUpdated) )   // at the target side (auxiliar account)
            << "Contact request creation not received after " << maxTimeout << " seconds";


    ASSERT_NO_FATAL_FAILURE( getContactRequest(1, false) );

    mApi[0].contactRequestUpdated = mApi[1].contactRequestUpdated = false;
    ASSERT_NO_FATAL_FAILURE( replyContact(mApi[1].cr.get(), MegaContactRequest::REPLY_ACTION_ACCEPT) );
    ASSERT_TRUE( waitForResponse(&mApi[1].contactRequestUpdated) )   // at the target side (auxiliar account)
            << "Contact request creation not received after " << maxTimeout << " seconds";
    ASSERT_TRUE( waitForResponse(&mApi[0].contactRequestUpdated) )   // at the source side (main account)
            << "Contact request creation not received after " << maxTimeout << " seconds";

    mApi[1].cr.reset();


    // --- Create a new outgoing share ---

    mApi[0].nodeUpdated = mApi[1].nodeUpdated = false;
    ASSERT_NO_FATAL_FAILURE( shareFolder(n1, mApi[1].email.data(), MegaShare::ACCESS_FULL) );
    ASSERT_TRUE( waitForResponse(&mApi[0].nodeUpdated) )   // at the target side (main account)
            << "Node update not received after " << maxTimeout << " seconds";
    ASSERT_TRUE( waitForResponse(&mApi[1].nodeUpdated) )   // at the target side (auxiliar account)
            << "Node update not received after " << maxTimeout << " seconds";


    // --- Check the outgoing share ---

    sl = megaApi[0]->getOutShares();
    ASSERT_EQ(1, sl->size()) << "Outgoing share failed";
    s = sl->get(0);

    n1 = megaApi[0]->getNodeByHandle(hfolder1);    // get an updated version of the node

    ASSERT_EQ(MegaShare::ACCESS_FULL, s->getAccess()) << "Wrong access level of outgoing share";
    ASSERT_EQ(hfolder1, s->getNodeHandle()) << "Wrong node handle of outgoing share";
    ASSERT_STREQ(mApi[1].email.data(), s->getUser()) << "Wrong email address of outgoing share";
    ASSERT_TRUE(n1->isShared()) << "Wrong sharing information at outgoing share";
    ASSERT_TRUE(n1->isOutShare()) << "Wrong sharing information at outgoing share";

    delete sl;


    // --- Check the incoming share ---

    sl = megaApi[1]->getInSharesList();
    ASSERT_EQ(1, sl->size()) << "Incoming share not received in auxiliar account";

    nl = megaApi[1]->getInShares(megaApi[1]->getContact(mApi[0].email.data()));
    ASSERT_EQ(1, nl->size()) << "Incoming share not received in auxiliar account";
    n = nl->get(0);

    ASSERT_EQ(hfolder1, n->getHandle()) << "Wrong node handle of incoming share";
    ASSERT_STREQ(foldername1, n->getName()) << "Wrong folder name of incoming share";
    ASSERT_EQ(API_OK, megaApi[1]->checkAccess(n, MegaShare::ACCESS_FULL).getErrorCode()) << "Wrong access level of incoming share";
    ASSERT_TRUE(n->isInShare()) << "Wrong sharing information at incoming share";
    ASSERT_TRUE(n->isShared()) << "Wrong sharing information at incoming share";

    // --- Move shared file (not owned) to Rubbish bin ---
    MegaHandle movedNodeHandle = UNDEF;
    ASSERT_EQ(API_OK, doMoveNode(1, &movedNodeHandle, megaApi[0]->getNodeByHandle(hfile2), megaApi[1]->getRubbishNode())) << "Moving shared file (not owned) to Rubbish bin failed";

    // --- Test that file in Rubbish bin can be restored ---
    MegaNode* nodeMovedFile = megaApi[1]->getNodeByHandle(movedNodeHandle);  // Different handle! the node must have been copied due to differing accounts
    ASSERT_EQ(nodeMovedFile->getRestoreHandle(), hfolder2) << "Incorrect restore handle for file in Rubbish Bin";

    delete nl;

    // check the corresponding user alert
    ASSERT_TRUE(checkAlert(1, "New shared folder from " + mApi[0].email, mApi[0].email + ":Shared-folder"));

    // add a folder under the share
    char foldernameA[64] = "dummyname1";
    char foldernameB[64] = "dummyname2";

    ASSERT_NE(createFolder(0, foldernameA, std::unique_ptr<MegaNode>{megaApi[0]->getNodeByHandle(hfolder2)}.get()), UNDEF);
    ASSERT_NE(createFolder(0, foldernameB, std::unique_ptr<MegaNode>{megaApi[0]->getNodeByHandle(hfolder2)}.get()), UNDEF);

    // check the corresponding user alert
    ASSERT_TRUE(checkAlert(1, mApi[0].email + " added 2 folders", std::unique_ptr<MegaNode>{megaApi[0]->getNodeByHandle(hfolder2)}->getHandle(), 2));

    // --- Modify the access level of an outgoing share ---

    mApi[0].nodeUpdated = mApi[1].nodeUpdated = false;
    ASSERT_NO_FATAL_FAILURE( shareFolder(megaApi[0]->getNodeByHandle(hfolder1), mApi[1].email.data(), MegaShare::ACCESS_READWRITE) );
    ASSERT_TRUE( waitForResponse(&mApi[0].nodeUpdated) )   // at the target side (main account)
            << "Node update not received after " << maxTimeout << " seconds";
    ASSERT_TRUE( waitForResponse(&mApi[1].nodeUpdated) )   // at the target side (auxiliar account)
            << "Node update not received after " << maxTimeout << " seconds";

    nl = megaApi[1]->getInShares(megaApi[1]->getContact(mApi[0].email.data()));
    ASSERT_EQ(1, nl->size()) << "Incoming share not received in auxiliar account";
    n = nl->get(0);

    ASSERT_EQ(API_OK, megaApi[1]->checkAccess(n, MegaShare::ACCESS_READWRITE).getErrorCode()) << "Wrong access level of incoming share";

    delete nl;


    // --- Revoke access to an outgoing share ---

    mApi[0].nodeUpdated = mApi[1].nodeUpdated = false;
    ASSERT_NO_FATAL_FAILURE( shareFolder(n1, mApi[1].email.data(), MegaShare::ACCESS_UNKNOWN) );
    ASSERT_TRUE( waitForResponse(&mApi[0].nodeUpdated) )   // at the target side (main account)
            << "Node update not received after " << maxTimeout << " seconds";
    ASSERT_TRUE( waitForResponse(&mApi[1].nodeUpdated) )   // at the target side (auxiliar account)
            << "Node update not received after " << maxTimeout << " seconds";

    delete sl;
    sl = megaApi[0]->getOutShares();
    ASSERT_EQ(0, sl->size()) << "Outgoing share revocation failed";
    delete sl;

    nl = megaApi[1]->getInShares(megaApi[1]->getContact(mApi[0].email.data()));
    ASSERT_EQ(0, nl->size()) << "Incoming share revocation failed";
    delete nl;

    // check the corresponding user alert
    {
        MegaUserAlertList* list = megaApi[1]->getUserAlerts();
        ASSERT_TRUE(list->size() > 0);
        MegaUserAlert* a = list->get(list->size() - 1);
        ASSERT_STREQ(a->getTitle(), ("Access to folders shared by " + mApi[0].email + " was removed").c_str());
        ASSERT_STREQ(a->getPath(), (mApi[0].email + ":Shared-folder").c_str());
        ASSERT_NE(a->getNodeHandle(), UNDEF);
        delete list;
    }

    // --- Get pending outgoing shares ---

    char emailfake[64];
    srand(unsigned(time(NULL)));
    sprintf(emailfake, "%d@nonexistingdomain.com", rand()%1000000);
    // carefull, antispam rejects too many tries without response for the same address

    n = megaApi[0]->getNodeByHandle(hfolder2);

    mApi[0].contactRequestUpdated = false;
    mApi[0].nodeUpdated = false;
    ASSERT_NO_FATAL_FAILURE( shareFolder(n, emailfake, MegaShare::ACCESS_FULL) );
    ASSERT_TRUE( waitForResponse(&mApi[0].nodeUpdated) )   // at the target side (main account)
            << "Node update not received after " << maxTimeout << " seconds";
    ASSERT_TRUE( waitForResponse(&mApi[0].contactRequestUpdated) )   // at the target side (main account)
            << "Contact request update not received after " << maxTimeout << " seconds";

    sl = megaApi[0]->getPendingOutShares(n);   delete n;
    ASSERT_EQ(1, sl->size()) << "Pending outgoing share failed";
    s = sl->get(0);
    n = megaApi[0]->getNodeByHandle(s->getNodeHandle());

//    ASSERT_STREQ(emailfake, s->getUser()) << "Wrong email address of outgoing share"; User is not created yet
    ASSERT_FALSE(n->isShared()) << "Node is already shared, must be pending";
    ASSERT_FALSE(n->isOutShare()) << "Node is already shared, must be pending";
    ASSERT_FALSE(n->isInShare()) << "Node is already shared, must be pending";

    delete sl;
    delete n;


    // --- Create a file public link ---

    ASSERT_EQ(API_OK, synchronousGetSpecificAccountDetails(0, true, true, true)) << "Cannot get account details";

    std::unique_ptr<MegaNode> nfile1{megaApi[0]->getNodeByHandle(hfile1)};

    string nodelink3 = createPublicLink(0, nfile1.get(), 0, maxTimeout, mApi[0].accountDetails->getProLevel() == 0);
    // The created link is stored in this->link at onRequestFinish()

    // Get a fresh snapshot of the node and check it's actually exported
    nfile1 = std::unique_ptr<MegaNode>{megaApi[0]->getNodeByHandle(hfile1)};
    ASSERT_TRUE(nfile1->isExported()) << "Node is not exported, must be exported";
    ASSERT_FALSE(nfile1->isTakenDown()) << "Public link is taken down, it mustn't";

    // Regenerate the same link should not trigger a new request
    nfile1 = std::unique_ptr<MegaNode>{megaApi[0]->getNodeByHandle(hfile1)};
    string nodelink4 = createPublicLink(0, nfile1.get(), 0, maxTimeout, mApi[0].accountDetails->getProLevel() == 0);
    ASSERT_STREQ(nodelink3.c_str(), nodelink4.c_str()) << "Wrong public link after link update";


    // Try to update the expiration time of an existing link (only for PRO accounts are allowed, otherwise -11
    string nodelinkN = createPublicLink(0, nfile1.get(), m_time() + 30*86400, maxTimeout, mApi[0].accountDetails->getProLevel() == 0);
    nfile1 = std::unique_ptr<MegaNode>{megaApi[0]->getNodeByHandle(hfile1)};
    if (mApi[0].accountDetails->getProLevel() == 0)
    {
        ASSERT_EQ(0, nfile1->getExpirationTime()) << "Expiration time successfully set, when it shouldn't";
    }
    ASSERT_FALSE(nfile1->isExpired()) << "Public link is expired, it mustn't";


    // --- Import a file public link ---

    auto importHandle = importPublicLink(0, nodelink4, rootnode.get());

    MegaNode *nimported = megaApi[0]->getNodeByHandle(importHandle);

    ASSERT_STREQ(nfile1->getName(), nimported->getName()) << "Imported file with wrong name";
    ASSERT_EQ(rootnode->getHandle(), nimported->getParentHandle()) << "Imported file in wrong path";


    // --- Get node from file public link ---

    auto nodeUP = getPublicNode(1, nodelink4);

    ASSERT_TRUE(nodeUP && nodeUP->isPublic()) << "Cannot get a node from public link";


    // --- Remove a public link ---

    MegaHandle removedLinkHandle = removePublicLink(0, nfile1.get());

    nfile1 = std::unique_ptr<MegaNode>{megaApi[0]->getNodeByHandle(removedLinkHandle)};
    ASSERT_FALSE(nfile1->isPublic()) << "Public link removal failed (still public)";

    delete nimported;


    // --- Create a folder public link ---

    MegaNode *nfolder1 = megaApi[0]->getNodeByHandle(hfolder1);

    string nodelink5 = createPublicLink(0, nfolder1, 0, maxTimeout, mApi[0].accountDetails->getProLevel() == 0);
    // The created link is stored in this->link at onRequestFinish()

    delete nfolder1;

    // Get a fresh snapshot of the node and check it's actually exported
    nfolder1 = megaApi[0]->getNodeByHandle(hfolder1);
    ASSERT_TRUE(nfolder1->isExported()) << "Node is not exported, must be exported";
    ASSERT_FALSE(nfolder1->isTakenDown()) << "Public link is taken down, it mustn't";

    delete nfolder1;

    nfolder1 = megaApi[0]->getNodeByHandle(hfolder1);
    ASSERT_STREQ(nodelink5.c_str(), nfolder1->getPublicLink()) << "Wrong public link from MegaNode";

    // Regenerate the same link should not trigger a new request
    string nodelink6 = createPublicLink(0, nfolder1, 0, maxTimeout, mApi[0].accountDetails->getProLevel() == 0);
    ASSERT_STREQ(nodelink5.c_str(), nodelink6.c_str()) << "Wrong public link after link update";

    delete nfolder1;

}


TEST_F(SdkTest, SdkTestShareKeys)
{
    LOG_info << "___TEST ShareKeys___";
    ASSERT_NO_FATAL_FAILURE(getAccountsForTest(3));

    // Three user scenario, with nested shares and new nodes created that need keys to be shared to the other users.
    // User A creates folder and shares it with user B
    // User A creates folders / subfolder and shares it with user C
    // When user C adds files to subfolder, does B receive the keys ?

    unique_ptr<MegaNode> rootnodeA(megaApi[0]->getRootNode());
    unique_ptr<MegaNode> rootnodeB(megaApi[1]->getRootNode());
    unique_ptr<MegaNode> rootnodeC(megaApi[2]->getRootNode());

    ASSERT_TRUE(rootnodeA &&rootnodeB &&rootnodeC);

    auto nh = createFolder(0, "share-folder-A", rootnodeA.get());
    ASSERT_NE(nh, UNDEF);
    unique_ptr<MegaNode> shareFolderA(megaApi[0]->getNodeByHandle(nh));
    ASSERT_TRUE(!!shareFolderA);

    nh = createFolder(0, "sub-folder-A", shareFolderA.get());
    ASSERT_NE(nh, UNDEF);
    unique_ptr<MegaNode> subFolderA(megaApi[0]->getNodeByHandle(nh));
    ASSERT_TRUE(!!subFolderA);

    // Initialize a test scenario: create a new contact to share to

    ASSERT_EQ(API_OK, synchronousInviteContact(0, mApi[1].email.c_str(), "SdkTestShareKeys contact request A to B", MegaContactRequest::INVITE_ACTION_ADD));
    ASSERT_EQ(API_OK, synchronousInviteContact(0, mApi[2].email.c_str(), "SdkTestShareKeys contact request A to C", MegaContactRequest::INVITE_ACTION_ADD));

    ASSERT_TRUE(WaitFor([this]() {return unique_ptr<MegaContactRequestList>(megaApi[1]->getIncomingContactRequests())->size() == 1
                                      && unique_ptr<MegaContactRequestList>(megaApi[2]->getIncomingContactRequests())->size() == 1;}, 60000));
    ASSERT_NO_FATAL_FAILURE(getContactRequest(1, false));
    ASSERT_NO_FATAL_FAILURE(getContactRequest(2, false));


    ASSERT_EQ(API_OK, synchronousReplyContactRequest(1, mApi[1].cr.get(), MegaContactRequest::REPLY_ACTION_ACCEPT));
    ASSERT_EQ(API_OK, synchronousReplyContactRequest(2, mApi[2].cr.get(), MegaContactRequest::REPLY_ACTION_ACCEPT));

    WaitMillisec(3000);

    ASSERT_EQ(API_OK, synchronousShare(0, shareFolderA.get(), mApi[1].email.c_str(), MegaShare::ACCESS_READ));
    ASSERT_EQ(API_OK, synchronousShare(0, subFolderA.get(), mApi[2].email.c_str(), MegaShare::ACCESS_FULL));

    ASSERT_TRUE(WaitFor([this]() { return unique_ptr<MegaShareList>(megaApi[1]->getInSharesList())->size() == 1
                           && unique_ptr<MegaShareList>(megaApi[2]->getInSharesList())->size() == 1; }, 60000));

    unique_ptr<MegaNodeList> nl1(megaApi[1]->getInShares(megaApi[1]->getContact(mApi[0].email.c_str())));
    unique_ptr<MegaNodeList> nl2(megaApi[2]->getInShares(megaApi[2]->getContact(mApi[0].email.c_str())));

    ASSERT_EQ(1, nl1->size());
    ASSERT_EQ(1, nl2->size());

    MegaNode* receivedShareNodeB = nl1->get(0);
    MegaNode* receivedShareNodeC = nl2->get(0);

    ASSERT_NE(createFolder(2, "folderByC1", receivedShareNodeC), UNDEF);
    ASSERT_NE(createFolder(2, "folderByC2", receivedShareNodeC), UNDEF);

    ASSERT_TRUE(WaitFor([this, &subFolderA]() { unique_ptr<MegaNodeList> aView(megaApi[0]->getChildren(subFolderA.get()));
                                   return aView->size() == 2; }, 60000));

    WaitMillisec(10000);  // make it shorter once we do actually get the keys (seems to need a bug fix)

    // can A see the added folders?

    unique_ptr<MegaNodeList> aView(megaApi[0]->getChildren(subFolderA.get()));
    ASSERT_EQ(2, aView->size());
    ASSERT_STREQ(aView->get(0)->getName(), "folderByC1");
    ASSERT_STREQ(aView->get(1)->getName(), "folderByC2");

    // Can B see the added folders?
    unique_ptr<MegaNodeList> bView(megaApi[1]->getChildren(receivedShareNodeB));
    ASSERT_EQ(1, bView->size());
    ASSERT_STREQ(bView->get(0)->getName(), "sub-folder-A");
    unique_ptr<MegaNodeList> bView2(megaApi[1]->getChildren(bView->get(0)));
    ASSERT_EQ(2, bView2->size());
    ASSERT_STREQ(bView2->get(0)->getName(), "NO_KEY");  // TODO: This is technically not correct but a current side effect of avoiding going back to the servers frequently - to be fixed soon.  For now choose the value that matches production
    ASSERT_STREQ(bView2->get(1)->getName(), "NO_KEY");
}

string localpathToUtf8Leaf(const LocalPath& itemlocalname)
{
    return itemlocalname.leafName().toPath();
}

LocalPath fspathToLocal(const fs::path& p)
{
    string path(p.u8string());
    return LocalPath::fromAbsolutePath(path);
}


// TODO: SDK-1505
#ifndef __APPLE__
TEST_F(SdkTest, SdkTestFolderIteration)
#else
TEST_F(SdkTest, DISABLED_SdkTestFolderIteration)
#endif
{
    ASSERT_NO_FATAL_FAILURE(getAccountsForTest(2));

    for (int testcombination = 0; testcombination < 2; testcombination++)
    {
        bool openWithNameOrUseFileAccess = testcombination == 0;

        error_code ec;
        if (fs::exists("test_SdkTestFolderIteration"))
        {
            fs::remove_all("test_SdkTestFolderIteration", ec);
            ASSERT_TRUE(!ec) << "could not remove old test folder";
        }

        fs::create_directory("test_SdkTestFolderIteration", ec);
        ASSERT_TRUE(!ec) << "could not create test folder";

        fs::path iteratePath = fs::current_path() / "test_SdkTestFolderIteration";

        // make a directory
        fs::create_directory(iteratePath / "folder");

        // make a file
        {
            ofstream f( (iteratePath / "file.txt").u8string().c_str());
            f << "file content";
        }

        // make some content to test the glob flag
        {
            fs::create_directory(iteratePath / "glob1folder");
            fs::create_directory(iteratePath / "glob2folder");
            ofstream f1( (iteratePath / "glob1file.txt").u8string().c_str());
            ofstream f2( (iteratePath / "glob2file.txt").u8string().c_str());
            f1 << "file content";
            f2 << "file content";
        }
        unsigned glob_entries = 4;

        // make a symlink to a folder (not recoginised by our dnext() on windows currently)
        fs::create_directory_symlink(iteratePath / "folder", iteratePath / "folderlink", ec);
        ASSERT_TRUE(!ec) << "could not create folder symlink";

        // make a symlinnk to a file
        fs::create_symlink(iteratePath / "file.txt", iteratePath / "filelink.txt", ec);
        ASSERT_TRUE(!ec) << "could not create folder symlink";

        // note on windows:  symlinks are excluded by skipAttributes for FILE_ATTRIBUTE_REPARSE_POINT (also see https://docs.microsoft.com/en-us/windows/win32/fileio/determining-whether-a-directory-is-a-volume-mount-point)

        struct FileAccessFields
        {
            m_off_t size = -2;
            m_time_t mtime = 2;
            handle fsid = 3;
            bool fsidvalid = false;
            nodetype_t type = nodetype_t::TYPE_UNKNOWN;
            bool mIsSymLink = false;
            bool retry = false;
            int errorcode = -998;

            FileAccessFields() = default;

            FileAccessFields(const FileAccess& f)
            {
                size = f.size;
                mtime = f.mtime;
                fsid = f.fsid;
                fsidvalid = f.fsidvalid;
                type = f.type;
                mIsSymLink = f.mIsSymLink;
                retry = f.retry;
                errorcode = f.errorcode;
            }
            bool operator == (const FileAccessFields& f) const
            {
                if (size != f.size) { EXPECT_EQ(size, f.size); return false; }
                if (mtime != f.mtime) { EXPECT_EQ(mtime, f.mtime); return false; }

                if (!mIsSymLink)
                {
                    // do we need fsid to be correct for symlink?  Seems on mac plain vs iterated differ
                    if (fsid != f.fsid) { EXPECT_EQ(fsid, f.fsid); return false; }
                }

                if (fsidvalid != f.fsidvalid) { EXPECT_EQ(fsidvalid, f.fsidvalid); return false; }
                if (type != f.type) { EXPECT_EQ(type, f.type); return false; }
                if (mIsSymLink != f.mIsSymLink) { EXPECT_EQ(mIsSymLink, f.mIsSymLink); return false; }
                if (retry != f.retry) { EXPECT_EQ(retry, f.retry); return false; }
                if (errorcode != f.errorcode) { EXPECT_EQ(errorcode, f.errorcode); return false; }
                return true;
            }
        };

        // capture results from the ways of gettnig the file info
        std::map<std::string, FileAccessFields > plain_fopen;
        std::map<std::string, FileAccessFields > iterate_fopen;
        std::map<std::string, FileAccessFields > plain_follow_fopen;
        std::map<std::string, FileAccessFields > iterate_follow_fopen;

        auto fsa = ::mega::make_unique<FSACCESS_CLASS>();
        auto localdir = fspathToLocal(iteratePath);

        std::unique_ptr<FileAccess> fopen_directory(fsa->newfileaccess(false));  // false = don't follow symlinks
        ASSERT_TRUE(fopen_directory->fopen(localdir, true, false));

        // now open and iterate the directory, not following symlinks (either by name or fopen'd directory)
        std::unique_ptr<DirAccess> da(fsa->newdiraccess());
        if (da->dopen(openWithNameOrUseFileAccess ? &localdir : NULL, openWithNameOrUseFileAccess ? NULL : fopen_directory.get(), false))
        {
            nodetype_t type;
            LocalPath itemlocalname;
            while (da->dnext(localdir, itemlocalname, false, &type))
            {
                string leafNameUtf8 = localpathToUtf8Leaf(itemlocalname);

                std::unique_ptr<FileAccess> plain_fopen_fa(fsa->newfileaccess(false));
                std::unique_ptr<FileAccess> iterate_fopen_fa(fsa->newfileaccess(false));

                LocalPath localpath = localdir;
                localpath.appendWithSeparator(itemlocalname, true);

                ASSERT_TRUE(plain_fopen_fa->fopen(localpath, true, false));
                plain_fopen[leafNameUtf8] = *plain_fopen_fa;

                ASSERT_TRUE(iterate_fopen_fa->fopen(localpath, true, false, da.get()));
                iterate_fopen[leafNameUtf8] = *iterate_fopen_fa;
            }
        }

        std::unique_ptr<FileAccess> fopen_directory2(fsa->newfileaccess(true));  // true = follow symlinks
        ASSERT_TRUE(fopen_directory2->fopen(localdir, true, false));

        // now open and iterate the directory, following symlinks (either by name or fopen'd directory)
        std::unique_ptr<DirAccess> da_follow(fsa->newdiraccess());
        if (da_follow->dopen(openWithNameOrUseFileAccess ? &localdir : NULL, openWithNameOrUseFileAccess ? NULL : fopen_directory2.get(), false))
        {
            nodetype_t type;
            LocalPath itemlocalname;
            while (da_follow->dnext(localdir, itemlocalname, true, &type))
            {
                string leafNameUtf8 = localpathToUtf8Leaf(itemlocalname);

                std::unique_ptr<FileAccess> plain_follow_fopen_fa(fsa->newfileaccess(true));
                std::unique_ptr<FileAccess> iterate_follow_fopen_fa(fsa->newfileaccess(true));

                LocalPath localpath = localdir;
                localpath.appendWithSeparator(itemlocalname, true);

                ASSERT_TRUE(plain_follow_fopen_fa->fopen(localpath, true, false));
                plain_follow_fopen[leafNameUtf8] = *plain_follow_fopen_fa;

                ASSERT_TRUE(iterate_follow_fopen_fa->fopen(localpath, true, false, da_follow.get()));
                iterate_follow_fopen[leafNameUtf8] = *iterate_follow_fopen_fa;
            }
        }

    #ifdef WIN32
        std::set<std::string> plain_names { "folder", "file.txt" }; // currently on windows, any type of symlink is ignored when iterating directories
        std::set<std::string> follow_names { "folder", "file.txt"};
    #else
        std::set<std::string> plain_names { "folder", "file.txt" };
        std::set<std::string> follow_names { "folder", "file.txt", "folderlink", "filelink.txt" };
    #endif

        ASSERT_EQ(plain_fopen.size(), plain_names.size() + glob_entries);
        ASSERT_EQ(iterate_fopen.size(), plain_names.size() + glob_entries);
        ASSERT_EQ(plain_follow_fopen.size(), follow_names.size() + glob_entries);
        ASSERT_EQ(iterate_follow_fopen.size(), follow_names.size() + glob_entries);

        for (auto& name : follow_names)
        {
            bool expected_non_follow = plain_names.find(name) != plain_names.end();
            bool issymlink = name.find("link") != string::npos;

            if (expected_non_follow)
            {
                ASSERT_TRUE(plain_fopen.find(name) != plain_fopen.end()) << name;
                ASSERT_TRUE(iterate_fopen.find(name) != iterate_fopen.end()) << name;

                auto& plain = plain_fopen[name];
                auto& iterate = iterate_fopen[name];

                ASSERT_EQ(plain, iterate)  << name;
                ASSERT_TRUE(plain.mIsSymLink == issymlink);
            }

            ASSERT_TRUE(plain_follow_fopen.find(name) != plain_follow_fopen.end()) << name;
            ASSERT_TRUE(iterate_follow_fopen.find(name) != iterate_follow_fopen.end()) << name;

            auto& plain_follow = plain_follow_fopen[name];
            auto& iterate_follow = iterate_follow_fopen[name];

            ASSERT_EQ(plain_follow, iterate_follow) << name;
            ASSERT_TRUE(plain_follow.mIsSymLink == issymlink);
        }

        //ASSERT_EQ(plain_fopen["folder"].size, 0);  size field is not set for folders
        ASSERT_EQ(plain_fopen["folder"].type, FOLDERNODE);
        ASSERT_EQ(plain_fopen["folder"].fsidvalid, true);
        ASSERT_EQ(plain_fopen["folder"].mIsSymLink, false);

        ASSERT_EQ(plain_fopen["file.txt"].size, 12);
        ASSERT_EQ(plain_fopen["file.txt"].fsidvalid, true);
        ASSERT_EQ(plain_fopen["file.txt"].type, FILENODE);
        ASSERT_EQ(plain_fopen["file.txt"].mIsSymLink, false);

// on windows and mac and linux, without the follow flag on, directory iteration does not report symlinks (currently)
//
//        //ASSERT_EQ(plain_fopen["folder"].size, 0);  size field is not set for folders
//        ASSERT_EQ(plain_fopen["folderlink"].type, FOLDERNODE);
//        ASSERT_EQ(plain_fopen["folderlink"].fsidvalid, true);
//        ASSERT_EQ(plain_fopen["folderlink"].mIsSymLink, true);
//
//        ASSERT_EQ(plain_fopen["filelink.txt"].size, 12);
//        ASSERT_EQ(plain_fopen["filelink.txt"].fsidvalid, true);
//        ASSERT_EQ(plain_fopen["filelink.txt"].type, FILENODE);
//        ASSERT_EQ(plain_fopen["filelink.txt"].mIsSymLink, true);
//
        ASSERT_TRUE(plain_fopen.find("folderlink") == plain_fopen.end());
        ASSERT_TRUE(plain_fopen.find("filelink.txt") == plain_fopen.end());

        // check the glob flag
        auto localdirGlob = fspathToLocal(iteratePath / "glob1*");
        std::unique_ptr<DirAccess> da2(fsa->newdiraccess());
        if (da2->dopen(&localdirGlob, NULL, true))
        {
            nodetype_t type;
            LocalPath itemlocalname;
            set<string> remainingExpected { "glob1folder", "glob1file.txt" };
            while (da2->dnext(localdir, itemlocalname, true, &type))
            {
                string leafNameUtf8 = localpathToUtf8Leaf(itemlocalname);
                ASSERT_EQ(leafNameUtf8.substr(0, 5), string("glob1"));
                ASSERT_TRUE(remainingExpected.find(leafNameUtf8) != remainingExpected.end());
                remainingExpected.erase(leafNameUtf8);
            }
            ASSERT_EQ(remainingExpected.size(), 0u);
        }

    }
}



/**
* @brief TEST_F SdkTestConsoleAutocomplete
*
* Run various tests confirming the console autocomplete will work as expected
*
*/
#ifdef _WIN32

bool cmp(const autocomplete::CompletionState& c, std::vector<std::string>& s)
{
    bool result = true;
    if (c.completions.size() != s.size())
    {
        result = false;
    }
    else
    {
        std::sort(s.begin(), s.end());
        for (size_t i = c.completions.size(); i--; )
        {
            if (c.completions[i].s != s[i])
            {
                result = false;
                break;
            }
        }
    }
    if (!result)
    {
        for (size_t i = 0; i < c.completions.size() || i < s.size(); ++i)
        {
            out() << (i < s.size() ? s[i] : "") << "/" << (i < c.completions.size() ? c.completions[i].s : "");
        }
    }
    return result;
}

TEST_F(SdkTest, SdkTestConsoleAutocomplete)
{
    ASSERT_NO_FATAL_FAILURE(getAccountsForTest(2));
    using namespace autocomplete;

    {
        std::unique_ptr<Either> p(new Either);
        p->Add(sequence(text("cd")));
        p->Add(sequence(text("lcd")));
        p->Add(sequence(text("ls"), opt(flag("-R"))));
        p->Add(sequence(text("lls"), opt(flag("-R")), param("folder")));
        ACN syntax(std::move(p));

        {
            auto r = autoComplete("", 0, syntax, false);
            std::vector<std::string> e{ "cd", "lcd", "ls", "lls" };
            ASSERT_TRUE(cmp(r, e));
        }

        {
            auto r = autoComplete("l", 1, syntax, false);
            std::vector<std::string> e{ "lcd", "ls", "lls" };
            ASSERT_TRUE(cmp(r, e));
        }

        {
            auto r = autoComplete("ll", 2, syntax, false);
            std::vector<std::string> e{ "lls" };
            ASSERT_TRUE(cmp(r, e));
        }

        {
            auto r = autoComplete("lls", 3, syntax, false);
            std::vector<std::string> e{ "lls" };
            ASSERT_TRUE(cmp(r, e));
        }

        {
            auto r = autoComplete("lls ", 4, syntax, false);
            std::vector<std::string> e{ "<folder>" };
            ASSERT_TRUE(cmp(r, e));
        }

        {
            auto r = autoComplete("lls -", 5, syntax, false);
            std::vector<std::string> e{ "-R" };
            ASSERT_TRUE(cmp(r, e));
        }

        {
            auto r = autoComplete("x", 1, syntax, false);
            std::vector<std::string> e{};
            ASSERT_TRUE(cmp(r, e));
        }

        {
            auto r = autoComplete("x ", 2, syntax, false);
            std::vector<std::string> e{};
            ASSERT_TRUE(cmp(r, e));
        }
    }

    ::mega::NodeHandle megaCurDir;

    MegaApiImpl* impl = *((MegaApiImpl**)(((char*)megaApi[0].get()) + sizeof(*megaApi[0].get())) - 1); //megaApi[0]->pImpl;
    MegaClient* client = impl->getMegaClient();


    std::unique_ptr<Either> p(new Either);
    p->Add(sequence(text("cd")));
    p->Add(sequence(text("lcd")));
    p->Add(sequence(text("ls"), opt(flag("-R")), opt(ACN(new MegaFS(true, true, client, &megaCurDir, "")))));
    p->Add(sequence(text("lls"), opt(flag("-R")), opt(ACN(new LocalFS(true, true, "")))));
    ACN syntax(std::move(p));

    error_code e;
    fs::remove_all("test_autocomplete_files", e);

    fs::create_directory("test_autocomplete_files");
    fs::path old_cwd = fs::current_path();
    fs::current_path("test_autocomplete_files");

    fs::create_directory("dir1");
    fs::create_directory("dir1\\sub11");
    fs::create_directory("dir1\\sub12");
    fs::create_directory("dir2");
    fs::create_directory("dir2\\sub21");
    fs::create_directory("dir2\\sub22");
    fs::create_directory("dir2a");
    fs::create_directory("dir2a\\dir space");
    fs::create_directory("dir2a\\dir space\\next");
    fs::create_directory("dir2a\\dir space2");
    fs::create_directory("dir2a\\nospace");

    {
        auto r = autoComplete("ls -R", 5, syntax, false);
        std::vector<std::string> e{"-R"};
        ASSERT_TRUE(cmp(r, e));
    }

    // dos style file completion, local fs
    CompletionTextOut s;

    {
        auto r = autoComplete("lls ", 4, syntax, false);
        std::vector<std::string> e{ "dir1", "dir2", "dir2a" };
        ASSERT_TRUE(cmp(r, e));
        applyCompletion(r, true, 100, s);
        ASSERT_EQ(r.line, "lls dir1");
    }

    {
        auto r = autoComplete("lls di", 6, syntax, false);
        std::vector<std::string> e{ "dir1", "dir2", "dir2a" };
        ASSERT_TRUE(cmp(r, e));
    }

    {
        auto r = autoComplete("lls dir2", 8, syntax, false);
        std::vector<std::string> e{ "dir2", "dir2a" };
        ASSERT_TRUE(cmp(r, e));
    }

    {
        auto r = autoComplete("lls dir2a", 9, syntax, false);
        std::vector<std::string> e{ "dir2a" };
        ASSERT_TRUE(cmp(r, e));
    }

    {
        auto r = autoComplete("lls dir2 something after", 8, syntax, false);
        std::vector<std::string> e{ "dir2", "dir2a" };
        ASSERT_TRUE(cmp(r, e));
    }

    {
        auto r = autoComplete("lls dir2something immeditely after", 8, syntax, false);
        std::vector<std::string> e{ "dir2", "dir2a" };
        ASSERT_TRUE(cmp(r, e));
    }

    {
        auto r = autoComplete("lls dir2\\", 9, syntax, false);
        std::vector<std::string> e{ "dir2\\sub21", "dir2\\sub22" };
        ASSERT_TRUE(cmp(r, e));
    }

    {
        auto r = autoComplete("lls dir2\\.\\", 11, syntax, false);
        std::vector<std::string> e{ "dir2\\.\\sub21", "dir2\\.\\sub22" };
        ASSERT_TRUE(cmp(r, e));
    }

    {
        auto r = autoComplete("lls dir2\\..", 11, syntax, false);
        std::vector<std::string> e{ "dir2\\.." };
        ASSERT_TRUE(cmp(r, e));
    }

    {
        auto r = autoComplete("lls dir2\\..\\", 12, syntax, false);
        std::vector<std::string> e{ "dir2\\..\\dir1", "dir2\\..\\dir2", "dir2\\..\\dir2a" };
        ASSERT_TRUE(cmp(r, e));
        applyCompletion(r, true, 100, s);
        ASSERT_EQ(r.line, "lls dir2\\..\\dir1");
        applyCompletion(r, true, 100, s);
        ASSERT_EQ(r.line, "lls dir2\\..\\dir2");
        applyCompletion(r, true, 100, s);
        ASSERT_EQ(r.line, "lls dir2\\..\\dir2a");
        applyCompletion(r, true, 100, s);
        ASSERT_EQ(r.line, "lls dir2\\..\\dir1");
        applyCompletion(r, false, 100, s);
        ASSERT_EQ(r.line, "lls dir2\\..\\dir2a");
        applyCompletion(r, false, 100, s);
        ASSERT_EQ(r.line, "lls dir2\\..\\dir2");
    }

    {
        auto r = autoComplete("lls dir2a\\", 10, syntax, false);
        applyCompletion(r, false, 100, s);
        ASSERT_EQ(r.line, "lls dir2a\\nospace");
        applyCompletion(r, false, 100, s);
        ASSERT_EQ(r.line, "lls \"dir2a\\dir space2\"");
        applyCompletion(r, false, 100, s);
        ASSERT_EQ(r.line, "lls \"dir2a\\dir space\"");
        applyCompletion(r, false, 100, s);
        ASSERT_EQ(r.line, "lls dir2a\\nospace");
    }

    {
        auto r = autoComplete("lls \"dir\"1\\", 11, syntax, false);
        applyCompletion(r, true, 100, s);
        ASSERT_EQ(r.line, "lls \"dir1\\sub11\"");
    }

    {
        auto r = autoComplete("lls dir1\\\"..\\dir2\\\"", std::string::npos, syntax, false);
        applyCompletion(r, true, 100, s);
        ASSERT_EQ(r.line, "lls \"dir1\\..\\dir2\\sub21\"");
    }

    {
        auto r = autoComplete("lls c:\\prog", std::string::npos, syntax, false);
        applyCompletion(r, true, 100, s);
        ASSERT_EQ(r.line, "lls \"c:\\Program Files\"");
        applyCompletion(r, true, 100, s);
        ASSERT_EQ(r.line, "lls \"c:\\Program Files (x86)\"");
    }

    {
        auto r = autoComplete("lls \"c:\\program files \"", std::string::npos, syntax, false);
        applyCompletion(r, true, 100, s);
        ASSERT_EQ(r.line, "lls \"c:\\Program Files (x86)\"");
    }

    // unix style completions, local fs

    {
        auto r = autoComplete("lls ", 4, syntax, true);
        std::vector<std::string> e{ "dir1\\", "dir2\\", "dir2a\\" };
        ASSERT_TRUE(cmp(r, e));
        applyCompletion(r, true, 100, s);
        ASSERT_EQ(r.line, "lls dir");
    }

    {
        auto r = autoComplete("lls di", 6, syntax, true);
        std::vector<std::string> e{ "dir1\\", "dir2\\", "dir2a\\" };
        ASSERT_TRUE(cmp(r, e));
        applyCompletion(r, true, 100, s);
        ASSERT_EQ(r.line, "lls dir");
    }

    {
        auto r = autoComplete("lls dir2", 8, syntax, true);
        std::vector<std::string> e{ "dir2\\", "dir2a\\" };
        ASSERT_TRUE(cmp(r, e));
        applyCompletion(r, true, 100, s);
        ASSERT_EQ(r.line, "lls dir2");
    }

    {
        auto r = autoComplete("lls dir2a", 9, syntax, true);
        std::vector<std::string> e{ "dir2a\\" };
        ASSERT_TRUE(cmp(r, e));
        applyCompletion(r, true, 100, s);
        ASSERT_EQ(r.line, "lls dir2a\\");
    }

    {
        auto r = autoComplete("lls dir2 something after", 8, syntax, true);
        std::vector<std::string> e{ "dir2\\", "dir2a\\" };
        ASSERT_TRUE(cmp(r, e));
        applyCompletion(r, true, 100, s);
        ASSERT_EQ(r.line, "lls dir2 something after");
    }

    {
        auto r = autoComplete("lls dir2asomething immediately after", 9, syntax, true);
        std::vector<std::string> e{ "dir2a\\" };
        ASSERT_TRUE(cmp(r, e));
        applyCompletion(r, true, 100, s);
        ASSERT_EQ(r.line, "lls dir2a\\something immediately after");
    }

    {
        auto r = autoComplete("lls dir2\\", 9, syntax, true);
        std::vector<std::string> e{ "dir2\\sub21\\", "dir2\\sub22\\" };
        ASSERT_TRUE(cmp(r, e));
        applyCompletion(r, true, 100, s);
        ASSERT_EQ(r.line, "lls dir2\\sub2");
        auto rr = autoComplete("lls dir2\\sub22", 14, syntax, true);
        applyCompletion(rr, true, 100, s);
        ASSERT_EQ(rr.line, "lls dir2\\sub22\\");
    }

    {
        auto r = autoComplete("lls dir2\\.\\", 11, syntax, true);
        std::vector<std::string> e{ "dir2\\.\\sub21\\", "dir2\\.\\sub22\\" };
        ASSERT_TRUE(cmp(r, e));
        applyCompletion(r, true, 100, s);
        ASSERT_EQ(r.line, "lls dir2\\.\\sub2");
    }

    {
        auto r = autoComplete("lls dir2\\..", 11, syntax, true);
        std::vector<std::string> e{ "dir2\\..\\" };
        ASSERT_TRUE(cmp(r, e));
        applyCompletion(r, true, 100, s);
        ASSERT_EQ(r.line, "lls dir2\\..\\");
    }

    {
        auto r = autoComplete("lls dir2\\..\\", 12, syntax, true);
        std::vector<std::string> e{ "dir2\\..\\dir1\\", "dir2\\..\\dir2\\", "dir2\\..\\dir2a\\" };
        ASSERT_TRUE(cmp(r, e));
        applyCompletion(r, true, 100, s);
        ASSERT_EQ(r.line, "lls dir2\\..\\dir");
    }

    {
        auto r = autoComplete("lls dir2\\..\\", 12, syntax, true);
        std::vector<std::string> e{ "dir2\\..\\dir1\\", "dir2\\..\\dir2\\", "dir2\\..\\dir2a\\" };
        ASSERT_TRUE(cmp(r, e));
        applyCompletion(r, true, 100, s);
        ASSERT_EQ(r.line, "lls dir2\\..\\dir");
    }

    {
        auto r = autoComplete("lls dir2a\\d", 11, syntax, true);
        applyCompletion(r, true, 100, s);
        ASSERT_EQ(r.line, "lls \"dir2a\\dir space\"");
        auto rr = autoComplete("lls \"dir2a\\dir space\"\\", std::string::npos, syntax, false);
        applyCompletion(rr, true, 100, s);
        ASSERT_EQ(rr.line, "lls \"dir2a\\dir space\\next\"");
    }

    {
        auto r = autoComplete("lls \"dir\"1\\", std::string::npos, syntax, true);
        applyCompletion(r, true, 100, s);
        ASSERT_EQ(r.line, "lls \"dir1\\sub1\"");
    }

    {
        auto r = autoComplete("lls dir1\\\"..\\dir2\\\"", std::string::npos, syntax, true);
        applyCompletion(r, true, 100, s);
        ASSERT_EQ(r.line, "lls \"dir1\\..\\dir2\\sub2\"");
    }

    {
        auto r = autoComplete("lls c:\\prog", std::string::npos, syntax, true);
        applyCompletion(r, true, 100, s);
        ASSERT_EQ(r.line, "lls c:\\program");
    }

    {
        auto r = autoComplete("lls \"c:\\program files \"", std::string::npos, syntax, true);
        applyCompletion(r, true, 100, s);
        ASSERT_EQ(r.line, "lls \"c:\\program files (x86)\\\"");
    }

    {
        auto r = autoComplete("lls 'c:\\program files '", std::string::npos, syntax, true);
        applyCompletion(r, true, 100, s);
        ASSERT_EQ(r.line, "lls 'c:\\program files (x86)\\'");
    }

    // mega dir setup

    MegaNode *rootnode = megaApi[0]->getRootNode();
    auto nh = createFolder(0, "test_autocomplete_megafs", rootnode);
    ASSERT_NE(nh, UNDEF);
    MegaNode *n0 = megaApi[0]->getNodeByHandle(nh);

    megaCurDir = NodeHandle().set6byte(nh);

    nh = createFolder(0, "dir1", n0);
    ASSERT_NE(nh, UNDEF);
    MegaNode *n1 = megaApi[0]->getNodeByHandle(nh);
    ASSERT_NE(createFolder(0, "sub11", n1), UNDEF);
    ASSERT_NE(createFolder(0, "sub12", n1), UNDEF);

    nh = createFolder(0, "dir2", n0);
    ASSERT_NE(nh, UNDEF);
    MegaNode *n2 = megaApi[0]->getNodeByHandle(nh);
    ASSERT_NE(createFolder(0, "sub21", n2), UNDEF);
    ASSERT_NE(createFolder(0, "sub22", n2), UNDEF);

    nh = createFolder(0, "dir2a", n0);
    ASSERT_NE(nh, UNDEF);
    MegaNode *n3 = megaApi[0]->getNodeByHandle(nh);

    nh = createFolder(0, "dir space", n3);
    ASSERT_NE(nh, UNDEF);

    MegaNode *n31 = megaApi[0]->getNodeByHandle(nh);

    ASSERT_NE(createFolder(0, "dir space2", n3), UNDEF);
    ASSERT_NE(createFolder(0, "nospace", n3), UNDEF);
    ASSERT_NE(createFolder(0, "next", n31), UNDEF);


    // dos style mega FS completions

    {
        auto r = autoComplete("ls ", std::string::npos, syntax, false);
        std::vector<std::string> e{ "dir1", "dir2", "dir2a" };
        ASSERT_TRUE(cmp(r, e));
        applyCompletion(r, true, 100, s);
        ASSERT_EQ(r.line, "ls dir1");
    }

    {
        auto r = autoComplete("ls di", std::string::npos, syntax, false);
        std::vector<std::string> e{ "dir1", "dir2", "dir2a" };
        ASSERT_TRUE(cmp(r, e));
    }

    {
        auto r = autoComplete("ls dir2", std::string::npos, syntax, false);
        std::vector<std::string> e{ "dir2", "dir2a" };
        ASSERT_TRUE(cmp(r, e));
    }

    {
        auto r = autoComplete("ls dir2a", std::string::npos, syntax, false);
        std::vector<std::string> e{ "dir2a" };
        ASSERT_TRUE(cmp(r, e));
    }

    {
        auto r = autoComplete("ls dir2 something after", 7, syntax, false);
        std::vector<std::string> e{ "dir2", "dir2a" };
        ASSERT_TRUE(cmp(r, e));
    }

    {
        auto r = autoComplete("ls dir2something immeditely after", 7, syntax, false);
        std::vector<std::string> e{ "dir2", "dir2a" };
        ASSERT_TRUE(cmp(r, e));
    }

    {
        auto r = autoComplete("ls dir2/", std::string::npos, syntax, false);
        std::vector<std::string> e{ "dir2/sub21", "dir2/sub22" };
        ASSERT_TRUE(cmp(r, e));
    }

    {
        auto r = autoComplete("ls dir2/./", std::string::npos, syntax, false);
        std::vector<std::string> e{ "dir2/./sub21", "dir2/./sub22" };
        ASSERT_TRUE(cmp(r, e));
    }

    {
        auto r = autoComplete("ls dir2/..", std::string::npos, syntax, false);
        std::vector<std::string> e{ "dir2/.." };
        ASSERT_TRUE(cmp(r, e));
    }

    {
        auto r = autoComplete("ls dir2/../", std::string::npos, syntax, false);
        std::vector<std::string> e{ "dir2/../dir1", "dir2/../dir2", "dir2/../dir2a" };
        ASSERT_TRUE(cmp(r, e));
        applyCompletion(r, true, 100, s);
        ASSERT_EQ(r.line, "ls dir2/../dir1");
        applyCompletion(r, true, 100, s);
        ASSERT_EQ(r.line, "ls dir2/../dir2");
        applyCompletion(r, true, 100, s);
        ASSERT_EQ(r.line, "ls dir2/../dir2a");
        applyCompletion(r, true, 100, s);
        ASSERT_EQ(r.line, "ls dir2/../dir1");
        applyCompletion(r, false, 100, s);
        ASSERT_EQ(r.line, "ls dir2/../dir2a");
        applyCompletion(r, false, 100, s);
        ASSERT_EQ(r.line, "ls dir2/../dir2");
    }

    {
        auto r = autoComplete("ls dir2a/", std::string::npos, syntax, false);
        applyCompletion(r, false, 100, s);
        ASSERT_EQ(r.line, "ls dir2a/nospace");
        applyCompletion(r, false, 100, s);
        ASSERT_EQ(r.line, "ls \"dir2a/dir space2\"");
        applyCompletion(r, false, 100, s);
        ASSERT_EQ(r.line, "ls \"dir2a/dir space\"");
        applyCompletion(r, false, 100, s);
        ASSERT_EQ(r.line, "ls dir2a/nospace");
    }

    {
        auto r = autoComplete("ls \"dir\"1/", std::string::npos, syntax, false);
        applyCompletion(r, true, 100, s);
        ASSERT_EQ(r.line, "ls \"dir1/sub11\"");
    }

    {
        auto r = autoComplete("ls dir1/\"../dir2/\"", std::string::npos, syntax, false);
        applyCompletion(r, true, 100, s);
        ASSERT_EQ(r.line, "ls \"dir1/../dir2/sub21\"");
    }

    {
        auto r = autoComplete("ls /test_autocomplete_meg", std::string::npos, syntax, false);
        applyCompletion(r, true, 100, s);
        ASSERT_EQ(r.line, "ls /test_autocomplete_megafs");
    }

    // unix style mega FS completions

    {
        auto r = autoComplete("ls ", std::string::npos, syntax, true);
        std::vector<std::string> e{ "dir1/", "dir2/", "dir2a/" };
        ASSERT_TRUE(cmp(r, e));
        applyCompletion(r, true, 100, s);
        ASSERT_EQ(r.line, "ls dir");
    }

    {
        auto r = autoComplete("ls di", std::string::npos, syntax, true);
        std::vector<std::string> e{ "dir1/", "dir2/", "dir2a/" };
        ASSERT_TRUE(cmp(r, e));
        applyCompletion(r, true, 100, s);
        ASSERT_EQ(r.line, "ls dir");
    }

    {
        auto r = autoComplete("ls dir2", std::string::npos, syntax, true);
        std::vector<std::string> e{ "dir2/", "dir2a/" };
        ASSERT_TRUE(cmp(r, e));
        applyCompletion(r, true, 100, s);
        ASSERT_EQ(r.line, "ls dir2");
    }

    {
        auto r = autoComplete("ls dir2a", std::string::npos, syntax, true);
        std::vector<std::string> e{ "dir2a/" };
        ASSERT_TRUE(cmp(r, e));
        applyCompletion(r, true, 100, s);
        ASSERT_EQ(r.line, "ls dir2a/");
    }

    {
        auto r = autoComplete("ls dir2 something after", 7, syntax, true);
        std::vector<std::string> e{ "dir2/", "dir2a/" };
        ASSERT_TRUE(cmp(r, e));
        applyCompletion(r, true, 100, s);
        ASSERT_EQ(r.line, "ls dir2 something after");
    }

    {
        auto r = autoComplete("ls dir2asomething immediately after", 8, syntax, true);
        std::vector<std::string> e{ "dir2a/" };
        ASSERT_TRUE(cmp(r, e));
        applyCompletion(r, true, 100, s);
        ASSERT_EQ(r.line, "ls dir2a/something immediately after");
    }

    {
        auto r = autoComplete("ls dir2/", std::string::npos, syntax, true);
        std::vector<std::string> e{ "dir2/sub21/", "dir2/sub22/" };
        ASSERT_TRUE(cmp(r, e));
        applyCompletion(r, true, 100, s);
        ASSERT_EQ(r.line, "ls dir2/sub2");
        auto rr = autoComplete("ls dir2/sub22", std::string::npos, syntax, true);
        applyCompletion(rr, true, 100, s);
        ASSERT_EQ(rr.line, "ls dir2/sub22/");
    }

    {
        auto r = autoComplete("ls dir2/./", std::string::npos, syntax, true);
        std::vector<std::string> e{ "dir2/./sub21/", "dir2/./sub22/" };
        ASSERT_TRUE(cmp(r, e));
        applyCompletion(r, true, 100, s);
        ASSERT_EQ(r.line, "ls dir2/./sub2");
    }

    {
        auto r = autoComplete("ls dir2/..", std::string::npos, syntax, true);
        std::vector<std::string> e{ "dir2/../" };
        ASSERT_TRUE(cmp(r, e));
        applyCompletion(r, true, 100, s);
        ASSERT_EQ(r.line, "ls dir2/../");
    }

    {
        auto r = autoComplete("ls dir2/../", std::string::npos, syntax, true);
        std::vector<std::string> e{ "dir2/../dir1/", "dir2/../dir2/", "dir2/../dir2a/" };
        ASSERT_TRUE(cmp(r, e));
        applyCompletion(r, true, 100, s);
        ASSERT_EQ(r.line, "ls dir2/../dir");
    }

    {
        auto r = autoComplete("ls dir2/../", std::string::npos, syntax, true);
        std::vector<std::string> e{ "dir2/../dir1/", "dir2/../dir2/", "dir2/../dir2a/" };
        ASSERT_TRUE(cmp(r, e));
        applyCompletion(r, true, 100, s);
        ASSERT_EQ(r.line, "ls dir2/../dir");
    }

    {
        auto r = autoComplete("ls dir2a/d", std::string::npos, syntax, true);
        applyCompletion(r, true, 100, s);
        ASSERT_EQ(r.line, "ls \"dir2a/dir space\"");
        auto rr = autoComplete("ls \"dir2a/dir space\"/", std::string::npos, syntax, false);
        applyCompletion(rr, true, 100, s);
        ASSERT_EQ(rr.line, "ls \"dir2a/dir space/next\"");
    }

    {
        auto r = autoComplete("ls \"dir\"1/", std::string::npos, syntax, true);
        applyCompletion(r, true, 100, s);
        ASSERT_EQ(r.line, "ls \"dir1/sub1\"");
    }

    {
        auto r = autoComplete("ls dir1/\"../dir2/\"", std::string::npos, syntax, true);
        applyCompletion(r, true, 100, s);
        ASSERT_EQ(r.line, "ls \"dir1/../dir2/sub2\"");
    }

    {
        auto r = autoComplete("ls /test_autocomplete_meg", std::string::npos, syntax, true);
        applyCompletion(r, true, 100, s);
        ASSERT_EQ(r.line, "ls /test_autocomplete_megafs/");
        r = autoComplete(r.line + "dir2a", std::string::npos, syntax, true);
        applyCompletion(r, true, 100, s);
        ASSERT_EQ(r.line, "ls /test_autocomplete_megafs/dir2a/");
        r = autoComplete(r.line + "d", std::string::npos, syntax, true);
        applyCompletion(r, true, 100, s);
        ASSERT_EQ(r.line, "ls \"/test_autocomplete_megafs/dir2a/dir space\"");
    }

    fs::current_path(old_cwd);

}
#endif

#ifdef ENABLE_CHAT

/**
 * @brief TEST_F SdkTestChat
 *
 * Initialize a test scenario by:
 *
 * - Setting a new contact to chat with
 *
 * Performs different operations related to chats:
 *
 * - Fetch the list of available chats
 * - Create a group chat
 * - Remove a peer from the chat
 * - Invite a contact to a chat
 * - Get the user-specific URL for the chat
 * - Update permissions of an existing peer in a chat
 */
TEST_F(SdkTest, SdkTestChat)
{
    LOG_info << "___TEST Chat___";
    ASSERT_NO_FATAL_FAILURE(getAccountsForTest(2));

    // --- Send a new contact request ---

    string message = "Hi contact. This is a testing message";

    mApi[1].contactRequestUpdated = false;
    ASSERT_NO_FATAL_FAILURE( inviteContact(0, mApi[1].email, message, MegaContactRequest::INVITE_ACTION_ADD) );
    ASSERT_TRUE( waitForResponse(&mApi[1].contactRequestUpdated) )   // at the target side (auxiliar account)
            << "Contact request update not received after " << maxTimeout << " seconds";
    // if there were too many invitations within a short period of time, the invitation can be rejected by
    // the API with `API_EOVERQUOTA = -17` as counter spamming meassure (+500 invites in the last 50 days)

    // --- Accept a contact invitation ---

    ASSERT_NO_FATAL_FAILURE( getContactRequest(1, false) );

    mApi[0].contactRequestUpdated = mApi[1].contactRequestUpdated = false;
    ASSERT_NO_FATAL_FAILURE( replyContact(mApi[1].cr.get(), MegaContactRequest::REPLY_ACTION_ACCEPT) );
    ASSERT_TRUE( waitForResponse(&mApi[1].contactRequestUpdated) )   // at the target side (auxiliar account)
            << "Contact request update not received after " << maxTimeout << " seconds";
    ASSERT_TRUE( waitForResponse(&mApi[0].contactRequestUpdated) )   // at the target side (main account)
            << "Contact request update not received after " << maxTimeout << " seconds";

    mApi[1].cr.reset();


    // --- Check list of available chats --- (fetch is done at SetUp())

    size_t numChats = mApi[0].chats.size();      // permanent chats cannot be deleted, so they're kept forever


    // --- Create a group chat ---

    MegaTextChatPeerList *peers;
    handle h;
    bool group;

    h = megaApi[1]->getMyUser()->getHandle();
    peers = MegaTextChatPeerList::createInstance();//new MegaTextChatPeerListPrivate();
    peers->addPeer(h, PRIV_STANDARD);
    group = true;

    mApi[1].chatUpdated = false;
    mApi[0].requestFlags[MegaRequest::TYPE_CHAT_CREATE] = false;
    ASSERT_NO_FATAL_FAILURE( createChat(group, peers) );
    ASSERT_TRUE( waitForResponse(&mApi[0].requestFlags[MegaRequest::TYPE_CHAT_CREATE]) )
            << "Cannot create a new chat";
    ASSERT_EQ(API_OK, mApi[0].lastError) << "Chat creation failed (error: " << mApi[0].lastError << ")";
    ASSERT_TRUE( waitForResponse(&mApi[1].chatUpdated ))   // at the target side (auxiliar account)
            << "Chat update not received after " << maxTimeout << " seconds";

    MegaHandle chatid = mApi[0].chatid;   // set at onRequestFinish() of chat creation request

    delete peers;

    // check the new chat information
    ASSERT_EQ(mApi[0].chats.size(), ++numChats) << "Unexpected received number of chats";
    ASSERT_TRUE(mApi[1].chatUpdated) << "The peer didn't receive notification of the chat creation";


    // --- Remove a peer from the chat ---

    mApi[1].chatUpdated = false;
    mApi[0].requestFlags[MegaRequest::TYPE_CHAT_REMOVE] = false;
    megaApi[0]->removeFromChat(chatid, h);
    ASSERT_TRUE( waitForResponse(&mApi[0].requestFlags[MegaRequest::TYPE_CHAT_REMOVE]) )
            << "Chat remove failed after " << maxTimeout << " seconds";
    ASSERT_EQ(API_OK, mApi[0].lastError) << "Removal of chat peer failed (error: " << mApi[0].lastError << ")";
    int numpeers = mApi[0].chats[chatid]->getPeerList() ? mApi[0].chats[chatid]->getPeerList()->size() : 0;
    ASSERT_EQ(numpeers, 0) << "Wrong number of peers in the list of peers";
    ASSERT_TRUE( waitForResponse(&mApi[1].chatUpdated) )   // at the target side (auxiliar account)
            << "Didn't receive notification of the peer removal after " << maxTimeout << " seconds";


    // --- Invite a contact to a chat ---

    mApi[1].chatUpdated = false;
    mApi[0].requestFlags[MegaRequest::TYPE_CHAT_INVITE] = false;
    megaApi[0]->inviteToChat(chatid, h, PRIV_STANDARD);
    ASSERT_TRUE( waitForResponse(&mApi[0].requestFlags[MegaRequest::TYPE_CHAT_INVITE]) )
            << "Chat invitation failed after " << maxTimeout << " seconds";
    ASSERT_EQ(API_OK, mApi[0].lastError) << "Invitation of chat peer failed (error: " << mApi[0].lastError << ")";
    numpeers = mApi[0].chats[chatid]->getPeerList() ? mApi[0].chats[chatid]->getPeerList()->size() : 0;
    ASSERT_EQ(numpeers, 1) << "Wrong number of peers in the list of peers";
    ASSERT_TRUE( waitForResponse(&mApi[1].chatUpdated) )   // at the target side (auxiliar account)
            << "The peer didn't receive notification of the invitation after " << maxTimeout << " seconds";


    // --- Get the user-specific URL for the chat ---

    mApi[0].requestFlags[MegaRequest::TYPE_CHAT_URL] = false;
    megaApi[0]->getUrlChat(chatid);
    ASSERT_TRUE( waitForResponse(&mApi[0].requestFlags[MegaRequest::TYPE_CHAT_URL]) )
            << "Retrieval of chat URL failed after " << maxTimeout << " seconds";
    ASSERT_EQ(API_OK, mApi[0].lastError) << "Retrieval of chat URL failed (error: " << mApi[0].lastError << ")";


    // --- Update Permissions of an existing peer in the chat

    mApi[1].chatUpdated = false;
    mApi[0].requestFlags[MegaRequest::TYPE_CHAT_UPDATE_PERMISSIONS] = false;
    megaApi[0]->updateChatPermissions(chatid, h, PRIV_RO);
    ASSERT_TRUE( waitForResponse(&mApi[0].requestFlags[MegaRequest::TYPE_CHAT_UPDATE_PERMISSIONS]) )
            << "Update chat permissions failed after " << maxTimeout << " seconds";
    ASSERT_EQ(API_OK, mApi[0].lastError) << "Update of chat permissions failed (error: " << mApi[0].lastError << ")";
    ASSERT_TRUE( waitForResponse(&mApi[1].chatUpdated) )   // at the target side (auxiliar account)
            << "The peer didn't receive notification of the invitation after " << maxTimeout << " seconds";

}
#endif

class myMIS : public MegaInputStream
{
public:
    int64_t size;
    ifstream ifs;

    myMIS(const char* filename)
        : ifs(filename, ios::binary)
    {
        ifs.seekg(0, ios::end);
        size = ifs.tellg();
        ifs.seekg(0, ios::beg);
    }
    virtual int64_t getSize() { return size; }

    virtual bool read(char *buffer, size_t size) {
        if (buffer)
        {
            ifs.read(buffer, size);
        }
        else
        {
            ifs.seekg(size, ios::cur);
        }
        return !ifs.fail();
    }
};


TEST_F(SdkTest, SdkTestFingerprint)
{
    LOG_info << "___TEST fingerprint stream/file___";
    ASSERT_NO_FATAL_FAILURE(getAccountsForTest(2));

    int filesizes[] = { 10, 100, 1000, 10000, 100000, 10000000 };
    string expected[] = {
        "DAQoBAMCAQQDAgEEAwAAAAAAAAQAypo7",
        "DAWQjMO2LBXoNwH_agtF8CX73QQAypo7",
        "EAugDFlhW_VTCMboWWFb9VMIxugQAypo7",
        "EAhAnWCqOGBx0gGOWe7N6wznWRAQAypo7",
        "GA6CGAQFLOwb40BGchttx22PvhZ5gQAypo7",
        "GA4CWmAdW1TwQ-bddEIKTmSDv0b2QQAypo7",
    };

    auto fsa = ::mega::make_unique<FSACCESS_CLASS>();
    string name = "testfile";
    LocalPath localname = LocalPath::fromAbsolutePath(name);

    int value = 0x01020304;
    for (int i = sizeof filesizes / sizeof filesizes[0]; i--; )
    {
        {
            ofstream ofs(name.c_str(), ios::binary);
            char s[8192];
            ofs.rdbuf()->pubsetbuf(s, sizeof s);
            for (auto j = filesizes[i] / sizeof(value); j-- ; ) ofs.write((char*)&value, sizeof(value));
            ofs.write((char*)&value, filesizes[i] % sizeof(value));
        }

        fsa->setmtimelocal(localname, 1000000000);

        string streamfp, filefp;
        {
            m_time_t mtime = 0;
            {
                auto nfa = fsa->newfileaccess();
                nfa->fopen(localname);
                mtime = nfa->mtime;
            }

            myMIS mis(name.c_str());
            streamfp.assign(megaApi[0]->getFingerprint(&mis, mtime));
        }

        filefp = megaApi[0]->getFingerprint(name.c_str());

        ASSERT_EQ(streamfp, filefp);
        ASSERT_EQ(streamfp, expected[i]);
    }
}


static void incrementFilename(string& s)
{
    if (s.size() > 2)
    {
        if (isdigit(s[s.size() - 2]) | !isdigit(s[s.size() - 1]))
        {
            s += "00";
        }
        else
        {
            s[s.size() - 1] = static_cast<string::value_type>(s[s.size()-1] + 1);
            if (s[s.size() - 1] > '9')
            {
                s[s.size() - 1] = static_cast<string::value_type>(s[s.size()-1] - 1);
                s[s.size() - 2] = static_cast<string::value_type>(s[s.size()-2] + 1);
            }
        }
    }
}

struct second_timer
{
    m_time_t t;
    m_time_t pause_t;
    second_timer() { t = m_time(); }
    void reset () { t = m_time(); }
    void pause() { pause_t = m_time(); }
    void resume() { t += m_time() - pause_t; }
    size_t elapsed() { return size_t(m_time() - t); }
};

namespace mega
{
    class DebugTestHook
    {
    public:
        static int countdownToOverquota;
        static int countdownTo404;
        static int countdownTo403;
        static int countdownToTimeout;
        static bool isRaid;
        static bool isRaidKnown;

        static void onSetIsRaid_morechunks(::mega::RaidBufferManager* tbm)
        {

            unsigned oldvalue = tbm->raidLinesPerChunk;
            tbm->raidLinesPerChunk /= 4;
            LOG_info << "adjusted raidlinesPerChunk from " << oldvalue << " to " << tbm->raidLinesPerChunk;
        }

        static bool  onHttpReqPost509(HttpReq* req)
        {
            if (req->type == REQ_BINARY)
            {
                if (countdownToOverquota-- == 0) {
                    req->httpstatus = 509;
                    req->timeleft = 30;  // in seconds
                    req->status = REQ_FAILURE;

                    LOG_info << "SIMULATING HTTP GET 509 OVERQUOTA";
                    return true;
                }
            }
            return false;
        }

        static bool  onHttpReqPost404Or403(HttpReq* req)
        {
            if (req->type == REQ_BINARY)
            {
                if (countdownTo404-- == 0) {
                    req->httpstatus = 404;
                    req->status = REQ_FAILURE;

                    LOG_info << "SIMULATING HTTP GET 404";
                    return true;
                }
                if (countdownTo403-- == 0) {
                    req->httpstatus = 403;
                    req->status = REQ_FAILURE;

                    LOG_info << "SIMULATING HTTP GET 403";
                    return true;
                }
            }
            return false;
        }


        static bool  onHttpReqPostTimeout(HttpReq* req)
        {
            if (req->type == REQ_BINARY)
            {
                if (countdownToTimeout-- == 0) {
                    req->lastdata = Waiter::ds;
                    req->status = REQ_INFLIGHT;

                    LOG_info << "SIMULATING HTTP TIMEOUT (timeout period begins now)";
                    return true;
                }
            }
            return false;
        }

        static void onSetIsRaid(::mega::RaidBufferManager* tbm)
        {
            isRaid = tbm->isRaid();
            isRaidKnown = true;
        }

        static bool resetForTests()
        {
#ifdef MEGASDK_DEBUG_TEST_HOOKS_ENABLED
            globalMegaTestHooks = MegaTestHooks(); // remove any callbacks set in other tests
            countdownToOverquota = 3;
            countdownTo404 = 5;
            countdownTo403 = 10;
            countdownToTimeout = 15;
            isRaid = false;
            isRaidKnown = false;
            return true;
#else
            return false;
#endif
        }

        static void onSetIsRaid_smallchunks10(::mega::RaidBufferManager* tbm)
        {
            tbm->raidLinesPerChunk = 10;
        }

    };

    int DebugTestHook::countdownToOverquota = 3;
    bool DebugTestHook::isRaid = false;
    bool DebugTestHook::isRaidKnown = false;
    int DebugTestHook::countdownTo404 = 5;
    int DebugTestHook::countdownTo403 = 10;
    int DebugTestHook::countdownToTimeout = 15;

}


/**
* @brief TEST_F SdkTestCloudraidTransfers
*
* - Download our well-known cloudraid file with standard settings
* - Download our well-known cloudraid file, but this time with small chunk sizes and periodically pausing and unpausing
* - Download our well-known cloudraid file, but this time with small chunk sizes and periodically destrying the megaApi object, then recreating and Resuming (with session token)
*
*/

#ifdef DEBUG
TEST_F(SdkTest, SdkTestCloudraidTransfers)
{
    LOG_info << "___TEST Cloudraid transfers___";
    ASSERT_NO_FATAL_FAILURE(getAccountsForTest(2));

    ASSERT_TRUE(DebugTestHook::resetForTests()) << "SDK test hooks are not enabled in release mode";

    MegaNode *rootnode = megaApi[0]->getRootNode();

    auto importHandle = importPublicLink(0, MegaClient::MEGAURL+"/#!zAJnUTYD!8YE5dXrnIEJ47NdDfFEvqtOefhuDMphyae0KY5zrhns", rootnode);
    MegaHandle imported_file_handle = importHandle;

    MegaNode *nimported = megaApi[0]->getNodeByHandle(imported_file_handle);


    string filename = DOTSLASH "cloudraid_downloaded_file.sdktest";
    deleteFile(filename.c_str());

    // plain cloudraid download
    mApi[0].transferFlags[MegaTransfer::TYPE_DOWNLOAD] = false;
    megaApi[0]->startDownload(nimported, filename.c_str());
    ASSERT_TRUE(waitForResponse(&mApi[0].transferFlags[MegaTransfer::TYPE_DOWNLOAD], 600))
        << "Download cloudraid transfer failed after " << maxTimeout << " seconds";
    ASSERT_EQ(API_OK, mApi[0].lastError) << "Cannot download the cloudraid file (error: " << mApi[0].lastError << ")";


    // cloudraid download with periodic pause and resume

    incrementFilename(filename);
    deleteFile(filename.c_str());

    // smaller chunk sizes so we can get plenty of pauses
    #ifdef MEGASDK_DEBUG_TEST_HOOKS_ENABLED
    globalMegaTestHooks.onSetIsRaid = ::mega::DebugTestHook::onSetIsRaid_morechunks;
    #endif

    // plain cloudraid download
    {
        onTransferUpdate_progress = 0;
        onTransferUpdate_filesize = 0;
        mApi[0].transferFlags[MegaTransfer::TYPE_DOWNLOAD] = false;
        megaApi[0]->startDownload(nimported, filename.c_str());

        m_off_t lastprogress = 0, pausecount = 0;
        second_timer t;
        while (t.elapsed() < 60 && (onTransferUpdate_filesize == 0 || onTransferUpdate_progress < onTransferUpdate_filesize))
        {
            if (onTransferUpdate_progress > lastprogress)
            {
                megaApi[0]->pauseTransfers(true);
                pausecount += 1;
                WaitMillisec(100);
                megaApi[0]->pauseTransfers(false);
                lastprogress = onTransferUpdate_progress;
            }
            WaitMillisec(100);
        }
        ASSERT_LT(t.elapsed(), 60u) << "timed out downloading cloudraid file";
        ASSERT_GE(onTransferUpdate_filesize, 0u);
        ASSERT_TRUE(onTransferUpdate_progress == onTransferUpdate_filesize);
        ASSERT_GE(pausecount, 3);
        ASSERT_TRUE(waitForResponse(&mApi[0].transferFlags[MegaTransfer::TYPE_DOWNLOAD], 30))<< "Download cloudraid transfer with pauses failed";
        ASSERT_EQ(API_OK, mApi[0].lastError) << "Cannot download the cloudraid file (error: " << mApi[0].lastError << ")";
    }


    incrementFilename(filename);
    deleteFile(filename.c_str());

    // cloudraid download with periodic full exit and resume from session ID
    // plain cloudraid download
    {
        megaApi[0]->setMaxDownloadSpeed(32 * 1024 * 1024 * 8 / 30); // should take 30 seconds, not counting exit/resume session
        mApi[0].transferFlags[MegaTransfer::TYPE_DOWNLOAD] = false;
        megaApi[0]->startDownload(nimported, filename.c_str());

        std::string sessionId = megaApi[0]->dumpSession();

        onTransferUpdate_progress = 0;// updated in callbacks
        onTransferUpdate_filesize = 0;
        m_off_t lastprogress = 0;
        unsigned exitresumecount = 0;
        second_timer t;
        auto initialOnTranferFinishedCount = onTranferFinishedCount;
        auto lastOnTranferFinishedCount = onTranferFinishedCount;
        while (t.elapsed() < 180 && onTranferFinishedCount < initialOnTranferFinishedCount + 2)
        {
            if (onTranferFinishedCount > lastOnTranferFinishedCount)
            {
                t.reset();
                lastOnTranferFinishedCount = onTranferFinishedCount;
                deleteFile(filename.c_str());
                onTransferUpdate_progress = 0;
                onTransferUpdate_filesize = 0;
                lastprogress = 0;
                mApi[0].transferFlags[MegaTransfer::TYPE_DOWNLOAD] = false;
                megaApi[0]->startDownload(nimported, filename.c_str());
            }
            else if (onTransferUpdate_progress > lastprogress + onTransferUpdate_filesize/10 )
            {
                if (exitresumecount < 3*(onTranferFinishedCount - initialOnTranferFinishedCount + 1))
                {
                    megaApi[0].reset();
                    exitresumecount += 1;
                    WaitMillisec(100);

                    megaApi[0].reset(newMegaApi(APP_KEY.c_str(), megaApiCacheFolder(0).c_str(), USER_AGENT.c_str(), unsigned(THREADS_PER_MEGACLIENT)));
                    mApi[0].megaApi = megaApi[0].get();
                    megaApi[0]->addListener(this);
                    megaApi[0]->setMaxDownloadSpeed(32 * 1024 * 1024 * 8 / 30); // should take 30 seconds, not counting exit/resume session

                    t.pause();
                    ASSERT_NO_FATAL_FAILURE(resumeSession(sessionId.c_str()));
                    ASSERT_NO_FATAL_FAILURE(fetchnodes(0));
                    t.resume();

                    lastprogress = onTransferUpdate_progress;
                }
            }
            WaitMillisec(1);
        }
        ASSERT_EQ(onTransferUpdate_progress, onTransferUpdate_filesize);
        ASSERT_EQ(initialOnTranferFinishedCount + 2, onTranferFinishedCount);
        ASSERT_GE(exitresumecount, 6u);
        ASSERT_TRUE(waitForResponse(&mApi[0].transferFlags[MegaTransfer::TYPE_DOWNLOAD], 1)) << "Download cloudraid transfer with pauses failed";
        ASSERT_EQ(API_OK, mApi[0].lastError) << "Cannot download the cloudraid file (error: " << mApi[0].lastError << ")";
    }

    ASSERT_TRUE(DebugTestHook::resetForTests()) << "SDK test hooks are not enabled in release mode";
}
#endif


/**
* @brief TEST_F SdkTestCloudraidTransferWithConnectionFailures
*
* Download a cloudraid file but with a connection failing with http errors 404 and 403.   The download should recover from the problems in 5 channel mode
*
*/

#ifdef DEBUG
TEST_F(SdkTest, SdkTestCloudraidTransferWithConnectionFailures)
{
    LOG_info << "___TEST Cloudraid transfers___";
    ASSERT_NO_FATAL_FAILURE(getAccountsForTest(2));

    ASSERT_TRUE(DebugTestHook::resetForTests()) << "SDK test hooks are not enabled in release mode";

    std::unique_ptr<MegaNode> rootnode{megaApi[0]->getRootNode()};

    auto importHandle = importPublicLink(0, MegaClient::MEGAURL+"/#!zAJnUTYD!8YE5dXrnIEJ47NdDfFEvqtOefhuDMphyae0KY5zrhns", rootnode.get());
    std::unique_ptr<MegaNode> nimported{megaApi[0]->getNodeByHandle(importHandle)};


    string filename = DOTSLASH "cloudraid_downloaded_file.sdktest";
    deleteFile(filename.c_str());

    // set up for 404 and 403 errors
    // smaller chunk sizes so we can get plenty of pauses
    DebugTestHook::countdownTo404 = 5;
    DebugTestHook::countdownTo403 = 12;
#ifdef MEGASDK_DEBUG_TEST_HOOKS_ENABLED
    globalMegaTestHooks.onHttpReqPost = DebugTestHook::onHttpReqPost404Or403;
    globalMegaTestHooks.onSetIsRaid = DebugTestHook::onSetIsRaid_morechunks;
#endif

    // plain cloudraid download
    {
        onTransferUpdate_progress = 0;
        onTransferUpdate_filesize = 0;
        mApi[0].transferFlags[MegaTransfer::TYPE_DOWNLOAD] = false;
        megaApi[0]->startDownload(nimported.get(), filename.c_str());

        ASSERT_TRUE(waitForResponse(&mApi[0].transferFlags[MegaTransfer::TYPE_DOWNLOAD], 180)) << "Cloudraid download with 404 and 403 errors time out (180 seconds)";
        ASSERT_EQ(API_OK, mApi[0].lastError) << "Cannot download the cloudraid file (error: " << mApi[0].lastError << ")";
        ASSERT_GE(onTransferUpdate_filesize, 0u);
        ASSERT_TRUE(onTransferUpdate_progress == onTransferUpdate_filesize);
        ASSERT_LT(DebugTestHook::countdownTo404, 0);
        ASSERT_LT(DebugTestHook::countdownTo403, 0);
    }


    ASSERT_TRUE(DebugTestHook::resetForTests()) << "SDK test hooks are not enabled in release mode";
}
#endif


/**
* @brief TEST_F SdkTestCloudraidTransferWithConnectionFailures
*
* Download a cloudraid file but with a connection failing with http errors 404 and 403.   The download should recover from the problems in 5 channel mode
*
*/

#ifdef DEBUG
TEST_F(SdkTest, SdkTestCloudraidTransferWithSingleChannelTimeouts)
{
    LOG_info << "___TEST Cloudraid transfers___";
    ASSERT_NO_FATAL_FAILURE(getAccountsForTest(2));

    ASSERT_TRUE(DebugTestHook::resetForTests()) << "SDK test hooks are not enabled in release mode";

    std::unique_ptr<MegaNode> rootnode{megaApi[0]->getRootNode()};

    auto importHandle = importPublicLink(0, MegaClient::MEGAURL+"/#!zAJnUTYD!8YE5dXrnIEJ47NdDfFEvqtOefhuDMphyae0KY5zrhns", rootnode.get());
    std::unique_ptr<MegaNode> nimported{megaApi[0]->getNodeByHandle(importHandle)};


    string filename = DOTSLASH "cloudraid_downloaded_file.sdktest";
    deleteFile(filename.c_str());

    // set up for 404 and 403 errors
    // smaller chunk sizes so we can get plenty of pauses
    DebugTestHook::countdownToTimeout = 15;
#ifdef MEGASDK_DEBUG_TEST_HOOKS_ENABLED
    globalMegaTestHooks.onHttpReqPost = DebugTestHook::onHttpReqPostTimeout;
    globalMegaTestHooks.onSetIsRaid = DebugTestHook::onSetIsRaid_morechunks;
#endif

    // plain cloudraid download
    {
        onTransferUpdate_progress = 0;
        onTransferUpdate_filesize = 0;
        mApi[0].transferFlags[MegaTransfer::TYPE_DOWNLOAD] = false;
        megaApi[0]->startDownload(nimported.get(), filename.c_str());

        ASSERT_TRUE(waitForResponse(&mApi[0].transferFlags[MegaTransfer::TYPE_DOWNLOAD], 180)) << "Cloudraid download with timeout errors timed out (180 seconds)";
        ASSERT_EQ(API_OK, mApi[0].lastError) << "Cannot download the cloudraid file (error: " << mApi[0].lastError << ")";
        ASSERT_GE(onTransferUpdate_filesize, 0u);
        ASSERT_EQ(onTransferUpdate_progress, onTransferUpdate_filesize);
        ASSERT_LT(DebugTestHook::countdownToTimeout, 0);
    }
    ASSERT_TRUE(DebugTestHook::resetForTests()) << "SDK test hooks are not enabled in release mode";
}
#endif



/**
* @brief TEST_F SdkTestOverquotaNonCloudraid
*
* Induces a simulated overquota error during a conventional download.  Confirms the download stops, pauses, and resumes.
*
*/

#ifdef DEBUG
TEST_F(SdkTest, SdkTestOverquotaNonCloudraid)
{
    LOG_info << "___TEST SdkTestOverquotaNonCloudraid";
    ASSERT_NO_FATAL_FAILURE(getAccountsForTest(2));

    //for (int i = 0; i < 1000; ++i) {
    ASSERT_TRUE(DebugTestHook::resetForTests()) << "SDK test hooks are not enabled in release mode";

    // make a file to download, and upload so we can pull it down
    std::unique_ptr<MegaNode> rootnode{megaApi[0]->getRootNode()};
    deleteFile(UPFILE);
    createFile(UPFILE, true);

    MegaHandle uploadedNodeHandle = UNDEF;
    ASSERT_EQ(API_OK, doStartUpload(0, &uploadedNodeHandle, UPFILE.c_str(), rootnode.get())) << "Upload transfer failed";
    std::unique_ptr<MegaNode> n1{megaApi[0]->getNodeByHandle(uploadedNodeHandle)};
    ASSERT_NE(n1.get(), ((::mega::MegaNode *)NULL));

    // set up to simulate 509 error
    DebugTestHook::isRaid = false;
    DebugTestHook::isRaidKnown = false;
    DebugTestHook::countdownToOverquota = 3;
    #ifdef MEGASDK_DEBUG_TEST_HOOKS_ENABLED
    globalMegaTestHooks.onHttpReqPost = DebugTestHook::onHttpReqPost509;
    globalMegaTestHooks.onSetIsRaid = DebugTestHook::onSetIsRaid;
    #endif

    // download - we should see a 30 second pause for 509 processing in the middle
    string filename2 = DOTSLASH + DOWNFILE;
    deleteFile(filename2);
    mApi[0].transferFlags[MegaTransfer::TYPE_DOWNLOAD] = false;
    megaApi[0]->startDownload(n1.get(), filename2.c_str());

    // get to 30 sec pause point
    second_timer t;
    while (t.elapsed() < 30 && DebugTestHook::countdownToOverquota >= 0)
    {
        WaitMillisec(1000);
    }
    ASSERT_TRUE(DebugTestHook::isRaidKnown);
    ASSERT_FALSE(DebugTestHook::isRaid);

    // ok so now we should see no more http requests sent for 30 seconds. Test 20 for reliable testing
    int originalcount = DebugTestHook::countdownToOverquota;
    second_timer t2;
    while (t2.elapsed() < 20)
    {
        WaitMillisec(1000);
    }
    ASSERT_TRUE(DebugTestHook::countdownToOverquota == originalcount);

    // Now wait for the file to finish

    ASSERT_TRUE(waitForResponse(&mApi[0].transferFlags[MegaTransfer::TYPE_DOWNLOAD], 600))
        << "Download transfer failed after " << maxTimeout << " seconds";
    ASSERT_EQ(API_OK, mApi[0].lastError) << "Cannot download the file (error: " << mApi[0].lastError << ")";

    ASSERT_LT(DebugTestHook::countdownToOverquota, 0);
    ASSERT_LT(DebugTestHook::countdownToOverquota, originalcount);  // there should have been more http activity after the wait

    ASSERT_TRUE(DebugTestHook::resetForTests()) << "SDK test hooks are not enabled in release mode";

    //cout << "Passed round " << i; }

}
#endif


/**
* @brief TEST_F SdkTestOverquotaNonCloudraid
*
* use the hooks to simulate an overquota condition while running a raid download transfer, and check the handling
*
*/

#ifdef DEBUG
TEST_F(SdkTest, SdkTestOverquotaCloudraid)
{
    LOG_info << "___TEST SdkTestOverquotaCloudraid";
    ASSERT_NO_FATAL_FAILURE(getAccountsForTest(2));

    ASSERT_TRUE(DebugTestHook::resetForTests()) << "SDK test hooks are not enabled in release mode";

    auto importHandle = importPublicLink(0, MegaClient::MEGAURL+"/#!zAJnUTYD!8YE5dXrnIEJ47NdDfFEvqtOefhuDMphyae0KY5zrhns", megaApi[0]->getRootNode());
    MegaNode *nimported = megaApi[0]->getNodeByHandle(importHandle);

    // set up to simulate 509 error
    DebugTestHook::isRaid = false;
    DebugTestHook::isRaidKnown = false;
    DebugTestHook::countdownToOverquota = 8;
    #ifdef MEGASDK_DEBUG_TEST_HOOKS_ENABLED
    globalMegaTestHooks.onHttpReqPost = DebugTestHook::onHttpReqPost509;
    globalMegaTestHooks.onSetIsRaid = DebugTestHook::onSetIsRaid;
    #endif

    // download - we should see a 30 second pause for 509 processing in the middle
    string filename2 = DOTSLASH + DOWNFILE;
    deleteFile(filename2);
    mApi[0].transferFlags[MegaTransfer::TYPE_DOWNLOAD] = false;
    megaApi[0]->startDownload(nimported, filename2.c_str());

    // get to 30 sec pause point
    second_timer t;
    while (t.elapsed() < 30 && DebugTestHook::countdownToOverquota >= 0)
    {
        WaitMillisec(1000);
    }
    ASSERT_TRUE(DebugTestHook::isRaidKnown);
    ASSERT_TRUE(DebugTestHook::isRaid);

    // ok so now we should see no more http requests sent for 30 seconds.  Test 20 for reliablilty
    int originalcount = DebugTestHook::countdownToOverquota;
    second_timer t2;
    while (t2.elapsed() < 20)
    {
        WaitMillisec(1000);
    }
    ASSERT_EQ(DebugTestHook::countdownToOverquota, originalcount);

    // Now wait for the file to finish

    ASSERT_TRUE(waitForResponse(&mApi[0].transferFlags[MegaTransfer::TYPE_DOWNLOAD], 600))
        << "Download transfer failed after " << maxTimeout << " seconds";
    ASSERT_EQ(API_OK, mApi[0].lastError) << "Cannot download the file (error: " << mApi[0].lastError << ")";

    ASSERT_LT(DebugTestHook::countdownToOverquota, 0);
    ASSERT_LT(DebugTestHook::countdownToOverquota, originalcount);  // there should have been more http activity after the wait

    ASSERT_TRUE(DebugTestHook::resetForTests()) << "SDK test hooks are not enabled in release mode";
}
#endif


struct CheckStreamedFile_MegaTransferListener : public MegaTransferListener
{
    typedef ::mega::byte byte;

    size_t reserved;
    size_t receiveBufPos;
    size_t file_start_offset;
    byte* receiveBuf;
    bool completedSuccessfully;
    bool completedUnsuccessfully;
    MegaError* completedUnsuccessfullyError;
    byte* compareDecryptedData;
    bool comparedEqual;


    CheckStreamedFile_MegaTransferListener(size_t receiveStartPoint, size_t receiveSizeExpected, byte* fileCompareData)
        : reserved(0)
        , receiveBufPos(0)
        , file_start_offset(0)
        , receiveBuf(NULL)
        , completedSuccessfully(false)
        , completedUnsuccessfully(false)
        , completedUnsuccessfullyError(NULL)
        , compareDecryptedData(fileCompareData)
        , comparedEqual(true)
    {
        file_start_offset = receiveStartPoint;
        reserved = receiveSizeExpected;
        receiveBuf = new byte[reserved];
        compareDecryptedData = fileCompareData;
    }

    ~CheckStreamedFile_MegaTransferListener()
    {
        delete[] receiveBuf;
    }

    void onTransferStart(MegaApi *api, MegaTransfer *transfer) override
    {
    }
    void onTransferFinish(MegaApi* api, MegaTransfer *transfer, MegaError* error) override
    {
        if (error && error->getErrorCode() != API_OK)
        {
            ((error->getErrorCode() == API_EARGS && reserved == 0) ? completedSuccessfully : completedUnsuccessfully) = true;
            completedUnsuccessfullyError = error->copy();
        }
        else
        {
            if (0 != memcmp(receiveBuf, compareDecryptedData + file_start_offset, receiveBufPos))
                comparedEqual = false;
            completedSuccessfully = true;
        }
    }
    void onTransferUpdate(MegaApi *api, MegaTransfer *transfer) override
    {
    }
    void onTransferTemporaryError(MegaApi *api, MegaTransfer * /*transfer*/, MegaError* error) override
    {
        ostringstream msg;
        msg << "onTransferTemporaryError: " << (error ? error->getErrorString() : "NULL");
        api->log(MegaApi::LOG_LEVEL_WARNING, msg.str().c_str());
    }
    bool onTransferData(MegaApi *api, MegaTransfer *transfer, char *buffer, size_t size) override
    {
        assert(receiveBufPos + size <= reserved);
        memcpy(receiveBuf + receiveBufPos, buffer, size);
        receiveBufPos += size;

        if (0 != memcmp(receiveBuf, compareDecryptedData + file_start_offset, receiveBufPos))
            comparedEqual = false;

        return true;
    }
};


CheckStreamedFile_MegaTransferListener* StreamRaidFilePart(MegaApi* megaApi, m_off_t start, m_off_t end, bool raid, bool smallpieces, MegaNode* raidFileNode, MegaNode*nonRaidFileNode, ::mega::byte* filecomparedata)
{
    assert(raidFileNode && nonRaidFileNode);
    LOG_info << "stream test ---------------------------------------------------" << start << " to " << end << "(len " << end - start << ") " << (raid ? " RAID " : " non-raid ") << (raid ? (smallpieces ? " smallpieces " : "normalpieces") : "");

#ifdef MEGASDK_DEBUG_TEST_HOOKS_ENABLED
    globalMegaTestHooks.onSetIsRaid = smallpieces ? &DebugTestHook::onSetIsRaid_smallchunks10 : NULL;
#endif

    CheckStreamedFile_MegaTransferListener* p = new CheckStreamedFile_MegaTransferListener(size_t(start), size_t(end - start), filecomparedata);
    megaApi->setStreamingMinimumRate(0);
    megaApi->startStreaming(raid ? raidFileNode : nonRaidFileNode, start, end - start, p);
    return p;
}



/**
* @brief TEST_F SdkCloudraidStreamingSoakTest
*
* Stream random portions of the well-known file for 10 minutes, while randomly varying
*       raid / non-raid
*       front/end/middle  (especial attention to first and last raidlines, and varying start/end within a raidline)
*       large piece / small piece
*       small raid chunk sizes (so small pieces of file don't just load in one request per connection) / normal sizes
*
*/


TEST_F(SdkTest, SdkCloudraidStreamingSoakTest)
{
    LOG_info << "___TEST SdkCloudraidStreamingSoakTest";
    ASSERT_NO_FATAL_FAILURE(getAccountsForTest(2));

#ifdef MEGASDK_DEBUG_TEST_HOOKS_ENABLED
    ASSERT_TRUE(DebugTestHook::resetForTests()) << "SDK test hooks are not enabled in release mode";
#endif

    // ensure we have our standard raid test file
    auto importHandle = importPublicLink(0, MegaClient::MEGAURL+"/#!zAJnUTYD!8YE5dXrnIEJ47NdDfFEvqtOefhuDMphyae0KY5zrhns", std::unique_ptr<MegaNode>{megaApi[0]->getRootNode()}.get());
    MegaNode *nimported = megaApi[0]->getNodeByHandle(importHandle);

    MegaNode *rootnode = megaApi[0]->getRootNode();

    // get the file, and upload as non-raid
    string filename2 = DOTSLASH + DOWNFILE;
    deleteFile(filename2);

    mApi[0].transferFlags[MegaTransfer::TYPE_DOWNLOAD] = false;
    megaApi[0]->startDownload(nimported, filename2.c_str());
    ASSERT_TRUE(waitForResponse(&mApi[0].transferFlags[MegaTransfer::TYPE_DOWNLOAD])) << "Setup transfer failed after " << maxTimeout << " seconds";
    ASSERT_EQ(API_OK, mApi[0].lastError) << "Cannot download the initial file (error: " << mApi[0].lastError << ")";

    char raidchar = 0;
    char nonraidchar = 'M';

    string filename3 = filename2;
    incrementFilename(filename3);
    filename3 += ".neverseenbefore";
    deleteFile(filename3);
    copyFile(filename2, filename3);
    {
        fstream fs(filename3.c_str(), ios::in | ios::out | ios::binary);
        raidchar = (char)fs.get();
        fs.seekg(0);
        fs.put('M');  // we have to edit the file before upload, as Mega is too clever and will skip actual upload otherwise
        fs.flush();
    }

    // actual upload
    MegaHandle uploadedNodeHandle = UNDEF;
    ASSERT_EQ(API_OK, doStartUpload(0, &uploadedNodeHandle, filename3.data(), rootnode)) << "Cannot upload a test file";

    MegaNode *nonRaidNode = megaApi[0]->getNodeByHandle(uploadedNodeHandle);

    int64_t filesize = getFilesize(filename2);
    std::ifstream compareDecryptedFile(filename2.c_str(), ios::binary);
    std::vector<::mega::byte> compareDecryptedData(static_cast<size_t>(filesize));
    compareDecryptedFile.read((char*)compareDecryptedData.data(), filesize);

    m_time_t starttime = m_time();
    int seconds_to_test_for = 60; //gRunningInCI ? 60 : 60 * 10;

    // ok loop for 10 minutes  (one munite under jenkins)
    srand(unsigned(starttime));
    int randomRunsDone = 0;
    m_off_t randomRunsBytes = 0;
    for (; m_time() - starttime < seconds_to_test_for; ++randomRunsDone)
    {

        int testtype = rand() % 10;
        int smallpieces = rand() % 2;
        int nonraid = rand() % 4 == 1;

        compareDecryptedData[0] = ::mega::byte(nonraid ? nonraidchar : raidchar);

        m_off_t start = 0, end = 0;

        if (testtype < 3)  // front of file
        {
            start = std::max<int>(0, rand() % 5 * 10240 - 1024);
            end = start + rand() % 5 * 10240;
        }
        else if (testtype == 3)  // within 1, 2, or 3 raidlines
        {
            start = std::max<int>(0, rand() % 5 * 10240 - 1024);
            end = start + rand() % (3 * RAIDLINE);
        }
        else if (testtype < 8) // end of file
        {
            end = std::min<m_off_t>(32620740, 32620740 + RAIDLINE - rand() % (2 * RAIDLINE));
            start = end - rand() % 5 * 10240;
        }
        else if (testtype == 8) // 0 size [seems this is not allowed at intermediate layer now - EARGS]
        {
            start = rand() % 32620740;
            end = start;
        }
        else // decent piece of the file
        {
            int pieceSize = 50000; //gRunningInCI ? 50000 : 5000000;
            start = rand() % pieceSize;
            int n = pieceSize / (smallpieces ? 100 : 1);
            end = start + n + rand() % n;
        }

        // seems 0 size not allowed now - make sure we get at least 1 byte
        if (start == end)
        {
            if (start > 0) start -= 1;
            else end += 1;
        }
        randomRunsBytes += end - start;

        LOG_info << "beginning stream test, " << start << " to " << end << "(len " << end - start << ") " << (nonraid ? " non-raid " : " RAID ") << (!nonraid ? (smallpieces ? " smallpieces " : "normalpieces") : "");

        CheckStreamedFile_MegaTransferListener* p = StreamRaidFilePart(megaApi[0].get(), start, end, !nonraid, smallpieces, nimported, nonRaidNode, compareDecryptedData.data());

        for (unsigned i = 0; p->comparedEqual; ++i)
        {
            WaitMillisec(100);
            if (p->completedUnsuccessfully)
            {
                ASSERT_FALSE(p->completedUnsuccessfully) << " on random run " << randomRunsDone << ", download failed: " << start << " to " << end << ", "
                    << (nonraid?"nonraid":"raid") <<  ", " << (smallpieces?"small pieces":"normal size pieces")
                    << ", reported error: " << (p->completedUnsuccessfullyError ? p->completedUnsuccessfullyError->getErrorCode() : 0)
                    << " " << (p->completedUnsuccessfullyError ? p->completedUnsuccessfullyError->getErrorString() : "NULL");
                break;
            }
            else if (p->completedSuccessfully)
            {
                break;
            }
            else if (i > maxTimeout * 10)
            {
                ASSERT_TRUE(i <= maxTimeout * 10) << "download took too long, more than " << maxTimeout << " seconds.  Is the free transfer quota exhausted?";
                break;
            }
        }
        ASSERT_TRUE(p->comparedEqual);

        delete p;

    }

    ASSERT_GT(randomRunsDone, 10 /*(gRunningInCI ? 10 : 100)*/ );

    ostringstream msg;
    msg << "Streaming test downloaded " << randomRunsDone << " samples of the file from random places and sizes, " << randomRunsBytes << " bytes total";
    megaApi[0]->log(MegaApi::LOG_LEVEL_DEBUG, msg.str().c_str());

    delete nimported;
    delete nonRaidNode;
    delete rootnode;

#ifdef MEGASDK_DEBUG_TEST_HOOKS_ENABLED
    ASSERT_TRUE(DebugTestHook::resetForTests()) << "SDK test hooks are not enabled in release mode";
#endif
}

TEST_F(SdkTest, SdkRecentsTest)
{
    LOG_info << "___TEST SdkRecentsTest___";
    ASSERT_NO_FATAL_FAILURE(getAccountsForTest(2));

    MegaNode *rootnode = megaApi[0]->getRootNode();

    deleteFile(UPFILE);
    deleteFile(DOWNFILE);

    string filename1 = UPFILE;
    createFile(filename1, false);
    auto err = doStartUpload(0, nullptr, filename1.c_str(), rootnode);
    ASSERT_EQ(API_OK, err) << "Cannot upload a test file (error: " << err << ")";
    WaitMillisec(1000);

    ofstream f(filename1);
    f << "update";
    f.close();

    err = doStartUpload(0, nullptr, filename1.c_str(), rootnode);
    ASSERT_EQ(API_OK, err) << "Cannot upload an updated test file (error: " << err << ")";
    WaitMillisec(1000);

    synchronousCatchup(0);

    string filename2 = DOWNFILE;
    createFile(filename2, false);

    err = doStartUpload(0, nullptr, filename2.c_str(), rootnode);
    ASSERT_EQ(API_OK, err) << "Cannot upload a test file2 (error: " << err << ")";
    WaitMillisec(1000);

    ofstream f2(filename2);
    f2 << "update";
    f2.close();

    err = doStartUpload(0, nullptr, filename2.c_str(), rootnode);
    ASSERT_EQ(API_OK, err) << "Cannot upload an updated test file2 (error: " << err << ")";

    synchronousCatchup(0);


    std::unique_ptr<MegaRecentActionBucketList> buckets{megaApi[0]->getRecentActions(1, 10)};

    ostringstream logMsg;
    for (int i = 0; i < buckets->size(); ++i)
    {
        logMsg << "bucket " << to_string(i);
        megaApi[0]->log(MegaApi::LOG_LEVEL_INFO, logMsg.str().c_str());
        auto bucket = buckets->get(i);
        for (int j = 0; j < buckets->get(i)->getNodes()->size(); ++j)
        {
            auto node = bucket->getNodes()->get(j);
            logMsg << node->getName() << " " << node->getCreationTime() << " " << bucket->getTimestamp() << " " << bucket->getParentHandle() << " " << bucket->isUpdate() << " " << bucket->isMedia();
            megaApi[0]->log(MegaApi::LOG_LEVEL_DEBUG, logMsg.str().c_str());
        }
    }

    ASSERT_TRUE(buckets != nullptr);
    ASSERT_TRUE(buckets->size() > 0);
    ASSERT_TRUE(buckets->get(0)->getNodes()->size() > 1);
    ASSERT_EQ(DOWNFILE, string(buckets->get(0)->getNodes()->get(0)->getName()));
    ASSERT_EQ(UPFILE, string(buckets->get(0)->getNodes()->get(1)->getName()));
}

<<<<<<< HEAD

#ifdef __linux__
std::string exec(const char* cmd) {
    // Open pipe for reading.
    std::unique_ptr<FILE, decltype(&pclose)> pipe(popen(cmd, "r"), pclose);

    // Make sure the pipe was actually created.
    if (!pipe) throw std::runtime_error("popen() failed!");

    std::string result;

    // Read from the pipe until we hit EOF or encounter an error.
    for (std::array<char, 128> buffer; ; )
    {
        // Read from the pipe.
        auto nRead = fread(buffer.data(), 1, buffer.size(), pipe.get());

        // Were we able to extract any data?
        if (nRead > 0)
        {
            // If so, add it to our result buffer.
            result.append(buffer.data(), nRead);
        }

        // Have we extracted as much as we can?
        if (nRead < buffer.size()) break;
    }

    // Were we able to extract all of the data?
    if (feof(pipe.get()))
    {
        // Then return the result.
        return result;
    }

    // Otherwise, let the caller know we couldn't read the pipe.
    throw std::runtime_error("couldn't read all data from the pipe!");
}
#endif

// commented for now since mApi[0].h is not well defined
//TEST_F(SdkTest, SdkHttpReqCommandPutFATest)
//{
//    LOG_info << "___TEST SdkHttpReqCommandPutFATest___";
//    ASSERT_NO_FATAL_FAILURE(getAccountsForTest(1));
//
//    // SCENARIO 1: Request FA upload URLs (thumbnail and preview)
//    int64_t fileSize_thumbnail = 2295;
//    int64_t fileSize_preview = 2376;
//
//    // Request a thumbnail upload URL
//    std::string thumbnailURL;
//    ASSERT_EQ(API_OK, doGetThumbnailUploadURL(0, thumbnailURL, mApi[0].h, fileSize_thumbnail, true)) << "Cannot request thumbnail upload URL";
//    ASSERT_FALSE(thumbnailURL.empty()) << "Got empty thumbnail upload URL";
//
//    // Request a preview upload URL
//    std::string previewURL;
//    ASSERT_EQ(API_OK, doGetPreviewUploadURL(0, previewURL, mApi[0].h, fileSize_preview, true)) << "Cannot request preview upload URL";
//    ASSERT_FALSE(previewURL.empty()) << "Got empty preview upload URL";
//
//
//    // SCENARIO 2: Upload image file and check thumbnail and preview
//    std::unique_ptr<MegaNode> rootnode(megaApi[0]->getRootNode());
//    ASSERT_EQ(API_OK, doStartUpload(0, nullptr, IMAGEFILE.c_str(), rootnode.get()));
//
//    std::unique_ptr<MegaNode> n1(megaApi[0]->getNodeByHandle(mApi[0].h));
//    ASSERT_NE(n1, nullptr);
//    ASSERT_STREQ(IMAGEFILE.c_str(), n1->getName()) << "Uploaded file with wrong name (error: " << mApi[0].lastError << ")";
//
//    // Get the thumbnail of the uploaded image
//    std::string thumbnailPath = "logo_thumbnail.png";
//    ASSERT_EQ(API_OK, doGetThumbnail(0, n1.get(), thumbnailPath.c_str()));
//
//    // Get the preview of the uploaded image
//    std::string previewPath = "logo_preview.png";
//    ASSERT_EQ(API_OK, doGetPreview(0, n1.get(), previewPath.c_str()));
//}
=======
TEST_F(SdkTest, SdkHttpReqCommandPutFATest)
{
    LOG_info << "___TEST SdkHttpReqCommandPutFATest___";
    ASSERT_NO_FATAL_FAILURE(getAccountsForTest(1));

    // SCENARIO 1: Upload image file and check thumbnail and preview
    std::unique_ptr<MegaNode> rootnode(megaApi[0]->getRootNode());
    ASSERT_EQ(API_OK, doStartUpload(0, nullptr, IMAGEFILE.c_str(), rootnode.get()));

    std::unique_ptr<MegaNode> n1(megaApi[0]->getNodeByHandle(mApi[0].h));
    ASSERT_NE(n1, nullptr);
    ASSERT_STREQ(IMAGEFILE.c_str(), n1->getName()) << "Uploaded file with wrong name (error: " << mApi[0].lastError << ")";

    // Get the thumbnail of the uploaded image
    std::string thumbnailPath = "logo_thumbnail.png";
    ASSERT_EQ(API_OK, doGetThumbnail(0, n1.get(), thumbnailPath.c_str()));

    // Get the preview of the uploaded image
    std::string previewPath = "logo_preview.png";
    ASSERT_EQ(API_OK, doGetPreview(0, n1.get(), previewPath.c_str()));

    // SCENARIO 2: Request FA upload URLs (thumbnail and preview)
    int64_t fileSize_thumbnail = 2295;
    int64_t fileSize_preview = 2376;

    // Request a thumbnail upload URL
    std::string thumbnailURL;
    ASSERT_EQ(API_OK, doGetThumbnailUploadURL(0, thumbnailURL, n1->getHandle(), fileSize_thumbnail, true)) << "Cannot request thumbnail upload URL";
    ASSERT_FALSE(thumbnailURL.empty()) << "Got empty thumbnail upload URL";

    // Request a preview upload URL
    std::string previewURL;
    ASSERT_EQ(API_OK, doGetPreviewUploadURL(0, previewURL, n1->getHandle(), fileSize_preview, true)) << "Cannot request preview upload URL";
    ASSERT_FALSE(previewURL.empty()) << "Got empty preview upload URL";
}
>>>>>>> c9ab38ee

TEST_F(SdkTest, SdkMediaImageUploadTest)
{
    LOG_info << "___TEST MediaUploadRequestURL___";
    ASSERT_NO_FATAL_FAILURE(getAccountsForTest(1));

    unsigned int apiIndex = 0;
    int64_t fileSize = 1304;
    const char* outputImage = "newlogo.png";
    synchronousMediaUpload(apiIndex, fileSize, IMAGEFILE.c_str(), IMAGEFILE_C.c_str(), outputImage, THUMBNAIL.c_str(), PREVIEW.c_str());

}

TEST_F(SdkTest, SdkMediaUploadTest)
{
    LOG_info << "___TEST MediaUploadRequestURL___";
    ASSERT_NO_FATAL_FAILURE(getAccountsForTest(1));

    unsigned int apiIndex = 0;
    int64_t fileSize = 10000;
<<<<<<< HEAD
    auto err = synchronousMediaUploadRequestURL(apiIndex, fileSize, req.get(), nullptr);
    ASSERT_EQ(API_OK, err) << "Cannot request media upload URL (error: " << err << ")";

    // Get the generated media upload URL
    std::unique_ptr<char[]> url(req->getUploadURL());
    ASSERT_NE(nullptr, url) << "Got NULL media upload URL";
    ASSERT_NE(0, *url.get()) << "Got empty media upload URL";

    string filename1 = UPFILE;
    createFile(filename1, false);

    string filename2 = DOWNFILE;

    // encrypt file contents and get URL suffix
    std::unique_ptr<char[]> suffix(req->encryptFile(filename1.c_str(), 0, &fileSize, filename2.c_str(), false));
    ASSERT_NE(nullptr, suffix) << "Got NULL suffix after encryption";

    std::unique_ptr<char[]> fingreprint(megaApi[0]->getFingerprint(DOWNFILE.c_str()));
    std::unique_ptr<char[]> fingreprintOrig(megaApi[0]->getFingerprint(UPFILE.c_str()));
    std::unique_ptr<MegaNode> rootnode(megaApi[0]->getRootNode());

#ifdef __linux__
    string command = "curl -s --data-binary @";
    command.append(DOWNFILE.c_str()).append(" ").append(url.get());
    if (suffix) command.append(suffix.get());
    auto uploadToken = exec(command.c_str());
    std::unique_ptr<char[]> base64UploadToken(megaApi[0]->binaryToBase64(uploadToken.c_str(), uploadToken.length()));

    err = synchronousMediaUploadComplete(apiIndex, req.get(), "newfile.txt", rootnode.get(), fingreprint.get(), fingreprintOrig.get(), base64UploadToken.get(), nullptr);

    ASSERT_EQ(API_OK, err) << "Cannot complete media upload (error: " << err << ")";
#endif
=======
    string filename = UPFILE;
    createFile(filename, false);
    const char* outputFile = "newfile.txt";
    synchronousMediaUpload(apiIndex, fileSize, filename.c_str(), DOWNFILE.c_str(), outputFile);
>>>>>>> c9ab38ee

}

TEST_F(SdkTest, SdkGetPricing)
{
    ASSERT_NO_FATAL_FAILURE(getAccountsForTest(1));
    LOG_info << "___TEST GetPricing___";

    auto err = synchronousGetPricing(0);
    ASSERT_TRUE(err == API_OK) << "Get pricing failed (error: " << err << ")";

    ASSERT_TRUE(strcmp(mApi[0].mMegaCurrency->getCurrencyName(), "EUR") == 0) << "Unexpected currency";
}

// TODO: re-enable before merging
/*TEST_F(SdkTest, SdkGetBanners)
{
    ASSERT_NO_FATAL_FAILURE(getAccountsForTest(1));
    LOG_info << "___TEST GetBanners___";

    auto err = synchronousGetBanners(0);
    ASSERT_TRUE(err == API_OK || err == API_ENOENT) << "Get banners failed (error: " << err << ")";
}*/

TEST_F(SdkTest, SdkBackupFolder)
{
    ASSERT_NO_FATAL_FAILURE(getAccountsForTest(1));
    LOG_info << "___TEST BackupFolder___";

    // look for Device Name attr
    string deviceName;
    if (synchronousGetDeviceName(0) == API_OK && !attributeValue.empty())
    {
        deviceName = attributeValue;
    }
    else
    {
        struct tm tms;
        char timebuf[32];
        strftime(timebuf, sizeof timebuf, "%c", m_localtime(m_time(), &tms));

        deviceName = string("Jenkins ") + timebuf;
        synchronousSetDeviceName(0, deviceName.c_str());

        // make sure Device Name attr was set
        int err = synchronousGetDeviceName(0);
        ASSERT_TRUE(err == API_OK) << "Getting device name attr failed (error: " << err << ")";
        ASSERT_EQ(deviceName, attributeValue) << "Getting device name attr failed (wrong value)";
    }

#ifdef ENABLE_SYNC
    // create My Backups folder
    MegaHandle mh = syncTestMyBackupsRemoteFolder(0);

    // Create a test root directory
    fs::path localBasePath = makeNewTestRoot();

    // request to backup a folder
    fs::path localFolderPath = localBasePath / "LocalBackedUpFolder";
    fs::create_directories(localFolderPath);
    const char* backupName = "RemoteBackupFolder";
    MegaHandle newSyncRootNodeHandle = UNDEF;
    int err = synchronousSyncFolder(0, &newSyncRootNodeHandle, MegaSync::TYPE_BACKUP, localFolderPath.u8string().c_str(), backupName, INVALID_HANDLE, nullptr);
    ASSERT_TRUE(err == API_OK) << "Backup folder failed (error: " << err << ")";

    // verify node attribute
    std::unique_ptr<MegaNode> backupNode(megaApi[0]->getNodeByHandle(newSyncRootNodeHandle));
    const char* deviceIdFromNode = backupNode->getDeviceId();
    std::unique_ptr<const char[]> deviceIdFromApi{ megaApi[0]->getDeviceId() };
    ASSERT_STREQ(deviceIdFromNode, deviceIdFromApi.get());

    // Verify that the remote path was created as expected
    unique_ptr<char[]> myBackupsFolder{ megaApi[0]->getNodePathByNodeHandle(mh) };
    string expectedRemotePath = string(myBackupsFolder.get()) + '/' + deviceName + '/' + backupName;
    unique_ptr<char[]> actualRemotePath{ megaApi[0]->getNodePathByNodeHandle(newSyncRootNodeHandle) };
    ASSERT_EQ(expectedRemotePath, actualRemotePath.get()) << "Wrong remote path for backup";

    // Verify that the sync was added
    unique_ptr<MegaSyncList> allSyncs{ megaApi[0]->getSyncs() };
    ASSERT_TRUE(allSyncs && allSyncs->size()) << "API reports 0 Sync instances";
    bool found = false;
    for (int i = 0; i < allSyncs->size(); ++i)
    {
        MegaSync* megaSync = allSyncs->get(i);
        if (megaSync->getType() == MegaSync::TYPE_BACKUP &&
            megaSync->getMegaHandle() == newSyncRootNodeHandle &&
            !strcmp(megaSync->getName(), backupName) &&
            !strcmp(megaSync->getLastKnownMegaFolder(), actualRemotePath.get()))
        {
            found = true;
            break;
        }
    }
    ASSERT_EQ(found, true) << "Sync instance could not be found";

    // Verify sync after logout / login
    string session = dumpSession();
    locallogout();
    auto tracker = asyncRequestFastLogin(0, session.c_str());
    ASSERT_EQ(API_OK, tracker->waitForResult()) << " Failed to establish a login/session for account " << 0;

    resetlastEvent();

    fetchnodes(0, maxTimeout); // auto-resumes one active backup

    ASSERT_TRUE(WaitFor([&](){ return lastEventsContains(MegaEvent::EVENT_SYNCS_RESTORED); }, 10000));

    // Verify the sync again
    allSyncs.reset(megaApi[0]->getSyncs());
    ASSERT_TRUE(allSyncs && allSyncs->size()) << "API reports 0 Sync instances, after relogin";
    found = false;
    for (int i = 0; i < allSyncs->size(); ++i)
    {
        MegaSync* megaSync = allSyncs->get(i);
        if (megaSync->getType() == MegaSync::TYPE_BACKUP &&
            megaSync->getMegaHandle() == newSyncRootNodeHandle &&
            !strcmp(megaSync->getName(), backupName) &&
            !strcmp(megaSync->getLastKnownMegaFolder(), actualRemotePath.get()))
        {
            found = true;
            break;
        }
    }
    ASSERT_EQ(found, true) << "Sync instance could not be found, after logout & login";
    // make sure that client is up to date (upon logout, recent changes might not be committed to DB,
    // which may result on the new node not being available yet).
    size_t times = 10;
    while (times--)
    {
        if (lastEventsContains(MegaEvent::EVENT_NODES_CURRENT)) break;
        std::this_thread::sleep_for(std::chrono::seconds{1});
    }
    ASSERT_TRUE(lastEventsContains(MegaEvent::EVENT_NODES_CURRENT)) << "Timeout expired to receive actionpackets";

    // Test that DeviceId was set for the newly registered backup
    MegaSync* snc = allSyncs->get(0);
    ASSERT_NE(snc, nullptr) << "No sync was found";
    std::unique_ptr<MegaNode> nn(megaApi[0]->getNodeByHandle(snc->getMegaHandle()));
    ASSERT_TRUE(nn) << "MegaNode for the new sync was not found";
    const char* devid = nn->getDeviceId();
    ASSERT_TRUE(devid && devid[0]) << "DeviceId was not set for the new sync";

    // Remove registered backup
    RequestTracker removeTracker(megaApi[0].get());
    megaApi[0]->removeSync(allSyncs->get(0)->getBackupId(), &removeTracker);
    ASSERT_EQ(API_OK, removeTracker.waitForResult());

    // Make sure there's time for dev-id etc attributes to be removed
    WaitMillisec(5000);

    // Test that DeviceId is no longer set for the node of the former backup
    nn.reset(megaApi[0]->getNodeByHandle(snc->getMegaHandle()));
    ASSERT_TRUE(nn) << "MegaNode for the former sync was not found";
    const char* devid2 = nn->getDeviceId();
    ASSERT_TRUE(!devid2 || !devid2[0]) << "DeviceId was not removed for the former sync";

    allSyncs.reset(megaApi[0]->getSyncs());
    ASSERT_TRUE(!allSyncs || !allSyncs->size()) << "Registered backup was not removed";

    // Request to backup another folder
    // this time, the remote folder structure is already there
    fs::path localFolderPath2 = localBasePath / "LocalBackedUpFolder2";
    fs::create_directories(localFolderPath2);
    const char* backupName2 = "RemoteBackupFolder2";
    err = synchronousSyncFolder(0, nullptr, MegaSync::TYPE_BACKUP, localFolderPath2.u8string().c_str(), backupName2, INVALID_HANDLE, nullptr);
    ASSERT_TRUE(err == API_OK) << "Backup folder 2 failed (error: " << err << ")";

#endif
}

TEST_F(SdkTest, SdkSimpleCommands)
{
    ASSERT_NO_FATAL_FAILURE(getAccountsForTest(1));
    LOG_info << "___TEST SimpleCommands___";

    // fetchTimeZone() test
    auto err = synchronousFetchTimeZone(0);
    ASSERT_EQ(API_OK, err) << "Fetch time zone failed (error: " << err << ")";
    ASSERT_TRUE(mApi[0].tzDetails && mApi[0].tzDetails->getNumTimeZones()) << "Invalid Time Zone details"; // some simple validation

    // getMiscFlags() -- not logged in
    logout(0, false, maxTimeout);
    gSessionIDs[0] = "invalid";
    err = synchronousGetMiscFlags(0);
    ASSERT_EQ(API_OK, err) << "Get misc flags failed (error: " << err << ")";

    // getUserEmail() test
    ASSERT_NO_FATAL_FAILURE(getAccountsForTest(1));
    std::unique_ptr<MegaUser> user(megaApi[0]->getMyUser());
    ASSERT_TRUE(!!user); // some simple validation

    err = synchronousGetUserEmail(0, user->getHandle());
    ASSERT_EQ(API_OK, err) << "Get user email failed (error: " << err << ")";
    ASSERT_NE(mApi[0].email.find('@'), std::string::npos); // some simple validation

    // cleanRubbishBin() test (accept both success and already empty statuses)
    err = synchronousCleanRubbishBin(0);
    ASSERT_TRUE(err == API_OK || err == API_ENOENT) << "Clean rubbish bin failed (error: " << err << ")";

    // getMiscFlags() -- not logged in
    logout(0, false, maxTimeout);
    gSessionIDs[0] = "invalid";
    err = synchronousGetMiscFlags(0);
    ASSERT_EQ(API_OK, err) << "Get misc flags failed (error: " << err << ")";
}

TEST_F(SdkTest, SdkHeartbeatCommands)
{
    ASSERT_NO_FATAL_FAILURE(getAccountsForTest(1));
    LOG_info << "___TEST HeartbeatCommands___";
    std::vector<std::pair<string, MegaHandle>> backupNameToBackupId;

    // setbackup test
    fs::path localtestroot = makeNewTestRoot();
    string localFolder = localtestroot.string();
    std::unique_ptr<MegaNode> rootnode{ megaApi[0]->getRootNode() };
    int backupType = BackupType::CAMERA_UPLOAD;
    int state = 1;
    int subState = 3;

    size_t numBackups = 3;
    vector<string> backupNames {"/SdkBackupNamesTest1", "/SdkBackupNamesTest2", "/SdkBackupNamesTest3" };
    vector<string> folderNames {"CommandBackupPutTest1", "CommandBackupPutTest2", "CommandBackupPutTest3" };
    vector<MegaHandle> targetNodes;

    // create remote folders for each backup
    for (size_t i = 0; i < numBackups; i++)
    {
        auto h = createFolder(0, folderNames[i].c_str(), rootnode.get());
        ASSERT_NE(h, UNDEF);
        targetNodes.push_back(h);
    }

    // set all backups, only wait for completion of the third one
    size_t lastIndex = numBackups - 1;
    for (size_t i = 0; i < lastIndex; i++)
    {
        megaApi[0]->setBackup(backupType, targetNodes[i], localFolder.c_str(), backupNames[i].c_str(), state, subState,
            new OneShotListener([&](MegaError& e, MegaRequest& r) {
                if (e.getErrorCode() == API_OK)
                {
                    backupNameToBackupId.emplace_back(r.getName(), r.getParentHandle());
                }
            }));
    }

    auto err = synchronousSetBackup(0,
        [&](MegaError& e, MegaRequest& r) {
            if (e.getErrorCode() == API_OK)
            {
                backupNameToBackupId.emplace_back(r.getName(), r.getParentHandle());
            }
        },
        backupType, targetNodes[lastIndex], localFolder.c_str(), backupNames[lastIndex].c_str(), state, subState);

    ASSERT_EQ(API_OK, err) << "setBackup failed (error: " << err << ")";
    ASSERT_EQ(backupNameToBackupId.size(), numBackups) << "setBackup didn't register all the backups";

    // update backup
    err = synchronousUpdateBackup(0, mBackupId, MegaApi::BACKUP_TYPE_INVALID, UNDEF, nullptr, nullptr, -1, -1);
    ASSERT_EQ(API_OK, err) << "updateBackup failed (error: " << err << ")";

    // now remove all backups, only wait for completion of the third one
    // (automatically updates the user's attribute, removing the entry for the backup id)
    for (size_t i = 0; i < lastIndex; i++)
    {
        megaApi[0]->removeBackup(backupNameToBackupId[i].second);
    }
    synchronousRemoveBackup(0, backupNameToBackupId[lastIndex].second);

    // add a backup again
    err = synchronousSetBackup(0,
            [&](MegaError& e, MegaRequest& r) {
                if (e.getErrorCode() == API_OK) backupNameToBackupId.emplace_back(r.getName(), r.getParentHandle());
            },
            backupType, targetNodes[0], localFolder.c_str(), backupNames[0].c_str(), state, subState);
    ASSERT_EQ(API_OK, err) << "setBackup failed (error: " << err << ")";

    // check heartbeat
    err = synchronousSendBackupHeartbeat(0, mBackupId, 1, 10, 1, 1, 0, targetNodes[0]);
    ASSERT_EQ(API_OK, err) << "sendBackupHeartbeat failed (error: " << err << ")";


    // --- negative test cases ---
    gTestingInvalidArgs = true;

    // register the same backup twice: should work fine
    err = synchronousSetBackup(0,
        [&](MegaError& e, MegaRequest& r) {
            if (e.getErrorCode() == API_OK) backupNameToBackupId.emplace_back(r.getName(), r.getParentHandle());
        },
        backupType, targetNodes[0], localFolder.c_str(), backupNames[0].c_str(), state, subState);

    ASSERT_EQ(API_OK, err) << "setBackup failed (error: " << err << ")";

    // update a removed backup: should throw an error
    err = synchronousRemoveBackup(0, mBackupId, nullptr);
    ASSERT_EQ(API_OK, err) << "removeBackup failed (error: " << err << ")";
    err = synchronousUpdateBackup(0, mBackupId, BackupType::INVALID, UNDEF, nullptr, nullptr, -1, -1);
    ASSERT_EQ(API_ENOENT, err) << "updateBackup for deleted backup should have produced ENOENT but got error: " << err;

    // We can't test this, as reviewer wants an assert to fire for EARGS
    //// create a backup with a big status: should report an error
    //err = synchronousSetBackup(0,
    //        nullptr,
    //        backupType, targetNodes[0], localFolder.c_str(), backupNames[0].c_str(), 255/*state*/, subState);
    //ASSERT_NE(API_OK, err) << "setBackup failed (error: " << err << ")";

    gTestingInvalidArgs = false;
}

TEST_F(SdkTest, SdkFavouriteNodes)
{
    ASSERT_NO_FATAL_FAILURE(getAccountsForTest(1));
    LOG_info << "___TEST SDKFavourites___";

    unique_ptr<MegaNode> rootnodeA(megaApi[0]->getRootNode());

    ASSERT_TRUE(rootnodeA);

    auto nh = createFolder(0, "folder-A", rootnodeA.get());
    ASSERT_NE(nh, UNDEF);
    unique_ptr<MegaNode> folderA(megaApi[0]->getNodeByHandle(nh));
    ASSERT_TRUE(!!folderA);

    nh = createFolder(0, "sub-folder-A", folderA.get());
    ASSERT_NE(nh, UNDEF);
    unique_ptr<MegaNode> subFolderA(megaApi[0]->getNodeByHandle(nh));
    ASSERT_TRUE(!!subFolderA);

    string filename1 = UPFILE;
    createFile(filename1, false);

    MegaHandle h = UNDEF;
    ASSERT_EQ(API_OK, doStartUpload(0, &h, filename1.data(), subFolderA.get())) << "Cannot upload a test file";
    std::unique_ptr<MegaNode> n1(megaApi[0]->getNodeByHandle(h));
    bool null_pointer = (n1.get() == nullptr);
    ASSERT_FALSE(null_pointer) << "Cannot initialize test scenario (error: " << mApi[0].lastError << ")";

    auto err = synchronousSetNodeFavourite(0, subFolderA.get(), true);
    err = synchronousSetNodeFavourite(0, n1.get(), true);

    err = synchronousGetFavourites(0, subFolderA.get(), 0);
    ASSERT_EQ(API_OK, err) << "synchronousGetFavourites (error: " << err << ")";
    ASSERT_EQ(mMegaFavNodeList->size(), 2u) << "synchronousGetFavourites failed...";
    err = synchronousGetFavourites(0, nullptr, 1);
    ASSERT_EQ(mMegaFavNodeList->size(), 1u) << "synchronousGetFavourites failed...";
    unique_ptr<MegaNode> favNode(megaApi[0]->getNodeByHandle(mMegaFavNodeList->get(0)));
    ASSERT_EQ(favNode->getName(), UPFILE) << "synchronousGetFavourites failed with node passed nullptr";
}

TEST_F(SdkTest, DISABLED_SdkDeviceNames)
{
    ASSERT_NO_FATAL_FAILURE(getAccountsForTest(1));
    LOG_info << "___TEST SdkDeviceNames___";

    // test setter/getter
    string deviceName = "SdkDeviceNamesTest";
    auto err = synchronousSetDeviceName(0, deviceName.c_str());
    ASSERT_EQ(API_OK, err) << "setDeviceName failed (error: " << err << ")";
    err = synchronousGetDeviceName(0);
    ASSERT_EQ(API_OK, err) << "getDeviceName failed (error: " << err << ")";
    ASSERT_EQ(attributeValue, deviceName) << "getDeviceName returned incorrect value";
}


#ifdef ENABLE_SYNC
TEST_F(SdkTest, SdkExternalDriveFolder)
{
    ASSERT_NO_FATAL_FAILURE(getAccountsForTest(1));
    LOG_info << "___TEST SdkExternalDriveFolder___";

    // dummy path to drive
    fs::path basePath = makeNewTestRoot();
    fs::path pathToDrive = basePath / "ExtDrive";
    fs::create_directory(pathToDrive);

    // drive name
    string driveName = "SdkExternalDriveTest_";
    char today[50];
    auto rawtime = time(NULL);
    strftime(today, sizeof today, "%Y-%m-%d_%H:%M:%S", localtime(&rawtime));
    driveName += today;

    // set drive name
    const string& pathToDriveStr = pathToDrive.u8string();
    auto err = synchronousSetDriveName(0, pathToDriveStr.c_str(), driveName.c_str());
    ASSERT_EQ(API_OK, err) << "setDriveName failed (error: " << err << ")";

    // get drive name
    err = synchronousGetDriveName(0, pathToDriveStr.c_str());
    ASSERT_EQ(API_OK, err) << "getDriveName failed (error: " << err << ")";
    ASSERT_EQ(attributeValue, driveName) << "getDriveName returned incorrect value";

    // create My Backups folder
    MegaHandle mh = syncTestMyBackupsRemoteFolder(0);

    // add backup
    string bkpName = "Bkp";
    const fs::path& pathToBkp = pathToDrive / bkpName;
    fs::create_directory(pathToBkp);
    const string& pathToBkpStr = pathToBkp.u8string();
    MegaHandle backupFolderHandle = UNDEF;
    err = synchronousSyncFolder(0, &backupFolderHandle, MegaSync::SyncType::TYPE_BACKUP, pathToBkpStr.c_str(), nullptr, INVALID_HANDLE, pathToDriveStr.c_str());
    ASSERT_EQ(API_OK, err) << "sync folder failed (error: " << err << ")";
    auto backupId = mApi[0].lastSyncBackupId;

    // Verify that the remote path was created as expected
    unique_ptr<char[]> myBackupsFolder{ megaApi[0]->getNodePathByNodeHandle(mh) };
    string expectedRemotePath = string(myBackupsFolder.get()) + '/' + driveName + '/' + bkpName;
    unique_ptr<char[]> actualRemotePath{ megaApi[0]->getNodePathByNodeHandle(backupFolderHandle) };
    ASSERT_EQ(expectedRemotePath, actualRemotePath.get()) << "Wrong remote path for backup";

    // disable backup
    std::unique_ptr<MegaNode> backupNode(megaApi[0]->getNodeByHandle(backupFolderHandle));
    err = synchronousSetSyncRunState(0, backupId, MegaSync::RUNSTATE_DISABLED);
    ASSERT_EQ(API_OK, err) << "Disable sync failed (error: " << err << ")";

    // remove backup
    err = synchronousRemoveSync(0, backupId);
    ASSERT_EQ(API_OK, err) << "Remove sync failed (error: " << err << ")";

    // reset DriveName value, before a future test
    err = synchronousSetDriveName(0, pathToDriveStr.c_str(), "");
    ASSERT_EQ(API_OK, err) << "setDriveName failed when resetting (error: " << err << ")";

    // attempt to get drive name (after being deleted)
    err = synchronousGetDriveName(0, pathToDriveStr.c_str());
    ASSERT_EQ(API_ENOENT, err) << "getDriveName not failed as it should (error: " << err << ")";
}
#endif

MegaHandle SdkTest::syncTestMyBackupsRemoteFolder(unsigned apiIdx)
{
    // Attempt to get My Backups folder;
    // make this work even before the remote API has support for My Backups folder
    MegaHandle mh = UNDEF;
    EXPECT_EQ(API_OK, synchronousGetMyBackupsFolder(apiIdx, mh));

    // create My Backups folder
    unique_ptr<MegaNode> myBkpsNode{ mh && mh != INVALID_HANDLE ? megaApi[apiIdx]->getNodeByHandle(mh) : nullptr };
    if (!myBkpsNode)
    {
        // create My Backups folder (default name, just for testing)
        unique_ptr<MegaNode> rootnode{ megaApi[apiIdx]->getRootNode() };
        const char* folderName = "My Backups";
        mh = createFolder(apiIdx, folderName, rootnode.get());
        EXPECT_NE(mh, UNDEF);

        // set My Backups handle attr
        int err = synchronousSetMyBackupsFolder(apiIdx, mh);
        EXPECT_TRUE(err == API_OK) << "Setting handle for My Backup folder failed (error: " << err << ")";

        // read the attribute to make sure it was set
        err = synchronousGetMyBackupsFolder(apiIdx, mh);
        EXPECT_TRUE(err == API_OK);
    }
    return mh;
}

TEST_F(SdkTest, DISABLED_SdkUserAlias)
{
    ASSERT_NO_FATAL_FAILURE(getAccountsForTest(1));
    LOG_info << "___TEST SdkUserAlias___";

    // setup
    MegaHandle uh = UNDEF;
    if (auto u = megaApi[0]->getMyUser())
    {
        uh = u->getHandle();
    }
    else
    {
        ASSERT_TRUE(false) << "Cannot find the MegaUser for email: " << mApi[0].email;
    }

    if (uh == UNDEF)
    {
        ASSERT_TRUE(false) << "failed to get user handle for email:" << mApi[0].email;
    }

    // test setter/getter
    string alias = "UserAliasTest";
    auto err = synchronousSetUserAlias(0, uh, Base64::btoa(alias).c_str());
    ASSERT_EQ(API_OK, err) << "setUserAlias failed (error: " << err << ")";
    err = synchronousGetUserAlias(0, uh);
    ASSERT_EQ(API_OK, err) << "getUserAlias failed (error: " << err << ")";
    ASSERT_EQ(attributeValue, alias) << "getUserAlias returned incorrect value";
}

TEST_F(SdkTest, SdkGetCountryCallingCodes)
{
    LOG_info << "___TEST SdkGetCountryCallingCodes___";
    ASSERT_NO_FATAL_FAILURE(getAccountsForTest(2));

    getCountryCallingCodes();
    ASSERT_NE(nullptr, stringListMap);
    ASSERT_GT(stringListMap->size(), 0);
    // sanity check a few country codes
    const MegaStringList* const nz = stringListMap->get("NZ");
    ASSERT_NE(nullptr, nz);
    ASSERT_EQ(1, nz->size());
    ASSERT_EQ(0, strcmp("64", nz->get(0)));
    const MegaStringList* const de = stringListMap->get("DE");
    ASSERT_NE(nullptr, de);
    ASSERT_EQ(1, de->size());
    ASSERT_EQ(0, strcmp("49", de->get(0)));
}

TEST_F(SdkTest, SdkGetRegisteredContacts)
{
    LOG_info << "___TEST SdkGetRegisteredContacts___";
    ASSERT_NO_FATAL_FAILURE(getAccountsForTest(2));

    const std::string js1 = "+0000000010";
    const std::string js2 = "+0000000011";
    const std::map<std::string, std::string> contacts{
        {js1, "John Smith"}, // sms verified
        {js2, "John Smith"}, // sms verified
        {"+640", "John Smith"}, // not sms verified
    };
    getRegisteredContacts(contacts);
    ASSERT_NE(nullptr, stringTable);
    ASSERT_EQ(2, stringTable->size());

    // repacking and sorting result
    using row_t = std::tuple<std::string, std::string, std::string>;
    std::vector<row_t> table;
    for (int i = 0; i < stringTable->size(); ++i)
    {
        const MegaStringList* const stringList = stringTable->get(i);
        ASSERT_EQ(3, stringList->size());
        table.emplace_back(stringList->get(0), stringList->get(1), stringList->get(2));
    }

    std::sort(table.begin(), table.end(), [](const row_t& lhs, const row_t& rhs)
                                          {
                                              return std::get<0>(lhs) < std::get<0>(rhs);
                                          });

    // Check johnsmith1
    ASSERT_EQ(js1, std::get<0>(table[0])); // eud
    ASSERT_GT(std::get<1>(table[0]).size(), 0u); // id
    ASSERT_EQ(js1, std::get<2>(table[0])); // ud

    // Check johnsmith2
    ASSERT_EQ(js2, std::get<0>(table[1])); // eud
    ASSERT_GT(std::get<1>(table[1]).size(), 0u); // id
    ASSERT_EQ(js2, std::get<2>(table[1])); // ud
}

TEST_F(SdkTest, DISABLED_invalidFileNames)
{
    LOG_info << "___TEST invalidFileNames___";
    ASSERT_NO_FATAL_FAILURE(getAccountsForTest(2));

    auto fsa = ::mega::make_unique<FSACCESS_CLASS>();
    auto aux = LocalPath::fromAbsolutePath(fs::current_path().u8string());

#if defined (__linux__) || defined (__ANDROID__)
    if (fileSystemAccess.getlocalfstype(aux) == FS_EXT)
    {
        // Escape set of characters and check if it's the expected one
        const char *name = megaApi[0]->escapeFsIncompatible("!\"#$%&'()*+,-./:;<=>?@[\\]^_`{|}~", fs::current_path().c_str());
        ASSERT_TRUE (!strcmp(name, "!\"#$%&'()*+,-.%2f:;<=>?@[\\]^_`{|}~"));
        delete [] name;

        // Unescape set of characters and check if it's the expected one
        name = megaApi[0]->unescapeFsIncompatible("%21%22%23%24%25%26%27%28%29%2a%2b%2c%2d"
                                                            "%2e%2f%30%31%32%33%34%35%36%37"
                                                            "%38%39%3a%3b%3c%3d%3e%3f%40%5b"
                                                            "%5c%5d%5e%5f%60%7b%7c%7d%7e",
                                                            fs::current_path().c_str());

        ASSERT_TRUE(!strcmp(name, "%21%22%23%24%25%26%27%28%29%2a%2b%2c%2d%2e"
                                  "/%30%31%32%33%34%35%36%37%38%39%3a%3b%3c%3d%3e"
                                  "%3f%40%5b%5c%5d%5e%5f%60%7b%7c%7d%7e"));
        delete [] name;
    }
#elif defined  (__APPLE__) || defined (USE_IOS)
    if (fileSystemAccess.getlocalfstype(aux) == FS_APFS
            || fileSystemAccess.getlocalfstype(aux) == FS_HFS)
    {
        // Escape set of characters and check if it's the expected one
        const char *name = megaApi[0]->escapeFsIncompatible("!\"#$%&'()*+,-./:;<=>?@[\\]^_`{|}~", fs::current_path().c_str());
        ASSERT_TRUE (!strcmp(name, "!\"#$%&'()*+,-./%3a;<=>?@[\\]^_`{|}~"));
        delete [] name;

        // Unescape set of characters and check if it's the expected one
        name = megaApi[0]->unescapeFsIncompatible("%21%22%23%24%25%26%27%28%29%2a%2b%2c%2d"
                                                            "%2e%2f%30%31%32%33%34%35%36%37"
                                                            "%38%39%3a%3b%3c%3d%3e%3f%40%5b"
                                                            "%5c%5d%5e%5f%60%7b%7c%7d%7e",
                                                            fs::current_path().c_str());

        ASSERT_TRUE(!strcmp(name, "%21%22%23%24%25%26%27%28%29%2a%2b%2c%2d%2e"
                                  "%2f%30%31%32%33%34%35%36%37%38%39:%3b%3c%3d%3e"
                                  "%3f%40%5b%5c%5d%5e%5f%60%7b%7c%7d%7e"));
        delete [] name;
    }
#elif defined(_WIN32) || defined(_WIN64)
    if (fileSystemAccess.getlocalfstype(aux) == FS_NTFS)
    {
        // Escape set of characters and check if it's the expected one
        const char *name = megaApi[0]->escapeFsIncompatible("!\"#$%&'()*+,-./:;<=>?@[\\]^_`{|}~", fs::current_path().u8string().c_str());
        ASSERT_TRUE (!strcmp(name, "!%22#$%&'()%2a+,-.%2f%3a;%3c=%3e%3f@[%5c]^_`{%7c}~"));
        delete [] name;

        // Unescape set of characters and check if it's the expected one
        name = megaApi[0]->unescapeFsIncompatible("%21%22%23%24%25%26%27%28%29%2a%2b%2c%2d"
                                                            "%2e%2f%30%31%32%33%34%35%36%37"
                                                            "%38%39%3a%3b%3c%3d%3e%3f%40%5b"
                                                            "%5c%5d%5e%5f%60%7b%7c%7d%7e",
                                                            fs::current_path().u8string().c_str());

        ASSERT_TRUE(!strcmp(name, "%21\"%23%24%25%26%27%28%29*%2b%2c%2d"
                                  "%2e/%30%31%32%33%34%35%36%37"
                                  "%38%39:%3b<%3d>?%40%5b"
                                  "\\%5d%5e%5f%60%7b|%7d%7e"));

        delete [] name;
    }
#endif

    // Maps filename unescaped (original) to filename escaped (expected result): f%2ff => f/f
    std::unique_ptr<MegaStringMap> fileNamesStringMap = std::unique_ptr<MegaStringMap>{MegaStringMap::createInstance()};
    fs::path uploadPath = fs::current_path() / "upload_invalid_filenames";
    if (fs::exists(uploadPath))
    {
        fs::remove_all(uploadPath);
    }
    fs::create_directories(uploadPath);

    for (int i = 0x01; i <= 0xA0; i++)
    {
        // skip [0-9] [A-Z] [a-z]
        if ((i >= 0x30 && i <= 0x39)
                || (i >= 0x41 && i <= 0x5A)
                || (i >= 0x61 && i <= 0x7A))
        {
            continue;
        }

        // Create file with unescaped character ex: f%5cf
        char unescapedName[6];
        sprintf(unescapedName, "f%%%02xf", i);
        if (createLocalFile(uploadPath, unescapedName))
        {
            const char *unescapedFileName = megaApi[0]->unescapeFsIncompatible(unescapedName, uploadPath.u8string().c_str());
            fileNamesStringMap->set(unescapedName, unescapedFileName);
            delete [] unescapedFileName;
        }

        // Create another file with the original character if supported f\f
        if ((i >= 0x01 && i <= 0x20)
                || (i >= 0x7F && i <= 0xA0))
        {
            // Skip control characters
            continue;
        }

        char escapedName[4];
        sprintf(escapedName, "f%cf", i);
        const char *escapedFileName = megaApi[0]->escapeFsIncompatible(escapedName, uploadPath.u8string().c_str());
        if (escapedFileName && !strcmp(escapedName, escapedFileName))
        {
            // Only create those files with supported characters, those ones that need unescaping
            // has been created above
            if (createLocalFile(uploadPath, escapedName))
            {
                const char * unescapedFileName = megaApi[0]->unescapeFsIncompatible(escapedName, uploadPath.u8string().c_str());
                fileNamesStringMap->set(escapedName, unescapedFileName);
                delete [] unescapedFileName;
            }
        }
        delete [] escapedFileName;
    }

    TransferTracker uploadListener(megaApi[0].get());
    megaApi[0]->startUpload(uploadPath.u8string().c_str(), std::unique_ptr<MegaNode>{megaApi[0]->getRootNode()}.get(), &uploadListener);
    ASSERT_EQ(API_OK, uploadListener.waitForResult());

    ::mega::unique_ptr <MegaNode> n(megaApi[0]->getNodeByPath("/upload_invalid_filenames"));
    ASSERT_TRUE(n.get());
    ::mega::unique_ptr <MegaNode> authNode(megaApi[0]->authorizeNode(n.get()));
    ASSERT_TRUE(authNode.get());
    MegaNodeList *children(authNode->getChildren());
    ASSERT_TRUE(children && children->size());

    for (int i = 0; i < children->size(); i++)
    {
        MegaNode *child = children->get(i);
        const char *uploadedName = child->getName();
        const char *uploadedNameEscaped = megaApi[0]->escapeFsIncompatible(child->getName(), uploadPath.u8string().c_str());
        const char *expectedName = fileNamesStringMap->get(uploadedNameEscaped);
        delete [] uploadedNameEscaped;

        // Conditions to check if uploaded fileName is correct:
        // 1) Escaped uploaded filename must be found in fileNamesStringMap (original filename found)
        // 2) Uploaded filename must be equal than the expected value (original filename unescaped)
        ASSERT_TRUE (uploadedName && expectedName && !strcmp(uploadedName, expectedName));
    }

    // Download files
    fs::path downloadPath = fs::current_path() / "download_invalid_filenames";
    if (fs::exists(downloadPath))
    {
        fs::remove_all(downloadPath);
    }
    fs::create_directories(downloadPath);
    TransferTracker downloadListener(megaApi[0].get());
    megaApi[0]->startDownload(authNode.get(), downloadPath.u8string().c_str(), &downloadListener);
    ASSERT_EQ(API_OK, downloadListener.waitForResult());

    for (fs::directory_iterator itpath (downloadPath); itpath != fs::directory_iterator(); ++itpath)
    {
        std::string downloadedName = itpath->path().filename().u8string();
        if (!downloadedName.compare(".") || !downloadedName.compare(".."))
        {
            continue;
        }

        // Conditions to check if downloaded fileName is correct:
        // download filename must be found in fileNamesStringMap (original filename found)
        ASSERT_TRUE(fileNamesStringMap->get(downloadedName.c_str()));
    }

#ifdef WIN32
    // double check a few well known paths
    ASSERT_EQ(fileSystemAccess.getlocalfstype(LocalPath::fromAbsolutePath("c:")), FS_NTFS);
    ASSERT_EQ(fileSystemAccess.getlocalfstype(LocalPath::fromAbsolutePath("c:\\")), FS_NTFS);
    ASSERT_EQ(fileSystemAccess.getlocalfstype(LocalPath::fromAbsolutePath("C:\\")), FS_NTFS);
    ASSERT_EQ(fileSystemAccess.getlocalfstype(LocalPath::fromAbsolutePath("C:\\Program Files")), FS_NTFS);
    ASSERT_EQ(fileSystemAccess.getlocalfstype(LocalPath::fromAbsolutePath("c:\\Program Files\\Windows NT")), FS_NTFS);
#endif

}
TEST_F(SdkTest, EscapesReservedCharacters)
{
    // Set up necessary accounts.
    getAccountsForTest(1);

    const string input = "\r\\/:?\"<>|*";

    // Generate expected string.
    ostringstream osstream;

    for (auto& character : input)
    {
        osstream << "%"
                 << std::hex
                 << std::setfill('0')
                 << std::setw(2)
                 << +character;
    }

    // Escape input string.
    unique_ptr<char[]> output(
      megaApi[0]->escapeFsIncompatible(input.c_str()));

    // Was the string escaped as expected?
    ASSERT_NE(output.get(), nullptr);
    ASSERT_STREQ(output.get(), osstream.str().c_str());
}

TEST_F(SdkTest, EscapesReservedCharactersOnDownload)
{
    // a/b/c!.txt
    static const string fileName = "a%2fb%2fc!.txt";

    // Set up necessary accounts.
    getAccountsForTest(1);

    // For convenience.
    MegaApi* api = megaApi[0].get();

    // Get root node.
    unique_ptr<MegaNode> root(api->getRootNode());
    ASSERT_NE(root, nullptr);

    // Create file to upload containing escaped characters.
    deleteFile(fileName);
    createFile(fileName);

    // Upload the file.
    {
        TransferTracker tracker(api);
        api->startUpload(fileName.c_str(), root.get(), &tracker);
        ASSERT_EQ(API_OK, tracker.waitForResult());
    }

    // Delete the file, we're done with it.
    deleteFile(fileName);

    // Check file exists in the cloud.
    root.reset(api->authorizeNode(root.get()));
    ASSERT_NE(root, nullptr);

    MegaNodeList* children = root->getChildren();
    ASSERT_NE(children, nullptr);

    MegaNode* child = children->get(0);
    ASSERT_NE(child, nullptr);
    ASSERT_STREQ(child->getName(), "a/b/c!.txt");

    // Download the file.
    {
        TransferTracker tracker(api);

        string targetPath = fs::current_path().u8string();
        targetPath.append(1, LocalPath::localPathSeparator_utf8);

        api->startDownload(child, targetPath.c_str(), &tracker);
        ASSERT_EQ(API_OK, tracker.waitForResult());
    }

    // Was the filename correctly escaped on download?
    ASSERT_TRUE(fileexists(fileName));
    deleteFile(fileName);
}

TEST_F(SdkTest, UnescapesReservedCharacters)
{
    // Set up necessary accounts.
    getAccountsForTest(1);

    string input = "\\/:?\"<>|*%5a%21";
    string input_unescaped = "\\/:?\"<>|*Z!";

    // Escape input string.
    unique_ptr<char[]> escaped(
      megaApi[0]->escapeFsIncompatible(input.c_str()));

    ASSERT_NE(escaped.get(), nullptr);

    // Unescape the escaped string.
    unique_ptr<char[]> unescaped(
      megaApi[0]->unescapeFsIncompatible(escaped.get()));

    // Was the string unescaped as expected?  (round trip causes %5a to be unescaped now)
    ASSERT_NE(unescaped.get(), nullptr);
    ASSERT_STREQ(input_unescaped.c_str(), unescaped.get());
}

TEST_F(SdkTest, UnescapesReservedCharactersOnUpload)
{
    // a/b/c!.txt
    static const string fileName = "a%2fb%2fc!.txt";

    // Set up necessary accounts.
    getAccountsForTest(1);

    // For convenience.
    MegaApi* api = megaApi[0].get();

    // Get root node.
    unique_ptr<MegaNode> root(api->getRootNode());
    ASSERT_NE(root, nullptr);

    // Create file to upload containing escaped characters.
    deleteFile(fileName);
    createFile(fileName);

    // Upload the file.
    TransferTracker tracker(api);
    api->startUpload(fileName.c_str(), root.get(), &tracker);
    ASSERT_EQ(API_OK, tracker.waitForResult());

    // Delete the file, we're done with it.
    deleteFile(fileName);

    // Check if the file's name was correctly unescaped.
    root.reset(api->authorizeNode(root.get()));
    ASSERT_NE(root, nullptr);

    MegaNodeList* children = root->getChildren();
    ASSERT_NE(children, nullptr);

    MegaNode* child = children->get(0);
    ASSERT_NE(child, nullptr);
    ASSERT_STREQ(child->getName(), "a/b/c!.txt");
}

TEST_F(SdkTest, RecursiveUploadWithLogout)
{
    LOG_info << "___TEST RecursiveUploadWithLogout___";
    ASSERT_NO_FATAL_FAILURE(getAccountsForTest(1));

    // this one used to cause a double-delete

    // make new folders (and files) in the local filesystem - approx 90
    fs::path p = fs::current_path() / "uploadme_mega_auto_test_sdk";
    if (fs::exists(p))
    {
        fs::remove_all(p);
    }
    fs::create_directories(p);
    ASSERT_TRUE(buildLocalFolders(p.u8string().c_str(), "newkid", 3, 2, 10));

    // start uploading
    // uploadListener may have to live after this function exits if the logout test below fails
    auto uploadListener = std::make_shared<TransferTracker>(megaApi[0].get());
    uploadListener->selfDeleteOnFinalCallback = uploadListener;

    megaApi[0]->startUpload(p.u8string().c_str(), std::unique_ptr<MegaNode>{megaApi[0]->getRootNode()}.get(), uploadListener.get());
    WaitMillisec(500);

    // logout while the upload (which consists of many transfers) is ongoing
    gSessionIDs[0].clear();
#ifdef ENABLE_SYNC
    ASSERT_EQ(API_OK, doRequestLogout(0, false));
#else
    ASSERT_EQ(API_OK, doRequestLogout(0));
#endif
    gSessionIDs[0] = "invalid";

    int result = uploadListener->waitForResult();
    ASSERT_TRUE(result == API_EACCESS || result == API_EINCOMPLETE);
}

TEST_F(SdkTest, RecursiveDownloadWithLogout)
{
    LOG_info << "___TEST RecursiveDownloadWithLogout";
    ASSERT_NO_FATAL_FAILURE(getAccountsForTest(2));

    // this one used to cause a double-delete

    // make new folders (and files) in the local filesystem - approx 130 - we must upload in order to have something to download
    fs::path uploadpath = fs::current_path() / "uploadme_mega_auto_test_sdk";
    fs::path downloadpath = fs::current_path() / "downloadme_mega_auto_test_sdk";

    std::error_code ec;
    fs::remove_all(uploadpath, ec);
    fs::remove_all(downloadpath, ec);
    ASSERT_TRUE(!fs::exists(uploadpath));
    ASSERT_TRUE(!fs::exists(downloadpath));
    fs::create_directories(uploadpath);
    fs::create_directories(downloadpath);

    ASSERT_TRUE(buildLocalFolders(uploadpath.u8string().c_str(), "newkid", 3, 2, 10));

    // upload all of those
    TransferTracker uploadListener(megaApi[0].get());
    megaApi[0]->startUpload(uploadpath.u8string().c_str(), std::unique_ptr<MegaNode>{megaApi[0]->getRootNode()}.get(), &uploadListener);
    ASSERT_EQ(API_OK, uploadListener.waitForResult());

    // ok now try the download
    TransferTracker downloadListener(megaApi[0].get());
    megaApi[0]->startDownload(megaApi[0]->getNodeByPath("/uploadme_mega_auto_test_sdk"), downloadpath.u8string().c_str(), &downloadListener);
    WaitMillisec(1000);
    ASSERT_TRUE(downloadListener.started);
    ASSERT_TRUE(!downloadListener.finished);

    // logout while the download (which consists of many transfers) is ongoing

#ifdef ENABLE_SYNC
    ASSERT_EQ(API_OK, doRequestLogout(0, false));
#else
    ASSERT_EQ(API_OK, doRequestLogout(0));
#endif
    gSessionIDs[0] = "invalid";

    int result = downloadListener.waitForResult();
    ASSERT_TRUE(result == API_EACCESS || result == API_EINCOMPLETE);
    fs::remove_all(uploadpath, ec);
    fs::remove_all(downloadpath, ec);
}

#ifdef ENABLE_SYNC

void cleanUp(::mega::MegaApi* megaApi, const fs::path &basePath)
{

    RequestTracker removeTracker(megaApi);
    megaApi->removeSyncs(&removeTracker);
    ASSERT_EQ(API_OK, removeTracker.waitForResult());

    std::unique_ptr<MegaNode> baseNode{megaApi->getNodeByPath(("/" + basePath.u8string()).c_str())};
    if (baseNode)
    {
        RequestTracker removeTracker(megaApi);
        megaApi->remove(baseNode.get(), &removeTracker);
        ASSERT_EQ(API_OK, removeTracker.waitForResult());
    }

    std::unique_ptr<MegaNode> binNode{megaApi->getNodeByPath("//bin")};
    if (binNode)
    {
        unique_ptr<MegaNodeList> cs(megaApi->getChildren(binNode.get()));
        for (int i = 0; i < (cs ? cs->size() : 0); ++i)
        {
            RequestTracker removeTracker(megaApi);
            megaApi->remove(cs->get(i), &removeTracker);
            ASSERT_EQ(API_OK, removeTracker.waitForResult());
        }
    }

    std::error_code ignoredEc;
    fs::remove_all(basePath, ignoredEc);

}

std::unique_ptr<::mega::MegaSync> waitForSyncState(::mega::MegaApi* megaApi, ::mega::MegaNode* remoteNode, ::mega::MegaSync::SyncRunningState runState, MegaSync::Error err)
{
    std::unique_ptr<MegaSync> sync;
    WaitFor([&megaApi, &remoteNode, &sync, runState, err]() -> bool
    {
        sync.reset(megaApi->getSyncByNode(remoteNode));
        return (sync && sync->getRunState() == runState && sync->getError() == err);
    }, 30*1000);

    if (sync && sync->getRunState() == runState && sync->getError() == err)
    {
        if (!sync)
        {
            LOG_debug << "sync is now null";
        }
        else
        {
            LOG_debug << "sync exists but state is " << sync->getRunState() << " and error is " << sync->getError();
        }
        return sync;
    }
    else
    {
        return nullptr; // signal that the sync never reached the expected/required state
    }
}

std::unique_ptr<::mega::MegaSync> waitForSyncState(::mega::MegaApi* megaApi, handle backupID, ::mega::MegaSync::SyncRunningState runState, MegaSync::Error err)
{
    std::unique_ptr<MegaSync> sync;
    WaitFor([&megaApi, backupID, &sync, runState, err]() -> bool
    {
        sync.reset(megaApi->getSyncByBackupId(backupID));
        return (sync && sync->getRunState() == runState && sync->getError() == err);
    }, 30*1000);

    if (sync && sync->getRunState() == runState && sync->getError() == err)
    {
        return sync;
    }
    else
    {
        return nullptr; // signal that the sync never reached the expected/required state
    }
}


TEST_F(SdkTest, SyncBasicOperations)
{
    // What we are going to test here:
    // - add syncs
    // - add sync that fails
    // - disable a sync
    // - disable a sync that fails
    // - disable a disabled sync
    // - Enable a sync
    // - Enable a sync that fails
    // - Enable an enabled sync
    // - Remove a sync
    // - Remove a sync that doesn't exist
    // - Remove a removed sync

    LOG_info << "___TEST SyncBasicOperations___";
    ASSERT_NO_FATAL_FAILURE(getAccountsForTest(1));

    fs::path basePath = "SyncBasicOperations";
    std::string syncFolder1 = "sync1";
    std::string syncFolder2 = "sync2";
    std::string syncFolder3 = "sync3";
    fs::path basePath1 = basePath / syncFolder1;
    fs::path basePath2 = basePath / syncFolder2;
    fs::path basePath3 = basePath / syncFolder3;
    const auto localPath1 = fs::current_path() / basePath1;
    const auto localPath2 = fs::current_path() / basePath2;
    const auto localPath3 = fs::current_path() / basePath3;

    ASSERT_NO_FATAL_FAILURE(cleanUp(this->megaApi[0].get(), basePath));

    // Create local directories and a files.
    fs::create_directories(localPath1);
    createFile((localPath1 / "fileTest1").u8string(), false);
    fs::create_directories(localPath2);
    createFile((localPath2 / "fileTest2").u8string(), false);
    fs::create_directories(localPath3);

    LOG_verbose << "SyncBasicOperations :  Creating the remote folders to be synced to.";
    std::unique_ptr<MegaNode> remoteRootNode(megaApi[0]->getRootNode());
    ASSERT_NE(remoteRootNode.get(), nullptr);
    // Sync 1
    auto nh = createFolder(0, syncFolder1.c_str(), remoteRootNode.get());
    ASSERT_NE(nh, UNDEF) << "Error creating remote folders";
    std::unique_ptr<MegaNode> remoteBaseNode1(megaApi[0]->getNodeByHandle(nh));
    ASSERT_NE(remoteBaseNode1.get(), nullptr);
    // Sync 2
    nh = createFolder(0, syncFolder2.c_str(), remoteRootNode.get());
    ASSERT_NE(nh, UNDEF) << "Error creating remote folders";
    std::unique_ptr<MegaNode> remoteBaseNode2(megaApi[0]->getNodeByHandle(nh));
    ASSERT_NE(remoteBaseNode2.get(), nullptr);
    // Sync 3
    nh = createFolder(0, syncFolder3.c_str(), remoteRootNode.get());
    ASSERT_NE(nh, UNDEF) << "Error creating remote folders";
    std::unique_ptr<MegaNode> remoteBaseNode3(megaApi[0]->getNodeByHandle(nh));
    ASSERT_NE(remoteBaseNode3.get(), nullptr);

    LOG_verbose << "SyncRemoveRemoteNode :  Add syncs";
    // Sync 1
    const auto& lp1 = localPath1.u8string();
    ASSERT_EQ(API_OK, synchronousSyncFolder(0, nullptr, MegaSync::TYPE_TWOWAY, lp1.c_str(), nullptr, remoteBaseNode1->getHandle(), nullptr)) << "API Error adding a new sync";
    ASSERT_EQ(MegaSync::NO_SYNC_ERROR, mApi[0].lastSyncError);
    std::unique_ptr<MegaSync> sync = waitForSyncState(megaApi[0].get(), remoteBaseNode1.get(), MegaSync::RUNSTATE_RUNNING, MegaSync::NO_SYNC_ERROR);
    ASSERT_TRUE(sync && sync->getRunState() == MegaSync::RUNSTATE_RUNNING);
    ASSERT_EQ(MegaSync::NO_SYNC_ERROR, sync->getError());
    // Sync2
    const auto& lp2 = localPath2.u8string();
    ASSERT_EQ(API_OK, synchronousSyncFolder(0, nullptr, MegaSync::TYPE_TWOWAY, lp2.c_str(), nullptr, remoteBaseNode2->getHandle(), nullptr)) << "API Error adding a new sync";
    ASSERT_EQ(MegaSync::NO_SYNC_ERROR, mApi[0].lastSyncError);
    std::unique_ptr<MegaSync> sync2 = waitForSyncState(megaApi[0].get(), remoteBaseNode2.get(), MegaSync::RUNSTATE_RUNNING, MegaSync::NO_SYNC_ERROR);
    ASSERT_TRUE(sync2 && sync2->getRunState() == MegaSync::RUNSTATE_RUNNING);
    ASSERT_EQ(MegaSync::NO_SYNC_ERROR, sync->getError());

    handle backupId = sync->getBackupId();
    handle backupId2 = sync2->getBackupId();

    LOG_verbose << "SyncRemoveRemoteNode :  Add syncs that fail";
    {
        TestingWithLogErrorAllowanceGuard g;
        const auto& lp3 = localPath3.u8string();
        ASSERT_EQ(API_EEXIST, synchronousSyncFolder(0, nullptr, MegaSync::TYPE_TWOWAY, lp3.c_str(), nullptr, remoteBaseNode1->getHandle(), nullptr)); // Remote node is currently synced.
        ASSERT_EQ(MegaSync::ACTIVE_SYNC_BELOW_PATH, mApi[0].lastSyncError);
        ASSERT_EQ(API_EEXIST, synchronousSyncFolder(0, nullptr, MegaSync::TYPE_TWOWAY, lp3.c_str(), nullptr, remoteBaseNode2->getHandle(), nullptr)); // Remote node is currently synced.
        ASSERT_EQ(MegaSync::ACTIVE_SYNC_BELOW_PATH, mApi[0].lastSyncError);
        const auto& lp4 = (localPath3 / fs::path("xxxyyyzzz")).u8string();
        ASSERT_EQ(API_ENOENT, synchronousSyncFolder(0, nullptr, MegaSync::TYPE_TWOWAY, lp4.c_str(), nullptr, remoteBaseNode3->getHandle(), nullptr)); // Local resource doesn't exists.
        ASSERT_EQ(MegaSync::LOCAL_PATH_UNAVAILABLE, mApi[0].lastSyncError);
    }

    LOG_verbose << "SyncRemoveRemoteNode :  Disable a sync";
    // Sync 1
    ASSERT_EQ(API_OK, synchronousSetSyncRunState(0, backupId, MegaSync::RUNSTATE_DISABLED));
    sync = waitForSyncState(megaApi[0].get(), remoteBaseNode1.get(), MegaSync::RUNSTATE_DISABLED, MegaSync::NO_SYNC_ERROR);
    ASSERT_TRUE(sync && sync->getRunState() == MegaSync::RUNSTATE_DISABLED);
    ASSERT_EQ(MegaSync::NO_SYNC_ERROR, sync->getError());

    //  Sync 2
    ASSERT_EQ(API_OK, synchronousSetSyncRunState(0, sync2->getBackupId(), MegaSync::RUNSTATE_DISABLED));
    sync2 = waitForSyncState(megaApi[0].get(), remoteBaseNode2.get(), MegaSync::RUNSTATE_DISABLED, MegaSync::NO_SYNC_ERROR);
    ASSERT_TRUE(sync2 && sync2->getRunState() == MegaSync::RUNSTATE_DISABLED);
    ASSERT_EQ(MegaSync::NO_SYNC_ERROR, sync->getError());

    LOG_verbose << "SyncRemoveRemoteNode :  Disable disabled syncs";
    ASSERT_EQ(API_OK, synchronousSetSyncRunState(0, sync->getBackupId(), MegaSync::RUNSTATE_DISABLED)); // Currently disabled.
    ASSERT_EQ(API_OK, synchronousSetSyncRunState(0, backupId, MegaSync::RUNSTATE_DISABLED)); // Currently disabled.

    LOG_verbose << "SyncRemoveRemoteNode :  Enable Syncs";
    // Sync 1
    ASSERT_EQ(API_OK, synchronousSetSyncRunState(0, backupId, MegaSync::RUNSTATE_RUNNING));
    ASSERT_EQ(MegaSync::NO_SYNC_ERROR, mApi[0].lastSyncError);
    sync = waitForSyncState(megaApi[0].get(), remoteBaseNode1.get(), MegaSync::RUNSTATE_RUNNING, MegaSync::NO_SYNC_ERROR);
    ASSERT_TRUE(sync && sync->getRunState() == MegaSync::RUNSTATE_RUNNING);
    // Sync 2
    ASSERT_EQ(API_OK, synchronousSetSyncRunState(0, sync2->getBackupId(), MegaSync::RUNSTATE_RUNNING));
    ASSERT_EQ(MegaSync::NO_SYNC_ERROR, mApi[0].lastSyncError);
    sync2 = waitForSyncState(megaApi[0].get(), remoteBaseNode2.get(), MegaSync::RUNSTATE_RUNNING, MegaSync::NO_SYNC_ERROR);
    ASSERT_TRUE(sync2 && sync2->getRunState() == MegaSync::RUNSTATE_RUNNING);

    LOG_verbose << "SyncRemoveRemoteNode :  Enable syncs that fail";
    {
        TestingWithLogErrorAllowanceGuard g;

        ASSERT_EQ(API_ENOENT, synchronousSetSyncRunState(0, 999999, MegaSync::RUNSTATE_RUNNING)); // Hope it doesn't exist.
        ASSERT_EQ(MegaSync::UNKNOWN_ERROR, mApi[0].lastSyncError); // MegaApi.h specifies that this contains the error code (not the tag)
        ASSERT_EQ(API_OK, synchronousSetSyncRunState(0, sync2->getBackupId(), MegaSync::RUNSTATE_RUNNING)); // Currently enabled, already running.
        ASSERT_EQ(MegaSync::NO_SYNC_ERROR, mApi[0].lastSyncError);  // since the sync is active, we should see its real state, and it should not have had any error code stored in it
    }

    LOG_verbose << "SyncRemoveRemoteNode :  Remove Syncs";
    // Sync 1
    ASSERT_EQ(API_OK, synchronousRemoveSync(0, backupId)) << "API Error removing the sync";
    sync.reset(megaApi[0]->getSyncByNode(remoteBaseNode1.get()));
    ASSERT_EQ(nullptr, sync.get());
    // Sync 2
    ASSERT_EQ(API_OK, synchronousRemoveSync(0, sync2->getBackupId())) << "API Error removing the sync";
    // Keep sync2 not updated. Will be used later to test another removal attemp using a non-updated object.

    LOG_verbose << "SyncRemoveRemoteNode :  Remove Syncs that fail";
    {
        TestingWithLogErrorAllowanceGuard g;

        ASSERT_EQ(API_ENOENT, synchronousRemoveSync(0, 9999999)); // Hope id doesn't exist
        ASSERT_EQ(API_ENOENT, synchronousRemoveSync(0, backupId)); // already removed.
        ASSERT_EQ(API_ENOENT, synchronousRemoveSync(0, backupId2)); // already removed.
    }

    ASSERT_NO_FATAL_FAILURE(cleanUp(this->megaApi[0].get(), basePath));
}



struct SyncListener : MegaListener
{
    // make sure callbacks are consistent - added() first, nothing after deleted(), etc.

    // map by tag for now, should be backupId when that is available

    enum syncstate_t { nonexistent, added, deleted};

    std::map<handle, syncstate_t> stateMap;

    syncstate_t& state(MegaSync* sync)
    {
        if (stateMap.find(sync->getBackupId()) == stateMap.end())
        {
            stateMap[sync->getBackupId()] = nonexistent;
        }
        return stateMap[sync->getBackupId()];
    }

    std::vector<std::string> mErrors;

    bool anyErrors = false;

    bool hasAnyErrors()
    {
        for (auto &s: mErrors)
        {
            out() << "SyncListener error: " << s;
        }
        return anyErrors;
    }

    void check(bool b, std::string e = std::string())
    {
        if (!b)
        {
            anyErrors = true;
            if (!e.empty())
            {
                mErrors.push_back(e);
                out() << "SyncListener added error: " << e;
            }
        }
    }

    void clear()
    {
        // session was logged out (locally)
        stateMap.clear();
    }

    void onSyncFileStateChanged(MegaApi* api, MegaSync* sync, std::string* localPath, int newState) override
    {
        // probably too frequent to output
        //out() << "onSyncFileStateChanged " << sync << newState;
    }

    void onSyncAdded(MegaApi* api, MegaSync* sync) override
    {
        out() << "onSyncAdded " << toHandle(sync->getBackupId());
        check(sync->getBackupId() != UNDEF, "sync added with undef backup Id");

        check(state(sync) == nonexistent);
        state(sync) = added;
    }

    void onSyncDeleted(MegaApi* api, MegaSync* sync) override
    {
        out() << "onSyncDeleted " << toHandle(sync->getBackupId());
        check(state(sync) != nonexistent && state(sync) != deleted);
        state(sync) = nonexistent;
    }

    void onSyncStateChanged(MegaApi* api, MegaSync* sync) override
    {
        out() << "onSyncStateChanged " << toHandle(sync->getBackupId()) << " runState: " << sync->getRunState();

        check(sync->getBackupId() != UNDEF, "onSyncStateChanged with undef backup Id");

        // MegaApi doco says: "Notice that adding a sync will not cause onSyncStateChanged to be called."
        // And also: "for changes that imply other callbacks, expect that the SDK
        // will call onSyncStateChanged first, so that you can update your model only using this one."
        check(state(sync) != nonexistent);
    }

    void onGlobalSyncStateChanged(MegaApi* api) override
    {
        // just too frequent for out() really
        //out() << "onGlobalSyncStateChanged ";
    }
};

struct MegaListenerDeregisterer
{
    // register the listener on constructions
    // deregister on destruction (ie, whenever we exit the function - we may exit early if a test fails

    MegaApi* api = nullptr;
    MegaListener* listener;


    MegaListenerDeregisterer(MegaApi* a, SyncListener* l)
        : api(a), listener(l)
    {
        api->addListener(listener);
    }
    ~MegaListenerDeregisterer()
    {
        api->removeListener(listener);
    }
};


TEST_F(SdkTest, SyncResumptionAfterFetchNodes)
{
    LOG_info << "___TEST SyncResumptionAfterFetchNodes___";
    ASSERT_NO_FATAL_FAILURE(getAccountsForTest(2));

    // This test has several issues:
    // 1. Remote nodes may not be committed to the sctable database in time for fetchnodes which
    //    then fails adding syncs because the remotes are missing. For this reason we wait until
    //    we receive the EVENT_COMMIT_DB event after transferring the nodes.
    // 2. Syncs are deleted some time later leading to error messages (like local fingerprint mismatch)
    //    if we don't wait for long enough after we get called back. A sync only gets flagged but
    //    is deleted later.

    const std::string session = dumpSession();

    const fs::path basePath = "SyncResumptionAfterFetchNodes";
    const auto sync1Path = fs::current_path() / basePath / "sync1"; // stays active
    const auto sync2Path = fs::current_path() / basePath / "sync2"; // will be made inactive
    const auto sync3Path = fs::current_path() / basePath / "sync3"; // will be deleted
    const auto sync4Path = fs::current_path() / basePath / "sync4"; // stays active

    ASSERT_NO_FATAL_FAILURE(cleanUp(this->megaApi[0].get(), basePath));

    SyncListener syncListener0, syncListener1;
    MegaListenerDeregisterer mld1(megaApi[0].get(), &syncListener0), mld2(megaApi[1].get(), &syncListener1);

    fs::create_directories(sync1Path);
    fs::create_directories(sync2Path);
    fs::create_directories(sync3Path);
    fs::create_directories(sync4Path);

    resetlastEvent();

    // transfer the folder and its subfolders
    TransferTracker uploadListener(megaApi[0].get());
    megaApi[0]->startUpload(basePath.u8string().c_str(), megaApi[0]->getRootNode(), &uploadListener);
    ASSERT_EQ(API_OK, uploadListener.waitForResult());

    // loop until we get a commit to the sctable to ensure we cached the new remote nodes
    ASSERT_TRUE(WaitFor([&](){ return lastEventsContains(MegaEvent::EVENT_COMMIT_DB); }, 10000));

    auto megaNode = [this, &basePath](const std::string& p)
    {
        const auto path = "/" + basePath.u8string() + "/" + p;
        return std::unique_ptr<MegaNode>{megaApi[0]->getNodeByPath(path.c_str())};
    };

    auto syncFolder = [this, &megaNode](const fs::path& p) -> handle
    {
        RequestTracker syncTracker(megaApi[0].get());
        auto node = megaNode(p.filename().u8string());
        megaApi[0]->syncFolder(MegaSync::TYPE_TWOWAY, p.u8string().c_str(), nullptr, node ? node->getHandle() : INVALID_HANDLE, nullptr, &syncTracker);
        EXPECT_EQ(API_OK, syncTracker.waitForResult());

        return syncTracker.request->getParentHandle();
    };

    auto disableSyncByBackupId = [this](handle backupId)
    {
        RequestTracker syncTracker(megaApi[0].get());
        megaApi[0]->setSyncRunState(backupId, MegaSync::RUNSTATE_DISABLED, &syncTracker);
        ASSERT_EQ(API_OK, syncTracker.waitForResult());
    };

    auto resumeSyncByBackupId = [this](handle backupId)
    {
        RequestTracker syncTracker(megaApi[0].get());
        megaApi[0]->setSyncRunState(backupId, MegaSync::RUNSTATE_RUNNING, &syncTracker);
        ASSERT_EQ(API_OK, syncTracker.waitForResult());
    };

    auto removeSyncByBackupId = [this, &megaNode](handle backupId)
    {
        RequestTracker syncTracker(megaApi[0].get());
        megaApi[0]->removeSync(backupId, &syncTracker);
        ASSERT_EQ(API_OK, syncTracker.waitForResult());
    };

    auto checkSyncOK = [this, &megaNode](const fs::path& p)
    {
        auto node = megaNode(p.filename().u8string());
        //return std::unique_ptr<MegaSync>{megaApi[0]->getSyncByNode(node.get())} != nullptr; //disabled syncs are not OK but foundable

        LOG_verbose << "checkSyncOK " << p.filename().u8string() << " node found: " << bool(node);

        std::unique_ptr<MegaSync> sync{megaApi[0]->getSyncByNode(node.get())};

        LOG_verbose << "checkSyncOK " << p.filename().u8string() << " sync found: " << bool(sync);

        if (!sync) return false;

        LOG_verbose << "checkSyncOK " << p.filename().u8string() << " sync is: " << sync->getLocalFolder();


        LOG_verbose << "checkSyncOK " << p.filename().u8string() << " runState: " << sync->getRunState();

        return sync->getRunState() == MegaSync::RUNSTATE_RUNNING;

    };

    auto checkSyncDisabled = [this, &megaNode](const fs::path& p)
    {
        auto node = megaNode(p.filename().u8string());
        std::unique_ptr<MegaSync> sync{megaApi[0]->getSyncByNode(node.get())};
        if (!sync) return false;
        return sync->getRunState() == MegaSync::RUNSTATE_DISABLED;
    };


    auto reloginViaSession = [this, &session, &syncListener0]()
    {
        locallogout();  // only logs out 0
        syncListener0.clear();

        //loginBySessionId(0, session);
        auto tracker = asyncRequestFastLogin(0, session.c_str());
        ASSERT_EQ(API_OK, tracker->waitForResult()) << " Failed to establish a login/session for account " << 0;
    };

    LOG_verbose << " SyncResumptionAfterFetchNodes : syncying folders";

    handle backupId1 = syncFolder(sync1Path);  (void)backupId1;
    handle backupId2 = syncFolder(sync2Path);
    handle backupId3 = syncFolder(sync3Path);  (void)backupId3;
    handle backupId4 = syncFolder(sync4Path);  (void)backupId4;

    ASSERT_TRUE(checkSyncOK(sync1Path));
    ASSERT_TRUE(checkSyncOK(sync2Path));
    ASSERT_TRUE(checkSyncOK(sync3Path));
    ASSERT_TRUE(checkSyncOK(sync4Path));

    LOG_verbose << " SyncResumptionAfterFetchNodes : disabling sync 2";
    disableSyncByBackupId(backupId2);
    LOG_verbose << " SyncResumptionAfterFetchNodes : disabling sync 4";
    disableSyncByBackupId(backupId4);
    LOG_verbose << " SyncResumptionAfterFetchNodes : removing sync";
    removeSyncByBackupId(backupId3);

    // wait for the sync removals to actually take place
    std::this_thread::sleep_for(std::chrono::seconds{3});

    ASSERT_TRUE(checkSyncOK(sync1Path));
    ASSERT_TRUE(checkSyncDisabled(sync2Path));
    ASSERT_FALSE(checkSyncOK(sync3Path));
    ASSERT_TRUE(checkSyncDisabled(sync4Path));

    reloginViaSession();

    ASSERT_FALSE(checkSyncOK(sync1Path));
    ASSERT_FALSE(checkSyncOK(sync2Path));
    ASSERT_FALSE(checkSyncOK(sync3Path));
    ASSERT_FALSE(checkSyncOK(sync4Path));

    resetlastEvent();
    fetchnodes(0, maxTimeout); // auto-resumes two active syncs
    ASSERT_TRUE(WaitFor([&](){ return lastEventsContains(MegaEvent::EVENT_SYNCS_RESTORED); }, 10000));

    WaitMillisec(1000); // give them a chance to start on the sync thread

    ASSERT_TRUE(checkSyncOK(sync1Path));
    ASSERT_FALSE(checkSyncOK(sync2Path));
    ASSERT_TRUE(checkSyncDisabled(sync2Path));
    ASSERT_FALSE(checkSyncOK(sync3Path));
    ASSERT_FALSE(checkSyncOK(sync4Path));
    ASSERT_TRUE(checkSyncDisabled(sync4Path));

    // check if we can still resume manually
    LOG_verbose << " SyncResumptionAfterFetchNodes : resuming syncs";
    resumeSyncByBackupId(backupId2);
    resumeSyncByBackupId(backupId4);

    ASSERT_TRUE(checkSyncOK(sync1Path));
    ASSERT_TRUE(checkSyncOK(sync2Path));
    ASSERT_FALSE(checkSyncOK(sync3Path));
    ASSERT_TRUE(checkSyncOK(sync4Path));

    // check if resumeSync re-activated the sync
    reloginViaSession();

    ASSERT_FALSE(checkSyncOK(sync1Path));
    ASSERT_FALSE(checkSyncOK(sync2Path));
    ASSERT_FALSE(checkSyncOK(sync3Path));
    ASSERT_FALSE(checkSyncOK(sync4Path));

    fetchnodes(0, maxTimeout); // auto-resumes three active syncs
    ASSERT_TRUE(WaitFor([&](){ return lastEventsContains(MegaEvent::EVENT_SYNCS_RESTORED); }, 10000));

    WaitMillisec(1000); // give them a chance to start on the sync thread

    ASSERT_TRUE(checkSyncOK(sync1Path));
    ASSERT_TRUE(checkSyncOK(sync2Path));
    ASSERT_FALSE(checkSyncOK(sync3Path));
    ASSERT_TRUE(checkSyncOK(sync4Path));

    LOG_verbose << " SyncResumptionAfterFetchNodes : removing syncs";
    resumeSyncByBackupId(backupId1);
    resumeSyncByBackupId(backupId2);
    resumeSyncByBackupId(backupId4);

    // wait for the sync removals to actually take place
    std::this_thread::sleep_for(std::chrono::seconds{5});

    ASSERT_FALSE(syncListener0.hasAnyErrors());
    ASSERT_FALSE(syncListener1.hasAnyErrors());

    ASSERT_NO_FATAL_FAILURE(cleanUp(this->megaApi[0].get(), basePath));
}

/**
 * @brief TEST_F SyncRemoteNode
 *
 * Testing remote node rename, move and remove.
 */
TEST_F(SdkTest, SyncRemoteNode)
{

    // What we are going to test here:
    // - rename remote -> Sync Fail
    // - move remote -> Sync fail
    // - remove remote -> Sync fail
    // - remove a failing sync

    LOG_info << "___TEST SyncRemoteNode___";
    ASSERT_NO_FATAL_FAILURE(getAccountsForTest(1));

    fs::path basePath = "SyncRemoteNode";
    const auto localPath = fs::current_path() / basePath;

    ASSERT_NO_FATAL_FAILURE(cleanUp(this->megaApi[0].get(), basePath));

    // Create local directory and file.
    fs::create_directories(localPath);
    createFile((localPath / "fileTest1").u8string(), false);

    LOG_verbose << "SyncRemoteNode :  Creating remote folder";
    std::unique_ptr<MegaNode> remoteRootNode(megaApi[0]->getRootNode());
    ASSERT_NE(remoteRootNode.get(), nullptr);
    auto nh = createFolder(0, basePath.u8string().c_str(), remoteRootNode.get());
    ASSERT_NE(nh, UNDEF) << "Error creating remote basePath";
    std::unique_ptr<MegaNode> remoteBaseNode(megaApi[0]->getNodeByHandle(nh));
    ASSERT_NE(remoteBaseNode.get(), nullptr);

    LOG_verbose << "SyncRemoteNode :  Enabling sync";
    ASSERT_EQ(API_OK, synchronousSyncFolder(0, nullptr, MegaSync::TYPE_TWOWAY, localPath.u8string().c_str(), nullptr, remoteBaseNode->getHandle(), nullptr)) << "API Error adding a new sync";
    std::unique_ptr<MegaSync> sync = waitForSyncState(megaApi[0].get(), remoteBaseNode.get(), MegaSync::RUNSTATE_RUNNING, MegaSync::NO_SYNC_ERROR);
    ASSERT_TRUE(sync && sync->getRunState() == MegaSync::RUNSTATE_RUNNING);
    handle backupId = sync->getBackupId();

    {
        TestingWithLogErrorAllowanceGuard g;

        // Rename remote folder --> Sync fail
        LOG_verbose << "SyncRemoteNode :  Rename remote node with sync active.";
        std::string basePathRenamed = "SyncRemoteNodeRenamed";
        ASSERT_EQ(API_OK, doRenameNode(0, remoteBaseNode.get(), basePathRenamed.c_str()));
        sync = waitForSyncState(megaApi[0].get(), backupId, MegaSync::RUNSTATE_SUSPENDED, MegaSync::REMOTE_PATH_HAS_CHANGED);
        ASSERT_TRUE(sync && sync->getRunState() == MegaSync::RUNSTATE_SUSPENDED);
        ASSERT_EQ(MegaSync::REMOTE_PATH_HAS_CHANGED, sync->getError());

        LOG_verbose << "SyncRemoteNode :  Restoring remote folder name.";
        ASSERT_EQ(API_OK, doRenameNode(0, remoteBaseNode.get(), basePath.u8string().c_str()));

        //WaitMillisec(1000);

        //ASSERT_NE(remoteBaseNode.get(), nullptr);
        //sync = waitForSyncState(megaApi[0].get(), backupId, MegaSync::RUNSTATE_SUSPENDED, MegaSync::REMOTE_PATH_HAS_CHANGED);
        //ASSERT_TRUE(sync && sync->getRunState() == MegaSync::RUNSTATE_SUSPENDED);
        //ASSERT_EQ(MegaSync::REMOTE_PATH_HAS_CHANGED, sync->getError());
    }

    // put the name back so the sync can run again
   //ASSERT_EQ(API_OK, doRenameNode(0, remoteBaseNode.get(), basePath.u8string().c_str()));

    LOG_verbose << "SyncRemoteNode :  Enabling sync again.";
    ASSERT_EQ(API_OK, synchronousSetSyncRunState(0, backupId, MegaSync::RUNSTATE_RUNNING)) << "API Error enabling the sync";

    WaitMillisec(1000);

    sync = waitForSyncState(megaApi[0].get(), remoteBaseNode.get(), MegaSync::RUNSTATE_RUNNING, MegaSync::NO_SYNC_ERROR);
    ASSERT_TRUE(sync && sync->getRunState() == MegaSync::RUNSTATE_RUNNING);
    ASSERT_EQ(MegaSync::NO_SYNC_ERROR, sync->getError());

    // Move remote folder --> Sync fail

    LOG_verbose << "SyncRemoteNode :  Creating secondary folder";
    std::string movedBasePath = basePath.u8string() + "Moved";
    nh = createFolder(0, movedBasePath.c_str(), remoteRootNode.get());
    ASSERT_NE(nh, UNDEF) << "Error creating remote movedBasePath";
    std::unique_ptr<MegaNode> remoteMoveNodeParent(megaApi[0]->getNodeByHandle(nh));
    ASSERT_NE(remoteMoveNodeParent.get(), nullptr);

    {
        TestingWithLogErrorAllowanceGuard g;
        LOG_verbose << "SyncRemoteNode :  Move remote node with sync active to the secondary folder.";
        ASSERT_EQ(API_OK, doMoveNode(0, nullptr, remoteBaseNode.get(), remoteMoveNodeParent.get()));
        sync = waitForSyncState(megaApi[0].get(), backupId, MegaSync::RUNSTATE_SUSPENDED, MegaSync::REMOTE_PATH_HAS_CHANGED);
        ASSERT_TRUE(sync && sync->getRunState() == MegaSync::RUNSTATE_SUSPENDED);
        ASSERT_EQ(MegaSync::REMOTE_PATH_HAS_CHANGED, sync->getError());

        LOG_verbose << "SyncRemoteNode :  Moving back the remote node.";
        ASSERT_EQ(API_OK, doMoveNode(0, nullptr, remoteBaseNode.get(), remoteRootNode.get()));

        WaitMillisec(1000);

        ASSERT_NE(remoteBaseNode.get(), nullptr);
        sync = waitForSyncState(megaApi[0].get(), backupId, MegaSync::RUNSTATE_SUSPENDED, MegaSync::REMOTE_PATH_HAS_CHANGED);
        ASSERT_TRUE(sync && sync->getRunState() == MegaSync::RUNSTATE_SUSPENDED);
        ASSERT_EQ(MegaSync::REMOTE_PATH_HAS_CHANGED, sync->getError());
    }


    LOG_verbose << "SyncRemoteNode :  Enabling sync again.";
    ASSERT_EQ(API_OK, synchronousSetSyncRunState(0, backupId, MegaSync::RUNSTATE_RUNNING)) << "API Error enabling the sync";

    WaitMillisec(1000);

    sync = waitForSyncState(megaApi[0].get(), remoteBaseNode.get(), MegaSync::RUNSTATE_RUNNING, MegaSync::NO_SYNC_ERROR);
    ASSERT_TRUE(sync && sync->getRunState() == MegaSync::RUNSTATE_RUNNING);
    ASSERT_EQ(MegaSync::NO_SYNC_ERROR, sync->getError());


    // Rename remote folder --> Sync fail
    {
        TestingWithLogErrorAllowanceGuard g;
        LOG_verbose << "SyncRemoteNode :  Rename remote node.";
        std::string renamedBasePath = basePath.u8string() + "Renamed";
        ASSERT_EQ(API_OK, doRenameNode(0, remoteBaseNode.get(), renamedBasePath.c_str()));
        sync = waitForSyncState(megaApi[0].get(), backupId, MegaSync::RUNSTATE_SUSPENDED, MegaSync::REMOTE_PATH_HAS_CHANGED);
        ASSERT_TRUE(sync && sync->getRunState() == MegaSync::RUNSTATE_SUSPENDED);
        ASSERT_EQ(MegaSync::REMOTE_PATH_HAS_CHANGED, sync->getError());

        LOG_verbose << "SyncRemoteNode :  Renaming back the remote node.";
        ASSERT_EQ(API_OK, doRenameNode(0, remoteBaseNode.get(), basePath.u8string().c_str()));

        WaitMillisec(1000);

        ASSERT_NE(remoteBaseNode.get(), nullptr);
        sync = waitForSyncState(megaApi[0].get(), backupId, MegaSync::RUNSTATE_SUSPENDED, MegaSync::REMOTE_PATH_HAS_CHANGED);
        ASSERT_TRUE(sync && sync->getRunState() == MegaSync::RUNSTATE_SUSPENDED);

        unique_ptr<char[]> pathFromNode{ megaApi[0]->getNodePath(remoteBaseNode.get()) };
        string actualPath{ pathFromNode.get() };
        string pathFromSync(sync->getLastKnownMegaFolder());
        ASSERT_EQ(actualPath, pathFromSync) << "Wrong updated path";

        ASSERT_EQ(MegaSync::REMOTE_PATH_HAS_CHANGED, sync->getError()); //the error stays until re-enabled
    }

    LOG_verbose << "SyncRemoteNode :  Enabling sync again.";
    ASSERT_EQ(API_OK, synchronousSetSyncRunState(0, backupId, MegaSync::RUNSTATE_RUNNING)) << "API Error enabling the sync";
    sync = waitForSyncState(megaApi[0].get(), remoteBaseNode.get(), MegaSync::RUNSTATE_RUNNING, MegaSync::NO_SYNC_ERROR);
    ASSERT_TRUE(sync && sync->getRunState() == MegaSync::RUNSTATE_RUNNING);
    ASSERT_EQ(MegaSync::NO_SYNC_ERROR, sync->getError());


    {
        TestingWithLogErrorAllowanceGuard g;
        // Remove remote folder --> Sync fail
        LOG_verbose << "SyncRemoteNode :  Removing remote node with sync active.";
        ASSERT_EQ(API_OK, doDeleteNode(0, remoteBaseNode.get()));                                //  <--- remote node deleted!!
        sync = waitForSyncState(megaApi[0].get(), backupId, MegaSync::RUNSTATE_SUSPENDED, MegaSync::REMOTE_NODE_NOT_FOUND);
        ASSERT_TRUE(sync && sync->getRunState() == MegaSync::RUNSTATE_SUSPENDED);
        ASSERT_EQ(MegaSync::REMOTE_NODE_NOT_FOUND, sync->getError());

        LOG_verbose << "SyncRemoteNode :  Recreating remote folder.";
        nh = createFolder(0, basePath.u8string().c_str(), remoteRootNode.get());

        WaitMillisec(1000);

        ASSERT_NE(nh, UNDEF) << "Error creating remote basePath";
        remoteBaseNode.reset(megaApi[0]->getNodeByHandle(nh));
        ASSERT_NE(remoteBaseNode.get(), nullptr);
        sync = waitForSyncState(megaApi[0].get(), backupId, MegaSync::RUNSTATE_SUSPENDED, MegaSync::REMOTE_NODE_NOT_FOUND);
        ASSERT_TRUE(sync && sync->getRunState() == MegaSync::RUNSTATE_SUSPENDED);
        ASSERT_EQ(MegaSync::REMOTE_NODE_NOT_FOUND, sync->getError());
    }

    {
        TestingWithLogErrorAllowanceGuard g;
        LOG_verbose << "SyncRemoteNode :  Enabling sync again.";
        ASSERT_EQ(API_ENOENT, synchronousSetSyncRunState(0, backupId, MegaSync::RUNSTATE_RUNNING)) << "API Error enabling the sync";  //  <--- remote node has been deleted, we should not be able to resume!!
    }
    //sync = waitForSyncState(megaApi[0].get(), remoteBaseNode.get(), true, true, MegaSync::NO_SYNC_ERROR);
    //ASSERT_TRUE(sync && sync->isActive());
    //ASSERT_EQ(MegaSync::NO_SYNC_ERROR, sync->getError());

    //{
    //    TestingWithLogErrorAllowanceGuard g;

    //    // Check if a locallogout keeps the sync configuration if the remote is removed.
    //    LOG_verbose << "SyncRemoteNode :  Removing remote node with sync active.";
    //    ASSERT_EQ(API_OK, doDeleteNode(0, remoteBaseNode.get())) << "Error deleting remote basePath";;
    //    sync = waitForSyncState(megaApi[0].get(), tagID, MegaSync::SYNC_FAILED);
    //    ASSERT_TRUE(sync && sync->getState() == MegaSync::SYNC_FAILED);
    //    ASSERT_EQ(MegaSync::REMOTE_NODE_NOT_FOUND, sync->getError());
    //}

    std::string session = dumpSession();
    ASSERT_NO_FATAL_FAILURE(locallogout());
    //loginBySessionId(0, session);

    resetlastEvent();

    auto tracker = asyncRequestFastLogin(0, session.c_str());
    ASSERT_EQ(API_OK, tracker->waitForResult()) << " Failed to establish a login/session for account " << 0;
    ASSERT_NO_FATAL_FAILURE(fetchnodes(0));

    // since the node was deleted, path is irrelevant
    //sync.reset(megaApi[0]->getSyncByBackupId(tagID));
    //ASSERT_EQ(string(sync->getLastKnownMegaFolder()), ("/" / basePath).u8string());

    // wait for the event that says all syncs (if any) have been reloaded
    ASSERT_TRUE(WaitFor([&](){ return lastEventsContains(MegaEvent::EVENT_SYNCS_RESTORED); }, 10000));

    // Remove a failing sync.
    LOG_verbose << "SyncRemoteNode :  Remove failed sync";
    ASSERT_EQ(API_OK, synchronousRemoveSync(0, sync->getBackupId())) << "API Error removing the sync";
    sync.reset(megaApi[0]->getSyncByBackupId(backupId));
    ASSERT_EQ(nullptr, sync.get());

    // Wait for sync to be effectively removed.
    std::this_thread::sleep_for(std::chrono::seconds{5});

    ASSERT_NO_FATAL_FAILURE(cleanUp(this->megaApi[0].get(), basePath));
}

/**
 * @brief TEST_F SyncPersistence
 *
 * Testing configured syncs persitence
 */
TEST_F(SdkTest, SyncPersistence)
{
    // What we are going to test here:
    // - locallogut -> Syncs kept
    // - logout with setKeepSyncsAfterLogout(true) -> Syncs kept
    // - logout -> Syncs removed

    LOG_info << "___TEST SyncPersistence___";
    ASSERT_NO_FATAL_FAILURE(getAccountsForTest(1));

    // Make sure session ID is invalidated.
    gSessionIDs[0] = "invalid";

    fs::path basePath = "SyncPersistence";
    const auto localPath = fs::current_path() / basePath;

    ASSERT_NO_FATAL_FAILURE(cleanUp(this->megaApi[0].get(), basePath));

    // Create local directory and file.
    fs::create_directories(localPath);
    createFile((localPath / "fileTest1").u8string(), false);

    LOG_verbose << "SyncPersistence :  Creating remote folder";
    std::unique_ptr<MegaNode> remoteRootNode(megaApi[0]->getRootNode());
    ASSERT_NE(remoteRootNode.get(), nullptr);

    resetlastEvent();

    auto nh = createFolder(0, basePath.u8string().c_str(), remoteRootNode.get());
    ASSERT_NE(nh, UNDEF) << "Error creating remote basePath";
    std::unique_ptr<MegaNode> remoteBaseNode(megaApi[0]->getNodeByHandle(nh));
    ASSERT_NE(remoteBaseNode.get(), nullptr);

    // make sure there are no outstanding cs requests in case
    // "Postponing DB commit until cs requests finish"
    // means our Sync's cloud Node is not in the db
    ASSERT_TRUE(WaitFor([&](){ return lastEventsContains(MegaEvent::EVENT_COMMIT_DB); }, 10000));


    LOG_verbose << "SyncPersistence :  Enabling sync";
    ASSERT_EQ(API_OK, synchronousSyncFolder(0, nullptr, MegaSync::TYPE_TWOWAY, localPath.u8string().c_str(), nullptr, remoteBaseNode->getHandle(), nullptr)) << "API Error adding a new sync";
    std::unique_ptr<MegaSync> sync = waitForSyncState(megaApi[0].get(), remoteBaseNode.get(), MegaSync::RUNSTATE_RUNNING, MegaSync::NO_SYNC_ERROR);
    ASSERT_TRUE(sync && sync->getRunState() == MegaSync::RUNSTATE_RUNNING);
    handle backupId = sync->getBackupId();
    std::string remoteFolder(sync->getLastKnownMegaFolder());

    // Check if a locallogout keeps the sync configured.
    std::string session = dumpSession();
    ASSERT_NO_FATAL_FAILURE(locallogout());
    auto trackerFastLogin = asyncRequestFastLogin(0, session.c_str());
    ASSERT_EQ(API_OK, trackerFastLogin->waitForResult()) << " Failed to establish a login/session for account " << 0;

    resetlastEvent();
    ASSERT_NO_FATAL_FAILURE(fetchnodes(0));

    // wait for the event that says all syncs (if any) have been reloaded
    ASSERT_TRUE(WaitFor([&](){ return lastEventsContains(MegaEvent::EVENT_SYNCS_RESTORED); }, 10000));

    sync = waitForSyncState(megaApi[0].get(), backupId, MegaSync::RUNSTATE_RUNNING, MegaSync::NO_SYNC_ERROR);
    ASSERT_TRUE(sync && sync->getRunState() == MegaSync::RUNSTATE_RUNNING);
    ASSERT_EQ(remoteFolder, string(sync->getLastKnownMegaFolder()));

    // Check if a logout with keepSyncsAfterLogout keeps the sync configured.
    ASSERT_NO_FATAL_FAILURE(logout(0, true, maxTimeout));
    gSessionIDs[0] = "invalid";
    auto trackerLogin = asyncRequestLogin(0, mApi[0].email.c_str(), mApi[0].pwd.c_str());
    ASSERT_EQ(API_OK, trackerLogin->waitForResult()) << " Failed to establish a login/session for account " << 0;
    ASSERT_NO_FATAL_FAILURE(fetchnodes(0));
    sync = waitForSyncState(megaApi[0].get(), backupId, MegaSync::RUNSTATE_DISABLED, MegaSync::LOGGED_OUT);
    ASSERT_TRUE(sync && sync->getRunState() == MegaSync::RUNSTATE_DISABLED);
    ASSERT_EQ(remoteFolder, string(sync->getLastKnownMegaFolder()));

    // Check if a logout without keepSyncsAfterLogout doesn't keep the sync configured.
    ASSERT_NO_FATAL_FAILURE(logout(0, false, maxTimeout));
    gSessionIDs[0] = "invalid";
    trackerLogin = asyncRequestLogin(0, mApi[0].email.c_str(), mApi[0].pwd.c_str());
    ASSERT_EQ(API_OK, trackerLogin->waitForResult()) << " Failed to establish a login/session for account " << 0;
    ASSERT_NO_FATAL_FAILURE(fetchnodes(0));
    sync.reset(megaApi[0]->getSyncByBackupId(backupId));
    ASSERT_EQ(sync, nullptr);

    ASSERT_NO_FATAL_FAILURE(cleanUp(this->megaApi[0].get(), basePath));
}

/**
 * @brief TEST_F SyncPaths
 *
 * Testing non ascii paths and symlinks
 */

 // TODO: re-enable this when symlinks are figured out in sync rework.  At the moment, fails with scan folder fsid not recognized, and crashes.

TEST_F(SdkTest, DISABLED_SyncPaths)
{
    // What we are going to test here:
    // - Check paths with non ascii chars and check that sync works.
    // - (No WIN32) Add a sync with non canonical path and check that it works,
    //   that symlinks are not followed and that sync path collision with
    //   symlinks involved works.

    LOG_info << "___TEST SyncPaths___";
    ASSERT_NO_FATAL_FAILURE(getAccountsForTest(1));

    string basePathStr = "SyncPaths-синхронизация";
    string fileNameStr = "fileTest1-файл";

    fs::path basePath = fs::u8path(basePathStr.c_str());
    const auto localPath = fs::current_path() / basePath;
    fs::path filePath = localPath / fs::u8path(fileNameStr.c_str());
    fs::path fileDownloadPath = fs::current_path() / fs::u8path(fileNameStr.c_str());

    ASSERT_NO_FATAL_FAILURE(cleanUp(this->megaApi[0].get(), basePath));
#ifndef WIN32
    ASSERT_NO_FATAL_FAILURE(cleanUp(this->megaApi[0].get(), "symlink_1A"));
#endif
    deleteFile(fileDownloadPath.u8string());

    // Create local directories
    fs::create_directory(localPath);
#ifndef WIN32
    fs::create_directory(localPath / "level_1A");
    fs::create_directory_symlink(localPath / "level_1A", localPath / "symlink_1A");
    fs::create_directory_symlink(localPath / "level_1A", fs::current_path() / "symlink_1A");
#endif

    LOG_verbose << "SyncPaths :  Creating remote folder";
    std::unique_ptr<MegaNode> remoteRootNode(megaApi[0]->getRootNode());
    ASSERT_NE(remoteRootNode.get(), nullptr);
    auto nh = createFolder(0, basePath.u8string().c_str(), remoteRootNode.get());
    ASSERT_NE(nh, UNDEF) << "Error creating remote basePath";
    std::unique_ptr<MegaNode> remoteBaseNode(megaApi[0]->getNodeByHandle(nh));
    ASSERT_NE(remoteBaseNode.get(), nullptr);

    LOG_verbose << "SyncPersistence :  Creating sync";
    ASSERT_EQ(API_OK, synchronousSyncFolder(0, nullptr, MegaSync::TYPE_TWOWAY, localPath.u8string().c_str(), nullptr, remoteBaseNode->getHandle(), nullptr)) << "API Error adding a new sync";
    std::unique_ptr<MegaSync> sync = waitForSyncState(megaApi[0].get(), remoteBaseNode.get(), MegaSync::RUNSTATE_RUNNING, MegaSync::NO_SYNC_ERROR);
    ASSERT_TRUE(sync && sync->getRunState() == MegaSync::RUNSTATE_RUNNING);

    LOG_verbose << "SyncPersistence :  Adding a file and checking if it is synced: " << filePath.u8string();
    createFile(filePath.u8string(), false);
    std::unique_ptr<MegaNode> remoteNode;
    WaitFor([this, &remoteNode, &remoteBaseNode, fileNameStr]() -> bool
    {
        remoteNode.reset(megaApi[0]->getNodeByPath(("/" + string(remoteBaseNode->getName()) + "/" + fileNameStr).c_str()));
        return (remoteNode.get() != nullptr);
    },50*1000);
    ASSERT_NE(remoteNode.get(), nullptr);
    ASSERT_EQ(API_OK,synchronousStartDownload(0, remoteNode.get(), fileDownloadPath.u8string().c_str()));
    ASSERT_TRUE(fileexists(fileDownloadPath.u8string()));
    deleteFile(fileDownloadPath.u8string());

#if !defined(WIN32) && !defined(__APPLE__)
    LOG_verbose << "SyncPersistence :  Check that symlinks are not synced.";
    std::unique_ptr<MegaNode> remoteNodeSym(megaApi[0]->getNodeByPath(("/" + string(remoteBaseNode->getName()) + "/symlink_1A").c_str()));
    ASSERT_EQ(remoteNodeSym.get(), nullptr);

    {
        TestingWithLogErrorAllowanceGuard g;

        LOG_verbose << "SyncPersistence :  Check that symlinks are considered when creating a sync.";
        nh = createFolder(0, "symlink_1A", remoteRootNode.get());
        ASSERT_NE(nh, UNDEF) << "Error creating remote basePath";
        remoteNodeSym.reset(megaApi[0]->getNodeByHandle(nh));
        ASSERT_NE(remoteNodeSym.get(), nullptr);
        ASSERT_EQ(API_EARGS, synchronousSyncFolder(0, nullptr, MegaSync::TYPE_TWOWAY, (fs::current_path() / "symlink_1A").u8string().c_str(), nullptr, remoteNodeSym->getHandle(), nullptr)) << "API Error adding a new sync";
        ASSERT_EQ(MegaSync::LOCAL_PATH_SYNC_COLLISION, mApi[0].lastSyncError);
    }
    // Disable the first one, create again the one with the symlink, check that it is working and check if the first fails when enabled.
    auto tagID = sync->getBackupId();
    ASSERT_EQ(API_OK, synchronousSetSyncRunState(0, tagID, MegaSync::RUNSTATE_DISABLED)) << "API Error disabling sync";
    sync = waitForSyncState(megaApi[0].get(), tagID, MegaSync::RUNSTATE_DISABLED, MegaSync::NO_SYNC_ERROR);
    ASSERT_TRUE(sync && sync->getRunState() == MegaSync::RUNSTATE_DISABLED);

    ASSERT_EQ(API_OK, synchronousSyncFolder(0, nullptr, MegaSync::TYPE_TWOWAY, (fs::current_path() / "symlink_1A").u8string().c_str(), nullptr, remoteNodeSym->getHandle(), nullptr)) << "API Error adding a new sync";
    std::unique_ptr<MegaSync> syncSym = waitForSyncState(megaApi[0].get(), remoteNodeSym.get(), MegaSync::RUNSTATE_RUNNING, MegaSync::NO_SYNC_ERROR);
    ASSERT_TRUE(syncSym && syncSym->getRunState() == MegaSync::RUNSTATE_RUNNING);

    LOG_verbose << "SyncPersistence :  Adding a file and checking if it is synced,";
    createFile((localPath / "level_1A" / fs::u8path(fileNameStr.c_str())).u8string(), false);
    WaitFor([this, &remoteNode, &remoteNodeSym, fileNameStr]() -> bool
    {
        remoteNode.reset(megaApi[0]->getNodeByPath(("/" + string(remoteNodeSym->getName()) + "/" + fileNameStr).c_str()));
        return (remoteNode.get() != nullptr);
    },50*1000);
    ASSERT_NE(remoteNode.get(), nullptr);
    ASSERT_EQ(API_OK,synchronousStartDownload(0,remoteNode.get(),fileDownloadPath.u8string().c_str()));
    ASSERT_TRUE(fileexists(fileDownloadPath.u8string()));
    deleteFile(fileDownloadPath.u8string());

    {
        TestingWithLogErrorAllowanceGuard g;

        ASSERT_EQ(API_EARGS, synchronousSetSyncRunState(0, tagID, MegaSync::RUNSTATE_RUNNING)) << "API Error enabling a sync";
        ASSERT_EQ(MegaSync::LOCAL_PATH_SYNC_COLLISION, mApi[0].lastSyncError);
    }

    ASSERT_NO_FATAL_FAILURE(cleanUp(this->megaApi[0].get(), "symlink_1A"));
#endif

    ASSERT_NO_FATAL_FAILURE(cleanUp(this->megaApi[0].get(), basePath));
}

/**
 * @brief TEST_F SyncOQTransitions
 *
 * Testing OQ Transitions
 */
TEST_F(SdkTest, SyncOQTransitions)
{

    // What we are going to test here:
    // - Online transitions: Sync is disabled when in OQ and enabled after OQ
    // - Offline transitions: Sync is disabled when in OQ and enabled after OQ
    // - Enabling a sync temporarily disabled.

    LOG_info << "___TEST SyncOQTransitions___";
    ASSERT_NO_FATAL_FAILURE(getAccountsForTest(2));

    string fileNameStr = "fileTest";

    fs::path basePath = "SyncOQTransitions";
    fs::path fillPath = "OQFolder";

    const auto localPath = fs::current_path() / basePath;
    fs::path filePath = localPath / fs::u8path(fileNameStr.c_str());

    ASSERT_NO_FATAL_FAILURE(cleanUp(this->megaApi[0].get(), basePath));
    ASSERT_NO_FATAL_FAILURE(cleanUp(this->megaApi[0].get(), fillPath));

    // Create local directory
    fs::create_directories(localPath);

    LOG_verbose << "SyncOQTransitions :  Creating remote folder";
    std::unique_ptr<MegaNode> remoteRootNode(megaApi[0]->getRootNode());
    ASSERT_NE(remoteRootNode.get(), nullptr);
    auto nh = createFolder(0, basePath.u8string().c_str(), remoteRootNode.get());
    ASSERT_NE(nh, UNDEF) << "Error creating remote basePath";
    std::unique_ptr<MegaNode> remoteBaseNode(megaApi[0]->getNodeByHandle(nh));
    ASSERT_NE(remoteBaseNode.get(), nullptr);
    nh = createFolder(0, fillPath.u8string().c_str(), remoteRootNode.get());
    ASSERT_NE(nh, UNDEF) << "Error creating remote fillPath";
    std::unique_ptr<MegaNode> remoteFillNode(megaApi[0]->getNodeByHandle(nh));
    ASSERT_NE(remoteFillNode.get(), nullptr);

    LOG_verbose << "SyncOQTransitions :  Creating sync";
    ASSERT_EQ(API_OK, synchronousSyncFolder(0, nullptr, MegaSync::TYPE_TWOWAY, localPath.u8string().c_str(), nullptr, remoteBaseNode->getHandle(), nullptr)) << "API Error adding a new sync";
    std::unique_ptr<MegaSync> sync = waitForSyncState(megaApi[0].get(), remoteBaseNode.get(), MegaSync::RUNSTATE_RUNNING, MegaSync::NO_SYNC_ERROR);
    ASSERT_TRUE(sync && sync->getRunState() == MegaSync::RUNSTATE_RUNNING);
    handle backupId = sync->getBackupId();

    LOG_verbose << "SyncOQTransitions :  Filling up storage space";
    auto importHandle = importPublicLink(0, MegaClient::MEGAURL+"/file/D4AGlbqY#Ak-OW4MP7lhnQxP9nzBU1bOP45xr_7sXnIz8YYqOBUg", remoteFillNode.get());
    std::unique_ptr<MegaNode> remote1GBFile(megaApi[0]->getNodeByHandle(importHandle));

    ASSERT_NO_FATAL_FAILURE(synchronousGetSpecificAccountDetails(0, true, false, false)); // Get account size.
    ASSERT_NE(mApi[0].accountDetails, nullptr);
    int filesNeeded = int(mApi[0].accountDetails->getStorageMax() / remote1GBFile->getSize());

    for (int i=1; i < filesNeeded; i++)
    {
        ASSERT_EQ(API_OK, doCopyNode(0, nullptr, remote1GBFile.get(), remoteFillNode.get(), (remote1GBFile->getName() + to_string(i)).c_str()));
    }
    std::unique_ptr<MegaNode> last1GBFileNode(megaApi[0]->getChildNode(remoteFillNode.get(), (remote1GBFile->getName() + to_string(filesNeeded-1)).c_str()));

    {
        TestingWithLogErrorAllowanceGuard g;

        LOG_verbose << "SyncOQTransitions :  Check that Sync is disabled due to OQ.";
        ASSERT_NO_FATAL_FAILURE(synchronousGetSpecificAccountDetails(0, true, false, false)); // Needed to ensure we know we are in OQ
        sync = waitForSyncState(megaApi[0].get(), backupId, MegaSync::RUNSTATE_SUSPENDED, MegaSync::STORAGE_OVERQUOTA);
        ASSERT_TRUE(sync && sync->getRunState() == MegaSync::RUNSTATE_SUSPENDED);
        ASSERT_EQ(MegaSync::STORAGE_OVERQUOTA, sync->getError());

        LOG_verbose << "SyncOQTransitions :  Check that Sync could not be enabled while disabled due to OQ.";
        ASSERT_EQ(API_EFAILED, synchronousSetSyncRunState(0, backupId, MegaSync::RUNSTATE_RUNNING))  << "API Error enabling a sync";
        sync = waitForSyncState(megaApi[0].get(), backupId, MegaSync::RUNSTATE_SUSPENDED, MegaSync::STORAGE_OVERQUOTA);  // fresh snapshot of sync state
        ASSERT_TRUE(sync && sync->getRunState() == MegaSync::RUNSTATE_SUSPENDED);
        ASSERT_EQ(MegaSync::STORAGE_OVERQUOTA, sync->getError());
    }

    LOG_verbose << "SyncOQTransitions :  Free up space and check that Sync is not active again.";
    ASSERT_EQ(API_OK, synchronousRemove(0, last1GBFileNode.get()));
    ASSERT_NO_FATAL_FAILURE(synchronousGetSpecificAccountDetails(0, true, false, false)); // Needed to ensure we know we are not in OQ
    sync = waitForSyncState(megaApi[0].get(), backupId, MegaSync::RUNSTATE_SUSPENDED, MegaSync::STORAGE_OVERQUOTA);  // of course the error stays as OverQuota.  Sync still not re-enabled.
    ASSERT_TRUE(sync && sync->getRunState() == MegaSync::RUNSTATE_SUSPENDED);

    LOG_verbose << "SyncOQTransitions :  Share big files folder with another account.";

    ASSERT_EQ(API_OK, synchronousInviteContact(0, mApi[1].email.c_str(), "SdkTestShareKeys contact request A to B", MegaContactRequest::INVITE_ACTION_ADD));
    ASSERT_TRUE(WaitFor([this]()
    {
        return unique_ptr<MegaContactRequestList>(megaApi[1]->getIncomingContactRequests())->size() == 1;
    }, 60*1000));
    ASSERT_NO_FATAL_FAILURE(getContactRequest(1, false));
    ASSERT_EQ(API_OK, synchronousReplyContactRequest(1, mApi[1].cr.get(), MegaContactRequest::REPLY_ACTION_ACCEPT));
    ASSERT_EQ(API_OK, synchronousShare(0, remoteFillNode.get(), mApi[1].email.c_str(), MegaShare::ACCESS_FULL)) << "Folder sharing failed";
    ASSERT_TRUE(WaitFor([this]()
    {
        return unique_ptr<MegaShareList>(megaApi[1]->getInSharesList())->size() == 1;
    }, 60*1000));

    unique_ptr<MegaNodeList> nodeList(megaApi[1]->getInShares(megaApi[1]->getContact(mApi[0].email.c_str())));
    ASSERT_EQ(nodeList->size(), 1);
    MegaNode* inshareNode = nodeList->get(0);

    LOG_verbose << "SyncOQTransitions :  Check for transition to OQ while offline.";
    std::string session = dumpSession();
    ASSERT_NO_FATAL_FAILURE(locallogout());

    std::unique_ptr<MegaNode> remote1GBFile2nd(megaApi[1]->getChildNode(inshareNode, remote1GBFile->getName()));
    ASSERT_EQ(API_OK, doCopyNode(1, nullptr, remote1GBFile2nd.get(), inshareNode, (remote1GBFile2nd->getName() + to_string(filesNeeded-1)).c_str()));

    {
        TestingWithLogErrorAllowanceGuard g;

        ASSERT_NO_FATAL_FAILURE(resumeSession(session.c_str()));   // sync not actually resumed here though (though it would be if it was still enabled)
        ASSERT_NO_FATAL_FAILURE(fetchnodes(0));
        ASSERT_NO_FATAL_FAILURE(synchronousGetSpecificAccountDetails(0, true, false, false)); // Needed to ensure we know we are in OQ
        sync = waitForSyncState(megaApi[0].get(), backupId, MegaSync::RUNSTATE_SUSPENDED, MegaSync::STORAGE_OVERQUOTA);
        ASSERT_TRUE(sync && sync->getRunState() == MegaSync::RUNSTATE_SUSPENDED);
        ASSERT_EQ(MegaSync::STORAGE_OVERQUOTA, sync->getError());
    }

    LOG_verbose << "SyncOQTransitions :  Check for transition from OQ while offline.";
    ASSERT_NO_FATAL_FAILURE(locallogout());

    std::unique_ptr<MegaNode> toRemoveNode(megaApi[1]->getChildNode(inshareNode, (remote1GBFile->getName() + to_string(filesNeeded-1)).c_str()));
    ASSERT_EQ(API_OK, synchronousRemove(1, toRemoveNode.get()));

    ASSERT_NO_FATAL_FAILURE(resumeSession(session.c_str()));
    ASSERT_NO_FATAL_FAILURE(fetchnodes(0));
    ASSERT_NO_FATAL_FAILURE(synchronousGetSpecificAccountDetails(0, true, false, false)); // Needed to ensure we know we are no longer in OQ
    sync = waitForSyncState(megaApi[0].get(), backupId, MegaSync::RUNSTATE_SUSPENDED, MegaSync::STORAGE_OVERQUOTA);
    ASSERT_TRUE(sync && sync->getRunState() == MegaSync::RUNSTATE_SUSPENDED);

    ASSERT_NO_FATAL_FAILURE(cleanUp(this->megaApi[0].get(), basePath));
    ASSERT_NO_FATAL_FAILURE(cleanUp(this->megaApi[0].get(), fillPath));
}

/**
 * @brief TEST_F StressTestSDKInstancesOverWritableFolders
 *
 * Testing multiple SDK instances working in parallel
 */

// dgw: This test will consistently fail on Linux unless we raise the
//      maximum number of open file descriptors.
//
//      This is necessary as a great many PosixWaiters are created for each
//      API object. Each waiter requires us to create a pipe pair.
//
//      As such, we quickly exhaust the default limit on descriptors.
//
//      If we raise the limit, the test will run but will still encounter
//      other limits, say memory exhaustion.
TEST_F(SdkTest, DISABLED_StressTestSDKInstancesOverWritableFoldersOverWritableFolders)
{
    // What we are going to test here:
    // - Creating multiple writable folders
    // - Login and fetch nodes in separated MegaApi instances
    //   and hence in multiple SDK instances running in parallel.

    LOG_info << "___TEST StressTestSDKInstancesOverWritableFolders___";
    ASSERT_NO_FATAL_FAILURE(getAccountsForTest(1));

    std::string baseFolder = "StressTestSDKInstancesOverWritableFoldersFolder";

    int numFolders = 90;

    ASSERT_NO_FATAL_FAILURE(cleanUp(this->megaApi[0].get(), baseFolder));

    LOG_verbose << "StressTestSDKInstancesOverWritableFolders :  Creating remote folder";
    std::unique_ptr<MegaNode> remoteRootNode(megaApi[0]->getRootNode());
    ASSERT_NE(remoteRootNode.get(), nullptr);
    auto nh = createFolder(0, baseFolder.c_str(), remoteRootNode.get());
    ASSERT_NE(nh, UNDEF) << "Error creating remote basePath";
    std::unique_ptr<MegaNode> remoteBaseNode(megaApi[0]->getNodeByHandle(nh));
    ASSERT_NE(remoteBaseNode.get(), nullptr);

    // create subfolders ...
    for (int index = 0 ; index < numFolders; index++ )
    {
        string subFolderPath = string("subfolder_").append(SSTR(index));
        nh = createFolder(0, subFolderPath.c_str(), remoteBaseNode.get());
        ASSERT_NE(nh, UNDEF) << "Error creating remote subfolder";
        std::unique_ptr<MegaNode> remoteSubFolderNode(megaApi[0]->getNodeByHandle(nh));
        ASSERT_NE(remoteSubFolderNode.get(), nullptr);

        // ... with a file in it
        string filename1 = UPFILE;
        createFile(filename1, false);
        ASSERT_EQ(API_OK, doStartUpload(0, nullptr, filename1.data(), remoteSubFolderNode.get())) << "Cannot upload a test file";
    }

    auto howMany = numFolders;

    std::vector<std::unique_ptr<RequestTracker>> trackers;
    trackers.resize(howMany);

    std::vector<std::unique_ptr<MegaApi>> exportedFolderApis;
    exportedFolderApis.resize(howMany);

    std::vector<std::string> exportedLinks;
    exportedLinks.resize(howMany);

    std::vector<std::string> authKeys;
    authKeys.resize(howMany);

    // export subfolders
    for (int index = 0 ; index < howMany; index++ )
    {
        string subFolderPath = string("subfolder_").append(SSTR(index));
        std::unique_ptr<MegaNode> remoteSubFolderNode(megaApi[0]->getNodeByPath(subFolderPath.c_str(), remoteBaseNode.get()));
        ASSERT_NE(remoteSubFolderNode.get(), nullptr);

        // ___ get a link to the file node
        string nodelink = createPublicLink(0, remoteSubFolderNode.get(), 0, 0, false/*mApi[0].accountDetails->getProLevel() == 0)*/, true/*writable*/);
        // The created link is stored in this->link at onRequestFinish()
        LOG_verbose << "StressTestSDKInstancesOverWritableFolders : " << subFolderPath << " link = " << nodelink;

        exportedLinks[index] = nodelink;

        std::unique_ptr<MegaNode> nexported(megaApi[0]->getNodeByHandle(remoteSubFolderNode->getHandle()));
        ASSERT_NE(nexported.get(), nullptr);

        if (nexported)
        {
            if (nexported->getWritableLinkAuthKey())
            {
                string authKey(nexported->getWritableLinkAuthKey());
                ASSERT_FALSE(authKey.empty());
                authKeys[index] = authKey;
            }
        }
    }

    // create apis to exported folders
    for (int index = 0 ; index < howMany; index++ )
    {
        exportedFolderApis[index].reset(
            newMegaApi(APP_KEY.c_str(),
                       megaApiCacheFolder(index + 10).c_str(),
                       USER_AGENT.c_str(),
                       static_cast<unsigned>(THREADS_PER_MEGACLIENT)));

        // reduce log level to something beareable
        exportedFolderApis[index]->setLogLevel(MegaApi::LOG_LEVEL_WARNING);
    }

    // login to exported folders
    for (int index = 0 ; index < howMany; index++ )
    {
        string nodelink = exportedLinks[index];
        string authKey = authKeys[index];

        out() << "login to exported folder " << index;
        trackers[index] = asyncRequestLoginToFolder(exportedFolderApis[index].get(), nodelink.c_str(), authKey.c_str());
    }

    // wait for login to complete:
    for (int index = 0; index < howMany; ++index)
    {
        ASSERT_EQ(API_OK, trackers[index]->waitForResult()) << " Failed to fetchnodes for accout " << index;
    }

    // perform parallel fetchnodes for each
    for (int index = 0; index < howMany; ++index)
    {
        out() << "Fetching nodes for account " << index;
        trackers[index] = asyncRequestFetchnodes(exportedFolderApis[index].get());
    }

    // wait for fetchnodes to complete:
    for (int index = 0; index < howMany; ++index)
    {
        ASSERT_EQ(API_OK, trackers[index]->waitForResult()) << " Failed to fetchnodes for accout " << index;
    }

    // In case the last test exited without cleaning up (eg, debugging etc)
    Cleanup();
}

/**
 * @brief TEST_F StressTestSDKInstancesOverWritableFolders
 *
 * Testing multiple SDK instances working in parallel
 */
TEST_F(SdkTest, WritableFolderSessionResumption)
{
    // What we are going to test here:
    // - Creating multiple writable folders
    // - Login and fetch nodes in separated MegaApi instances
    //   and hence in multiple SDK instances running in parallel.

    LOG_info << "___TEST WritableFolderSessionResumption___";
    ASSERT_NO_FATAL_FAILURE(getAccountsForTest(1));

    std::string baseFolder = "WritableFolderSessionResumption";

    unsigned numFolders = 1;

    ASSERT_NO_FATAL_FAILURE(cleanUp(this->megaApi[0].get(), baseFolder));

    LOG_verbose << "WritableFolderSessionResumption :  Creating remote folder";
    std::unique_ptr<MegaNode> remoteRootNode(megaApi[0]->getRootNode());
    ASSERT_NE(remoteRootNode.get(), nullptr);
    auto nh = createFolder(0, baseFolder.c_str(), remoteRootNode.get());
    ASSERT_NE(nh, UNDEF) << "Error creating remote basePath";
    std::unique_ptr<MegaNode> remoteBaseNode(megaApi[0]->getNodeByHandle(nh));
    ASSERT_NE(remoteBaseNode.get(), nullptr);

    // create subfolders ...
    for (unsigned index = 0 ; index < numFolders; index++ )
    {
        string subFolderPath = string("subfolder_").append(SSTR(index));
        nh = createFolder(0, subFolderPath.c_str(), remoteBaseNode.get());
        ASSERT_NE(nh, UNDEF) << "Error creating remote subfolder";
        std::unique_ptr<MegaNode> remoteSubFolderNode(megaApi[0]->getNodeByHandle(nh));
        ASSERT_NE(remoteSubFolderNode.get(), nullptr);

        // ... with a file in it
        string filename1 = UPFILE;
        createFile(filename1, false);
        ASSERT_EQ(API_OK, doStartUpload(0, nullptr, filename1.data(), remoteSubFolderNode.get())) << "Cannot upload a test file";
    }

    auto howMany = numFolders;

    std::vector<std::unique_ptr<RequestTracker>> trackers;
    trackers.resize(howMany);

    std::vector<std::unique_ptr<MegaApi>> exportedFolderApis;
    exportedFolderApis.resize(howMany);

    std::vector<std::string> exportedLinks;
    exportedLinks.resize(howMany);

    std::vector<std::string> authKeys;
    authKeys.resize(howMany);

    std::vector<std::string> sessions;
    sessions.resize(howMany);

    // export subfolders
    for (unsigned index = 0 ; index < howMany; index++ )
    {
        string subFolderPath = string("subfolder_").append(SSTR(index));
        std::unique_ptr<MegaNode> remoteSubFolderNode(megaApi[0]->getNodeByPath(subFolderPath.c_str(), remoteBaseNode.get()));
        ASSERT_NE(remoteSubFolderNode.get(), nullptr);

        // ___ get a link to the file node
        string nodelink = createPublicLink(0, remoteSubFolderNode.get(), 0, 0, false/*mApi[0].accountDetails->getProLevel() == 0)*/, true/*writable*/);
        // The created link is stored in this->link at onRequestFinish()
        LOG_verbose << "WritableFolderSessionResumption : " << subFolderPath << " link = " << nodelink;

        exportedLinks[index] = nodelink;

        std::unique_ptr<MegaNode> nexported(megaApi[0]->getNodeByHandle(remoteSubFolderNode->getHandle()));
        ASSERT_NE(nexported.get(), nullptr);

        if (nexported)
        {
            if (nexported->getWritableLinkAuthKey())
            {
                string authKey(nexported->getWritableLinkAuthKey());
                ASSERT_FALSE(authKey.empty());
                authKeys[index] = authKey;
            }
        }
    }

    ASSERT_NO_FATAL_FAILURE( logout(0, false, maxTimeout) );
    gSessionIDs[0] = "invalid";

    // create apis to exported folders
    for (unsigned index = 0 ; index < howMany; index++ )
    {
        exportedFolderApis[index].reset(
            newMegaApi(APP_KEY.c_str(),
                       megaApiCacheFolder(static_cast<int>(index) + 10).c_str(),
                       USER_AGENT.c_str(),
                       static_cast<unsigned>(THREADS_PER_MEGACLIENT)));

        // reduce log level to something beareable
        exportedFolderApis[index]->setLogLevel(MegaApi::LOG_LEVEL_WARNING);
    }

    // login to exported folders
    for (unsigned index = 0 ; index < howMany; index++ )
    {
        string nodelink = exportedLinks[index];
        string authKey = authKeys[index];

        out() << logTime() << "login to exported folder " << index;
        trackers[index] = asyncRequestLoginToFolder(exportedFolderApis[index].get(), nodelink.c_str(), authKey.c_str());
    }

    // wait for login to complete:
    for (unsigned index = 0; index < howMany; ++index)
    {
        ASSERT_EQ(API_OK, trackers[index]->waitForResult()) << " Failed to fetchnodes for account " << index;
    }

    // perform parallel fetchnodes for each
    for (unsigned index = 0; index < howMany; ++index)
    {
        out() << logTime() << "Fetching nodes for account " << index;
        trackers[index] = asyncRequestFetchnodes(exportedFolderApis[index].get());
    }

    // wait for fetchnodes to complete:
    for (unsigned index = 0; index < howMany; ++index)
    {
        ASSERT_EQ(API_OK, trackers[index]->waitForResult()) << " Failed to fetchnodes for account " << index;
    }

    // get session
    for (unsigned index = 0 ; index < howMany; index++ )
    {
        out() << logTime() << "dump session of exported folder " << index;
        sessions[index] = exportedFolderApis[index]->dumpSession();
    }

    // local logout
    for (unsigned index = 0 ; index < howMany; index++ )
    {
        out() << logTime() << "local logout of exported folder " << index;
        trackers[index] = asyncRequestLocalLogout(exportedFolderApis[index].get());

    }
    // wait for logout to complete:
    for (unsigned index = 0; index < howMany; ++index)
    {
        ASSERT_EQ(API_OK, trackers[index]->waitForResult()) << " Failed to local logout for folder " << index;
    }

    // resume session
    for (unsigned index = 0 ; index < howMany; index++ )
    {
        out() << logTime() << "fast login to exported folder " << index;
        trackers[index] = asyncRequestFastLogin(exportedFolderApis[index].get(), sessions[index].c_str());
    }
    // wait for fast login to complete:
    for (unsigned index = 0; index < howMany; ++index)
    {
        ASSERT_EQ(API_OK, trackers[index]->waitForResult()) << " Failed to fast login for folder " << index;
    }

    // perform parallel fetchnodes for each
    for (unsigned index = 0; index < howMany; ++index)
    {
        out() << logTime() << "Fetching nodes for account " << index;
        trackers[index] = asyncRequestFetchnodes(exportedFolderApis[index].get());
    }

    // wait for fetchnodes to complete:
    for (unsigned index = 0; index < howMany; ++index)
    {
        ASSERT_EQ(API_OK, trackers[index]->waitForResult()) << " Failed to fetchnodes for account " << index;
    }

    // get root node to confirm all went well
    for (unsigned index = 0; index < howMany; ++index)
    {
        std::unique_ptr<MegaNode> root{exportedFolderApis[index]->getRootNode()};
        ASSERT_TRUE(root != nullptr);
    }

    // In case the last test exited without cleaning up (eg, debugging etc)
    Cleanup();
}

/**
 * @brief TEST_F SdkTargetOverwriteTest
 *
 * Testing to upload a file into an inshare with read only privileges.
 * API must put node into rubbish bin, instead of fail putnodes with API_EACCESS
 */
TEST_F(SdkTest, SdkTargetOverwriteTest)
{
    LOG_info << "___TEST SdkTargetOverwriteTest___";
    ASSERT_NO_FATAL_FAILURE(getAccountsForTest(2));

    //--- Add secondary account as contact ---
    string message = "Hi contact. Let's share some stuff";
    mApi[1].contactRequestUpdated = false;
    ASSERT_NO_FATAL_FAILURE( inviteContact(0, mApi[1].email, message, MegaContactRequest::INVITE_ACTION_ADD) );
    ASSERT_TRUE( waitForResponse(&mApi[1].contactRequestUpdated) )   // at the target side (auxiliar account)
            << "Contact request creation not received after " << maxTimeout << " seconds";

    ASSERT_NO_FATAL_FAILURE( getContactRequest(1, false) );
    mApi[0].contactRequestUpdated = mApi[1].contactRequestUpdated = false;
    ASSERT_NO_FATAL_FAILURE( replyContact(mApi[1].cr.get(), MegaContactRequest::REPLY_ACTION_ACCEPT) );
    ASSERT_TRUE( waitForResponse(&mApi[1].contactRequestUpdated) )   // at the target side (auxiliar account)
            << "Contact request creation not received after " << maxTimeout << " seconds";
    ASSERT_TRUE( waitForResponse(&mApi[0].contactRequestUpdated) )   // at the source side (main account)
            << "Contact request creation not received after " << maxTimeout << " seconds";
    mApi[1].cr.reset();

    //--- Create a new folder in cloud drive ---
    std::unique_ptr<MegaNode> rootnode{megaApi[0]->getRootNode()};
    char foldername1[64] = "Shared-folder";
    MegaHandle hfolder1 = createFolder(0, foldername1, rootnode.get());
    ASSERT_NE(hfolder1, UNDEF);
    MegaNode *n1 = megaApi[0]->getNodeByHandle(hfolder1);
    ASSERT_NE(n1, nullptr);

    // --- Create a new outgoing share ---
    mApi[0].nodeUpdated = mApi[1].nodeUpdated = false;
    ASSERT_NO_FATAL_FAILURE(shareFolder(n1, mApi[1].email.data(), MegaShare::ACCESS_READWRITE));
    ASSERT_TRUE( waitForResponse(&mApi[0].nodeUpdated) )   // at the target side (main account)
            << "Node update not received after " << maxTimeout << " seconds";
    ASSERT_TRUE( waitForResponse(&mApi[1].nodeUpdated) )   // at the target side (auxiliar account)
            << "Node update not received after " << maxTimeout << " seconds";

    MegaShareList *sl = megaApi[1]->getInSharesList(::MegaApi::ORDER_NONE);
    ASSERT_EQ(1, sl->size()) << "Incoming share not received in auxiliar account";
    MegaShare *share = sl->get(0);

    ASSERT_TRUE(share->getNodeHandle() == n1->getHandle())
            << "Wrong inshare handle: " << Base64Str<MegaClient::NODEHANDLE>(share->getNodeHandle())
            << ", expected: " << Base64Str<MegaClient::NODEHANDLE>( n1->getHandle());

    ASSERT_TRUE(share->getAccess() >=::MegaShare::ACCESS_READWRITE)
             << "Insufficient permissions: " << MegaShare::ACCESS_READWRITE  << " over created share";

    // --- Create local file and start upload from secondary account into inew InShare ---
    onTransferUpdate_progress = 0;
    onTransferUpdate_filesize = 0;
    mApi[1].transferFlags[MegaTransfer::TYPE_UPLOAD] = false;
    std::string fileName = std::to_string(time(nullptr));
    ASSERT_TRUE(createLocalFile(fs::current_path(), fileName.c_str(), 1024));
    fs::path fp = fs::current_path() / fileName;

    TransferTracker tt(megaApi[1].get());
    megaApi[1]->startUpload(fp.u8string().c_str(), n1, &tt);

    // --- Pause transfer, revoke out-share permissions for secondary account and resume transfer ---
    megaApi[1]->pauseTransfers(true);

    mApi[0].nodeUpdated = mApi[1].nodeUpdated = false;
    ASSERT_NO_FATAL_FAILURE(shareFolder(n1, mApi[1].email.data(), MegaShare::ACCESS_UNKNOWN));
    ASSERT_TRUE( waitForResponse(&mApi[0].nodeUpdated) )   // at the target side (main account)
            << "Node update not received after " << maxTimeout << " seconds";
    ASSERT_TRUE( waitForResponse(&mApi[1].nodeUpdated) )   // at the target side (auxiliar account)
            << "Node update not received after " << maxTimeout << " seconds";
    megaApi[1]->pauseTransfers(false);
    // --- Wait for transfer completion

    // in fact we get EACCESS - maybe this API feature is not migrated to live yet?
    ASSERT_EQ(API_OK, ErrorCodes(tt.waitForResult(600))) << "Upload transfer failed";

    //// --- Check that node has been created in rubbish bin ---
    std::unique_ptr <MegaNode> n (mApi[1].megaApi->getNodeByHandle(tt.resultNodeHandle));
    ASSERT_TRUE(n) << "Error retrieving new created node";

    std::unique_ptr <MegaNode> rubbishNode (mApi[1].megaApi->getRubbishNode());
    ASSERT_TRUE(rubbishNode) << "Error retrieving rubbish bin node";

    ASSERT_TRUE(n->getParentHandle() == rubbishNode->getHandle())
            << "Error: new node parent handle: " << Base64Str<MegaClient::NODEHANDLE>(n->getParentHandle())
            << " doesn't match with rubbish bin node handle: " << Base64Str<MegaClient::NODEHANDLE>(rubbishNode->getHandle());

    //// --- Clean rubbish bin for secondary account ---
    auto err = synchronousCleanRubbishBin(1);
    ASSERT_TRUE(err == MegaError::API_OK || err == MegaError::API_ENOENT) << "Clean rubbish bin failed (error: " << err << ")";
}

/**
 * @brief TEST_F SdkTestAudioFileThumbnail
 *
 * Tests extracting thumbnail for uploaded audio file.
 *
 * The file to be uploaded must exist or the test will fail.
 * If environment variable MEGA_DIR_PATH_TO_INPUT_FILES is defined, the file is expected to be in that folder. Otherwise,
 * a relative path will be checked. Currently, the relative path is dependent on the building tool
 */
#if !USE_FREEIMAGE || !USE_MEDIAINFO
TEST_F(SdkTest, DISABLED_SdkTestAudioFileThumbnail)
#else
TEST_F(SdkTest, SdkTestAudioFileThumbnail)
#endif
{
    LOG_info << "___TEST Audio File Thumbnail___";

    const char* bufPathToMp3 = getenv("MEGA_DIR_PATH_TO_INPUT_FILES"); // needs platform-specific path separators
    static const std::string AUDIO_FILENAME = "test_cover_png.mp3";

    // Attempt to get the test audio file from these locations:
    // 1. dedicated env var;
    // 2. subtree location, like the one in the repo;
    // 3. current working directory
    LocalPath mp3LP;

    if (bufPathToMp3)
    {
        mp3LP = LocalPath::fromAbsolutePath(bufPathToMp3);
        mp3LP.appendWithSeparator(LocalPath::fromRelativePath(AUDIO_FILENAME), false);
    }
    else
    {
        mp3LP.append(LocalPath::fromRelativePath("."));
        mp3LP.appendWithSeparator(LocalPath::fromRelativePath("tests"), false);
        mp3LP.appendWithSeparator(LocalPath::fromRelativePath("integration"), false);
        mp3LP.appendWithSeparator(LocalPath::fromRelativePath(AUDIO_FILENAME), false);

        if (!fileexists(mp3LP.toPath()))
            mp3LP = LocalPath::fromRelativePath(AUDIO_FILENAME);
    }

    const std::string& mp3 = mp3LP.toPath();

    ASSERT_TRUE(fileexists(mp3)) << mp3 << " file does not exist";

    ASSERT_NO_FATAL_FAILURE(getAccountsForTest());

    std::unique_ptr<MegaNode> rootnode{ megaApi[0]->getRootNode() };

    ASSERT_EQ(MegaError::API_OK, synchronousStartUpload(0, mp3.c_str(), rootnode.get())) << "Cannot upload test file " << mp3;
    std::unique_ptr<MegaNode> node(megaApi[0]->getNodeByPath(AUDIO_FILENAME.c_str(), rootnode.get()));
    ASSERT_TRUE(node->hasPreview() && node->hasThumbnail());
}
#endif<|MERGE_RESOLUTION|>--- conflicted
+++ resolved
@@ -4974,85 +4974,6 @@
     ASSERT_EQ(UPFILE, string(buckets->get(0)->getNodes()->get(1)->getName()));
 }
 
-<<<<<<< HEAD
-
-#ifdef __linux__
-std::string exec(const char* cmd) {
-    // Open pipe for reading.
-    std::unique_ptr<FILE, decltype(&pclose)> pipe(popen(cmd, "r"), pclose);
-
-    // Make sure the pipe was actually created.
-    if (!pipe) throw std::runtime_error("popen() failed!");
-
-    std::string result;
-
-    // Read from the pipe until we hit EOF or encounter an error.
-    for (std::array<char, 128> buffer; ; )
-    {
-        // Read from the pipe.
-        auto nRead = fread(buffer.data(), 1, buffer.size(), pipe.get());
-
-        // Were we able to extract any data?
-        if (nRead > 0)
-        {
-            // If so, add it to our result buffer.
-            result.append(buffer.data(), nRead);
-        }
-
-        // Have we extracted as much as we can?
-        if (nRead < buffer.size()) break;
-    }
-
-    // Were we able to extract all of the data?
-    if (feof(pipe.get()))
-    {
-        // Then return the result.
-        return result;
-    }
-
-    // Otherwise, let the caller know we couldn't read the pipe.
-    throw std::runtime_error("couldn't read all data from the pipe!");
-}
-#endif
-
-// commented for now since mApi[0].h is not well defined
-//TEST_F(SdkTest, SdkHttpReqCommandPutFATest)
-//{
-//    LOG_info << "___TEST SdkHttpReqCommandPutFATest___";
-//    ASSERT_NO_FATAL_FAILURE(getAccountsForTest(1));
-//
-//    // SCENARIO 1: Request FA upload URLs (thumbnail and preview)
-//    int64_t fileSize_thumbnail = 2295;
-//    int64_t fileSize_preview = 2376;
-//
-//    // Request a thumbnail upload URL
-//    std::string thumbnailURL;
-//    ASSERT_EQ(API_OK, doGetThumbnailUploadURL(0, thumbnailURL, mApi[0].h, fileSize_thumbnail, true)) << "Cannot request thumbnail upload URL";
-//    ASSERT_FALSE(thumbnailURL.empty()) << "Got empty thumbnail upload URL";
-//
-//    // Request a preview upload URL
-//    std::string previewURL;
-//    ASSERT_EQ(API_OK, doGetPreviewUploadURL(0, previewURL, mApi[0].h, fileSize_preview, true)) << "Cannot request preview upload URL";
-//    ASSERT_FALSE(previewURL.empty()) << "Got empty preview upload URL";
-//
-//
-//    // SCENARIO 2: Upload image file and check thumbnail and preview
-//    std::unique_ptr<MegaNode> rootnode(megaApi[0]->getRootNode());
-//    ASSERT_EQ(API_OK, doStartUpload(0, nullptr, IMAGEFILE.c_str(), rootnode.get()));
-//
-//    std::unique_ptr<MegaNode> n1(megaApi[0]->getNodeByHandle(mApi[0].h));
-//    ASSERT_NE(n1, nullptr);
-//    ASSERT_STREQ(IMAGEFILE.c_str(), n1->getName()) << "Uploaded file with wrong name (error: " << mApi[0].lastError << ")";
-//
-//    // Get the thumbnail of the uploaded image
-//    std::string thumbnailPath = "logo_thumbnail.png";
-//    ASSERT_EQ(API_OK, doGetThumbnail(0, n1.get(), thumbnailPath.c_str()));
-//
-//    // Get the preview of the uploaded image
-//    std::string previewPath = "logo_preview.png";
-//    ASSERT_EQ(API_OK, doGetPreview(0, n1.get(), previewPath.c_str()));
-//}
-=======
 TEST_F(SdkTest, SdkHttpReqCommandPutFATest)
 {
     LOG_info << "___TEST SdkHttpReqCommandPutFATest___";
@@ -5088,7 +5009,6 @@
     ASSERT_EQ(API_OK, doGetPreviewUploadURL(0, previewURL, n1->getHandle(), fileSize_preview, true)) << "Cannot request preview upload URL";
     ASSERT_FALSE(previewURL.empty()) << "Got empty preview upload URL";
 }
->>>>>>> c9ab38ee
 
 TEST_F(SdkTest, SdkMediaImageUploadTest)
 {
@@ -5109,45 +5029,10 @@
 
     unsigned int apiIndex = 0;
     int64_t fileSize = 10000;
-<<<<<<< HEAD
-    auto err = synchronousMediaUploadRequestURL(apiIndex, fileSize, req.get(), nullptr);
-    ASSERT_EQ(API_OK, err) << "Cannot request media upload URL (error: " << err << ")";
-
-    // Get the generated media upload URL
-    std::unique_ptr<char[]> url(req->getUploadURL());
-    ASSERT_NE(nullptr, url) << "Got NULL media upload URL";
-    ASSERT_NE(0, *url.get()) << "Got empty media upload URL";
-
-    string filename1 = UPFILE;
-    createFile(filename1, false);
-
-    string filename2 = DOWNFILE;
-
-    // encrypt file contents and get URL suffix
-    std::unique_ptr<char[]> suffix(req->encryptFile(filename1.c_str(), 0, &fileSize, filename2.c_str(), false));
-    ASSERT_NE(nullptr, suffix) << "Got NULL suffix after encryption";
-
-    std::unique_ptr<char[]> fingreprint(megaApi[0]->getFingerprint(DOWNFILE.c_str()));
-    std::unique_ptr<char[]> fingreprintOrig(megaApi[0]->getFingerprint(UPFILE.c_str()));
-    std::unique_ptr<MegaNode> rootnode(megaApi[0]->getRootNode());
-
-#ifdef __linux__
-    string command = "curl -s --data-binary @";
-    command.append(DOWNFILE.c_str()).append(" ").append(url.get());
-    if (suffix) command.append(suffix.get());
-    auto uploadToken = exec(command.c_str());
-    std::unique_ptr<char[]> base64UploadToken(megaApi[0]->binaryToBase64(uploadToken.c_str(), uploadToken.length()));
-
-    err = synchronousMediaUploadComplete(apiIndex, req.get(), "newfile.txt", rootnode.get(), fingreprint.get(), fingreprintOrig.get(), base64UploadToken.get(), nullptr);
-
-    ASSERT_EQ(API_OK, err) << "Cannot complete media upload (error: " << err << ")";
-#endif
-=======
     string filename = UPFILE;
     createFile(filename, false);
     const char* outputFile = "newfile.txt";
     synchronousMediaUpload(apiIndex, fileSize, filename.c_str(), DOWNFILE.c_str(), outputFile);
->>>>>>> c9ab38ee
 
 }
 
