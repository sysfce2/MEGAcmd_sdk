--- conflicted
+++ resolved
@@ -7255,30 +7255,6 @@
 }
 
 /**
-<<<<<<< HEAD
- * @brief TEST_F SdkTestAudioFileThumbnail
- *
- * Tests extracting thumbnail for uploaded audio file.
- */
-TEST_F(SdkTest, SdkTestAudioFileThumbnail)
-{
-    LOG_info << "___TEST Audio File Thumbnail___";
-
-    const char* bufPathToMp3 = getenv("MEGA_DIR_PATH_TO_MP3");
-    ASSERT_TRUE(bufPathToMp3 && *bufPathToMp3) << "MEGA_DIR_PATH_TO_MP3 env var must be defined";
-    string mp3 = bufPathToMp3;
-    if (mp3.back() != FileSystemAccess::getPathSeparator()[0])
-        mp3 += FileSystemAccess::getPathSeparator()[0];
-    mp3 += "test_cover_png.mp3";
-
-    ASSERT_NO_FATAL_FAILURE(getAccountsForTest());
-
-    std::unique_ptr<MegaNode> rootnode{ megaApi[0]->getRootNode() };
-
-    ASSERT_EQ(MegaError::API_OK, synchronousStartUpload(0, mp3.c_str(), rootnode.get())) << "Cannot upload test file " << mp3;
-    std::unique_ptr<MegaNode> node(megaApi[0]->getNodeByHandle(mApi[0].h));
-    ASSERT_TRUE(node->hasPreview() && node->hasThumbnail());
-=======
  * @brief TEST_F SdkTargetOverwriteTest
  *
  * Testing to upload a file into an inshare with read only privileges.
@@ -7372,6 +7348,30 @@
     // --- Clean rubbish bin for secondary account ---
     auto err = synchronousCleanRubbishBin(1);
     ASSERT_TRUE(err == MegaError::API_OK || err == MegaError::API_ENOENT) << "Clean rubbish bin failed (error: " << err << ")";
->>>>>>> 869c93b7
+}
+
+/**
+ * @brief TEST_F SdkTestAudioFileThumbnail
+ *
+ * Tests extracting thumbnail for uploaded audio file.
+ */
+TEST_F(SdkTest, SdkTestAudioFileThumbnail)
+{
+    LOG_info << "___TEST Audio File Thumbnail___";
+
+    const char* bufPathToMp3 = getenv("MEGA_DIR_PATH_TO_MP3");
+    ASSERT_TRUE(bufPathToMp3 && *bufPathToMp3) << "MEGA_DIR_PATH_TO_MP3 env var must be defined";
+    string mp3 = bufPathToMp3;
+    if (mp3.back() != LocalPath::localPathSeparator_utf8)
+        mp3 += LocalPath::localPathSeparator_utf8;
+    mp3 += "test_cover_png.mp3";
+
+    ASSERT_NO_FATAL_FAILURE(getAccountsForTest());
+
+    std::unique_ptr<MegaNode> rootnode{ megaApi[0]->getRootNode() };
+
+    ASSERT_EQ(MegaError::API_OK, synchronousStartUpload(0, mp3.c_str(), rootnode.get())) << "Cannot upload test file " << mp3;
+    std::unique_ptr<MegaNode> node(megaApi[0]->getNodeByHandle(mApi[0].h));
+    ASSERT_TRUE(node->hasPreview() && node->hasThumbnail());
 }
 #endif