/**
 * @file tests/sdk_test.cpp
 * @brief Mega SDK test file
 *
 * (c) 2015 by Mega Limited, Wellsford, New Zealand
 *
 * This file is part of the MEGA SDK - Client Access Engine.
 *
 * Applications using the MEGA API must present a valid application key
 * and comply with the the rules set forth in the Terms of Service.
 *
 * The MEGA SDK is distributed in the hope that it will be useful,
 * but WITHOUT ANY WARRANTY; without even the implied warranty of
 * MERCHANTABILITY or FITNESS FOR A PARTICULAR PURPOSE.
 *
 * @copyright Simplified (2-clause) BSD License.
 *
 * You should have received a copy of the license along with this
 * program.
 */

#include "test.h"
#include "stdfs.h"
#include "SdkTest_test.h"
#include "mega/testhooks.h"
#include "megaapi_impl.h"
#include <algorithm>

#define SSTR( x ) static_cast< const std::ostringstream & >( \
        (  std::ostringstream() << std::dec << x ) ).str()


using namespace std;


static const string APP_KEY     = "8QxzVRxD";
static const string PUBLICFILE  = "file.txt";
static const string UPFILE      = "file1.txt";
static const string DOWNFILE    = "file2.txt";
static const string EMPTYFILE   = "empty-file.txt";
static const string AVATARSRC   = "logo.png";
static const string AVATARDST   = "deleteme.png";
static const string IMAGEFILE   = "logo.png";
static const string IMAGEFILE_C = "logo.encrypted.png";
static const string THUMBNAIL   = "logo_thumbnail.png";
static const string PREVIEW     = "logo_preview.png";


MegaFileSystemAccess fileSystemAccess;

template<typename T>
class ScopedValue {
public:
    ScopedValue(T& what, T value)
      : mLastValue(std::move(what))
      , mWhat(what)
    {
        what = std::move(value);
    }

    ~ScopedValue()
    {
        mWhat = std::move(mLastValue);
    }

    MEGA_DISABLE_COPY(ScopedValue)
    MEGA_DEFAULT_MOVE(ScopedValue)

private:
    T mLastValue;
    T& mWhat;
}; // ScopedValue<T>

template<typename T>
ScopedValue<T> makeScopedValue(T& what, T value)
{
    return ScopedValue<T>(what, std::move(value));
}

#ifdef _WIN32
DWORD ThreadId()
{
    return GetCurrentThreadId();
}
#else
pthread_t ThreadId()
{
    return pthread_self();
}
#endif

#ifndef WIN32
#define DOTSLASH "./"
#else
#define DOTSLASH ".\\"
#endif

const char* cwd()
{
    // for windows and linux
    static char path[1024];
    const char* ret;
    #ifdef _WIN32
    ret = _getcwd(path, sizeof path);
    #else
    ret = getcwd(path, sizeof path);
    #endif
    assert(ret);
    return ret;
}

bool fileexists(const std::string& fn)
{
#ifdef _WIN32
    fs::path p = fs::u8path(fn);
    return fs::exists(p);
#else
    struct stat   buffer;
    return (stat(fn.c_str(), &buffer) == 0);
#endif
}

void copyFile(std::string& from, std::string& to)
{
    LocalPath f = LocalPath::fromAbsolutePath(from);
    LocalPath t = LocalPath::fromAbsolutePath(to);
    fileSystemAccess.copylocal(f, t, m_time());
}

std::string megaApiCacheFolder(int index)
{
    std::string p(cwd());
#ifdef _WIN32
    p += "\\";
#else
    p += "/";
#endif
    p += "sdk_test_mega_cache_" + to_string(index);

    if (!fileexists(p))
    {

#ifdef _WIN32
        #ifndef NDEBUG
        bool success =
        #endif
        fs::create_directory(p);
        assert(success);
#else
        mkdir(p.c_str(), S_IRWXU);
        assert(fileexists(p));
#endif

    } else
    {
        std::unique_ptr<DirAccess> da(fileSystemAccess.newdiraccess());
        auto lp = LocalPath::fromAbsolutePath(p);
        if (!da->dopen(&lp, nullptr, false))
        {
            throw std::runtime_error(
                        "Cannot open existing mega API cache folder " + p
                        + " please check permissions or delete it so a new one can be created");
        }
    }
    return p;
}

template<typename Predicate>
bool WaitFor(Predicate&& predicate, unsigned timeoutMs)
{
    unsigned sleepMs = 100;
    unsigned totalMs = 0;

    do
    {
        if (predicate()) return true;

        WaitMillisec(sleepMs);
        totalMs += sleepMs;
    }
    while (totalMs < timeoutMs);

    return false;
}

MegaApi* newMegaApi(const char *appKey, const char *basePath, const char *userAgent, unsigned workerThreadCount)
{
    return new MegaApi(appKey, basePath, userAgent, workerThreadCount);
}

enum { USERALERT_ARRIVAL_MILLISEC = 1000 };

#ifdef _WIN32
#include "mega/autocomplete.h"
#include <filesystem>
#define getcwd _getcwd
void usleep(int n)
{
    Sleep(n / 1000);
}
#endif

// helper functions and struct/classes
namespace
{

    bool buildLocalFolders(fs::path targetfolder, const string& prefix, int n, int recurselevel, int filesperfolder)
    {
        fs::path p = targetfolder / fs::u8path(prefix);
        if (!fs::create_directory(p))
            return false;

        for (int i = 0; i < filesperfolder; ++i)
        {
            string filename = "file" + to_string(i) + "_" + prefix;
            fs::path fp = p / fs::u8path(filename);
#if (__cplusplus >= 201700L)
            ofstream fs(fp/*, ios::binary*/);
#else
            ofstream fs(fp.u8string()/*, ios::binary*/);
#endif
            fs << filename;
        }

        if (recurselevel > 0)
        {
            for (int i = 0; i < n; ++i)
            {
                if (!buildLocalFolders(p, prefix + "_" + to_string(i), n, recurselevel - 1, filesperfolder))
                    return false;
            }
        }

        return true;
    }

    bool createLocalFile(fs::path path, const char *name, int byteSize = 0)
    {
        if (!name)
        {
           return false;
        }

        fs::path fp = path / fs::u8path(name);
#if (__cplusplus >= 201700L)
        ofstream fs(fp/*, ios::binary*/);
#else
        ofstream fs(fp.u8string()/*, ios::binary*/);
#endif
        if (byteSize)
        {
            fs.seekp((byteSize << 10) - 1);
        }
        fs << name;
        return true;
    }
}

std::map<size_t, std::string> gSessionIDs;

void SdkTest::SetUp()
{
    gTestingInvalidArgs = false;
}

void SdkTest::TearDown()
{
    out() << "Test done, teardown starts";
    // do some cleanup

    gTestingInvalidArgs = false;

    LOG_info << "___ Cleaning up test (TearDown()) ___";

    Cleanup();

    releaseMegaApi(1);
    releaseMegaApi(2);
    if (!megaApi.empty() && megaApi[0])
    {
        releaseMegaApi(0);
    }
    out() << "Teardown done, test exiting";
}

void SdkTest::Cleanup()
{
    out() << "Cleaning up accounts";

    deleteFile(UPFILE);
    deleteFile(DOWNFILE);
    deleteFile(PUBLICFILE);
    deleteFile(AVATARDST);

#ifdef ENABLE_SYNC
    std::vector<std::unique_ptr<RequestTracker>> delSyncTrackers;
    for (auto &m : megaApi)
    {
        if (m)
        {
            auto syncs = unique_ptr<MegaSyncList>(m->getSyncs());
            for (int i = syncs->size(); i--; )
            {
                delSyncTrackers.push_back(std::unique_ptr<RequestTracker>(new RequestTracker(m.get())));
                m->removeSync(syncs->get(i)->getBackupId(), INVALID_HANDLE, delSyncTrackers.back().get());
            }
        }
    }
    // wait for delsyncs to complete:
    for (auto& d : delSyncTrackers) d->waitForResult();
    WaitMillisec(5000);
#endif

    if (!megaApi.empty() && megaApi[0])
    {
        // Remove auxiliar contact
        std::unique_ptr<MegaUserList> ul{megaApi[0]->getContacts()};
        for (int i = 0; i < ul->size(); i++)
        {
            const char* contactEmail = ul->get(i)->getEmail();
            if (contactEmail && *contactEmail) // sometimes the email is an empty string (!)
            {
                removeContact(contactEmail);
            }
        }
    }

    for (auto nApi = unsigned(megaApi.size()); nApi--; ) if (megaApi[nApi])
    {
        // Remove nodes in Cloud & Rubbish
        purgeTree(nApi, std::unique_ptr<MegaNode>{megaApi[nApi]->getRootNode()}.get(), false);
        purgeTree(nApi, std::unique_ptr<MegaNode>{megaApi[nApi]->getRubbishNode()}.get(), false);

        // Remove pending contact requests
        std::unique_ptr<MegaContactRequestList> crl{megaApi[nApi]->getOutgoingContactRequests()};
        for (int i = 0; i < crl->size(); i++)
        {
            MegaContactRequest *cr = crl->get(i);
            synchronousInviteContact(nApi, cr->getTargetEmail(), "Test cleanup removing outgoing contact request", MegaContactRequest::INVITE_ACTION_DELETE);
        }

        crl.reset(megaApi[nApi]->getIncomingContactRequests());
        for (int i = 0; i < crl->size(); i++)
        {
            MegaContactRequest *cr = crl->get(i);
            synchronousReplyContactRequest(nApi, cr, MegaContactRequest::REPLY_ACTION_DENY);
        }

    }
}

int SdkTest::getApiIndex(MegaApi* api)
{
    int apiIndex = -1;
    for (int i = int(megaApi.size()); i--; )  if (megaApi[i].get() == api) apiIndex = i;
    if (apiIndex == -1)
    {
        LOG_warn << "Instance of MegaApi not recognized";  // this can occur during MegaApi deletion due to callbacks on shutdown
    }
    return apiIndex;
}

bool SdkTest::getApiIndex(MegaApi* api, size_t& apindex)
{
    for (size_t i = 0; i < megaApi.size(); i++)
    {
        if (megaApi[i].get() == api)
        {
            apindex = i;
            return true;
        }
    }

    LOG_warn << "Instance of MegaApi not recognized";  // this can occur during MegaApi deletion due to callbacks on shutdown
    return false;
}

void SdkTest::onRequestFinish(MegaApi *api, MegaRequest *request, MegaError *e)
{
    auto type = request->getType();
    if (type == MegaRequest::TYPE_DELETE)
    {
        return;
    }

    int apiIndex = getApiIndex(api);
    if (apiIndex < 0) return;
    mApi[apiIndex].lastError = e->getErrorCode();

    // there could be a race on these getting set?
    LOG_info << "lastError (by request) for MegaApi " << apiIndex << ": " << mApi[apiIndex].lastError;

    switch(type)
    {

    case MegaRequest::TYPE_GET_ATTR_USER:
        if (mApi[apiIndex].lastError == API_OK)
        {
            if (request->getParamType() == MegaApi::USER_ATTR_DEVICE_NAMES ||
                request->getParamType() == MegaApi::USER_ATTR_DRIVE_NAMES ||
                request->getParamType() == MegaApi::USER_ATTR_ALIAS)
            {
                attributeValue = request->getName() ? request->getName() : "";
            }
            else if (request->getParamType() == MegaApi::USER_ATTR_MY_BACKUPS_FOLDER)
            {
                mApi[apiIndex].lastSyncBackupId = request->getNodeHandle();
            }
            else if (request->getParamType() != MegaApi::USER_ATTR_AVATAR)
            {
                attributeValue = request->getText() ? request->getText() : "";
            }
        }

        if (request->getParamType() == MegaApi::USER_ATTR_AVATAR)
        {
            if (mApi[apiIndex].lastError == API_OK)
            {
                attributeValue = "Avatar changed";
            }

            if (mApi[apiIndex].lastError == API_ENOENT)
            {
                attributeValue = "Avatar not found";
            }
        }
        break;

#ifdef ENABLE_CHAT

    case MegaRequest::TYPE_CHAT_CREATE:
        if (mApi[apiIndex].lastError == API_OK)
        {
            MegaTextChat *chat = request->getMegaTextChatList()->get(0)->copy();

            mApi[apiIndex].chatid = chat->getHandle();
            mApi[apiIndex].chats[mApi[apiIndex].chatid].reset(chat);
        }
        break;

    case MegaRequest::TYPE_CHAT_INVITE:
        if (mApi[apiIndex].lastError == API_OK)
        {
            mApi[apiIndex].chatid = request->getNodeHandle();
            if (mApi[apiIndex].chats.find(mApi[apiIndex].chatid) != mApi[apiIndex].chats.end())
            {
                MegaTextChat *chat = mApi[apiIndex].chats[mApi[apiIndex].chatid].get();
                MegaHandle uh = request->getParentHandle();
                int priv = request->getAccess();
                unique_ptr<userpriv_vector> privsbuf{new userpriv_vector};

                const MegaTextChatPeerList *privs = chat->getPeerList();
                if (privs)
                {
                    for (int i = 0; i < privs->size(); i++)
                    {
                        if (privs->getPeerHandle(i) != uh)
                        {
                            privsbuf->push_back(userpriv_pair(privs->getPeerHandle(i), (privilege_t) privs->getPeerPrivilege(i)));
                        }
                    }
                }
                privsbuf->push_back(userpriv_pair(uh, (privilege_t) priv));
                privs = new MegaTextChatPeerListPrivate(privsbuf.get());
                chat->setPeerList(privs);
                delete privs;
            }
            else
            {
                LOG_err << "Trying to remove a peer from unknown chat";
            }
        }
        break;

    case MegaRequest::TYPE_CHAT_REMOVE:
        if (mApi[apiIndex].lastError == API_OK)
        {
            mApi[apiIndex].chatid = request->getNodeHandle();
            if (mApi[apiIndex].chats.find(mApi[apiIndex].chatid) != mApi[apiIndex].chats.end())
            {
                MegaTextChat *chat = mApi[apiIndex].chats[mApi[apiIndex].chatid].get();
                MegaHandle uh = request->getParentHandle();
                std::unique_ptr<userpriv_vector> privsbuf{new userpriv_vector};

                const MegaTextChatPeerList *privs = chat->getPeerList();
                if (privs)
                {
                    for (int i = 0; i < privs->size(); i++)
                    {
                        if (privs->getPeerHandle(i) != uh)
                        {
                            privsbuf->push_back(userpriv_pair(privs->getPeerHandle(i), (privilege_t) privs->getPeerPrivilege(i)));
                        }
                    }
                }
                privs = new MegaTextChatPeerListPrivate(privsbuf.get());
                chat->setPeerList(privs);
                delete privs;
            }
            else
            {
                LOG_err << "Trying to remove a peer from unknown chat";
            }
        }
        break;

    case MegaRequest::TYPE_CHAT_URL:
        if (mApi[apiIndex].lastError == API_OK)
        {
            chatlink.assign(request->getLink());
        }
        break;
#endif

    case MegaRequest::TYPE_CREATE_ACCOUNT:
        if (mApi[apiIndex].lastError == API_OK)
        {
            sid = request->getSessionKey();
        }
        break;

    case MegaRequest::TYPE_GET_REGISTERED_CONTACTS:
        if (mApi[apiIndex].lastError == API_OK)
        {
            stringTable.reset(request->getMegaStringTable()->copy());
        }
        break;

    case MegaRequest::TYPE_GET_COUNTRY_CALLING_CODES:
        if (mApi[apiIndex].lastError == API_OK)
        {
            stringListMap.reset(request->getMegaStringListMap()->copy());
        }
        break;

    case MegaRequest::TYPE_FOLDER_INFO:
        if (mApi[apiIndex].lastError == API_OK)
        {
            mApi[apiIndex].mFolderInfo.reset(request->getMegaFolderInfo()->copy());
        }
        break;

    case MegaRequest::TYPE_FETCH_TIMEZONE:
        mApi[apiIndex].tzDetails.reset(mApi[apiIndex].lastError == API_OK ? request->getMegaTimeZoneDetails()->copy() : nullptr);
        break;

    case MegaRequest::TYPE_GET_USER_EMAIL:
        if (mApi[apiIndex].lastError == API_OK)
        {
            mApi[apiIndex].email = request->getEmail();
        }
        break;

    case MegaRequest::TYPE_ACCOUNT_DETAILS:
        mApi[apiIndex].accountDetails.reset(mApi[apiIndex].lastError == API_OK ? request->getMegaAccountDetails() : nullptr);
        break;

    case MegaRequest::TYPE_BACKUP_PUT:
        mBackupId = request->getParentHandle();
        break;

    case MegaRequest::TYPE_GET_ATTR_NODE:
        if (mApi[apiIndex].lastError == API_OK)
        {
            mMegaFavNodeList.reset(request->getMegaHandleList()->copy());
        }
        break;

    case MegaRequest::TYPE_GET_PRICING:
        mApi[apiIndex].mMegaPricing.reset(mApi[apiIndex].lastError == API_OK ? request->getPricing() : nullptr);
        mApi[apiIndex].mMegaCurrency.reset(mApi[apiIndex].lastError == API_OK ? request->getCurrency() : nullptr);
            break;

    }

    // set this flag always the latest, since it is used to unlock the wait
    // for requests results, so we want data to be collected first
    mApi[apiIndex].requestFlags[request->getType()] = true;
}

void SdkTest::onTransferFinish(MegaApi* api, MegaTransfer *transfer, MegaError* e)
{
    int apiIndex = getApiIndex(api);
    if (apiIndex < 0) return;

    mApi[apiIndex].transferFlags[transfer->getType()] = true;
    mApi[apiIndex].lastError = e->getErrorCode();   // todo: change the rest of the transfer test code to use lastTransferError instead.
    mApi[apiIndex].lastTransferError = e->getErrorCode();

    // there could be a race on these getting set?
    LOG_info << "lastError (by transfer) for MegaApi " << apiIndex << ": " << mApi[apiIndex].lastError;

    onTranferFinishedCount += 1;
}

void SdkTest::onTransferUpdate(MegaApi *api, MegaTransfer *transfer)
{
    onTransferUpdate_progress = transfer->getTransferredBytes();
    onTransferUpdate_filesize = transfer->getTotalBytes();
}

void SdkTest::onAccountUpdate(MegaApi* api)
{
    int apiIndex = getApiIndex(api);
    if (apiIndex < 0) return;

    mApi[apiIndex].accountUpdated = true;
}

void SdkTest::onUsersUpdate(MegaApi* api, MegaUserList *users)
{
    int apiIndex = getApiIndex(api);
    if (apiIndex < 0) return;

    if (!users)
        return;

    for (int i = 0; i < users->size(); i++)
    {
        MegaUser *u = users->get(i);

        if (u->hasChanged(MegaUser::CHANGE_TYPE_AVATAR)
                || u->hasChanged(MegaUser::CHANGE_TYPE_FIRSTNAME)
                || u->hasChanged(MegaUser::CHANGE_TYPE_LASTNAME))
        {
            mApi[apiIndex].userUpdated = true;
        }
        else
        {
            // Contact is removed from main account
            mApi[apiIndex].requestFlags[MegaRequest::TYPE_REMOVE_CONTACT] = true;
            mApi[apiIndex].userUpdated = true;
        }
    }
}

void SdkTest::onNodesUpdate(MegaApi* api, MegaNodeList *nodes)
{
    size_t apiIndex = 0;
    if (getApiIndex(api, apiIndex) && mApi[apiIndex].mOnNodesUpdateCompletion)
    {
        mApi[apiIndex].mOnNodesUpdateCompletion(apiIndex, nodes); // nodes owned by SDK and valid until return
    }
}

void SdkTest::onContactRequestsUpdate(MegaApi* api, MegaContactRequestList* requests)
{
    int apiIndex = getApiIndex(api);
    if (apiIndex < 0) return;

    mApi[apiIndex].contactRequestUpdated = true;
}

#ifdef ENABLE_CHAT
void SdkTest::onChatsUpdate(MegaApi *api, MegaTextChatList *chats)
{
    int apiIndex = getApiIndex(api);
    if (apiIndex < 0) return;

    MegaTextChatList *list = NULL;
    if (chats)
    {
        list = chats->copy();
    }
    else
    {
        list = megaApi[apiIndex]->getChatList();
    }
    for (int i = 0; i < list->size(); i++)
    {
        handle chatid = list->get(i)->getHandle();
        if (mApi[apiIndex].chats.find(chatid) != mApi[apiIndex].chats.end())
        {
            mApi[apiIndex].chats[chatid].reset(list->get(i)->copy());
        }
        else
        {
            mApi[apiIndex].chats[chatid].reset(list->get(i)->copy());
        }
    }
    delete list;

    mApi[apiIndex].chatUpdated = true;
}

void SdkTest::createChat(bool group, MegaTextChatPeerList *peers, int timeout)
{
    int apiIndex = 0;
    mApi[apiIndex].requestFlags[MegaRequest::TYPE_CHAT_CREATE] = false;
    megaApi[0]->createChat(group, peers);
    waitForResponse(&mApi[apiIndex].requestFlags[MegaRequest::TYPE_CHAT_CREATE], timeout);
    if (timeout)
    {
        ASSERT_TRUE(mApi[apiIndex].requestFlags[MegaRequest::TYPE_CHAT_CREATE]) << "Chat creation not finished after " << timeout  << " seconds";
    }

    ASSERT_EQ(API_OK, mApi[apiIndex].lastError) << "Chat creation failed (error: " << mApi[apiIndex].lastError << ")";
}

#endif

void SdkTest::onEvent(MegaApi*, MegaEvent *event)
{
    std::lock_guard<std::mutex> lock{lastEventMutex};
    lastEvent.reset(event->copy());
    lastEvents.insert(event->getType());
}


void SdkTest::fetchnodes(unsigned int apiIndex, int timeout)
{
    mApi[apiIndex].requestFlags[MegaRequest::TYPE_FETCH_NODES] = false;

    mApi[apiIndex].megaApi->fetchNodes();

    ASSERT_TRUE( waitForResponse(&mApi[apiIndex].requestFlags[MegaRequest::TYPE_FETCH_NODES], timeout) )
            << "Fetchnodes failed after " << timeout  << " seconds";
    ASSERT_EQ(API_OK, mApi[apiIndex].lastError) << "Fetchnodes failed (error: " << mApi[apiIndex].lastError << ")";
}

void SdkTest::logout(unsigned int apiIndex, bool keepSyncConfigs, int timeout)
{
    mApi[apiIndex].requestFlags[MegaRequest::TYPE_LOGOUT] = false;
#ifdef ENABLE_SYNC
    mApi[apiIndex].megaApi->logout(keepSyncConfigs, this);
#else
    mApi[apiIndex].megaApi->logout(this);
#endif
    gSessionIDs[apiIndex] = "invalid";

    EXPECT_TRUE( waitForResponse(&mApi[apiIndex].requestFlags[MegaRequest::TYPE_LOGOUT], timeout) )
            << "Logout failed after " << timeout  << " seconds";

    // if the connection was closed before the response of the request was received, the result is ESID
    if (mApi[apiIndex].lastError == API_ESID) mApi[apiIndex].lastError = API_OK;

    EXPECT_EQ(API_OK, mApi[apiIndex].lastError) << "Logout failed (error: " << mApi[apiIndex].lastError << ")";
}

char* SdkTest::dumpSession()
{
    return megaApi[0]->dumpSession();
}

void SdkTest::locallogout(int timeout)
{
    auto logoutErr = doRequestLocalLogout(0);
    ASSERT_EQ(API_OK, logoutErr) << "Local logout failed (error: " << logoutErr << ")";
}

void SdkTest::resumeSession(const char *session, int timeout)
{
    int apiIndex = 0;
    ASSERT_EQ(API_OK, synchronousFastLogin(apiIndex, session, this)) << "Resume session failed (error: " << mApi[apiIndex].lastError << ")";
}

void SdkTest::purgeTree(unsigned apiIndex, MegaNode *p, bool depthfirst)
{
    std::unique_ptr<MegaNodeList> children{megaApi[apiIndex]->getChildren(p)};

    for (int i = 0; i < children->size(); i++)
    {
        MegaNode *n = children->get(i);

        // removing the folder removes the children anyway
        if (depthfirst && n->isFolder())
            purgeTree(apiIndex, n);

        string nodepath = n->getName() ? n->getName() : "<no name>";
        auto result = synchronousRemove(apiIndex, n);
        if (result == API_EEXIST || result == API_ENOENT)
        {
            LOG_warn << "node " << nodepath << " was already removed in api " << apiIndex << ", detected by error code " << result;
            result = API_OK;
        }

        ASSERT_EQ(API_OK, result) << "Remove node operation failed (error: " << mApi[apiIndex].lastError << ")";
    }
}

bool SdkTest::waitForResponse(bool *responseReceived, unsigned int timeout)
{
    timeout *= 1000000; // convert to micro-seconds
    unsigned int tWaited = 0;    // microseconds
    bool connRetried = false;
    while(!(*responseReceived))
    {
        WaitMillisec(pollingT / 1000);

        if (timeout)
        {
            tWaited += pollingT;
            if (tWaited >= timeout)
            {
                return false;   // timeout is expired
            }
            // if no response after 2 minutes...
            else if (!connRetried && tWaited > (pollingT * 240))
            {
                megaApi[0]->retryPendingConnections(true);
                if (megaApi.size() > 1 && megaApi[1] && megaApi[1]->isLoggedIn())
                {
                    megaApi[1]->retryPendingConnections(true);
                }
                connRetried = true;
            }
        }
    }

    return true;    // response is received
}

bool SdkTest::synchronousTransfer(unsigned apiIndex, int type, std::function<void()> f, unsigned int timeout)
{
    auto& flag = mApi[apiIndex].transferFlags[type];
    flag = false;
    f();
    auto result = waitForResponse(&flag, timeout);
    EXPECT_TRUE(result) << "Transfer (type " << type << ") not finished yet after " << timeout << " seconds";
    if (!result) mApi[apiIndex].lastError = -999; // local timeout
    if (!result) mApi[apiIndex].lastTransferError = -999; // local timeout    TODO: switch all transfer code to use lastTransferError .  Some still uses lastError
    return result;
}

bool SdkTest::synchronousRequest(unsigned apiIndex, int type, std::function<void()> f, unsigned int timeout)
{
    auto& flag = mApi[apiIndex].requestFlags[type];
    flag = false;
    f();
    auto result = waitForResponse(&flag, timeout);
    EXPECT_TRUE(result) << "Request (type " << type << ") failed after " << timeout << " seconds";
    if (!result) mApi[apiIndex].lastError = -999;
    return result;
}

void SdkTest::onNodesUpdateCheck(size_t apiIndex, MegaHandle target, MegaNodeList* nodes, int change)
{
    // if change == -1 this method just checks if we have received onNodesUpdate for the node specified in target
    // For CHANGE_TYPE_NEW the target isinvalid handle because the handle is unkown
    ASSERT_TRUE(nodes && mApi.size() > apiIndex && (target != INVALID_HANDLE || change == MegaNode::CHANGE_TYPE_NEW));
    for (int i = 0; i < nodes->size(); i++)
    {
        MegaNode* n = nodes->get(i);
        if (target == INVALID_HANDLE && n->hasChanged(MegaNode::CHANGE_TYPE_NEW))
        {
            mApi[apiIndex].nodeUpdated = true;
        }
        else if (n->getHandle() == target && (n->hasChanged(change) || change == -1))
        {
            mApi[apiIndex].nodeUpdated = true;
        }
    }

    ASSERT_EQ (true, mApi[apiIndex].nodeUpdated);
};

bool SdkTest::createFile(string filename, bool largeFile, string content)
{
    fs::path p = fs::u8path(filename);
    std::ofstream file(p,ios::out);

    if (file)
    {
        int limit = 2000;

        // create a file large enough for long upload/download times (5-10MB)
        if (largeFile)
            limit = 1000000 + rand() % 1000000;

        //limit = 5494065 / 5;

        for (int i = 0; i < limit; i++)
        {
            file << content;
        }

        file.close();
    }

    return file.good();
}

int64_t SdkTest::getFilesize(string filename)
{
    struct stat stat_buf;
    int rc = stat(filename.c_str(), &stat_buf);

    return rc == 0 ? int64_t(stat_buf.st_size) : int64_t(-1);
}

void SdkTest::deleteFile(string filename)
{
    fs::path p = fs::u8path(filename);
    std::error_code ignoredEc;
    fs::remove(p, ignoredEc);
}

void SdkTest::getAccountsForTest(unsigned howMany)
{
    assert(howMany > 0 && howMany <= 3);
    out() << "Test setting up for " << howMany << " accounts ";

    megaApi.resize(howMany);
    mApi.resize(howMany);
    std::vector<std::unique_ptr<RequestTracker>> trackers;
    trackers.resize(howMany);
    for (unsigned index = 0; index < howMany; ++index)
    {
        const char *email = getenv(envVarAccount[index].c_str());
        ASSERT_NE(email, nullptr);

        const char *pass = getenv(envVarPass[index].c_str());
        ASSERT_NE(pass, nullptr);

        configureTestInstance(index, email, pass);

        if (!gResumeSessions || gSessionIDs[index].empty() || gSessionIDs[index] == "invalid")
        {
            out() << "Logging into account " << index;
            trackers[index] = asyncRequestLogin(index, mApi[index].email.c_str(), mApi[index].pwd.c_str());
        }
        else
        {
            out() << "Resuming session for account " << index;
            trackers[index] = asyncRequestFastLogin(index, gSessionIDs[index].c_str());
        }
    }

    // wait for logins to complete:
    bool anyLoginFailed = false;
    for (unsigned index = 0; index < howMany; ++index)
    {
        auto loginResult = trackers[index]->waitForResult();
        EXPECT_EQ(API_OK, loginResult) << " Failed to establish a login/session for account " << index;
        if (loginResult != API_OK) anyLoginFailed = true;
        else {
            gSessionIDs[index] = "invalid"; // default
            if (gResumeSessions && megaApi[index]->isLoggedIn() == FULLACCOUNT)
            {
                if (auto p = unique_ptr<char[]>(megaApi[index]->dumpSession()))
                {
                    gSessionIDs[index] = p.get();
                }
            }
        }
    }
    ASSERT_FALSE(anyLoginFailed);

    // perform parallel fetchnodes for each
    for (unsigned index = 0; index < howMany; ++index)
    {
        out() << "Fetching nodes for account " << index;
        trackers[index] = asyncRequestFetchnodes(index);
    }

    // wait for fetchnodes to complete:
    bool anyFetchnodesFailed = false;
    for (unsigned index = 0; index < howMany; ++index)
    {
        auto fetchnodesResult = trackers[index]->waitForResult();
        EXPECT_EQ(API_OK, fetchnodesResult) << " Failed to fetchnodes for account " << index;
        anyFetchnodesFailed = anyFetchnodesFailed || (fetchnodesResult != API_OK);
    }
    ASSERT_FALSE(anyFetchnodesFailed);

    // In case the last test exited without cleaning up (eg, debugging etc)
    Cleanup();
    out() << "Test setup done, test starts";
}

void SdkTest::configureTestInstance(unsigned index, const string &email, const string pass)
{
    ASSERT_GT(mApi.size(), index) << "Invalid mApi size";
    ASSERT_GT(megaApi.size(), index) << "Invalid megaApi size";
    mApi[index].email = email;
    mApi[index].pwd = pass;

    ASSERT_FALSE(mApi[index].email.empty()) << "Set test account " << index << " username at the environment variable $" << envVarAccount[index];
    ASSERT_FALSE(mApi[index].pwd.empty()) << "Set test account " << index << " password at the environment variable $" << envVarPass[index];

    megaApi[index].reset(newMegaApi(APP_KEY.c_str(), megaApiCacheFolder(index).c_str(), USER_AGENT.c_str(), unsigned(THREADS_PER_MEGACLIENT)));
    mApi[index].megaApi = megaApi[index].get();

    // helps with restoring logging after tests that fiddle with log level
    mApi[index].megaApi->setLogLevel(MegaApi::LOG_LEVEL_MAX);

    megaApi[index]->setLoggingName(to_string(index).c_str());
    megaApi[index]->addListener(this);    // TODO: really should be per api
}

void SdkTest::releaseMegaApi(unsigned int apiIndex)
{
    if (mApi.size() <= apiIndex)
    {
        return;
    }

    assert(megaApi[apiIndex].get() == mApi[apiIndex].megaApi);
    if (mApi[apiIndex].megaApi)
    {
        if (mApi[apiIndex].megaApi->isLoggedIn())
        {
            if (!gResumeSessions)
                ASSERT_NO_FATAL_FAILURE( logout(apiIndex, false, maxTimeout) );
            else
                ASSERT_NO_FATAL_FAILURE( locallogout(apiIndex) );
        }

        megaApi[apiIndex].reset();
        mApi[apiIndex].megaApi = NULL;
    }
}

void SdkTest::inviteContact(unsigned apiIndex, string email, string message, int action)
{
    ASSERT_EQ(API_OK, synchronousInviteContact(apiIndex, email.c_str(), message.c_str(), action)) << "Contact invitation failed";
}

void SdkTest::replyContact(MegaContactRequest *cr, int action)
{
    int apiIndex = 1;
    ASSERT_EQ(API_OK, synchronousReplyContactRequest(apiIndex, cr, action)) << "Contact reply failed";
}

void SdkTest::removeContact(string email, int timeout)
{
    int apiIndex = 0;
    MegaUser *u = megaApi[apiIndex]->getContact(email.c_str());
    bool null_pointer = (u == NULL);
    ASSERT_FALSE(null_pointer) << "Cannot find the specified contact (" << email << ")";

    if (u->getVisibility() != MegaUser::VISIBILITY_VISIBLE)
    {
        mApi[apiIndex].userUpdated = true;  // nothing to do
        delete u;
        return;
    }

    auto result = synchronousRemoveContact(apiIndex, u);

    if (result == API_EEXIST)
    {
        LOG_warn << "Contact " << email << " was already removed in api " << apiIndex;
        result = API_OK;
    }

    ASSERT_EQ(API_OK, result) << "Contact deletion of " << email << " failed on api " << apiIndex;

    delete u;
}

void SdkTest::shareFolder(MegaNode *n, const char *email, int action, int timeout)
{
    int apiIndex = 0;
    ASSERT_EQ(API_OK, synchronousShare(apiIndex, n, email, action)) << "Folder sharing failed" << "User: " << email << " Action: " << action;
}

string SdkTest::createPublicLink(unsigned apiIndex, MegaNode *n, m_time_t expireDate, int timeout, bool isFreeAccount, bool writable, bool megaHosted)
{
    RequestTracker rt(megaApi[apiIndex].get());

    mApi[apiIndex].megaApi->exportNode(n, expireDate, writable, megaHosted, &rt);

    rt.waitForResult();

    if (!expireDate || !isFreeAccount)
    {
        EXPECT_EQ(API_OK, rt.result.load()) << "Public link creation failed (error: " << mApi[apiIndex].lastError << ")";
    }
    else
    {
        bool res = API_OK != rt.result && rt.result != -999;
        EXPECT_TRUE(res) << "Public link creation with expire time on free account (" << mApi[apiIndex].email << ") succeed, and it mustn't";
    }

    return rt.getLink();
}

MegaHandle SdkTest::importPublicLink(unsigned apiIndex, string link, MegaNode *parent)
{
    RequestTracker rt(megaApi[apiIndex].get());

    mApi[apiIndex].megaApi->importFileLink(link.c_str(), parent, &rt);

    EXPECT_EQ(API_OK, rt.waitForResult()) << "Public link import failed";

    return rt.getNodeHandle();
}

unique_ptr<MegaNode> SdkTest::getPublicNode(unsigned apiIndex, string link)
{
    RequestTracker rt(megaApi[apiIndex].get());

    mApi[apiIndex].megaApi->getPublicNode(link.c_str(), &rt);

    EXPECT_EQ(API_OK, rt.waitForResult()) << "Public link retrieval failed";

    return rt.getPublicMegaNode();
}

MegaHandle SdkTest::removePublicLink(unsigned apiIndex, MegaNode *n)
{
    RequestTracker rt(megaApi[apiIndex].get());

    mApi[apiIndex].megaApi->disableExport(n, &rt);

    EXPECT_EQ(API_OK, rt.waitForResult()) << "Public link removal failed";

    return rt.getNodeHandle();
}

void SdkTest::getContactRequest(unsigned int apiIndex, bool outgoing, int expectedSize)
{
    unique_ptr<MegaContactRequestList> crl;
    unsigned timeoutMs = 8000;

    if (outgoing)
    {
        auto predicate = [&]() {
            crl.reset(mApi[apiIndex].megaApi->getOutgoingContactRequests());
            return crl->size() == expectedSize;
        };

        ASSERT_TRUE(WaitFor(predicate, timeoutMs))
          << "Too many outgoing contact requests in account: "
          << apiIndex;
    }
    else
    {
        auto predicate = [&]() {
            crl.reset(mApi[apiIndex].megaApi->getIncomingContactRequests());
            return crl->size() == expectedSize;
        };

        ASSERT_TRUE(WaitFor(predicate, timeoutMs))
          << "Too many incoming contact requests in account: "
          << apiIndex;
    }

    if (!expectedSize) return;

    mApi[apiIndex].cr.reset(crl->get(0)->copy());
}

MegaHandle SdkTest::createFolder(unsigned int apiIndex, const char *name, MegaNode *parent, int timeout)
{
    RequestTracker tracker(megaApi[apiIndex].get());

    megaApi[apiIndex]->createFolder(name, parent, &tracker);

    if (tracker.waitForResult() != API_OK) return UNDEF;

    return tracker.request->getNodeHandle();
}

void SdkTest::getRegisteredContacts(const std::map<std::string, std::string>& contacts)
{
    int apiIndex = 0;

    auto contactsStringMap = std::unique_ptr<MegaStringMap>{MegaStringMap::createInstance()};
    for  (const auto& pair : contacts)
    {
        contactsStringMap->set(pair.first.c_str(), pair.second.c_str());
    }

    ASSERT_EQ(API_OK, synchronousGetRegisteredContacts(apiIndex, contactsStringMap.get(), this)) << "Get registered contacts failed";
}

void SdkTest::getCountryCallingCodes(const int timeout)
{
    int apiIndex = 0;
    ASSERT_EQ(API_OK, synchronousGetCountryCallingCodes(apiIndex, this)) << "Get country calling codes failed";
}

void SdkTest::explorePath(int account, MegaNode* node, int& files, int& folders)
{
    MegaNodeList* nodeList = mApi[account].megaApi->getChildren(node);
    if (!nodeList)
    {
        return;
    }

    for (int i = 0; i < nodeList->size(); i++)
    {
        MegaNode* auxNode = nodeList->get(i);
        if (auxNode->getType() == FILENODE)
        {
            files++;
        }
        else
        {
            folders++;
            explorePath(account, auxNode, files, folders);
        }
    }

    delete nodeList;
}

void SdkTest::setUserAttribute(int type, string value, int timeout)
{
    int apiIndex = 0;
    mApi[apiIndex].requestFlags[MegaRequest::TYPE_SET_ATTR_USER] = false;

    if (type == MegaApi::USER_ATTR_AVATAR)
    {
        megaApi[apiIndex]->setAvatar(value.empty() ? NULL : value.c_str());
    }
    else
    {
        megaApi[apiIndex]->setUserAttribute(type, value.c_str());
    }

    ASSERT_TRUE( waitForResponse(&mApi[apiIndex].requestFlags[MegaRequest::TYPE_SET_ATTR_USER], timeout) )
            << "User attribute setup not finished after " << timeout  << " seconds";
    ASSERT_EQ(API_OK, mApi[apiIndex].lastError) << "User attribute setup failed (error: " << mApi[apiIndex].lastError << ")";
}

void SdkTest::getUserAttribute(MegaUser *u, int type, int timeout, int apiIndex)
{
    mApi[apiIndex].requestFlags[MegaRequest::TYPE_GET_ATTR_USER] = false;

    int err;
    if (type == MegaApi::USER_ATTR_AVATAR)
    {
        err = synchronousGetUserAvatar(apiIndex, u, AVATARDST.c_str());
    }
    else
    {
        err = synchronousGetUserAttribute(apiIndex, u, type);
    }
    bool result = (err == API_OK) || (err == API_ENOENT);
    ASSERT_TRUE(result) << "User attribute retrieval failed (error: " << err << ")";
}

void SdkTest::synchronousMediaUpload(unsigned int apiIndex, int64_t fileSize, const char* filename, const char* fileEncrypted, const char* fileOutput, const char* fileThumbnail = nullptr, const char* filePreview = nullptr)
{
    // Create a "media upload" instance
    std::unique_ptr<MegaBackgroundMediaUpload> req(MegaBackgroundMediaUpload::createInstance(megaApi[apiIndex].get()));

    // Request a media upload URL
    auto err = synchronousMediaUploadRequestURL(apiIndex, fileSize, req.get(), nullptr);
    ASSERT_EQ(API_OK, err) << "Cannot request media upload URL (error: " << err << ")";

    // Get the generated media upload URL
    std::unique_ptr<char[]> url(req->getUploadURL());
    ASSERT_NE(nullptr, url) << "Got NULL media upload URL";
    ASSERT_NE('\0', url[0]) << "Got empty media upload URL";

    // encrypt file contents and get URL suffix
    std::unique_ptr<char[]> suffix(req->encryptFile(filename, 0, &fileSize, fileEncrypted, false));
    ASSERT_NE(nullptr, suffix) << "Got NULL suffix after encryption";

    std::unique_ptr<char[]> fingerprint(megaApi[apiIndex]->getFingerprint(fileEncrypted));
    std::unique_ptr<char[]> fingerprintOrig(megaApi[apiIndex]->getFingerprint(filename));

    // PUT thumbnail and preview if params exists
    if (fileThumbnail)
    {
        ASSERT_EQ(true, megaApi[apiIndex]->createThumbnail(filename, fileThumbnail));
        ASSERT_EQ(API_OK, doPutThumbnail(apiIndex, req.get(), fileThumbnail)) << "ERROR putting thumbnail";
    }
    if (filePreview)
    {
        ASSERT_EQ(true, megaApi[apiIndex]->createPreview(filename, filePreview));
        ASSERT_EQ(API_OK, doPutPreview(apiIndex, req.get(), filePreview)) << "ERROR putting preview";
    }

    std::unique_ptr<MegaNode> rootnode(megaApi[apiIndex]->getRootNode());

    string finalurl(url.get());
    if (suffix) finalurl.append(suffix.get());

    string binaryUploadToken;
    synchronousHttpPOSTFile(finalurl, fileEncrypted, binaryUploadToken);

    ASSERT_NE(binaryUploadToken.size(), 0u);
    ASSERT_GT(binaryUploadToken.size(), 3u) << "POST failed, fa server error: " << binaryUploadToken;

    std::unique_ptr<char[]> base64UploadToken(megaApi[0]->binaryToBase64(binaryUploadToken.data(), binaryUploadToken.length()));

    err = synchronousMediaUploadComplete(apiIndex, req.get(), fileOutput, rootnode.get(), fingerprint.get(), fingerprintOrig.get(), base64UploadToken.get(), nullptr);

    ASSERT_EQ(API_OK, err) << "Cannot complete media upload (error: " << err << ")";
}

string getLinkFromMailbox(const string& exe,         // Python
                          const string& script,      // email_processor.py
                          const string& realAccount, // user
                          const string& realPswd,    // password for user@host.domain
                          const string& toAddr,      // user+testnewaccount@host.domain
                          const string& intent,      // confirm / delete
                          const chrono::system_clock::time_point& timeOfEmail)
{
    string command = exe + " \"" + script + "\" \"" + realAccount + "\" \"" + realPswd + "\" \"" + toAddr + "\" " + intent;
    string output;

    // Wait for the link to be sent
    constexpr int deltaMs = 10000; // 10 s interval to check for the email
    for (int i = 0; ; i += deltaMs)
    {
        WaitMillisec(deltaMs);

        // get time interval to look for emails, add some seconds to account for the connection and other delays
        const auto& attemptTime = std::chrono::system_clock::now();
        auto timeSinceEmail = std::chrono::duration_cast<std::chrono::seconds>(attemptTime - timeOfEmail).count() + 20;
        output = runProgram(command + ' ' + to_string(timeSinceEmail)); // Run Python script
        if (!output.empty() || i > 180000 / deltaMs) // 3 minute maximum wait
            break;
    }

    // Print whatever was fetched from the mailbox
    LOG_debug << "Link from email (" << intent << "):" << (output.empty() ? "[empty]" : output);

    // Validate the link
    constexpr char expectedLinkPrefix[] = "https://";
    return output.substr(0, sizeof(expectedLinkPrefix) - 1) == expectedLinkPrefix ?
           output : string();
}

string getUniqueAlias()
{
    // use n random chars
    int n = 4;
    string alias;
    auto t = std::time(nullptr);
    srand((unsigned int)t);
    for (int i = 0; i < n; ++i)
    {
        alias += static_cast<char>('a' + rand() % 26);
    }

    // add a timestamp
    auto tm = *std::localtime(&t);
    std::ostringstream oss;
    oss << std::put_time(&tm, "%Y%m%d%H%M%S");
    alias += oss.str();

    return alias;
}

///////////////////////////__ Tests using SdkTest __//////////////////////////////////

/**
 * @brief TEST_F SdkTestCreateAccount
 *
 * It tests the creation of a new account for a random user.
 *  - Create account and send confirmation link
 *  - Logout and resume the create-account process
 *  - Extract confirmation link from the mailbox
 *  - Use the link to confirm the account
 *  - Login to the new account
 *  - Request cancel account link
 *  - Extract cancel account link from the mailbox
 *  - Use the link to cancel the account
 */
TEST_F(SdkTest, SdkTestCreateAccount)
{
    LOG_info << "___TEST Create account___";

    // Make sure the new account details have been set up
    const char* bufRealEmail = getenv("MEGA_REAL_EMAIL"); // user@host.domain
    const char* bufRealPswd = getenv("MEGA_REAL_PWD"); // email password of user@host.domain
    const char* bufScript = getenv("MEGA_LINK_EXTRACT_SCRIPT"); // full path to the link extraction script
    ASSERT_TRUE(bufRealEmail && bufRealPswd && bufScript) <<
        "MEGA_REAL_EMAIL, MEGA_REAL_PWD, MEGA_LINK_EXTRACT_SCRIPT env vars must all be defined";

    // Test that Python was installed
    string pyExe = "python";
    const string pyOpt = " -V";
    const string pyExpected = "Python 3.";
    string output = runProgram(pyExe + pyOpt);  // Python -V
    if (output.substr(0, pyExpected.length()) != pyExpected)
    {
        pyExe += "3";
        output = runProgram(pyExe + pyOpt);  // Python3 -V
        ASSERT_EQ(pyExpected, output.substr(0, pyExpected.length())) << "Python 3 was not found.";
    }
    LOG_debug << "Using " << output;

    ASSERT_NO_FATAL_FAILURE(getAccountsForTest());

    const string realEmail(bufRealEmail); // user@host.domain
    auto pos = realEmail.find('@');
    const string realAccount = realEmail.substr(0, pos); // user
    const string newTestAcc = realAccount + '+' + getUniqueAlias() + realEmail.substr(pos); // user+rand20210919@host.domain
    LOG_info << "Using Mega account " << newTestAcc;
    const char* newTestPwd = "TestPswd!@#$"; // maybe this should be logged too

    // save point in time for account init
    auto timeOfEmail = std::chrono::system_clock::now();

    // Create an ephemeral session internally and send a confirmation link to email
    ASSERT_EQ(API_OK, synchronousCreateAccount(0, newTestAcc.c_str(), newTestPwd, "MyFirstname", "MyLastname"));

    // Logout from ephemeral session and resume session
    ASSERT_NO_FATAL_FAILURE( locallogout() );
    ASSERT_EQ(API_OK, synchronousResumeCreateAccount(0, sid.c_str()));

    // Get confirmation link from the email
    output = getLinkFromMailbox(pyExe, bufScript, realAccount, bufRealPswd, newTestAcc, MegaClient::confirmLinkPrefix(), timeOfEmail);
    ASSERT_FALSE(output.empty()) << "Confirmation link was not found.";

    // Use confirmation link
    ASSERT_EQ(API_OK, synchronousConfirmSignupLink(0, output.c_str(), newTestPwd));

    // Create a separate megaApi instance
    std::unique_ptr<MegaApi> testMegaApi(newMegaApi(APP_KEY.c_str(), megaApiCacheFolder((int)mApi.size()).c_str(), USER_AGENT.c_str(), unsigned(THREADS_PER_MEGACLIENT)));
    testMegaApi->setLogLevel(MegaApi::LOG_LEVEL_MAX);
    testMegaApi->setLoggingName(to_string(mApi.size()).c_str());

    // Login to the new account
    auto loginTracker = ::mega::make_unique<RequestTracker>(testMegaApi.get());
    testMegaApi->login(newTestAcc.c_str(), newTestPwd, loginTracker.get());
    ASSERT_EQ(API_OK, loginTracker->waitForResult()) << " Failed to login to account " << newTestAcc.c_str();

    // fetchnodes // needed internally to fill in user details, including email
    auto fetchnodesTracker = ::mega::make_unique<RequestTracker>(testMegaApi.get());
    testMegaApi->fetchNodes(fetchnodesTracker.get());
    ASSERT_EQ(API_OK, fetchnodesTracker->waitForResult()) << " Failed to fetchnodes for account " << newTestAcc.c_str();

    // Request cancel account link
    timeOfEmail = std::chrono::system_clock::now();
    auto cancelLinkTracker = ::mega::make_unique<RequestTracker>(testMegaApi.get());
    testMegaApi->cancelAccount(cancelLinkTracker.get());
    ASSERT_EQ(API_OK, cancelLinkTracker->waitForResult()) << " Failed to request cancel link for account " << newTestAcc.c_str();

    // Get cancel account link from the mailbox
    output = getLinkFromMailbox(pyExe, bufScript, realAccount, bufRealPswd, newTestAcc, "delete", timeOfEmail);
    ASSERT_FALSE(output.empty()) << "Cancel account link was not found.";

    // Use cancel account link
    auto useCancelLinkTracker = ::mega::make_unique<RequestTracker>(testMegaApi.get());
    testMegaApi->confirmCancelAccount(output.c_str(), newTestPwd, useCancelLinkTracker.get());
    // Allow API_ESID beside API_OK, due to the race between sc and cs channels
    ASSERT_PRED3([](int t, int v1, int v2) { return t == v1 || t == v2; }, useCancelLinkTracker->waitForResult(), API_OK, API_ESID)
        << " Failed to confirm cancel account " << newTestAcc.c_str();
}

/**
 * @brief TEST_F SdkTestCreateEphmeralPlusPlusAccount
 *
 * It tests the creation of a new account for a random user.
 *  - Create account
 *  - Check existence for Welcome pdf
 */
TEST_F(SdkTest, SdkTestCreateEphmeralPlusPlusAccount)
{
    ASSERT_NO_FATAL_FAILURE(getAccountsForTest(1));

    LOG_info << "___TEST Create ephemeral account plus plus___";

    // Create an ephemeral plus plus session internally
    synchronousCreateEphemeralAccountPlusPlus(0, "MyFirstname", "MyLastname");
    ASSERT_EQ(API_OK, mApi[0].lastError) << "Account creation failed (error: " << mApi[0].lastError << ")";

    // Wait, for 10 seconds, for the pdf to be imported
    std::unique_ptr<MegaNode> rootnode{ megaApi[0]->getRootNode() };
    constexpr int deltaMs = 200;
    for (int i = 0; i <= 10000 && !megaApi[0]->getNumChildren(rootnode.get()); i += deltaMs)
    {
        WaitMillisec(deltaMs);
    }

    // Get children of rootnode
    std::unique_ptr<MegaNodeList> children{ megaApi[0]->getChildren(rootnode.get()) };

    // Test that there is only one file, with .pdf extension
    EXPECT_EQ(megaApi[0]->getNumChildren(rootnode.get()), children->size()) << "Wrong number of child nodes";
    ASSERT_EQ(1, children->size()) << "Wrong number of children nodes found";
    const char* name = children->get(0)->getName();
    size_t len = name ? strlen(name) : 0;
    ASSERT_TRUE(len > 4 && !strcasecmp(name + len - 4, ".pdf"));
    LOG_info << "Welcome pdf: " << name;

    // Logout from ephemeral plus plus session and resume session
    ASSERT_NO_FATAL_FAILURE(locallogout());
    synchronousResumeCreateAccountEphemeralPlusPlus(0, sid.c_str());
    ASSERT_EQ(API_OK, mApi[0].lastError) << "Account creation failed after resume (error: " << mApi[0].lastError << ")";

    gSessionIDs[0] = "invalid";
}

bool veryclose(double a, double b)
{
    double diff = b - a;
    double denom = fabs(a) + fabs(b);
    if (denom == 0)
    {
        return diff == 0;
    }
    double ratio = fabs(diff / denom);
    return ratio * 1000000 < 1;
}

TEST_F(SdkTest, SdkTestKillSession)
{
    // Convenience.
    using MegaAccountSessionPtr =
      std::unique_ptr<MegaAccountSession>;

    // Make sure environment variable are restored.
    auto accounts = makeScopedValue(envVarAccount, string_vector(2, "MEGA_EMAIL"));
    auto passwords = makeScopedValue(envVarPass, string_vector(2, "MEGA_PWD"));

    // prevent reusing a session for the wrong client
    gSessionIDs[1] = "invalid";

    // Get two sessions for the same account.
    ASSERT_NO_FATAL_FAILURE(getAccountsForTest(2));

    // Confirm they really are using the same account
    unique_ptr<char[]> client0userhandle(megaApi[0]->getMyUserHandle());
    unique_ptr<char[]> client1userhandle(megaApi[1]->getMyUserHandle());
    ASSERT_EQ(string(client0userhandle.get()), string(client1userhandle.get()));

    // Make sure the sessions aren't reused.
    gSessionIDs[0] = "invalid";
    gSessionIDs[1] = "invalid";

    // Get our hands on the second client's session.
    MegaHandle sessionHandle = UNDEF;

    auto result = synchronousGetExtendedAccountDetails(1, true);
    ASSERT_EQ(result, API_OK)
      << "GetExtendedAccountDetails failed (error: "
      << result
      << ")";

    unique_ptr<char[]> client0session(dumpSession());

    int matches = 0;
    for (int i = 0; i < mApi[1].accountDetails->getNumSessions(); )
    {
        MegaAccountSessionPtr session;

        session.reset(mApi[1].accountDetails->getSession(i++));

        if (session->isAlive() && session->isCurrent())
        {
            sessionHandle = session->getHandle();
            matches += 1;
        }
    }

    if (matches > 1)
    {
        // kill the other sessions so that we succeed on the next test run
        synchronousKillSession(0, INVALID_HANDLE);
    }

    ASSERT_EQ(matches, 1) << "There were more alive+current sessions for client 1 than expected. Those should have been killed now for the next run";

    // Were we able to retrieve the second client's session handle?
    ASSERT_NE(sessionHandle, UNDEF)
      << "Unable to get second client's session handle.";

    // Kill the second client's session (via the first.)
    result = synchronousKillSession(0, sessionHandle);
    ASSERT_EQ(result, API_OK)
      << "Unable to kill second client's session (error: "
      << result
      << ")";

    // Wait for the second client to become logged out (to confirm it does).
    ASSERT_TRUE(WaitFor([&]()
                        {
                            return mApi[1].megaApi->isLoggedIn()  == 0;
                        },
                        80 * 1000));

    // Log out the primary account.
    logout(0, false, maxTimeout);
    gSessionIDs[0] = "invalid";
}

/**
 * @brief TEST_F SdkTestNodeAttributes
 *
 *
 */
TEST_F(SdkTest, SdkTestNodeAttributes)
{
    LOG_info << "___TEST Node attributes___";
    ASSERT_NO_FATAL_FAILURE(getAccountsForTest(2));

    std::unique_ptr<MegaNode> rootnode{megaApi[0]->getRootNode()};

    string filename1 = UPFILE;
    ASSERT_TRUE(createFile(filename1, false)) << "Couldn't create " << UPFILE;

    FileFingerprint ffp;
    {
        auto fsa = makeFsAccess();
        auto fa = fsa->newfileaccess();
        ASSERT_TRUE(fa->fopen(LocalPath::fromAbsolutePath(filename1.c_str())));
        ASSERT_TRUE(ffp.genfingerprint(fa.get()));
    }

    MegaHandle uploadedNode = UNDEF;
    ASSERT_EQ(MegaError::API_OK, doStartUpload(0, &uploadedNode, filename1.c_str(),
                                                       rootnode.get(),
                                                       nullptr /*fileName*/,
                                                       ::mega::MegaApi::INVALID_CUSTOM_MOD_TIME,
                                                       nullptr /*appData*/,
                                                       false   /*isSourceTemporary*/,
                                                       false   /*startFirst*/,
                                                       nullptr /*cancelToken*/)) << "Cannot upload a test file";

    std::unique_ptr<MegaNode> n1(megaApi[0]->getNodeByHandle(uploadedNode));
    ASSERT_TRUE(!!n1) << "Cannot initialize test scenario (error: " << mApi[0].lastError << ")";


    // ___ also try upload with the overload that specifies an mtime ___

    auto test_mtime = m_time() - 3600; // one hour ago

    MegaHandle uploadedNode_mtime = UNDEF;
    ASSERT_EQ(MegaError::API_OK, doStartUpload(0, &uploadedNode_mtime, filename1.c_str(),
        rootnode.get(),
        (filename1+"_mtime").c_str(),  // upload to a different name
        test_mtime, // specify mtime
        nullptr /*appData*/,
        false   /*isSourceTemporary*/,
        false   /*startFirst*/,
        nullptr /*cancelToken*/)) << "Cannot upload a test file 2";

    std::unique_ptr<MegaNode> n1_mtime(megaApi[0]->getNodeByHandle(uploadedNode_mtime));
    ASSERT_TRUE(!!n1_mtime) << "Cannot initialize test scenario (error: " << mApi[0].lastError << ")";
    ASSERT_EQ(test_mtime, n1_mtime->getModificationTime()) << "Could not set the mtime of a file upload";
    ASSERT_EQ(ffp.mtime, n1->getModificationTime()) << "Normal file upload did not get the right mtime of the file";


    // ___ Set invalid duration of a node ___

    gTestingInvalidArgs = true;

    ASSERT_EQ(API_EARGS, synchronousSetNodeDuration(0, n1.get(), -14)) << "Unexpected error setting invalid node duration";

    gTestingInvalidArgs = false;


    // ___ Set duration of a node ___

    ASSERT_EQ(API_OK, synchronousSetNodeDuration(0, n1.get(), 929734)) << "Cannot set node duration";


    megaApi[0]->log(2, "test postlog", __FILE__, __LINE__);

    n1.reset(megaApi[0]->getNodeByHandle(n1->getHandle()));
    ASSERT_EQ(929734, n1->getDuration()) << "Duration value does not match";


    // ___ Reset duration of a node ___

    ASSERT_EQ(API_OK, synchronousSetNodeDuration(0, n1.get(), -1)) << "Cannot reset node duration";

    n1.reset(megaApi[0]->getNodeByHandle(n1->getHandle()));
    ASSERT_EQ(-1, n1->getDuration()) << "Duration value does not match";

    // set several values that the requests will need to consolidate, some will be in the same batch
    megaApi[0]->setCustomNodeAttribute(n1.get(), "custom1", "value1");
    megaApi[0]->setCustomNodeAttribute(n1.get(), "custom1", "value12");
    megaApi[0]->setCustomNodeAttribute(n1.get(), "custom1", "value13");
    megaApi[0]->setCustomNodeAttribute(n1.get(), "custom2", "value21");
    WaitMillisec(100);
    megaApi[0]->setCustomNodeAttribute(n1.get(), "custom2", "value22");
    megaApi[0]->setCustomNodeAttribute(n1.get(), "custom2", "value23");
    megaApi[0]->setCustomNodeAttribute(n1.get(), "custom3", "value31");
    megaApi[0]->setCustomNodeAttribute(n1.get(), "custom3", "value32");
    megaApi[0]->setCustomNodeAttribute(n1.get(), "custom3", "value33");
    ASSERT_EQ(API_OK, doSetNodeDuration(0, n1.get(), 929734)) << "Cannot set node duration";
    n1.reset(megaApi[0]->getNodeByHandle(n1->getHandle()));

    ASSERT_STREQ("value13", n1->getCustomAttr("custom1"));
    ASSERT_STREQ("value23", n1->getCustomAttr("custom2"));
    ASSERT_STREQ("value33", n1->getCustomAttr("custom3"));


    // ___ Set invalid coordinates of a node (out of range) ___

    gTestingInvalidArgs = true;

    ASSERT_EQ(API_EARGS, synchronousSetNodeCoordinates(0, n1.get(), -1523421.8719987255814, +6349.54)) << "Unexpected error setting invalid node coordinates";


    // ___ Set invalid coordinates of a node (out of range) ___

    ASSERT_EQ(API_EARGS, synchronousSetNodeCoordinates(0, n1.get(), -160.8719987255814, +49.54)) << "Unexpected error setting invalid node coordinates";


    // ___ Set invalid coordinates of a node (out of range) ___

    ASSERT_EQ(API_EARGS, synchronousSetNodeCoordinates(0, n1.get(), MegaNode::INVALID_COORDINATE, +69.54)) << "Unexpected error trying to reset only one coordinate";

    gTestingInvalidArgs = false;

    // ___ Set coordinates of a node ___

    double lat = -51.8719987255814;
    double lon = +179.54;

    ASSERT_EQ(API_OK, synchronousSetNodeCoordinates(0, n1.get(), lat, lon)) << "Cannot set node coordinates";

    n1.reset(megaApi[0]->getNodeByHandle(n1->getHandle()));

    // do same conversions to lose the same precision
    int buf = int(((lat + 90) / 180) * 0xFFFFFF);
    double res = -90 + 180 * (double) buf / 0xFFFFFF;

    ASSERT_EQ(res, n1->getLatitude()) << "Latitude value does not match";

    buf = int((lon == 180) ? 0 : (lon + 180) / 360 * 0x01000000);
    res = -180 + 360 * (double) buf / 0x01000000;

    ASSERT_EQ(res, n1->getLongitude()) << "Longitude value does not match";


    // ___ Set coordinates of a node to origin (0,0) ___

    lon = 0;
    lat = 0;

    ASSERT_EQ(API_OK, synchronousSetNodeCoordinates(0, n1.get(), 0, 0)) << "Cannot set node coordinates";

    n1.reset(megaApi[0]->getNodeByHandle(n1->getHandle()));

    // do same conversions to lose the same precision
    buf = int(((lat + 90) / 180) * 0xFFFFFF);
    res = -90 + 180 * (double) buf / 0xFFFFFF;

    ASSERT_EQ(res, n1->getLatitude()) << "Latitude value does not match";
    ASSERT_EQ(lon, n1->getLongitude()) << "Longitude value does not match";


    // ___ Set coordinates of a node to border values (90,180) ___

    lat = 90;
    lon = 180;

    ASSERT_EQ(API_OK, synchronousSetNodeCoordinates(0, n1.get(), lat, lon)) << "Cannot set node coordinates";

    n1.reset(megaApi[0]->getNodeByHandle(n1->getHandle()));

    ASSERT_EQ(lat, n1->getLatitude()) << "Latitude value does not match";
    bool value_ok = ((n1->getLongitude() == lon) || (n1->getLongitude() == -lon));
    ASSERT_TRUE(value_ok) << "Longitude value does not match";


    // ___ Set coordinates of a node to border values (-90,-180) ___

    lat = -90;
    lon = -180;

    ASSERT_EQ(API_OK, synchronousSetNodeCoordinates(0, n1.get(), lat, lon)) << "Cannot set node coordinates";

    n1.reset(megaApi[0]->getNodeByHandle(n1->getHandle()));

    ASSERT_EQ(lat, n1->getLatitude()) << "Latitude value does not match";
    value_ok = ((n1->getLongitude() == lon) || (n1->getLongitude() == -lon));
    ASSERT_TRUE(value_ok) << "Longitude value does not match";


    // ___ Reset coordinates of a node ___

    lat = lon = MegaNode::INVALID_COORDINATE;

    synchronousSetNodeCoordinates(0, n1.get(), lat, lon);

    n1.reset(megaApi[0]->getNodeByHandle(n1->getHandle()));
    ASSERT_EQ(lat, n1->getLatitude()) << "Latitude value does not match";
    ASSERT_EQ(lon, n1->getLongitude()) << "Longitude value does not match";


    // ******************    also test shareable / unshareable versions:

    ASSERT_EQ(API_OK, synchronousGetSpecificAccountDetails(0, true, true, true)) << "Cannot get account details";

    // ___ set the coords  (shareable)
    lat = -51.8719987255814;
    lon = +179.54;
    ASSERT_EQ(API_OK, synchronousSetNodeCoordinates(0, n1.get(), lat, lon)) << "Cannot set node coordinates";

    // ___ get a link to the file node
    string nodelink = createPublicLink(0, n1.get(), 0, maxTimeout, mApi[0].accountDetails->getProLevel() == 0);

    // ___ import the link
    auto importHandle = importPublicLink(1, nodelink, std::unique_ptr<MegaNode>{megaApi[1]->getRootNode()}.get());
    std::unique_ptr<MegaNode> nimported{megaApi[1]->getNodeByHandle(importHandle)};

    ASSERT_TRUE(veryclose(lat, nimported->getLatitude())) << "Latitude " << n1->getLatitude() << " value does not match " << lat;
    ASSERT_TRUE(veryclose(lon, nimported->getLongitude())) << "Longitude " << n1->getLongitude() << " value does not match " << lon;

    // ___ remove the imported node, for a clean next test
    ASSERT_EQ(API_OK, synchronousRemove(1, nimported.get())) << "Cannot remove a node";


    // ___ again but unshareable this time - totally separate new node - set the coords  (unshareable)

    string filename2 = "a"+UPFILE;
    ASSERT_TRUE(createFile(filename2, false)) << "Couldn't create " << filename2;
    MegaHandle uploadedNodeHande = UNDEF;
    ASSERT_EQ(MegaError::API_OK, doStartUpload(0, &uploadedNodeHande, filename2.c_str(),
                                                        rootnode.get(),
                                                        nullptr /*fileName*/,
                                                        ::mega::MegaApi::INVALID_CUSTOM_MOD_TIME,
                                                        nullptr /*appData*/,
                                                        false   /*isSourceTemporary*/,
                                                        false   /*startFirst*/,
                                                        nullptr /*cancelToken*/)) << "Cannot upload a test file";
    MegaNode *n2 = megaApi[0]->getNodeByHandle(uploadedNodeHande);
    ASSERT_NE(n2, ((void*)NULL)) << "Cannot initialize second node for scenario (error: " << mApi[0].lastError << ")";

    lat = -5 + -51.8719987255814;
    lon = -5 + +179.54;
    mApi[0].requestFlags[MegaRequest::TYPE_SET_ATTR_NODE] = false;
    megaApi[0]->setUnshareableNodeCoordinates(n2, lat, lon);
    waitForResponse(&mApi[0].requestFlags[MegaRequest::TYPE_SET_ATTR_NODE]);
    ASSERT_EQ(API_OK, mApi[0].lastError) << "Cannot set unshareable node coordinates (error: " << mApi[0].lastError << ")";

    // ___ confirm this user can read them
    MegaNode* selfread = megaApi[0]->getNodeByHandle(n2->getHandle());
    ASSERT_TRUE(veryclose(lat, selfread->getLatitude())) << "Latitude " << n2->getLatitude() << " value does not match " << lat;
    ASSERT_TRUE(veryclose(lon, selfread->getLongitude())) << "Longitude " << n2->getLongitude() << " value does not match " << lon;

    // ___ get a link to the file node
    string nodelink2 = createPublicLink(0, n2, 0, maxTimeout, mApi[0].accountDetails->getProLevel() == 0);

    // ___ import the link
    importHandle = importPublicLink(1, nodelink2, std::unique_ptr<MegaNode>{megaApi[1]->getRootNode()}.get());
    nimported = std::unique_ptr<MegaNode>{megaApi[1]->getNodeByHandle(importHandle)};

    // ___ confirm other user cannot read them
    lat = nimported->getLatitude();
    lon = nimported->getLongitude();
    ASSERT_EQ(MegaNode::INVALID_COORDINATE, lat) << "Latitude value does not match";
    ASSERT_EQ(MegaNode::INVALID_COORDINATE, lon) << "Longitude value does not match";

    // exercise all the cases for 'l' command:

    // delete existing link on node
    ASSERT_EQ(API_OK, doDisableExport(0, n2));

    // create on existing node, no link yet
    ASSERT_EQ(API_OK, doExportNode(0, n2));

    // create on existing node, with link already  (different command response)
    ASSERT_EQ(API_OK, doExportNode(0, n2));

    gTestingInvalidArgs = true;
    // create on non existent node
    ASSERT_EQ(API_EARGS, doExportNode(0, nullptr));
    gTestingInvalidArgs = false;

}


TEST_F(SdkTest, SdkTestExerciseOtherCommands)
{
    LOG_info << "___TEST SdkTestExerciseOtherCommands___";
    ASSERT_NO_FATAL_FAILURE(getAccountsForTest(2));

    /*bool HttpReqCommandPutFA::procresult(Result r)
    bool CommandGetFA::procresult(Result r)
    bool CommandAttachFA::procresult(Result r)
    bool CommandPutFileBackgroundURL::procresult(Result r)
    bool CommandPutNodes::procresult(Result r)
    bool CommandDelVersions::procresult(Result r)
    bool CommandKillSessions::procresult(Result r)
    bool CommandEnumerateQuotaItems::procresult(Result r)
    bool CommandPurchaseAddItem::procresult(Result r)
    bool CommandPurchaseCheckout::procresult(Result r)
    bool CommandPutMultipleUAVer::procresult(Result r)
    bool CommandPutUAVer::procresult(Result r)
    bool CommandDelUA::procresult(Result r)
    bool CommandSendDevCommand::procresult(Result r)
    bool CommandGetUserEmail::procresult(Result r)
    bool CommandGetMiscFlags::procresult(Result r)
    bool CommandQueryTransferQuota::procresult(Result r)
    bool CommandGetUserTransactions::procresult(Result r)
    bool CommandGetUserPurchases::procresult(Result r)
    bool CommandGetUserSessions::procresult(Result r)
    bool CommandSetMasterKey::procresult(Result r)
    bool CommandCreateEphemeralSession::procresult(Result r)
    bool CommandResumeEphemeralSession::procresult(Result r)
    bool CommandCancelSignup::procresult(Result r)
    bool CommandWhyAmIblocked::procresult(Result r)
    bool CommandSendSignupLink2::procresult(Result r)
    bool CommandConfirmSignupLink2::procresult(Result r)
    bool CommandSetKeyPair::procresult(Result r)
    bool CommandReportEvent::procresult(Result r)
    bool CommandSubmitPurchaseReceipt::procresult(Result r)
    bool CommandCreditCardStore::procresult(Result r)
    bool CommandCreditCardQuerySubscriptions::procresult(Result r)
    bool CommandCreditCardCancelSubscriptions::procresult(Result r)
    bool CommandCopySession::procresult(Result r)
    bool CommandGetPaymentMethods::procresult(Result r)
    bool CommandUserFeedbackStore::procresult(Result r)
    bool CommandSupportTicket::procresult(Result r)
    bool CommandCleanRubbishBin::procresult(Result r)
    bool CommandGetRecoveryLink::procresult(Result r)
    bool CommandQueryRecoveryLink::procresult(Result r)
    bool CommandGetPrivateKey::procresult(Result r)
    bool CommandConfirmRecoveryLink::procresult(Result r)
    bool CommandConfirmCancelLink::procresult(Result r)
    bool CommandResendVerificationEmail::procresult(Result r)
    bool CommandResetSmsVerifiedPhoneNumber::procresult(Result r)
    bool CommandValidatePassword::procresult(Result r)
    bool CommandGetEmailLink::procresult(Result r)
    bool CommandConfirmEmailLink::procresult(Result r)
    bool CommandGetVersion::procresult(Result r)
    bool CommandGetLocalSSLCertificate::procresult(Result r)
    bool CommandChatGrantAccess::procresult(Result r)
    bool CommandChatRemoveAccess::procresult(Result r)
    bool CommandChatTruncate::procresult(Result r)
    bool CommandChatSetTitle::procresult(Result r)
    bool CommandChatPresenceURL::procresult(Result r)
    bool CommandRegisterPushNotification::procresult(Result r)
    bool CommandArchiveChat::procresult(Result r)
    bool CommandSetChatRetentionTime::procresult(Result r)
    bool CommandRichLink::procresult(Result r)
    bool CommandChatLink::procresult(Result r)
    bool CommandChatLinkURL::procresult(Result r)
    bool CommandChatLinkClose::procresult(Result r)
    bool CommandChatLinkJoin::procresult(Result r)
    bool CommandGetMegaAchievements::procresult(Result r)
    bool CommandGetWelcomePDF::procresult(Result r)
    bool CommandMediaCodecs::procresult(Result r)
    bool CommandContactLinkCreate::procresult(Result r)
    bool CommandContactLinkQuery::procresult(Result r)
    bool CommandContactLinkDelete::procresult(Result r)
    bool CommandKeepMeAlive::procresult(Result r)
    bool CommandMultiFactorAuthSetup::procresult(Result r)
    bool CommandMultiFactorAuthCheck::procresult(Result r)
    bool CommandMultiFactorAuthDisable::procresult(Result r)
    bool CommandGetPSA::procresult(Result r)
    bool CommandSetLastAcknowledged::procresult(Result r)
    bool CommandSMSVerificationSend::procresult(Result r)
    bool CommandSMSVerificationCheck::procresult(Result r)
    bool CommandFolderLinkInfo::procresult(Result r)
    bool CommandBackupPut::procresult(Result r)
    bool CommandBackupPutHeartBeat::procresult(Result r)
    bool CommandBackupRemove::procresult(Result r)*/

}

/**
 * @brief TEST_F SdkTestResumeSession
 *
 * It creates a local cache, logs out of the current session and tries to resume it later.
 */
TEST_F(SdkTest, SdkTestResumeSession)
{
    LOG_info << "___TEST Resume session___";
    ASSERT_NO_FATAL_FAILURE(getAccountsForTest(2));

    unique_ptr<char[]> session(dumpSession());

    ASSERT_NO_FATAL_FAILURE( locallogout() );
    ASSERT_NO_FATAL_FAILURE( resumeSession(session.get()) );
    ASSERT_NO_FATAL_FAILURE( fetchnodes(0) );
}

/**
 * @brief TEST_F SdkTestNodeOperations
 *
 * It performs different operations with nodes, assuming the Cloud folder is empty at the beginning.
 *
 * - Create a new folder
 * - Rename a node
 * - Copy a node
 * - Get child nodes of given node
 * - Get child node by name
 * - Get node by path
 * - Get node by name
 * - Move a node
 * - Get parent node
 * - Move a node to Rubbish bin
 * - Remove a node
 */
TEST_F(SdkTest, SdkTestNodeOperations)
{
    LOG_info <<  "___TEST Node operations___";
    ASSERT_NO_FATAL_FAILURE(getAccountsForTest(2));

    // --- Create a new folder ---

    MegaNode *rootnode = megaApi[0]->getRootNode();
    char name1[64] = "New folder";

    auto nh = createFolder(0, name1, rootnode);
    ASSERT_NE(nh, UNDEF);

    // --- Rename a node ---

    MegaNode *n1 = megaApi[0]->getNodeByHandle(nh);
    strcpy(name1, "Folder renamed");

    ASSERT_EQ(API_OK, doRenameNode(0, n1, name1));

    // --- Copy a node ---

    MegaNode *n2;
    char name2[64] = "Folder copy";

    MegaHandle nodeCopiedHandle = UNDEF;
    ASSERT_EQ(API_OK, doCopyNode(0, &nodeCopiedHandle, n1, rootnode, name2)) << "Cannot create a copy of a node";
    n2 = megaApi[0]->getNodeByHandle(nodeCopiedHandle);


    // --- Get child nodes ---

    MegaNodeList *children;
    children = megaApi[0]->getChildren(rootnode);

    EXPECT_EQ(megaApi[0]->getNumChildren(rootnode), children->size()) << "Wrong number of child nodes";
    ASSERT_LE(2, children->size()) << "Wrong number of children nodes found";
    EXPECT_STREQ(name2, children->get(0)->getName()) << "Wrong name of child node"; // "Folder copy"
    EXPECT_STREQ(name1, children->get(1)->getName()) << "Wrong name of child node"; // "Folder rename"

    delete children;


    // --- Get child node by name ---

    MegaNode *n3;
    n3 = megaApi[0]->getChildNode(rootnode, name2);

    bool null_pointer = (n3 == NULL);
    EXPECT_FALSE(null_pointer) << "Child node by name not found";
//    ASSERT_EQ(n2->getHandle(), n3->getHandle());  This test may fail due to multiple nodes with the same name


    // --- Get node by path ---

    char path[128] = "/Folder copy";
    MegaNode *n4;
    n4 = megaApi[0]->getNodeByPath(path);

    null_pointer = (n4 == NULL);
    EXPECT_FALSE(null_pointer) << "Node by path not found";


    // --- Search for a node ---
    MegaNodeList *nlist;
    nlist = megaApi[0]->search(rootnode, "copy");

    ASSERT_EQ(1, nlist->size());
    EXPECT_EQ(n4->getHandle(), nlist->get(0)->getHandle()) << "Search node by pattern failed";

    delete nlist;


    // --- Move a node ---
    ASSERT_EQ(API_OK, doMoveNode(0, nullptr, n1, n2)) << "Cannot move node";


    // --- Get parent node ---

    MegaNode *n5;
    n5 = megaApi[0]->getParentNode(n1);

    ASSERT_EQ(n2->getHandle(), n5->getHandle()) << "Wrong parent node";


    // --- Send to Rubbish bin ---
    ASSERT_EQ(API_OK, doMoveNode(0, nullptr, n2, megaApi[0]->getRubbishNode())) << "Cannot move node to Rubbish bin";


    // --- Remove a node ---
    ASSERT_EQ(API_OK, synchronousRemove(0, n2)) << "Cannot remove a node";

    delete rootnode;
    delete n1;
    delete n2;
    delete n3;
    delete n4;
    delete n5;
}

/**
 * @brief TEST_F SdkTestTransfers
 *
 * It performs different operations related to transfers in both directions: up and down.
 *
 * - Starts an upload transfer and cancel it
 * - Starts an upload transfer, pause it, resume it and complete it
 * - Get node by fingerprint
 * - Get size of a node
 * - Download a file
 */
TEST_F(SdkTest, SdkTestTransfers)
{
    LOG_info << "___TEST Transfers___";
    ASSERT_NO_FATAL_FAILURE(getAccountsForTest(2));

    LOG_info << cwd();

    MegaNode *rootnode = megaApi[0]->getRootNode();
    string filename1 = UPFILE;
    ASSERT_TRUE(createFile(filename1)) << "Couldn't create " << filename1;


    // --- Cancel a transfer ---
    TransferTracker ttc(megaApi[0].get());
    megaApi[0]->startUpload(filename1.c_str(),
                            rootnode,
                            nullptr /*fileName*/,
                            ::mega::MegaApi::INVALID_CUSTOM_MOD_TIME,
                            nullptr /*appData*/,
                            false   /*isSourceTemporary*/,
                            false   /*startFirst*/,
                            nullptr /*cancelToken*/,
                            &ttc);

    ASSERT_EQ(API_OK, synchronousCancelTransfers(0, MegaTransfer::TYPE_UPLOAD));
    ASSERT_EQ(API_EINCOMPLETE, ttc.waitForResult());

    // --- Upload a file (part 1) ---
    TransferTracker tt(megaApi[0].get());
    mApi[0].transferFlags[MegaTransfer::TYPE_UPLOAD] = false;
    megaApi[0]->startUpload(filename1.c_str(),
                            rootnode,
                            nullptr /*fileName*/,
                            ::mega::MegaApi::INVALID_CUSTOM_MOD_TIME,
                            nullptr /*appData*/,
                            false   /*isSourceTemporary*/,
                            false   /*startFirst*/,
                            nullptr /*cancelToken*/,
                            &tt);   /*MegaTransferListener*/

    // do not wait yet for completion

    // --- Pause a transfer ---

    mApi[0].requestFlags[MegaRequest::TYPE_PAUSE_TRANSFERS] = false;
    megaApi[0]->pauseTransfers(true, MegaTransfer::TYPE_UPLOAD);
    ASSERT_TRUE( waitForResponse(&mApi[0].requestFlags[MegaRequest::TYPE_PAUSE_TRANSFERS]) )
            << "Pause of transfers failed after " << maxTimeout << " seconds";
    EXPECT_EQ(API_OK, mApi[0].lastError) << "Cannot pause transfer (error: " << mApi[0].lastError << ")";
    EXPECT_TRUE(megaApi[0]->areTransfersPaused(MegaTransfer::TYPE_UPLOAD)) << "Upload transfer not paused";


    // --- Resume a transfer ---

    mApi[0].requestFlags[MegaRequest::TYPE_PAUSE_TRANSFERS] = false;
    megaApi[0]->pauseTransfers(false, MegaTransfer::TYPE_UPLOAD);
    ASSERT_TRUE( waitForResponse(&mApi[0].requestFlags[MegaRequest::TYPE_PAUSE_TRANSFERS]) )
            << "Resumption of transfers after pause has failed after " << maxTimeout << " seconds";
    EXPECT_EQ(API_OK, mApi[0].lastError) << "Cannot resume transfer (error: " << mApi[0].lastError << ")";
    EXPECT_FALSE(megaApi[0]->areTransfersPaused(MegaTransfer::TYPE_UPLOAD)) << "Upload transfer not resumed";


    // --- Upload a file (part 2) ---

    ASSERT_EQ(API_OK,tt.waitForResult()) << "Cannot upload file (error: " << mApi[0].lastError << ")";

    MegaNode *n1 = megaApi[0]->getNodeByHandle(tt.resultNodeHandle);
    bool null_pointer = (n1 == NULL);

    ASSERT_FALSE(null_pointer) << "Cannot upload file (error: " << mApi[0].lastError << ")";
    ASSERT_STREQ(filename1.c_str(), n1->getName()) << "Uploaded file with wrong name (error: " << mApi[0].lastError << ")";


    ASSERT_EQ(API_OK, doSetFileVersionsOption(0, false));  // false = not disabled

    // Upload a file over an existing one to make a version
    {
        ofstream f(filename1);
        f << "edited";
    }

    ASSERT_EQ(API_OK, doStartUpload(0, nullptr, filename1.c_str(),
                                    rootnode,
                                    nullptr /*fileName*/,
                                    ::mega::MegaApi::INVALID_CUSTOM_MOD_TIME,
                                    nullptr /*appData*/,
                                    false   /*isSourceTemporary*/,
                                    false   /*startFirst*/,
                                    nullptr /*cancelToken*/));

    // Upload a file over an existing one to make a version
    {
        ofstream f(filename1);
        f << "edited2";
    }

    ASSERT_EQ(API_OK, doStartUpload(0, nullptr, filename1.c_str(),
                                    rootnode,
                                    nullptr /*fileName*/,
                                    ::mega::MegaApi::INVALID_CUSTOM_MOD_TIME,
                                    nullptr /*appData*/,
                                    false   /*isSourceTemporary*/,
                                    false   /*startFirst*/,
                                    nullptr /*cancelToken*/));

    // copy a node with versions to a new name (exercises the multi node putndoes_result)
    MegaNode* nodeToCopy1 = megaApi[0]->getNodeByPath(("/" + filename1).c_str());
    ASSERT_EQ(API_OK, doCopyNode(0, nullptr, nodeToCopy1, rootnode, "some_other_name"));

    // put original filename1 back
    fs::remove(filename1);
    ASSERT_TRUE(createFile(filename1)) << "Couldn't create " << filename1;
    ASSERT_EQ(API_OK, doStartUpload(0, nullptr, filename1.c_str(),
                                    rootnode,
                                    nullptr /*fileName*/,
                                    ::mega::MegaApi::INVALID_CUSTOM_MOD_TIME,
                                    nullptr /*appData*/,
                                    false   /*isSourceTemporary*/,
                                    false   /*startFirst*/,
                                    nullptr /*cancelToken*/));

    n1 = megaApi[0]->getNodeByPath(("/" + filename1).c_str());

    // --- Get node by fingerprint (needs to be a file, not a folder) ---

    std::unique_ptr<char[]> fingerprint{megaApi[0]->getFingerprint(n1)};
    MegaNode *n2 = megaApi[0]->getNodeByFingerprint(fingerprint.get());

    null_pointer = (n2 == NULL);
    EXPECT_FALSE(null_pointer) << "Node by fingerprint not found";
//    ASSERT_EQ(n2->getHandle(), n4->getHandle());  This test may fail due to multiple nodes with the same name

    // --- Get the size of a file ---

    int64_t filesize = getFilesize(filename1);
    int64_t nodesize = megaApi[0]->getSize(n2);
    EXPECT_EQ(filesize, nodesize) << "Wrong size of uploaded file";


    // --- Download a file ---

    string filename2 = DOTSLASH + DOWNFILE;

    mApi[0].transferFlags[MegaTransfer::TYPE_DOWNLOAD] = false;
    megaApi[0]->startDownload(n2,
                              filename2.c_str(),
                              nullptr  /*customName*/,
                              nullptr  /*appData*/,
                              false    /*startFirst*/,
                              nullptr  /*cancelToken*/);

    ASSERT_TRUE( waitForResponse(&mApi[0].transferFlags[MegaTransfer::TYPE_DOWNLOAD], 600) )
            << "Download transfer failed after " << maxTimeout << " seconds";
    ASSERT_EQ(API_OK, mApi[0].lastError) << "Cannot download the file (error: " << mApi[0].lastError << ")";

    MegaNode *n3 = megaApi[0]->getNodeByHandle(n2->getHandle());
    null_pointer = (n3 == NULL);

    ASSERT_FALSE(null_pointer) << "Cannot download node";
    ASSERT_EQ(n2->getHandle(), n3->getHandle()) << "Cannot download node (error: " << mApi[0].lastError << ")";


    // --- Upload a 0-bytes file ---

    string filename3 = EMPTYFILE;
    FILE *fp = fopen(filename3.c_str(), "w");
    fclose(fp);

    MegaHandle uploadedNodeHande = UNDEF;
    ASSERT_EQ(MegaError::API_OK, doStartUpload(0, &uploadedNodeHande, filename3.c_str(),
                                                        rootnode,
                                                        nullptr /*fileName*/,
                                                        ::mega::MegaApi::INVALID_CUSTOM_MOD_TIME,
                                                        nullptr /*appData*/,
                                                        false   /*isSourceTemporary*/,
                                                        false   /*startFirst*/,
                                                        nullptr /*cancelToken*/)) << "Cannot upload a test file";

    MegaNode *n4 = megaApi[0]->getNodeByHandle(uploadedNodeHande);
    null_pointer = (n4 == NULL);

    ASSERT_FALSE(null_pointer) << "Cannot upload file (error: " << mApi[0].lastError << ")";
    ASSERT_STREQ(filename3.c_str(), n4->getName()) << "Uploaded file with wrong name (error: " << mApi[0].lastError << ")";


    // --- Download a 0-byte file ---

    filename3 = DOTSLASH +  EMPTYFILE;

    mApi[0].transferFlags[MegaTransfer::TYPE_DOWNLOAD] = false;
    megaApi[0]->startDownload(n4,
                              filename3.c_str(),
                              nullptr  /*customName*/,
                              nullptr  /*appData*/,
                              false    /*startFirst*/,
                              nullptr  /*cancelToken*/);

    ASSERT_TRUE( waitForResponse(&mApi[0].transferFlags[MegaTransfer::TYPE_DOWNLOAD], 600) )
            << "Download 0-byte file failed after " << maxTimeout << " seconds";
    ASSERT_EQ(API_OK, mApi[0].lastError) << "Cannot download the file (error: " << mApi[0].lastError << ")";

    MegaNode *n5 = megaApi[0]->getNodeByHandle(n4->getHandle());
    null_pointer = (n5 == NULL);

    ASSERT_FALSE(null_pointer) << "Cannot download node";
    ASSERT_EQ(n4->getHandle(), n5->getHandle()) << "Cannot download node (error: " << mApi[0].lastError << ")";


    delete rootnode;
    delete n1;
    delete n2;
    delete n3;
    delete n4;
    delete n5;
}

/**
 * @brief TEST_F SdkTestContacts
 *
 * Creates an auxiliar 'MegaApi' object to interact with the main MEGA account.
 *
 * - Invite a contact
 * = Ignore the invitation
 * - Delete the invitation
 *
 * - Invite a contact
 * = Deny the invitation
 *
 * - Invite a contact
 * = Accept the invitation
 *
 * - Modify firstname
 * = Check firstname of a contact
 * = Set master key as exported
 * = Get preferred language
 * - Load avatar
 * = Check avatar of a contact
 * - Delete avatar
 * = Check non-existing avatar of a contact
 *
 * - Remove contact
 *
 * TODO:
 * - Invite a contact not registered in MEGA yet (requires validation of account)
 * - Remind an existing invitation (requires 2 weeks wait)
 */
TEST_F(SdkTest, SdkTestContacts)
{
    LOG_info << "___TEST Contacts___";
    ASSERT_NO_FATAL_FAILURE(getAccountsForTest(2));


    // --- Check my email and the email of the contact ---

    EXPECT_STRCASEEQ(mApi[0].email.c_str(), std::unique_ptr<char[]>{megaApi[0]->getMyEmail()}.get());
    EXPECT_STRCASEEQ(mApi[1].email.c_str(), std::unique_ptr<char[]>{megaApi[1]->getMyEmail()}.get());


    // --- Send a new contact request ---

    string message = "Hi contact. This is a testing message";

    mApi[0].contactRequestUpdated = mApi[1].contactRequestUpdated = false;
    ASSERT_NO_FATAL_FAILURE( inviteContact(0, mApi[1].email, message, MegaContactRequest::INVITE_ACTION_ADD) );
    // if there were too many invitations within a short period of time, the invitation can be rejected by
    // the API with `API_EOVERQUOTA = -17` as counter spamming meassure (+500 invites in the last 50 days)


    // --- Check the sent contact request ---

    ASSERT_TRUE( waitForResponse(&mApi[0].contactRequestUpdated) )   // at the source side (main account)
            << "Contact request update not received after " << maxTimeout << " seconds";

    ASSERT_NO_FATAL_FAILURE( getContactRequest(0, true) );

    ASSERT_STREQ(message.c_str(), mApi[0].cr->getSourceMessage()) << "Message sent is corrupted";
    ASSERT_STRCASEEQ(mApi[0].email.c_str(), mApi[0].cr->getSourceEmail()) << "Wrong source email";
    ASSERT_STRCASEEQ(mApi[1].email.c_str(), mApi[0].cr->getTargetEmail()) << "Wrong target email";
    ASSERT_EQ(MegaContactRequest::STATUS_UNRESOLVED, mApi[0].cr->getStatus()) << "Wrong contact request status";
    ASSERT_TRUE(mApi[0].cr->isOutgoing()) << "Wrong direction of the contact request";

    mApi[0].cr.reset();


    // --- Check received contact request ---

    ASSERT_TRUE( waitForResponse(&mApi[1].contactRequestUpdated) )   // at the target side (auxiliar account)
            << "Contact request update not received after " << maxTimeout << " seconds";

    ASSERT_NO_FATAL_FAILURE( getContactRequest(1, false) );

    // There isn't message when a user invites the same user too many times, to avoid spamming
    if (mApi[1].cr->getSourceMessage())
    {
        ASSERT_STREQ(message.c_str(), mApi[1].cr->getSourceMessage()) << "Message received is corrupted";
    }
    ASSERT_STRCASEEQ(mApi[0].email.c_str(), mApi[1].cr->getSourceEmail()) << "Wrong source email";
    ASSERT_STREQ(NULL, mApi[1].cr->getTargetEmail()) << "Wrong target email";    // NULL according to MegaApi documentation
    ASSERT_EQ(MegaContactRequest::STATUS_UNRESOLVED, mApi[1].cr->getStatus()) << "Wrong contact request status";
    ASSERT_FALSE(mApi[1].cr->isOutgoing()) << "Wrong direction of the contact request";

    mApi[1].cr.reset();


    // --- Ignore received contact request ---

    ASSERT_NO_FATAL_FAILURE( getContactRequest(1, false) );

    mApi[1].contactRequestUpdated = false;
    ASSERT_NO_FATAL_FAILURE( replyContact(mApi[1].cr.get(), MegaContactRequest::REPLY_ACTION_IGNORE) );
    ASSERT_TRUE( waitForResponse(&mApi[1].contactRequestUpdated) )   // at the target side (auxiliar account)
            << "Contact request update not received after " << maxTimeout << " seconds";

    // Ignoring a PCR does not generate actionpackets for the account sending the invitation

    mApi[1].cr.reset();

    ASSERT_NO_FATAL_FAILURE( getContactRequest(1, false, 0) );
    mApi[1].cr.reset();


    // --- Cancel the invitation ---

    message = "I don't wanna be your contact anymore";

    mApi[0].contactRequestUpdated = false;
    ASSERT_NO_FATAL_FAILURE( inviteContact(0, mApi[1].email, message, MegaContactRequest::INVITE_ACTION_DELETE) );
    ASSERT_TRUE( waitForResponse(&mApi[0].contactRequestUpdated) )   // at the target side (auxiliar account), where the deletion is checked
            << "Contact request update not received after " << maxTimeout << " seconds";

    ASSERT_NO_FATAL_FAILURE( getContactRequest(0, true, 0) );
    mApi[0].cr.reset();


    // --- Remind a contact invitation (cannot until 2 weeks after invitation/last reminder) ---

//    mApi[1].contactRequestUpdated = false;
//    megaApi->inviteContact(mApi[1].email.c_str(), message.c_str(), MegaContactRequest::INVITE_ACTION_REMIND);
//    waitForResponse(&mApi[1].contactRequestUpdated, 0);    // only at auxiliar account, where the deletion is checked

//    ASSERT_TRUE(mApi[1].contactRequestUpdated) << "Contact invitation reminder not received after " << timeout  << " seconds";


    // --- Invite a new contact (again) ---

    mApi[1].contactRequestUpdated = false;
    ASSERT_NO_FATAL_FAILURE( inviteContact(0, mApi[1].email, message, MegaContactRequest::INVITE_ACTION_ADD) );
    ASSERT_TRUE( waitForResponse(&mApi[1].contactRequestUpdated) )   // at the target side (auxiliar account)
            << "Contact request creation not received after " << maxTimeout << " seconds";


    // --- Deny a contact invitation ---

    ASSERT_NO_FATAL_FAILURE( getContactRequest(1, false) );

    mApi[0].contactRequestUpdated = mApi[1].contactRequestUpdated = false;
    ASSERT_NO_FATAL_FAILURE( replyContact(mApi[1].cr.get(), MegaContactRequest::REPLY_ACTION_DENY) );
    ASSERT_TRUE( waitForResponse(&mApi[1].contactRequestUpdated) )   // at the target side (auxiliar account)
            << "Contact request creation not received after " << maxTimeout << " seconds";
    ASSERT_TRUE( waitForResponse(&mApi[0].contactRequestUpdated) )   // at the source side (main account)
            << "Contact request creation not received after " << maxTimeout << " seconds";

    mApi[1].cr.reset();

    ASSERT_NO_FATAL_FAILURE( getContactRequest(0, true, 0) );
    mApi[0].cr.reset();

    ASSERT_NO_FATAL_FAILURE( getContactRequest(1, false, 0) );
    mApi[1].cr.reset();


    // --- Invite a new contact (again) ---

    mApi[1].contactRequestUpdated = false;
    ASSERT_NO_FATAL_FAILURE( inviteContact(0, mApi[1].email, message, MegaContactRequest::INVITE_ACTION_ADD) );
    ASSERT_TRUE( waitForResponse(&mApi[1].contactRequestUpdated) )   // at the target side (auxiliar account)
            << "Contact request creation not received after " << maxTimeout << " seconds";


    // --- Accept a contact invitation ---

    ASSERT_NO_FATAL_FAILURE( getContactRequest(1, false) );

    mApi[0].contactRequestUpdated = mApi[1].contactRequestUpdated = false;
    ASSERT_NO_FATAL_FAILURE( replyContact(mApi[1].cr.get(), MegaContactRequest::REPLY_ACTION_ACCEPT) );
    ASSERT_TRUE( waitForResponse(&mApi[0].contactRequestUpdated) )   // at the target side (main account)
            << "Contact request creation not received after " << maxTimeout << " seconds";
    ASSERT_TRUE( waitForResponse(&mApi[1].contactRequestUpdated) )   // at the target side (auxiliar account)
            << "Contact request creation not received after " << maxTimeout << " seconds";

    mApi[1].cr.reset();

    ASSERT_NO_FATAL_FAILURE( getContactRequest(0, true, 0) );
    mApi[0].cr.reset();

    ASSERT_NO_FATAL_FAILURE( getContactRequest(1, false, 0) );
    mApi[1].cr.reset();


    // --- Modify firstname ---

    string firstname = "My firstname";

    mApi[1].userUpdated = false;
    ASSERT_NO_FATAL_FAILURE( setUserAttribute(MegaApi::USER_ATTR_FIRSTNAME, firstname));
    ASSERT_TRUE( waitForResponse(&mApi[1].userUpdated) )   // at the target side (auxiliar account)
            << "User attribute update not received after " << maxTimeout << " seconds";


    // --- Check firstname of a contact

    MegaUser *u = megaApi[0]->getMyUser();

    bool null_pointer = (u == NULL);
    ASSERT_FALSE(null_pointer) << "Cannot find the MegaUser for email: " << mApi[0].email;

    ASSERT_NO_FATAL_FAILURE( getUserAttribute(u, MegaApi::USER_ATTR_FIRSTNAME));
    ASSERT_EQ( firstname, attributeValue) << "Firstname is wrong";

    delete u;


    // --- Set master key already as exported

    u = megaApi[0]->getMyUser();

    mApi[0].requestFlags[MegaRequest::TYPE_SET_ATTR_USER] = false;
    megaApi[0]->masterKeyExported();
    ASSERT_TRUE( waitForResponse(&mApi[0].requestFlags[MegaRequest::TYPE_SET_ATTR_USER]) );

    ASSERT_NO_FATAL_FAILURE( getUserAttribute(u, MegaApi::USER_ATTR_PWD_REMINDER, maxTimeout, 0));
    string pwdReminder = attributeValue;
    size_t offset = pwdReminder.find(':');
    offset = pwdReminder.find(':', offset+1);
    ASSERT_EQ( pwdReminder.at(offset+1), '1' ) << "Password reminder attribute not updated";

    delete u;


    // --- Get language preference

    u = megaApi[0]->getMyUser();

    string langCode = "es";
    ASSERT_NO_FATAL_FAILURE( setUserAttribute(MegaApi::USER_ATTR_LANGUAGE, langCode));
    ASSERT_NO_FATAL_FAILURE( getUserAttribute(u, MegaApi::USER_ATTR_LANGUAGE, maxTimeout, 0));
    string language = attributeValue;
    ASSERT_TRUE(!strcmp(langCode.c_str(), language.c_str())) << "Language code is wrong";

    delete u;


    // --- Load avatar ---

    ASSERT_TRUE(fileexists(AVATARSRC)) <<  "File " +AVATARSRC+ " is needed in folder " << cwd();

    mApi[1].userUpdated = false;
    ASSERT_NO_FATAL_FAILURE( setUserAttribute(MegaApi::USER_ATTR_AVATAR, AVATARSRC));
    ASSERT_TRUE( waitForResponse(&mApi[1].userUpdated) )   // at the target side (auxiliar account)
            << "User attribute update not received after " << maxTimeout << " seconds";


    // --- Get avatar of a contact ---

    u = megaApi[0]->getMyUser();

    null_pointer = (u == NULL);
    ASSERT_FALSE(null_pointer) << "Cannot find the MegaUser for email: " << mApi[0].email;

    attributeValue = "";

    ASSERT_NO_FATAL_FAILURE( getUserAttribute(u, MegaApi::USER_ATTR_AVATAR));
    ASSERT_STREQ( "Avatar changed", attributeValue.c_str()) << "Failed to change avatar";

    int64_t filesizeSrc = getFilesize(AVATARSRC);
    int64_t filesizeDst = getFilesize(AVATARDST);
    ASSERT_EQ(filesizeDst, filesizeSrc) << "Received avatar differs from uploaded avatar";

    delete u;


    // --- Delete avatar ---

    mApi[1].userUpdated = false;
    ASSERT_NO_FATAL_FAILURE( setUserAttribute(MegaApi::USER_ATTR_AVATAR, ""));
    ASSERT_TRUE( waitForResponse(&mApi[1].userUpdated) )   // at the target side (auxiliar account)
            << "User attribute update not received after " << maxTimeout << " seconds";


    // --- Get non-existing avatar of a contact ---

    u = megaApi[0]->getMyUser();

    null_pointer = (u == NULL);
    ASSERT_FALSE(null_pointer) << "Cannot find the MegaUser for email: " << mApi[0].email;

    attributeValue = "";

    ASSERT_NO_FATAL_FAILURE( getUserAttribute(u, MegaApi::USER_ATTR_AVATAR));
    ASSERT_STREQ("Avatar not found", attributeValue.c_str()) << "Failed to remove avatar";

    delete u;


    // --- Delete an existing contact ---

    mApi[0].userUpdated = false;
    ASSERT_NO_FATAL_FAILURE( removeContact(mApi[1].email) );
    ASSERT_TRUE( waitForResponse(&mApi[0].userUpdated) )   // at the target side (main account)
            << "User attribute update not received after " << maxTimeout << " seconds";

    u = megaApi[0]->getContact(mApi[1].email.c_str());
    null_pointer = (u == NULL);

    ASSERT_FALSE(null_pointer) << "Cannot find the MegaUser for email: " << mApi[1].email;
    ASSERT_EQ(MegaUser::VISIBILITY_HIDDEN, u->getVisibility()) << "New contact is still visible";

    delete u;
}

bool SdkTest::checkAlert(int apiIndex, const string& title, const string& path)
{
    bool ok = false;
    for (int i = 0; !ok && i < 10; ++i)
    {

        MegaUserAlertList* list = mApi[apiIndex].megaApi->getUserAlerts();
        if (list->size() > 0)
        {
            MegaUserAlert* a = list->get(list->size() - 1);
            ok = !strcasecmp(title.c_str(), a->getTitle()) && !strcasecmp(path.c_str(), a->getPath()) && !ISUNDEF(a->getNodeHandle());

            if (!ok && i == 9)
            {
                EXPECT_STRCASEEQ(title.c_str(), a->getTitle());
                EXPECT_STRCASEEQ(path.c_str(), a->getPath());
                EXPECT_NE(a->getNodeHandle(), UNDEF);
            }
        }
        delete list;

        if (!ok)
        {
            LOG_info << "Waiting some more for the alert";
            WaitMillisec(USERALERT_ARRIVAL_MILLISEC);
        }
    }
    return ok;
}

bool SdkTest::checkAlert(int apiIndex, const string& title, handle h, int64_t n, MegaHandle mh)
{
    bool ok = false;
    for (int i = 0; !ok && i < 10; ++i)
    {

        MegaUserAlertList* list = megaApi[apiIndex]->getUserAlerts();
        if (list->size() > 0)
        {
            MegaUserAlert* a = list->get(list->size() - 1);
            ok = title == a->getTitle() && a->getNodeHandle() == h;
            if (n != -1)
                ok = ok && a->getNumber(0) == n;
            if (mh != INVALID_HANDLE)
                ok = ok && a->getHandle(0) == mh;

            if (!ok && i == 9)
            {
                EXPECT_STRCASEEQ(a->getTitle(), title.c_str());
                EXPECT_EQ(a->getNodeHandle(), h);
                if (n != -1)
                {
                    EXPECT_EQ(a->getNumber(0), n);
                }
                if (mh != INVALID_HANDLE)
                {
                    EXPECT_EQ(a->getHandle(0), mh);
                }
            }
        }
        delete list;

        if (!ok)
        {
            LOG_info << "Waiting some more for the alert";
            WaitMillisec(USERALERT_ARRIVAL_MILLISEC);
        }
    }
    return ok;
}


/**
 * @brief TEST_F SdkTestShares2
 *
 * - Create and upload some folders and files to User1 account
 * - Create a new contact to share to
 * - Share a folder with User2
 * - Check the outgoing share from User1
 * - Check the incoming share to User2
 * - Get file name and fingerprint from User1
 * - Search by file name for User2
 * - Search by fingerprint for User2
 * - User2 add file
 * - Check that User1 has received the change
 * - User1 remove file
 * - Locallogout from User2 and login with session
 * - Check that User2 no longer sees the removed file
 */
TEST_F(SdkTest, SdkTestShares2)
{
    ASSERT_NO_FATAL_FAILURE(getAccountsForTest(2));

    // --- Create some nodes to share ---
    //  |--Shared-folder
    //    |--subfolder
    //      |--file.txt
    //    |--file.txt

    std::unique_ptr<MegaNode> rootnode{ megaApi[0]->getRootNode() };
    static constexpr char foldername1[] = "Shared-folder";
    MegaHandle hfolder1 = createFolder(0, foldername1, rootnode.get());
    ASSERT_NE(hfolder1, UNDEF) << "Cannot create " << foldername1;

    std::unique_ptr<MegaNode> n1{ megaApi[0]->getNodeByHandle(hfolder1) };
    ASSERT_NE(n1, nullptr);

    static constexpr char foldername2[] = "subfolder";
    MegaHandle hfolder2 = createFolder(0, foldername2, n1.get());
    ASSERT_NE(hfolder2, UNDEF) << "Cannot create " << foldername2;

    createFile(PUBLICFILE.c_str(), false);   // not a large file since don't need to test transfers here

    MegaHandle hfile1 = 0;
    ASSERT_EQ(MegaError::API_OK, doStartUpload(0, &hfile1, PUBLICFILE.c_str(), n1.get(),
                                               nullptr /*fileName*/,
                                               ::mega::MegaApi::INVALID_CUSTOM_MOD_TIME,
                                               nullptr /*appData*/,
                                               false   /*isSourceTemporary*/,
                                               false   /*startFirst*/,
                                               nullptr /*cancelToken*/)) << "Cannot upload a test file";

    MegaHandle hfile2 = 0;
    ASSERT_EQ(MegaError::API_OK, doStartUpload(0, &hfile2, PUBLICFILE.c_str(), std::unique_ptr<MegaNode>{megaApi[0]->getNodeByHandle(hfolder2)}.get(),
                                               nullptr /*fileName*/,
                                               ::mega::MegaApi::INVALID_CUSTOM_MOD_TIME,
                                               nullptr /*appData*/,
                                               false   /*isSourceTemporary*/,
                                               false   /*startFirst*/,
                                               nullptr /*cancelToken*/)) << "Cannot upload a second test file";


    // --- Create a new contact to share to ---

    string message = "Hi contact. Let's share some stuff";

    mApi[1].contactRequestUpdated = false;
    ASSERT_NO_FATAL_FAILURE(inviteContact(0, mApi[1].email, message, MegaContactRequest::INVITE_ACTION_ADD));
    ASSERT_TRUE(waitForResponse(&mApi[1].contactRequestUpdated))   // at the target side (auxiliar account)
        << "Contact request creation not received after " << maxTimeout << " seconds";

    ASSERT_NO_FATAL_FAILURE(getContactRequest(1, false));

    mApi[0].contactRequestUpdated = mApi[1].contactRequestUpdated = false;
    ASSERT_NO_FATAL_FAILURE(replyContact(mApi[1].cr.get(), MegaContactRequest::REPLY_ACTION_ACCEPT));
    ASSERT_TRUE(waitForResponse(&mApi[1].contactRequestUpdated))   // at the target side (auxiliar account)
        << "Contact request creation not received after " << maxTimeout << " seconds";
    ASSERT_TRUE(waitForResponse(&mApi[0].contactRequestUpdated))   // at the source side (main account)
        << "Contact request creation not received after " << maxTimeout << " seconds";

    mApi[1].cr.reset();


    // --- Share a folder with User2 ---
    mApi[0].nodeUpdated = mApi[1].nodeUpdated = false;
    MegaHandle nodeHandle = n1->getHandle();
    mApi[0].mOnNodesUpdateCompletion = createOnNodesUpdateLambda(nodeHandle, MegaNode::CHANGE_TYPE_OUTSHARE);
    mApi[1].mOnNodesUpdateCompletion = createOnNodesUpdateLambda(nodeHandle, MegaNode::CHANGE_TYPE_INSHARE);

    ASSERT_NO_FATAL_FAILURE(shareFolder(n1.get(), mApi[1].email.c_str(), MegaShare::ACCESS_FULL));
    ASSERT_TRUE(waitForResponse(&mApi[0].nodeUpdated))   // at the target side (main account)
        << "Node update not received after " << maxTimeout << " seconds";
    ASSERT_TRUE(waitForResponse(&mApi[1].nodeUpdated))   // at the target side (auxiliar account)
        << "Node update not received after " << maxTimeout << " seconds";
    // important to reset
    resetOnNodeUpdateCompletionCBs();


    // --- Check the outgoing share from User1 ---

    std::unique_ptr<MegaShareList> sl{ megaApi[0]->getOutShares() };
    ASSERT_EQ(1, sl->size()) << "Outgoing share failed";
    MegaShare* s = sl->get(0);

    n1.reset(megaApi[0]->getNodeByHandle(hfolder1));    // get an updated version of the node

    ASSERT_EQ(MegaShare::ACCESS_FULL, s->getAccess()) << "Wrong access level of outgoing share";
    ASSERT_EQ(hfolder1, s->getNodeHandle()) << "Wrong node handle of outgoing share";
    ASSERT_STRCASEEQ(mApi[1].email.c_str(), s->getUser()) << "Wrong email address of outgoing share";
    ASSERT_TRUE(n1->isShared()) << "Wrong sharing information at outgoing share";
    ASSERT_TRUE(n1->isOutShare()) << "Wrong sharing information at outgoing share";


    // --- Check the incoming share to User2 ---

    sl.reset(megaApi[1]->getInSharesList());
    ASSERT_EQ(1, sl->size()) << "Incoming share not received in auxiliar account";

    std::unique_ptr<MegaNodeList> nl{ megaApi[1]->getInShares(megaApi[1]->getContact(mApi[0].email.c_str())) };
    ASSERT_EQ(1, nl->size()) << "Incoming share not received in auxiliar account";
    MegaNode* n = nl->get(0);

    ASSERT_EQ(hfolder1, n->getHandle()) << "Wrong node handle of incoming share";
    ASSERT_STREQ(foldername1, n->getName()) << "Wrong folder name of incoming share";
    ASSERT_EQ(MegaError::API_OK, megaApi[1]->checkAccess(n, MegaShare::ACCESS_FULL).getErrorCode()) << "Wrong access level of incoming share";
    ASSERT_TRUE(n->isInShare()) << "Wrong sharing information at incoming share";
    ASSERT_TRUE(n->isShared()) << "Wrong sharing information at incoming share";


    // --- Get file name and fingerprint from User1 account ---

    unique_ptr<MegaNode> nfile2(megaApi[0]->getNodeByHandle(hfile2));
    ASSERT_NE(nfile2, nullptr) << "Cannot initialize second node for scenario (error: " << mApi[0].lastError << ")";
    const char* fileNameToSearch = nfile2->getName();
    const char* fingerPrintToSearch = nfile2->getFingerprint();


    // --- Search by fingerprint for User2 ---

    unique_ptr<MegaNodeList> fingerPrintList(megaApi[1]->getNodesByFingerprint(fingerPrintToSearch));
    ASSERT_EQ(fingerPrintList->size(), 2) << "Node count by fingerprint is wrong"; // the same file was uploaded twice, with differernt paths
    bool found = false;
    for (int i = 0; i < fingerPrintList->size(); i++)
    {
        if (fingerPrintList->get(i)->getHandle() == hfile2)
        {
            found = true;
            break;
        }
    }

    ASSERT_TRUE(found);


    // --- Search by file name for User2 ---

    unique_ptr<MegaNodeList> searchList(megaApi[1]->search(fileNameToSearch));
    ASSERT_EQ(searchList->size(), 2) << "Node count by file name is wrong"; // the same file was uploaded twice, to differernt paths
    ASSERT_TRUE((searchList->get(0)->getHandle() == hfile1 && searchList->get(1)->getHandle() == hfile2) ||
                (searchList->get(0)->getHandle() == hfile2 && searchList->get(1)->getHandle() == hfile1))
                << "Node handles are not the expected ones";


    // --- User2 add file ---
    //  |--Shared-folder
    //    |--subfolder
    //      |--by_user_2.txt

    static constexpr char fileByUser2[] = "by_user_2.txt";
    createFile(fileByUser2, false);   // not a large file since don't need to test transfers here
    MegaHandle hfile2U2 = 0;
    mApi[1].nodeUpdated = false;
    mApi[1].mOnNodesUpdateCompletion = createOnNodesUpdateLambda(INVALID_HANDLE, MegaNode::CHANGE_TYPE_NEW);
    ASSERT_EQ(MegaError::API_OK, doStartUpload(1, &hfile2U2, fileByUser2, std::unique_ptr<MegaNode>{megaApi[1]->getNodeByHandle(hfolder2)}.get(),
                                               nullptr /*fileName*/,
                                               ::mega::MegaApi::INVALID_CUSTOM_MOD_TIME,
                                               nullptr /*appData*/,
                                               false   /*isSourceTemporary*/,
                                               false   /*startFirst*/,
                                               nullptr /*cancelToken*/)) << "Cannot upload a second test file";

    ASSERT_TRUE(waitForResponse(&mApi[1].nodeUpdated)) << "Node update not received after " << maxTimeout << " seconds";
    // important to reset
    resetOnNodeUpdateCompletionCBs();


    // --- Check that User1 has received the change ---

    std::unique_ptr<MegaNode>nU2{ megaApi[0]->getNodeByHandle(hfile2U2) };    // get an updated version of the node
    ASSERT_TRUE(nU2 && string(fileByUser2) == nU2->getName()) << "Finding node by handle failed";


    // --- Locallogout from User1 and login with session ---

    string session = dumpSession();
    locallogout();
    auto tracker = asyncRequestFastLogin(0, session.c_str());
    resetlastEvent();
    ASSERT_EQ(API_OK, tracker->waitForResult()) << " Failed to establish a login/session for account " << 0;
    fetchnodes(0, maxTimeout);
    ASSERT_TRUE(WaitFor([&](){ return lastEventsContains(MegaEvent::EVENT_NODES_CURRENT); }, 10000)) << "Timeout expired to receive actionpackets";


    // --- User1 remove file ---

    ASSERT_EQ(MegaError::API_OK, synchronousRemove(0, nfile2.get())) << "Error while removing file " << nfile2->getName();


    // --- Locallogout from User2 and login with session ---

    session = megaApi[1]->dumpSession();
    auto logoutErr = doRequestLocalLogout(1);
    ASSERT_EQ(MegaError::API_OK, logoutErr) << "Local logout failed (error: " << logoutErr << ")";
    resetlastEvent();   // clear any previous EVENT_NODES_CURRENT
    auto trackerU2 = asyncRequestFastLogin(1, session.c_str());
    ASSERT_EQ(API_OK, trackerU2->waitForResult()) << " Failed to establish a login/session for account " << 1;
    fetchnodes(1, maxTimeout);

    // make sure that client is up to date (upon logout, recent changes might not be committed to DB)
    ASSERT_TRUE(WaitFor([&](){ return lastEventsContains(MegaEvent::EVENT_NODES_CURRENT); }, 10000)) << "Timeout expired to receive actionpackets";

    // --- Check that User2 no longer sees the removed file ---

    std::unique_ptr<MegaNode> nremoved{ megaApi[1]->getNodeByHandle(hfile2) };    // get an updated version of the node
    ASSERT_EQ(nremoved, nullptr) << " Failed to see the file was removed";
}

/**
 * @brief TEST_F SdkTestShares
 *
 * Initialize a test scenario by:
 *
 * - Creating/uploading some folders/files to share
 * - Creating a new contact to share to
 *
 * Performs different operations related to sharing:
 *
 * - Share a folder with an existing contact

 * - Check the correctness of the outgoing share
 * - Check the reception and correctness of the incoming share
 * - Move a shared file (not owned) to Rubbish bin
 * - Add some subfolders
 * - Share a nested folder with same contact
 * - Check the reception and correctness of the incoming nested share
 * - Stop share main in share
 * - Check correctness of the account size
 * - Share the main in share again
 * - Check correctness of the account size
 * - Stop share nested inshare
 * - Check correctness of the account size
 * - Modify the access level
 * - Revoke the access to the share
 * - Share a folder with a non registered email
 * - Check the correctness of the pending outgoing share
 * - Create a file public link
 * - Import a file public link
 * - Get a node from a file public link
 * - Remove a public link
 * - Create a folder public link
 */
TEST_F(SdkTest, SdkTestShares)
{
    LOG_info << "___TEST Shares___";
    ASSERT_NO_FATAL_FAILURE(getAccountsForTest(2));

    MegaShareList *sl;
    MegaShare *s;
    MegaNodeList *nl;
    MegaNode *n;
    MegaNode *n1;

    // Initialize a test scenario : create some folders/files to share

    // Create some nodes to share
    //  |--Shared-folder
    //    |--subfolder
    //      |--file.txt
    //    |--file.txt

    std::unique_ptr<MegaNode> rootnode{megaApi[0]->getRootNode()};
    char foldername1[64] = "Shared-folder";
    MegaHandle hfolder1 = createFolder(0, foldername1, rootnode.get());
    ASSERT_NE(hfolder1, UNDEF);

    n1 = megaApi[0]->getNodeByHandle(hfolder1);
    ASSERT_NE(n1, nullptr);
    long long inSharedNodeCount = 1;

    char foldername2[64] = "subfolder";
    MegaHandle hfolder2 = createFolder(0, foldername2, std::unique_ptr<MegaNode>{megaApi[0]->getNodeByHandle(hfolder1)}.get());
    ASSERT_NE(hfolder2, UNDEF);
    ++inSharedNodeCount;

    // not a large file since don't need to test transfers here
    ASSERT_TRUE(createFile(PUBLICFILE.c_str(), false)) << "Couldn't create " << PUBLICFILE.c_str();

    MegaHandle hfile1 = UNDEF;
    ASSERT_EQ(MegaError::API_OK, doStartUpload(0, &hfile1, PUBLICFILE.c_str(),
                                                        std::unique_ptr<MegaNode>{megaApi[0]->getNodeByHandle(hfolder1)}.get(),
                                                        nullptr /*fileName*/,
                                                        ::mega::MegaApi::INVALID_CUSTOM_MOD_TIME,
                                                        nullptr /*appData*/,
                                                        false   /*isSourceTemporary*/,
                                                        false   /*startFirst*/,
                                                        nullptr /*cancelToken*/)) << "Cannot upload a test file";

    ++inSharedNodeCount;

    MegaHandle hfile2 = UNDEF;
    ASSERT_EQ(MegaError::API_OK, doStartUpload(0, &hfile2, PUBLICFILE.c_str(),
                                                        std::unique_ptr<MegaNode>{megaApi[0]->getNodeByHandle(hfolder2)}.get(),
                                                        nullptr /*fileName*/,
                                                        ::mega::MegaApi::INVALID_CUSTOM_MOD_TIME,
                                                        nullptr /*appData*/,
                                                        false   /*isSourceTemporary*/,
                                                        false   /*startFirst*/,
                                                        nullptr /*cancelToken*/)) << "Cannot upload a second test file";

    ++inSharedNodeCount;

    // --- Download authorized node from another account ---

    MegaNode *nNoAuth = megaApi[0]->getNodeByHandle(hfile1);

    int transferError = doStartDownload(1, nNoAuth,
                                                 "unauthorized_node",
                                                 nullptr  /*customName*/,
                                                 nullptr  /*appData*/,
                                                 false    /*startFirst*/,
                                                 nullptr  /*cancelToken*/);


    bool hasFailed = (transferError != API_OK);
    ASSERT_TRUE(hasFailed) << "Download of node without authorization successful! (it should fail): " << transferError;

    MegaNode *nAuth = megaApi[0]->authorizeNode(nNoAuth);

    // make sure target download file doesn't already exist:
    deleteFile("authorized_node");

    transferError = doStartDownload(1, nAuth,
                                             "authorized_node",
                                             nullptr  /*customName*/,
                                             nullptr  /*appData*/,
                                             false    /*startFirst*/,
                                             nullptr  /*cancelToken*/);

    ASSERT_EQ(API_OK, transferError) << "Cannot download authorized node (error: " << mApi[1].lastError << ")";
    delete nNoAuth;
    delete nAuth;

    // Initialize a test scenario: create a new contact to share to

    string message = "Hi contact. Let's share some stuff";

    mApi[1].contactRequestUpdated = false;
    ASSERT_NO_FATAL_FAILURE( inviteContact(0, mApi[1].email, message, MegaContactRequest::INVITE_ACTION_ADD) );
    ASSERT_TRUE( waitForResponse(&mApi[1].contactRequestUpdated) )   // at the target side (auxiliar account)
            << "Contact request creation not received after " << maxTimeout << " seconds";


    ASSERT_NO_FATAL_FAILURE( getContactRequest(1, false) );

    mApi[0].contactRequestUpdated = mApi[1].contactRequestUpdated = false;
    ASSERT_NO_FATAL_FAILURE( replyContact(mApi[1].cr.get(), MegaContactRequest::REPLY_ACTION_ACCEPT) );
    ASSERT_TRUE( waitForResponse(&mApi[1].contactRequestUpdated) )   // at the target side (auxiliar account)
            << "Contact request creation not received after " << maxTimeout << " seconds";
    ASSERT_TRUE( waitForResponse(&mApi[0].contactRequestUpdated) )   // at the source side (main account)
            << "Contact request creation not received after " << maxTimeout << " seconds";

    mApi[1].cr.reset();

    long long ownedNodeCount = megaApi[1]->getNumNodes();

    // upload a file, just to test node counters
    mApi[1].nodeUpdated = false;
    mApi[1].mOnNodesUpdateCompletion = createOnNodesUpdateLambda(INVALID_HANDLE, MegaNode::CHANGE_TYPE_NEW);
    ASSERT_EQ(MegaError::API_OK, doStartUpload(1, nullptr, PUBLICFILE.data(), std::unique_ptr<MegaNode>{megaApi[1]->getRootNode()}.get(),
                                               nullptr /*fileName*/,
                                               ::mega::MegaApi::INVALID_CUSTOM_MOD_TIME,
                                               nullptr /*appData*/,
                                               false   /*isSourceTemporary*/,
                                               false   /*startFirst*/,
                                               nullptr /*cancelToken*/)) << "Cannot upload a second test file";

    ASSERT_TRUE(waitForResponse(&mApi[1].nodeUpdated)) << "Node update not received after " << maxTimeout << " seconds";
    // important to reset
    resetOnNodeUpdateCompletionCBs();
    long long nodeCountAfterNewOwnedFile = megaApi[1]->getNumNodes();
    ASSERT_EQ(ownedNodeCount + 1, nodeCountAfterNewOwnedFile);
    ownedNodeCount = nodeCountAfterNewOwnedFile;

    // --- Create a new outgoing share ---
    mApi[0].nodeUpdated = mApi[1].nodeUpdated = false; // reset flags expected to be true in asserts below
    mApi[0].mOnNodesUpdateCompletion = createOnNodesUpdateLambda(hfolder1, MegaNode::CHANGE_TYPE_OUTSHARE);
    mApi[1].mOnNodesUpdateCompletion = createOnNodesUpdateLambda(hfolder1, MegaNode::CHANGE_TYPE_INSHARE);

    ASSERT_NO_FATAL_FAILURE( shareFolder(n1, mApi[1].email.c_str(), MegaShare::ACCESS_FULL) );
    ASSERT_TRUE( waitForResponse(&mApi[0].nodeUpdated) )   // at the target side (main account)
            << "Node update not received after " << maxTimeout << " seconds";
    ASSERT_TRUE( waitForResponse(&mApi[1].nodeUpdated) )   // at the target side (auxiliar account)
            << "Node update not received after " << maxTimeout << " seconds";

    // important to reset
    resetOnNodeUpdateCompletionCBs();

    // --- Check the outgoing share ---

    sl = megaApi[0]->getOutShares();
    ASSERT_EQ(1, sl->size()) << "Outgoing share failed";
    s = sl->get(0);

    n1 = megaApi[0]->getNodeByHandle(hfolder1);    // get an updated version of the node

    ASSERT_EQ(MegaShare::ACCESS_FULL, s->getAccess()) << "Wrong access level of outgoing share";
    ASSERT_EQ(hfolder1, s->getNodeHandle()) << "Wrong node handle of outgoing share";
    ASSERT_STRCASEEQ(mApi[1].email.c_str(), s->getUser()) << "Wrong email address of outgoing share";
    ASSERT_TRUE(n1->isShared()) << "Wrong sharing information at outgoing share";
    ASSERT_TRUE(n1->isOutShare()) << "Wrong sharing information at outgoing share";

    delete sl;


    // --- Check the incoming share ---

    sl = megaApi[1]->getInSharesList();
    ASSERT_EQ(1, sl->size()) << "Incoming share not received in auxiliar account";

    nl = megaApi[1]->getInShares(megaApi[1]->getContact(mApi[0].email.c_str()));
    ASSERT_EQ(1, nl->size()) << "Incoming share not received in auxiliar account";
    n = nl->get(0);

    ASSERT_EQ(hfolder1, n->getHandle()) << "Wrong node handle of incoming share";
    ASSERT_STREQ(foldername1, n->getName()) << "Wrong folder name of incoming share";
    ASSERT_EQ(API_OK, megaApi[1]->checkAccess(n, MegaShare::ACCESS_FULL).getErrorCode()) << "Wrong access level of incoming share";
    ASSERT_TRUE(n->isInShare()) << "Wrong sharing information at incoming share";
    ASSERT_TRUE(n->isShared()) << "Wrong sharing information at incoming share";

    long long nodeCountAfterInShares = megaApi[1]->getNumNodes();
    ASSERT_EQ(ownedNodeCount + inSharedNodeCount, nodeCountAfterInShares);

    // --- Move shared file (not owned) to Rubbish bin ---
    MegaHandle movedNodeHandle = UNDEF;
    mApi[0].nodeUpdated = mApi[1].nodeUpdated = false; // reset flags expected to be true in asserts below
    mApi[0].mOnNodesUpdateCompletion = createOnNodesUpdateLambda(hfile2, MegaNode::CHANGE_TYPE_REMOVED);
    mApi[1].mOnNodesUpdateCompletion = createOnNodesUpdateLambda(hfile2, MegaNode::CHANGE_TYPE_REMOVED);
    ASSERT_EQ(API_OK, doMoveNode(1, &movedNodeHandle, megaApi[0]->getNodeByHandle(hfile2), megaApi[1]->getRubbishNode())) << "Moving shared file (not owned) to Rubbish bin failed";
    ASSERT_TRUE( waitForResponse(&mApi[0].nodeUpdated) )   // at the target side (main account)
            << "Node update not received after " << maxTimeout << " seconds";
    ASSERT_TRUE( waitForResponse(&mApi[1].nodeUpdated) )   // at the target side (auxiliar account)
            << "Node update not received after " << maxTimeout << " seconds";
    // important to reset
    resetOnNodeUpdateCompletionCBs();
    ++ownedNodeCount; // node sent to Rubbish is now owned
    --inSharedNodeCount;

    // --- Test that file in Rubbish bin can be restored ---
    MegaNode* nodeMovedFile = megaApi[1]->getNodeByHandle(movedNodeHandle);  // Different handle! the node must have been copied due to differing accounts
    ASSERT_EQ(nodeMovedFile->getRestoreHandle(), hfolder2) << "Incorrect restore handle for file in Rubbish Bin";

    delete nl;

    // check the corresponding user alert
    ASSERT_TRUE(checkAlert(1, "New shared folder from " + mApi[0].email, mApi[0].email + ":Shared-folder"));

    // add folders under the share
    char foldernameA[64] = "dummyname1";
    mApi[0].nodeUpdated = mApi[1].nodeUpdated = false;
    mApi[0].mOnNodesUpdateCompletion = createOnNodesUpdateLambda(INVALID_HANDLE, MegaNode::CHANGE_TYPE_NEW);
    mApi[1].mOnNodesUpdateCompletion = createOnNodesUpdateLambda(INVALID_HANDLE, MegaNode::CHANGE_TYPE_NEW);
    MegaHandle dummyhandle1 = createFolder(0, foldernameA, std::unique_ptr<MegaNode>{megaApi[0]->getNodeByHandle(hfolder2)}.get());
    ASSERT_NE(dummyhandle1, UNDEF);
    ASSERT_TRUE(waitForResponse(&mApi[0].nodeUpdated))   // at the target side (main account)
        << "Node update not received after " << maxTimeout << " seconds";
    ASSERT_TRUE(waitForResponse(&mApi[1].nodeUpdated))   // at the target side (auxiliar account)
        << "Node update not received after " << maxTimeout << " seconds";
    // important to reset
    resetOnNodeUpdateCompletionCBs();

    char foldernameB[64] = "dummyname2";
    mApi[0].nodeUpdated = mApi[1].nodeUpdated = false;
    mApi[0].mOnNodesUpdateCompletion = createOnNodesUpdateLambda(INVALID_HANDLE, MegaNode::CHANGE_TYPE_NEW);
    mApi[1].mOnNodesUpdateCompletion = createOnNodesUpdateLambda(INVALID_HANDLE, MegaNode::CHANGE_TYPE_NEW);
    MegaHandle dummyhandle2 = createFolder(0, foldernameB, std::unique_ptr<MegaNode>{megaApi[0]->getNodeByHandle(hfolder2)}.get());
    ASSERT_NE(dummyhandle2, UNDEF);
    ASSERT_TRUE(waitForResponse(&mApi[0].nodeUpdated))   // at the target side (main account)
        << "Node update not received after " << maxTimeout << " seconds";
    ASSERT_TRUE(waitForResponse(&mApi[1].nodeUpdated))   // at the target side (auxiliar account)
        << "Node update not received after " << maxTimeout << " seconds";
    // important to reset
    resetOnNodeUpdateCompletionCBs();
    inSharedNodeCount += 2;
    long long nodesAtFolderDummyname2 = 1; // Take account own node

    long long nodeCountAfterInSharesAddedDummyFolders = megaApi[1]->getNumNodes();
    ASSERT_EQ(ownedNodeCount + inSharedNodeCount, nodeCountAfterInSharesAddedDummyFolders);

    // check the corresponding user alert
    ASSERT_TRUE(checkAlert(1, mApi[0].email + " added 2 folders", std::unique_ptr<MegaNode>{megaApi[0]->getNodeByHandle(hfolder2)}->getHandle(), 2, dummyhandle1));

    // add 2 more files to the share
    mApi[0].nodeUpdated = mApi[1].nodeUpdated = false;
    mApi[0].mOnNodesUpdateCompletion = createOnNodesUpdateLambda(INVALID_HANDLE, MegaNode::CHANGE_TYPE_NEW);
    mApi[1].mOnNodesUpdateCompletion = createOnNodesUpdateLambda(INVALID_HANDLE, MegaNode::CHANGE_TYPE_NEW);
    ASSERT_EQ(MegaError::API_OK, doStartUpload(0, nullptr, PUBLICFILE.data(), std::unique_ptr<MegaNode>{megaApi[0]->getNodeByHandle(dummyhandle1)}.get(),
                                               nullptr /*fileName*/,
                                               ::mega::MegaApi::INVALID_CUSTOM_MOD_TIME,
                                               nullptr /*appData*/,
                                               false   /*isSourceTemporary*/,
                                               false   /*startFirst*/,
                                               nullptr /*cancelToken*/)) << "Cannot upload a test file";

    ASSERT_TRUE(waitForResponse(&mApi[0].nodeUpdated))   // at the target side (main account)
        << "Node update not received after " << maxTimeout << " seconds";
    ASSERT_TRUE(waitForResponse(&mApi[1].nodeUpdated))   // at the target side (auxiliar account)
        << "Node update not received after " << maxTimeout << " seconds";
    // important to reset
    resetOnNodeUpdateCompletionCBs();

    ++inSharedNodeCount;
    mApi[0].nodeUpdated = mApi[1].nodeUpdated = false;
    mApi[0].mOnNodesUpdateCompletion = createOnNodesUpdateLambda(INVALID_HANDLE, MegaNode::CHANGE_TYPE_NEW);
    mApi[1].mOnNodesUpdateCompletion = createOnNodesUpdateLambda(INVALID_HANDLE, MegaNode::CHANGE_TYPE_NEW);
    ASSERT_EQ(MegaError::API_OK, doStartUpload(0, nullptr, PUBLICFILE.data(), std::unique_ptr<MegaNode>{megaApi[0]->getNodeByHandle(dummyhandle2)}.get(),
                                               nullptr /*fileName*/,
                                               ::mega::MegaApi::INVALID_CUSTOM_MOD_TIME,
                                               nullptr /*appData*/,
                                               false   /*isSourceTemporary*/,
                                               false   /*startFirst*/,
                                               nullptr /*cancelToken*/)) << "Cannot upload a test file";

    ASSERT_TRUE(waitForResponse(&mApi[0].nodeUpdated))   // at the target side (main account)
        << "Node update not received after " << maxTimeout << " seconds";
    ASSERT_TRUE(waitForResponse(&mApi[1].nodeUpdated))   // at the target side (auxiliar account)
        << "Node update not received after " << maxTimeout << " seconds";
    // important to reset
    resetOnNodeUpdateCompletionCBs();
    ++inSharedNodeCount;
    ++nodesAtFolderDummyname2;

    long long nodeCountAfterInSharesAddedDummyFile = megaApi[1]->getNumNodes();
    ASSERT_EQ(ownedNodeCount + inSharedNodeCount, nodeCountAfterInSharesAddedDummyFile);

    // move a folder outside share
    mApi[0].nodeUpdated = mApi[1].nodeUpdated = false;
    mApi[0].mOnNodesUpdateCompletion = createOnNodesUpdateLambda(dummyhandle1, MegaNode::CHANGE_TYPE_PARENT);
    mApi[1].mOnNodesUpdateCompletion = createOnNodesUpdateLambda(dummyhandle1, MegaNode::CHANGE_TYPE_REMOVED);
    std::unique_ptr<MegaNode> dummyNode1(megaApi[0]->getNodeByHandle(dummyhandle1));
    megaApi[0]->moveNode(dummyNode1.get(), rootnode.get());
    ASSERT_TRUE(waitForResponse(&mApi[0].nodeUpdated))   // at the target side (main account)
        << "Node update not received after " << maxTimeout << " seconds";
    ASSERT_TRUE(waitForResponse(&mApi[1].nodeUpdated))   // at the target side (auxiliar account)
        << "Node update not received after " << maxTimeout << " seconds";
    // important to reset
    resetOnNodeUpdateCompletionCBs();
    inSharedNodeCount -= 2;

    long long nodeCountAfterInSharesRemovedDummyFolder1 = megaApi[1]->getNumNodes();
    ASSERT_EQ(ownedNodeCount + inSharedNodeCount, nodeCountAfterInSharesRemovedDummyFolder1);

    // add a nested share
    std::unique_ptr<MegaNode> dummyNode2(megaApi[0]->getNodeByHandle(dummyhandle2));
    mApi[0].nodeUpdated = mApi[1].nodeUpdated = false;
    mApi[0].mOnNodesUpdateCompletion = createOnNodesUpdateLambda(dummyhandle2, MegaNode::CHANGE_TYPE_OUTSHARE);
    mApi[1].mOnNodesUpdateCompletion = createOnNodesUpdateLambda(dummyhandle2, MegaNode::CHANGE_TYPE_INSHARE);
    ASSERT_NO_FATAL_FAILURE(shareFolder(dummyNode2.get(), mApi[1].email.data(), MegaShare::ACCESS_FULL));
    ASSERT_TRUE(waitForResponse(&mApi[0].nodeUpdated))   // at the target side (main account)
        << "Node update not received after " << maxTimeout << " seconds";
    ASSERT_TRUE(waitForResponse(&mApi[1].nodeUpdated))   // at the target side (auxiliar account)
        << "Node update not received after " << maxTimeout << " seconds";
    // important to reset
    resetOnNodeUpdateCompletionCBs();

    // number of nodes should not change, because this node is a nested share
    long long nodeCountAfterInSharesAddedNestedSubfolder = megaApi[1]->getNumNodes();
    ASSERT_EQ(ownedNodeCount + inSharedNodeCount, nodeCountAfterInSharesAddedNestedSubfolder);

    // Stop share main folder (Shared-folder)
    mApi[0].nodeUpdated = mApi[1].nodeUpdated = false;
    mApi[0].mOnNodesUpdateCompletion = createOnNodesUpdateLambda(n1->getHandle(), MegaNode::CHANGE_TYPE_OUTSHARE);
    mApi[1].mOnNodesUpdateCompletion = createOnNodesUpdateLambda(n1->getHandle(), MegaNode::CHANGE_TYPE_REMOVED);
    ASSERT_NO_FATAL_FAILURE(shareFolder(n1, mApi[1].email.data(), MegaShare::ACCESS_UNKNOWN));
    ASSERT_TRUE(waitForResponse(&mApi[0].nodeUpdated))   // at the target side (main account)
        << "Node update not received after " << maxTimeout << " seconds";
    ASSERT_TRUE(waitForResponse(&mApi[1].nodeUpdated))   // at the target side (auxiliar account)
        << "Node update not received after " << maxTimeout << " seconds";
    // important to reset
    resetOnNodeUpdateCompletionCBs();

    // number of nodes own cloud + nodes at nested in-share
    long long nodeCountAfterRemoveMainInshare = megaApi[1]->getNumNodes();
    ASSERT_EQ(ownedNodeCount + nodesAtFolderDummyname2, nodeCountAfterRemoveMainInshare);

    // Share again main folder (Shared-folder)
    mApi[0].nodeUpdated = mApi[1].nodeUpdated = false;
    mApi[0].mOnNodesUpdateCompletion = createOnNodesUpdateLambda(n1->getHandle(), MegaNode::CHANGE_TYPE_OUTSHARE);
    mApi[1].mOnNodesUpdateCompletion = createOnNodesUpdateLambda(n1->getHandle(), MegaNode::CHANGE_TYPE_INSHARE);
    ASSERT_NO_FATAL_FAILURE(shareFolder(n1, mApi[1].email.data(), MegaShare::ACCESS_FULL));
    ASSERT_TRUE(waitForResponse(&mApi[0].nodeUpdated))   // at the target side (main account)
        << "Node update not received after " << maxTimeout << " seconds";
    ASSERT_TRUE(waitForResponse(&mApi[1].nodeUpdated))   // at the target side (auxiliar account)
        << "Node update not received after " << maxTimeout << " seconds";
    // important to reset
    resetOnNodeUpdateCompletionCBs();

    // number of nodes own cloud + nodes at nested in-share
    long long nodeCountAfterShareN1 = megaApi[1]->getNumNodes();
    ASSERT_EQ(ownedNodeCount + inSharedNodeCount, nodeCountAfterShareN1);


    // remove nested share
    mApi[0].nodeUpdated = mApi[1].nodeUpdated = false; // mApi[1].nodeUpdated never gets updated. Nested share bug ?!
    mApi[0].mOnNodesUpdateCompletion = createOnNodesUpdateLambda(dummyNode2->getHandle(), MegaNode::CHANGE_TYPE_OUTSHARE);
    ASSERT_NO_FATAL_FAILURE(shareFolder(dummyNode2.get(), mApi[1].email.data(), MegaShare::ACCESS_UNKNOWN));
    ASSERT_TRUE(waitForResponse(&mApi[0].nodeUpdated))   // at the target side (main account)
        << "Node update not received after " << maxTimeout << " seconds";
    // important to reset
    resetOnNodeUpdateCompletionCBs();

//    TODO nested in shares aren't notified when they are removed (Ticket SDK-1912)
//    ASSERT_TRUE(waitForResponse(&mApi[1].nodeUpdated))   // at the target side (auxiliar account)
//        << "Node update not received after " << maxTimeout << " seconds";
    WaitMillisec(2000); // alternative attempt for mApi[1].nodeUpdated not being set

    // number of nodes should not change, because this node was a nested share
    long long nodeCountAfterInSharesRemovedNestedSubfolder = megaApi[1]->getNumNodes();
    ASSERT_EQ(ownedNodeCount + inSharedNodeCount, nodeCountAfterInSharesRemovedNestedSubfolder);

    // --- Modify the access level of an outgoing share ---
    mApi[0].nodeUpdated = mApi[1].nodeUpdated = false; // reset flags expected to be true in asserts below
    mApi[0].mOnNodesUpdateCompletion = createOnNodesUpdateLambda(hfolder1, MegaNode::CHANGE_TYPE_OUTSHARE);
    mApi[1].mOnNodesUpdateCompletion = createOnNodesUpdateLambda(hfolder1, MegaNode::CHANGE_TYPE_INSHARE);

    ASSERT_NO_FATAL_FAILURE(shareFolder(megaApi[0]->getNodeByHandle(hfolder1), mApi[1].email.c_str(), MegaShare::ACCESS_READWRITE) );
    ASSERT_TRUE( waitForResponse(&mApi[0].nodeUpdated) )   // at the target side (main account)
            << "Node update not received after " << maxTimeout << " seconds";
    ASSERT_TRUE( waitForResponse(&mApi[1].nodeUpdated) )   // at the target side (auxiliar account)
            << "Node update not received after " << maxTimeout << " seconds";

    // important to reset
    resetOnNodeUpdateCompletionCBs();

    nl = megaApi[1]->getInShares(megaApi[1]->getContact(mApi[0].email.c_str()));
    ASSERT_EQ(1, nl->size()) << "Incoming share not received in auxiliar account";
    n = nl->get(0);

    ASSERT_EQ(API_OK, megaApi[1]->checkAccess(n, MegaShare::ACCESS_READWRITE).getErrorCode()) << "Wrong access level of incoming share";

    delete nl;


    // --- Revoke access to an outgoing share ---

    mApi[0].nodeUpdated = mApi[1].nodeUpdated = false; // reset flags expected to be true in asserts below
    mApi[0].mOnNodesUpdateCompletion = createOnNodesUpdateLambda(hfolder1, MegaNode::CHANGE_TYPE_OUTSHARE);
    mApi[1].mOnNodesUpdateCompletion = createOnNodesUpdateLambda(hfolder1, MegaNode::CHANGE_TYPE_REMOVED);
    ASSERT_NO_FATAL_FAILURE( shareFolder(n1, mApi[1].email.c_str(), MegaShare::ACCESS_UNKNOWN) );
    ASSERT_TRUE( waitForResponse(&mApi[0].nodeUpdated) )   // at the target side (main account)
            << "Node update not received after " << maxTimeout << " seconds";
    ASSERT_TRUE( waitForResponse(&mApi[1].nodeUpdated) )   // at the target side (auxiliar account)
            << "Node update not received after " << maxTimeout << " seconds";

    // important to reset
    resetOnNodeUpdateCompletionCBs();

    delete sl;
    sl = megaApi[0]->getOutShares();
    ASSERT_EQ(0, sl->size()) << "Outgoing share revocation failed";
    delete sl;

    nl = megaApi[1]->getInShares(megaApi[1]->getContact(mApi[0].email.c_str()));
    ASSERT_EQ(0, nl->size()) << "Incoming share revocation failed";
    delete nl;

    // check the corresponding user alert
    {
        MegaUserAlertList* list = megaApi[1]->getUserAlerts();
        ASSERT_TRUE(list->size() > 0);
        MegaUserAlert* a = list->get(list->size() - 1);
        ASSERT_STRCASEEQ(a->getTitle(), ("Access to folders shared by " + mApi[0].email + " was removed").c_str());
        ASSERT_STRCASEEQ(a->getPath(), (mApi[0].email + ":Shared-folder").c_str());
        ASSERT_NE(a->getNodeHandle(), UNDEF);
        delete list;
    }

    long long nodeCountAfterRevokedSharesAccess = megaApi[1]->getNumNodes();
    ASSERT_EQ(ownedNodeCount, nodeCountAfterRevokedSharesAccess);

    // --- Get pending outgoing shares ---

    char emailfake[64];
    srand(unsigned(time(NULL)));
    sprintf(emailfake, "%d@nonexistingdomain.com", rand()%1000000);
    // carefull, antispam rejects too many tries without response for the same address

    n = megaApi[0]->getNodeByHandle(hfolder2);

    mApi[0].contactRequestUpdated = false;
    mApi[0].nodeUpdated = false; // reset flags expected to be true in asserts below
    mApi[0].mOnNodesUpdateCompletion = createOnNodesUpdateLambda(hfolder2, MegaNode::CHANGE_TYPE_PENDINGSHARE);

    ASSERT_NO_FATAL_FAILURE( shareFolder(n, emailfake, MegaShare::ACCESS_FULL) );
    ASSERT_TRUE( waitForResponse(&mApi[0].nodeUpdated) )   // at the target side (main account)
            << "Node update not received after " << maxTimeout << " seconds";
    ASSERT_TRUE( waitForResponse(&mApi[0].contactRequestUpdated) )   // at the target side (main account)
            << "Contact request update not received after " << maxTimeout << " seconds";

    // important to reset
    resetOnNodeUpdateCompletionCBs();

    sl = megaApi[0]->getPendingOutShares(n);   delete n;
    ASSERT_EQ(1, sl->size()) << "Pending outgoing share failed";
    s = sl->get(0);
    n = megaApi[0]->getNodeByHandle(s->getNodeHandle());

//    ASSERT_STREQ(emailfake, s->getUser()) << "Wrong email address of outgoing share"; User is not created yet
    ASSERT_FALSE(n->isShared()) << "Node is already shared, must be pending";
    ASSERT_FALSE(n->isOutShare()) << "Node is already shared, must be pending";
    ASSERT_FALSE(n->isInShare()) << "Node is already shared, must be pending";

    delete sl;
    delete n;

    mApi[0].nodeUpdated = false;
    mApi[0].mOnNodesUpdateCompletion = createOnNodesUpdateLambda(dummyNode1->getHandle(), MegaNode::CHANGE_TYPE_PENDINGSHARE);
    ASSERT_NO_FATAL_FAILURE( shareFolder(dummyNode1.get(), emailfake, MegaShare::ACCESS_FULL) );
    ASSERT_TRUE( waitForResponse(&mApi[0].nodeUpdated) )   // at the target side (main account)
            << "Node update not received after " << maxTimeout << " seconds";

    // important to reset
    resetOnNodeUpdateCompletionCBs();

    sl = megaApi[0]->getPendingOutShares();
    ASSERT_EQ(2, sl->size()) << "Pending outgoing share failed";
    delete sl;


    // --- Create a file public link ---

    ASSERT_EQ(API_OK, synchronousGetSpecificAccountDetails(0, true, true, true)) << "Cannot get account details";

    std::unique_ptr<MegaNode> nfile1{megaApi[0]->getNodeByHandle(hfile1)};

    string nodelink3 = createPublicLink(0, nfile1.get(), 0, maxTimeout, mApi[0].accountDetails->getProLevel() == 0);
    // The created link is stored in this->link at onRequestFinish()

    // Get a fresh snapshot of the node and check it's actually exported
    nfile1 = std::unique_ptr<MegaNode>{megaApi[0]->getNodeByHandle(hfile1)};
    ASSERT_TRUE(nfile1->isExported()) << "Node is not exported, must be exported";
    ASSERT_FALSE(nfile1->isTakenDown()) << "Public link is taken down, it mustn't";

    // Regenerate the same link should not trigger a new request
    nfile1 = std::unique_ptr<MegaNode>{megaApi[0]->getNodeByHandle(hfile1)};
    string nodelink4 = createPublicLink(0, nfile1.get(), 0, maxTimeout, mApi[0].accountDetails->getProLevel() == 0);
    ASSERT_STREQ(nodelink3.c_str(), nodelink4.c_str()) << "Wrong public link after link update";


    // Try to update the expiration time of an existing link (only for PRO accounts are allowed, otherwise -11
    string nodelinkN = createPublicLink(0, nfile1.get(), m_time() + 30*86400, maxTimeout, mApi[0].accountDetails->getProLevel() == 0);
    nfile1 = std::unique_ptr<MegaNode>{megaApi[0]->getNodeByHandle(hfile1)};
    if (mApi[0].accountDetails->getProLevel() == 0)
    {
        ASSERT_EQ(0, nfile1->getExpirationTime()) << "Expiration time successfully set, when it shouldn't";
    }
    ASSERT_FALSE(nfile1->isExpired()) << "Public link is expired, it mustn't";


    // --- Import a file public link ---

    auto importHandle = importPublicLink(0, nodelink4, rootnode.get());

    MegaNode *nimported = megaApi[0]->getNodeByHandle(importHandle);

    ASSERT_STREQ(nfile1->getName(), nimported->getName()) << "Imported file with wrong name";
    ASSERT_EQ(rootnode->getHandle(), nimported->getParentHandle()) << "Imported file in wrong path";


    // --- Get node from file public link ---

    auto nodeUP = getPublicNode(1, nodelink4);

    ASSERT_TRUE(nodeUP && nodeUP->isPublic()) << "Cannot get a node from public link";


    // --- Remove a public link ---

    MegaHandle removedLinkHandle = removePublicLink(0, nfile1.get());

    nfile1 = std::unique_ptr<MegaNode>{megaApi[0]->getNodeByHandle(removedLinkHandle)};
    ASSERT_FALSE(nfile1->isPublic()) << "Public link removal failed (still public)";

    delete nimported;


    // --- Create a folder public link ---

    MegaNode *nfolder1 = megaApi[0]->getNodeByHandle(hfolder1);

    string nodelink5 = createPublicLink(0, nfolder1, 0, maxTimeout, mApi[0].accountDetails->getProLevel() == 0);
    // The created link is stored in this->link at onRequestFinish()

    delete nfolder1;

    // Get a fresh snapshot of the node and check it's actually exported
    nfolder1 = megaApi[0]->getNodeByHandle(hfolder1);
    ASSERT_TRUE(nfolder1->isExported()) << "Node is not exported, must be exported";
    ASSERT_FALSE(nfolder1->isTakenDown()) << "Public link is taken down, it mustn't";

    delete nfolder1;

    nfolder1 = megaApi[0]->getNodeByHandle(hfolder1);
    ASSERT_STREQ(nodelink5.c_str(), nfolder1->getPublicLink()) << "Wrong public link from MegaNode";

    // Regenerate the same link should not trigger a new request
    string nodelink6 = createPublicLink(0, nfolder1, 0, maxTimeout, mApi[0].accountDetails->getProLevel() == 0);
    ASSERT_STREQ(nodelink5.c_str(), nodelink6.c_str()) << "Wrong public link after link update";

    delete nfolder1;

}


/**
 * @brief TEST_F SdkTestShares3
 *
 * - Login 3 account
 * - Create tree
 * - Create new UserB and UserC contacts for UserA to share to
 * - User1 shares Folder1 with UserB, and Folder1_1 with UserC
 * - User1 locallogout
 * - User3 add File1 to Folder1_1
 * - Check that UserB sees File1 as NO_KEY
 * - User2 locallogout and login with session
 * - Check that UserB still sees File1 as NO_KEY
 * - UserA login
 * - Check that UserB sees File1 with its real name
 * - UserB locallogout and login with session
 * - UserB load File1 undecrypted
 */
TEST_F(SdkTest, DISABLED_SdkTestShares3)
{
    ASSERT_NO_FATAL_FAILURE(getAccountsForTest(3));

    // --- Create tree ---
    //  |--Folder1
    //    |--Folder1_1

    std::unique_ptr<MegaNode> rootnode{ megaApi[0]->getRootNode() };
    char foldername1[64] = "Folder1";
    MegaHandle hfolder1 = createFolder(0, foldername1, rootnode.get());
    ASSERT_NE(hfolder1, UNDEF);

    std::unique_ptr<MegaNode> n1{ megaApi[0]->getNodeByHandle(hfolder1) };
    ASSERT_NE(n1, nullptr);

    char foldername1_1[64] = "Folder1_1";
    MegaHandle hfolder1_1 = createFolder(0, foldername1_1, std::unique_ptr<MegaNode>{megaApi[0]->getNodeByHandle(hfolder1)}.get());
    ASSERT_NE(hfolder1_1, UNDEF);

    std::unique_ptr<MegaNode> n1_1{ megaApi[0]->getNodeByHandle(hfolder1_1) };
    ASSERT_NE(n1_1, nullptr);


    // --- Create new contacts to share to ---

    ASSERT_EQ(MegaError::API_OK, synchronousInviteContact(0, mApi[1].email.c_str(), "Contact request A to B", MegaContactRequest::INVITE_ACTION_ADD));
    ASSERT_EQ(MegaError::API_OK, synchronousInviteContact(0, mApi[2].email.c_str(), "Contact request A to C", MegaContactRequest::INVITE_ACTION_ADD));

    ASSERT_TRUE(WaitFor([this]() {return unique_ptr<MegaContactRequestList>(megaApi[1]->getIncomingContactRequests())->size() == 1
                                      && unique_ptr<MegaContactRequestList>(megaApi[2]->getIncomingContactRequests())->size() == 1; }, 60000));
    ASSERT_NO_FATAL_FAILURE(getContactRequest(1, false));
    ASSERT_NO_FATAL_FAILURE(getContactRequest(2, false));

    ASSERT_EQ(MegaError::API_OK, synchronousReplyContactRequest(1, mApi[1].cr.get(), MegaContactRequest::REPLY_ACTION_ACCEPT));
    ASSERT_EQ(MegaError::API_OK, synchronousReplyContactRequest(2, mApi[2].cr.get(), MegaContactRequest::REPLY_ACTION_ACCEPT));

    WaitMillisec(3000);


    // --- User1 shares Folder1 with UserB, and Folder1_1 with UserC ---

    ASSERT_EQ(MegaError::API_OK, synchronousShare(0, n1.get(), mApi[1].email.c_str(), MegaShare::ACCESS_FULL));
    ASSERT_EQ(MegaError::API_OK, synchronousShare(0, n1_1.get(), mApi[2].email.c_str(), MegaShare::ACCESS_FULL));

    ASSERT_TRUE(WaitFor([this]() { return unique_ptr<MegaShareList>(megaApi[1]->getInSharesList())->size() == 1
                                       && unique_ptr<MegaShareList>(megaApi[2]->getInSharesList())->size() == 1; }, 60000));

    unique_ptr<MegaNodeList> nl2(megaApi[1]->getInShares(megaApi[1]->getContact(mApi[0].email.c_str())));
    unique_ptr<MegaNodeList> nl3(megaApi[2]->getInShares(megaApi[2]->getContact(mApi[0].email.c_str())));

    ASSERT_EQ(1, nl2->size());
    ASSERT_EQ(1, nl3->size());


    // --- UserA locallogout ---

    string sessionA = dumpSession();
    locallogout();


    // --- UserC add File1 to Folder1_1 ---

    static constexpr char file1[] = "File1.txt";
    createFile(file1, false);   // not a large file since don't need to test transfers here
    ASSERT_EQ(MegaError::API_OK, doStartUpload(2, nullptr, file1, n1_1.get(),
                                               nullptr /*fileName*/,
                                               ::mega::MegaApi::INVALID_CUSTOM_MOD_TIME,
                                               nullptr /*appData*/,
                                               false   /*isSourceTemporary*/,
                                               false   /*startFirst*/,
                                               nullptr /*cancelToken*/)) << "Cannot upload test file";

    // --- Check that UserB sees File1 as NO_KEY ---

    ASSERT_TRUE(WaitFor([this, &n1_1]()
        {
            unique_ptr<MegaNodeList> aView(megaApi[1]->getChildren(n1_1.get()));
            return aView->size() == 1;
        },
        60000));

    unique_ptr<MegaNodeList> aView(megaApi[1]->getChildren(n1_1.get()));
    ASSERT_EQ(1, aView->size());
    const char* file1Name = aView->get(0)->getName(); // for debug
    ASSERT_STREQ(file1Name, "NO_KEY");


    // --- UserB locallogout and login with session ---

    string sessionB = megaApi[1]->dumpSession();
    auto logoutErr = doRequestLocalLogout(1);
    ASSERT_EQ(MegaError::API_OK, logoutErr) << "Local logout failed (error: " << logoutErr << ")";
    resetlastEvent();
    auto trackerB = asyncRequestFastLogin(1, sessionB.c_str());
    ASSERT_EQ(API_OK, trackerB->waitForResult()) << " Failed to establish a login/session for account B";


    // --- Check that UserB still sees File1 as NO_KEY ---

    ASSERT_NO_FATAL_FAILURE(fetchnodes(1)); // different behavior whether ENABLE_SYNC is On or Off
    // make sure that client is up to date (upon logout, recent changes might not be committed to DB)
    ASSERT_TRUE(WaitFor([&](){ return lastEventsContains(MegaEvent::EVENT_NODES_CURRENT); }, 10000)) << "Timeout expired to receive actionpackets";
    aView.reset(megaApi[1]->getChildren(n1_1.get()));
    ASSERT_STREQ(aView->get(0)->getName(), "NO_KEY");


    // --- UserA login ---

    auto trackerA = asyncRequestFastLogin(0, sessionA.c_str());
    ASSERT_EQ(API_OK, trackerA->waitForResult()) << " Failed to establish a login/session for account A";
    resetlastEvent();
    ASSERT_NO_FATAL_FAILURE(fetchnodes(0));
    ASSERT_TRUE(WaitFor([&](){ return lastEventsContains(MegaEvent::EVENT_NODES_CURRENT); }, 10000)) << "Timeout expired to receive actionpackets";


    // --- Check that UserB sees File1 with its real name ---

    aView.reset(megaApi[1]->getChildren(n1_1.get()));
    ASSERT_EQ(1, aView->size());
    ASSERT_STREQ(aView->get(0)->getName(), file1);


    // --- UserB locallogout and login with session ---

    sessionB = megaApi[1]->dumpSession();
    logoutErr = doRequestLocalLogout(1);
    ASSERT_EQ(MegaError::API_OK, logoutErr) << "Local logout failed (error: " << logoutErr << ")";
    trackerB = asyncRequestFastLogin(1, sessionB.c_str());
    ASSERT_EQ(API_OK, trackerB->waitForResult()) << " Failed to establish a login/session for account B";


    // --- UserB load File1 undecrypted ---
    resetlastEvent();
    ASSERT_NO_FATAL_FAILURE(fetchnodes(1));
    ASSERT_TRUE(WaitFor([&](){ return lastEventsContains(MegaEvent::EVENT_NODES_CURRENT); }, 10000)) << "Timeout expired to receive actionpackets";
    std::unique_ptr<MegaNode> nFile1{ megaApi[1]->getChildNode(n1_1.get(), file1Name) };
    ASSERT_NE(nFile1, nullptr);
}


TEST_F(SdkTest, SdkTestShareKeys)
{
    LOG_info << "___TEST ShareKeys___";
    ASSERT_NO_FATAL_FAILURE(getAccountsForTest(3));

    // Three user scenario, with nested shares and new nodes created that need keys to be shared to the other users.
    // User A creates folder and shares it with user B
    // User A creates folders / subfolder and shares it with user C
    // When user C adds files to subfolder, does B receive the keys ?

    unique_ptr<MegaNode> rootnodeA(megaApi[0]->getRootNode());
    unique_ptr<MegaNode> rootnodeB(megaApi[1]->getRootNode());
    unique_ptr<MegaNode> rootnodeC(megaApi[2]->getRootNode());

    ASSERT_TRUE(rootnodeA &&rootnodeB &&rootnodeC);

    auto nh = createFolder(0, "share-folder-A", rootnodeA.get());
    ASSERT_NE(nh, UNDEF);
    unique_ptr<MegaNode> shareFolderA(megaApi[0]->getNodeByHandle(nh));
    ASSERT_TRUE(!!shareFolderA);

    nh = createFolder(0, "sub-folder-A", shareFolderA.get());
    ASSERT_NE(nh, UNDEF);
    unique_ptr<MegaNode> subFolderA(megaApi[0]->getNodeByHandle(nh));
    ASSERT_TRUE(!!subFolderA);

    // Initialize a test scenario: create a new contact to share to

    ASSERT_EQ(API_OK, synchronousInviteContact(0, mApi[1].email.c_str(), "SdkTestShareKeys contact request A to B", MegaContactRequest::INVITE_ACTION_ADD));
    ASSERT_EQ(API_OK, synchronousInviteContact(0, mApi[2].email.c_str(), "SdkTestShareKeys contact request A to C", MegaContactRequest::INVITE_ACTION_ADD));

    ASSERT_TRUE(WaitFor([this]() {return unique_ptr<MegaContactRequestList>(megaApi[1]->getIncomingContactRequests())->size() == 1
                                      && unique_ptr<MegaContactRequestList>(megaApi[2]->getIncomingContactRequests())->size() == 1;}, 60000));
    ASSERT_NO_FATAL_FAILURE(getContactRequest(1, false));
    ASSERT_NO_FATAL_FAILURE(getContactRequest(2, false));


    ASSERT_EQ(API_OK, synchronousReplyContactRequest(1, mApi[1].cr.get(), MegaContactRequest::REPLY_ACTION_ACCEPT));
    ASSERT_EQ(API_OK, synchronousReplyContactRequest(2, mApi[2].cr.get(), MegaContactRequest::REPLY_ACTION_ACCEPT));

    WaitMillisec(3000);

    ASSERT_EQ(API_OK, synchronousShare(0, shareFolderA.get(), mApi[1].email.c_str(), MegaShare::ACCESS_READ));
    ASSERT_EQ(API_OK, synchronousShare(0, subFolderA.get(), mApi[2].email.c_str(), MegaShare::ACCESS_FULL));

    ASSERT_TRUE(WaitFor([this]() { return unique_ptr<MegaShareList>(megaApi[1]->getInSharesList())->size() == 1
                           && unique_ptr<MegaShareList>(megaApi[2]->getInSharesList())->size() == 1; }, 60000));

    unique_ptr<MegaNodeList> nl1(megaApi[1]->getInShares(megaApi[1]->getContact(mApi[0].email.c_str())));
    unique_ptr<MegaNodeList> nl2(megaApi[2]->getInShares(megaApi[2]->getContact(mApi[0].email.c_str())));

    ASSERT_EQ(1, nl1->size());
    ASSERT_EQ(1, nl2->size());

    MegaNode* receivedShareNodeB = nl1->get(0);
    MegaNode* receivedShareNodeC = nl2->get(0);

    ASSERT_NE(createFolder(2, "folderByC1", receivedShareNodeC), UNDEF);
    ASSERT_NE(createFolder(2, "folderByC2", receivedShareNodeC), UNDEF);

    ASSERT_TRUE(WaitFor([this, &subFolderA]() { unique_ptr<MegaNodeList> aView(megaApi[0]->getChildren(subFolderA.get()));
                                   return aView->size() == 2; }, 60000));

    WaitMillisec(10000);  // make it shorter once we do actually get the keys (seems to need a bug fix)

    // can A see the added folders?

    unique_ptr<MegaNodeList> aView(megaApi[0]->getChildren(subFolderA.get()));
    ASSERT_EQ(2, aView->size());
    ASSERT_STREQ(aView->get(0)->getName(), "folderByC1");
    ASSERT_STREQ(aView->get(1)->getName(), "folderByC2");

    // Can B see the added folders?
    unique_ptr<MegaNodeList> bView(megaApi[1]->getChildren(receivedShareNodeB));
    ASSERT_EQ(1, bView->size());
    ASSERT_STREQ(bView->get(0)->getName(), "sub-folder-A");
    unique_ptr<MegaNodeList> bView2(megaApi[1]->getChildren(bView->get(0)));
    ASSERT_EQ(2, bView2->size());
    ASSERT_STREQ(bView2->get(0)->getName(), "NO_KEY");  // TODO: This is technically not correct but a current side effect of avoiding going back to the servers frequently - to be fixed soon.  For now choose the value that matches production
    ASSERT_STREQ(bView2->get(1)->getName(), "NO_KEY");
}

string localpathToUtf8Leaf(const LocalPath& itemlocalname)
{
    return itemlocalname.leafName().toPath();
}

LocalPath fspathToLocal(const fs::path& p)
{
    string path(p.u8string());
    return LocalPath::fromAbsolutePath(path);
}


// TODO: SDK-1505
#ifndef __APPLE__
TEST_F(SdkTest, SdkTestFolderIteration)
#else
TEST_F(SdkTest, DISABLED_SdkTestFolderIteration)
#endif
{
    ASSERT_NO_FATAL_FAILURE(getAccountsForTest(2));

    for (int testcombination = 0; testcombination < 2; testcombination++)
    {
        bool openWithNameOrUseFileAccess = testcombination == 0;

        error_code ec;
        if (fs::exists("test_SdkTestFolderIteration"))
        {
            fs::remove_all("test_SdkTestFolderIteration", ec);
            ASSERT_TRUE(!ec) << "could not remove old test folder";
        }

        fs::create_directory("test_SdkTestFolderIteration", ec);
        ASSERT_TRUE(!ec) << "could not create test folder";

        fs::path iteratePath = fs::current_path() / "test_SdkTestFolderIteration";

        // make a directory
        fs::create_directory(iteratePath / "folder");

        // make a file
        {
            ofstream f( (iteratePath / "file.txt").u8string().c_str());
            f << "file content";
        }

        // make some content to test the glob flag
        {
            fs::create_directory(iteratePath / "glob1folder");
            fs::create_directory(iteratePath / "glob2folder");
            ofstream f1( (iteratePath / "glob1file.txt").u8string().c_str());
            ofstream f2( (iteratePath / "glob2file.txt").u8string().c_str());
            f1 << "file content";
            f2 << "file content";
        }
        unsigned glob_entries = 4;

        // make a symlink to a folder (not recoginised by our dnext() on windows currently)
        fs::create_directory_symlink(iteratePath / "folder", iteratePath / "folderlink", ec);
        ASSERT_TRUE(!ec) << "could not create folder symlink";

        // make a symlinnk to a file
        fs::create_symlink(iteratePath / "file.txt", iteratePath / "filelink.txt", ec);
        ASSERT_TRUE(!ec) << "could not create folder symlink";

        // note on windows:  symlinks are excluded by skipAttributes for FILE_ATTRIBUTE_REPARSE_POINT (also see https://docs.microsoft.com/en-us/windows/win32/fileio/determining-whether-a-directory-is-a-volume-mount-point)

        struct FileAccessFields
        {
            m_off_t size = -2;
            m_time_t mtime = 2;
            handle fsid = 3;
            bool fsidvalid = false;
            nodetype_t type = nodetype_t::TYPE_UNKNOWN;
            bool mIsSymLink = false;
            bool retry = false;
            int errorcode = -998;

            FileAccessFields() = default;

            FileAccessFields(const FileAccess& f)
            {
                size = f.size;
                mtime = f.mtime;
                fsid = f.fsid;
                fsidvalid = f.fsidvalid;
                type = f.type;
                mIsSymLink = f.mIsSymLink;
                retry = f.retry;
                errorcode = f.errorcode;
            }
            bool operator == (const FileAccessFields& f) const
            {
                if (size != f.size) { EXPECT_EQ(size, f.size); return false; }
                if (mtime != f.mtime) { EXPECT_EQ(mtime, f.mtime); return false; }

                if (!mIsSymLink)
                {
                    // do we need fsid to be correct for symlink?  Seems on mac plain vs iterated differ
                    if (fsid != f.fsid) { EXPECT_EQ(fsid, f.fsid); return false; }
                }

                if (fsidvalid != f.fsidvalid) { EXPECT_EQ(fsidvalid, f.fsidvalid); return false; }
                if (type != f.type) { EXPECT_EQ(type, f.type); return false; }
                if (mIsSymLink != f.mIsSymLink) { EXPECT_EQ(mIsSymLink, f.mIsSymLink); return false; }
                if (retry != f.retry) { EXPECT_EQ(retry, f.retry); return false; }
                if (errorcode != f.errorcode) { EXPECT_EQ(errorcode, f.errorcode); return false; }
                return true;
            }
        };

        // capture results from the ways of gettnig the file info
        std::map<std::string, FileAccessFields > plain_fopen;
        std::map<std::string, FileAccessFields > iterate_fopen;
        std::map<std::string, FileAccessFields > plain_follow_fopen;
        std::map<std::string, FileAccessFields > iterate_follow_fopen;

        auto fsa = makeFsAccess();
        auto localdir = fspathToLocal(iteratePath);

        std::unique_ptr<FileAccess> fopen_directory(fsa->newfileaccess(false));  // false = don't follow symlinks
        ASSERT_TRUE(fopen_directory->fopen(localdir, true, false));

        // now open and iterate the directory, not following symlinks (either by name or fopen'd directory)
        std::unique_ptr<DirAccess> da(fsa->newdiraccess());
        if (da->dopen(openWithNameOrUseFileAccess ? &localdir : NULL, openWithNameOrUseFileAccess ? NULL : fopen_directory.get(), false))
        {
            nodetype_t type;
            LocalPath itemlocalname;
            while (da->dnext(localdir, itemlocalname, false, &type))
            {
                string leafNameUtf8 = localpathToUtf8Leaf(itemlocalname);

                std::unique_ptr<FileAccess> plain_fopen_fa(fsa->newfileaccess(false));
                std::unique_ptr<FileAccess> iterate_fopen_fa(fsa->newfileaccess(false));

                LocalPath localpath = localdir;
                localpath.appendWithSeparator(itemlocalname, true);

                ASSERT_TRUE(plain_fopen_fa->fopen(localpath, true, false));
                plain_fopen[leafNameUtf8] = *plain_fopen_fa;

                ASSERT_TRUE(iterate_fopen_fa->fopen(localpath, true, false, da.get()));
                iterate_fopen[leafNameUtf8] = *iterate_fopen_fa;
            }
        }

        std::unique_ptr<FileAccess> fopen_directory2(fsa->newfileaccess(true));  // true = follow symlinks
        ASSERT_TRUE(fopen_directory2->fopen(localdir, true, false));

        // now open and iterate the directory, following symlinks (either by name or fopen'd directory)
        std::unique_ptr<DirAccess> da_follow(fsa->newdiraccess());
        if (da_follow->dopen(openWithNameOrUseFileAccess ? &localdir : NULL, openWithNameOrUseFileAccess ? NULL : fopen_directory2.get(), false))
        {
            nodetype_t type;
            LocalPath itemlocalname;
            while (da_follow->dnext(localdir, itemlocalname, true, &type))
            {
                string leafNameUtf8 = localpathToUtf8Leaf(itemlocalname);

                std::unique_ptr<FileAccess> plain_follow_fopen_fa(fsa->newfileaccess(true));
                std::unique_ptr<FileAccess> iterate_follow_fopen_fa(fsa->newfileaccess(true));

                LocalPath localpath = localdir;
                localpath.appendWithSeparator(itemlocalname, true);

                ASSERT_TRUE(plain_follow_fopen_fa->fopen(localpath, true, false));
                plain_follow_fopen[leafNameUtf8] = *plain_follow_fopen_fa;

                ASSERT_TRUE(iterate_follow_fopen_fa->fopen(localpath, true, false, da_follow.get()));
                iterate_follow_fopen[leafNameUtf8] = *iterate_follow_fopen_fa;
            }
        }

    #ifdef WIN32
        std::set<std::string> plain_names { "folder", "file.txt" }; // currently on windows, any type of symlink is ignored when iterating directories
        std::set<std::string> follow_names { "folder", "file.txt"};
    #else
        std::set<std::string> plain_names { "folder", "file.txt" };
        std::set<std::string> follow_names { "folder", "file.txt", "folderlink", "filelink.txt" };
    #endif

        ASSERT_EQ(plain_fopen.size(), plain_names.size() + glob_entries);
        ASSERT_EQ(iterate_fopen.size(), plain_names.size() + glob_entries);
        ASSERT_EQ(plain_follow_fopen.size(), follow_names.size() + glob_entries);
        ASSERT_EQ(iterate_follow_fopen.size(), follow_names.size() + glob_entries);

        for (auto& name : follow_names)
        {
            bool expected_non_follow = plain_names.find(name) != plain_names.end();
            bool issymlink = name.find("link") != string::npos;

            if (expected_non_follow)
            {
                ASSERT_TRUE(plain_fopen.find(name) != plain_fopen.end()) << name;
                ASSERT_TRUE(iterate_fopen.find(name) != iterate_fopen.end()) << name;

                auto& plain = plain_fopen[name];
                auto& iterate = iterate_fopen[name];

                ASSERT_EQ(plain, iterate)  << name;
                ASSERT_TRUE(plain.mIsSymLink == issymlink);
            }

            ASSERT_TRUE(plain_follow_fopen.find(name) != plain_follow_fopen.end()) << name;
            ASSERT_TRUE(iterate_follow_fopen.find(name) != iterate_follow_fopen.end()) << name;

            auto& plain_follow = plain_follow_fopen[name];
            auto& iterate_follow = iterate_follow_fopen[name];

            ASSERT_EQ(plain_follow, iterate_follow) << name;
            ASSERT_TRUE(plain_follow.mIsSymLink == issymlink);
        }

        //ASSERT_EQ(plain_fopen["folder"].size, 0);  size field is not set for folders
        ASSERT_EQ(plain_fopen["folder"].type, FOLDERNODE);
        ASSERT_EQ(plain_fopen["folder"].fsidvalid, true);
        ASSERT_EQ(plain_fopen["folder"].mIsSymLink, false);

        ASSERT_EQ(plain_fopen["file.txt"].size, 12);
        ASSERT_EQ(plain_fopen["file.txt"].fsidvalid, true);
        ASSERT_EQ(plain_fopen["file.txt"].type, FILENODE);
        ASSERT_EQ(plain_fopen["file.txt"].mIsSymLink, false);

// on windows and mac and linux, without the follow flag on, directory iteration does not report symlinks (currently)
//
//        //ASSERT_EQ(plain_fopen["folder"].size, 0);  size field is not set for folders
//        ASSERT_EQ(plain_fopen["folderlink"].type, FOLDERNODE);
//        ASSERT_EQ(plain_fopen["folderlink"].fsidvalid, true);
//        ASSERT_EQ(plain_fopen["folderlink"].mIsSymLink, true);
//
//        ASSERT_EQ(plain_fopen["filelink.txt"].size, 12);
//        ASSERT_EQ(plain_fopen["filelink.txt"].fsidvalid, true);
//        ASSERT_EQ(plain_fopen["filelink.txt"].type, FILENODE);
//        ASSERT_EQ(plain_fopen["filelink.txt"].mIsSymLink, true);
//
        ASSERT_TRUE(plain_fopen.find("folderlink") == plain_fopen.end());
        ASSERT_TRUE(plain_fopen.find("filelink.txt") == plain_fopen.end());

        // check the glob flag
        auto localdirGlob = fspathToLocal(iteratePath / "glob1*");
        std::unique_ptr<DirAccess> da2(fsa->newdiraccess());
        if (da2->dopen(&localdirGlob, NULL, true))
        {
            nodetype_t type;
            LocalPath itemlocalname;
            set<string> remainingExpected { "glob1folder", "glob1file.txt" };
            while (da2->dnext(localdir, itemlocalname, true, &type))
            {
                string leafNameUtf8 = localpathToUtf8Leaf(itemlocalname);
                ASSERT_EQ(leafNameUtf8.substr(0, 5), string("glob1"));
                ASSERT_TRUE(remainingExpected.find(leafNameUtf8) != remainingExpected.end());
                remainingExpected.erase(leafNameUtf8);
            }
            ASSERT_EQ(remainingExpected.size(), 0u);
        }

    }
}



/**
* @brief TEST_F SdkTestConsoleAutocomplete
*
* Run various tests confirming the console autocomplete will work as expected
*
*/
#ifdef _WIN32

bool cmp(const autocomplete::CompletionState& c, std::vector<std::string>& s)
{
    bool result = true;
    if (c.completions.size() != s.size())
    {
        result = false;
    }
    else
    {
        std::sort(s.begin(), s.end());
        for (size_t i = c.completions.size(); i--; )
        {
            if (c.completions[i].s != s[i])
            {
                result = false;
                break;
            }
        }
    }
    if (!result)
    {
        for (size_t i = 0; i < c.completions.size() || i < s.size(); ++i)
        {
            out() << (i < s.size() ? s[i] : "") << "/" << (i < c.completions.size() ? c.completions[i].s : "");
        }
    }
    return result;
}

TEST_F(SdkTest, SdkTestConsoleAutocomplete)
{
    ASSERT_NO_FATAL_FAILURE(getAccountsForTest(2));
    using namespace autocomplete;

    {
        std::unique_ptr<Either> p(new Either);
        p->Add(sequence(text("cd")));
        p->Add(sequence(text("lcd")));
        p->Add(sequence(text("ls"), opt(flag("-R"))));
        p->Add(sequence(text("lls"), opt(flag("-R")), param("folder")));
        ACN syntax(std::move(p));

        {
            auto r = autoComplete("", 0, syntax, false);
            std::vector<std::string> e{ "cd", "lcd", "ls", "lls" };
            ASSERT_TRUE(cmp(r, e));
        }

        {
            auto r = autoComplete("l", 1, syntax, false);
            std::vector<std::string> e{ "lcd", "ls", "lls" };
            ASSERT_TRUE(cmp(r, e));
        }

        {
            auto r = autoComplete("ll", 2, syntax, false);
            std::vector<std::string> e{ "lls" };
            ASSERT_TRUE(cmp(r, e));
        }

        {
            auto r = autoComplete("lls", 3, syntax, false);
            std::vector<std::string> e{ "lls" };
            ASSERT_TRUE(cmp(r, e));
        }

        {
            auto r = autoComplete("lls ", 4, syntax, false);
            std::vector<std::string> e{ "<folder>" };
            ASSERT_TRUE(cmp(r, e));
        }

        {
            auto r = autoComplete("lls -", 5, syntax, false);
            std::vector<std::string> e{ "-R" };
            ASSERT_TRUE(cmp(r, e));
        }

        {
            auto r = autoComplete("x", 1, syntax, false);
            std::vector<std::string> e{};
            ASSERT_TRUE(cmp(r, e));
        }

        {
            auto r = autoComplete("x ", 2, syntax, false);
            std::vector<std::string> e{};
            ASSERT_TRUE(cmp(r, e));
        }
    }

    ::mega::NodeHandle megaCurDir;

    MegaApiImpl* impl = *((MegaApiImpl**)(((char*)megaApi[0].get()) + sizeof(*megaApi[0].get())) - 1); //megaApi[0]->pImpl;
    MegaClient* client = impl->getMegaClient();


    std::unique_ptr<Either> p(new Either);
    p->Add(sequence(text("cd")));
    p->Add(sequence(text("lcd")));
    p->Add(sequence(text("ls"), opt(flag("-R")), opt(ACN(new MegaFS(true, true, client, &megaCurDir, "")))));
    p->Add(sequence(text("lls"), opt(flag("-R")), opt(ACN(new LocalFS(true, true, "")))));
    ACN syntax(std::move(p));

    error_code e;
    fs::remove_all("test_autocomplete_files", e);

    fs::create_directory("test_autocomplete_files");
    fs::path old_cwd = fs::current_path();
    fs::current_path("test_autocomplete_files");

    fs::create_directory("dir1");
    fs::create_directory("dir1\\sub11");
    fs::create_directory("dir1\\sub12");
    fs::create_directory("dir2");
    fs::create_directory("dir2\\sub21");
    fs::create_directory("dir2\\sub22");
    fs::create_directory("dir2a");
    fs::create_directory("dir2a\\dir space");
    fs::create_directory("dir2a\\dir space\\next");
    fs::create_directory("dir2a\\dir space2");
    fs::create_directory("dir2a\\nospace");

    {
        auto r = autoComplete("ls -R", 5, syntax, false);
        std::vector<std::string> e{"-R"};
        ASSERT_TRUE(cmp(r, e));
    }

    // dos style file completion, local fs
    CompletionTextOut s;

    {
        auto r = autoComplete("lls ", 4, syntax, false);
        std::vector<std::string> e{ "dir1", "dir2", "dir2a" };
        ASSERT_TRUE(cmp(r, e));
        applyCompletion(r, true, 100, s);
        ASSERT_EQ(r.line, "lls dir1");
    }

    {
        auto r = autoComplete("lls di", 6, syntax, false);
        std::vector<std::string> e{ "dir1", "dir2", "dir2a" };
        ASSERT_TRUE(cmp(r, e));
    }

    {
        auto r = autoComplete("lls dir2", 8, syntax, false);
        std::vector<std::string> e{ "dir2", "dir2a" };
        ASSERT_TRUE(cmp(r, e));
    }

    {
        auto r = autoComplete("lls dir2a", 9, syntax, false);
        std::vector<std::string> e{ "dir2a" };
        ASSERT_TRUE(cmp(r, e));
    }

    {
        auto r = autoComplete("lls dir2 something after", 8, syntax, false);
        std::vector<std::string> e{ "dir2", "dir2a" };
        ASSERT_TRUE(cmp(r, e));
    }

    {
        auto r = autoComplete("lls dir2something immeditely after", 8, syntax, false);
        std::vector<std::string> e{ "dir2", "dir2a" };
        ASSERT_TRUE(cmp(r, e));
    }

    {
        auto r = autoComplete("lls dir2\\", 9, syntax, false);
        std::vector<std::string> e{ "dir2\\sub21", "dir2\\sub22" };
        ASSERT_TRUE(cmp(r, e));
    }

    {
        auto r = autoComplete("lls dir2\\.\\", 11, syntax, false);
        std::vector<std::string> e{ "dir2\\.\\sub21", "dir2\\.\\sub22" };
        ASSERT_TRUE(cmp(r, e));
    }

    {
        auto r = autoComplete("lls dir2\\..", 11, syntax, false);
        std::vector<std::string> e{ "dir2\\.." };
        ASSERT_TRUE(cmp(r, e));
    }

    {
        auto r = autoComplete("lls dir2\\..\\", 12, syntax, false);
        std::vector<std::string> e{ "dir2\\..\\dir1", "dir2\\..\\dir2", "dir2\\..\\dir2a" };
        ASSERT_TRUE(cmp(r, e));
        applyCompletion(r, true, 100, s);
        ASSERT_EQ(r.line, "lls dir2\\..\\dir1");
        applyCompletion(r, true, 100, s);
        ASSERT_EQ(r.line, "lls dir2\\..\\dir2");
        applyCompletion(r, true, 100, s);
        ASSERT_EQ(r.line, "lls dir2\\..\\dir2a");
        applyCompletion(r, true, 100, s);
        ASSERT_EQ(r.line, "lls dir2\\..\\dir1");
        applyCompletion(r, false, 100, s);
        ASSERT_EQ(r.line, "lls dir2\\..\\dir2a");
        applyCompletion(r, false, 100, s);
        ASSERT_EQ(r.line, "lls dir2\\..\\dir2");
    }

    {
        auto r = autoComplete("lls dir2a\\", 10, syntax, false);
        applyCompletion(r, false, 100, s);
        ASSERT_EQ(r.line, "lls dir2a\\nospace");
        applyCompletion(r, false, 100, s);
        ASSERT_EQ(r.line, "lls \"dir2a\\dir space2\"");
        applyCompletion(r, false, 100, s);
        ASSERT_EQ(r.line, "lls \"dir2a\\dir space\"");
        applyCompletion(r, false, 100, s);
        ASSERT_EQ(r.line, "lls dir2a\\nospace");
    }

    {
        auto r = autoComplete("lls \"dir\"1\\", 11, syntax, false);
        applyCompletion(r, true, 100, s);
        ASSERT_EQ(r.line, "lls \"dir1\\sub11\"");
    }

    {
        auto r = autoComplete("lls dir1\\\"..\\dir2\\\"", std::string::npos, syntax, false);
        applyCompletion(r, true, 100, s);
        ASSERT_EQ(r.line, "lls \"dir1\\..\\dir2\\sub21\"");
    }

    {
        auto r = autoComplete("lls c:\\prog", std::string::npos, syntax, false);
        applyCompletion(r, true, 100, s);
        ASSERT_EQ(r.line, "lls \"c:\\Program Files\"");
        applyCompletion(r, true, 100, s);
        ASSERT_EQ(r.line, "lls \"c:\\Program Files (x86)\"");
    }

    {
        auto r = autoComplete("lls \"c:\\program files \"", std::string::npos, syntax, false);
        applyCompletion(r, true, 100, s);
        ASSERT_EQ(r.line, "lls \"c:\\Program Files (x86)\"");
    }

    // unix style completions, local fs

    {
        auto r = autoComplete("lls ", 4, syntax, true);
        std::vector<std::string> e{ "dir1\\", "dir2\\", "dir2a\\" };
        ASSERT_TRUE(cmp(r, e));
        applyCompletion(r, true, 100, s);
        ASSERT_EQ(r.line, "lls dir");
    }

    {
        auto r = autoComplete("lls di", 6, syntax, true);
        std::vector<std::string> e{ "dir1\\", "dir2\\", "dir2a\\" };
        ASSERT_TRUE(cmp(r, e));
        applyCompletion(r, true, 100, s);
        ASSERT_EQ(r.line, "lls dir");
    }

    {
        auto r = autoComplete("lls dir2", 8, syntax, true);
        std::vector<std::string> e{ "dir2\\", "dir2a\\" };
        ASSERT_TRUE(cmp(r, e));
        applyCompletion(r, true, 100, s);
        ASSERT_EQ(r.line, "lls dir2");
    }

    {
        auto r = autoComplete("lls dir2a", 9, syntax, true);
        std::vector<std::string> e{ "dir2a\\" };
        ASSERT_TRUE(cmp(r, e));
        applyCompletion(r, true, 100, s);
        ASSERT_EQ(r.line, "lls dir2a\\");
    }

    {
        auto r = autoComplete("lls dir2 something after", 8, syntax, true);
        std::vector<std::string> e{ "dir2\\", "dir2a\\" };
        ASSERT_TRUE(cmp(r, e));
        applyCompletion(r, true, 100, s);
        ASSERT_EQ(r.line, "lls dir2 something after");
    }

    {
        auto r = autoComplete("lls dir2asomething immediately after", 9, syntax, true);
        std::vector<std::string> e{ "dir2a\\" };
        ASSERT_TRUE(cmp(r, e));
        applyCompletion(r, true, 100, s);
        ASSERT_EQ(r.line, "lls dir2a\\something immediately after");
    }

    {
        auto r = autoComplete("lls dir2\\", 9, syntax, true);
        std::vector<std::string> e{ "dir2\\sub21\\", "dir2\\sub22\\" };
        ASSERT_TRUE(cmp(r, e));
        applyCompletion(r, true, 100, s);
        ASSERT_EQ(r.line, "lls dir2\\sub2");
        auto rr = autoComplete("lls dir2\\sub22", 14, syntax, true);
        applyCompletion(rr, true, 100, s);
        ASSERT_EQ(rr.line, "lls dir2\\sub22\\");
    }

    {
        auto r = autoComplete("lls dir2\\.\\", 11, syntax, true);
        std::vector<std::string> e{ "dir2\\.\\sub21\\", "dir2\\.\\sub22\\" };
        ASSERT_TRUE(cmp(r, e));
        applyCompletion(r, true, 100, s);
        ASSERT_EQ(r.line, "lls dir2\\.\\sub2");
    }

    {
        auto r = autoComplete("lls dir2\\..", 11, syntax, true);
        std::vector<std::string> e{ "dir2\\..\\" };
        ASSERT_TRUE(cmp(r, e));
        applyCompletion(r, true, 100, s);
        ASSERT_EQ(r.line, "lls dir2\\..\\");
    }

    {
        auto r = autoComplete("lls dir2\\..\\", 12, syntax, true);
        std::vector<std::string> e{ "dir2\\..\\dir1\\", "dir2\\..\\dir2\\", "dir2\\..\\dir2a\\" };
        ASSERT_TRUE(cmp(r, e));
        applyCompletion(r, true, 100, s);
        ASSERT_EQ(r.line, "lls dir2\\..\\dir");
    }

    {
        auto r = autoComplete("lls dir2\\..\\", 12, syntax, true);
        std::vector<std::string> e{ "dir2\\..\\dir1\\", "dir2\\..\\dir2\\", "dir2\\..\\dir2a\\" };
        ASSERT_TRUE(cmp(r, e));
        applyCompletion(r, true, 100, s);
        ASSERT_EQ(r.line, "lls dir2\\..\\dir");
    }

    {
        auto r = autoComplete("lls dir2a\\d", 11, syntax, true);
        applyCompletion(r, true, 100, s);
        ASSERT_EQ(r.line, "lls \"dir2a\\dir space\"");
        auto rr = autoComplete("lls \"dir2a\\dir space\"\\", std::string::npos, syntax, false);
        applyCompletion(rr, true, 100, s);
        ASSERT_EQ(rr.line, "lls \"dir2a\\dir space\\next\"");
    }

    {
        auto r = autoComplete("lls \"dir\"1\\", std::string::npos, syntax, true);
        applyCompletion(r, true, 100, s);
        ASSERT_EQ(r.line, "lls \"dir1\\sub1\"");
    }

    {
        auto r = autoComplete("lls dir1\\\"..\\dir2\\\"", std::string::npos, syntax, true);
        applyCompletion(r, true, 100, s);
        ASSERT_EQ(r.line, "lls \"dir1\\..\\dir2\\sub2\"");
    }

    {
        auto r = autoComplete("lls c:\\prog", std::string::npos, syntax, true);
        applyCompletion(r, true, 100, s);
        ASSERT_EQ(r.line, "lls c:\\program");
    }

    {
        auto r = autoComplete("lls \"c:\\program files \"", std::string::npos, syntax, true);
        applyCompletion(r, true, 100, s);
        ASSERT_EQ(r.line, "lls \"c:\\program files (x86)\\\"");
    }

    {
        auto r = autoComplete("lls 'c:\\program files '", std::string::npos, syntax, true);
        applyCompletion(r, true, 100, s);
        ASSERT_EQ(r.line, "lls 'c:\\program files (x86)\\'");
    }

    // mega dir setup

    MegaNode *rootnode = megaApi[0]->getRootNode();
    auto nh = createFolder(0, "test_autocomplete_megafs", rootnode);
    ASSERT_NE(nh, UNDEF);
    MegaNode *n0 = megaApi[0]->getNodeByHandle(nh);

    megaCurDir = NodeHandle().set6byte(nh);

    nh = createFolder(0, "dir1", n0);
    ASSERT_NE(nh, UNDEF);
    MegaNode *n1 = megaApi[0]->getNodeByHandle(nh);
    ASSERT_NE(createFolder(0, "sub11", n1), UNDEF);
    ASSERT_NE(createFolder(0, "sub12", n1), UNDEF);

    nh = createFolder(0, "dir2", n0);
    ASSERT_NE(nh, UNDEF);
    MegaNode *n2 = megaApi[0]->getNodeByHandle(nh);
    ASSERT_NE(createFolder(0, "sub21", n2), UNDEF);
    ASSERT_NE(createFolder(0, "sub22", n2), UNDEF);

    nh = createFolder(0, "dir2a", n0);
    ASSERT_NE(nh, UNDEF);
    MegaNode *n3 = megaApi[0]->getNodeByHandle(nh);

    nh = createFolder(0, "dir space", n3);
    ASSERT_NE(nh, UNDEF);

    MegaNode *n31 = megaApi[0]->getNodeByHandle(nh);

    ASSERT_NE(createFolder(0, "dir space2", n3), UNDEF);
    ASSERT_NE(createFolder(0, "nospace", n3), UNDEF);
    ASSERT_NE(createFolder(0, "next", n31), UNDEF);


    // dos style mega FS completions

    {
        auto r = autoComplete("ls ", std::string::npos, syntax, false);
        std::vector<std::string> e{ "dir1", "dir2", "dir2a" };
        ASSERT_TRUE(cmp(r, e));
        applyCompletion(r, true, 100, s);
        ASSERT_EQ(r.line, "ls dir1");
    }

    {
        auto r = autoComplete("ls di", std::string::npos, syntax, false);
        std::vector<std::string> e{ "dir1", "dir2", "dir2a" };
        ASSERT_TRUE(cmp(r, e));
    }

    {
        auto r = autoComplete("ls dir2", std::string::npos, syntax, false);
        std::vector<std::string> e{ "dir2", "dir2a" };
        ASSERT_TRUE(cmp(r, e));
    }

    {
        auto r = autoComplete("ls dir2a", std::string::npos, syntax, false);
        std::vector<std::string> e{ "dir2a" };
        ASSERT_TRUE(cmp(r, e));
    }

    {
        auto r = autoComplete("ls dir2 something after", 7, syntax, false);
        std::vector<std::string> e{ "dir2", "dir2a" };
        ASSERT_TRUE(cmp(r, e));
    }

    {
        auto r = autoComplete("ls dir2something immeditely after", 7, syntax, false);
        std::vector<std::string> e{ "dir2", "dir2a" };
        ASSERT_TRUE(cmp(r, e));
    }

    {
        auto r = autoComplete("ls dir2/", std::string::npos, syntax, false);
        std::vector<std::string> e{ "dir2/sub21", "dir2/sub22" };
        ASSERT_TRUE(cmp(r, e));
    }

    {
        auto r = autoComplete("ls dir2/./", std::string::npos, syntax, false);
        std::vector<std::string> e{ "dir2/./sub21", "dir2/./sub22" };
        ASSERT_TRUE(cmp(r, e));
    }

    {
        auto r = autoComplete("ls dir2/..", std::string::npos, syntax, false);
        std::vector<std::string> e{ "dir2/.." };
        ASSERT_TRUE(cmp(r, e));
    }

    {
        auto r = autoComplete("ls dir2/../", std::string::npos, syntax, false);
        std::vector<std::string> e{ "dir2/../dir1", "dir2/../dir2", "dir2/../dir2a" };
        ASSERT_TRUE(cmp(r, e));
        applyCompletion(r, true, 100, s);
        ASSERT_EQ(r.line, "ls dir2/../dir1");
        applyCompletion(r, true, 100, s);
        ASSERT_EQ(r.line, "ls dir2/../dir2");
        applyCompletion(r, true, 100, s);
        ASSERT_EQ(r.line, "ls dir2/../dir2a");
        applyCompletion(r, true, 100, s);
        ASSERT_EQ(r.line, "ls dir2/../dir1");
        applyCompletion(r, false, 100, s);
        ASSERT_EQ(r.line, "ls dir2/../dir2a");
        applyCompletion(r, false, 100, s);
        ASSERT_EQ(r.line, "ls dir2/../dir2");
    }

    {
        auto r = autoComplete("ls dir2a/", std::string::npos, syntax, false);
        applyCompletion(r, false, 100, s);
        ASSERT_EQ(r.line, "ls dir2a/nospace");
        applyCompletion(r, false, 100, s);
        ASSERT_EQ(r.line, "ls \"dir2a/dir space2\"");
        applyCompletion(r, false, 100, s);
        ASSERT_EQ(r.line, "ls \"dir2a/dir space\"");
        applyCompletion(r, false, 100, s);
        ASSERT_EQ(r.line, "ls dir2a/nospace");
    }

    {
        auto r = autoComplete("ls \"dir\"1/", std::string::npos, syntax, false);
        applyCompletion(r, true, 100, s);
        ASSERT_EQ(r.line, "ls \"dir1/sub11\"");
    }

    {
        auto r = autoComplete("ls dir1/\"../dir2/\"", std::string::npos, syntax, false);
        applyCompletion(r, true, 100, s);
        ASSERT_EQ(r.line, "ls \"dir1/../dir2/sub21\"");
    }

    {
        auto r = autoComplete("ls /test_autocomplete_meg", std::string::npos, syntax, false);
        applyCompletion(r, true, 100, s);
        ASSERT_EQ(r.line, "ls /test_autocomplete_megafs");
    }

    // unix style mega FS completions

    {
        auto r = autoComplete("ls ", std::string::npos, syntax, true);
        std::vector<std::string> e{ "dir1/", "dir2/", "dir2a/" };
        ASSERT_TRUE(cmp(r, e));
        applyCompletion(r, true, 100, s);
        ASSERT_EQ(r.line, "ls dir");
    }

    {
        auto r = autoComplete("ls di", std::string::npos, syntax, true);
        std::vector<std::string> e{ "dir1/", "dir2/", "dir2a/" };
        ASSERT_TRUE(cmp(r, e));
        applyCompletion(r, true, 100, s);
        ASSERT_EQ(r.line, "ls dir");
    }

    {
        auto r = autoComplete("ls dir2", std::string::npos, syntax, true);
        std::vector<std::string> e{ "dir2/", "dir2a/" };
        ASSERT_TRUE(cmp(r, e));
        applyCompletion(r, true, 100, s);
        ASSERT_EQ(r.line, "ls dir2");
    }

    {
        auto r = autoComplete("ls dir2a", std::string::npos, syntax, true);
        std::vector<std::string> e{ "dir2a/" };
        ASSERT_TRUE(cmp(r, e));
        applyCompletion(r, true, 100, s);
        ASSERT_EQ(r.line, "ls dir2a/");
    }

    {
        auto r = autoComplete("ls dir2 something after", 7, syntax, true);
        std::vector<std::string> e{ "dir2/", "dir2a/" };
        ASSERT_TRUE(cmp(r, e));
        applyCompletion(r, true, 100, s);
        ASSERT_EQ(r.line, "ls dir2 something after");
    }

    {
        auto r = autoComplete("ls dir2asomething immediately after", 8, syntax, true);
        std::vector<std::string> e{ "dir2a/" };
        ASSERT_TRUE(cmp(r, e));
        applyCompletion(r, true, 100, s);
        ASSERT_EQ(r.line, "ls dir2a/something immediately after");
    }

    {
        auto r = autoComplete("ls dir2/", std::string::npos, syntax, true);
        std::vector<std::string> e{ "dir2/sub21/", "dir2/sub22/" };
        ASSERT_TRUE(cmp(r, e));
        applyCompletion(r, true, 100, s);
        ASSERT_EQ(r.line, "ls dir2/sub2");
        auto rr = autoComplete("ls dir2/sub22", std::string::npos, syntax, true);
        applyCompletion(rr, true, 100, s);
        ASSERT_EQ(rr.line, "ls dir2/sub22/");
    }

    {
        auto r = autoComplete("ls dir2/./", std::string::npos, syntax, true);
        std::vector<std::string> e{ "dir2/./sub21/", "dir2/./sub22/" };
        ASSERT_TRUE(cmp(r, e));
        applyCompletion(r, true, 100, s);
        ASSERT_EQ(r.line, "ls dir2/./sub2");
    }

    {
        auto r = autoComplete("ls dir2/..", std::string::npos, syntax, true);
        std::vector<std::string> e{ "dir2/../" };
        ASSERT_TRUE(cmp(r, e));
        applyCompletion(r, true, 100, s);
        ASSERT_EQ(r.line, "ls dir2/../");
    }

    {
        auto r = autoComplete("ls dir2/../", std::string::npos, syntax, true);
        std::vector<std::string> e{ "dir2/../dir1/", "dir2/../dir2/", "dir2/../dir2a/" };
        ASSERT_TRUE(cmp(r, e));
        applyCompletion(r, true, 100, s);
        ASSERT_EQ(r.line, "ls dir2/../dir");
    }

    {
        auto r = autoComplete("ls dir2/../", std::string::npos, syntax, true);
        std::vector<std::string> e{ "dir2/../dir1/", "dir2/../dir2/", "dir2/../dir2a/" };
        ASSERT_TRUE(cmp(r, e));
        applyCompletion(r, true, 100, s);
        ASSERT_EQ(r.line, "ls dir2/../dir");
    }

    {
        auto r = autoComplete("ls dir2a/d", std::string::npos, syntax, true);
        applyCompletion(r, true, 100, s);
        ASSERT_EQ(r.line, "ls \"dir2a/dir space\"");
        auto rr = autoComplete("ls \"dir2a/dir space\"/", std::string::npos, syntax, false);
        applyCompletion(rr, true, 100, s);
        ASSERT_EQ(rr.line, "ls \"dir2a/dir space/next\"");
    }

    {
        auto r = autoComplete("ls \"dir\"1/", std::string::npos, syntax, true);
        applyCompletion(r, true, 100, s);
        ASSERT_EQ(r.line, "ls \"dir1/sub1\"");
    }

    {
        auto r = autoComplete("ls dir1/\"../dir2/\"", std::string::npos, syntax, true);
        applyCompletion(r, true, 100, s);
        ASSERT_EQ(r.line, "ls \"dir1/../dir2/sub2\"");
    }

    {
        auto r = autoComplete("ls /test_autocomplete_meg", std::string::npos, syntax, true);
        applyCompletion(r, true, 100, s);
        ASSERT_EQ(r.line, "ls /test_autocomplete_megafs/");
        r = autoComplete(r.line + "dir2a", std::string::npos, syntax, true);
        applyCompletion(r, true, 100, s);
        ASSERT_EQ(r.line, "ls /test_autocomplete_megafs/dir2a/");
        r = autoComplete(r.line + "d", std::string::npos, syntax, true);
        applyCompletion(r, true, 100, s);
        ASSERT_EQ(r.line, "ls \"/test_autocomplete_megafs/dir2a/dir space\"");
    }

    fs::current_path(old_cwd);

}
#endif

#ifdef ENABLE_CHAT

/**
 * @brief TEST_F SdkTestChat
 *
 * Initialize a test scenario by:
 *
 * - Setting a new contact to chat with
 *
 * Performs different operations related to chats:
 *
 * - Fetch the list of available chats
 * - Create a group chat
 * - Remove a peer from the chat
 * - Invite a contact to a chat
 * - Get the user-specific URL for the chat
 * - Update permissions of an existing peer in a chat
 */
TEST_F(SdkTest, SdkTestChat)
{
    LOG_info << "___TEST Chat___";
    ASSERT_NO_FATAL_FAILURE(getAccountsForTest(2));

    // --- Send a new contact request ---

    string message = "Hi contact. This is a testing message";

    mApi[1].contactRequestUpdated = false;
    ASSERT_NO_FATAL_FAILURE( inviteContact(0, mApi[1].email, message, MegaContactRequest::INVITE_ACTION_ADD) );
    ASSERT_TRUE( waitForResponse(&mApi[1].contactRequestUpdated) )   // at the target side (auxiliar account)
            << "Contact request update not received after " << maxTimeout << " seconds";
    // if there were too many invitations within a short period of time, the invitation can be rejected by
    // the API with `API_EOVERQUOTA = -17` as counter spamming meassure (+500 invites in the last 50 days)

    // --- Accept a contact invitation ---

    ASSERT_NO_FATAL_FAILURE( getContactRequest(1, false) );

    mApi[0].contactRequestUpdated = mApi[1].contactRequestUpdated = false;
    ASSERT_NO_FATAL_FAILURE( replyContact(mApi[1].cr.get(), MegaContactRequest::REPLY_ACTION_ACCEPT) );
    ASSERT_TRUE( waitForResponse(&mApi[1].contactRequestUpdated) )   // at the target side (auxiliar account)
            << "Contact request update not received after " << maxTimeout << " seconds";
    ASSERT_TRUE( waitForResponse(&mApi[0].contactRequestUpdated) )   // at the target side (main account)
            << "Contact request update not received after " << maxTimeout << " seconds";

    mApi[1].cr.reset();


    // --- Check list of available chats --- (fetch is done at SetUp())

    size_t numChats = mApi[0].chats.size();      // permanent chats cannot be deleted, so they're kept forever


    // --- Create a group chat ---

    MegaTextChatPeerList *peers;
    handle h;
    bool group;

    h = megaApi[1]->getMyUser()->getHandle();
    peers = MegaTextChatPeerList::createInstance();//new MegaTextChatPeerListPrivate();
    peers->addPeer(h, PRIV_STANDARD);
    group = true;

    mApi[1].chatUpdated = false;
    mApi[0].requestFlags[MegaRequest::TYPE_CHAT_CREATE] = false;
    ASSERT_NO_FATAL_FAILURE( createChat(group, peers) );
    ASSERT_TRUE( waitForResponse(&mApi[0].requestFlags[MegaRequest::TYPE_CHAT_CREATE]) )
            << "Cannot create a new chat";
    ASSERT_EQ(API_OK, mApi[0].lastError) << "Chat creation failed (error: " << mApi[0].lastError << ")";
    ASSERT_TRUE( waitForResponse(&mApi[1].chatUpdated ))   // at the target side (auxiliar account)
            << "Chat update not received after " << maxTimeout << " seconds";

    MegaHandle chatid = mApi[0].chatid;   // set at onRequestFinish() of chat creation request

    delete peers;

    // check the new chat information
    ASSERT_EQ(mApi[0].chats.size(), ++numChats) << "Unexpected received number of chats";
    ASSERT_TRUE(mApi[1].chatUpdated) << "The peer didn't receive notification of the chat creation";


    // --- Remove a peer from the chat ---

    mApi[1].chatUpdated = false;
    mApi[0].requestFlags[MegaRequest::TYPE_CHAT_REMOVE] = false;
    megaApi[0]->removeFromChat(chatid, h);
    ASSERT_TRUE( waitForResponse(&mApi[0].requestFlags[MegaRequest::TYPE_CHAT_REMOVE]) )
            << "Chat remove failed after " << maxTimeout << " seconds";
    ASSERT_EQ(API_OK, mApi[0].lastError) << "Removal of chat peer failed (error: " << mApi[0].lastError << ")";
    int numpeers = mApi[0].chats[chatid]->getPeerList() ? mApi[0].chats[chatid]->getPeerList()->size() : 0;
    ASSERT_EQ(numpeers, 0) << "Wrong number of peers in the list of peers";
    ASSERT_TRUE( waitForResponse(&mApi[1].chatUpdated) )   // at the target side (auxiliar account)
            << "Didn't receive notification of the peer removal after " << maxTimeout << " seconds";


    // --- Invite a contact to a chat ---

    mApi[1].chatUpdated = false;
    mApi[0].requestFlags[MegaRequest::TYPE_CHAT_INVITE] = false;
    megaApi[0]->inviteToChat(chatid, h, PRIV_STANDARD);
    ASSERT_TRUE( waitForResponse(&mApi[0].requestFlags[MegaRequest::TYPE_CHAT_INVITE]) )
            << "Chat invitation failed after " << maxTimeout << " seconds";
    ASSERT_EQ(API_OK, mApi[0].lastError) << "Invitation of chat peer failed (error: " << mApi[0].lastError << ")";
    numpeers = mApi[0].chats[chatid]->getPeerList() ? mApi[0].chats[chatid]->getPeerList()->size() : 0;
    ASSERT_EQ(numpeers, 1) << "Wrong number of peers in the list of peers";
    ASSERT_TRUE( waitForResponse(&mApi[1].chatUpdated) )   // at the target side (auxiliar account)
            << "The peer didn't receive notification of the invitation after " << maxTimeout << " seconds";


    // --- Get the user-specific URL for the chat ---

    mApi[0].requestFlags[MegaRequest::TYPE_CHAT_URL] = false;
    megaApi[0]->getUrlChat(chatid);
    ASSERT_TRUE( waitForResponse(&mApi[0].requestFlags[MegaRequest::TYPE_CHAT_URL]) )
            << "Retrieval of chat URL failed after " << maxTimeout << " seconds";
    ASSERT_EQ(API_OK, mApi[0].lastError) << "Retrieval of chat URL failed (error: " << mApi[0].lastError << ")";


    // --- Update Permissions of an existing peer in the chat

    mApi[1].chatUpdated = false;
    mApi[0].requestFlags[MegaRequest::TYPE_CHAT_UPDATE_PERMISSIONS] = false;
    megaApi[0]->updateChatPermissions(chatid, h, PRIV_RO);
    ASSERT_TRUE( waitForResponse(&mApi[0].requestFlags[MegaRequest::TYPE_CHAT_UPDATE_PERMISSIONS]) )
            << "Update chat permissions failed after " << maxTimeout << " seconds";
    ASSERT_EQ(API_OK, mApi[0].lastError) << "Update of chat permissions failed (error: " << mApi[0].lastError << ")";
    ASSERT_TRUE( waitForResponse(&mApi[1].chatUpdated) )   // at the target side (auxiliar account)
            << "The peer didn't receive notification of the invitation after " << maxTimeout << " seconds";

}
#endif

class myMIS : public MegaInputStream
{
public:
    int64_t size;
    ifstream ifs;

    myMIS(const char* filename)
        : ifs(filename, ios::binary)
    {
        ifs.seekg(0, ios::end);
        size = ifs.tellg();
        ifs.seekg(0, ios::beg);
    }
    virtual int64_t getSize() { return size; }

    virtual bool read(char *buffer, size_t size) {
        if (buffer)
        {
            ifs.read(buffer, size);
        }
        else
        {
            ifs.seekg(size, ios::cur);
        }
        return !ifs.fail();
    }
};


TEST_F(SdkTest, SdkTestFingerprint)
{
    LOG_info << "___TEST fingerprint stream/file___";
    ASSERT_NO_FATAL_FAILURE(getAccountsForTest(2));

    int filesizes[] = { 10, 100, 1000, 10000, 100000, 10000000 };
    string expected[] = {
        "DAQoBAMCAQQDAgEEAwAAAAAAAAQAypo7",
        "DAWQjMO2LBXoNwH_agtF8CX73QQAypo7",
        "EAugDFlhW_VTCMboWWFb9VMIxugQAypo7",
        "EAhAnWCqOGBx0gGOWe7N6wznWRAQAypo7",
        "GA6CGAQFLOwb40BGchttx22PvhZ5gQAypo7",
        "GA4CWmAdW1TwQ-bddEIKTmSDv0b2QQAypo7",
    };

    auto fsa = makeFsAccess();
    string name = "testfile";
    LocalPath localname = LocalPath::fromAbsolutePath(name);

    int value = 0x01020304;
    for (int i = sizeof filesizes / sizeof filesizes[0]; i--; )
    {
        {
            ofstream ofs(name.c_str(), ios::binary);
            char s[8192];
            ofs.rdbuf()->pubsetbuf(s, sizeof s);
            for (auto j = filesizes[i] / sizeof(value); j-- ; ) ofs.write((char*)&value, sizeof(value));
            ofs.write((char*)&value, filesizes[i] % sizeof(value));
        }

        fsa->setmtimelocal(localname, 1000000000);

        string streamfp, filefp;
        {
            m_time_t mtime = 0;
            {
                auto nfa = fsa->newfileaccess();
                nfa->fopen(localname);
                mtime = nfa->mtime;
            }

            myMIS mis(name.c_str());
            streamfp.assign(megaApi[0]->getFingerprint(&mis, mtime));
        }

        filefp = megaApi[0]->getFingerprint(name.c_str());

        ASSERT_EQ(streamfp, filefp);
        ASSERT_EQ(streamfp, expected[i]);
    }
}


static void incrementFilename(string& s)
{
    if (s.size() > 2)
    {
        if (isdigit(s[s.size() - 2]) | !isdigit(s[s.size() - 1]))
        {
            s += "00";
        }
        else
        {
            s[s.size() - 1] = static_cast<string::value_type>(s[s.size()-1] + 1);
            if (s[s.size() - 1] > '9')
            {
                s[s.size() - 1] = static_cast<string::value_type>(s[s.size()-1] - 1);
                s[s.size() - 2] = static_cast<string::value_type>(s[s.size()-2] + 1);
            }
        }
    }
}

struct second_timer
{
    m_time_t t;
    m_time_t pause_t;
    second_timer() { t = m_time(); }
    void reset () { t = m_time(); }
    void pause() { pause_t = m_time(); }
    void resume() { t += m_time() - pause_t; }
    size_t elapsed() { return size_t(m_time() - t); }
};

namespace mega
{
    class DebugTestHook
    {
    public:
        static int countdownToOverquota;
        static int countdownTo404;
        static int countdownTo403;
        static int countdownToTimeout;
        static bool isRaid;
        static bool isRaidKnown;

        static void onSetIsRaid_morechunks(::mega::RaidBufferManager* tbm)
        {

            unsigned oldvalue = tbm->raidLinesPerChunk;
            tbm->raidLinesPerChunk /= 4;
            LOG_info << "adjusted raidlinesPerChunk from " << oldvalue << " to " << tbm->raidLinesPerChunk;
        }

        static bool  onHttpReqPost509(HttpReq* req)
        {
            if (req->type == REQ_BINARY)
            {
                if (countdownToOverquota-- == 0) {
                    req->httpstatus = 509;
                    req->timeleft = 30;  // in seconds
                    req->status = REQ_FAILURE;

                    LOG_info << "SIMULATING HTTP GET 509 OVERQUOTA";
                    return true;
                }
            }
            return false;
        }

        static bool  onHttpReqPost404Or403(HttpReq* req)
        {
            if (req->type == REQ_BINARY)
            {
                if (countdownTo404-- == 0) {
                    req->httpstatus = 404;
                    req->status = REQ_FAILURE;

                    LOG_info << "SIMULATING HTTP GET 404";
                    return true;
                }
                if (countdownTo403-- == 0) {
                    req->httpstatus = 403;
                    req->status = REQ_FAILURE;

                    LOG_info << "SIMULATING HTTP GET 403";
                    return true;
                }
            }
            return false;
        }


        static bool  onHttpReqPostTimeout(HttpReq* req)
        {
            if (req->type == REQ_BINARY)
            {
                if (countdownToTimeout-- == 0) {
                    req->lastdata = Waiter::ds;
                    req->status = REQ_INFLIGHT;

                    LOG_info << "SIMULATING HTTP TIMEOUT (timeout period begins now)";
                    return true;
                }
            }
            return false;
        }

        static void onSetIsRaid(::mega::RaidBufferManager* tbm)
        {
            isRaid = tbm->isRaid();
            isRaidKnown = true;
        }

        static bool resetForTests()
        {
#ifdef MEGASDK_DEBUG_TEST_HOOKS_ENABLED
            globalMegaTestHooks = MegaTestHooks(); // remove any callbacks set in other tests
            countdownToOverquota = 3;
            countdownTo404 = 5;
            countdownTo403 = 10;
            countdownToTimeout = 15;
            isRaid = false;
            isRaidKnown = false;
            return true;
#else
            return false;
#endif
        }

        static void onSetIsRaid_smallchunks10(::mega::RaidBufferManager* tbm)
        {
            tbm->raidLinesPerChunk = 10;
        }

    };

    int DebugTestHook::countdownToOverquota = 3;
    bool DebugTestHook::isRaid = false;
    bool DebugTestHook::isRaidKnown = false;
    int DebugTestHook::countdownTo404 = 5;
    int DebugTestHook::countdownTo403 = 10;
    int DebugTestHook::countdownToTimeout = 15;

}


/**
* @brief TEST_F SdkTestCloudraidTransfers
*
* - Download our well-known cloudraid file with standard settings
* - Download our well-known cloudraid file, but this time with small chunk sizes and periodically pausing and unpausing
* - Download our well-known cloudraid file, but this time with small chunk sizes and periodically destrying the megaApi object, then recreating and Resuming (with session token)
*
*/

#ifdef DEBUG
TEST_F(SdkTest, SdkTestCloudraidTransfers)
{
    LOG_info << "___TEST Cloudraid transfers___";
    ASSERT_NO_FATAL_FAILURE(getAccountsForTest(2));

    ASSERT_TRUE(DebugTestHook::resetForTests()) << "SDK test hooks are not enabled in release mode";

    MegaNode *rootnode = megaApi[0]->getRootNode();

    auto importHandle = importPublicLink(0, MegaClient::MEGAURL+"/#!zAJnUTYD!8YE5dXrnIEJ47NdDfFEvqtOefhuDMphyae0KY5zrhns", rootnode);
    MegaHandle imported_file_handle = importHandle;

    MegaNode *nimported = megaApi[0]->getNodeByHandle(imported_file_handle);


    string filename = DOTSLASH "cloudraid_downloaded_file.sdktest";
    deleteFile(filename.c_str());

    // plain cloudraid download
    mApi[0].transferFlags[MegaTransfer::TYPE_DOWNLOAD] = false;
    megaApi[0]->startDownload(nimported,
                              filename.c_str(),
                              nullptr  /*customName*/,
                              nullptr  /*appData*/,
                              false    /*startFirst*/,
                              nullptr  /*cancelToken*/);

    ASSERT_TRUE(waitForResponse(&mApi[0].transferFlags[MegaTransfer::TYPE_DOWNLOAD], 600))
        << "Download cloudraid transfer failed after " << maxTimeout << " seconds";
    ASSERT_EQ(API_OK, mApi[0].lastError) << "Cannot download the cloudraid file (error: " << mApi[0].lastError << ")";


    // cloudraid download with periodic pause and resume

    incrementFilename(filename);
    deleteFile(filename.c_str());

    // smaller chunk sizes so we can get plenty of pauses
    #ifdef MEGASDK_DEBUG_TEST_HOOKS_ENABLED
    globalMegaTestHooks.onSetIsRaid = ::mega::DebugTestHook::onSetIsRaid_morechunks;
    #endif

    // plain cloudraid download
    {
        onTransferUpdate_progress = 0;
        onTransferUpdate_filesize = 0;
        mApi[0].transferFlags[MegaTransfer::TYPE_DOWNLOAD] = false;
        megaApi[0]->startDownload(nimported,
                                  filename.c_str(),
                                  nullptr  /*customName*/,
                                  nullptr  /*appData*/,
                                  false    /*startFirst*/,
                                  nullptr  /*cancelToken*/);

        m_off_t lastprogress = 0, pausecount = 0;
        second_timer t;
        while (t.elapsed() < 60 && (onTransferUpdate_filesize == 0 || onTransferUpdate_progress < onTransferUpdate_filesize))
        {
            if (onTransferUpdate_progress > lastprogress)
            {
                megaApi[0]->pauseTransfers(true);
                pausecount += 1;
                WaitMillisec(100);
                megaApi[0]->pauseTransfers(false);
                lastprogress = onTransferUpdate_progress;
            }
            WaitMillisec(100);
        }
        ASSERT_LT(t.elapsed(), 60u) << "timed out downloading cloudraid file";
        ASSERT_GE(onTransferUpdate_filesize, 0u);
        ASSERT_TRUE(onTransferUpdate_progress == onTransferUpdate_filesize);
        ASSERT_GE(pausecount, 3);
        ASSERT_TRUE(waitForResponse(&mApi[0].transferFlags[MegaTransfer::TYPE_DOWNLOAD], 30))<< "Download cloudraid transfer with pauses failed";
        ASSERT_EQ(API_OK, mApi[0].lastError) << "Cannot download the cloudraid file (error: " << mApi[0].lastError << ")";
    }


    incrementFilename(filename);
    deleteFile(filename.c_str());

    // cloudraid download with periodic full exit and resume from session ID
    // plain cloudraid download
    {
        megaApi[0]->setMaxDownloadSpeed(32 * 1024 * 1024 * 8 / 30); // should take 30 seconds, not counting exit/resume session
        mApi[0].transferFlags[MegaTransfer::TYPE_DOWNLOAD] = false;
        megaApi[0]->startDownload(nimported,
                                  filename.c_str(),
                                  nullptr  /*customName*/,
                                  nullptr  /*appData*/,
                                  false    /*startFirst*/,
                                  nullptr  /*cancelToken*/);

        std::string sessionId = megaApi[0]->dumpSession();

        onTransferUpdate_progress = 0;// updated in callbacks
        onTransferUpdate_filesize = 0;
        m_off_t lastprogress = 0;
        unsigned exitresumecount = 0;
        second_timer t;
        auto initialOnTranferFinishedCount = onTranferFinishedCount;
        auto lastOnTranferFinishedCount = onTranferFinishedCount;
        while (t.elapsed() < 180 && onTranferFinishedCount < initialOnTranferFinishedCount + 2)
        {
            if (onTranferFinishedCount > lastOnTranferFinishedCount)
            {
                t.reset();
                lastOnTranferFinishedCount = onTranferFinishedCount;
                deleteFile(filename.c_str());
                onTransferUpdate_progress = 0;
                onTransferUpdate_filesize = 0;
                lastprogress = 0;
                mApi[0].transferFlags[MegaTransfer::TYPE_DOWNLOAD] = false;
                megaApi[0]->startDownload(nimported,
                                          filename.c_str(),
                                          nullptr  /*customName*/,
                                          nullptr  /*appData*/,
                                          false    /*startFirst*/,
                                          nullptr  /*cancelToken*/);
            }
            else if (onTransferUpdate_progress > lastprogress + onTransferUpdate_filesize/10 )
            {
                if (exitresumecount < 3*(onTranferFinishedCount - initialOnTranferFinishedCount + 1))
                {
                    megaApi[0].reset();
                    exitresumecount += 1;
                    WaitMillisec(100);

                    megaApi[0].reset(newMegaApi(APP_KEY.c_str(), megaApiCacheFolder(0).c_str(), USER_AGENT.c_str(), unsigned(THREADS_PER_MEGACLIENT)));
                    mApi[0].megaApi = megaApi[0].get();
                    megaApi[0]->addListener(this);
                    megaApi[0]->setMaxDownloadSpeed(32 * 1024 * 1024 * 8 / 30); // should take 30 seconds, not counting exit/resume session

                    t.pause();
                    ASSERT_NO_FATAL_FAILURE(resumeSession(sessionId.c_str()));
                    ASSERT_NO_FATAL_FAILURE(fetchnodes(0));
                    t.resume();

                    lastprogress = onTransferUpdate_progress;
                }
            }
            WaitMillisec(1);
        }
        ASSERT_EQ(onTransferUpdate_progress, onTransferUpdate_filesize);
        ASSERT_EQ(initialOnTranferFinishedCount + 2, onTranferFinishedCount);
        ASSERT_GE(exitresumecount, 6u);
        ASSERT_TRUE(waitForResponse(&mApi[0].transferFlags[MegaTransfer::TYPE_DOWNLOAD], 1)) << "Download cloudraid transfer with pauses failed";
        ASSERT_EQ(API_OK, mApi[0].lastError) << "Cannot download the cloudraid file (error: " << mApi[0].lastError << ")";
    }

    ASSERT_TRUE(DebugTestHook::resetForTests()) << "SDK test hooks are not enabled in release mode";
}
#endif


/**
* @brief TEST_F SdkTestCloudraidTransferWithConnectionFailures
*
* Download a cloudraid file but with a connection failing with http errors 404 and 403.   The download should recover from the problems in 5 channel mode
*
*/

#ifdef DEBUG
TEST_F(SdkTest, SdkTestCloudraidTransferWithConnectionFailures)
{
    LOG_info << "___TEST Cloudraid transfers___";
    ASSERT_NO_FATAL_FAILURE(getAccountsForTest(2));

    ASSERT_TRUE(DebugTestHook::resetForTests()) << "SDK test hooks are not enabled in release mode";

    std::unique_ptr<MegaNode> rootnode{megaApi[0]->getRootNode()};

    auto importHandle = importPublicLink(0, MegaClient::MEGAURL+"/#!zAJnUTYD!8YE5dXrnIEJ47NdDfFEvqtOefhuDMphyae0KY5zrhns", rootnode.get());
    std::unique_ptr<MegaNode> nimported{megaApi[0]->getNodeByHandle(importHandle)};


    string filename = DOTSLASH "cloudraid_downloaded_file.sdktest";
    deleteFile(filename.c_str());

    // set up for 404 and 403 errors
    // smaller chunk sizes so we can get plenty of pauses
    DebugTestHook::countdownTo404 = 5;
    DebugTestHook::countdownTo403 = 12;
#ifdef MEGASDK_DEBUG_TEST_HOOKS_ENABLED
    globalMegaTestHooks.onHttpReqPost = DebugTestHook::onHttpReqPost404Or403;
    globalMegaTestHooks.onSetIsRaid = DebugTestHook::onSetIsRaid_morechunks;
#endif

    // plain cloudraid download
    {
        onTransferUpdate_progress = 0;
        onTransferUpdate_filesize = 0;
        mApi[0].transferFlags[MegaTransfer::TYPE_DOWNLOAD] = false;
        megaApi[0]->startDownload(nimported.get(),
                                  filename.c_str(),
                                  nullptr  /*customName*/,
                                  nullptr  /*appData*/,
                                  false    /*startFirst*/,
                                  nullptr  /*cancelToken*/);

        ASSERT_TRUE(waitForResponse(&mApi[0].transferFlags[MegaTransfer::TYPE_DOWNLOAD], 180)) << "Cloudraid download with 404 and 403 errors time out (180 seconds)";
        ASSERT_EQ(API_OK, mApi[0].lastError) << "Cannot download the cloudraid file (error: " << mApi[0].lastError << ")";
        ASSERT_GE(onTransferUpdate_filesize, 0u);
        ASSERT_TRUE(onTransferUpdate_progress == onTransferUpdate_filesize);
        ASSERT_LT(DebugTestHook::countdownTo404, 0);
        ASSERT_LT(DebugTestHook::countdownTo403, 0);
    }


    ASSERT_TRUE(DebugTestHook::resetForTests()) << "SDK test hooks are not enabled in release mode";
}
#endif


/**
* @brief TEST_F SdkTestCloudraidTransferWithConnectionFailures
*
* Download a cloudraid file but with a connection failing with http errors 404 and 403.   The download should recover from the problems in 5 channel mode
*
*/

#ifdef DEBUG
TEST_F(SdkTest, SdkTestCloudraidTransferWithSingleChannelTimeouts)
{
    LOG_info << "___TEST Cloudraid transfers___";
    ASSERT_NO_FATAL_FAILURE(getAccountsForTest(2));

    ASSERT_TRUE(DebugTestHook::resetForTests()) << "SDK test hooks are not enabled in release mode";

    std::unique_ptr<MegaNode> rootnode{megaApi[0]->getRootNode()};

    auto importHandle = importPublicLink(0, MegaClient::MEGAURL+"/#!zAJnUTYD!8YE5dXrnIEJ47NdDfFEvqtOefhuDMphyae0KY5zrhns", rootnode.get());
    std::unique_ptr<MegaNode> nimported{megaApi[0]->getNodeByHandle(importHandle)};


    string filename = DOTSLASH "cloudraid_downloaded_file.sdktest";
    deleteFile(filename.c_str());

    // set up for 404 and 403 errors
    // smaller chunk sizes so we can get plenty of pauses
    DebugTestHook::countdownToTimeout = 15;
#ifdef MEGASDK_DEBUG_TEST_HOOKS_ENABLED
    globalMegaTestHooks.onHttpReqPost = DebugTestHook::onHttpReqPostTimeout;
    globalMegaTestHooks.onSetIsRaid = DebugTestHook::onSetIsRaid_morechunks;
#endif

    // plain cloudraid download
    {
        onTransferUpdate_progress = 0;
        onTransferUpdate_filesize = 0;
        mApi[0].transferFlags[MegaTransfer::TYPE_DOWNLOAD] = false;
        megaApi[0]->startDownload(nimported.get(),
                                  filename.c_str(),
                                  nullptr  /*customName*/,
                                  nullptr  /*appData*/,
                                  false    /*startFirst*/,
                                  nullptr  /*cancelToken*/);

        ASSERT_TRUE(waitForResponse(&mApi[0].transferFlags[MegaTransfer::TYPE_DOWNLOAD], 180)) << "Cloudraid download with timeout errors timed out (180 seconds)";
        ASSERT_EQ(API_OK, mApi[0].lastError) << "Cannot download the cloudraid file (error: " << mApi[0].lastError << ")";
        ASSERT_GE(onTransferUpdate_filesize, 0u);
        ASSERT_EQ(onTransferUpdate_progress, onTransferUpdate_filesize);
        ASSERT_LT(DebugTestHook::countdownToTimeout, 0);
    }
    ASSERT_TRUE(DebugTestHook::resetForTests()) << "SDK test hooks are not enabled in release mode";
}
#endif



/**
* @brief TEST_F SdkTestOverquotaNonCloudraid
*
* Induces a simulated overquota error during a conventional download.  Confirms the download stops, pauses, and resumes.
*
*/

#ifdef DEBUG
TEST_F(SdkTest, SdkTestOverquotaNonCloudraid)
{
    LOG_info << "___TEST SdkTestOverquotaNonCloudraid";
    ASSERT_NO_FATAL_FAILURE(getAccountsForTest(2));

    //for (int i = 0; i < 1000; ++i) {
    ASSERT_TRUE(DebugTestHook::resetForTests()) << "SDK test hooks are not enabled in release mode";

    // make a file to download, and upload so we can pull it down
    std::unique_ptr<MegaNode> rootnode{megaApi[0]->getRootNode()};
    deleteFile(UPFILE);

    ASSERT_TRUE(createFile(UPFILE, true)) << "Couldn't create " << UPFILE;
    MegaHandle uploadedNodeHandle = UNDEF;
    ASSERT_EQ(MegaError::API_OK, doStartUpload(0, &uploadedNodeHandle, UPFILE.c_str(),
                                                        rootnode.get(),
                                                        nullptr /*fileName*/,
                                                        ::mega::MegaApi::INVALID_CUSTOM_MOD_TIME,
                                                        nullptr /*appData*/,
                                                        false   /*isSourceTemporary*/,
                                                        false   /*startFirst*/,
                                                        nullptr /*cancelToken*/)) << "Upload transfer failed";

    std::unique_ptr<MegaNode> n1{megaApi[0]->getNodeByHandle(uploadedNodeHandle)};

    ASSERT_NE(n1.get(), ((::mega::MegaNode *)NULL));

    // set up to simulate 509 error
    DebugTestHook::isRaid = false;
    DebugTestHook::isRaidKnown = false;
    DebugTestHook::countdownToOverquota = 3;
    #ifdef MEGASDK_DEBUG_TEST_HOOKS_ENABLED
    globalMegaTestHooks.onHttpReqPost = DebugTestHook::onHttpReqPost509;
    globalMegaTestHooks.onSetIsRaid = DebugTestHook::onSetIsRaid;
    #endif

    // download - we should see a 30 second pause for 509 processing in the middle
    string filename2 = DOTSLASH + DOWNFILE;
    deleteFile(filename2);
    mApi[0].transferFlags[MegaTransfer::TYPE_DOWNLOAD] = false;
    megaApi[0]->startDownload(n1.get(),
                              filename2.c_str(),
                              nullptr  /*customName*/,
                              nullptr  /*appData*/,
                              false    /*startFirst*/,
                              nullptr  /*cancelToken*/);

    // get to 30 sec pause point
    second_timer t;
    while (t.elapsed() < 30 && DebugTestHook::countdownToOverquota >= 0)
    {
        WaitMillisec(1000);
    }
    ASSERT_TRUE(DebugTestHook::isRaidKnown);
    ASSERT_FALSE(DebugTestHook::isRaid);

    // ok so now we should see no more http requests sent for 30 seconds. Test 20 for reliable testing
    int originalcount = DebugTestHook::countdownToOverquota;
    second_timer t2;
    while (t2.elapsed() < 20)
    {
        WaitMillisec(1000);
    }
    ASSERT_TRUE(DebugTestHook::countdownToOverquota == originalcount);

    // Now wait for the file to finish

    ASSERT_TRUE(waitForResponse(&mApi[0].transferFlags[MegaTransfer::TYPE_DOWNLOAD], 600))
        << "Download transfer failed after " << maxTimeout << " seconds";
    ASSERT_EQ(API_OK, mApi[0].lastError) << "Cannot download the file (error: " << mApi[0].lastError << ")";

    ASSERT_LT(DebugTestHook::countdownToOverquota, 0);
    ASSERT_LT(DebugTestHook::countdownToOverquota, originalcount);  // there should have been more http activity after the wait

    ASSERT_TRUE(DebugTestHook::resetForTests()) << "SDK test hooks are not enabled in release mode";

    //cout << "Passed round " << i; }

}
#endif


/**
* @brief TEST_F SdkTestOverquotaNonCloudraid
*
* use the hooks to simulate an overquota condition while running a raid download transfer, and check the handling
*
*/

#ifdef DEBUG
TEST_F(SdkTest, SdkTestOverquotaCloudraid)
{
    LOG_info << "___TEST SdkTestOverquotaCloudraid";
    ASSERT_NO_FATAL_FAILURE(getAccountsForTest(2));

    ASSERT_TRUE(DebugTestHook::resetForTests()) << "SDK test hooks are not enabled in release mode";

    auto importHandle = importPublicLink(0, MegaClient::MEGAURL+"/#!zAJnUTYD!8YE5dXrnIEJ47NdDfFEvqtOefhuDMphyae0KY5zrhns", megaApi[0]->getRootNode());
    MegaNode *nimported = megaApi[0]->getNodeByHandle(importHandle);

    // set up to simulate 509 error
    DebugTestHook::isRaid = false;
    DebugTestHook::isRaidKnown = false;
    DebugTestHook::countdownToOverquota = 8;
    #ifdef MEGASDK_DEBUG_TEST_HOOKS_ENABLED
    globalMegaTestHooks.onHttpReqPost = DebugTestHook::onHttpReqPost509;
    globalMegaTestHooks.onSetIsRaid = DebugTestHook::onSetIsRaid;
    #endif

    // download - we should see a 30 second pause for 509 processing in the middle
    string filename2 = DOTSLASH + DOWNFILE;
    deleteFile(filename2);
    mApi[0].transferFlags[MegaTransfer::TYPE_DOWNLOAD] = false;
    megaApi[0]->startDownload(nimported,
                              filename2.c_str(),
                              nullptr  /*customName*/,
                              nullptr  /*appData*/,
                              false    /*startFirst*/,
                              nullptr  /*cancelToken*/);

    // get to 30 sec pause point
    second_timer t;
    while (t.elapsed() < 30 && DebugTestHook::countdownToOverquota >= 0)
    {
        WaitMillisec(1000);
    }
    ASSERT_TRUE(DebugTestHook::isRaidKnown);
    ASSERT_TRUE(DebugTestHook::isRaid);

    // ok so now we should see no more http requests sent for 30 seconds.  Test 20 for reliablilty
    int originalcount = DebugTestHook::countdownToOverquota;
    second_timer t2;
    while (t2.elapsed() < 20)
    {
        WaitMillisec(1000);
    }
    ASSERT_EQ(DebugTestHook::countdownToOverquota, originalcount);

    // Now wait for the file to finish

    ASSERT_TRUE(waitForResponse(&mApi[0].transferFlags[MegaTransfer::TYPE_DOWNLOAD], 600))
        << "Download transfer failed after " << maxTimeout << " seconds";
    ASSERT_EQ(API_OK, mApi[0].lastError) << "Cannot download the file (error: " << mApi[0].lastError << ")";

    ASSERT_LT(DebugTestHook::countdownToOverquota, 0);
    ASSERT_LT(DebugTestHook::countdownToOverquota, originalcount);  // there should have been more http activity after the wait

    ASSERT_TRUE(DebugTestHook::resetForTests()) << "SDK test hooks are not enabled in release mode";
}
#endif


struct CheckStreamedFile_MegaTransferListener : public MegaTransferListener
{
    typedef ::mega::byte byte;

    size_t reserved;
    size_t receiveBufPos;
    size_t file_start_offset;
    byte* receiveBuf;
    bool completedSuccessfully;
    bool completedUnsuccessfully;
    MegaError* completedUnsuccessfullyError;
    byte* compareDecryptedData;
    bool comparedEqual;


    CheckStreamedFile_MegaTransferListener(size_t receiveStartPoint, size_t receiveSizeExpected, byte* fileCompareData)
        : reserved(0)
        , receiveBufPos(0)
        , file_start_offset(0)
        , receiveBuf(NULL)
        , completedSuccessfully(false)
        , completedUnsuccessfully(false)
        , completedUnsuccessfullyError(NULL)
        , compareDecryptedData(fileCompareData)
        , comparedEqual(true)
    {
        file_start_offset = receiveStartPoint;
        reserved = receiveSizeExpected;
        receiveBuf = new byte[reserved];
        compareDecryptedData = fileCompareData;
    }

    ~CheckStreamedFile_MegaTransferListener()
    {
        delete[] receiveBuf;
    }

    void onTransferStart(MegaApi *api, MegaTransfer *transfer) override
    {
    }
    void onTransferFinish(MegaApi* api, MegaTransfer *transfer, MegaError* error) override
    {
        if (error && error->getErrorCode() != API_OK)
        {
            ((error->getErrorCode() == API_EARGS && reserved == 0) ? completedSuccessfully : completedUnsuccessfully) = true;
            completedUnsuccessfullyError = error->copy();
        }
        else
        {
            if (0 != memcmp(receiveBuf, compareDecryptedData + file_start_offset, receiveBufPos))
                comparedEqual = false;
            completedSuccessfully = true;
        }
    }
    void onTransferUpdate(MegaApi *api, MegaTransfer *transfer) override
    {
    }
    void onTransferTemporaryError(MegaApi *api, MegaTransfer * /*transfer*/, MegaError* error) override
    {
        ostringstream msg;
        msg << "onTransferTemporaryError: " << (error ? error->getErrorString() : "NULL");
        api->log(MegaApi::LOG_LEVEL_WARNING, msg.str().c_str());
    }
    bool onTransferData(MegaApi *api, MegaTransfer *transfer, char *buffer, size_t size) override
    {
        assert(receiveBufPos + size <= reserved);
        memcpy(receiveBuf + receiveBufPos, buffer, size);
        receiveBufPos += size;

        if (0 != memcmp(receiveBuf, compareDecryptedData + file_start_offset, receiveBufPos))
            comparedEqual = false;

        return true;
    }
};


CheckStreamedFile_MegaTransferListener* StreamRaidFilePart(MegaApi* megaApi, m_off_t start, m_off_t end, bool raid, bool smallpieces, MegaNode* raidFileNode, MegaNode*nonRaidFileNode, ::mega::byte* filecomparedata)
{
    assert(raidFileNode && nonRaidFileNode);
    LOG_info << "stream test ---------------------------------------------------" << start << " to " << end << "(len " << end - start << ") " << (raid ? " RAID " : " non-raid ") << (raid ? (smallpieces ? " smallpieces " : "normalpieces") : "");

#ifdef MEGASDK_DEBUG_TEST_HOOKS_ENABLED
    globalMegaTestHooks.onSetIsRaid = smallpieces ? &DebugTestHook::onSetIsRaid_smallchunks10 : NULL;
#endif

    CheckStreamedFile_MegaTransferListener* p = new CheckStreamedFile_MegaTransferListener(size_t(start), size_t(end - start), filecomparedata);
    megaApi->setStreamingMinimumRate(0);
    megaApi->startStreaming(raid ? raidFileNode : nonRaidFileNode, start, end - start, p);
    return p;
}



/**
* @brief TEST_F SdkCloudraidStreamingSoakTest
*
* Stream random portions of the well-known file for 10 minutes, while randomly varying
*       raid / non-raid
*       front/end/middle  (especial attention to first and last raidlines, and varying start/end within a raidline)
*       large piece / small piece
*       small raid chunk sizes (so small pieces of file don't just load in one request per connection) / normal sizes
*
*/


TEST_F(SdkTest, SdkCloudraidStreamingSoakTest)
{
    LOG_info << "___TEST SdkCloudraidStreamingSoakTest";
    ASSERT_NO_FATAL_FAILURE(getAccountsForTest(2));

#ifdef MEGASDK_DEBUG_TEST_HOOKS_ENABLED
    ASSERT_TRUE(DebugTestHook::resetForTests()) << "SDK test hooks are not enabled in release mode";
#endif

    // ensure we have our standard raid test file
    auto importHandle = importPublicLink(0, MegaClient::MEGAURL+"/#!zAJnUTYD!8YE5dXrnIEJ47NdDfFEvqtOefhuDMphyae0KY5zrhns", std::unique_ptr<MegaNode>{megaApi[0]->getRootNode()}.get());
    MegaNode *nimported = megaApi[0]->getNodeByHandle(importHandle);

    MegaNode *rootnode = megaApi[0]->getRootNode();

    // get the file, and upload as non-raid
    string filename2 = DOTSLASH + DOWNFILE;
    deleteFile(filename2);

    mApi[0].transferFlags[MegaTransfer::TYPE_DOWNLOAD] = false;
    megaApi[0]->startDownload(nimported,
                              filename2.c_str(),
                              nullptr  /*customName*/,
                              nullptr  /*appData*/,
                              false    /*startFirst*/,
                              nullptr  /*cancelToken*/);

    ASSERT_TRUE(waitForResponse(&mApi[0].transferFlags[MegaTransfer::TYPE_DOWNLOAD])) << "Setup transfer failed after " << maxTimeout << " seconds";
    ASSERT_EQ(API_OK, mApi[0].lastError) << "Cannot download the initial file (error: " << mApi[0].lastError << ")";

    char raidchar = 0;
    char nonraidchar = 'M';

    string filename3 = filename2;
    incrementFilename(filename3);
    filename3 += ".neverseenbefore";
    deleteFile(filename3);
    copyFile(filename2, filename3);
    {
        fstream fs(filename3.c_str(), ios::in | ios::out | ios::binary);
        raidchar = (char)fs.get();
        fs.seekg(0);
        fs.put('M');  // we have to edit the file before upload, as Mega is too clever and will skip actual upload otherwise
        fs.flush();
    }

    // actual upload
    MegaHandle uploadedNodeHandle = UNDEF;
    ASSERT_EQ(MegaError::API_OK, doStartUpload(0, &uploadedNodeHandle, filename3.c_str(),
                                                        rootnode,
                                                        nullptr /*fileName*/,
                                                        ::mega::MegaApi::INVALID_CUSTOM_MOD_TIME,
                                                        nullptr /*appData*/,
                                                        false   /*isSourceTemporary*/,
                                                        false   /*startFirst*/,
                                                        nullptr /*cancelToken*/)) << "Upload transfer failed";

    MegaNode *nonRaidNode = megaApi[0]->getNodeByHandle(uploadedNodeHandle);

    int64_t filesize = getFilesize(filename2);
    std::ifstream compareDecryptedFile(filename2.c_str(), ios::binary);
    std::vector<::mega::byte> compareDecryptedData(static_cast<size_t>(filesize));
    compareDecryptedFile.read((char*)compareDecryptedData.data(), filesize);

    m_time_t starttime = m_time();
    int seconds_to_test_for = 60; //gRunningInCI ? 60 : 60 * 10;

    // ok loop for 10 minutes  (one munite under jenkins)
    srand(unsigned(starttime));
    int randomRunsDone = 0;
    m_off_t randomRunsBytes = 0;
    for (; m_time() - starttime < seconds_to_test_for; ++randomRunsDone)
    {

        int testtype = rand() % 10;
        int smallpieces = rand() % 2;
        int nonraid = rand() % 4 == 1;

        compareDecryptedData[0] = ::mega::byte(nonraid ? nonraidchar : raidchar);

        m_off_t start = 0, end = 0;

        if (testtype < 3)  // front of file
        {
            start = std::max<int>(0, rand() % 5 * 10240 - 1024);
            end = start + rand() % 5 * 10240;
        }
        else if (testtype == 3)  // within 1, 2, or 3 raidlines
        {
            start = std::max<int>(0, rand() % 5 * 10240 - 1024);
            end = start + rand() % (3 * RAIDLINE);
        }
        else if (testtype < 8) // end of file
        {
            end = std::min<m_off_t>(32620740, 32620740 + RAIDLINE - rand() % (2 * RAIDLINE));
            start = end - rand() % 5 * 10240;
        }
        else if (testtype == 8) // 0 size [seems this is not allowed at intermediate layer now - EARGS]
        {
            start = rand() % 32620740;
            end = start;
        }
        else // decent piece of the file
        {
            int pieceSize = 50000; //gRunningInCI ? 50000 : 5000000;
            start = rand() % pieceSize;
            int n = pieceSize / (smallpieces ? 100 : 1);
            end = start + n + rand() % n;
        }

        // seems 0 size not allowed now - make sure we get at least 1 byte
        if (start == end)
        {
            if (start > 0) start -= 1;
            else end += 1;
        }
        randomRunsBytes += end - start;

        LOG_info << "beginning stream test, " << start << " to " << end << "(len " << end - start << ") " << (nonraid ? " non-raid " : " RAID ") << (!nonraid ? (smallpieces ? " smallpieces " : "normalpieces") : "");

        CheckStreamedFile_MegaTransferListener* p = StreamRaidFilePart(megaApi[0].get(), start, end, !nonraid, smallpieces, nimported, nonRaidNode, compareDecryptedData.data());

        for (unsigned i = 0; p->comparedEqual; ++i)
        {
            WaitMillisec(100);
            if (p->completedUnsuccessfully)
            {
                ASSERT_FALSE(p->completedUnsuccessfully) << " on random run " << randomRunsDone << ", download failed: " << start << " to " << end << ", "
                    << (nonraid?"nonraid":"raid") <<  ", " << (smallpieces?"small pieces":"normal size pieces")
                    << ", reported error: " << (p->completedUnsuccessfullyError ? p->completedUnsuccessfullyError->getErrorCode() : 0)
                    << " " << (p->completedUnsuccessfullyError ? p->completedUnsuccessfullyError->getErrorString() : "NULL");
                break;
            }
            else if (p->completedSuccessfully)
            {
                break;
            }
            else if (i > maxTimeout * 10)
            {
                ASSERT_TRUE(i <= maxTimeout * 10) << "download took too long, more than " << maxTimeout << " seconds.  Is the free transfer quota exhausted?";
                break;
            }
        }
        ASSERT_TRUE(p->comparedEqual);

        delete p;

    }

    ASSERT_GT(randomRunsDone, 10 /*(gRunningInCI ? 10 : 100)*/ );

    ostringstream msg;
    msg << "Streaming test downloaded " << randomRunsDone << " samples of the file from random places and sizes, " << randomRunsBytes << " bytes total";
    megaApi[0]->log(MegaApi::LOG_LEVEL_DEBUG, msg.str().c_str());

    delete nimported;
    delete nonRaidNode;
    delete rootnode;

#ifdef MEGASDK_DEBUG_TEST_HOOKS_ENABLED
    ASSERT_TRUE(DebugTestHook::resetForTests()) << "SDK test hooks are not enabled in release mode";
#endif
}

TEST_F(SdkTest, SdkRecentsTest)
{
    LOG_info << "___TEST SdkRecentsTest___";
    ASSERT_NO_FATAL_FAILURE(getAccountsForTest(2));

    std::unique_ptr<MegaNode> rootnode(megaApi[0]->getRootNode());

    // upload file1
    const string filename1 = UPFILE;
    deleteFile(filename1);
    ASSERT_TRUE(createFile(filename1, false)) << "Couldn't create " << filename1;
    auto err = doStartUpload(0, nullptr, filename1.c_str(),
                                      rootnode.get(),
                                      nullptr /*fileName*/,
                                      ::mega::MegaApi::INVALID_CUSTOM_MOD_TIME,
                                      nullptr /*appData*/,
                                      false   /*isSourceTemporary*/,
                                      false   /*startFirst*/,
                                      nullptr /*cancelToken*/);
    ASSERT_EQ(API_OK, err) << "Cannot upload a test file (error: " << err << ")";
    WaitMillisec(1000);

    // upload a backup of file1
    const string filename1bkp1 = filename1 + ".bkp1";
    deleteFile(filename1bkp1);
    createFile(filename1bkp1, false);
    err = doStartUpload(0, nullptr, filename1bkp1.c_str(), rootnode.get(),
                        nullptr /*fileName*/,
                        ::mega::MegaApi::INVALID_CUSTOM_MOD_TIME,
                        nullptr /*appData*/,
                        false   /*isSourceTemporary*/,
                        false   /*startFirst*/,
                        nullptr /*cancelToken*/);

    ASSERT_EQ(MegaError::API_OK, err) << "Cannot upload test file " + filename1bkp1 + ", (error: " << err << ")";
    deleteFile(filename1bkp1);

    // upload a second backup of file1
    const string filename1bkp2 = filename1 + ".bkp2";
    deleteFile(filename1bkp2);
    createFile(filename1bkp2, false);
    err = doStartUpload(0, nullptr, filename1bkp2.c_str(), rootnode.get(),
                        nullptr /*fileName*/,
                        ::mega::MegaApi::INVALID_CUSTOM_MOD_TIME,
                        nullptr /*appData*/,
                        false   /*isSourceTemporary*/,
                        false   /*startFirst*/,
                        nullptr /*cancelToken*/);

    ASSERT_EQ(MegaError::API_OK, err) << "Cannot upload test file " + filename1bkp2 + ", (error: " << err << ")";
    deleteFile(filename1bkp2);

    // modify file1
    ofstream f(filename1);
    f << "update";
    f.close();

    err = doStartUpload(0, nullptr, filename1.c_str(),
                                 rootnode.get(),
                                 nullptr /*fileName*/,
                                 ::mega::MegaApi::INVALID_CUSTOM_MOD_TIME,
                                 nullptr /*appData*/,
                                 false   /*isSourceTemporary*/,
                                 false   /*startFirst*/,
                                 nullptr /*cancelToken*/);

    ASSERT_EQ(API_OK, err) << "Cannot upload an updated test file (error: " << err << ")";

    WaitMillisec(1000);
    synchronousCatchup(0);

    // upload file2
    const string filename2 = DOWNFILE;
    deleteFile(filename2);
    ASSERT_TRUE(createFile(filename2, false)) << "Couldn't create " << filename2;
    err = doStartUpload(0, nullptr, filename2.c_str(),
                                 rootnode.get(),
                                 nullptr /*fileName*/,
                                 ::mega::MegaApi::INVALID_CUSTOM_MOD_TIME,
                                 nullptr /*appData*/,
                                 false   /*isSourceTemporary*/,
                                 false   /*startFirst*/,
                                 nullptr /*cancelToken*/);
    ASSERT_EQ(API_OK, err) << "Cannot upload a test file2 (error: " << err << ")";

    WaitMillisec(1000);

    // modify file2
    ofstream f2(filename2);
    f2 << "update";
    f2.close();

    err = doStartUpload(0, nullptr, filename2.c_str(),
                                 rootnode.get(),
                                 nullptr /*fileName*/,
                                 ::mega::MegaApi::INVALID_CUSTOM_MOD_TIME,
                                 nullptr /*appData*/,
                                 false   /*isSourceTemporary*/,
                                 false   /*startFirst*/,
                                 nullptr /*cancelToken*/);

    ASSERT_EQ(API_OK, err) << "Cannot upload an updated test file2 (error: " << err << ")";

    synchronousCatchup(0);


    std::unique_ptr<MegaRecentActionBucketList> buckets{megaApi[0]->getRecentActions(1, 10)};
    ASSERT_TRUE(buckets != nullptr);

    for (int i = 0; i < buckets->size(); ++i)
    {
        auto bucketMsg = "bucket " + to_string(i) + ':';
        megaApi[0]->log(MegaApi::LOG_LEVEL_DEBUG, bucketMsg.c_str());

        auto bucket = buckets->get(i);
        for (int j = 0; j < bucket->getNodes()->size(); ++j)
        {
            auto node = bucket->getNodes()->get(j);
            auto nodeMsg = '[' + to_string(j) + "] " + node->getName() + " ctime:" + to_string(node->getCreationTime()) +
                " timestamp:" + to_string(bucket->getTimestamp()) + " handle:" + to_string(node->getHandle()) +
                " isUpdate:" + to_string(bucket->isUpdate()) + " isMedia:" + to_string(bucket->isMedia());
            megaApi[0]->log(MegaApi::LOG_LEVEL_DEBUG, nodeMsg.c_str());
        }
    }

    ASSERT_TRUE(buckets->size() > 1);

    ASSERT_TRUE(buckets->get(0)->getNodes()->size() > 1);

    MegaNode* n_0_0 = buckets->get(0)->getNodes()->get(0);
    MegaNode* n_0_1 = buckets->get(0)->getNodes()->get(1);
    ASSERT_TRUE(filename2 == n_0_0->getName() ||
                (n_0_0->getCreationTime() == n_0_1->getCreationTime() && filename2 == n_0_1->getName()));
    ASSERT_TRUE(filename1 == n_0_1->getName() ||
                (n_0_0->getCreationTime() == n_0_1->getCreationTime() && filename1 == n_0_0->getName()));

    ASSERT_TRUE(buckets->get(1)->getNodes()->size() > 1);

    MegaNode* n_1_0 = buckets->get(1)->getNodes()->get(0);
    MegaNode* n_1_1 = buckets->get(1)->getNodes()->get(1);
    ASSERT_TRUE(filename1bkp2 == n_1_0->getName() ||
                (n_1_0->getCreationTime() == n_1_1->getCreationTime() && filename1bkp2 == n_1_1->getName()));
    ASSERT_TRUE(filename1bkp1 == n_1_1->getName() ||
                (n_1_0->getCreationTime() == n_1_1->getCreationTime() && filename1bkp1 == n_1_0->getName()));
}

#ifdef USE_FREEIMAGE
TEST_F(SdkTest, SdkHttpReqCommandPutFATest)
{
    LOG_info << "___TEST SdkHttpReqCommandPutFATest___";
    ASSERT_NO_FATAL_FAILURE(getAccountsForTest(1));

    // SCENARIO 1: Upload image file and check thumbnail and preview
    std::unique_ptr<MegaNode> rootnode(megaApi[0]->getRootNode());
    MegaHandle uploadResultHandle = UNDEF;
    ASSERT_EQ(MegaError::API_OK, doStartUpload(0, &uploadResultHandle, IMAGEFILE.c_str(),
                                                        rootnode.get(),
                                                        nullptr /*fileName*/,
                                                        ::mega::MegaApi::INVALID_CUSTOM_MOD_TIME,
                                                        nullptr /*appData*/,
                                                        false   /*isSourceTemporary*/,
                                                        false   /*startFirst*/,
                                                        nullptr /*cancelToken*/))  << "Uploaded file with wrong name (error: " << mApi[0].lastError << ")";



    std::unique_ptr<MegaNode> n1(megaApi[0]->getNodeByHandle(uploadResultHandle));
    ASSERT_NE(n1, nullptr);
    ASSERT_STREQ(IMAGEFILE.c_str(), n1->getName()) << "Uploaded file with wrong name (error: " << mApi[0].lastError << ")";

    // Get the thumbnail of the uploaded image
    std::string thumbnailPath = "logo_thumbnail.png";
    ASSERT_EQ(API_OK, doGetThumbnail(0, n1.get(), thumbnailPath.c_str()));

    // Get the preview of the uploaded image
    std::string previewPath = "logo_preview.png";
    ASSERT_EQ(API_OK, doGetPreview(0, n1.get(), previewPath.c_str()));

    // SCENARIO 2: Request FA upload URLs (thumbnail and preview)
    int64_t fileSize_thumbnail = 2295;
    int64_t fileSize_preview = 2376;

    // Request a thumbnail upload URL
    std::string thumbnailURL;
    ASSERT_EQ(API_OK, doGetThumbnailUploadURL(0, thumbnailURL, n1->getHandle(), fileSize_thumbnail, true)) << "Cannot request thumbnail upload URL";
    ASSERT_FALSE(thumbnailURL.empty()) << "Got empty thumbnail upload URL";

    // Request a preview upload URL
    std::string previewURL;
    ASSERT_EQ(API_OK, doGetPreviewUploadURL(0, previewURL, n1->getHandle(), fileSize_preview, true)) << "Cannot request preview upload URL";
    ASSERT_FALSE(previewURL.empty()) << "Got empty preview upload URL";
}
#endif

#ifndef __APPLE__ // todo: enable for Mac (needs work in synchronousMediaUploadComplete)
TEST_F(SdkTest, SdkMediaImageUploadTest)
{
    LOG_info << "___TEST MediaUploadRequestURL___";
    ASSERT_NO_FATAL_FAILURE(getAccountsForTest(1));

    unsigned int apiIndex = 0;
    int64_t fileSize = 1304;
    const char* outputImage = "newlogo.png";
    synchronousMediaUpload(apiIndex, fileSize, IMAGEFILE.c_str(), IMAGEFILE_C.c_str(), outputImage, THUMBNAIL.c_str(), PREVIEW.c_str());

}

TEST_F(SdkTest, SdkMediaUploadTest)
{
    LOG_info << "___TEST MediaUploadRequestURL___";
    ASSERT_NO_FATAL_FAILURE(getAccountsForTest(1));

    unsigned int apiIndex = 0;
    int64_t fileSize = 10000;
    string filename = UPFILE;
    ASSERT_TRUE(createFile(filename, false)) << "Couldnt create " << filename;
    const char* outputFile = "newfile.txt";
    synchronousMediaUpload(apiIndex, fileSize, filename.c_str(), DOWNFILE.c_str(), outputFile);

}
#endif

TEST_F(SdkTest, SdkGetPricing)
{
    ASSERT_NO_FATAL_FAILURE(getAccountsForTest(1));
    LOG_info << "___TEST GetPricing___";

    auto err = synchronousGetPricing(0);
    ASSERT_TRUE(err == API_OK) << "Get pricing failed (error: " << err << ")";

    ASSERT_TRUE(strcmp(mApi[0].mMegaCurrency->getCurrencyName(), "EUR") == 0) << "Unexpected currency";
}

TEST_F(SdkTest, SdkGetBanners)
{
    ASSERT_NO_FATAL_FAILURE(getAccountsForTest(1));
    LOG_info << "___TEST GetBanners___";

    auto err = synchronousGetBanners(0);
    ASSERT_TRUE(err == API_OK || err == API_ENOENT) << "Get banners failed (error: " << err << ")";
}

TEST_F(SdkTest, SdkLocalPath_leafOrParentName)
{
    char pathSep = LocalPath::localPathSeparator_utf8;

    string rootName;
    string rootDrive;
#ifdef WIN32
    rootName = "D";
    rootDrive = rootName + ':';
#endif

    // "D:\\foo\\bar.txt" or "/foo/bar.txt"
    LocalPath lp = LocalPath::fromAbsolutePath(rootDrive + pathSep + "foo" + pathSep + "bar.txt");
    ASSERT_EQ(lp.leafOrParentName(), "bar.txt");

    // "D:\\foo\\" or "/foo/"
    lp = LocalPath::fromAbsolutePath(rootDrive + pathSep + "foo" + pathSep);
    ASSERT_EQ(lp.leafOrParentName(), "foo");

    // "D:\\foo" or "/foo"
    lp = LocalPath::fromAbsolutePath(rootDrive + pathSep + "foo");
    ASSERT_EQ(lp.leafOrParentName(), "foo");

    // "D:\\" or "/"
    lp = LocalPath::fromAbsolutePath(rootDrive + pathSep);
    ASSERT_EQ(lp.leafOrParentName(), rootName);

#ifdef WIN32
    // "D:"
    lp = LocalPath::fromAbsolutePath(rootDrive);
    ASSERT_EQ(lp.leafOrParentName(), rootName);

    // "D"
    lp = LocalPath::fromAbsolutePath(rootName);
    ASSERT_EQ(lp.leafOrParentName(), rootName);

    // Current implementation prevents the following from working correctly on *nix platforms

    // "D:\\foo\\bar\\.\\" or "/foo/bar/./"
    lp = LocalPath::fromAbsolutePath(rootDrive + pathSep + "foo" + pathSep + "bar" + pathSep + '.' + pathSep);
    ASSERT_EQ(lp.leafOrParentName(), "bar");

    // "D:\\foo\\bar\\." or "/foo/bar/."
    lp = LocalPath::fromAbsolutePath(rootDrive + pathSep + "foo" + pathSep + "bar" + pathSep + '.');
    ASSERT_EQ(lp.leafOrParentName(), "bar");

    // "D:\\foo\\bar\\..\\" or "/foo/bar/../"
    lp = LocalPath::fromAbsolutePath(rootDrive + pathSep + "foo" + pathSep + "bar" + pathSep + ".." + pathSep);
    ASSERT_EQ(lp.leafOrParentName(), "foo");

    // "D:\\foo\\bar\\.." or "/foo/bar/.."
    lp = LocalPath::fromAbsolutePath(rootDrive + pathSep + "foo" + pathSep + "bar" + pathSep + "..");
    ASSERT_EQ(lp.leafOrParentName(), "foo");
#endif

    // ".\\foo\\" or "./foo/"
    lp = LocalPath::fromRelativePath(string(".") + pathSep + "foo" + pathSep);
    ASSERT_EQ(lp.leafOrParentName(), "foo");

    // ".\\foo" or "./foo"
    lp = LocalPath::fromRelativePath(string(".") + pathSep + "foo");
    ASSERT_EQ(lp.leafOrParentName(), "foo");
}

TEST_F(SdkTest, SdkBackupFolder)
{
    ASSERT_NO_FATAL_FAILURE(getAccountsForTest(1));
    LOG_info << "___TEST BackupFolder___";

    // get timestamp
    struct tm tms;
    char timestamp[32];
    strftime(timestamp, sizeof timestamp, "%Y%m%d%H%M%S", m_localtime(m_time(), &tms));

    // look for Device Name attr
    string deviceName;
    bool deviceNameWasSetByCurrentTest = false;
    if (synchronousGetDeviceName(0) == API_OK && !attributeValue.empty())
    {
        deviceName = attributeValue;
    }
    else
    {
        deviceName = string("Jenkins ") + timestamp;
        synchronousSetDeviceName(0, deviceName.c_str());

        // make sure Device Name attr was set
        int err = synchronousGetDeviceName(0);
        ASSERT_TRUE(err == API_OK) << "Getting device name attr failed (error: " << err << ")";
        ASSERT_EQ(deviceName, attributeValue) << "Getting device name attr failed (wrong value)";
        deviceNameWasSetByCurrentTest = true;
    }

#ifdef ENABLE_SYNC
    // create My Backups folder
    syncTestMyBackupsRemoteFolder(0);
    MegaHandle mh = mApi[0].lastSyncBackupId;

    // Create a test root directory
    fs::path localBasePath = makeNewTestRoot();

    // request to backup a folder
    fs::path localFolderPath = localBasePath / "LocalBackedUpFolder";
    fs::create_directories(localFolderPath);
    const string backupNameStr = string("RemoteBackupFolder_") + timestamp;
    const char* backupName = backupNameStr.c_str();
    MegaHandle newSyncRootNodeHandle = UNDEF;
    int err = synchronousSyncFolder(0, &newSyncRootNodeHandle, MegaSync::TYPE_BACKUP, localFolderPath.u8string().c_str(), backupName, INVALID_HANDLE, nullptr);
    ASSERT_TRUE(err == API_OK) << "Backup folder failed (error: " << err << ")";

    // verify node attribute
    std::unique_ptr<MegaNode> backupNode(megaApi[0]->getNodeByHandle(newSyncRootNodeHandle));
    const char* deviceIdFromNode = backupNode->getDeviceId();
    ASSERT_TRUE(!deviceIdFromNode || !*deviceIdFromNode);

    unique_ptr<char[]> actualRemotePath{ megaApi[0]->getNodePathByNodeHandle(newSyncRootNodeHandle) };
    // TODO: always verify the remote path was created as expected,
    // even if it needs to create a new public interface that allows
    // to retrieve the handle of the device-folder
    if (deviceNameWasSetByCurrentTest)
    {
        // Verify that the remote path was created as expected.
        // Only check this if current test has actually set the device name, otherwise the device name may have changed
        // since the backup folder has been created.
        unique_ptr<char[]> myBackupsFolder{ megaApi[0]->getNodePathByNodeHandle(mh) };
        string expectedRemotePath = string(myBackupsFolder.get()) + '/' + deviceName + '/' + backupName;
        ASSERT_EQ(expectedRemotePath, actualRemotePath.get()) << "Wrong remote path for backup";
    }

    // Verify that the sync was added
    unique_ptr<MegaSyncList> allSyncs{ megaApi[0]->getSyncs() };
    ASSERT_TRUE(allSyncs && allSyncs->size()) << "API reports 0 Sync instances";
    bool found = false;
    for (int i = 0; i < allSyncs->size(); ++i)
    {
        MegaSync* megaSync = allSyncs->get(i);
        if (megaSync->getType() == MegaSync::TYPE_BACKUP &&
            megaSync->getMegaHandle() == newSyncRootNodeHandle &&
            !strcmp(megaSync->getName(), backupName) &&
            !strcmp(megaSync->getLastKnownMegaFolder(), actualRemotePath.get()))
        {
            found = true;
            break;
        }
    }
    ASSERT_EQ(found, true) << "Sync instance could not be found";

    // Verify sync after logout / login
    string session = dumpSession();
    locallogout();
    auto tracker = asyncRequestFastLogin(0, session.c_str());
    ASSERT_EQ(API_OK, tracker->waitForResult()) << " Failed to establish a login/session for account " << 0;
    fetchnodes(0, maxTimeout); // auto-resumes one active backup

    // make sure that client is up to date (upon logout, recent changes might not be committed to DB)
    ASSERT_TRUE(WaitFor([&](){ return lastEventsContains(MegaEvent::EVENT_NODES_CURRENT); }, 10000)) << "Timeout expired to receive actionpackets";

    // Verify the sync again
    allSyncs.reset(megaApi[0]->getSyncs());
    ASSERT_TRUE(allSyncs && allSyncs->size()) << "API reports 0 Sync instances, after relogin";
    found = false;
    for (int i = 0; i < allSyncs->size(); ++i)
    {
        MegaSync* megaSync = allSyncs->get(i);
        if (megaSync->getType() == MegaSync::TYPE_BACKUP &&
            megaSync->getMegaHandle() == newSyncRootNodeHandle &&
            !strcmp(megaSync->getName(), backupName) &&
            !strcmp(megaSync->getLastKnownMegaFolder(), actualRemotePath.get()))
        {
            found = true;
            break;
        }
    }
    ASSERT_EQ(found, true) << "Sync instance could not be found, after logout & login";
<<<<<<< HEAD

    // Test that DeviceId was set for the newly registered backup
    MegaSync* snc = allSyncs->get(0);
    ASSERT_NE(snc, nullptr) << "No sync was found";
    std::unique_ptr<MegaNode> nn(megaApi[0]->getNodeByHandle(snc->getMegaHandle()));
    ASSERT_TRUE(nn) << "MegaNode for the new sync was not found";
    const char* devid = nn->getDeviceId();
    ASSERT_TRUE(devid && devid[0]) << "DeviceId was not set for the new sync";
=======
>>>>>>> e1449448

    // Remove registered backup
    RequestTracker removeTracker(megaApi[0].get());
    megaApi[0]->removeSync(allSyncs->get(0)->getBackupId(), INVALID_HANDLE, &removeTracker);
    ASSERT_EQ(API_OK, removeTracker.waitForResult());

    allSyncs.reset(megaApi[0]->getSyncs());
    ASSERT_TRUE(!allSyncs || !allSyncs->size()) << "Registered backup was not removed";

    // Request to backup another folder
    // this time, the remote folder structure is already there
    fs::path localFolderPath2 = localBasePath / "LocalBackedUpFolder2";
    fs::create_directories(localFolderPath2);
    const string backupName2Str = string("RemoteBackupFolder2_") + timestamp;
    const char* backupName2 = backupName2Str.c_str();
    err = synchronousSyncFolder(0, nullptr, MegaSync::TYPE_BACKUP, localFolderPath2.u8string().c_str(), backupName2, INVALID_HANDLE, nullptr);
    ASSERT_TRUE(err == API_OK) << "Backup folder 2 failed (error: " << err << ")";
    allSyncs.reset(megaApi[0]->getSyncs());
    ASSERT_TRUE(allSyncs && allSyncs->size() == 1) << "Sync not found for second backup";

    // Create remote folder to be used as destination when removing second backup
    std::unique_ptr<MegaNode> remoteRootNode(megaApi[0]->getRootNode());
    auto nhrb = createFolder(0, "DestinationOfRemovedBackup", remoteRootNode.get());
    ASSERT_NE(nhrb, UNDEF) << "Error creating remote DestinationOfRemovedBackup";
    std::unique_ptr<MegaNode> remoteDestNode(megaApi[0]->getNodeByHandle(nhrb));
    ASSERT_NE(remoteDestNode.get(), nullptr) << "Error getting remote node of DestinationOfRemovedBackup";
    std::unique_ptr<MegaNodeList> destChildren(megaApi[0]->getChildren(remoteDestNode.get()));
    ASSERT_TRUE(!destChildren || !destChildren->size());

    // Remove second backup, using the option to move the contents rather than delete them
    RequestTracker removeTracker2(megaApi[0].get());
    megaApi[0]->removeSync(allSyncs->get(0)->getBackupId(), nhrb, &removeTracker2);
    ASSERT_EQ(API_OK, removeTracker2.waitForResult());
    allSyncs.reset(megaApi[0]->getSyncs());
    ASSERT_TRUE(!allSyncs || !allSyncs->size()) << "Sync not removed for second backup";
    destChildren.reset(megaApi[0]->getChildren(remoteDestNode.get()));
    ASSERT_TRUE(destChildren && destChildren->size() == 1);
    ASSERT_STREQ(destChildren->get(0)->getName(), backupName2);

#endif
}

TEST_F(SdkTest, SdkSimpleCommands)
{
    ASSERT_NO_FATAL_FAILURE(getAccountsForTest(1));
    LOG_info << "___TEST SimpleCommands___";

    // fetchTimeZone() test
    auto err = synchronousFetchTimeZone(0);
    ASSERT_EQ(API_OK, err) << "Fetch time zone failed (error: " << err << ")";
    ASSERT_TRUE(mApi[0].tzDetails && mApi[0].tzDetails->getNumTimeZones()) << "Invalid Time Zone details"; // some simple validation

    // getMiscFlags() -- not logged in
    logout(0, false, maxTimeout);
    gSessionIDs[0] = "invalid";
    err = synchronousGetMiscFlags(0);
    ASSERT_EQ(API_OK, err) << "Get misc flags failed (error: " << err << ")";

    // getUserEmail() test
    ASSERT_NO_FATAL_FAILURE(getAccountsForTest(1));
    std::unique_ptr<MegaUser> user(megaApi[0]->getMyUser());
    ASSERT_TRUE(!!user); // some simple validation

    err = synchronousGetUserEmail(0, user->getHandle());
    ASSERT_EQ(API_OK, err) << "Get user email failed (error: " << err << ")";
    ASSERT_NE(mApi[0].email.find('@'), std::string::npos); // some simple validation

    // cleanRubbishBin() test (accept both success and already empty statuses)
    err = synchronousCleanRubbishBin(0);
    ASSERT_TRUE(err == API_OK || err == API_ENOENT) << "Clean rubbish bin failed (error: " << err << ")";

    // getMiscFlags() -- not logged in
    logout(0, false, maxTimeout);
    gSessionIDs[0] = "invalid";
    err = synchronousGetMiscFlags(0);
    ASSERT_EQ(API_OK, err) << "Get misc flags failed (error: " << err << ")";
}

TEST_F(SdkTest, SdkHeartbeatCommands)
{
    ASSERT_NO_FATAL_FAILURE(getAccountsForTest(1));
    LOG_info << "___TEST HeartbeatCommands___";
    std::vector<std::pair<string, MegaHandle>> backupNameToBackupId;

    // setbackup test
    fs::path localtestroot = makeNewTestRoot();
    string localFolder = localtestroot.string();
    std::unique_ptr<MegaNode> rootnode{ megaApi[0]->getRootNode() };
    int backupType = BackupType::CAMERA_UPLOAD;
    int state = 1;
    int subState = 3;

    size_t numBackups = 3;
    vector<string> backupNames {"/SdkBackupNamesTest1", "/SdkBackupNamesTest2", "/SdkBackupNamesTest3" };
    vector<string> folderNames {"CommandBackupPutTest1", "CommandBackupPutTest2", "CommandBackupPutTest3" };
    vector<MegaHandle> targetNodes;

    // create remote folders for each backup
    for (size_t i = 0; i < numBackups; i++)
    {
        auto h = createFolder(0, folderNames[i].c_str(), rootnode.get());
        ASSERT_NE(h, UNDEF);
        targetNodes.push_back(h);
    }

    // set all backups, only wait for completion of the third one
    size_t lastIndex = numBackups - 1;
    for (size_t i = 0; i < lastIndex; i++)
    {
        megaApi[0]->setBackup(backupType, targetNodes[i], localFolder.c_str(), backupNames[i].c_str(), state, subState,
            new OneShotListener([&](MegaError& e, MegaRequest& r) {
                if (e.getErrorCode() == API_OK)
                {
                    backupNameToBackupId.emplace_back(r.getName(), r.getParentHandle());
                }
            }));
    }

    auto err = synchronousSetBackup(0,
        [&](MegaError& e, MegaRequest& r) {
            if (e.getErrorCode() == API_OK)
            {
                backupNameToBackupId.emplace_back(r.getName(), r.getParentHandle());
            }
        },
        backupType, targetNodes[lastIndex], localFolder.c_str(), backupNames[lastIndex].c_str(), state, subState);

    ASSERT_EQ(API_OK, err) << "setBackup failed (error: " << err << ")";
    ASSERT_EQ(backupNameToBackupId.size(), numBackups) << "setBackup didn't register all the backups";

    // update backup
    err = synchronousUpdateBackup(0, mBackupId, MegaApi::BACKUP_TYPE_INVALID, UNDEF, nullptr, nullptr, -1, -1);
    ASSERT_EQ(API_OK, err) << "updateBackup failed (error: " << err << ")";

    // now remove all backups, only wait for completion of the third one
    // (automatically updates the user's attribute, removing the entry for the backup id)
    for (size_t i = 0; i < lastIndex; i++)
    {
        megaApi[0]->removeBackup(backupNameToBackupId[i].second);
    }
    synchronousRemoveBackup(0, backupNameToBackupId[lastIndex].second);

    // add a backup again
    err = synchronousSetBackup(0,
            [&](MegaError& e, MegaRequest& r) {
                if (e.getErrorCode() == API_OK) backupNameToBackupId.emplace_back(r.getName(), r.getParentHandle());
            },
            backupType, targetNodes[0], localFolder.c_str(), backupNames[0].c_str(), state, subState);
    ASSERT_EQ(API_OK, err) << "setBackup failed (error: " << err << ")";

    // check heartbeat
    err = synchronousSendBackupHeartbeat(0, mBackupId, 1, 10, 1, 1, 0, targetNodes[0]);
    ASSERT_EQ(API_OK, err) << "sendBackupHeartbeat failed (error: " << err << ")";


    // --- negative test cases ---
    gTestingInvalidArgs = true;

    // register the same backup twice: should work fine
    err = synchronousSetBackup(0,
        [&](MegaError& e, MegaRequest& r) {
            if (e.getErrorCode() == API_OK) backupNameToBackupId.emplace_back(r.getName(), r.getParentHandle());
        },
        backupType, targetNodes[0], localFolder.c_str(), backupNames[0].c_str(), state, subState);

    ASSERT_EQ(API_OK, err) << "setBackup failed (error: " << err << ")";

    // update a removed backup: should throw an error
    err = synchronousRemoveBackup(0, mBackupId, nullptr);
    ASSERT_EQ(API_OK, err) << "removeBackup failed (error: " << err << ")";
    err = synchronousUpdateBackup(0, mBackupId, BackupType::INVALID, UNDEF, nullptr, nullptr, -1, -1);
    ASSERT_EQ(API_ENOENT, err) << "updateBackup for deleted backup should have produced ENOENT but got error: " << err;

    // We can't test this, as reviewer wants an assert to fire for EARGS
    //// create a backup with a big status: should report an error
    //err = synchronousSetBackup(0,
    //        nullptr,
    //        backupType, targetNodes[0], localFolder.c_str(), backupNames[0].c_str(), 255/*state*/, subState);
    //ASSERT_NE(API_OK, err) << "setBackup failed (error: " << err << ")";

    gTestingInvalidArgs = false;
}

TEST_F(SdkTest, SdkFavouriteNodes)
{
    ASSERT_NO_FATAL_FAILURE(getAccountsForTest(1));
    LOG_info << "___TEST SDKFavourites___";

    unique_ptr<MegaNode> rootnodeA(megaApi[0]->getRootNode());

    ASSERT_TRUE(rootnodeA);

    auto nh = createFolder(0, "folder-A", rootnodeA.get());
    ASSERT_NE(nh, UNDEF);
    unique_ptr<MegaNode> folderA(megaApi[0]->getNodeByHandle(nh));
    ASSERT_TRUE(!!folderA);

    std::string subFolder = "sub-folder-A";
    nh = createFolder(0, subFolder.c_str(), folderA.get());
    ASSERT_NE(nh, UNDEF);
    unique_ptr<MegaNode> subFolderA(megaApi[0]->getNodeByHandle(nh));
    ASSERT_TRUE(!!subFolderA);

    string filename1 = UPFILE;
    ASSERT_TRUE(createFile(filename1, false)) << "Couldn't create " << filename1;

    MegaHandle h = UNDEF;
    ASSERT_EQ(MegaError::API_OK, doStartUpload(0, &h, filename1.c_str(),
                                                        subFolderA.get(),
                                                        nullptr /*fileName*/,
                                                        ::mega::MegaApi::INVALID_CUSTOM_MOD_TIME,
                                                        nullptr /*appData*/,
                                                        false   /*isSourceTemporary*/,
                                                        false   /*startFirst*/,
                                                        nullptr /*cancelToken*/)) << "Cannot upload a test file";

    std::unique_ptr<MegaNode> n1(megaApi[0]->getNodeByHandle(h));

    bool null_pointer = (n1.get() == nullptr);
    ASSERT_FALSE(null_pointer) << "Cannot initialize test scenario (error: " << mApi[0].lastError << ")";

    auto err = synchronousSetNodeFavourite(0, subFolderA.get(), true);
    err = synchronousSetNodeFavourite(0, n1.get(), true);

    err = synchronousGetFavourites(0, subFolderA.get(), 0);
    ASSERT_EQ(API_OK, err) << "synchronousGetFavourites (error: " << err << ")";
    ASSERT_EQ(mMegaFavNodeList->size(), 2u) << "synchronousGetFavourites failed...";
    err = synchronousGetFavourites(0, nullptr, 1);
    ASSERT_EQ(mMegaFavNodeList->size(), 1u) << "synchronousGetFavourites failed...";
    unique_ptr<MegaNode> favNode(megaApi[0]->getNodeByHandle(mMegaFavNodeList->get(0)));
    ASSERT_EQ(favNode->getName(), subFolder) << "synchronousGetFavourites failed with node passed nullptr";
}

TEST_F(SdkTest, SdkDeviceNames)
{
    ASSERT_NO_FATAL_FAILURE(getAccountsForTest(1));
    LOG_info << "___TEST SdkDeviceNames___";

    // get timestamp
    struct tm tms;
    char timestamp[32];
    strftime(timestamp, sizeof timestamp, "%Y%m%d%H%M%S", m_localtime(m_time(), &tms));

    // test setter/getter
    string deviceName = string("SdkDeviceNamesTest") + timestamp;
    auto err = synchronousSetDeviceName(0, deviceName.c_str());
    ASSERT_EQ(API_OK, err) << "setDeviceName failed (error: " << err << ")";
    err = synchronousGetDeviceName(0);
    ASSERT_EQ(API_OK, err) << "getDeviceName failed (error: " << err << ")";
    ASSERT_EQ(attributeValue, deviceName) << "getDeviceName returned incorrect value";
}


#ifdef ENABLE_SYNC
TEST_F(SdkTest, SdkExternalDriveFolder)
{
    ASSERT_NO_FATAL_FAILURE(getAccountsForTest(1));
    LOG_info << "___TEST SdkExternalDriveFolder___";

    // dummy path to drive
    fs::path basePath = makeNewTestRoot();
    fs::path pathToDrive = basePath / "ExtDrive";
    fs::create_directory(pathToDrive);

    // drive name
    string driveName = "SdkExternalDriveTest_";
    char today[50];
    auto rawtime = time(NULL);
    strftime(today, sizeof today, "%Y-%m-%d_%H:%M:%S", localtime(&rawtime));
    driveName += today;

    // set drive name
    const string& pathToDriveStr = pathToDrive.u8string();
    auto err = synchronousSetDriveName(0, pathToDriveStr.c_str(), driveName.c_str());
    ASSERT_EQ(API_OK, err) << "setDriveName failed (error: " << err << ")";

    // get drive name
    err = synchronousGetDriveName(0, pathToDriveStr.c_str());
    ASSERT_EQ(API_OK, err) << "getDriveName failed (error: " << err << ")";
    ASSERT_EQ(attributeValue, driveName) << "getDriveName returned incorrect value";

    // create My Backups folder
    syncTestMyBackupsRemoteFolder(0);
    MegaHandle mh = mApi[0].lastSyncBackupId;

    // add backup
    string bkpName = "Bkp";
    const fs::path& pathToBkp = pathToDrive / bkpName;
    fs::create_directory(pathToBkp);
    const string& pathToBkpStr = pathToBkp.u8string();
    MegaHandle backupFolderHandle = UNDEF;
    err = synchronousSyncFolder(0, &backupFolderHandle, MegaSync::SyncType::TYPE_BACKUP, pathToBkpStr.c_str(), nullptr, INVALID_HANDLE, pathToDriveStr.c_str());
    ASSERT_EQ(API_OK, err) << "sync folder failed (error: " << err << ")";
    auto backupId = mApi[0].lastSyncBackupId;

    // Verify that the remote path was created as expected
    unique_ptr<char[]> myBackupsFolder{ megaApi[0]->getNodePathByNodeHandle(mh) };
    string expectedRemotePath = string(myBackupsFolder.get()) + '/' + driveName + '/' + bkpName;
    unique_ptr<char[]> actualRemotePath{ megaApi[0]->getNodePathByNodeHandle(backupFolderHandle) };
    ASSERT_EQ(expectedRemotePath, actualRemotePath.get()) << "Wrong remote path for backup";

    // disable backup
    std::unique_ptr<MegaNode> backupNode(megaApi[0]->getNodeByHandle(backupFolderHandle));
    err = synchronousDisableSync(0, backupNode.get());
    ASSERT_EQ(API_OK, err) << "Disable sync failed (error: " << err << ")";

    // remove backup
    err = synchronousRemoveSync(0, backupId);
    ASSERT_EQ(MegaError::API_OK, err) << "Remove sync failed (error: " << err << ")";

    // reset DriveName value, before a future test
    err = synchronousSetDriveName(0, pathToDriveStr.c_str(), "");
    ASSERT_EQ(API_OK, err) << "setDriveName failed when resetting (error: " << err << ")";

    // attempt to get drive name (after being deleted)
    err = synchronousGetDriveName(0, pathToDriveStr.c_str());
    ASSERT_EQ(API_ENOENT, err) << "getDriveName not failed as it should (error: " << err << ")";
}
#endif

void SdkTest::syncTestMyBackupsRemoteFolder(unsigned apiIdx)
{
    mApi[apiIdx].lastSyncBackupId = UNDEF;
//    mApi[apiIdx].h = UNDEF;
    int err = synchronousGetUserAttribute(apiIdx, MegaApi::USER_ATTR_MY_BACKUPS_FOLDER);
    EXPECT_TRUE(err == MegaError::API_OK
                || err == MegaError::API_ENOENT) << "Failed to get USER_ATTR_MY_BACKUPS_FOLDER";

    if (mApi[apiIdx].lastSyncBackupId == UNDEF)
//    if (mApi[apiIdx].h == UNDEF)
    {
        const char* folderName = "My Backups";

        mApi[apiIdx].userUpdated = false;
        int err = synchronousSetMyBackupsFolder(apiIdx, folderName);
        EXPECT_EQ(err, MegaError::API_OK) << "Failed to set backups folder to " << folderName;
        EXPECT_TRUE(waitForResponse(&mApi[apiIdx].userUpdated)) << "User attribute update not received after " << maxTimeout << " seconds";

        unique_ptr<MegaUser> myUser(megaApi[apiIdx]->getMyUser());
        err = synchronousGetUserAttribute(apiIdx, myUser.get(), MegaApi::USER_ATTR_MY_BACKUPS_FOLDER);
        EXPECT_EQ(err, MegaError::API_OK) << "Failed to get user attribute USER_ATTR_MY_BACKUPS_FOLDER";
    }

    EXPECT_NE(mApi[apiIdx].lastSyncBackupId, UNDEF);
    unique_ptr<MegaNode> n(megaApi[apiIdx]->getNodeByHandle(mApi[apiIdx].lastSyncBackupId));
//    EXPECT_NE(mApi[apiIdx].h, UNDEF);
//    unique_ptr<MegaNode> n(megaApi[apiIdx]->getNodeByHandle(mApi[apiIdx].h));
    EXPECT_NE(n, nullptr);
}

void SdkTest::resetOnNodeUpdateCompletionCBs()
{
    for_each(begin(mApi), end(mApi),
             [](PerApi& api) { if (api.mOnNodesUpdateCompletion) api.mOnNodesUpdateCompletion = nullptr; });
}

onNodesUpdateCompletion_t SdkTest::createOnNodesUpdateLambda(const MegaHandle& hfolder, int change)
{
    return [this, hfolder, change](size_t apiIndex, MegaNodeList* nodes)
           { onNodesUpdateCheck(apiIndex, hfolder, nodes, change); };
}

TEST_F(SdkTest, SdkUserAlias)
{
    ASSERT_NO_FATAL_FAILURE(getAccountsForTest(1));
    LOG_info << "___TEST SdkUserAlias___";

    // setup
    MegaHandle uh = UNDEF;
    if (auto u = megaApi[0]->getMyUser())
    {
        uh = u->getHandle();
    }
    else
    {
        ASSERT_TRUE(false) << "Cannot find the MegaUser for email: " << mApi[0].email;
    }

    if (uh == UNDEF)
    {
        ASSERT_TRUE(false) << "failed to get user handle for email:" << mApi[0].email;
    }

    // test setter/getter
    string alias = "UserAliasTest";
    auto err = synchronousSetUserAlias(0, uh, alias.c_str());
    ASSERT_EQ(API_OK, err) << "setUserAlias failed (error: " << err << ")";
    err = synchronousGetUserAlias(0, uh);
    ASSERT_EQ(API_OK, err) << "getUserAlias failed (error: " << err << ")";
    ASSERT_EQ(attributeValue, alias) << "getUserAlias returned incorrect value";
}

TEST_F(SdkTest, SdkGetCountryCallingCodes)
{
    LOG_info << "___TEST SdkGetCountryCallingCodes___";
    ASSERT_NO_FATAL_FAILURE(getAccountsForTest(2));

    getCountryCallingCodes();
    ASSERT_NE(nullptr, stringListMap);
    ASSERT_GT(stringListMap->size(), 0);
    // sanity check a few country codes
    const MegaStringList* const nz = stringListMap->get("NZ");
    ASSERT_NE(nullptr, nz);
    ASSERT_EQ(1, nz->size());
    ASSERT_EQ(0, strcmp("64", nz->get(0)));
    const MegaStringList* const de = stringListMap->get("DE");
    ASSERT_NE(nullptr, de);
    ASSERT_EQ(1, de->size());
    ASSERT_EQ(0, strcmp("49", de->get(0)));
}

TEST_F(SdkTest, SdkGetRegisteredContacts)
{
    LOG_info << "___TEST SdkGetRegisteredContacts___";
    ASSERT_NO_FATAL_FAILURE(getAccountsForTest(2));

    const std::string js1 = "+0000000010";
    const std::string js2 = "+0000000011";
    const std::map<std::string, std::string> contacts{
        {js1, "John Smith"}, // sms verified
        {js2, "John Smith"}, // sms verified
        {"+640", "John Smith"}, // not sms verified
    };
    getRegisteredContacts(contacts);
    ASSERT_NE(nullptr, stringTable);
    ASSERT_EQ(2, stringTable->size());

    // repacking and sorting result
    using row_t = std::tuple<std::string, std::string, std::string>;
    std::vector<row_t> table;
    for (int i = 0; i < stringTable->size(); ++i)
    {
        const MegaStringList* const stringList = stringTable->get(i);
        ASSERT_EQ(3, stringList->size());
        table.emplace_back(stringList->get(0), stringList->get(1), stringList->get(2));
    }

    std::sort(table.begin(), table.end(), [](const row_t& lhs, const row_t& rhs)
                                          {
                                              return std::get<0>(lhs) < std::get<0>(rhs);
                                          });

    // Check johnsmith1
    ASSERT_EQ(js1, std::get<0>(table[0])); // eud
    ASSERT_GT(std::get<1>(table[0]).size(), 0u); // id
    ASSERT_EQ(js1, std::get<2>(table[0])); // ud

    // Check johnsmith2
    ASSERT_EQ(js2, std::get<0>(table[1])); // eud
    ASSERT_GT(std::get<1>(table[1]).size(), 0u); // id
    ASSERT_EQ(js2, std::get<2>(table[1])); // ud
}

TEST_F(SdkTest, DISABLED_invalidFileNames)
{
    LOG_info << "___TEST invalidFileNames___";
    ASSERT_NO_FATAL_FAILURE(getAccountsForTest(2));

    auto aux = LocalPath::fromAbsolutePath(fs::current_path().u8string());

#if defined (__linux__) || defined (__ANDROID__)
    if (fileSystemAccess.getlocalfstype(aux) == FS_EXT)
    {
        // Escape set of characters and check if it's the expected one
        const char *name = megaApi[0]->escapeFsIncompatible("!\"#$%&'()*+,-./:;<=>?@[\\]^_`{|}~", fs::current_path().c_str());
        ASSERT_TRUE (!strcmp(name, "!\"#$%&'()*+,-.%2f:;<=>?@[\\]^_`{|}~"));
        delete [] name;

        // Unescape set of characters and check if it's the expected one
        name = megaApi[0]->unescapeFsIncompatible("%21%22%23%24%25%26%27%28%29%2a%2b%2c%2d"
                                                            "%2e%2f%30%31%32%33%34%35%36%37"
                                                            "%38%39%3a%3b%3c%3d%3e%3f%40%5b"
                                                            "%5c%5d%5e%5f%60%7b%7c%7d%7e",
                                                            fs::current_path().c_str());

        ASSERT_TRUE(!strcmp(name, "%21%22%23%24%25%26%27%28%29%2a%2b%2c%2d%2e"
                                  "/%30%31%32%33%34%35%36%37%38%39%3a%3b%3c%3d%3e"
                                  "%3f%40%5b%5c%5d%5e%5f%60%7b%7c%7d%7e"));
        delete [] name;
    }
#elif defined  (__APPLE__) || defined (USE_IOS)
    if (fileSystemAccess.getlocalfstype(aux) == FS_APFS
            || fileSystemAccess.getlocalfstype(aux) == FS_HFS)
    {
        // Escape set of characters and check if it's the expected one
        const char *name = megaApi[0]->escapeFsIncompatible("!\"#$%&'()*+,-./:;<=>?@[\\]^_`{|}~", fs::current_path().c_str());
        ASSERT_TRUE (!strcmp(name, "!\"#$%&'()*+,-./%3a;<=>?@[\\]^_`{|}~"));
        delete [] name;

        // Unescape set of characters and check if it's the expected one
        name = megaApi[0]->unescapeFsIncompatible("%21%22%23%24%25%26%27%28%29%2a%2b%2c%2d"
                                                            "%2e%2f%30%31%32%33%34%35%36%37"
                                                            "%38%39%3a%3b%3c%3d%3e%3f%40%5b"
                                                            "%5c%5d%5e%5f%60%7b%7c%7d%7e",
                                                            fs::current_path().c_str());

        ASSERT_TRUE(!strcmp(name, "%21%22%23%24%25%26%27%28%29%2a%2b%2c%2d%2e"
                                  "%2f%30%31%32%33%34%35%36%37%38%39:%3b%3c%3d%3e"
                                  "%3f%40%5b%5c%5d%5e%5f%60%7b%7c%7d%7e"));
        delete [] name;
    }
#elif defined(_WIN32) || defined(_WIN64)
    if (fileSystemAccess.getlocalfstype(aux) == FS_NTFS)
    {
        // Escape set of characters and check if it's the expected one
        const char *name = megaApi[0]->escapeFsIncompatible("!\"#$%&'()*+,-./:;<=>?@[\\]^_`{|}~", fs::current_path().u8string().c_str());
        ASSERT_TRUE (!strcmp(name, "!%22#$%&'()%2a+,-.%2f%3a;%3c=%3e%3f@[%5c]^_`{%7c}~"));
        delete [] name;

        // Unescape set of characters and check if it's the expected one
        name = megaApi[0]->unescapeFsIncompatible("%21%22%23%24%25%26%27%28%29%2a%2b%2c%2d"
                                                            "%2e%2f%30%31%32%33%34%35%36%37"
                                                            "%38%39%3a%3b%3c%3d%3e%3f%40%5b"
                                                            "%5c%5d%5e%5f%60%7b%7c%7d%7e",
                                                            fs::current_path().u8string().c_str());

        ASSERT_TRUE(!strcmp(name, "%21\"%23%24%25%26%27%28%29*%2b%2c%2d"
                                  "%2e/%30%31%32%33%34%35%36%37"
                                  "%38%39:%3b<%3d>?%40%5b"
                                  "\\%5d%5e%5f%60%7b|%7d%7e"));

        delete [] name;
    }
#endif

    // Maps filename unescaped (original) to filename escaped (expected result): f%2ff => f/f
    std::unique_ptr<MegaStringMap> fileNamesStringMap = std::unique_ptr<MegaStringMap>{MegaStringMap::createInstance()};
    fs::path uploadPath = fs::current_path() / "upload_invalid_filenames";
    if (fs::exists(uploadPath))
    {
        fs::remove_all(uploadPath);
    }
    fs::create_directories(uploadPath);

    for (int i = 0x01; i <= 0xA0; i++)
    {
        // skip [0-9] [A-Z] [a-z]
        if ((i >= 0x30 && i <= 0x39)
                || (i >= 0x41 && i <= 0x5A)
                || (i >= 0x61 && i <= 0x7A))
        {
            continue;
        }

        // Create file with unescaped character ex: f%5cf
        char unescapedName[6];
        sprintf(unescapedName, "f%%%02xf", i);
        if (createLocalFile(uploadPath, unescapedName))
        {
            const char *unescapedFileName = megaApi[0]->unescapeFsIncompatible(unescapedName, uploadPath.u8string().c_str());
            fileNamesStringMap->set(unescapedName, unescapedFileName);
            delete [] unescapedFileName;
        }

        // Create another file with the original character if supported f\f
        if ((i >= 0x01 && i <= 0x20)
                || (i >= 0x7F && i <= 0xA0))
        {
            // Skip control characters
            continue;
        }

        char escapedName[4];
        sprintf(escapedName, "f%cf", i);
        const char *escapedFileName = megaApi[0]->escapeFsIncompatible(escapedName, uploadPath.u8string().c_str());
        if (escapedFileName && !strcmp(escapedName, escapedFileName))
        {
            // Only create those files with supported characters, those ones that need unescaping
            // has been created above
            if (createLocalFile(uploadPath, escapedName))
            {
                const char * unescapedFileName = megaApi[0]->unescapeFsIncompatible(escapedName, uploadPath.u8string().c_str());
                fileNamesStringMap->set(escapedName, unescapedFileName);
                delete [] unescapedFileName;
            }
        }
        delete [] escapedFileName;
    }

    TransferTracker uploadListener(megaApi[0].get());
    megaApi[0]->startUpload(uploadPath.u8string().c_str(),
                            std::unique_ptr<MegaNode>{megaApi[0]->getRootNode()}.get(),
                            nullptr /*fileName*/,
                            ::mega::MegaApi::INVALID_CUSTOM_MOD_TIME,
                            nullptr /*appData*/,
                            false   /*isSourceTemporary*/,
                            false   /*startFirst*/,
                            nullptr /*cancelToken*/,
                            &uploadListener);

    ASSERT_EQ(API_OK, uploadListener.waitForResult());

    ::mega::unique_ptr <MegaNode> n(megaApi[0]->getNodeByPath("/upload_invalid_filenames"));
    ASSERT_TRUE(n.get());
    ::mega::unique_ptr <MegaNode> authNode(megaApi[0]->authorizeNode(n.get()));
    ASSERT_TRUE(authNode.get());
    MegaNodeList *children(authNode->getChildren());
    ASSERT_TRUE(children && children->size());

    for (int i = 0; i < children->size(); i++)
    {
        MegaNode *child = children->get(i);
        const char *uploadedName = child->getName();
        const char *uploadedNameEscaped = megaApi[0]->escapeFsIncompatible(child->getName(), uploadPath.u8string().c_str());
        const char *expectedName = fileNamesStringMap->get(uploadedNameEscaped);
        delete [] uploadedNameEscaped;

        // Conditions to check if uploaded fileName is correct:
        // 1) Escaped uploaded filename must be found in fileNamesStringMap (original filename found)
        // 2) Uploaded filename must be equal than the expected value (original filename unescaped)
        ASSERT_TRUE (uploadedName && expectedName && !strcmp(uploadedName, expectedName));
    }

    // Download files
    fs::path downloadPath = fs::current_path() / "download_invalid_filenames";
    if (fs::exists(downloadPath))
    {
        fs::remove_all(downloadPath);
    }
    fs::create_directories(downloadPath);
    TransferTracker downloadListener(megaApi[0].get());
    megaApi[0]->startDownload(authNode.get(),
                              downloadPath.u8string().c_str(),
                              nullptr  /*customName*/,
                              nullptr  /*appData*/,
                              false    /*startFirst*/,
                              nullptr  /*cancelToken*/,
                              &downloadListener);

    ASSERT_EQ(API_OK, downloadListener.waitForResult());

    for (fs::directory_iterator itpath (downloadPath); itpath != fs::directory_iterator(); ++itpath)
    {
        std::string downloadedName = itpath->path().filename().u8string();
        if (!downloadedName.compare(".") || !downloadedName.compare(".."))
        {
            continue;
        }

        // Conditions to check if downloaded fileName is correct:
        // download filename must be found in fileNamesStringMap (original filename found)
        ASSERT_TRUE(fileNamesStringMap->get(downloadedName.c_str()));
    }

#ifdef WIN32
    // double check a few well known paths
    ASSERT_EQ(fileSystemAccess.getlocalfstype(LocalPath::fromAbsolutePath("c:")), FS_NTFS);
    ASSERT_EQ(fileSystemAccess.getlocalfstype(LocalPath::fromAbsolutePath("c:\\")), FS_NTFS);
    ASSERT_EQ(fileSystemAccess.getlocalfstype(LocalPath::fromAbsolutePath("C:\\")), FS_NTFS);
    ASSERT_EQ(fileSystemAccess.getlocalfstype(LocalPath::fromAbsolutePath("C:\\Program Files")), FS_NTFS);
    ASSERT_EQ(fileSystemAccess.getlocalfstype(LocalPath::fromAbsolutePath("c:\\Program Files\\Windows NT")), FS_NTFS);
#endif

}

TEST_F(SdkTest, RecursiveUploadWithLogout)
{
    LOG_info << "___TEST RecursiveUploadWithLogout___";
    ASSERT_NO_FATAL_FAILURE(getAccountsForTest(1));

    // this one used to cause a double-delete

    // make new folders (and files) in the local filesystem - approx 90
    fs::path p = fs::current_path() / "uploadme_mega_auto_test_sdk";
    if (fs::exists(p))
    {
        fs::remove_all(p);
    }
    fs::create_directories(p);
    ASSERT_TRUE(buildLocalFolders(p.u8string().c_str(), "newkid", 3, 2, 10));

    string filename1 = UPFILE;
    ASSERT_TRUE(createFile(filename1, false)) << "Couldnt create " << filename1;
    ASSERT_EQ(MegaError::API_OK, doStartUpload(0, nullptr, filename1.c_str(),
                                                                std::unique_ptr<MegaNode>{megaApi[0]->getRootNode()}.get(),
                                                                p.filename().u8string().c_str() /*fileName*/,
                                                                ::mega::MegaApi::INVALID_CUSTOM_MOD_TIME,
                                                                nullptr /*appData*/,
                                                                false   /*isSourceTemporary*/,
                                                                false   /*startFirst*/,
                                                                nullptr /*cancelToken*/)) << "Cannot upload a test file";

    // first check that uploading a folder to overwrite a file fails
    auto uploadListener1 = std::make_shared<TransferTracker>(megaApi[0].get());
    uploadListener1->selfDeleteOnFinalCallback = uploadListener1;

    megaApi[0]->startUpload(p.u8string().c_str(),
                            std::unique_ptr<MegaNode>{megaApi[0]->getRootNode()}.get(),
                            nullptr /*fileName*/,
                            ::mega::MegaApi::INVALID_CUSTOM_MOD_TIME,
                            nullptr /*appData*/,
                            false   /*isSourceTemporary*/,
                            false   /*startFirst*/,
                            nullptr /*cancelToken*/,
                            uploadListener1.get());

    ASSERT_EQ(uploadListener1->waitForResult(), API_EEXIST);

    // remove the file so nothing is in the way anymore

    ASSERT_EQ(MegaError::API_OK, doDeleteNode(0, std::unique_ptr<MegaNode>{megaApi[0]->getNodeByPath(("/" + p.filename().u8string()).c_str())}.get())) << "Cannot delete a test node";



    int currentMaxUploadSpeed = megaApi[0]->getMaxUploadSpeed();
    ASSERT_EQ(true, megaApi[0]->setMaxUploadSpeed(1)); // set a small value for max upload speed (bytes per second)


    // start uploading
    // uploadListener may have to live after this function exits if the logout test below fails
    auto uploadListener = std::make_shared<TransferTracker>(megaApi[0].get());
    uploadListener->selfDeleteOnFinalCallback = uploadListener;

    megaApi[0]->startUpload(p.u8string().c_str(),
                            std::unique_ptr<MegaNode>{megaApi[0]->getRootNode()}.get(),
                            nullptr /*fileName*/,
                            ::mega::MegaApi::INVALID_CUSTOM_MOD_TIME,
                            nullptr /*appData*/,
                            false   /*isSourceTemporary*/,
                            false   /*startFirst*/,
                            nullptr /*cancelToken*/,
                            uploadListener.get());
    WaitMillisec(500);

    // logout while the upload (which consists of many transfers) is ongoing
    gSessionIDs[0].clear();
#ifdef ENABLE_SYNC
    ASSERT_EQ(API_OK, doRequestLogout(0, false));
#else
    ASSERT_EQ(API_OK, doRequestLogout(0));
#endif
    gSessionIDs[0] = "invalid";

    int result = uploadListener->waitForResult();
    ASSERT_TRUE(result == API_EACCESS || result == API_EINCOMPLETE);

    auto tracker = asyncRequestLogin(0, mApi[0].email.c_str(), mApi[0].pwd.c_str());
    ASSERT_EQ(API_OK, tracker->waitForResult()) << " Failed to establish a login/session for account " << 0;
    ASSERT_EQ(true, megaApi[0]->setMaxUploadSpeed(currentMaxUploadSpeed)); // restore previous max upload speed (bytes per second)
}

TEST_F(SdkTest, RecursiveDownloadWithLogout)
{
    LOG_info << "___TEST RecursiveDownloadWithLogout";
    ASSERT_NO_FATAL_FAILURE(getAccountsForTest(2));

    // this one used to cause a double-delete

    // make new folders (and files) in the local filesystem - approx 130 - we must upload in order to have something to download
    fs::path uploadpath = fs::current_path() / "uploadme_mega_auto_test_sdk";
    fs::path downloadpath = fs::current_path() / "downloadme_mega_auto_test_sdk";

    std::error_code ec;
    fs::remove_all(uploadpath, ec);
    fs::remove_all(downloadpath, ec);
    ASSERT_TRUE(!fs::exists(uploadpath));
    ASSERT_TRUE(!fs::exists(downloadpath));
    fs::create_directories(uploadpath);


    ASSERT_TRUE(buildLocalFolders(uploadpath.u8string().c_str(), "newkid", 3, 2, 10));

    out() << " uploading tree so we can download it";

    // upload all of those
    TransferTracker uploadListener(megaApi[0].get());
    megaApi[0]->startUpload(uploadpath.u8string().c_str(), std::unique_ptr<MegaNode>{megaApi[0]->getRootNode()}.get(),
                            nullptr /*fileName*/,
                            ::mega::MegaApi::INVALID_CUSTOM_MOD_TIME,
                            nullptr /*appData*/,
                            false   /*isSourceTemporary*/,
                            false   /*startFirst*/,
                            nullptr /*cancelToken*/,
                            &uploadListener);

    ASSERT_EQ(API_OK, uploadListener.waitForResult());

    int currentMaxDownloadSpeed = megaApi[0]->getMaxDownloadSpeed();
    ASSERT_EQ(true, megaApi[0]->setMaxDownloadSpeed(1)); // set a small value for max download speed (bytes per second)

    out() << " checking download of folder to overwrite file fails";

    ASSERT_TRUE(createFile(downloadpath.u8string(), false)) << "Couldn't create " << downloadpath << " as a file";

    // ok now try the download to overwrite file
    TransferTracker downloadListener1(megaApi[0].get());
    megaApi[0]->startDownload(megaApi[0]->getNodeByPath("/uploadme_mega_auto_test_sdk"),
            downloadpath.u8string().c_str(),
            nullptr  /*customName*/,
            nullptr  /*appData*/,
            false    /*startFirst*/,
            nullptr  /*cancelToken*/,
            &downloadListener1);

    ASSERT_TRUE(downloadListener1.waitForResult() == API_EEXIST);

    fs::remove_all(downloadpath, ec);

    out() << " downloading tree and logout while it's ongoing";

    // ok now try the download
    TransferTracker downloadListener2(megaApi[0].get());
    megaApi[0]->startDownload(megaApi[0]->getNodeByPath("/uploadme_mega_auto_test_sdk"),
            downloadpath.u8string().c_str(),
            nullptr  /*customName*/,
            nullptr  /*appData*/,
            false    /*startFirst*/,
            nullptr  /*cancelToken*/,
            &downloadListener2);

    for (int i = 1000; i-- && !downloadListener2.started; ) WaitMillisec(1);
    ASSERT_TRUE(downloadListener2.started);
    ASSERT_TRUE(!downloadListener2.finished);

    // logout while the download (which consists of many transfers) is ongoing

#ifdef ENABLE_SYNC
    ASSERT_EQ(API_OK, doRequestLogout(0, false));
#else
    ASSERT_EQ(API_OK, doRequestLogout(0));
#endif
    gSessionIDs[0] = "invalid";

    int result = downloadListener2.waitForResult();
    ASSERT_TRUE(result == API_EACCESS || result == API_EINCOMPLETE);
    fs::remove_all(uploadpath, ec);
    fs::remove_all(downloadpath, ec);

    auto tracker = asyncRequestLogin(0, mApi[0].email.c_str(), mApi[0].pwd.c_str());
    ASSERT_EQ(API_OK, tracker->waitForResult()) << " Failed to establish a login/session for account " << 0;
    ASSERT_EQ(true, megaApi[0]->setMaxDownloadSpeed(currentMaxDownloadSpeed)); // restore previous max download speed (bytes per second)
}

#ifdef ENABLE_SYNC

void cleanUp(::mega::MegaApi* megaApi, const fs::path &basePath)
{

    RequestTracker removeTracker(megaApi);
    megaApi->removeSyncs(INVALID_HANDLE, &removeTracker);
    ASSERT_EQ(API_OK, removeTracker.waitForResult());

    std::unique_ptr<MegaNode> baseNode{megaApi->getNodeByPath(("/" + basePath.u8string()).c_str())};
    if (baseNode)
    {
        RequestTracker removeTracker(megaApi);
        megaApi->remove(baseNode.get(), &removeTracker);
        ASSERT_EQ(API_OK, removeTracker.waitForResult());
    }

    std::unique_ptr<MegaNode> binNode{megaApi->getNodeByPath("//bin")};
    if (binNode)
    {
        unique_ptr<MegaNodeList> cs(megaApi->getChildren(binNode.get()));
        for (int i = 0; i < (cs ? cs->size() : 0); ++i)
        {
            RequestTracker removeTracker(megaApi);
            megaApi->remove(cs->get(i), &removeTracker);
            ASSERT_EQ(API_OK, removeTracker.waitForResult());
        }
    }

    std::error_code ignoredEc;
    fs::remove_all(basePath, ignoredEc);

}

std::unique_ptr<::mega::MegaSync> waitForSyncState(::mega::MegaApi* megaApi, ::mega::MegaNode* remoteNode, bool enabled, bool active, MegaSync::Error err)
{
    std::unique_ptr<MegaSync> sync;
    WaitFor([&megaApi, &remoteNode, &sync, enabled, active, err]() -> bool
    {
        sync.reset(megaApi->getSyncByNode(remoteNode));
        return (sync && sync->isEnabled() == enabled && sync->isActive() == active && sync->getError() == err);
    }, 30*1000);

    if (sync && sync->isEnabled() == enabled && sync->isActive() == active && sync->getError() == err)
    {
        if (!sync)
        {
            LOG_debug << "sync is now null";
        }
        return sync;
    }
    else
    {
        return nullptr; // signal that the sync never reached the expected/required state
    }
}

std::unique_ptr<::mega::MegaSync> waitForSyncState(::mega::MegaApi* megaApi, handle backupID, bool enabled, bool active, MegaSync::Error err)
{
    std::unique_ptr<MegaSync> sync;
    WaitFor([&megaApi, backupID, &sync, enabled, active, err]() -> bool
    {
        sync.reset(megaApi->getSyncByBackupId(backupID));
        return (sync && sync->isEnabled() == enabled && sync->isActive() == active && sync->getError() == err);
    }, 30*1000);

    if (sync && sync->isEnabled() == enabled && sync->isActive() == active && sync->getError() == err)
    {
        return sync;
    }
    else
    {
        return nullptr; // signal that the sync never reached the expected/required state
    }
}


TEST_F(SdkTest, SyncBasicOperations)
{
    // What we are going to test here:
    // - add syncs
    // - add sync that fails
    // - disable a sync
    // - disable a sync that fails
    // - disable a disabled sync
    // - Enable a sync
    // - Enable a sync that fails
    // - Enable an enabled sync
    // - Remove a sync
    // - Remove a sync that doesn't exist
    // - Remove a removed sync

    LOG_info << "___TEST SyncBasicOperations___";
    ASSERT_NO_FATAL_FAILURE(getAccountsForTest(1));

    fs::path basePath = "SyncBasicOperations";
    std::string syncFolder1 = "sync1";
    std::string syncFolder2 = "sync2";
    std::string syncFolder3 = "sync3";
    fs::path basePath1 = basePath / syncFolder1;
    fs::path basePath2 = basePath / syncFolder2;
    fs::path basePath3 = basePath / syncFolder3;
    const auto localPath1 = fs::current_path() / basePath1;
    const auto localPath2 = fs::current_path() / basePath2;
    const auto localPath3 = fs::current_path() / basePath3;

    ASSERT_NO_FATAL_FAILURE(cleanUp(this->megaApi[0].get(), basePath));

    // Create local directories and a files.
    fs::create_directories(localPath1);
    ASSERT_TRUE(createFile((localPath1 / "fileTest1").u8string(), false));
    fs::create_directories(localPath2);
    ASSERT_TRUE(createFile((localPath2 / "fileTest2").u8string(), false));
    fs::create_directories(localPath3);

    LOG_verbose << "SyncBasicOperations :  Creating the remote folders to be synced to.";
    std::unique_ptr<MegaNode> remoteRootNode(megaApi[0]->getRootNode());
    ASSERT_NE(remoteRootNode.get(), nullptr);
    // Sync 1
    auto nh = createFolder(0, syncFolder1.c_str(), remoteRootNode.get());
    ASSERT_NE(nh, UNDEF) << "Error creating remote folders";
    std::unique_ptr<MegaNode> remoteBaseNode1(megaApi[0]->getNodeByHandle(nh));
    ASSERT_NE(remoteBaseNode1.get(), nullptr);
    // Sync 2
    nh = createFolder(0, syncFolder2.c_str(), remoteRootNode.get());
    ASSERT_NE(nh, UNDEF) << "Error creating remote folders";
    std::unique_ptr<MegaNode> remoteBaseNode2(megaApi[0]->getNodeByHandle(nh));
    ASSERT_NE(remoteBaseNode2.get(), nullptr);
    // Sync 3
    nh = createFolder(0, syncFolder3.c_str(), remoteRootNode.get());
    ASSERT_NE(nh, UNDEF) << "Error creating remote folders";
    std::unique_ptr<MegaNode> remoteBaseNode3(megaApi[0]->getNodeByHandle(nh));
    ASSERT_NE(remoteBaseNode3.get(), nullptr);

    LOG_verbose << "SyncRemoveRemoteNode :  Add syncs";
    // Sync 1
    const auto& lp1 = localPath1.u8string();
    ASSERT_EQ(API_OK, synchronousSyncFolder(0, nullptr, MegaSync::TYPE_TWOWAY, lp1.c_str(), nullptr, remoteBaseNode1->getHandle(), nullptr)) << "API Error adding a new sync";
    ASSERT_EQ(MegaSync::NO_SYNC_ERROR, mApi[0].lastSyncError);
    std::unique_ptr<MegaSync> sync = waitForSyncState(megaApi[0].get(), remoteBaseNode1.get(), true, true, MegaSync::NO_SYNC_ERROR);
    ASSERT_TRUE(sync && sync->isActive());
    ASSERT_EQ(MegaSync::NO_SYNC_ERROR, sync->getError());
    // Sync2
    const auto& lp2 = localPath2.u8string();
    ASSERT_EQ(API_OK, synchronousSyncFolder(0, nullptr, MegaSync::TYPE_TWOWAY, lp2.c_str(), nullptr, remoteBaseNode2->getHandle(), nullptr)) << "API Error adding a new sync";
    ASSERT_EQ(MegaSync::NO_SYNC_ERROR, mApi[0].lastSyncError);
    std::unique_ptr<MegaSync> sync2 = waitForSyncState(megaApi[0].get(), remoteBaseNode2.get(), true, true, MegaSync::NO_SYNC_ERROR);
    ASSERT_TRUE(sync2 && sync2->isActive());
    ASSERT_EQ(MegaSync::NO_SYNC_ERROR, sync->getError());

    LOG_verbose << "SyncRemoveRemoteNode :  Add syncs that fail";
    {
        TestingWithLogErrorAllowanceGuard g;
        const auto& lp3 = localPath3.u8string();
        ASSERT_EQ(API_EEXIST, synchronousSyncFolder(0, nullptr, MegaSync::TYPE_TWOWAY, lp3.c_str(), nullptr, remoteBaseNode1->getHandle(), nullptr)); // Remote node is currently synced.
        ASSERT_EQ(MegaSync::ACTIVE_SYNC_BELOW_PATH, mApi[0].lastSyncError);
        ASSERT_EQ(API_EEXIST, synchronousSyncFolder(0, nullptr, MegaSync::TYPE_TWOWAY, lp3.c_str(), nullptr, remoteBaseNode2->getHandle(), nullptr)); // Remote node is currently synced.
        ASSERT_EQ(MegaSync::ACTIVE_SYNC_BELOW_PATH, mApi[0].lastSyncError);
        const auto& lp4 = (localPath3 / fs::path("xxxyyyzzz")).u8string();
        ASSERT_EQ(API_ENOENT, synchronousSyncFolder(0, nullptr, MegaSync::TYPE_TWOWAY, lp4.c_str(), nullptr, remoteBaseNode3->getHandle(), nullptr)); // Local resource doesn't exists.
        ASSERT_EQ(MegaSync::LOCAL_PATH_UNAVAILABLE, mApi[0].lastSyncError);
    }

    LOG_verbose << "SyncRemoveRemoteNode :  Disable a sync";
    // Sync 1
    handle backupId = sync->getBackupId();
    ASSERT_EQ(API_OK, synchronousDisableSync(0, backupId));
    sync = waitForSyncState(megaApi[0].get(), remoteBaseNode1.get(), false, false, MegaSync::NO_SYNC_ERROR);
    ASSERT_TRUE(sync && !sync->isEnabled());
    ASSERT_EQ(MegaSync::NO_SYNC_ERROR, sync->getError());

    //  Sync 2
    ASSERT_EQ(API_OK, synchronousDisableSync(0, sync2.get()));
    sync2 = waitForSyncState(megaApi[0].get(), remoteBaseNode2.get(), false, false, MegaSync::NO_SYNC_ERROR);
    ASSERT_TRUE(sync2 && !sync2->isEnabled());
    ASSERT_EQ(MegaSync::NO_SYNC_ERROR, sync->getError());

    LOG_verbose << "SyncRemoveRemoteNode :  Disable disabled syncs";
    ASSERT_EQ(API_OK, synchronousDisableSync(0, sync.get())); // Currently disabled.
    ASSERT_EQ(API_OK, synchronousDisableSync(0, backupId)); // Currently disabled.
    ASSERT_EQ(API_OK, synchronousDisableSync(0, remoteBaseNode1.get())); // Currently disabled.

    LOG_verbose << "SyncRemoveRemoteNode :  Enable Syncs";
    // Sync 1
    ASSERT_EQ(API_OK, synchronousEnableSync(0, backupId));
    ASSERT_EQ(MegaSync::NO_SYNC_ERROR, mApi[0].lastSyncError);
    sync = waitForSyncState(megaApi[0].get(), remoteBaseNode1.get(), true, true, MegaSync::NO_SYNC_ERROR);
    ASSERT_TRUE(sync && sync->isActive());
    // Sync 2
    ASSERT_EQ(API_OK, synchronousEnableSync(0, sync2.get()));
    ASSERT_EQ(MegaSync::NO_SYNC_ERROR, mApi[0].lastSyncError);
    sync2 = waitForSyncState(megaApi[0].get(), remoteBaseNode2.get(), true, true, MegaSync::NO_SYNC_ERROR);
    ASSERT_TRUE(sync2 && sync2->isActive());

    LOG_verbose << "SyncRemoveRemoteNode :  Enable syncs that fail";
    {
        TestingWithLogErrorAllowanceGuard g;

        ASSERT_EQ(API_ENOENT, synchronousEnableSync(0, 999999)); // Hope it doesn't exist.
        ASSERT_EQ(MegaSync::UNKNOWN_ERROR, mApi[0].lastSyncError); // MegaApi.h specifies that this contains the error code (not the tag)
        ASSERT_EQ(API_EEXIST, synchronousEnableSync(0, sync2.get())); // Currently enabled.
        ASSERT_EQ(MegaSync::NO_SYNC_ERROR, mApi[0].lastSyncError);  // since the sync is active, we should see its real state, and it should not have had any error code stored in it
    }

    LOG_verbose << "SyncRemoveRemoteNode :  Remove Syncs";
    // Sync 1
    ASSERT_EQ(API_OK, synchronousRemoveSync(0, backupId)) << "API Error removing the sync";
    sync.reset(megaApi[0]->getSyncByNode(remoteBaseNode1.get()));
    ASSERT_EQ(nullptr, sync.get());
    // Sync 2
    ASSERT_EQ(API_OK, synchronousRemoveSync(0, sync2 ? sync2->getBackupId() : INVALID_HANDLE)) << "API Error removing the sync";
//    ASSERT_EQ(API_OK, synchronousRemoveSync(0, sync2.get())) << "API Error removing the sync";
    // Keep sync2 not updated. Will be used later to test another removal attemp using a non-updated object.

    LOG_verbose << "SyncRemoveRemoteNode :  Remove Syncs that fail";
    {
        TestingWithLogErrorAllowanceGuard g;

        ASSERT_EQ(API_ENOENT, synchronousRemoveSync(0, 9999999)); // Hope id doesn't exist
        ASSERT_EQ(API_ENOENT, synchronousRemoveSync(0, backupId)); // currently removed.
        ASSERT_EQ(API_EARGS, synchronousRemoveSync(0, sync ? sync->getBackupId() : INVALID_HANDLE)); // currently removed.
        // Wait for sync to be effectively removed.
        std::this_thread::sleep_for(std::chrono::seconds{5});
        ASSERT_EQ(API_ENOENT, synchronousRemoveSync(0, sync2 ? sync2->getBackupId() : INVALID_HANDLE)); // currently removed.
    }

    ASSERT_NO_FATAL_FAILURE(cleanUp(this->megaApi[0].get(), basePath));
}

TEST_F(SdkTest, SyncIsNodeSyncable)
{
    LOG_info << "___TEST SyncIsNodeSyncable___";
    ASSERT_NO_FATAL_FAILURE(getAccountsForTest(1));

    fs::path basePath = "SyncIsNodeSyncable";
    std::string syncFolder1 =   "sync1";
    std::string syncFolder2 =   "sync2"; // <-- synced
    std::string  syncFolder2a =   "2a";
    std::string  syncFolder2b =   "2b";
    std::string syncFolder3 =   "sync3";

    fs::path basePath1 = basePath / syncFolder1;
    fs::path basePath2 = basePath / syncFolder2;
    fs::path basePath2a = basePath / syncFolder2 / syncFolder2a;
    fs::path basePath2b = basePath / syncFolder2 / syncFolder2b;
    fs::path basePath3 = basePath / syncFolder3;
    const auto localPath1 = fs::current_path() / basePath1;
    const auto localPath2 = fs::current_path() / basePath2;
    const auto localPath2a = fs::current_path() / basePath2a;
    const auto localPath2b = fs::current_path() / basePath2b;
    const auto localPath3 = fs::current_path() / basePath3;

    ASSERT_NO_FATAL_FAILURE(cleanUp(this->megaApi[0].get(), basePath));

    // Create local directories and a files.
    fs::create_directories(localPath1);
    ASSERT_TRUE(createFile((localPath1 / "fileTest1").u8string(), false));
    fs::create_directories(localPath2);
    ASSERT_TRUE(createFile((localPath2 / "fileTest2").u8string(), false));
    fs::create_directories(localPath2a);
    ASSERT_TRUE(createFile((localPath2a / "fileTest2a").u8string(), false));
    fs::create_directories(localPath2b);
    ASSERT_TRUE(createFile((localPath2b / "fileTest2b").u8string(), false));
    fs::create_directories(localPath3);

    LOG_verbose << "Sync.IsNodeSyncable:  Creating the remote folders to be synced to.";
    std::unique_ptr<MegaNode> remoteRootNode(megaApi[0]->getRootNode());
    ASSERT_NE(remoteRootNode.get(), nullptr);

    // SyncIsNodeSyncable
    MegaHandle nh = createFolder(0, basePath.string().c_str(), remoteRootNode.get());
    ASSERT_NE(nh, UNDEF) << "Error creating remote folders";
    std::unique_ptr<MegaNode> remoteBaseNode(megaApi[0]->getNodeByHandle(nh));
    ASSERT_NE(remoteBaseNode.get(), nullptr);
    // Sync 1
    nh = createFolder(0, syncFolder1.c_str(), remoteBaseNode.get());
    ASSERT_NE(nh, UNDEF) << "Error creating remote folders";
    std::unique_ptr<MegaNode> remoteBaseNode1(megaApi[0]->getNodeByHandle(nh));
    ASSERT_NE(remoteBaseNode1.get(), nullptr);
    // Sync 2
    nh = createFolder(0, syncFolder2.c_str(), remoteBaseNode.get());
    ASSERT_NE(nh, UNDEF) << "Error creating remote folders";
    std::unique_ptr<MegaNode> remoteBaseNode2(megaApi[0]->getNodeByHandle(nh));
    ASSERT_NE(remoteBaseNode2.get(), nullptr);
    // Sync 3
    nh = createFolder(0, syncFolder3.c_str(), remoteBaseNode.get());
    ASSERT_NE(nh, UNDEF) << "Error creating remote folders";
    std::unique_ptr<MegaNode> remoteBaseNode3(megaApi[0]->getNodeByHandle(nh));
    ASSERT_NE(remoteBaseNode3.get(), nullptr);
    // Sync 2a
    nh = createFolder(0, syncFolder2a.c_str(), remoteBaseNode2.get());
    ASSERT_NE(nh, UNDEF) << "Error creating remote folders";
    std::unique_ptr<MegaNode> remoteBaseNode2a(megaApi[0]->getNodeByHandle(nh));
    ASSERT_NE(remoteBaseNode2a.get(), nullptr);
    // Sync 2b
    nh = createFolder(0, syncFolder2b.c_str(), remoteBaseNode2.get());
    ASSERT_NE(nh, UNDEF) << "Error creating remote folders";
    std::unique_ptr<MegaNode> remoteBaseNode2b(megaApi[0]->getNodeByHandle(nh));
    ASSERT_NE(remoteBaseNode2b.get(), nullptr);

    MegaHandle handle2 = INVALID_HANDLE;
    int err = synchronousSyncFolder(0, &handle2,  MegaSync::SyncType::TYPE_TWOWAY, localPath2.u8string().c_str(), "sync test", remoteBaseNode2.get()->getHandle(), nullptr);
    /// <summary>
    ASSERT_TRUE(err == API_OK) << "Backup folder 2 failed (error: " << err << ")";

    MegaNode* node3 = megaApi[0].get()->getNodeByPath((string("/") + Utils::replace(basePath3.string(), '\\', '/')).c_str());
    ASSERT_NE(node3, (MegaNode*)NULL);
    unique_ptr<MegaError> error(megaApi[0]->isNodeSyncableWithError(node3));
    ASSERT_EQ(error->getErrorCode(), API_OK);
    ASSERT_EQ(error->getSyncError(), NO_SYNC_ERROR);

    MegaNode* node2a = megaApi[0].get()->getNodeByPath((string("/") + Utils::replace(basePath2a.string(), '\\', '/')).c_str());
    // on Windows path separator is \ but API takes /
    ASSERT_NE(node2a, (MegaNode*)NULL);
    error.reset(megaApi[0]->isNodeSyncableWithError(node2a));
    ASSERT_EQ(error->getErrorCode(), API_EEXIST);
    ASSERT_EQ(error->getSyncError(), ACTIVE_SYNC_ABOVE_PATH);

    MegaNode* baseNode = megaApi[0].get()->getNodeByPath((string("/") + Utils::replace(basePath.string(), '\\', '/')).c_str());
    // on Windows path separator is \ but API takes /
    ASSERT_NE(baseNode, (MegaNode*)NULL);
    error.reset(megaApi[0]->isNodeSyncableWithError(baseNode));
    ASSERT_EQ(error->getErrorCode(), API_EEXIST);
    ASSERT_EQ(error->getSyncError(), ACTIVE_SYNC_BELOW_PATH);
}

struct SyncListener : MegaListener
{
    // make sure callbacks are consistent - added() first, nothing after deleted(), etc.

    // map by tag for now, should be backupId when that is available

    enum syncstate_t { nonexistent, added, enabled, disabled, deleted};

    std::map<handle, syncstate_t> stateMap;

    syncstate_t& state(MegaSync* sync)
    {
        if (stateMap.find(sync->getBackupId()) == stateMap.end())
        {
            stateMap[sync->getBackupId()] = nonexistent;
        }
        return stateMap[sync->getBackupId()];
    }

    std::vector<std::string> mErrors;

    bool anyErrors = false;

    bool hasAnyErrors()
    {
        for (auto &s: mErrors)
        {
            out() << "SyncListener error: " << s;
        }
        return anyErrors;
    }

    void check(bool b, std::string e = std::string())
    {
        if (!b)
        {
            anyErrors = true;
            if (!e.empty())
            {
                mErrors.push_back(e);
                out() << "SyncListener added error: " << e;
            }
        }
    }

    void clear()
    {
        // session was logged out (locally)
        stateMap.clear();
    }

    void onSyncFileStateChanged(MegaApi* api, MegaSync* sync, std::string* localPath, int newState) override
    {
        // probably too frequent to output
        //out() << "onSyncFileStateChanged " << sync << newState;
    }

    void onSyncAdded(MegaApi* api, MegaSync* sync, int additionState) override
    {
        out() << "onSyncAdded " << toHandle(sync->getBackupId());
        check(sync->getBackupId() != UNDEF, "sync added with undef backup Id");

        check(state(sync) == nonexistent);
        state(sync) = added;
    }

    void onSyncDisabled(MegaApi* api, MegaSync* sync) override
    {
        out() << "onSyncDisabled " << toHandle(sync->getBackupId());
        check(!sync->isEnabled(), "sync enabled at onSyncDisabled");
        check(!sync->isActive(), "sync active at onSyncDisabled");
        check(state(sync) == enabled || state(sync) == added);
        state(sync) = disabled;
    }

    // "onSyncStarted" would be more accurate?
    void onSyncEnabled(MegaApi* api, MegaSync* sync) override
    {
        out() << "onSyncEnabled " << toHandle(sync->getBackupId());
        check(sync->isEnabled(), "sync disabled at onSyncEnabled");
        check(sync->isActive(), "sync not active at onSyncEnabled");
        check(state(sync) == disabled || state(sync) == added);
        state(sync) = enabled;
    }

    void onSyncDeleted(MegaApi* api, MegaSync* sync) override
    {
        out() << "onSyncDeleted " << toHandle(sync->getBackupId());
        check(state(sync) == disabled || state(sync) == added || state(sync) == enabled);
        state(sync) = nonexistent;
    }

    void onSyncStateChanged(MegaApi* api, MegaSync* sync) override
    {
        out() << "onSyncStateChanged " << toHandle(sync->getBackupId());

        check(sync->getBackupId() != UNDEF, "onSyncStateChanged with undef backup Id");

        // MegaApi doco says: "Notice that adding a sync will not cause onSyncStateChanged to be called."
        // And also: "for changes that imply other callbacks, expect that the SDK
        // will call onSyncStateChanged first, so that you can update your model only using this one."
        check(state(sync) != nonexistent);
    }

    void onGlobalSyncStateChanged(MegaApi* api) override
    {
        // just too frequent for out() really
        //out() << "onGlobalSyncStateChanged ";
    }
};

struct MegaListenerDeregisterer
{
    // register the listener on constructions
    // deregister on destruction (ie, whenever we exit the function - we may exit early if a test fails

    MegaApi* api = nullptr;
    MegaListener* listener;


    MegaListenerDeregisterer(MegaApi* a, SyncListener* l)
        : api(a), listener(l)
    {
        api->addListener(listener);
    }
    ~MegaListenerDeregisterer()
    {
        api->removeListener(listener);
    }
};


TEST_F(SdkTest, SyncResumptionAfterFetchNodes)
{
    LOG_info << "___TEST SyncResumptionAfterFetchNodes___";
    ASSERT_NO_FATAL_FAILURE(getAccountsForTest(2));

    // This test has several issues:
    // 1. Remote nodes may not be committed to the sctable database in time for fetchnodes which
    //    then fails adding syncs because the remotes are missing. For this reason we wait until
    //    we receive the EVENT_COMMIT_DB event after transferring the nodes.
    // 2. Syncs are deleted some time later leading to error messages (like local fingerprint mismatch)
    //    if we don't wait for long enough after we get called back. A sync only gets flagged but
    //    is deleted later.

    const std::string session = dumpSession();

    const fs::path basePath = "SyncResumptionAfterFetchNodes";
    const auto sync1Path = fs::current_path() / basePath / "sync1"; // stays active
    const auto sync2Path = fs::current_path() / basePath / "sync2"; // will be made inactive
    const auto sync3Path = fs::current_path() / basePath / "sync3"; // will be deleted
    const auto sync4Path = fs::current_path() / basePath / "sync4"; // stays active

    ASSERT_NO_FATAL_FAILURE(cleanUp(this->megaApi[0].get(), basePath));

    SyncListener syncListener0, syncListener1;
    MegaListenerDeregisterer mld1(megaApi[0].get(), &syncListener0), mld2(megaApi[1].get(), &syncListener1);

    fs::create_directories(sync1Path);
    fs::create_directories(sync2Path);
    fs::create_directories(sync3Path);
    fs::create_directories(sync4Path);

    resetlastEvent();

    // transfer the folder and its subfolders
    TransferTracker uploadListener(megaApi[0].get());
    megaApi[0]->startUpload(basePath.u8string().c_str(),
                            megaApi[0]->getRootNode(),
                            nullptr /*fileName*/,
                            ::mega::MegaApi::INVALID_CUSTOM_MOD_TIME,
                            nullptr /*appData*/,
                            false   /*isSourceTemporary*/,
                            false   /*startFirst*/,
                            nullptr /*cancelToken*/,
                            &uploadListener);

    ASSERT_EQ(API_OK, uploadListener.waitForResult());

    // loop until we get a commit to the sctable to ensure we cached the new remote nodes
    ASSERT_TRUE(WaitFor([&](){ return lastEventsContains(MegaEvent::EVENT_COMMIT_DB); }, 10000));

    auto megaNode = [this, &basePath](const std::string& p)
    {
        const auto path = "/" + basePath.u8string() + "/" + p;
        return std::unique_ptr<MegaNode>{megaApi[0]->getNodeByPath(path.c_str())};
    };

    auto syncFolder = [this, &megaNode](const fs::path& p) -> handle
    {
        RequestTracker syncTracker(megaApi[0].get());
        auto node = megaNode(p.filename().u8string());
        megaApi[0]->syncFolder(MegaSync::TYPE_TWOWAY, p.u8string().c_str(), nullptr, node ? node->getHandle() : INVALID_HANDLE, nullptr, &syncTracker);
        EXPECT_EQ(API_OK, syncTracker.waitForResult());

        return syncTracker.request->getParentHandle();
    };

    auto disableSync = [this, &megaNode](const fs::path& p)
    {
        RequestTracker syncTracker(megaApi[0].get());
        auto node = megaNode(p.filename().u8string());
        megaApi[0]->disableSync(node.get(), &syncTracker);
        ASSERT_EQ(API_OK, syncTracker.waitForResult());
    };

    auto disableSyncByBackupId = [this](handle backupId)
    {
        RequestTracker syncTracker(megaApi[0].get());
        megaApi[0]->disableSync(backupId, &syncTracker);
        ASSERT_EQ(API_OK, syncTracker.waitForResult());
    };

    auto resumeSync = [this](handle backupId)
    {
        RequestTracker syncTracker(megaApi[0].get());
        megaApi[0]->enableSync(backupId, &syncTracker);
        ASSERT_EQ(API_OK, syncTracker.waitForResult());
    };

    auto removeSync = [this](handle backupId)
    {
        RequestTracker syncTracker(megaApi[0].get());
        megaApi[0]->removeSync(backupId, INVALID_HANDLE, &syncTracker);
        ASSERT_EQ(API_OK, syncTracker.waitForResult());
    };

    auto checkSyncOK = [this, &megaNode](const fs::path& p)
    {
        auto node = megaNode(p.filename().u8string());
        //return std::unique_ptr<MegaSync>{megaApi[0]->getSyncByNode(node.get())} != nullptr; //disabled syncs are not OK but foundable

        LOG_verbose << "checkSyncOK " << p.filename().u8string() << " node found: " << bool(node);

        std::unique_ptr<MegaSync> sync{megaApi[0]->getSyncByNode(node.get())};

        LOG_verbose << "checkSyncOK " << p.filename().u8string() << " sync found: " << bool(sync);

        if (!sync) return false;

        LOG_verbose << "checkSyncOK " << p.filename().u8string() << " sync is: " << sync->getLocalFolder();


        LOG_verbose << "checkSyncOK " << p.filename().u8string() << " enabled: " << sync->isEnabled();

        return sync->isEnabled();

    };

    auto checkSyncDisabled = [this, &megaNode](const fs::path& p)
    {
        auto node = megaNode(p.filename().u8string());
        std::unique_ptr<MegaSync> sync{megaApi[0]->getSyncByNode(node.get())};
        if (!sync) return false;
        return !sync->isEnabled();
    };


    auto reloginViaSession = [this, &session, &syncListener0]()
    {
        locallogout();  // only logs out 0
        syncListener0.clear();

        //loginBySessionId(0, session);
        auto tracker = asyncRequestFastLogin(0, session.c_str());
        ASSERT_EQ(API_OK, tracker->waitForResult()) << " Failed to establish a login/session for account " << 0;
    };

    LOG_verbose << " SyncResumptionAfterFetchNodes : syncying folders";

    handle backupId1 = syncFolder(sync1Path);  (void)backupId1;
    handle backupId2 = syncFolder(sync2Path);
    handle backupId3 = syncFolder(sync3Path);  (void)backupId3;
    handle backupId4 = syncFolder(sync4Path);  (void)backupId4;

    ASSERT_TRUE(checkSyncOK(sync1Path));
    ASSERT_TRUE(checkSyncOK(sync2Path));
    ASSERT_TRUE(checkSyncOK(sync3Path));
    ASSERT_TRUE(checkSyncOK(sync4Path));

    LOG_verbose << " SyncResumptionAfterFetchNodes : disabling sync by path";
    disableSync(sync2Path);
    LOG_verbose << " SyncResumptionAfterFetchNodes : disabling sync by tag";
    disableSyncByBackupId(backupId4);
    LOG_verbose << " SyncResumptionAfterFetchNodes : removing sync";
    removeSync(backupId3);

    // wait for the sync removals to actually take place
    std::this_thread::sleep_for(std::chrono::seconds{3});

    ASSERT_TRUE(checkSyncOK(sync1Path));
    ASSERT_TRUE(checkSyncDisabled(sync2Path));
    ASSERT_FALSE(checkSyncOK(sync3Path));
    ASSERT_TRUE(checkSyncDisabled(sync4Path));

    reloginViaSession();

    ASSERT_FALSE(checkSyncOK(sync1Path));
    ASSERT_FALSE(checkSyncOK(sync2Path));
    ASSERT_FALSE(checkSyncOK(sync3Path));
    ASSERT_FALSE(checkSyncOK(sync4Path));

    fetchnodes(0, maxTimeout); // auto-resumes two active syncs

    ASSERT_TRUE(checkSyncOK(sync1Path));
    ASSERT_FALSE(checkSyncOK(sync2Path));
    ASSERT_TRUE(checkSyncDisabled(sync2Path));
    ASSERT_FALSE(checkSyncOK(sync3Path));
    ASSERT_FALSE(checkSyncOK(sync4Path));
    ASSERT_TRUE(checkSyncDisabled(sync4Path));

    // check if we can still resume manually
    LOG_verbose << " SyncResumptionAfterFetchNodes : resuming syncs";
    resumeSync(backupId2);
    resumeSync(backupId4);

    ASSERT_TRUE(checkSyncOK(sync1Path));
    ASSERT_TRUE(checkSyncOK(sync2Path));
    ASSERT_FALSE(checkSyncOK(sync3Path));
    ASSERT_TRUE(checkSyncOK(sync4Path));

    // check if resumeSync re-activated the sync
    reloginViaSession();

    ASSERT_FALSE(checkSyncOK(sync1Path));
    ASSERT_FALSE(checkSyncOK(sync2Path));
    ASSERT_FALSE(checkSyncOK(sync3Path));
    ASSERT_FALSE(checkSyncOK(sync4Path));

    fetchnodes(0, maxTimeout); // auto-resumes three active syncs

    ASSERT_TRUE(checkSyncOK(sync1Path));
    ASSERT_TRUE(checkSyncOK(sync2Path));
    ASSERT_FALSE(checkSyncOK(sync3Path));
    ASSERT_TRUE(checkSyncOK(sync4Path));

    LOG_verbose << " SyncResumptionAfterFetchNodes : removing syncs";
    removeSync(backupId1);
    removeSync(backupId2);
    removeSync(backupId4);

    // wait for the sync removals to actually take place
    std::this_thread::sleep_for(std::chrono::seconds{5});

    ASSERT_FALSE(syncListener0.hasAnyErrors());
    ASSERT_FALSE(syncListener1.hasAnyErrors());

    ASSERT_NO_FATAL_FAILURE(cleanUp(this->megaApi[0].get(), basePath));
}

/**
 * @brief TEST_F SyncRemoteNode
 *
 * Testing remote node rename, move and remove.
 */
TEST_F(SdkTest, SyncRemoteNode)
{

    // What we are going to test here:
    // - rename remote -> Sync Fail
    // - move remote -> Sync fail
    // - remove remote -> Sync fail
    // - remove a failing sync

    LOG_info << "___TEST SyncRemoteNode___";
    ASSERT_NO_FATAL_FAILURE(getAccountsForTest(1));

    fs::path basePath = "SyncRemoteNode";
    const auto localPath = fs::current_path() / basePath;

    ASSERT_NO_FATAL_FAILURE(cleanUp(this->megaApi[0].get(), basePath));

    // Create local directory and file.
    fs::create_directories(localPath);
    ASSERT_TRUE(createFile((localPath / "fileTest1").u8string(), false));

    LOG_verbose << "SyncRemoteNode :  Creating remote folder";
    std::unique_ptr<MegaNode> remoteRootNode(megaApi[0]->getRootNode());
    ASSERT_NE(remoteRootNode.get(), nullptr);
    auto nh = createFolder(0, basePath.u8string().c_str(), remoteRootNode.get());
    ASSERT_NE(nh, UNDEF) << "Error creating remote basePath";
    std::unique_ptr<MegaNode> remoteBaseNode(megaApi[0]->getNodeByHandle(nh));
    ASSERT_NE(remoteBaseNode.get(), nullptr);

    LOG_verbose << "SyncRemoteNode :  Enabling sync";
    ASSERT_EQ(API_OK, synchronousSyncFolder(0, nullptr, MegaSync::TYPE_TWOWAY, localPath.u8string().c_str(), nullptr, remoteBaseNode->getHandle(), nullptr)) << "API Error adding a new sync";
    std::unique_ptr<MegaSync> sync = waitForSyncState(megaApi[0].get(), remoteBaseNode.get(), true, true, MegaSync::NO_SYNC_ERROR);
    ASSERT_TRUE(sync && sync->isActive());
    handle backupId = sync->getBackupId();

    {
        TestingWithLogErrorAllowanceGuard g;

        // Rename remote folder --> Sync fail
        LOG_verbose << "SyncRemoteNode :  Rename remote node with sync active.";
        std::string basePathRenamed = "SyncRemoteNodeRenamed";
        ASSERT_EQ(API_OK, doRenameNode(0, remoteBaseNode.get(), basePathRenamed.c_str()));
        sync = waitForSyncState(megaApi[0].get(), backupId, false, false, MegaSync::REMOTE_PATH_HAS_CHANGED);
        ASSERT_TRUE(sync && !sync->isEnabled() && !sync->isActive());
        ASSERT_EQ(MegaSync::REMOTE_PATH_HAS_CHANGED, sync->getError());

        LOG_verbose << "SyncRemoteNode :  Restoring remote folder name.";
        ASSERT_EQ(API_OK, doRenameNode(0, remoteBaseNode.get(), basePath.u8string().c_str()));
        ASSERT_NE(remoteBaseNode.get(), nullptr);
        sync = waitForSyncState(megaApi[0].get(), backupId, false, false, MegaSync::REMOTE_PATH_HAS_CHANGED);
        ASSERT_TRUE(sync && !sync->isEnabled() && !sync->isActive());
        ASSERT_EQ(MegaSync::REMOTE_PATH_HAS_CHANGED, sync->getError());
    }

    LOG_verbose << "SyncRemoteNode :  Enabling sync again.";
    ASSERT_EQ(API_OK, synchronousEnableSync(0, backupId)) << "API Error enabling the sync";
    sync = waitForSyncState(megaApi[0].get(), remoteBaseNode.get(), true, true, MegaSync::NO_SYNC_ERROR);
    ASSERT_TRUE(sync && sync->isActive());
    ASSERT_EQ(MegaSync::NO_SYNC_ERROR, sync->getError());

    // Move remote folder --> Sync fail

    LOG_verbose << "SyncRemoteNode :  Creating secondary folder";
    std::string movedBasePath = basePath.u8string() + "Moved";
    nh = createFolder(0, movedBasePath.c_str(), remoteRootNode.get());
    ASSERT_NE(nh, UNDEF) << "Error creating remote movedBasePath";
    std::unique_ptr<MegaNode> remoteMoveNodeParent(megaApi[0]->getNodeByHandle(nh));
    ASSERT_NE(remoteMoveNodeParent.get(), nullptr);

    {
        TestingWithLogErrorAllowanceGuard g;
        LOG_verbose << "SyncRemoteNode :  Move remote node with sync active to the secondary folder.";
        ASSERT_EQ(API_OK, doMoveNode(0, nullptr, remoteBaseNode.get(), remoteMoveNodeParent.get()));
        sync = waitForSyncState(megaApi[0].get(), backupId, false, false, MegaSync::REMOTE_PATH_HAS_CHANGED);
        ASSERT_TRUE(sync && !sync->isEnabled() && !sync->isActive());
        ASSERT_EQ(MegaSync::REMOTE_PATH_HAS_CHANGED, sync->getError());

        LOG_verbose << "SyncRemoteNode :  Moving back the remote node.";
        ASSERT_EQ(API_OK, doMoveNode(0, nullptr, remoteBaseNode.get(), remoteRootNode.get()));

        WaitMillisec(1000);

        ASSERT_NE(remoteBaseNode.get(), nullptr);
        sync = waitForSyncState(megaApi[0].get(), backupId, false, false, MegaSync::REMOTE_PATH_HAS_CHANGED);
        ASSERT_TRUE(sync && !sync->isEnabled() && !sync->isActive());
        ASSERT_EQ(MegaSync::REMOTE_PATH_HAS_CHANGED, sync->getError());
    }


    LOG_verbose << "SyncRemoteNode :  Enabling sync again.";
    ASSERT_EQ(API_OK, synchronousEnableSync(0, backupId)) << "API Error enabling the sync";

    WaitMillisec(1000);

    sync = waitForSyncState(megaApi[0].get(), remoteBaseNode.get(), true, true, MegaSync::NO_SYNC_ERROR);
    ASSERT_TRUE(sync && sync->isActive());
    ASSERT_EQ(MegaSync::NO_SYNC_ERROR, sync->getError());


    // Rename remote folder --> Sync fail
    {
        TestingWithLogErrorAllowanceGuard g;
        LOG_verbose << "SyncRemoteNode :  Rename remote node.";
        std::string renamedBasePath = basePath.u8string() + "Renamed";
        ASSERT_EQ(API_OK, doRenameNode(0, remoteBaseNode.get(), renamedBasePath.c_str()));
        sync = waitForSyncState(megaApi[0].get(), backupId, false, false, MegaSync::REMOTE_PATH_HAS_CHANGED);
        ASSERT_TRUE(sync && !sync->isEnabled() && !sync->isActive());
        ASSERT_EQ(MegaSync::REMOTE_PATH_HAS_CHANGED, sync->getError());

        LOG_verbose << "SyncRemoteNode :  Renaming back the remote node.";
        ASSERT_EQ(API_OK, doRenameNode(0, remoteBaseNode.get(), basePath.u8string().c_str()));

        WaitMillisec(1000);

        ASSERT_NE(remoteBaseNode.get(), nullptr);
        sync = waitForSyncState(megaApi[0].get(), backupId, false, false, MegaSync::REMOTE_PATH_HAS_CHANGED);
        ASSERT_TRUE(sync && !sync->isEnabled() && !sync->isActive());

        unique_ptr<char[]> pathFromNode{ megaApi[0]->getNodePath(remoteBaseNode.get()) };
        string actualPath{ pathFromNode.get() };
        string pathFromSync(sync->getLastKnownMegaFolder());
        ASSERT_EQ(actualPath, pathFromSync) << "Wrong updated path";

        ASSERT_EQ(MegaSync::REMOTE_PATH_HAS_CHANGED, sync->getError()); //the error stays until re-enabled
    }

    LOG_verbose << "SyncRemoteNode :  Enabling sync again.";
    ASSERT_EQ(API_OK, synchronousEnableSync(0, backupId)) << "API Error enabling the sync";
    sync = waitForSyncState(megaApi[0].get(), remoteBaseNode.get(), true, true, MegaSync::NO_SYNC_ERROR);
    ASSERT_TRUE(sync && sync->isActive());
    ASSERT_EQ(MegaSync::NO_SYNC_ERROR, sync->getError());


    {
        TestingWithLogErrorAllowanceGuard g;
        // Remove remote folder --> Sync fail
        LOG_verbose << "SyncRemoteNode :  Removing remote node with sync active.";
        ASSERT_EQ(API_OK, doDeleteNode(0, remoteBaseNode.get()));                                //  <--- remote node deleted!!
        sync = waitForSyncState(megaApi[0].get(), backupId, false, false, MegaSync::REMOTE_NODE_NOT_FOUND);
        ASSERT_TRUE(sync && !sync->isEnabled() && !sync->isActive());
        ASSERT_EQ(MegaSync::REMOTE_NODE_NOT_FOUND, sync->getError());

        LOG_verbose << "SyncRemoteNode :  Recreating remote folder.";
        nh = createFolder(0, basePath.u8string().c_str(), remoteRootNode.get());

        WaitMillisec(1000);

        ASSERT_NE(nh, UNDEF) << "Error creating remote basePath";
        remoteBaseNode.reset(megaApi[0]->getNodeByHandle(nh));
        ASSERT_NE(remoteBaseNode.get(), nullptr);
        sync = waitForSyncState(megaApi[0].get(), backupId, false, false, MegaSync::REMOTE_NODE_NOT_FOUND);
        ASSERT_TRUE(sync && !sync->isEnabled() && !sync->isActive());
        ASSERT_EQ(MegaSync::REMOTE_NODE_NOT_FOUND, sync->getError());
    }

    {
        TestingWithLogErrorAllowanceGuard g;
        LOG_verbose << "SyncRemoteNode :  Enabling sync again.";
        ASSERT_EQ(API_ENOENT, synchronousEnableSync(0, backupId)) << "API Error enabling the sync";  //  <--- remote node has been deleted, we should not be able to resume!!
    }
    //sync = waitForSyncState(megaApi[0].get(), remoteBaseNode.get(), true, true, MegaSync::NO_SYNC_ERROR);
    //ASSERT_TRUE(sync && sync->isActive());
    //ASSERT_EQ(MegaSync::NO_SYNC_ERROR, sync->getError());

    //{
    //    TestingWithLogErrorAllowanceGuard g;

    //    // Check if a locallogout keeps the sync configuration if the remote is removed.
    //    LOG_verbose << "SyncRemoteNode :  Removing remote node with sync active.";
    //    ASSERT_NO_FATAL_FAILURE(deleteNode(0, remoteBaseNode.get())) << "Error deleting remote basePath";;
    //    sync = waitForSyncState(megaApi[0].get(), tagID, MegaSync::SYNC_FAILED);
    //    ASSERT_TRUE(sync && !sync->isEnabled() && !sync->isActive());
    //    ASSERT_EQ(MegaSync::REMOTE_NODE_NOT_FOUND, sync->getError());
    //}

    std::string session = dumpSession();
    ASSERT_NO_FATAL_FAILURE(locallogout());
    resetlastEvent();
    //loginBySessionId(0, session);
    auto tracker = asyncRequestFastLogin(0, session.c_str());
    ASSERT_EQ(API_OK, tracker->waitForResult()) << " Failed to establish a login/session for account " << 0;
    ASSERT_NO_FATAL_FAILURE(fetchnodes(0));
    ASSERT_TRUE(WaitFor([&](){ return lastEventsContains(MegaEvent::EVENT_NODES_CURRENT); }, 10000)) << "Timeout expired to receive actionpackets";

    // since the node was deleted, path is irrelevant
    //sync.reset(megaApi[0]->getSyncByBackupId(tagID));
    //ASSERT_EQ(string(sync->getLastKnownMegaFolder()), ("/" / basePath).u8string());

    // Remove a failing sync.
    LOG_verbose << "SyncRemoteNode :  Remove failed sync";
    ASSERT_EQ(API_OK, synchronousRemoveSync(0, sync->getBackupId())) << "API Error removing the sync";
    sync.reset(megaApi[0]->getSyncByBackupId(backupId));
    ASSERT_EQ(nullptr, sync.get());

    // Wait for sync to be effectively removed.
    std::this_thread::sleep_for(std::chrono::seconds{5});

    ASSERT_NO_FATAL_FAILURE(cleanUp(this->megaApi[0].get(), basePath));
}

/**
 * @brief TEST_F SyncPersistence
 *
 * Testing configured syncs persitence
 */
TEST_F(SdkTest, SyncPersistence)
{
    // What we are going to test here:
    // - locallogut -> Syncs kept
    // - logout with setKeepSyncsAfterLogout(true) -> Syncs kept
    // - logout -> Syncs removed

    LOG_info << "___TEST SyncPersistence___";
    ASSERT_NO_FATAL_FAILURE(getAccountsForTest(1));

    // Make sure session ID is invalidated.
    gSessionIDs[0] = "invalid";

    fs::path basePath = "SyncPersistence";
    const auto localPath = fs::current_path() / basePath;

    ASSERT_NO_FATAL_FAILURE(cleanUp(this->megaApi[0].get(), basePath));

    // Create local directory and file.
    fs::create_directories(localPath);
    ASSERT_TRUE(createFile((localPath / "fileTest1").u8string(), false));

    LOG_verbose << "SyncPersistence :  Creating remote folder";
    std::unique_ptr<MegaNode> remoteRootNode(megaApi[0]->getRootNode());
    ASSERT_NE(remoteRootNode.get(), nullptr);

    resetlastEvent();

    auto nh = createFolder(0, basePath.u8string().c_str(), remoteRootNode.get());
    ASSERT_NE(nh, UNDEF) << "Error creating remote basePath";
    std::unique_ptr<MegaNode> remoteBaseNode(megaApi[0]->getNodeByHandle(nh));
    ASSERT_NE(remoteBaseNode.get(), nullptr);

    // make sure there are no outstanding cs requests in case
    // "Postponing DB commit until cs requests finish"
    // means our Sync's cloud Node is not in the db
    ASSERT_TRUE(WaitFor([&](){ return lastEventsContains(MegaEvent::EVENT_COMMIT_DB); }, 10000));


    LOG_verbose << "SyncPersistence :  Enabling sync";
    ASSERT_EQ(API_OK, synchronousSyncFolder(0, nullptr, MegaSync::TYPE_TWOWAY, localPath.u8string().c_str(), nullptr, remoteBaseNode->getHandle(), nullptr)) << "API Error adding a new sync";
    std::unique_ptr<MegaSync> sync = waitForSyncState(megaApi[0].get(), remoteBaseNode.get(), true, true, MegaSync::NO_SYNC_ERROR);
    ASSERT_TRUE(sync && sync->isActive());
    handle backupId = sync->getBackupId();
    std::string remoteFolder(sync->getLastKnownMegaFolder());

    // Check if a locallogout keeps the sync configured.
    std::string session = dumpSession();
    ASSERT_NO_FATAL_FAILURE(locallogout());
    auto trackerFastLogin = asyncRequestFastLogin(0, session.c_str());
    ASSERT_EQ(API_OK, trackerFastLogin->waitForResult()) << " Failed to establish a login/session for account " << 0;

    resetlastEvent();
    ASSERT_NO_FATAL_FAILURE(fetchnodes(0));

    // wait for the event that says all syncs (if any) have been reloaded
    ASSERT_TRUE(WaitFor([&](){ return lastEventsContains(MegaEvent::EVENT_SYNCS_RESTORED); }, 10000));

    sync = waitForSyncState(megaApi[0].get(), backupId, true, true, MegaSync::NO_SYNC_ERROR);
    ASSERT_TRUE(sync && sync->isActive());
    ASSERT_EQ(remoteFolder, string(sync->getLastKnownMegaFolder()));

    // Check if a logout with keepSyncsAfterLogout keeps the sync configured.
    ASSERT_NO_FATAL_FAILURE(logout(0, true, maxTimeout));
    gSessionIDs[0] = "invalid";
    auto trackerLogin = asyncRequestLogin(0, mApi[0].email.c_str(), mApi[0].pwd.c_str());
    ASSERT_EQ(API_OK, trackerLogin->waitForResult()) << " Failed to establish a login/session for account " << 0;
    ASSERT_NO_FATAL_FAILURE(fetchnodes(0));
    sync = waitForSyncState(megaApi[0].get(), backupId, false, false, MegaSync::LOGGED_OUT);
    ASSERT_TRUE(sync && !sync->isActive());
    ASSERT_EQ(remoteFolder, string(sync->getLastKnownMegaFolder()));

    // Check if a logout without keepSyncsAfterLogout doesn't keep the sync configured.
    ASSERT_NO_FATAL_FAILURE(logout(0, false, maxTimeout));
    gSessionIDs[0] = "invalid";
    trackerLogin = asyncRequestLogin(0, mApi[0].email.c_str(), mApi[0].pwd.c_str());
    ASSERT_EQ(API_OK, trackerLogin->waitForResult()) << " Failed to establish a login/session for account " << 0;
    ASSERT_NO_FATAL_FAILURE(fetchnodes(0));
    sync.reset(megaApi[0]->getSyncByBackupId(backupId));
    ASSERT_EQ(sync, nullptr);

    ASSERT_NO_FATAL_FAILURE(cleanUp(this->megaApi[0].get(), basePath));
}

/**
 * @brief TEST_F SyncPaths
 *
 * Testing non ascii paths and symlinks
 */
TEST_F(SdkTest, SyncPaths)
{
    // What we are going to test here:
    // - Check paths with non ascii chars and check that sync works.
    // - (No WIN32) Add a sync with non canonical path and check that it works,
    //   that symlinks are not followed and that sync path collision with
    //   symlinks involved works.

    LOG_info << "___TEST SyncPaths___";
    ASSERT_NO_FATAL_FAILURE(getAccountsForTest(1));

    string basePathStr = "SyncPaths-синхронизация";
    string fileNameStr = "fileTest1-файл";

    fs::path basePath = fs::u8path(basePathStr.c_str());
    const auto localPath = fs::current_path() / basePath;
    fs::path filePath = localPath / fs::u8path(fileNameStr.c_str());
    fs::path fileDownloadPath = fs::current_path() / fs::u8path(fileNameStr.c_str());

    ASSERT_NO_FATAL_FAILURE(cleanUp(this->megaApi[0].get(), basePath));
#ifndef WIN32
    ASSERT_NO_FATAL_FAILURE(cleanUp(this->megaApi[0].get(), "symlink_1A"));
#endif
    deleteFile(fileDownloadPath.u8string());

    // Create local directories
    fs::create_directory(localPath);
#ifndef WIN32
    fs::create_directory(localPath / "level_1A");
    fs::create_directory_symlink(localPath / "level_1A", localPath / "symlink_1A");
    fs::create_directory_symlink(localPath / "level_1A", fs::current_path() / "symlink_1A");
#endif

    LOG_verbose << "SyncPaths :  Creating remote folder";
    std::unique_ptr<MegaNode> remoteRootNode(megaApi[0]->getRootNode());
    ASSERT_NE(remoteRootNode.get(), nullptr);
    auto nh = createFolder(0, basePath.u8string().c_str(), remoteRootNode.get());
    ASSERT_NE(nh, UNDEF) << "Error creating remote basePath";
    std::unique_ptr<MegaNode> remoteBaseNode(megaApi[0]->getNodeByHandle(nh));
    ASSERT_NE(remoteBaseNode.get(), nullptr);

    LOG_verbose << "SyncPersistence :  Creating sync";
    ASSERT_EQ(API_OK, synchronousSyncFolder(0, nullptr, MegaSync::TYPE_TWOWAY, localPath.u8string().c_str(), nullptr, remoteBaseNode->getHandle(), nullptr)) << "API Error adding a new sync";
    std::unique_ptr<MegaSync> sync = waitForSyncState(megaApi[0].get(), remoteBaseNode.get(), true, true, MegaSync::NO_SYNC_ERROR);
    ASSERT_TRUE(sync && sync->isActive());

    LOG_verbose << "SyncPersistence :  Adding a file and checking if it is synced: " << filePath.u8string();
    ASSERT_TRUE(createFile(filePath.u8string(), false)) << "Couldnt create " << filePath.u8string();
    std::unique_ptr<MegaNode> remoteNode;
    WaitFor([this, &remoteNode, &remoteBaseNode, fileNameStr]() -> bool
    {
        remoteNode.reset(megaApi[0]->getNodeByPath(("/" + string(remoteBaseNode->getName()) + "/" + fileNameStr).c_str()));
        return (remoteNode.get() != nullptr);
    },50*1000);
    ASSERT_NE(remoteNode.get(), nullptr);
    ASSERT_EQ(MegaError::API_OK, doStartDownload(0, remoteNode.get(),
                                                         fileDownloadPath.u8string().c_str(),
                                                         nullptr  /*customName*/,
                                                         nullptr  /*appData*/,
                                                         false    /*startFirst*/,
                                                         nullptr  /*cancelToken*/));

    ASSERT_TRUE(fileexists(fileDownloadPath.u8string()));
    deleteFile(fileDownloadPath.u8string());

#if !defined(WIN32) && !defined(__APPLE__)
    LOG_verbose << "SyncPersistence :  Check that symlinks are not synced.";
    std::unique_ptr<MegaNode> remoteNodeSym(megaApi[0]->getNodeByPath(("/" + string(remoteBaseNode->getName()) + "/symlink_1A").c_str()));
    ASSERT_EQ(remoteNodeSym.get(), nullptr);

    {
        TestingWithLogErrorAllowanceGuard g;

        LOG_verbose << "SyncPersistence :  Check that symlinks are considered when creating a sync.";
        nh = createFolder(0, "symlink_1A", remoteRootNode.get());
        ASSERT_NE(nh, UNDEF) << "Error creating remote basePath";
        remoteNodeSym.reset(megaApi[0]->getNodeByHandle(nh));
        ASSERT_NE(remoteNodeSym.get(), nullptr);
        ASSERT_EQ(API_EARGS, synchronousSyncFolder(0, nullptr, MegaSync::TYPE_TWOWAY, (fs::current_path() / "symlink_1A").u8string().c_str(), nullptr, remoteNodeSym->getHandle(), nullptr)) << "API Error adding a new sync";
        ASSERT_EQ(MegaSync::LOCAL_PATH_SYNC_COLLISION, mApi[0].lastSyncError);
    }
    // Disable the first one, create again the one with the symlink, check that it is working and check if the first fails when enabled.
    auto tagID = sync->getBackupId();
    ASSERT_EQ(API_OK, synchronousDisableSync(0, tagID)) << "API Error disabling sync";
    sync = waitForSyncState(megaApi[0].get(), tagID, false, false, MegaSync::NO_SYNC_ERROR);
    ASSERT_TRUE(sync && !sync->isEnabled());

    ASSERT_EQ(API_OK, synchronousSyncFolder(0, nullptr, MegaSync::TYPE_TWOWAY, (fs::current_path() / "symlink_1A").u8string().c_str(), nullptr, remoteNodeSym->getHandle(), nullptr)) << "API Error adding a new sync";
    std::unique_ptr<MegaSync> syncSym = waitForSyncState(megaApi[0].get(), remoteNodeSym.get(), true, true, MegaSync::NO_SYNC_ERROR);
    ASSERT_TRUE(syncSym && syncSym->isActive());

    LOG_verbose << "SyncPersistence :  Adding a file and checking if it is synced,";
    ASSERT_TRUE(createFile((localPath / "level_1A" / fs::u8path(fileNameStr.c_str())).u8string(), false));
    WaitFor([this, &remoteNode, &remoteNodeSym, fileNameStr]() -> bool
    {
        remoteNode.reset(megaApi[0]->getNodeByPath(("/" + string(remoteNodeSym->getName()) + "/" + fileNameStr).c_str()));
        return (remoteNode.get() != nullptr);
    },50*1000);
    ASSERT_NE(remoteNode.get(), nullptr);
    ASSERT_EQ(MegaError::API_OK, doStartDownload(0,remoteNode.get(),
                                                         fileDownloadPath.u8string().c_str(),
                                                         nullptr  /*customName*/,
                                                         nullptr  /*appData*/,
                                                         false    /*startFirst*/,
                                                         nullptr  /*cancelToken*/));

    ASSERT_TRUE(fileexists(fileDownloadPath.u8string()));
    deleteFile(fileDownloadPath.u8string());

    {
        TestingWithLogErrorAllowanceGuard g;

        ASSERT_EQ(API_EARGS, synchronousEnableSync(0, tagID)) << "API Error enabling a sync";
        ASSERT_EQ(MegaSync::LOCAL_PATH_SYNC_COLLISION, mApi[0].lastSyncError);
    }

    ASSERT_NO_FATAL_FAILURE(cleanUp(this->megaApi[0].get(), "symlink_1A"));
#endif

    ASSERT_NO_FATAL_FAILURE(cleanUp(this->megaApi[0].get(), basePath));
}

/**
 * @brief TEST_F SyncOQTransitions
 *
 * Testing OQ Transitions
 */
TEST_F(SdkTest, SyncOQTransitions)
{

    // What we are going to test here:
    // - Online transitions: Sync is disabled when in OQ and enabled after OQ
    // - Offline transitions: Sync is disabled when in OQ and enabled after OQ
    // - Enabling a sync temporarily disabled.

    LOG_info << "___TEST SyncOQTransitions___";
    ASSERT_NO_FATAL_FAILURE(getAccountsForTest(2));

    string fileNameStr = "fileTest";

    fs::path basePath = "SyncOQTransitions";
    fs::path fillPath = "OQFolder";

    const auto localPath = fs::current_path() / basePath;
    fs::path filePath = localPath / fs::u8path(fileNameStr.c_str());

    ASSERT_NO_FATAL_FAILURE(cleanUp(this->megaApi[0].get(), basePath));
    ASSERT_NO_FATAL_FAILURE(cleanUp(this->megaApi[0].get(), fillPath));

    // Create local directory
    fs::create_directories(localPath);

    LOG_verbose << "SyncOQTransitions :  Creating remote folder";
    std::unique_ptr<MegaNode> remoteRootNode(megaApi[0]->getRootNode());
    ASSERT_NE(remoteRootNode.get(), nullptr);
    auto nh = createFolder(0, basePath.u8string().c_str(), remoteRootNode.get());
    ASSERT_NE(nh, UNDEF) << "Error creating remote basePath";
    std::unique_ptr<MegaNode> remoteBaseNode(megaApi[0]->getNodeByHandle(nh));
    ASSERT_NE(remoteBaseNode.get(), nullptr);
    nh = createFolder(0, fillPath.u8string().c_str(), remoteRootNode.get());
    ASSERT_NE(nh, UNDEF) << "Error creating remote fillPath";
    std::unique_ptr<MegaNode> remoteFillNode(megaApi[0]->getNodeByHandle(nh));
    ASSERT_NE(remoteFillNode.get(), nullptr);

    LOG_verbose << "SyncOQTransitions :  Creating sync";
    ASSERT_EQ(API_OK, synchronousSyncFolder(0, nullptr, MegaSync::TYPE_TWOWAY, localPath.u8string().c_str(), nullptr, remoteBaseNode->getHandle(), nullptr)) << "API Error adding a new sync";
    std::unique_ptr<MegaSync> sync = waitForSyncState(megaApi[0].get(), remoteBaseNode.get(), true, true, MegaSync::NO_SYNC_ERROR);
    ASSERT_TRUE(sync && sync->isActive());
    handle backupId = sync->getBackupId();

    LOG_verbose << "SyncOQTransitions :  Filling up storage space";
    auto importHandle = importPublicLink(0, MegaClient::MEGAURL+"/file/D4AGlbqY#Ak-OW4MP7lhnQxP9nzBU1bOP45xr_7sXnIz8YYqOBUg", remoteFillNode.get());
    std::unique_ptr<MegaNode> remote1GBFile(megaApi[0]->getNodeByHandle(importHandle));

    ASSERT_NO_FATAL_FAILURE(synchronousGetSpecificAccountDetails(0, true, false, false)); // Get account size.
    ASSERT_NE(mApi[0].accountDetails, nullptr);
    int filesNeeded = int(mApi[0].accountDetails->getStorageMax() / remote1GBFile->getSize());

    for (int i=1; i < filesNeeded; i++)
    {
        ASSERT_EQ(API_OK, doCopyNode(0, nullptr, remote1GBFile.get(), remoteFillNode.get(), (remote1GBFile->getName() + to_string(i)).c_str()));
    }
    std::unique_ptr<MegaNode> last1GBFileNode(megaApi[0]->getChildNode(remoteFillNode.get(), (remote1GBFile->getName() + to_string(filesNeeded-1)).c_str()));

    {
        TestingWithLogErrorAllowanceGuard g;

        LOG_verbose << "SyncOQTransitions :  Check that Sync is disabled due to OQ.";
        ASSERT_NO_FATAL_FAILURE(synchronousGetSpecificAccountDetails(0, true, false, false)); // Needed to ensure we know we are in OQ
        sync = waitForSyncState(megaApi[0].get(), backupId, false, false, MegaSync::STORAGE_OVERQUOTA);
        ASSERT_TRUE(sync && !sync->isEnabled() && !sync->isActive());
        ASSERT_EQ(MegaSync::STORAGE_OVERQUOTA, sync->getError());

        LOG_verbose << "SyncOQTransitions :  Check that Sync could not be enabled while disabled due to OQ.";
        ASSERT_EQ(API_EFAILED, synchronousEnableSync(0, backupId))  << "API Error enabling a sync";
        sync = waitForSyncState(megaApi[0].get(), backupId, false, false, MegaSync::STORAGE_OVERQUOTA);  // fresh snapshot of sync state
        ASSERT_TRUE(sync && !sync->isEnabled() && !sync->isActive());
        ASSERT_EQ(MegaSync::STORAGE_OVERQUOTA, sync->getError());
    }

    LOG_verbose << "SyncOQTransitions :  Free up space and check that Sync is not active again.";
    ASSERT_EQ(API_OK, synchronousRemove(0, last1GBFileNode.get()));
    ASSERT_NO_FATAL_FAILURE(synchronousGetSpecificAccountDetails(0, true, false, false)); // Needed to ensure we know we are not in OQ
    sync = waitForSyncState(megaApi[0].get(), backupId, false, false, MegaSync::STORAGE_OVERQUOTA);  // of course the error stays as OverQuota.  Sync still not re-enabled.
    ASSERT_TRUE(sync && !sync->isEnabled() && !sync->isActive());

    LOG_verbose << "SyncOQTransitions :  Share big files folder with another account.";

    ASSERT_EQ(API_OK, synchronousInviteContact(0, mApi[1].email.c_str(), "SdkTestShareKeys contact request A to B", MegaContactRequest::INVITE_ACTION_ADD));
    ASSERT_TRUE(WaitFor([this]()
    {
        return unique_ptr<MegaContactRequestList>(megaApi[1]->getIncomingContactRequests())->size() == 1;
    }, 60*1000));
    ASSERT_NO_FATAL_FAILURE(getContactRequest(1, false));
    ASSERT_EQ(API_OK, synchronousReplyContactRequest(1, mApi[1].cr.get(), MegaContactRequest::REPLY_ACTION_ACCEPT));
    ASSERT_EQ(API_OK, synchronousShare(0, remoteFillNode.get(), mApi[1].email.c_str(), MegaShare::ACCESS_FULL)) << "Folder sharing failed";
    ASSERT_TRUE(WaitFor([this]()
    {
        return unique_ptr<MegaShareList>(megaApi[1]->getInSharesList())->size() == 1;
    }, 60*1000));

    unique_ptr<MegaNodeList> nodeList(megaApi[1]->getInShares(megaApi[1]->getContact(mApi[0].email.c_str())));
    ASSERT_EQ(nodeList->size(), 1);
    MegaNode* inshareNode = nodeList->get(0);

    LOG_verbose << "SyncOQTransitions :  Check for transition to OQ while offline.";
    std::string session = dumpSession();
    ASSERT_NO_FATAL_FAILURE(locallogout());

    std::unique_ptr<MegaNode> remote1GBFile2nd(megaApi[1]->getChildNode(inshareNode, remote1GBFile->getName()));
    ASSERT_EQ(API_OK, doCopyNode(1, nullptr, remote1GBFile2nd.get(), inshareNode, (remote1GBFile2nd->getName() + to_string(filesNeeded-1)).c_str()));

    {
        TestingWithLogErrorAllowanceGuard g;

        ASSERT_NO_FATAL_FAILURE(resumeSession(session.c_str()));   // sync not actually resumed here though (though it would be if it was still enabled)
        ASSERT_NO_FATAL_FAILURE(fetchnodes(0));
        ASSERT_NO_FATAL_FAILURE(synchronousGetSpecificAccountDetails(0, true, false, false)); // Needed to ensure we know we are in OQ
        sync = waitForSyncState(megaApi[0].get(), backupId, false, false, MegaSync::STORAGE_OVERQUOTA);
        ASSERT_TRUE(sync && !sync->isEnabled() && !sync->isActive());
        ASSERT_EQ(MegaSync::STORAGE_OVERQUOTA, sync->getError());
    }

    LOG_verbose << "SyncOQTransitions :  Check for transition from OQ while offline.";
    ASSERT_NO_FATAL_FAILURE(locallogout());

    std::unique_ptr<MegaNode> toRemoveNode(megaApi[1]->getChildNode(inshareNode, (remote1GBFile->getName() + to_string(filesNeeded-1)).c_str()));
    ASSERT_EQ(API_OK, synchronousRemove(1, toRemoveNode.get()));

    ASSERT_NO_FATAL_FAILURE(resumeSession(session.c_str()));
    ASSERT_NO_FATAL_FAILURE(fetchnodes(0));
    ASSERT_NO_FATAL_FAILURE(synchronousGetSpecificAccountDetails(0, true, false, false)); // Needed to ensure we know we are no longer in OQ
    sync = waitForSyncState(megaApi[0].get(), backupId, false, false, MegaSync::STORAGE_OVERQUOTA);
    ASSERT_TRUE(sync && !sync->isEnabled() && !sync->isActive());

    ASSERT_NO_FATAL_FAILURE(cleanUp(this->megaApi[0].get(), basePath));
    ASSERT_NO_FATAL_FAILURE(cleanUp(this->megaApi[0].get(), fillPath));
}

/**
 * @brief TEST_F StressTestSDKInstancesOverWritableFolders
 *
 * Testing multiple SDK instances working in parallel
 */

// dgw: This test will consistently fail on Linux unless we raise the
//      maximum number of open file descriptors.
//
//      This is necessary as a great many PosixWaiters are created for each
//      API object. Each waiter requires us to create a pipe pair.
//
//      As such, we quickly exhaust the default limit on descriptors.
//
//      If we raise the limit, the test will run but will still encounter
//      other limits, say memory exhaustion.
TEST_F(SdkTest, DISABLED_StressTestSDKInstancesOverWritableFoldersOverWritableFolders)
{
    // What we are going to test here:
    // - Creating multiple writable folders
    // - Login and fetch nodes in separated MegaApi instances
    //   and hence in multiple SDK instances running in parallel.

    LOG_info << "___TEST StressTestSDKInstancesOverWritableFolders___";
    ASSERT_NO_FATAL_FAILURE(getAccountsForTest(1));

    std::string baseFolder = "StressTestSDKInstancesOverWritableFoldersFolder";

    int numFolders = 90;

    ASSERT_NO_FATAL_FAILURE(cleanUp(this->megaApi[0].get(), baseFolder));

    LOG_verbose << "StressTestSDKInstancesOverWritableFolders :  Creating remote folder";
    std::unique_ptr<MegaNode> remoteRootNode(megaApi[0]->getRootNode());
    ASSERT_NE(remoteRootNode.get(), nullptr);
    auto nh = createFolder(0, baseFolder.c_str(), remoteRootNode.get());
    ASSERT_NE(nh, UNDEF) << "Error creating remote basePath";
    std::unique_ptr<MegaNode> remoteBaseNode(megaApi[0]->getNodeByHandle(nh));
    ASSERT_NE(remoteBaseNode.get(), nullptr);

    // create subfolders ...
    for (int index = 0 ; index < numFolders; index++ )
    {
        string subFolderPath = string("subfolder_").append(SSTR(index));
        nh = createFolder(0, subFolderPath.c_str(), remoteBaseNode.get());
        ASSERT_NE(nh, UNDEF) << "Error creating remote subfolder";
        std::unique_ptr<MegaNode> remoteSubFolderNode(megaApi[0]->getNodeByHandle(nh));
        ASSERT_NE(remoteSubFolderNode.get(), nullptr);

        // ... with a file in it
        string filename1 = UPFILE;
        ASSERT_TRUE(createFile(filename1, false)) << "Couldnt create " << filename1;
        ASSERT_EQ(MegaError::API_OK, doStartUpload(0, nullptr, filename1.c_str(),
                                                                  remoteSubFolderNode.get(),
                                                                  nullptr /*fileName*/,
                                                                  ::mega::MegaApi::INVALID_CUSTOM_MOD_TIME,
                                                                  nullptr /*appData*/,
                                                                  false   /*isSourceTemporary*/,
                                                                  false   /*startFirst*/,
                                                                  nullptr /*cancelToken*/)) << "Cannot upload a test file";
    }

    auto howMany = numFolders;

    std::vector<std::unique_ptr<RequestTracker>> trackers;
    trackers.resize(howMany);

    std::vector<std::unique_ptr<MegaApi>> exportedFolderApis;
    exportedFolderApis.resize(howMany);

    std::vector<std::string> exportedLinks;
    exportedLinks.resize(howMany);

    std::vector<std::string> authKeys;
    authKeys.resize(howMany);

    // export subfolders
    for (int index = 0 ; index < howMany; index++ )
    {
        string subFolderPath = string("subfolder_").append(SSTR(index));
        std::unique_ptr<MegaNode> remoteSubFolderNode(megaApi[0]->getNodeByPath(subFolderPath.c_str(), remoteBaseNode.get()));
        ASSERT_NE(remoteSubFolderNode.get(), nullptr);

        // ___ get a link to the file node
        string nodelink = createPublicLink(0, remoteSubFolderNode.get(), 0, 0, false/*mApi[0].accountDetails->getProLevel() == 0)*/, true/*writable*/);
        // The created link is stored in this->link at onRequestFinish()
        LOG_verbose << "StressTestSDKInstancesOverWritableFolders : " << subFolderPath << " link = " << nodelink;

        exportedLinks[index] = nodelink;

        std::unique_ptr<MegaNode> nexported(megaApi[0]->getNodeByHandle(remoteSubFolderNode->getHandle()));
        ASSERT_NE(nexported.get(), nullptr);

        if (nexported)
        {
            if (nexported->getWritableLinkAuthKey())
            {
                string authKey(nexported->getWritableLinkAuthKey());
                ASSERT_FALSE(authKey.empty());
                authKeys[index] = authKey;
            }
        }
    }

    // create apis to exported folders
    for (int index = 0 ; index < howMany; index++ )
    {
        exportedFolderApis[index].reset(
            newMegaApi(APP_KEY.c_str(),
                       megaApiCacheFolder(index + 10).c_str(),
                       USER_AGENT.c_str(),
                       static_cast<unsigned>(THREADS_PER_MEGACLIENT)));

        // reduce log level to something beareable
        exportedFolderApis[index]->setLogLevel(MegaApi::LOG_LEVEL_WARNING);
    }

    // login to exported folders
    for (int index = 0 ; index < howMany; index++ )
    {
        string nodelink = exportedLinks[index];
        string authKey = authKeys[index];

        out() << "login to exported folder " << index;
        trackers[index] = asyncRequestLoginToFolder(exportedFolderApis[index].get(), nodelink.c_str(), authKey.c_str());
    }

    // wait for login to complete:
    for (int index = 0; index < howMany; ++index)
    {
        ASSERT_EQ(API_OK, trackers[index]->waitForResult()) << " Failed to fetchnodes for accout " << index;
    }

    // perform parallel fetchnodes for each
    for (int index = 0; index < howMany; ++index)
    {
        out() << "Fetching nodes for account " << index;
        trackers[index] = asyncRequestFetchnodes(exportedFolderApis[index].get());
    }

    // wait for fetchnodes to complete:
    for (int index = 0; index < howMany; ++index)
    {
        ASSERT_EQ(API_OK, trackers[index]->waitForResult()) << " Failed to fetchnodes for accout " << index;
    }

    // In case the last test exited without cleaning up (eg, debugging etc)
    Cleanup();
}

/**
 * @brief TEST_F StressTestSDKInstancesOverWritableFolders
 *
 * Testing multiple SDK instances working in parallel
 */
TEST_F(SdkTest, WritableFolderSessionResumption)
{
    // What we are going to test here:
    // - Creating multiple writable folders
    // - Login and fetch nodes in separated MegaApi instances
    //   and hence in multiple SDK instances running in parallel.

    LOG_info << "___TEST WritableFolderSessionResumption___";
    ASSERT_NO_FATAL_FAILURE(getAccountsForTest(1));

    std::string baseFolder = "WritableFolderSessionResumption";

    unsigned numFolders = 1;

    ASSERT_NO_FATAL_FAILURE(cleanUp(this->megaApi[0].get(), baseFolder));

    LOG_verbose << "WritableFolderSessionResumption :  Creating remote folder";
    std::unique_ptr<MegaNode> remoteRootNode(megaApi[0]->getRootNode());
    ASSERT_NE(remoteRootNode.get(), nullptr);
    auto nh = createFolder(0, baseFolder.c_str(), remoteRootNode.get());
    ASSERT_NE(nh, UNDEF) << "Error creating remote basePath";
    std::unique_ptr<MegaNode> remoteBaseNode(megaApi[0]->getNodeByHandle(nh));
    ASSERT_NE(remoteBaseNode.get(), nullptr);

    // create subfolders ...
    for (unsigned index = 0 ; index < numFolders; index++ )
    {
        string subFolderPath = string("subfolder_").append(SSTR(index));
        nh = createFolder(0, subFolderPath.c_str(), remoteBaseNode.get());
        ASSERT_NE(nh, UNDEF) << "Error creating remote subfolder";
        std::unique_ptr<MegaNode> remoteSubFolderNode(megaApi[0]->getNodeByHandle(nh));
        ASSERT_NE(remoteSubFolderNode.get(), nullptr);

        // ... with a file in it
        string filename1 = UPFILE;
        ASSERT_TRUE(createFile(filename1, false)) << "Couldnt create " << filename1;
        ASSERT_EQ(MegaError::API_OK, doStartUpload(0, nullptr, filename1.c_str(),
                                                            remoteSubFolderNode.get(),
                                                            nullptr /*fileName*/,
                                                            ::mega::MegaApi::INVALID_CUSTOM_MOD_TIME,
                                                            nullptr /*appData*/,
                                                            false   /*isSourceTemporary*/,
                                                            false   /*startFirst*/,
                                                            nullptr /*cancelToken*/)) << "Cannot upload a test file";
    }

    auto howMany = numFolders;

    std::vector<std::unique_ptr<RequestTracker>> trackers;
    trackers.resize(howMany);

    std::vector<std::unique_ptr<MegaApi>> exportedFolderApis;
    exportedFolderApis.resize(howMany);

    std::vector<std::string> exportedLinks;
    exportedLinks.resize(howMany);

    std::vector<std::string> authKeys;
    authKeys.resize(howMany);

    std::vector<std::string> sessions;
    sessions.resize(howMany);

    // export subfolders
    for (unsigned index = 0 ; index < howMany; index++ )
    {
        string subFolderPath = string("subfolder_").append(SSTR(index));
        std::unique_ptr<MegaNode> remoteSubFolderNode(megaApi[0]->getNodeByPath(subFolderPath.c_str(), remoteBaseNode.get()));
        ASSERT_NE(remoteSubFolderNode.get(), nullptr);

        // ___ get a link to the file node
        string nodelink = createPublicLink(0, remoteSubFolderNode.get(), 0, 0, false/*mApi[0].accountDetails->getProLevel() == 0)*/, true/*writable*/);
        // The created link is stored in this->link at onRequestFinish()
        LOG_verbose << "WritableFolderSessionResumption : " << subFolderPath << " link = " << nodelink;

        exportedLinks[index] = nodelink;

        std::unique_ptr<MegaNode> nexported(megaApi[0]->getNodeByHandle(remoteSubFolderNode->getHandle()));
        ASSERT_NE(nexported.get(), nullptr);

        if (nexported)
        {
            if (nexported->getWritableLinkAuthKey())
            {
                string authKey(nexported->getWritableLinkAuthKey());
                ASSERT_FALSE(authKey.empty());
                authKeys[index] = authKey;
            }
        }
    }

    ASSERT_NO_FATAL_FAILURE( logout(0, false, maxTimeout) );
    gSessionIDs[0] = "invalid";

    // create apis to exported folders
    for (unsigned index = 0 ; index < howMany; index++ )
    {
        exportedFolderApis[index].reset(
            newMegaApi(APP_KEY.c_str(),
                       megaApiCacheFolder(static_cast<int>(index) + 10).c_str(),
                       USER_AGENT.c_str(),
                       static_cast<unsigned>(THREADS_PER_MEGACLIENT)));

        // reduce log level to something beareable
        exportedFolderApis[index]->setLogLevel(MegaApi::LOG_LEVEL_WARNING);
    }

    // login to exported folders
    for (unsigned index = 0 ; index < howMany; index++ )
    {
        string nodelink = exportedLinks[index];
        string authKey = authKeys[index];

        out() << logTime() << "login to exported folder " << index;
        trackers[index] = asyncRequestLoginToFolder(exportedFolderApis[index].get(), nodelink.c_str(), authKey.c_str());
    }

    // wait for login to complete:
    for (unsigned index = 0; index < howMany; ++index)
    {
        ASSERT_EQ(API_OK, trackers[index]->waitForResult()) << " Failed to fetchnodes for account " << index;
    }

    // perform parallel fetchnodes for each
    for (unsigned index = 0; index < howMany; ++index)
    {
        out() << logTime() << "Fetching nodes for account " << index;
        trackers[index] = asyncRequestFetchnodes(exportedFolderApis[index].get());
    }

    // wait for fetchnodes to complete:
    for (unsigned index = 0; index < howMany; ++index)
    {
        ASSERT_EQ(API_OK, trackers[index]->waitForResult()) << " Failed to fetchnodes for account " << index;
    }

    // get session
    for (unsigned index = 0 ; index < howMany; index++ )
    {
        out() << logTime() << "dump session of exported folder " << index;
        sessions[index] = exportedFolderApis[index]->dumpSession();
    }

    // local logout
    for (unsigned index = 0 ; index < howMany; index++ )
    {
        out() << logTime() << "local logout of exported folder " << index;
        trackers[index] = asyncRequestLocalLogout(exportedFolderApis[index].get());

    }
    // wait for logout to complete:
    for (unsigned index = 0; index < howMany; ++index)
    {
        ASSERT_EQ(API_OK, trackers[index]->waitForResult()) << " Failed to local logout for folder " << index;
    }

    // resume session
    for (unsigned index = 0 ; index < howMany; index++ )
    {
        out() << logTime() << "fast login to exported folder " << index;
        trackers[index] = asyncRequestFastLogin(exportedFolderApis[index].get(), sessions[index].c_str());
    }
    // wait for fast login to complete:
    for (unsigned index = 0; index < howMany; ++index)
    {
        ASSERT_EQ(API_OK, trackers[index]->waitForResult()) << " Failed to fast login for folder " << index;
    }

    // perform parallel fetchnodes for each
    for (unsigned index = 0; index < howMany; ++index)
    {
        out() << logTime() << "Fetching nodes for account " << index;
        trackers[index] = asyncRequestFetchnodes(exportedFolderApis[index].get());
    }

    // wait for fetchnodes to complete:
    for (unsigned index = 0; index < howMany; ++index)
    {
        ASSERT_EQ(API_OK, trackers[index]->waitForResult()) << " Failed to fetchnodes for account " << index;
    }

    // get root node to confirm all went well
    for (unsigned index = 0; index < howMany; ++index)
    {
        std::unique_ptr<MegaNode> root{exportedFolderApis[index]->getRootNode()};
        ASSERT_TRUE(root != nullptr);
    }

    // In case the last test exited without cleaning up (eg, debugging etc)
    Cleanup();
}

/**
 * @brief TEST_F SdkTargetOverwriteTest
 *
 * Testing to upload a file into an inshare with read only privileges.
 * API must put node into rubbish bin, instead of fail putnodes with API_EACCESS
 */
TEST_F(SdkTest, SdkTargetOverwriteTest)
{
    LOG_info << "___TEST SdkTargetOverwriteTest___";
    ASSERT_NO_FATAL_FAILURE(getAccountsForTest(2));

    //--- Add secondary account as contact ---
    string message = "Hi contact. Let's share some stuff";
    mApi[1].contactRequestUpdated = false;
    ASSERT_NO_FATAL_FAILURE( inviteContact(0, mApi[1].email, message, MegaContactRequest::INVITE_ACTION_ADD) );
    ASSERT_TRUE( waitForResponse(&mApi[1].contactRequestUpdated) )   // at the target side (auxiliar account)
            << "Contact request creation not received after " << maxTimeout << " seconds";

    ASSERT_NO_FATAL_FAILURE( getContactRequest(1, false) );
    mApi[0].contactRequestUpdated = mApi[1].contactRequestUpdated = false;
    ASSERT_NO_FATAL_FAILURE( replyContact(mApi[1].cr.get(), MegaContactRequest::REPLY_ACTION_ACCEPT) );
    ASSERT_TRUE( waitForResponse(&mApi[1].contactRequestUpdated) )   // at the target side (auxiliar account)
            << "Contact request creation not received after " << maxTimeout << " seconds";
    ASSERT_TRUE( waitForResponse(&mApi[0].contactRequestUpdated) )   // at the source side (main account)
            << "Contact request creation not received after " << maxTimeout << " seconds";
    mApi[1].cr.reset();

    //--- Create a new folder in cloud drive ---
    std::unique_ptr<MegaNode> rootnode{megaApi[0]->getRootNode()};
    char foldername1[64] = "Shared-folder";
    MegaHandle hfolder1 = createFolder(0, foldername1, rootnode.get());
    ASSERT_NE(hfolder1, UNDEF);
    MegaNode *n1 = megaApi[0]->getNodeByHandle(hfolder1);
    ASSERT_NE(n1, nullptr);

    // --- Create a new outgoing share ---
    mApi[0].nodeUpdated = mApi[1].nodeUpdated = false; // reset flags expected to be true in asserts below
    mApi[0].mOnNodesUpdateCompletion = createOnNodesUpdateLambda(hfolder1, MegaNode::CHANGE_TYPE_OUTSHARE);
    mApi[1].mOnNodesUpdateCompletion = createOnNodesUpdateLambda(hfolder1, MegaNode::CHANGE_TYPE_INSHARE);

    ASSERT_NO_FATAL_FAILURE(shareFolder(n1, mApi[1].email.c_str(), MegaShare::ACCESS_READWRITE));
    ASSERT_TRUE( waitForResponse(&mApi[0].nodeUpdated) )   // at the target side (main account)
            << "Node update not received after " << maxTimeout << " seconds";
    ASSERT_TRUE( waitForResponse(&mApi[1].nodeUpdated) )   // at the target side (auxiliar account)
            << "Node update not received after " << maxTimeout << " seconds";

    MegaShareList *sl = megaApi[1]->getInSharesList(::MegaApi::ORDER_NONE);
    ASSERT_EQ(1, sl->size()) << "Incoming share not received in auxiliar account";
    MegaShare *share = sl->get(0);

    ASSERT_TRUE(share->getNodeHandle() == n1->getHandle())
            << "Wrong inshare handle: " << Base64Str<MegaClient::NODEHANDLE>(share->getNodeHandle())
            << ", expected: " << Base64Str<MegaClient::NODEHANDLE>( n1->getHandle());

    ASSERT_TRUE(share->getAccess() >=::MegaShare::ACCESS_READWRITE)
             << "Insufficient permissions: " << MegaShare::ACCESS_READWRITE  << " over created share";

    // important to reset
    resetOnNodeUpdateCompletionCBs();

    // --- Create local file and start upload from secondary account into inew InShare ---
    onTransferUpdate_progress = 0;
    onTransferUpdate_filesize = 0;
    mApi[1].transferFlags[MegaTransfer::TYPE_UPLOAD] = false;
    std::string fileName = std::to_string(time(nullptr));
    ASSERT_TRUE(createLocalFile(fs::current_path(), fileName.c_str(), 1024));
    fs::path fp = fs::current_path() / fileName;

    TransferTracker tt(megaApi[1].get());
    megaApi[1]->startUpload(fp.u8string().c_str(),
                            n1,
                            nullptr /*fileName*/,
                            ::mega::MegaApi::INVALID_CUSTOM_MOD_TIME,
                            nullptr /*appData*/,
                            false   /*isSourceTemporary*/,
                            false   /*startFirst*/,
                            nullptr /*cancelToken*/,
                            &tt);   /*MegaTransferListener*/

    // --- Pause transfer, revoke out-share permissions for secondary account and resume transfer ---
    megaApi[1]->pauseTransfers(true);

    mApi[0].nodeUpdated = mApi[1].nodeUpdated = false; // reset flags expected to be true in asserts below
    mApi[0].mOnNodesUpdateCompletion = createOnNodesUpdateLambda(hfolder1, MegaNode::CHANGE_TYPE_OUTSHARE);
    mApi[1].mOnNodesUpdateCompletion = createOnNodesUpdateLambda(hfolder1, MegaNode::CHANGE_TYPE_REMOVED);

    ASSERT_NO_FATAL_FAILURE(shareFolder(n1, mApi[1].email.c_str(), MegaShare::ACCESS_UNKNOWN));
    ASSERT_TRUE( waitForResponse(&mApi[0].nodeUpdated) )   // at the target side (main account)
            << "Node update not received after " << maxTimeout << " seconds";
    ASSERT_TRUE( waitForResponse(&mApi[1].nodeUpdated) )   // at the target side (auxiliar account)
            << "Node update not received after " << maxTimeout << " seconds";
    megaApi[1]->pauseTransfers(false);
    // --- Wait for transfer completion

    // in fact we get EACCESS - maybe this API feature is not migrated to live yet?
    ASSERT_EQ(API_OK, ErrorCodes(tt.waitForResult(600))) << "Upload transfer failed";

    // --- Check that node has been created in rubbish bin ---
    std::unique_ptr <MegaNode> n (mApi[1].megaApi->getNodeByHandle(tt.resultNodeHandle));
    ASSERT_TRUE(n) << "Error retrieving new created node";

    std::unique_ptr <MegaNode> rubbishNode (mApi[1].megaApi->getRubbishNode());
    ASSERT_TRUE(rubbishNode) << "Error retrieving rubbish bin node";

    ASSERT_TRUE(n->getParentHandle() == rubbishNode->getHandle())
            << "Error: new node parent handle: " << Base64Str<MegaClient::NODEHANDLE>(n->getParentHandle())
            << " doesn't match with rubbish bin node handle: " << Base64Str<MegaClient::NODEHANDLE>(rubbishNode->getHandle());

    // --- Clean rubbish bin for secondary account ---
    auto err = synchronousCleanRubbishBin(1);
    ASSERT_TRUE(err == API_OK || err == API_ENOENT) << "Clean rubbish bin failed (error: " << err << ")";
}

/**
 * @brief TEST_F SdkTestAudioFileThumbnail
 *
 * Tests extracting thumbnail for uploaded audio file.
 *
 * The file to be uploaded must exist or the test will fail.
 * If environment variable MEGA_DIR_PATH_TO_INPUT_FILES is defined, the file is expected to be in that folder. Otherwise,
 * a relative path will be checked. Currently, the relative path is dependent on the building tool
 */
#if !USE_FREEIMAGE || !USE_MEDIAINFO
TEST_F(SdkTest, DISABLED_SdkTestAudioFileThumbnail)
#else
TEST_F(SdkTest, SdkTestAudioFileThumbnail)
#endif
{
    LOG_info << "___TEST Audio File Thumbnail___";

    const char* bufPathToMp3 = getenv("MEGA_DIR_PATH_TO_INPUT_FILES"); // needs platform-specific path separators
    static const std::string AUDIO_FILENAME = "test_cover_png.mp3";

    // Attempt to get the test audio file from these locations:
    // 1. dedicated env var;
    // 2. subtree location, like the one in the repo;
    // 3. current working directory
    LocalPath mp3LP;

    if (bufPathToMp3)
    {
        mp3LP = LocalPath::fromAbsolutePath(bufPathToMp3);
        mp3LP.appendWithSeparator(LocalPath::fromRelativePath(AUDIO_FILENAME), false);
    }
    else
    {
        mp3LP.append(LocalPath::fromRelativePath("."));
        mp3LP.appendWithSeparator(LocalPath::fromRelativePath("tests"), false);
        mp3LP.appendWithSeparator(LocalPath::fromRelativePath("integration"), false);
        mp3LP.appendWithSeparator(LocalPath::fromRelativePath(AUDIO_FILENAME), false);

        if (!fileexists(mp3LP.toPath()))
            mp3LP = LocalPath::fromRelativePath(AUDIO_FILENAME);
    }

    const std::string& mp3 = mp3LP.toPath();

    ASSERT_TRUE(fileexists(mp3)) << mp3 << " file does not exist";

    ASSERT_NO_FATAL_FAILURE(getAccountsForTest());

    std::unique_ptr<MegaNode> rootnode{ megaApi[0]->getRootNode() };
    ASSERT_EQ(MegaError::API_OK, doStartUpload(0, nullptr, mp3.c_str(),
                                                       rootnode.get(),
                                                       nullptr /*fileName*/,
                                                       ::mega::MegaApi::INVALID_CUSTOM_MOD_TIME,
                                                       nullptr /*appData*/,
                                                       false   /*isSourceTemporary*/,
                                                       false   /*startFirst*/,
                                                       nullptr /*cancelToken*/)) << "Cannot upload test file " << mp3;
    std::unique_ptr<MegaNode> node(megaApi[0]->getNodeByPath(AUDIO_FILENAME.c_str(), rootnode.get()));
    ASSERT_TRUE(node->hasPreview() && node->hasThumbnail());

}

#endif

/**
 * ___SdkNodesOnDemand___
 * Steps:
 *  - Configure variables to set Account2 data equal to Account1
 *  - login in both clients
 *  - Client1 creates tree directory with 2 levels and some files at last level
 *  - Check Folder info of root node from client 1 and client 2
 *  - Look for fingerprint and name in both clients
 *  - Locallogout from client 1
 *  - Client 2 remove a node
 *  - Client 2 check if node is present by fingerprint
 *  - Client 1 login with session
 *  - Check nodes by fingerprint
 *  - Check folder info of root node from client 1
 *  - Check if we recover children correctly
 *  - Remove a folder with some files
 *  - Check Folder info of root node from client 1 and client 2
 *  - Move a folder to rubbish bin
 *  - Check Folder info for root node and rubbish bin
 *  - Locallogout and login from client 1
 *  - Check nodes by fingerprint without nodes in RAM
 */
TEST_F(SdkTest, SdkNodesOnDemand)
{
    LOG_info << "___TEST SdkNodesOnDemand___";

    ASSERT_NO_FATAL_FAILURE(getAccountsForTest(1));
    // --- Load User B as account 1
    const char *email = getenv(envVarAccount[0].c_str());
    ASSERT_NE(email, nullptr);
    const char *pass = getenv(envVarPass[0].c_str());
    ASSERT_NE(pass, nullptr);
    mApi.resize(2);
    megaApi.resize(2);
    configureTestInstance(1, email, pass); // index 1 = User B
    auto loginTracker = ::mega::make_unique<RequestTracker>(megaApi[1].get());
    megaApi[1]->login(email, pass, loginTracker.get());
    ASSERT_EQ(API_OK, loginTracker->waitForResult()) << " Failed to login to account " << email;
    ASSERT_NO_FATAL_FAILURE(fetchnodes(1));

    unique_ptr<MegaNode> rootnodeA(megaApi[0]->getRootNode());
    ASSERT_TRUE(rootnodeA);

    unique_ptr<MegaNode> rootnodeB(megaApi[1]->getRootNode());
    ASSERT_TRUE(rootnodeB);
    ASSERT_EQ(rootnodeA->getHandle(), rootnodeB->getHandle());

    ASSERT_EQ(MegaError::API_OK, synchronousFolderInfo(0, rootnodeA.get())) << "Cannot get Folder Info";
    std::unique_ptr<MegaFolderInfo> initialFolderInfo1(mApi[0].mFolderInfo->copy());

    ASSERT_EQ(MegaError::API_OK, synchronousFolderInfo(1, rootnodeB.get())) << "Cannot get Folder Info";
    std::unique_ptr<MegaFolderInfo> initialFolderInfo2(mApi[1].mFolderInfo->copy());

    ASSERT_EQ(initialFolderInfo1->getNumFiles(), initialFolderInfo2->getNumFiles());
    ASSERT_EQ(initialFolderInfo1->getNumFolders(), initialFolderInfo2->getNumFolders());
    ASSERT_EQ(initialFolderInfo1->getCurrentSize(), initialFolderInfo2->getCurrentSize());
    ASSERT_EQ(initialFolderInfo1->getNumVersions(), initialFolderInfo2->getNumVersions());
    ASSERT_EQ(initialFolderInfo1->getVersionsSize(), initialFolderInfo2->getVersionsSize());

    // --- UserA Create tree directory ---
    // 3 Folders in level 1
    // 4 Folders in level 2 for every folder from level 1
    // 5 files in every folders from level 2
    std::string folderLevel1 = "Folder";
    int numberFolderLevel1 = 3;
    std::string folderLevel2 = "SubFolder";
    int numberFolderLevel2 = 4;
    std::string fileName = "File";
    int numberFiles = 5;
    std::string fileNameToSearch;
    std::string fingerPrintToSearch;
    std::string fingerPrintToRemove;
    MegaHandle nodeHandle = INVALID_HANDLE;
    MegaHandle parentHandle = INVALID_HANDLE;
    std::set<MegaHandle> childrenHandles;
    MegaHandle nodeToRemove = INVALID_HANDLE;
    int indexFolderToMove = 0;
    MegaHandle handleFolderToMove = INVALID_HANDLE;
    int64_t accountSize = 0;
    mApi[1].nodeUpdated = false;
    mApi[1].mOnNodesUpdateCompletion = createOnNodesUpdateLambda(INVALID_HANDLE, MegaNode::CHANGE_TYPE_NEW);

    for (int i = 0; i < numberFolderLevel1; i++)
    {
        mApi[1].nodeUpdated = false;
        std::string folderName = folderLevel1 + "_" + std::to_string(i);
        auto nodeFirstLevel = createFolder(0, folderName.c_str(), rootnodeA.get());
        ASSERT_NE(nodeFirstLevel, UNDEF);
        unique_ptr<MegaNode> folderFirstLevel(megaApi[0]->getNodeByHandle(nodeFirstLevel));
        ASSERT_TRUE(folderFirstLevel);
        waitForResponse(&mApi[1].nodeUpdated); // Wait until receive nodes updated at client 2

        // Save handle from folder that it's going to move to rubbish bin
        if (i == indexFolderToMove)
        {
            handleFolderToMove = nodeFirstLevel;
        }

        for (int j = 0; j < numberFolderLevel2; j++)
        {
            mApi[1].nodeUpdated = false;
            std::string subFolder = folderLevel2 +"_" + std::to_string(i) + "_" + std::to_string(j);
            auto nodeSecondLevel = createFolder(0, subFolder.c_str(), folderFirstLevel.get());
            ASSERT_NE(nodeSecondLevel, UNDEF);
            unique_ptr<MegaNode> subFolderSecondLevel(megaApi[0]->getNodeByHandle(nodeSecondLevel));
            ASSERT_TRUE(subFolderSecondLevel);
            waitForResponse(&mApi[1].nodeUpdated); // Wait until receive nodes updated at client 2

            // Save handle from folder that it's going to be request children
            if (j == numberFolderLevel2 - 2)
            {
               parentHandle = subFolderSecondLevel->getHandle();
            }

            // Save handle from folder that it's going to be removed
            if (j == numberFolderLevel2 - 3)
            {
               nodeToRemove = subFolderSecondLevel->getHandle();
            }

            for (int k = 0; k < numberFiles; k++)
            {
                mApi[1].nodeUpdated = false;
                string filename2 = fileName + "_" + std::to_string(i) + "_" + std::to_string(j) + "_" + std::to_string(k);
                string content = "test_" + std::to_string(i) + "_" + std::to_string(j) + "_" + std::to_string(k);
                createFile(filename2, false, content);
                MegaHandle mh = 0;
                ASSERT_EQ(MegaError::API_OK, doStartUpload(0, &mh, filename2.data(), subFolderSecondLevel.get(),
                                                           nullptr /*fileName*/,
                                                           ::mega::MegaApi::INVALID_CUSTOM_MOD_TIME,
                                                           nullptr /*appData*/,
                                                           false   /*isSourceTemporary*/,
                                                           false   /*startFirst*/,
                                                           nullptr /*cancelToken*/)) << "Cannot upload a test file";

                unique_ptr<MegaNode> nodeFile(megaApi[0]->getNodeByHandle(mh));
                ASSERT_NE(nodeFile, nullptr) << "Cannot initialize second node for scenario (error: " << mApi[0].lastError << ")";
                waitForResponse(&mApi[1].nodeUpdated); // Wait until receive nodes updated at client 2

                // Save fingerprint, name and handle for a file
                if (i == (numberFolderLevel1 - 1) && j == (numberFolderLevel2 - 1) && k == (numberFiles -1))
                {
                    fileNameToSearch = nodeFile->getName();
                    fingerPrintToSearch = nodeFile->getFingerprint();
                    nodeHandle = nodeFile->getHandle();
                }

                if (i == (numberFolderLevel1 - 1) && j == (numberFolderLevel2 - 1) && k == (numberFiles - 2))
                {
                    fingerPrintToRemove = nodeFile->getFingerprint();
                }

                // Save children handle from a folder
                if (j == numberFolderLevel2 - 2)
                {
                    childrenHandles.insert(nodeFile->getHandle());
                }

                accountSize += nodeFile->getSize();

                deleteFile(filename2);
            }
        }
    }

    // important to reset
    resetOnNodeUpdateCompletionCBs();

    accountSize += initialFolderInfo1->getCurrentSize();

    ASSERT_NE(nodeToRemove, INVALID_HANDLE) << "nodeToRemove is not set";
    ASSERT_NE(handleFolderToMove, INVALID_HANDLE) << "folderToMove is not set";

    // --- UserA and UserB check number of files
    std::unique_ptr<MegaNode> parent(megaApi[0]->getNodeByHandle(parentHandle));
    ASSERT_NE(parent.get(), nullptr);
    ASSERT_EQ(numberFiles, megaApi[0]->getNumChildFiles(parent.get()));

    parent.reset(megaApi[1]->getNodeByHandle(parentHandle));
    ASSERT_NE(parent.get(), nullptr);
    ASSERT_EQ(numberFiles, megaApi[1]->getNumChildFiles(parent.get()));

    // --- UserA and UserB check number of folders
    ASSERT_EQ(numberFolderLevel1, megaApi[0]->getNumChildFolders(rootnodeA.get()));
    ASSERT_EQ(numberFolderLevel1, megaApi[1]->getNumChildFolders(rootnodeB.get()));

    // --- UserA Check folder info from root node ---
    ASSERT_EQ(MegaError::API_OK, synchronousFolderInfo(0, rootnodeA.get())) << "Cannot get Folder Info";
    int numberTotalOfFiles = numberFolderLevel1 * numberFolderLevel2 * numberFiles + initialFolderInfo1->getNumFiles();
    ASSERT_EQ(mApi[0].mFolderInfo->getNumFiles(), numberTotalOfFiles) << "Incorrect number of Files";
    int numberTotalOfFolders = numberFolderLevel1 * numberFolderLevel2 + numberFolderLevel1 + initialFolderInfo1->getNumFolders();
    ASSERT_EQ(mApi[0].mFolderInfo->getNumFolders(), numberTotalOfFolders) << "Incorrect number of Folders";
    ASSERT_EQ(mApi[0].mFolderInfo->getCurrentSize(), accountSize) << "Incorrect account Size";

    // --- UserB Check folder info from root node ---
    ASSERT_EQ(MegaError::API_OK, synchronousFolderInfo(1, rootnodeB.get())) << "Cannot get Folder Info";
    ASSERT_EQ(mApi[1].mFolderInfo->getNumFiles(), numberTotalOfFiles) << "Incorrect number of Files";
    ASSERT_EQ(mApi[1].mFolderInfo->getNumFolders(), numberTotalOfFolders) << "Incorrect number of Folders";
    ASSERT_EQ(mApi[1].mFolderInfo->getCurrentSize(), accountSize) << "Incorrect account Size";

    // --- UserA get node by fingerprint ---
    unique_ptr<MegaNodeList> fingerPrintList(megaApi[0]->getNodesByFingerprint(fingerPrintToSearch.c_str()));
    ASSERT_NE(fingerPrintList->size(), 0);
    bool found = false;
    for (int i = 0; i < fingerPrintList->size(); i++)
    {
        if (fingerPrintList->get(i)->getHandle() == nodeHandle)
        {
            found = true;
            break;
        }
    }

    ASSERT_TRUE(found);

    // --- UserA get node by fingerprint (loaded in RAM) ---
    unique_ptr<MegaNode> nodeSameFingerPrint(megaApi[0]->getNodeByFingerprint(fingerPrintToSearch.c_str()));
    ASSERT_NE(nodeSameFingerPrint.get(), nullptr);

    // --- UserA get node by name ---
    unique_ptr<MegaNodeList> searchList(megaApi[0]->search(fileNameToSearch.c_str()));
    ASSERT_EQ(searchList->size(), 1);
    ASSERT_EQ(searchList->get(0)->getHandle(), nodeHandle);

    // --- UserB get node by fingerprint ---
    fingerPrintList.reset(megaApi[1]->getNodesByFingerprint(fingerPrintToSearch.c_str()));
    ASSERT_NE(fingerPrintList->size(), 0);
    found = false;
    for (int i = 0; i < fingerPrintList->size(); i++)
    {
        if (fingerPrintList->get(i)->getHandle() == nodeHandle)
        {
            found = true;
            break;
        }
    }

    ASSERT_TRUE(found);

    // --- UserB get node by name ---
    searchList.reset(megaApi[1]->search(fileNameToSearch.c_str()));
    ASSERT_EQ(searchList->size(), 1);
    ASSERT_EQ(searchList->get(0)->getHandle(), nodeHandle);

    // --- UserA logout
    std::unique_ptr<char[]> session(megaApi[0]->dumpSession());
    ASSERT_NO_FATAL_FAILURE(locallogout());

    // --- UserB remove a node and try to find it by fingerprint
    mApi[1].nodeUpdated = false;
    ASSERT_GT(fingerPrintToRemove.size(), 0u);
    fingerPrintList.reset(megaApi[1]->getNodesByFingerprint(fingerPrintToRemove.c_str()));
    int nodesWithFingerPrint = fingerPrintList->size(); // Number of nodes with same fingerprint
    ASSERT_GT(nodesWithFingerPrint, 0);
    MegaHandle handleFingerprintRemove = fingerPrintList->get(0)->getHandle();
    mApi[1].mOnNodesUpdateCompletion = createOnNodesUpdateLambda(handleFingerprintRemove, MegaNode::CHANGE_TYPE_REMOVED);
    unique_ptr<MegaNode>node(megaApi[1]->getNodeByHandle(handleFingerprintRemove));
    ASSERT_EQ(API_OK, synchronousRemove(1, node.get()));
    waitForResponse(&mApi[1].nodeUpdated); // Wait until receive nodes updated at client 2
    nodesWithFingerPrint--; // Decrease the number of nodes with same fingerprint
    fingerPrintList.reset(megaApi[1]->getNodesByFingerprint(fingerPrintToRemove.c_str()));
    ASSERT_EQ(fingerPrintList->size(), nodesWithFingerPrint);
    // important to reset
    resetOnNodeUpdateCompletionCBs();

    numberTotalOfFiles--;
    accountSize -= node->getSize();

    resetlastEvent();   // clear any previous EVENT_NODES_CURRENT

    // --- UserA login with session
    ASSERT_NO_FATAL_FAILURE(resumeSession(session.get()));
    ASSERT_NO_FATAL_FAILURE(fetchnodes(0));

    // make sure that client is up to date (upon logout, recent changes might not be committed to DB)
    ASSERT_TRUE(WaitFor([&](){ return lastEventsContains(MegaEvent::EVENT_NODES_CURRENT); }, 10000)) << "Timeout expired to receive actionpackets";

    // --- UserA Check if find removed node by fingerprint
    fingerPrintList.reset(megaApi[0]->getNodesByFingerprint(fingerPrintToRemove.c_str()));
    ASSERT_EQ(fingerPrintList->size(), nodesWithFingerPrint);

    // --- UserA Check folder info from root node ---
    rootnodeA.reset(megaApi[0]->getRootNode());
    ASSERT_TRUE(rootnodeA);
    ASSERT_EQ(MegaError::API_OK, synchronousFolderInfo(0, rootnodeA.get())) << "Cannot get Folder Info";
    ASSERT_EQ(mApi[0].mFolderInfo->getNumFiles(), numberTotalOfFiles) << "Incorrect number of Files";
    ASSERT_EQ(mApi[0].mFolderInfo->getNumFolders(), numberTotalOfFolders) << "Incorrect number of Folders";
    ASSERT_EQ(mApi[0].mFolderInfo->getCurrentSize(), accountSize) << "Incorrect account Size";

    // --- UserA get node by fingerprint (Without nodes in RAM) ---
    nodeSameFingerPrint.reset(megaApi[0]->getNodeByFingerprint(fingerPrintToSearch.c_str()));
    ASSERT_NE(nodeSameFingerPrint.get(), nullptr);

    // --- UserA get nodes by fingerprint, some of them are loaded in RAM
    fingerPrintList.reset(megaApi[0]->getNodesByFingerprint(fingerPrintToSearch.c_str()));
    ASSERT_NE(fingerPrintList->size(), 0);
    found = false;
    for (int i = 0; i < fingerPrintList->size(); i++)
    {
        if (fingerPrintList->get(i)->getHandle() == nodeHandle)
        {
            found = true;
            break;
        }
    }

    ASSERT_TRUE(found);


    // --- UserA get nodes by fingerprint, all of them are loaded in RAM
    fingerPrintList.reset(megaApi[0]->getNodesByFingerprint(fingerPrintToSearch.c_str()));
    ASSERT_NE(fingerPrintList->size(), 0);
    found = false;
    for (int i = 0; i < fingerPrintList->size(); i++)
    {
        if (fingerPrintList->get(i)->getHandle() == nodeHandle)
        {
            found = true;
            break;
        }
    }

    ASSERT_TRUE(found);


    // --- UserA check children ---
    if (parentHandle != INVALID_HANDLE)  // Get children
    {
        unique_ptr<MegaNode>node(megaApi[0]->getNodeByHandle(parentHandle));
        ASSERT_NE(node, nullptr);
        std::unique_ptr<MegaNodeList> childrenList(megaApi[0]->getChildren(node.get()));
        ASSERT_GT(childrenList->size(), 0);
        for (int childIndex = 0; childIndex < childrenList->size(); childIndex++)
        {
            ASSERT_NE(childrenHandles.find(childrenList->get(childIndex)->getHandle()), childrenHandles.end());
        }
    }

    // --- UserA remove a folder ---
    mApi[0].nodeUpdated = mApi[1].nodeUpdated = false;
    mApi[0].mOnNodesUpdateCompletion = createOnNodesUpdateLambda(nodeToRemove, MegaNode::CHANGE_TYPE_REMOVED);
    mApi[1].mOnNodesUpdateCompletion = createOnNodesUpdateLambda(nodeToRemove, MegaNode::CHANGE_TYPE_REMOVED);
    node.reset(megaApi[0]->getNodeByHandle(nodeToRemove));
    ASSERT_NE(node, nullptr);
    ASSERT_EQ(MegaError::API_OK, synchronousFolderInfo(0, node.get())) << "Cannot get Folder Info";
    std::unique_ptr<MegaFolderInfo> removedFolder(mApi[0].mFolderInfo->copy());
    ASSERT_EQ(API_OK, synchronousRemove(0, node.get()));
    node.reset(megaApi[0]->getNodeByHandle(nodeToRemove));
    ASSERT_EQ(node, nullptr);

    waitForResponse(&mApi[0].nodeUpdated); // Wait until receive nodes updated at client 1

    // --- UserA Check folder info from root node ---
    ASSERT_EQ(MegaError::API_OK, synchronousFolderInfo(0, rootnodeA.get())) << "Cannot get Folder Info";
    ASSERT_EQ(mApi[0].mFolderInfo->getNumFiles(), numberTotalOfFiles - removedFolder->getNumFiles()) << "Incorrect number of Files";
    ASSERT_EQ(mApi[0].mFolderInfo->getNumFolders(), numberTotalOfFolders - removedFolder->getNumFolders()) << "Incorrect number of Folders";
    ASSERT_EQ(mApi[0].mFolderInfo->getCurrentSize(), accountSize - removedFolder->getCurrentSize()) << "Incorrect account Size";

    waitForResponse(&mApi[1].nodeUpdated); // Wait until receive nodes updated at client 2

    // important to reset
    resetOnNodeUpdateCompletionCBs();


    // --- UserB Check folder info from root node ---
    ASSERT_EQ(MegaError::API_OK, synchronousFolderInfo(1, rootnodeB.get())) << "Cannot get Folder Info";
    ASSERT_EQ(mApi[1].mFolderInfo->getNumFiles(), numberTotalOfFiles - removedFolder->getNumFiles()) << "Incorrect number of Files";
    ASSERT_EQ(mApi[1].mFolderInfo->getNumFolders(), numberTotalOfFolders - removedFolder->getNumFolders()) << "Incorrect number of Folders";
    ASSERT_EQ(mApi[1].mFolderInfo->getCurrentSize(), accountSize - removedFolder->getCurrentSize()) << "Incorrect account Size";

    unique_ptr<MegaNode> nodeToMove(megaApi[0]->getNodeByHandle(handleFolderToMove));
    ASSERT_EQ(MegaError::API_OK, synchronousFolderInfo(0, nodeToMove.get())) << "Cannot get Folder Info from node to Move";
    std::unique_ptr<MegaFolderInfo> movedFolder(mApi[0].mFolderInfo->copy());

    unique_ptr<MegaNode> rubbishBinA(megaApi[1]->getRubbishNode());
    ASSERT_TRUE(rubbishBinA);

    mApi[0].nodeUpdated = mApi[1].nodeUpdated = false;
    mApi[0].mOnNodesUpdateCompletion = createOnNodesUpdateLambda(handleFolderToMove, MegaNode::CHANGE_TYPE_PARENT);
    mApi[1].mOnNodesUpdateCompletion = createOnNodesUpdateLambda(handleFolderToMove, MegaNode::CHANGE_TYPE_PARENT);
    mApi[0].requestFlags[MegaRequest::TYPE_MOVE] = false;
    megaApi[0]->moveNode(nodeToMove.get(), rubbishBinA.get());
    ASSERT_TRUE( waitForResponse(&mApi[0].requestFlags[MegaRequest::TYPE_MOVE]) )
            << "Move operation failed after " << maxTimeout << " seconds";
    ASSERT_EQ(MegaError::API_OK, mApi[0].lastError) << "Cannot move node (error: " << mApi[0].lastError << ")";
    waitForResponse(&mApi[0].nodeUpdated); // Wait until receive nodes updated at client 1
    waitForResponse(&mApi[1].nodeUpdated); // Wait until receive nodes updated at client 2
    // important to reset
    resetOnNodeUpdateCompletionCBs();

    // --- UserA Check folder info from root node ---
    ASSERT_EQ(MegaError::API_OK, synchronousFolderInfo(0, rootnodeA.get())) << "Cannot get Folder Info";
    ASSERT_EQ(mApi[0].mFolderInfo->getNumFiles(), numberTotalOfFiles - removedFolder->getNumFiles() - movedFolder->getNumFiles()) << "Incorrect number of Files";
    ASSERT_EQ(mApi[0].mFolderInfo->getNumFolders(), numberTotalOfFolders - removedFolder->getNumFolders() - movedFolder->getNumFolders()) << "Incorrect number of Folders";
    ASSERT_EQ(mApi[0].mFolderInfo->getCurrentSize(), accountSize - removedFolder->getCurrentSize() - movedFolder->getCurrentSize()) << "Incorrect account Size";

    // --- UserB Check folder info from root node ---
    ASSERT_EQ(MegaError::API_OK, synchronousFolderInfo(1, rootnodeB.get())) << "Cannot get Folder Info";
    ASSERT_EQ(mApi[1].mFolderInfo->getNumFiles(), numberTotalOfFiles - removedFolder->getNumFiles() - movedFolder->getNumFiles()) << "Incorrect number of Files";
    ASSERT_EQ(mApi[1].mFolderInfo->getNumFolders(), numberTotalOfFolders - removedFolder->getNumFolders() - movedFolder->getNumFolders()) << "Incorrect number of Folders";
    ASSERT_EQ(mApi[1].mFolderInfo->getCurrentSize(), accountSize - removedFolder->getCurrentSize() - movedFolder->getCurrentSize()) << "Incorrect account Size";

    // --- UserA Check folder info from rubbish node ---
    ASSERT_EQ(MegaError::API_OK, synchronousFolderInfo(0, rubbishBinA.get())) << "Cannot get Folder Info";
    ASSERT_EQ(mApi[0].mFolderInfo->getNumFiles(), movedFolder->getNumFiles()) << "Incorrect number of Files";
    ASSERT_EQ(mApi[0].mFolderInfo->getNumFolders(), movedFolder->getNumFolders()) << "Incorrect number of Folders";
    ASSERT_EQ(mApi[0].mFolderInfo->getCurrentSize(), movedFolder->getCurrentSize()) << "Incorrect account Size";

    // --- UserB Check folder info from rubbish node ---
    unique_ptr<MegaNode> rubbishBinB(megaApi[1]->getRubbishNode());
    ASSERT_TRUE(rubbishBinB);
    ASSERT_EQ(MegaError::API_OK, synchronousFolderInfo(1, rubbishBinB.get())) << "Cannot get Folder Info";
    ASSERT_EQ(mApi[1].mFolderInfo->getNumFiles(), movedFolder->getNumFiles()) << "Incorrect number of Files";
    ASSERT_EQ(mApi[1].mFolderInfo->getNumFolders(), movedFolder->getNumFolders()) << "Incorrect number of Folders";
    ASSERT_EQ(mApi[1].mFolderInfo->getCurrentSize(), movedFolder->getCurrentSize()) << "Incorrect account Size";

    ASSERT_NO_FATAL_FAILURE(locallogout());
    // --- UserA login with session
    ASSERT_NO_FATAL_FAILURE(resumeSession(session.get()));
    ASSERT_NO_FATAL_FAILURE(fetchnodes(0));

    // make sure that client is up to date (upon logout, recent changes might not be committed to DB)
    ASSERT_TRUE(WaitFor([&](){ return lastEventsContains(MegaEvent::EVENT_NODES_CURRENT); }, 10000)) << "Timeout expired to receive actionpackets";

    // --- UserA get nodes by fingerprint, none of them are loaded in RAM
    fingerPrintList.reset(megaApi[0]->getNodesByFingerprint(fingerPrintToSearch.c_str()));
    ASSERT_NE(fingerPrintList->size(), 0);
    found = false;
    for (int i = 0; i < fingerPrintList->size(); i++)
    {
        if (fingerPrintList->get(i)->getHandle() == nodeHandle)
        {
            found = true;
            break;
        }
    }

    ASSERT_TRUE(found);
}

/**
 * SdkNodesOnDemandVersions
 * Steps:
 *  - Configure variables to set Account2 data equal to Account1
 *  - login in both clients
 *  - Client 1 File and after add a modification of that file (version)
 *  - Check Folder info of root node from client 1 and client 2
 */
TEST_F(SdkTest, SdkNodesOnDemandVersions)
{
    LOG_info << "___TEST SdkNodesOnDemandVersions";

    ASSERT_NO_FATAL_FAILURE(getAccountsForTest(1));
    // --- Load User B as account 1
    const char *email = getenv(envVarAccount[0].c_str());
    ASSERT_NE(email, nullptr);
    const char *pass = getenv(envVarPass[0].c_str());
    ASSERT_NE(pass, nullptr);
    mApi.resize(2);
    megaApi.resize(2);
    configureTestInstance(1, email, pass); // index 1 = User B
    auto loginTracker = ::mega::make_unique<RequestTracker>(megaApi[1].get());
    megaApi[1]->login(email, pass, loginTracker.get());
    ASSERT_EQ(API_OK, loginTracker->waitForResult()) << " Failed to login to account " << email;
    ASSERT_NO_FATAL_FAILURE(fetchnodes(1));

    unique_ptr<MegaNode> rootnodeA(megaApi[0]->getRootNode());
    ASSERT_TRUE(rootnodeA);
    unique_ptr<MegaNode> rootnodeB(megaApi[1]->getRootNode());
    ASSERT_TRUE(rootnodeB);
    ASSERT_EQ(rootnodeA->getHandle(), rootnodeB->getHandle());

    std::string fileName = "file";
    mApi[0].nodeUpdated = false;
    mApi[1].nodeUpdated = false;
    mApi[0].mOnNodesUpdateCompletion = createOnNodesUpdateLambda(INVALID_HANDLE, MegaNode::CHANGE_TYPE_NEW);
    mApi[1].mOnNodesUpdateCompletion = createOnNodesUpdateLambda(INVALID_HANDLE, MegaNode::CHANGE_TYPE_NEW);
    string content1 = "test_1";
    createFile(fileName, false, content1);
    MegaHandle fh = 0;
    ASSERT_EQ(MegaError::API_OK, doStartUpload(0, &fh, fileName.data(), rootnodeA.get(),
                                               nullptr /*fileName*/,
                                               ::mega::MegaApi::INVALID_CUSTOM_MOD_TIME,
                                               nullptr /*appData*/,
                                               false   /*isSourceTemporary*/,
                                               false   /*startFirst*/,
                                               nullptr /*cancelToken*/)) << "Cannot upload a test file";

    unique_ptr<MegaNode> nodeFile(megaApi[0]->getNodeByHandle(fh));
    ASSERT_NE(nodeFile, nullptr) << "Cannot initialize second node for scenario (error: " << mApi[0].lastError << ")";
    long long size1 = nodeFile->getSize();
    waitForResponse(&mApi[0].nodeUpdated); // Wait until receive nodes updated at client 1
    waitForResponse(&mApi[1].nodeUpdated); // Wait until receive nodes updated at client 2
    deleteFile(fileName);
    // important to reset
    resetOnNodeUpdateCompletionCBs();

    mApi[0].nodeUpdated = false;
    mApi[1].nodeUpdated = false;
    mApi[0].mOnNodesUpdateCompletion = createOnNodesUpdateLambda(INVALID_HANDLE, MegaNode::CHANGE_TYPE_NEW);
#ifdef ENABLE_SYNC
    MegaHandle nodeHandle = fh;
    // If sync is enable, sdk forces to notify first node deletion and
    // after that, the node is notify as new in other call to `nodes_updated`
    mApi[1].mOnNodesUpdateCompletion = createOnNodesUpdateLambda(nodeHandle, MegaNode::CHANGE_TYPE_REMOVED);
#else
    mApi[0].mOnNodesUpdateCompletion = createOnNodesUpdateLambda(INVALID_HANDLE, MegaNode::CHANGE_TYPE_NEW);
#endif
    string content2 = "test_2";
    createFile(fileName, false, content2);
    fh = 0;
    ASSERT_EQ(MegaError::API_OK, doStartUpload(0, &fh, fileName.data(), rootnodeA.get(),
                                               nullptr /*fileName*/,
                                               ::mega::MegaApi::INVALID_CUSTOM_MOD_TIME,
                                               nullptr /*appData*/,
                                               false   /*isSourceTemporary*/,
                                               false   /*startFirst*/,
                                               nullptr /*cancelToken*/)) << "Cannot upload a test file";

    nodeFile.reset(megaApi[0]->getNodeByHandle(fh));
    long long size2 = nodeFile->getSize();
    ASSERT_NE(nodeFile, nullptr) << "Cannot initialize second node for scenario (error: " << mApi[0].lastError << ")";
    waitForResponse(&mApi[0].nodeUpdated); // Wait until receive nodes updated at client 1
    waitForResponse(&mApi[1].nodeUpdated); // Wait until receive nodes updated at client 2
    deleteFile(fileName);
    // important to reset
    resetOnNodeUpdateCompletionCBs();

    ASSERT_EQ(MegaError::API_OK, synchronousFolderInfo(0, rootnodeA.get())) << "Cannot get Folder Info";
    std::unique_ptr<MegaFolderInfo> initialFolderInfo1(mApi[0].mFolderInfo->copy());
    ASSERT_EQ(initialFolderInfo1->getNumFiles(), 1);
    ASSERT_EQ(initialFolderInfo1->getNumFolders(), 0);
    ASSERT_EQ(initialFolderInfo1->getNumVersions(), 1);
    ASSERT_EQ(initialFolderInfo1->getCurrentSize(), size2);
    ASSERT_EQ(initialFolderInfo1->getVersionsSize(), size1);

    ASSERT_EQ(MegaError::API_OK, synchronousFolderInfo(1, rootnodeB.get())) << "Cannot get Folder Info";
    std::unique_ptr<MegaFolderInfo> initialFolderInfo2(mApi[1].mFolderInfo->copy());

    ASSERT_EQ(initialFolderInfo1->getNumFiles(), initialFolderInfo2->getNumFiles());
    ASSERT_EQ(initialFolderInfo1->getNumFolders(), initialFolderInfo2->getNumFolders());
    ASSERT_EQ(initialFolderInfo1->getNumVersions(), initialFolderInfo2->getNumVersions());
    ASSERT_EQ(initialFolderInfo1->getCurrentSize(), initialFolderInfo2->getCurrentSize());
    ASSERT_EQ(initialFolderInfo1->getVersionsSize(), initialFolderInfo2->getVersionsSize());
}

/*
TEST_F(SdkTest, CheckRecoveryKey_MANUAL)
{
    ASSERT_NO_FATAL_FAILURE(getAccountsForTest(1));
    const char* email = megaApi[0]->getMyEmail();
    cout << "email: " << email << endl;
    const char* masterKey = megaApi[0]->getMyRSAPrivateKey();

    mApi[0].requestFlags[MegaRequest::TYPE_GET_RECOVERY_LINK] = false;
    megaApi[0]->resetPassword(email, true);
    ASSERT_TRUE(waitForResponse(&mApi[0].requestFlags[MegaRequest::TYPE_GET_RECOVERY_LINK]))
        << "get recovery link/reset password failed after " << maxTimeout << " seconds";
    ASSERT_EQ(mApi[0].lastError, MegaError::API_OK);

    cout << "input link: ";
    string link;
    getline(cin, link);

    cout << "input recovery key: ";
    string recoverykey;
    getline(cin, recoverykey);

    mApi[0].requestFlags[MegaRequest::TYPE_CHECK_RECOVERY_KEY] = false;
    megaApi[0]->checkRecoveryKey(link.c_str(), recoverykey.c_str());
    ASSERT_TRUE(waitForResponse(&mApi[0].requestFlags[MegaRequest::TYPE_CHECK_RECOVERY_KEY]))
        << "check recovery key failed after " << maxTimeout << " seconds";
    ASSERT_EQ(mApi[0].lastError, MegaError::API_OK); // API_EKEY

    // set to the same password
    const char* password = getenv("MEGA_PWD");
    ASSERT_TRUE(password);
    mApi[0].requestFlags[MegaRequest::TYPE_CONFIRM_RECOVERY_LINK] = false;
    megaApi[0]->confirmResetPassword(link.c_str(), password, masterKey);
    ASSERT_TRUE(waitForResponse(&mApi[0].requestFlags[MegaRequest::TYPE_CONFIRM_RECOVERY_LINK]))
        << "confirm recovery link failed after " << maxTimeout << " seconds";
    ASSERT_EQ(mApi[0].lastError, MegaError::API_OK);
}
*/<|MERGE_RESOLUTION|>--- conflicted
+++ resolved
@@ -6144,17 +6144,6 @@
         }
     }
     ASSERT_EQ(found, true) << "Sync instance could not be found, after logout & login";
-<<<<<<< HEAD
-
-    // Test that DeviceId was set for the newly registered backup
-    MegaSync* snc = allSyncs->get(0);
-    ASSERT_NE(snc, nullptr) << "No sync was found";
-    std::unique_ptr<MegaNode> nn(megaApi[0]->getNodeByHandle(snc->getMegaHandle()));
-    ASSERT_TRUE(nn) << "MegaNode for the new sync was not found";
-    const char* devid = nn->getDeviceId();
-    ASSERT_TRUE(devid && devid[0]) << "DeviceId was not set for the new sync";
-=======
->>>>>>> e1449448
 
     // Remove registered backup
     RequestTracker removeTracker(megaApi[0].get());
