--- conflicted
+++ resolved
@@ -2049,80 +2049,7 @@
     }
 }
 
-<<<<<<< HEAD
-handle StandardClient::backupAdd_mainthread(const string& drivePath,
-                            const string& sourcePath,
-                            const string& targetPath,
-                            const string& logname)
-{
-    const fs::path dp = fsBasePath / fs::u8path(drivePath);
-    const fs::path sp = fsBasePath / fs::u8path(sourcePath);
-
-    fs::create_directories(dp);
-    fs::create_directories(sp);
-
-    auto result =
-        thread_do<handle>(
-        [&](StandardClient& client, PromiseHandleSP result)
-        {
-            auto completion =
-                [=](error e, SyncError, handle backupId)
-                {
-                    if (e != API_OK)
-                    {
-                        out() << clientname << "Setting up backup from " << sourcePath << " to " << targetPath << " failed.";
-                    }
-                    result->set_value(backupId);
-                };
-
-            client.setupSync_inthread(targetPath, dp, sp, true, completion, logname);
-        });
-
-    return result.get();
-}
-
-error StandardClient::addSync(const string& displayPath, const fs::path& drivepath, const fs::path& localpath, handle remoteNode,
-                              function<void(error, SyncError, handle)> addSyncCompletion, const string& logname,
-                              SyncConfig::Type type)
-{
-    out() << clientname << "Setting up sync from " << displayPath << " to " << localpath;
-    auto syncConfig =
-        SyncConfig(LocalPath::fromAbsolutePath(localpath.u8string()),
-            localpath.u8string(),
-            NodeHandle().set6byte(remoteNode),
-            displayPath,
-            0,
-            LocalPath::fromAbsolutePath(drivepath.u8string()),
-            true,
-            type);
-    EXPECT_TRUE(!syncConfig.mOriginalPathOfRemoteRootNode.empty() &&
-        syncConfig.mOriginalPathOfRemoteRootNode.front() == '/')
-        << "syncConfig.mOriginalPathOfRemoteRootNode: " << syncConfig.mOriginalPathOfRemoteRootNode.c_str();
-
-    error e = client.addsync(move(syncConfig), true, addSyncCompletion, logname);
-    return e;
-}
-
-bool StandardClient::setupSync_inthread(const string& subfoldername, const fs::path& drivepath, const fs::path& localpath, const bool isBackup,
-    std::function<void(error, SyncError, handle)> addSyncCompletion, const string& logname)
-{
-    if (Node* n = client.nodebyhandle(basefolderhandle))
-    {
-        if (Node* m = drillchildnodebyname(n, subfoldername))
-        {
-            error e = addSync(m->displaypath(), drivepath, localpath, m->nodehandle, addSyncCompletion, logname,
-                              isBackup ? SyncConfig::TYPE_BACKUP : SyncConfig::TYPE_TWOWAY);
-            return !e;
-        }
-    }
-    assert(false);
-    return false;
-}
-
-handle StandardClient::setupSync_mainthread(const string& localPath,
-=======
 handle StandardClient::setupSync_mainthread(const string& rootPath,
->>>>>>> 716dd168
                                             const CloudItem& remoteItem,
                                             const bool isBackup,
                                             const bool uploadIgnoreFile,
@@ -2269,11 +2196,7 @@
 
         LOG_debug << "Asking engine to add the sync...";
 
-<<<<<<< HEAD
-        auto result = client.addsync(move(config), true, std::move(completion), localPath + " ");
-=======
-        auto result = client.addsync(config, true, std::move(completion), rootPath + " ");
->>>>>>> 716dd168
+        auto result = client.addsync(move(config), true, std::move(completion), rootPath + " ");
         EXPECT_EQ(result, API_OK);
     };
 
@@ -8711,33 +8634,11 @@
         string sourcePath = localSyncRootPath().u8string();
         string targetPath = remoteSyncRootPath();
 
-<<<<<<< HEAD
-        sourcePath.erase(0, basePath.size() + 1);
-
-        if (isExternalBackup())
-        {
-            handle driveId = 0;
-            if (API_ENOENT == readDriveId(*client1().client.fsaccess, drivePath.c_str(), driveId))
-            {
-                // Generate drive ID.
-                driveId = generateDriveId(client1().client.rng);
-
-                // Write drive ID.
-                auto result = writeDriveId(*client1().client.fsaccess, drivePath.c_str(), driveId);
-                EXPECT_EQ(result, API_OK);
-            }
-
-            backupId = BackupAdd(drivePath, sourcePath, targetPath, "");
-        }
-        else
-        {
-            backupId = SetupSync(sourcePath, targetPath, false);
-=======
+
         if (isExternalBackup())
         {
             drivePath = localTestBasePath().u8string();
             drivePath.erase(0, basePath.size() + 1);
->>>>>>> 716dd168
         }
 
         sourcePath.erase(0, basePath.size() + 1);
@@ -9930,24 +9831,8 @@
         m.generate(cb.fsBasePath / "s");
 
         // Add and start sync.
-<<<<<<< HEAD
-        {
-            // Generate drive ID.
-            auto driveID = generateDriveId(cb.client.rng);
-
-            // Write drive ID.
-            auto drivePath = cb.fsBasePath.u8string();
-            auto result = writeDriveId(*cb.client.fsaccess, drivePath.c_str(), driveID);
-            ASSERT_EQ(result, API_OK);
-
-            // Add sync.
-            id = cb.backupAdd_mainthread(drivePath, "s", "s", "");
-            ASSERT_NE(id, UNDEF);
-        }
-=======
         id = cb.setupSync_mainthread("s", "s", true, true, ""); 
         ASSERT_NE(id, UNDEF);
->>>>>>> 716dd168
 
         // Wait for sync to complete.
         waitonsyncs(TIMEOUT, &cb);
@@ -10021,26 +9906,8 @@
     m.generate(cb.fsBasePath / "s");
 
     // Add and start sync.
-<<<<<<< HEAD
-    auto id = UNDEF;
-
-    {
-        // Generate drive ID.
-        auto driveID = generateDriveId(cb.client.rng);
-
-        // Write drive ID.
-        auto drivePath = cb.fsBasePath.u8string();
-        auto result = writeDriveId(*cb.client.fsaccess, drivePath.c_str(), driveID);
-        ASSERT_EQ(result, API_OK);
-
-        // Add sync.
-        id = cb.backupAdd_mainthread(drivePath, "s", "s", "");
-        ASSERT_NE(id, UNDEF);
-    }
-=======
     auto id = cb.setupSync_mainthread("s", "s", true, true, "");
     ASSERT_NE(id, UNDEF);
->>>>>>> 716dd168
 
     // Wait for the mirror to complete.
     waitonsyncs(TIMEOUT, &cb);
