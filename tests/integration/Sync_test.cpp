/**
 * @file tests/synctests.cpp
 * @brief Mega SDK test file
 *
 * (c) 2018 by Mega Limited, Wellsford, New Zealand
 *
 * This file is part of the MEGA SDK - Client Access Engine.
 *
 * Applications using the MEGA API must present a valid application key
 * and comply with the the rules set forth in the Terms of Service.
 *
 * The MEGA SDK is distributed in the hope that it will be useful,
 * but WITHOUT ANY WARRANTY; without even the implied warranty of
 * MERCHANTABILITY or FITNESS FOR A PARTICULAR PURPOSE.
 *
 * @copyright Simplified (2-clause) BSD License.
 *
 * You should have received a copy of the license along with this
 * program.
 */

// Many of these tests are still being worked on.
// The file uses some C++17 mainly for the very convenient std::filesystem library, though the main SDK must still build with C++11 (and prior)


#include "test.h"
#include "stdfs.h"
#include <mega.h>
#include "gtest/gtest.h"
#include <stdio.h>
#include <map>
#include <future>
//#include <mega/tsthooks.h>
#include <fstream>
#include <atomic>
#include <random>

#include <megaapi_impl.h>

#define DEFAULTWAIT std::chrono::seconds(20)

using namespace ::mega;
using namespace ::std;

#ifdef WIN32
    #define LOCAL_TEST_FOLDER "c:\\tmp\\synctests"
#else
    #define LOCAL_TEST_FOLDER (string(getenv("HOME"))+"/synctests_mega_auto")
#endif

template<typename T>
using shared_promise = std::shared_ptr<promise<T>>;

using PromiseBoolSP   = shared_promise<bool>;
using PromiseHandleSP = shared_promise<handle>;

PromiseBoolSP newPromiseBoolSP()
{
    return PromiseBoolSP(new promise<bool>());
}

/*
**  TestFS implementation
*/

const string& TestFS::GetTestFolder()
{
    // This function should probably contain the definition of LOCAL_TEST_FOLDER,
    // and replace it in all other places.
    static string testfolder(LOCAL_TEST_FOLDER);

    return testfolder;
}


const string& TestFS::GetTrashFolder()
{
    static string trashfolder((fs::path(GetTestFolder()).parent_path() / "trash").string());

    return trashfolder;
}


void TestFS::DeleteFolder(const std::string& folder)
{
    // rename folder, so that tests can still create one and add to it
    error_code ec;
    fs::path oldpath(folder);
    fs::path newpath(folder + "_del"); // this can be improved later if needed
    fs::rename(oldpath, newpath, ec);

    // if renaming failed, then there's nothing to delete
    if (ec)
    {
        // report failures, other than the case when it didn't exist
        if (ec != errc::no_such_file_or_directory)
        {
            out() << "Renaming " << folder << " failed." << endl
                 << ec.message() << endl;
        }

        return;
    }

    // delete folder in a separate thread
    m_cleaners.emplace_back(thread([=]() mutable // ...mostly for fun, to avoid declaring another ec
        {
            fs::remove_all(newpath, ec);

            if (ec)
            {
                out() << "Deleting " << folder << " failed." << endl
                     << ec.message() << endl;
            }
        }));
}


TestFS::~TestFS()
{
    for_each(m_cleaners.begin(), m_cleaners.end(), [](thread& t) { t.join(); });
}

#ifdef ENABLE_SYNC

namespace {

bool suppressfiles = false;

typedef ::mega::byte byte;

// Creates a temporary directory in the current path
fs::path makeTmpDir(const int maxTries = 1000)
{
    const auto cwd = fs::current_path();
    std::random_device dev;
    std::mt19937 prng{dev()};
    std::uniform_int_distribution<uint64_t> rand{0};
    fs::path path;
    for (int i = 0;; ++i)
    {
        std::ostringstream os;
        os << std::hex << rand(prng);
        path = cwd / os.str();
        if (fs::create_directory(path))
        {
            break;
        }
        if (i == maxTries)
        {
            throw std::runtime_error{"Couldn't create tmp dir"};
        }
    }
    return path;
}

// Copies a file while maintaining the write time.
void copyFile(const fs::path& source, const fs::path& target)
{
    assert(fs::is_regular_file(source));
    const auto tmpDir = makeTmpDir();
    const auto tmpFile = tmpDir / "copied_file";
    fs::copy_file(source, tmpFile);
    fs::last_write_time(tmpFile, fs::last_write_time(source));
    fs::rename(tmpFile, target);
    fs::remove(tmpDir);
}

string leafname(const string& p)
{
    auto n = p.find_last_of("/");
    return n == string::npos ? p : p.substr(n+1);
}

string parentpath(const string& p)
{
    auto n = p.find_last_of("/");
    return n == string::npos ? "" : p.substr(0, n-1);
}

void WaitMillisec(unsigned n)
{
#ifdef _WIN32
    if (n > 1000)
    {
        for (int i = 0; i < 10; ++i)
        {
            // better for debugging, with breakpoints, pauses, etc
            Sleep(n/10);
        }
    }
    else
    {
        Sleep(n);
    }
#else
    usleep(n * 1000);
#endif
}

bool createFile(const fs::path &path, const void *data, const size_t data_length)
{
#if (__cplusplus >= 201700L)
    ofstream ostream(path, ios::binary);
#else
    ofstream ostream(path.u8string(), ios::binary);
#endif

    ostream.write(reinterpret_cast<const char *>(data), data_length);

    return ostream.good();
}

bool createDataFile(const fs::path &path, const std::string &data)
{
    return createFile(path, data.data(), data.size());
}

struct Model
{
    // records what we think the tree should look like after sync so we can confirm it

    struct ModelNode
    {
        enum nodetype { file, folder };
        nodetype type = folder;
        string name;
        string content;
        vector<unique_ptr<ModelNode>> kids;
        ModelNode* parent = nullptr;
        bool changed = false;

        ModelNode() = default;

        ModelNode(const ModelNode& other)
          : type(other.type)
          , name(other.name)
          , content(other.content)
          , kids()
          , parent()
          , changed(other.changed)
        {
            for (auto& child : other.kids)
            {
                addkid(child->clone());
            }
        }

        void generate(const fs::path& path)
        {
            const fs::path ourPath = path / name;

            if (type == file)
            {
                if (changed)
                {
                    ASSERT_TRUE(createDataFile(ourPath, content));
                    changed = false;
                }
            }
            else
            {
                fs::create_directory(ourPath);

                for (auto& child : kids)
                {
                    child->generate(ourPath);
                }
            }
        }

        string path()
        {
            string s;
            for (auto p = this; p; p = p->parent)
                s = "/" + p->name + s;
            return s;
        }

        ModelNode* addkid()
        {
            return addkid(::mega::make_unique<ModelNode>());
        }

        ModelNode* addkid(unique_ptr<ModelNode>&& p)
        {
            p->parent = this;
            kids.emplace_back(move(p));

            return kids.back().get();
        }

        bool typematchesnodetype(nodetype_t nodetype)
        {
            switch (type)
            {
            case file: return nodetype == FILENODE;
            case folder: return nodetype == FOLDERNODE;
            }
            return false;
        }

        void print(string prefix="")
        {
            out() << prefix << name << endl;
            prefix.append(name).append("/");
            for (const auto &in: kids)
            {
                in->print(prefix);
            }
        }

        std::unique_ptr<ModelNode> clone()
        {
            return ::mega::make_unique<ModelNode>(*this);
        }
    };

    Model()
      : root(makeModelSubfolder("root"))
    {
    }

    Model(const Model& other)
      : root(other.root->clone())
    {
    }

    Model& operator=(const Model& rhs)
    {
        Model temp(rhs);

        swap(temp);

        return *this;
    }

    ModelNode* addfile(const string& path, const string& content)
    {
        auto* node = addnode(path, ModelNode::file);

        node->content = content;
        node->changed = true;

        return node;
    }

    ModelNode* addfile(const string& path)
    {
        return addfile(path, path);
    }

    ModelNode* addfolder(const string& path)
    {
        return addnode(path, ModelNode::folder);
    }

    ModelNode* addnode(const string& path, ModelNode::nodetype type)
    {
        ModelNode* child;
        ModelNode* node = root.get();
        string name;
        size_t current = 0;
        size_t end = path.size();

        while (current < end)
        {
            size_t delimiter = path.find('/', current);

            if (delimiter == path.npos)
            {
                break;
            }

            name = path.substr(current, delimiter - current);

            if (!(child = childnodebyname(node, name)))
            {
                child = node->addkid();

                child->name = name;
                child->type = ModelNode::folder;
            }

            assert(child->type == ModelNode::folder);

            current = delimiter + 1;
            node = child;
        }

        assert(current < end);

        name = path.substr(current);

        if (!(child = childnodebyname(node, name)))
        {
            child = node->addkid();

            child->name = name;
            child->type = type;
        }

        assert(child->type == type);

        return child;
    }

    ModelNode* copynode(const string& src, const string& dst)
    {
        const ModelNode* source = findnode(src);
        ModelNode* destination = addnode(dst, source->type);

        destination->content = source->content;
        destination->kids.clear();

        for (auto& child : source->kids)
        {
            destination->addkid(child->clone());
        }

        return destination;
    }

    unique_ptr<ModelNode> makeModelSubfolder(const string& utf8Name)
    {
        unique_ptr<ModelNode> n(new ModelNode);
        n->name = utf8Name;
        return n;
    }

    unique_ptr<ModelNode> makeModelSubfile(const string& utf8Name, string content = {})
    {
        unique_ptr<ModelNode> n(new ModelNode);
        n->name = utf8Name;
        n->type = ModelNode::file;
        n->content = content.empty() ? utf8Name : std::move(content);
        return n;
    }

    unique_ptr<ModelNode> buildModelSubdirs(const string& prefix, int n, int recurselevel, int filesperdir)
    {
        if (suppressfiles) filesperdir = 0;

        unique_ptr<ModelNode> nn = makeModelSubfolder(prefix);

        for (int i = 0; i < filesperdir; ++i)
        {
            nn->addkid(makeModelSubfile("file" + to_string(i) + "_" + prefix));
        }

        if (recurselevel > 0)
        {
            for (int i = 0; i < n; ++i)
            {
                unique_ptr<ModelNode> sn = buildModelSubdirs(prefix + "_" + to_string(i), n, recurselevel - 1, filesperdir);
                sn->parent = nn.get();
                nn->addkid(move(sn));
            }
        }
        return nn;
    }

    ModelNode* childnodebyname(ModelNode* n, const std::string& s)
    {
        for (auto& m : n->kids)
        {
            if (m->name == s)
            {
                return m.get();
            }
        }
        return nullptr;
    }

    ModelNode* findnode(string path, ModelNode* startnode = nullptr)
    {
        ModelNode* n = startnode ? startnode : root.get();
        while (n && !path.empty())
        {
            auto pos = path.find("/");
            n = childnodebyname(n, path.substr(0, pos));
            path.erase(0, pos == string::npos ? path.size() : pos + 1);
        }
        return n;
    }

    unique_ptr<ModelNode> removenode(const string& path)
    {
        ModelNode* n = findnode(path);
        if (n && n->parent)
        {
            unique_ptr<ModelNode> extracted;
            ModelNode* parent = n->parent;
            auto newend = std::remove_if(parent->kids.begin(), parent->kids.end(), [&extracted, n](unique_ptr<ModelNode>& v) { if (v.get() == n) return extracted = move(v), true; else return false; });
            parent->kids.erase(newend, parent->kids.end());
            return extracted;
        }
        return nullptr;
    }

    bool movenode(const string& sourcepath, const string& destpath)
    {
        ModelNode* source = findnode(sourcepath);
        ModelNode* dest = findnode(destpath);
        if (source && source && source->parent && dest)
        {
            auto replaced_node = removenode(destpath + "/" + source->name);

            unique_ptr<ModelNode> n;
            ModelNode* parent = source->parent;
            auto newend = std::remove_if(parent->kids.begin(), parent->kids.end(), [&n, source](unique_ptr<ModelNode>& v) { if (v.get() == source) return n = move(v), true; else return false; });
            parent->kids.erase(newend, parent->kids.end());
            if (n)
            {
                dest->addkid(move(n));
                return true;
            }
        }
        return false;
    }

    bool movetosynctrash(const string& path, const string& syncrootpath)
    {
        ModelNode* syncroot;
        if (!(syncroot = findnode(syncrootpath)))
        {
            return false;
        }

        ModelNode* trash;
        if (!(trash = childnodebyname(syncroot, DEBRISFOLDER)))
        {
            auto uniqueptr = makeModelSubfolder(DEBRISFOLDER);
            trash = uniqueptr.get();
            syncroot->addkid(move(uniqueptr));
        }

        char today[50];
        auto rawtime = time(NULL);
        strftime(today, sizeof today, "%F", localtime(&rawtime));

        ModelNode* dayfolder;
        if (!(dayfolder = findnode(today, trash)))
        {
            auto uniqueptr = makeModelSubfolder(today);
            dayfolder = uniqueptr.get();
            trash->addkid(move(uniqueptr));
        }

        if (auto uniqueptr = removenode(path))
        {
            dayfolder->addkid(move(uniqueptr));
            return true;
        }
        return false;
    }

    void ensureLocalDebrisTmpLock(const string& syncrootpath)
    {
        // if we've downloaded a file then it's put in debris/tmp initially, and there is a lock file
        if (ModelNode* syncroot = findnode(syncrootpath))
        {
            ModelNode* trash;
            if (!(trash = childnodebyname(syncroot, DEBRISFOLDER)))
            {
                auto uniqueptr = makeModelSubfolder(DEBRISFOLDER);
                trash = uniqueptr.get();
                syncroot->addkid(move(uniqueptr));
            }

            ModelNode* tmpfolder;
            if (!(tmpfolder = findnode("tmp", trash)))
            {
                auto uniqueptr = makeModelSubfolder("tmp");
                tmpfolder = uniqueptr.get();
                trash->addkid(move(uniqueptr));
            }

            ModelNode* lockfile;
            if (!(lockfile = findnode("lock", tmpfolder)))
            {
                tmpfolder->addkid(makeModelSubfile("lock"));
            }
        }
    }

    bool removesynctrash(const string& syncrootpath, const string& subpath = "")
    {
        if (subpath.empty())
        {
            return removenode(syncrootpath + "/" + DEBRISFOLDER).get();
        }
        else
        {
            char today[50];
            auto rawtime = time(NULL);
            strftime(today, sizeof today, "%F", localtime(&rawtime));

            return removenode(syncrootpath + "/" + DEBRISFOLDER + "/" + today + "/" + subpath).get();
        }
    }

    void emulate_rename(std::string nodepath, std::string newname)
    {
        auto node = findnode(nodepath);
        ASSERT_TRUE(!!node);
        if (node) node->name = newname;
    }

    void emulate_move(std::string nodepath, std::string newparentpath)
    {
        auto removed = removenode(newparentpath + "/" + leafname(nodepath));

        ASSERT_TRUE(movenode(nodepath, newparentpath));
    }

    void emulate_copy(std::string nodepath, std::string newparentpath)
    {
        auto node = findnode(nodepath);
        auto newparent = findnode(newparentpath);
        ASSERT_TRUE(!!node);
        ASSERT_TRUE(!!newparent);
        newparent->addkid(node->clone());
    }

    void emulate_rename_copy(std::string nodepath, std::string newparentpath, std::string newname)
    {
        auto node = findnode(nodepath);
        auto newparent = findnode(newparentpath);
        ASSERT_TRUE(!!node);
        ASSERT_TRUE(!!newparent);
        auto newnode = node->clone();
        newnode->name = newname;
        newparent->addkid(std::move(newnode));
    }

    void emulate_delete(std::string nodepath)
    {
        auto removed = removenode(nodepath);
       // ASSERT_TRUE(!!removed);
    }

    void generate(const fs::path& path)
    {
        fs::create_directories(path);

        for (auto& child : root->kids)
        {
            child->generate(path);
        }
    }

    void swap(Model& other)
    {
        using std::swap;

        swap(root, other.root);
    }

    unique_ptr<ModelNode> root;
};


bool waitonresults(future<bool>* r1 = nullptr, future<bool>* r2 = nullptr, future<bool>* r3 = nullptr, future<bool>* r4 = nullptr)
{
    if (r1) r1->wait();
    if (r2) r2->wait();
    if (r3) r3->wait();
    if (r4) r4->wait();
    return (!r1 || r1->get()) && (!r2 || r2->get()) && (!r3 || r3->get()) && (!r4 || r4->get());
}

atomic<int> next_request_tag{ 1 << 30 };

struct StandardClient : public MegaApp
{
    WAIT_CLASS waiter;
#ifdef GFX_CLASS
    GFX_CLASS gfx;
#endif

    string client_dbaccess_path;
    std::unique_ptr<HttpIO> httpio;
    std::unique_ptr<FileSystemAccess> fsaccess;
    std::recursive_mutex clientMutex;
    MegaClient client;
    std::atomic<bool> clientthreadexit{false};
    bool fatalerror = false;
    string clientname;
    std::function<void()> nextfunctionMC;
    std::function<void()> nextfunctionSC;
    std::condition_variable functionDone;
    std::mutex functionDoneMutex;
    std::string salt;
    std::set<fs::path> localFSFilesThatMayDiffer;

    fs::path fsBasePath;

    handle basefolderhandle = UNDEF;

    enum resultprocenum { PRELOGIN, LOGIN, FETCHNODES, PUTNODES, UNLINK, MOVENODE, CATCHUP };

    struct ResultProc
    {
        StandardClient& client;
        ResultProc(StandardClient& c) : client(c) {}

        struct id_callback
        {
            int request_tag = 0;
            handle h = UNDEF;
            std::function<bool(error)> f;
            id_callback(std::function<bool(error)> cf, int tag, handle ch) : request_tag(tag), h(ch), f(cf) {}
        };

        recursive_mutex mtx;  // recursive because sometimes we need to set up new operations during a completion callback
        map<resultprocenum, deque<id_callback>> m;

        void prepresult(resultprocenum rpe, int tag, std::function<void()>&& requestfunc, std::function<bool(error)>&& f, handle h = UNDEF)
        {
            {
                lock_guard<recursive_mutex> g(mtx);
                auto& entry = m[rpe];
                entry.emplace_back(move(f), tag, h);
            }

            std::lock_guard<std::recursive_mutex> lg(client.clientMutex);

            assert(tag > 0);
            int oldtag = client.client.reqtag;
            client.client.reqtag = tag;
            requestfunc();
            client.client.reqtag = oldtag;

            client.client.waiter->notify();
        }

        void processresult(resultprocenum rpe, error e, handle h = UNDEF)
        {
            int tag = client.client.restag;
            if (tag == 0 && rpe != CATCHUP)
            {
                //out() << "received notification of SDK initiated operation " << rpe << " tag " << tag << endl; // too many of those to output
                return;
            }

            if (tag < (2 << 30))
            {
                out() << "ignoring callback from SDK internal sync operation " << rpe << " tag " << tag << endl;
                return;
            }

            lock_guard<recursive_mutex> g(mtx);
            auto& entry = m[rpe];

            if (rpe == CATCHUP)
            {
                while (!entry.empty())
                {
                    entry.front().f(e);
                    entry.pop_front();
                }
                return;
            }

            if (entry.empty())
            {
                out() << "received notification of operation type " << rpe << " completion but we don't have a record of it.  tag: " << tag << endl;
                return;
            }

            if (tag != entry.front().request_tag)
            {
                out() << "tag mismatch for operation completion of " << rpe << " tag " << tag << ", we expected " << entry.front().request_tag << endl;
                return;
            }

            if (entry.front().f(e))
            {
                entry.pop_front();
            }
        }
    } resultproc;

    // thread as last member so everything else is initialised before we start it
    std::thread clientthread;

    string ensureDir(const fs::path& p)
    {
        fs::create_directories(p);

        string result = p.u8string();

        if (result.back() != fs::path::preferred_separator)
        {
            result += fs::path::preferred_separator;
        }

        return result;
    }

    StandardClient(const fs::path& basepath, const string& name)
        : client_dbaccess_path(ensureDir(basepath / name))
        , httpio(new HTTPIO_CLASS)
        , fsaccess(new FSACCESS_CLASS)
        , client(this,
                 &waiter,
                 httpio.get(),
                 fsaccess.get(),
#ifdef DBACCESS_CLASS
                 new DBACCESS_CLASS(LocalPath::fromPath(client_dbaccess_path, *fsaccess)),
#else
                 NULL,
#endif
#ifdef GFX_CLASS
                 &gfx,
#else
                 NULL,
#endif
                 "N9tSBJDC",
                 USER_AGENT.c_str(),
                 THREADS_PER_MEGACLIENT)
        , clientname(name)
        , fsBasePath(basepath / fs::u8path(name))
        , resultproc(*this)
        , clientthread([this]() { threadloop(); })
    {
        client.clientname = clientname + " ";
#ifdef GFX_CLASS
        gfx.startProcessingThread();
#endif
    }

    ~StandardClient()
    {
        // shut down any syncs on the same thread, or they stall the client destruction (CancelIo instead of CancelIoEx on the WinDirNotify)
        auto result =
          thread_do<bool>([](MegaClient& mc, PromiseBoolSP result)
                          {
                              mc.logout(false);
                              result->set_value(true);
                          });

        // Make sure logout completes before we escape.
        result.get();

        clientthreadexit = true;
        waiter.notify();
        clientthread.join();
    }

    void localLogout()
    {
        auto result =
          thread_do<bool>([](MegaClient& mc, PromiseBoolSP result)
                          {
                              mc.locallogout(false, true);
                              result->set_value(true);
                          });

        // Make sure logout completes before we escape.
        result.get();
    }

    static mutex om;
    bool logcb = false;
    chrono::steady_clock::time_point lastcb = std::chrono::steady_clock::now();

    string lp(LocalNode* ln) { return ln->getLocalPath().toName(*client.fsaccess, FS_UNKNOWN); }

    void onCallback() { lastcb = chrono::steady_clock::now(); };

    void syncupdate_stateconfig(handle backupId) override { onCallback(); if (logcb) { lock_guard<mutex> g(om);  out() << clientname << " syncupdate_stateconfig() " << backupId << endl; } }
    void syncupdate_scanning(bool b) override { if (logcb) { onCallback(); lock_guard<mutex> g(om); out() << clientname << " syncupdate_scanning()" << b << endl; } }
    //void syncupdate_local_folder_addition(Sync* s, LocalNode* ln, const char* cp) override { onCallback(); if (logcb) { lock_guard<mutex> g(om); out() << clientname << " syncupdate_local_folder_addition() " << lp(ln) << " " << cp << endl; }}
    //void syncupdate_local_folder_deletion(Sync*, LocalNode* ln) override { if (logcb) { onCallback(); lock_guard<mutex> g(om);  out() << clientname << " syncupdate_local_folder_deletion() " << lp(ln) << endl; }}
    void syncupdate_local_folder_addition(Sync*, LocalNode* ln, const char* cp) override { onCallback(); }
    void syncupdate_local_folder_deletion(Sync*, LocalNode* ln) override { onCallback(); }
    void syncupdate_local_file_addition(Sync*, LocalNode* ln, const char* cp) override { onCallback(); if (logcb) { lock_guard<mutex> g(om); out() << clientname << " syncupdate_local_file_addition() " << lp(ln) << " " << cp << endl; }}
    void syncupdate_local_file_deletion(Sync*, LocalNode* ln) override { if (logcb) { onCallback(); lock_guard<mutex> g(om); out() << clientname << " syncupdate_local_file_deletion() " << lp(ln) << endl; }}
    void syncupdate_local_file_change(Sync*, LocalNode* ln, const char* cp) override { onCallback(); if (logcb) { lock_guard<mutex> g(om); out() << clientname << " syncupdate_local_file_change() " << lp(ln) << " " << cp << endl; }}
    void syncupdate_local_move(Sync*, LocalNode* ln, const char* cp) override { onCallback(); if (logcb) { lock_guard<mutex> g(om); out() << clientname << " syncupdate_local_move() " << lp(ln) << " " << cp << endl; }}
    void syncupdate_local_lockretry(bool b) override { if (logcb) { onCallback(); lock_guard<mutex> g(om); out() << clientname << " syncupdate_local_lockretry() " << b << endl; }}
    //void syncupdate_get(Sync*, Node* n, const char* cp) override { onCallback(); if (logcb) { lock_guard<mutex> g(om); out() << clientname << " syncupdate_get()" << n->displaypath() << " " << cp << endl; }}
    void syncupdate_put(Sync*, LocalNode* ln, const char* cp) override { onCallback(); if (logcb) { lock_guard<mutex> g(om); out() << clientname << " syncupdate_put()" << lp(ln) << " " << cp << endl; }}
    void syncupdate_remote_file_addition(Sync*, Node* n) override { onCallback(); if (logcb) { lock_guard<mutex> g(om); out() << clientname << " syncupdate_remote_file_addition() " << n->displaypath() << endl; }}
    void syncupdate_remote_file_deletion(Sync*, Node* n) override { onCallback(); if (logcb) { lock_guard<mutex> g(om); out() << clientname << " syncupdate_remote_file_deletion() " << n->displaypath() << endl; }}
    //void syncupdate_remote_folder_addition(Sync*, Node* n) override { onCallback(); if (logcb) { lock_guard<mutex> g(om); out() << clientname << " syncupdate_remote_folder_addition() " << n->displaypath() << endl; }}
    //void syncupdate_remote_folder_deletion(Sync*, Node* n) override { onCallback(); if (logcb) { lock_guard<mutex> g(om); out() << clientname << " syncupdate_remote_folder_deletion() " << n->displaypath() << endl; }}
    void syncupdate_remote_folder_addition(Sync*, Node* n) override { onCallback(); }
    void syncupdate_remote_folder_deletion(Sync*, Node* n) override { onCallback(); }
    void syncupdate_remote_copy(Sync*, const char* cp) override { onCallback(); if (logcb) { lock_guard<mutex> g(om); out() << clientname << " syncupdate_remote_copy() " << cp << endl; }}
    void syncupdate_remote_move(Sync*, Node* n1, Node* n2) override { onCallback(); if (logcb) { lock_guard<mutex> g(om); out() << clientname << " syncupdate_remote_move() " << n1->displaypath() << " " << n2->displaypath() << endl; }}
    void syncupdate_remote_rename(Sync*, Node* n, const char* cp) override { onCallback(); if (logcb) { lock_guard<mutex> g(om); out() << clientname << " syncupdate_remote_rename() " << n->displaypath() << " " << cp << endl; }}
    //void syncupdate_treestate(LocalNode* ln) override { onCallback(); if (logcb) { lock_guard<mutex> g(om);   out() << clientname << " syncupdate_treestate() " << ln->ts << " " << ln->dts << " " << lp(ln) << endl; }}

    bool sync_syncable(Sync* sync, const char* name, LocalPath& path, Node*) override
    {
        return sync_syncable(sync, name, path);
    }

    bool sync_syncable(Sync*, const char*, LocalPath&) override
    {
        onCallback();

        return true;
    }

    std::atomic<unsigned> transfersAdded{0}, transfersRemoved{0}, transfersPrepared{0}, transfersFailed{0}, transfersUpdated{0}, transfersComplete{0};

    void transfer_added(Transfer*) override { onCallback(); ++transfersAdded; }
    void transfer_removed(Transfer*) override { onCallback(); ++transfersRemoved; }
    void transfer_prepare(Transfer*) override { onCallback(); ++transfersPrepared; }
    void transfer_failed(Transfer*,  const Error&, dstime = 0) override { onCallback(); ++transfersFailed; }
    void transfer_update(Transfer*) override { onCallback(); ++transfersUpdated; }
    void transfer_complete(Transfer*) override { onCallback(); ++transfersComplete; }

    void threadloop()
        try
    {
        while (!clientthreadexit)
        {
            int r;

            {
                std::lock_guard<std::recursive_mutex> lg(clientMutex);
                r = client.preparewait();
            }

            if (!r)
            {
                r |= client.dowait();
            }

            std::lock_guard<std::recursive_mutex> lg(clientMutex);
            r |= client.checkevents();

            {
                std::lock_guard<mutex> g(functionDoneMutex);
                if (nextfunctionMC)
                {
                    nextfunctionMC();
                    nextfunctionMC = nullptr;
                    functionDone.notify_all();
                    r |= Waiter::NEEDEXEC;
                }
                if (nextfunctionSC)
                {
                    nextfunctionSC();
                    nextfunctionSC = nullptr;
                    functionDone.notify_all();
                    r |= Waiter::NEEDEXEC;
                }
            }
            if ((r & Waiter::NEEDEXEC))
            {
                client.exec();
            }
        }
        out() << clientname << " thread exiting naturally" << endl;
    }
    catch (std::exception& e)
    {
        out() << clientname << " thread exception, StandardClient " << clientname << " terminated: " << e.what() << endl;
    }
    catch (...)
    {
        out() << clientname << " thread exception, StandardClient " << clientname << " terminated" << endl;
    }

    static bool debugging;  // turn this on to prevent the main thread timing out when stepping in the MegaClient

    template <class PROMISE_VALUE>
    future<PROMISE_VALUE> thread_do(std::function<void(MegaClient&, shared_promise<PROMISE_VALUE>)> f)
    {
        unique_lock<mutex> guard(functionDoneMutex);
        std::shared_ptr<promise<PROMISE_VALUE>> promiseSP(new promise<PROMISE_VALUE>());
        nextfunctionMC = [this, promiseSP, f](){ f(this->client, promiseSP); };
        waiter.notify();
        while (!functionDone.wait_until(guard, chrono::steady_clock::now() + chrono::seconds(600), [this]() { return !nextfunctionMC; }))
        {
            if (!debugging)
            {
                promiseSP->set_value(false);
                break;
            }
        }
        return promiseSP->get_future();
    }

    template <class PROMISE_VALUE>
    future<PROMISE_VALUE> thread_do(std::function<void(StandardClient&, shared_promise<PROMISE_VALUE>)> f)
    {
        unique_lock<mutex> guard(functionDoneMutex);
        std::shared_ptr<promise<PROMISE_VALUE>> promiseSP(new promise<PROMISE_VALUE>());
        nextfunctionMC = [this, promiseSP, f]() { f(*this, promiseSP); };
        waiter.notify();
        while (!functionDone.wait_until(guard, chrono::steady_clock::now() + chrono::seconds(600), [this]() { return !nextfunctionSC; }))
        {
            if (!debugging)
            {
                promiseSP->set_value(false);
                break;
            }
        }
        return promiseSP->get_future();
    }

    void preloginFromEnv(const string& userenv, PromiseBoolSP pb)
    {
        string user = getenv(userenv.c_str());

        ASSERT_FALSE(user.empty());

        resultproc.prepresult(PRELOGIN, ++next_request_tag,
            [&](){ client.prelogin(user.c_str()); },
            [pb](error e) { pb->set_value(!e); return true; });

    }

    void loginFromEnv(const string& userenv, const string& pwdenv, PromiseBoolSP pb)
    {
        string user = getenv(userenv.c_str());
        string pwd = getenv(pwdenv.c_str());

        ASSERT_FALSE(user.empty());
        ASSERT_FALSE(pwd.empty());

        byte pwkey[SymmCipher::KEYLENGTH];

        resultproc.prepresult(LOGIN, ++next_request_tag,
            [&](){
                if (client.accountversion == 1)
                {
                    if (error e = client.pw_key(pwd.c_str(), pwkey))
                    {
                        ASSERT_TRUE(false) << "login error: " << e;
                    }
                    else
                    {
                        client.login(user.c_str(), pwkey);
                    }
                }
                else if (client.accountversion == 2 && !salt.empty())
                {
                    client.login2(user.c_str(), pwd.c_str(), &salt);
                }
                else
                {
                    ASSERT_TRUE(false) << "Login unexpected error";
                }
            },
            [pb](error e) { pb->set_value(!e); return true; });

    }

    void loginFromSession(const string& session, PromiseBoolSP pb)
    {
        resultproc.prepresult(LOGIN, ++next_request_tag,
            [&](){ client.login(session); },
            [pb](error e) { pb->set_value(!e);  return true; });
    }

    void cloudCopyTreeAs(Node* n1, Node* n2, std::string newname, PromiseBoolSP pb)
    {
        resultproc.prepresult(PUTNODES, ++next_request_tag,
            [&](){
                TreeProcCopy tc;
                client.proctree(n1, &tc, false, true);
                tc.allocnodes();
                client.proctree(n1, &tc, false, true);
                tc.nn[0].parenthandle = UNDEF;

                SymmCipher key;
                AttrMap attrs;
                string attrstring;
                key.setkey((const ::mega::byte*)tc.nn[0].nodekey.data(), n1->type);
                attrs = n1->attrs;
                client.fsaccess->normalize(&newname);
                attrs.map['n'] = newname;
                attrs.getjson(&attrstring);
                client.makeattr(&key, tc.nn[0].attrstring, attrstring.c_str());
                client.putnodes(n2->nodehandle, move(tc.nn));
            },
            [pb](error e) {
                pb->set_value(!e);
                return true;
            });
    }

    void uploadFolderTree_recurse(handle parent, handle& h, const fs::path& p, vector<NewNode>& newnodes)
    {
        NewNode n;
        client.putnodes_prepareOneFolder(&n, p.filename().u8string());
        handle thishandle = n.nodehandle = h++;
        n.parenthandle = parent;
        newnodes.emplace_back(std::move(n));

        for (fs::directory_iterator i(p); i != fs::directory_iterator(); ++i)
        {
            if (fs::is_directory(*i))
            {
                uploadFolderTree_recurse(thishandle, h, *i, newnodes);
            }
        }
    }

    void uploadFolderTree(fs::path p, Node* n2, PromiseBoolSP pb)
    {
        resultproc.prepresult(PUTNODES, ++next_request_tag,
            [&](){
                vector<NewNode> newnodes;
                handle h = 1;
                uploadFolderTree_recurse(UNDEF, h, p, newnodes);
                client.putnodes(n2->nodehandle, move(newnodes));
            },
            [pb](error e) { pb->set_value(!e);  return true; });
    }

    // Necessary to make sure we release the file once we're done with it.
    struct FilePut : public File {
        void completed(Transfer* t, LocalNode* n) override
        {
            File::completed(t, n);
            delete this;
        }

        void terminated() override
        {
            delete this;
        }
    }; // FilePut

    void uploadFilesInTree_recurse(Node* target, const fs::path& p, std::atomic<int>& inprogress, DBTableTransactionCommitter& committer)
    {
        if (fs::is_regular_file(p))
        {
            ++inprogress;
            File* f = new FilePut();
            // full local path
            f->localname = LocalPath::fromPath(p.u8string(), *client.fsaccess);
            f->h = target->nodehandle;
            f->name = p.filename().u8string();
            client.startxfer(PUT, f, committer);
        }
        else if (fs::is_directory(p))
        {
            if (auto newtarget = client.childnodebyname(target, p.filename().u8string().c_str()))
            {
                for (fs::directory_iterator i(p); i != fs::directory_iterator(); ++i)
                {
                    uploadFilesInTree_recurse(newtarget, *i, inprogress, committer);
                }
            }
        }
    }


    void uploadFilesInTree(fs::path p, Node* n2, std::atomic<int>& inprogress, PromiseBoolSP pb)
    {
        resultproc.prepresult(PUTNODES, ++next_request_tag,
            [&](){
                DBTableTransactionCommitter committer(client.tctable);
                uploadFilesInTree_recurse(n2, p, inprogress, committer);
            },
            [pb, &inprogress](error e)
            {
                if (!--inprogress)
                    pb->set_value(true);
                return !inprogress;
            });
    }



    class TreeProcPrintTree : public TreeProc
    {
    public:
        void proc(MegaClient* client, Node* n) override
        {
            //out() << "fetchnodes tree: " << n->displaypath() << endl;;
        }
    };

    // mark node as removed and notify

    std::function<void (StandardClient& mc, PromiseBoolSP pb)> onFetchNodes;

    void fetchnodes(bool noCache, PromiseBoolSP pb)
    {
        resultproc.prepresult(FETCHNODES, ++next_request_tag,
            [&](){ client.fetchnodes(noCache); },
            [this, pb](error e)
            {
                if (e)
                {
                    pb->set_value(false);
                }
                else
                {
                    TreeProcPrintTree tppt;
                    client.proctree(client.nodebyhandle(client.rootnodes[0]), &tppt);

                    if (onFetchNodes)
                    {
                        onFetchNodes(*this, pb);
                    }
                    else
                    {
                        pb->set_value(true);
                    }
                }
                onFetchNodes = nullptr;
                return true;
            });
    }

    NewNode makeSubfolder(const string& utf8Name)
    {
        NewNode newnode;
        client.putnodes_prepareOneFolder(&newnode, utf8Name);
        return newnode;
    }

    void catchup(PromiseBoolSP pb)
    {
        resultproc.prepresult(CATCHUP, ++next_request_tag,
            [&](){
                client.catchup();
            },
            [pb](error e) {
                if (e)
                {
                    out() << "catchup reports: " << e << endl;
                }
                pb->set_value(!e);
                return true;
            });
    }

    void deleteTestBaseFolder(bool mayneeddeleting, PromiseBoolSP pb)
    {
        if (Node* root = client.nodebyhandle(client.rootnodes[0]))
        {
            if (Node* basenode = client.childnodebyname(root, "mega_test_sync", false))
            {
                if (mayneeddeleting)
                {
                    //out() << "old test base folder found, deleting" << endl;
                    resultproc.prepresult(UNLINK, ++next_request_tag,
                        [&](){ client.unlink(basenode, false, client.reqtag); },
                        [this, pb](error e) {
                            if (e)
                            {
                                out() << "delete of test base folder reply reports: " << e << endl;
                            }
                            deleteTestBaseFolder(false, pb);
                            return true;
                        });
                    return;
                }
                out() << "base folder found, but not expected, failing" << endl;
                pb->set_value(false);
                return;
            }
            else
            {
                //out() << "base folder not found, wasn't present or delete successful" << endl;
                pb->set_value(true);
                return;
            }
        }
        out() << "base folder not found, as root was not found!" << endl;
        pb->set_value(false);
    }

    void ensureTestBaseFolder(bool mayneedmaking, PromiseBoolSP pb)
    {
        if (Node* root = client.nodebyhandle(client.rootnodes[0]))
        {
            if (Node* basenode = client.childnodebyname(root, "mega_test_sync", false))
            {
                if (basenode->type == FOLDERNODE)
                {
                    basefolderhandle = basenode->nodehandle;
                    //out() << clientname << " Base folder: " << Base64Str<MegaClient::NODEHANDLE>(basefolderhandle) << endl;
                    //parentofinterest = Base64Str<MegaClient::NODEHANDLE>(basefolderhandle);
                    pb->set_value(true);
                    return;
                }
            }
            else if (mayneedmaking)
            {
                vector<NewNode> nn(1);
                nn[0] = makeSubfolder("mega_test_sync");

                resultproc.prepresult(PUTNODES, ++next_request_tag,
                    [&](){ client.putnodes(root->nodehandle, move(nn)); },
                    [this, pb](error e) { ensureTestBaseFolder(false, pb); return true; });

                return;
            }
        }
        pb->set_value(false);
    }

    NewNode* buildSubdirs(list<NewNode>& nodes, const string& prefix, int n, int recurselevel)
    {
        nodes.emplace_back(makeSubfolder(prefix));
        auto& nn = nodes.back();
        nn.nodehandle = nodes.size();

        if (recurselevel > 0)
        {
            for (int i = 0; i < n; ++i)
            {
                buildSubdirs(nodes, prefix + "_" + to_string(i), n, recurselevel - 1)->parenthandle = nn.nodehandle;
            }
        }

        return &nn;
    }

    void makeCloudSubdirs(const string& prefix, int depth, int fanout, PromiseBoolSP pb, const string& atpath = "")
    {
        assert(basefolderhandle != UNDEF);

        std::list<NewNode> nodes;
        NewNode* nn = buildSubdirs(nodes, prefix, fanout, depth);
        nn->parenthandle = UNDEF;
        nn->ovhandle = UNDEF;

        Node* atnode = client.nodebyhandle(basefolderhandle);
        if (atnode && !atpath.empty())
        {
            atnode = drillchildnodebyname(atnode, atpath);
        }
        if (!atnode)
        {
            out() << "path not found: " << atpath << endl;
            pb->set_value(false);
        }
        else
        {
            auto nodearray = vector<NewNode>(nodes.size());
            size_t i = 0;
            for (auto n = nodes.begin(); n != nodes.end(); ++n, ++i)
            {
                nodearray[i] = std::move(*n);
            }

            resultproc.prepresult(PUTNODES, ++next_request_tag,
                [&](){ client.putnodes(atnode->nodehandle, move(nodearray)); },
                [pb](error e) {
                    pb->set_value(!e);
                    if (e)
                    {
                        out() << "putnodes result: " << e << endl;
                    }
                    return true;
                });
        }
    }

    struct SyncInfo
    {
        handle h;
        fs::path localpath;
    };

    bool syncSet(handle backupId, SyncInfo& info) const
    {
        if (auto* sync = client.syncs.runningSyncByBackupId(backupId))
        {
            auto& config = sync->getConfig();

            info.h = config.getRemoteNode();
            info.localpath = config.getLocalPath().toPath(*client.fsaccess);

            return true;
        }

        return false;
    }

    SyncInfo syncSet(handle backupId) const
    {
        SyncInfo result;

        assert(syncSet(backupId, result));

        return result;
    }

    Node* getcloudrootnode()
    {
        return client.nodebyhandle(client.rootnodes[0]);
    }

    Node* gettestbasenode()
    {
        return client.childnodebyname(getcloudrootnode(), "mega_test_sync", false);
    }

    Node* getcloudrubbishnode()
    {
        return client.nodebyhandle(client.rootnodes[RUBBISHNODE - ROOTNODE]);
    }

    Node* drillchildnodebyname(Node* n, const string& path)
    {
        for (size_t p = 0; n && p < path.size(); )
        {
            auto pos = path.find("/", p);
            if (pos == string::npos) pos = path.size();
            n = client.childnodebyname(n, path.substr(p, pos - p).c_str(), false);
            p = pos == string::npos ? path.size() : pos + 1;
        }
        return n;
    }

    vector<Node*> drillchildnodesbyname(Node* n, const string& path)
    {
        auto pos = path.find("/");
        if (pos == string::npos)
        {
            return client.childnodesbyname(n, path.c_str(), false);
        }
        else
        {
            vector<Node*> results, subnodes = client.childnodesbyname(n, path.c_str(), false);
            for (size_t i = subnodes.size(); i--; )
            {
                if (subnodes[i]->type != FILENODE)
                {
                    vector<Node*> v = drillchildnodesbyname(subnodes[i], path.substr(pos + 1));
                    results.insert(results.end(), v.begin(), v.end());
                }
            }
            return results;
        }
    }

    bool backupAdd_inthread(const string& drivePath,
                            string sourcePath,
                            const string& targetPath,
                            SyncCompletionFunction completion)
    {
        auto* rootNode = client.nodebyhandle(basefolderhandle);

        // Root isn't in the cloud.
        if (!rootNode)
        {
            return false;
        }

        auto* targetNode = drillchildnodebyname(rootNode, targetPath);

        // Target path doesn't exist.
        if (!targetNode)
        {
            return false;
        }


        auto config =
          SyncConfig(LocalPath::fromPath(sourcePath, *client.fsaccess),
                     sourcePath,
                     targetNode->nodehandle,
                     targetPath,
                     0,
                     string_vector(),
                     true,
                     SyncConfig::TYPE_BACKUP);

        // Populate drive path.
        config.mExternalDrivePath =
          LocalPath::fromPath(drivePath, *client.fsaccess);

        // Try and add the backup.
        return client.syncs.backupAdd(config, completion) == API_OK;
    }

    handle backupAdd_mainthread(const string& drivePath,
                                const string& sourcePath,
                                const string& targetPath)
    {
        const fs::path dp = fsBasePath / fs::u8path(drivePath);
        const fs::path sp = fsBasePath / fs::u8path(sourcePath);

        fs::create_directories(dp);
        fs::create_directories(sp);

        auto result =
          thread_do<handle>(
            [&](StandardClient& client, PromiseHandleSP result)
            {
                auto completion =
                  [=](UnifiedSync* us, const SyncError& se, error e)
                  {
                    auto success = !!us && !se && !e;
                    result->set_value(success ? us->mConfig.mBackupId : UNDEF);
                  };

                  client.backupAdd_inthread(dp.u8string(),
                                            sp.u8string(),
                                            targetPath,
                                            std::move(completion));
            });

        return result.get();
    }

    bool setupSync_inthread(const string& subfoldername, const fs::path& localpath, const bool isBackup,
                            SyncCompletionFunction addSyncCompletion)
    {
        if (Node* n = client.nodebyhandle(basefolderhandle))
        {
            if (Node* m = drillchildnodebyname(n, subfoldername))
            {
                SyncConfig syncConfig{LocalPath::fromPath(localpath.u8string(), *client.fsaccess), localpath.u8string(), m->nodehandle, subfoldername, 0};
<<<<<<< HEAD
                if (isBackup)
                {
                    syncConfig.mSyncType = SyncConfig::TYPE_BACKUP;
                }
				
                error e = client.addsync(syncConfig, DEBRISFOLDER, NULL, false, true, addSyncCompletion);
=======
                error e = client.addsync(syncConfig, true, addSyncCompletion);
>>>>>>> fec17590
                return !e;
            }
        }
        return false;
    }

    bool delSync_inthread(handle backupId, const bool keepCache)
    {
        const auto handle = syncSet(backupId).h;
        bool removed = false;

        client.syncs.removeSelectedSyncs(
          [&](SyncConfig& c, Sync*)
          {
              const bool matched = c.getRemoteNode() == handle;

              removed |= matched;

              return matched;
          });

        return removed;
    }

    bool recursiveConfirm(Model::ModelNode* mn, Node* n, int& descendants, const string& identifier, int depth, bool& firstreported)
    {
        // top level names can differ so we don't check those
        if (!mn || !n) return false;
        if (depth && mn->name != n->displayname())
        {
            out() << "Node name mismatch: " << mn->path() << " " << n->displaypath() << endl;
            return false;
        }
        if (!mn->typematchesnodetype(n->type))
        {
            out() << "Node type mismatch: " << mn->path() << ":" << mn->type << " " << n->displaypath() << ":" << n->type << endl;
            return false;
        }

        if (n->type == FILENODE)
        {
            // not comparing any file versioning (for now)
            return true;
        }

        multimap<string, Model::ModelNode*> ms;
        multimap<string, Node*> ns;
        for (auto& m : mn->kids) ms.emplace(m->name, m.get());
        for (auto& n2 : n->children) ns.emplace(n2->displayname(), n2);

        int matched = 0;
        vector<string> matchedlist;
        for (auto m_iter = ms.begin(); m_iter != ms.end(); )
        {
            if (!depth && m_iter->first == DEBRISFOLDER)
            {
                m_iter = ms.erase(m_iter); // todo: add checks of the remote debris folder later
                continue;
            }

            auto er = ns.equal_range(m_iter->first);
            auto next_m = m_iter;
            ++next_m;
            bool any_equal_matched = false;
            for (auto i = er.first; i != er.second; ++i)
            {
                int rdescendants = 0;
                if (recursiveConfirm(m_iter->second, i->second, rdescendants, identifier, depth+1, firstreported))
                {
                    ++matched;
                    matchedlist.push_back(m_iter->first);
                    ns.erase(i);
                    ms.erase(m_iter);
                    descendants += rdescendants;
                    any_equal_matched = true;
                    break;
                }
            }
            if (!any_equal_matched)
            {
                break;
            }
            m_iter = next_m;
        }
        if (ns.empty() && ms.empty())
        {
            descendants += matched;
            return true;
        }
        else if (!firstreported)
        {
            firstreported = true;
            out() << clientname << " " << identifier << " after matching " << matched << " child nodes [";
            for (auto& ml : matchedlist) out() << ml << " ";
            out() << "](with " << descendants << " descendants) in " << mn->path() << ", ended up with unmatched model nodes:";
            for (auto& m : ms) out() << " " << m.first;
            out() << " and unmatched remote nodes:";
            for (auto& i : ns) out() << " " << i.first;
            out() << endl;
        };
        return false;
    }

    bool localNodesMustHaveNodes = true;

    bool recursiveConfirm(Model::ModelNode* mn, LocalNode* n, int& descendants, const string& identifier, int depth, bool& firstreported)
    {
        // top level names can differ so we don't check those
        if (!mn || !n) return false;
        if (depth && mn->name != n->name)
        {
            out() << "LocalNode name mismatch: " << mn->path() << " " << n->name << endl;
            return false;
        }
        if (!mn->typematchesnodetype(n->type))
        {
            out() << "LocalNode type mismatch: " << mn->path() << ":" << mn->type << " " << n->name << ":" << n->type << endl;
            return false;
        }

        auto localpath = n->getLocalPath().toName(*client.fsaccess, FS_UNKNOWN);
        string n_localname = n->localname.toName(*client.fsaccess, FS_UNKNOWN);
        if (n_localname.size())
        {
            EXPECT_EQ(n->name, n_localname);
        }
        if (localNodesMustHaveNodes)
        {
            EXPECT_TRUE(n->node != nullptr);
        }
        if (depth && n->node)
        {
            EXPECT_EQ(n->node->displayname(), n->name);
        }
        if (depth && mn->parent)
        {
            EXPECT_EQ(mn->parent->type, Model::ModelNode::folder);
            EXPECT_EQ(n->parent->type, FOLDERNODE);

            string parentpath = n->parent->getLocalPath().toName(*client.fsaccess, FS_UNKNOWN);
            EXPECT_EQ(localpath.substr(0, parentpath.size()), parentpath);
        }
        if (n->node && n->parent && n->parent->node)
        {
            string p = n->node->displaypath();
            string pp = n->parent->node->displaypath();
            EXPECT_EQ(p.substr(0, pp.size()), pp);
            EXPECT_EQ(n->parent->node, n->node->parent);
        }

        multimap<string, Model::ModelNode*> ms;
        multimap<string, LocalNode*> ns;
        for (auto& m : mn->kids)
        {
            ms.emplace(m->name, m.get());
        }
        for (auto& n2 : n->children)
        {
            if (!n2.second->deleted) ns.emplace(n2.second->name, n2.second); // todo: should LocalNodes marked as deleted actually have been removed by now?
        }

        int matched = 0;
        vector<string> matchedlist;
        for (auto m_iter = ms.begin(); m_iter != ms.end(); )
        {
            if (!depth && m_iter->first == DEBRISFOLDER)
            {
                m_iter = ms.erase(m_iter); // todo: are there LocalNodes representing the trash?
                continue;
            }

            auto er = ns.equal_range(m_iter->first);
            auto next_m = m_iter;
            ++next_m;
            bool any_equal_matched = false;
            for (auto i = er.first; i != er.second; ++i)
            {
                int rdescendants = 0;
                if (recursiveConfirm(m_iter->second, i->second, rdescendants, identifier, depth+1, firstreported))
                {
                    ++matched;
                    matchedlist.push_back(m_iter->first);
                    ns.erase(i);
                    ms.erase(m_iter);
                    descendants += rdescendants;
                    any_equal_matched = true;
                    break;
                }
            }
            if (!any_equal_matched)
            {
                break;
            }
            m_iter = next_m;
        }
        if (ns.empty() && ms.empty())
        {
            return true;
        }
        else if (!firstreported)
        {
            firstreported = true;
            out() << clientname << " " << identifier << " after matching " << matched << " child nodes [";
            for (auto& ml : matchedlist) out() << ml << " ";
            out() << "](with " << descendants << " descendants) in " << mn->path() << ", ended up with unmatched model nodes:";
            for (auto& m : ms) out() << " " << m.first;
            out() << " and unmatched LocalNodes:";
            for (auto& i : ns) out() << " " << i.first;
            out() << endl;
        };
        return false;
    }


    bool recursiveConfirm(Model::ModelNode* mn, fs::path p, int& descendants, const string& identifier, int depth, bool ignoreDebris, bool& firstreported)
    {
        if (!mn) return false;
        if (depth && mn->name != p.filename().u8string())
        {
            out() << "filesystem name mismatch: " << mn->path() << " " << p << endl;
            return false;
        }
        nodetype_t pathtype = fs::is_directory(p) ? FOLDERNODE : fs::is_regular_file(p) ? FILENODE : TYPE_UNKNOWN;
        if (!mn->typematchesnodetype(pathtype))
        {
            out() << "Path type mismatch: " << mn->path() << ":" << mn->type << " " << p.u8string() << ":" << pathtype << endl;
            return false;
        }

        if (pathtype == FILENODE && p.filename().u8string() != "lock")
        {
            if (localFSFilesThatMayDiffer.find(p) == localFSFilesThatMayDiffer.end())
            {
                ifstream fs(p, ios::binary);
                std::vector<char> buffer;
                buffer.resize(mn->content.size() + 1024);
                fs.read(reinterpret_cast<char *>(buffer.data()), buffer.size());
                EXPECT_EQ(size_t(fs.gcount()), mn->content.size()) << " file is not expected size " << p;
                EXPECT_TRUE(!memcmp(buffer.data(), mn->content.data(), mn->content.size())) << " file data mismatch " << p;
            }
        }

        if (pathtype != FOLDERNODE)
        {
            return true;
        }

        multimap<string, Model::ModelNode*> ms;
        multimap<string, fs::path> ps;
        for (auto& m : mn->kids) ms.emplace(m->name, m.get());
        for (fs::directory_iterator pi(p); pi != fs::directory_iterator(); ++pi) ps.emplace(pi->path().filename().u8string(), pi->path());

        if (ignoreDebris)
        {
            ps.erase(DEBRISFOLDER);
        }

        int matched = 0;
        vector<string> matchedlist;
        for (auto m_iter = ms.begin(); m_iter != ms.end(); )
        {
            auto er = ps.equal_range(m_iter->first);
            auto next_m = m_iter;
            ++next_m;
            bool any_equal_matched = false;
            for (auto i = er.first; i != er.second; ++i)
            {
                int rdescendants = 0;
                if (recursiveConfirm(m_iter->second, i->second, rdescendants, identifier, depth+1, ignoreDebris, firstreported))
                {
                    ++matched;
                    matchedlist.push_back(m_iter->first);
                    ps.erase(i);
                    ms.erase(m_iter);
                    descendants += rdescendants;
                    any_equal_matched = true;
                    break;
                }
            }
            if (!any_equal_matched)
            {
                break;
            }
            m_iter = next_m;
        }
        //if (ps.size() == 1 && !mn->parent && ps.begin()->first == DEBRISFOLDER)
        //{
        //    ps.clear();
        //}
        if (ps.empty() && ms.empty())
        {
            return true;
        }
        else if (!firstreported)
        {
            firstreported = true;
            out() << clientname << " " << identifier << " after matching " << matched << " child nodes [";
            for (auto& ml : matchedlist) out() << ml << " ";
            out() << "](with " << descendants << " descendants) in " << mn->path() << ", ended up with unmatched model nodes:";
            for (auto& m : ms) out() << " " << m.first;
            out() << " and unmatched filesystem paths:";
            for (auto& i : ps) out() << " " << i.second.filename();
            out() << " in " << p << endl;
        };
        return false;
    }

    Sync* syncByBackupId(handle backupId)
    {
        return client.syncs.runningSyncByBackupId(backupId);
    }

    enum Confirm
    {
        CONFIRM_LOCALFS = 0x01,
        CONFIRM_LOCALNODE = 0x02,
        CONFIRM_LOCAL = CONFIRM_LOCALFS | CONFIRM_LOCALNODE,
        CONFIRM_REMOTE = 0x04,
        CONFIRM_ALL = CONFIRM_LOCAL | CONFIRM_REMOTE,
    };

    bool confirmModel_mainthread(handle id, Model::ModelNode* mRoot, Node* rRoot)
    {
        auto result =
          thread_do<bool>(
            [=](StandardClient& client, PromiseBoolSP result)
            {
                result->set_value(client.confirmModel(id, mRoot, rRoot));
            });

        return result.get();
    }

    bool confirmModel_mainthread(handle id, Model::ModelNode* mRoot, LocalNode* lRoot)
    {
        auto result =
          thread_do<bool>(
            [=](StandardClient& client, PromiseBoolSP result)
            {
                result->set_value(client.confirmModel(id, mRoot, lRoot));
            });

        return result.get();
    }

    bool confirmModel_mainthread(handle id, Model::ModelNode* mRoot, fs::path lRoot, const bool ignoreDebris = false)
    {
        auto result =
          thread_do<bool>(
            [=](StandardClient& client, PromiseBoolSP result)
            {
                result->set_value(client.confirmModel(id, mRoot, lRoot, ignoreDebris));
            });

        return result.get();
    }

    bool confirmModel(handle id, Model::ModelNode* mRoot, Node* rRoot)
    {
        string name = "Sync " + toHandle(id);
        int descendents = 0;
        bool reported = false;

        if (!recursiveConfirm(mRoot, rRoot, descendents, name, 0, reported))
        {
            out() << clientname << " syncid " << toHandle(id) << " comparison against remote nodes failed" << endl;
            return false;
        }

        return true;
    }

    bool confirmModel(handle id, Model::ModelNode* mRoot, LocalNode* lRoot)
    {
        string name = "Sync " + toHandle(id);
        int descendents = 0;
        bool reported = false;

        if (!recursiveConfirm(mRoot, lRoot, descendents, name, 0, reported))
        {
            out() << clientname << " syncid " << toHandle(id) << " comparison against LocalNodes failed" << endl;
            return false;
        }

        return true;
    }

    bool confirmModel(handle id, Model::ModelNode* mRoot, fs::path lRoot, const bool ignoreDebris = false)
    {
        string name = "Sync " + toHandle(id);
        int descendents = 0;
        bool reported = false;

        if (!recursiveConfirm(mRoot, lRoot, descendents, name, 0, ignoreDebris, reported))
        {
            out() << clientname << " syncid " << toHandle(id) << " comparison against local filesystem failed" << endl;
            return false;
        }

        return true;
    }

    bool confirmModel(handle backupId, Model::ModelNode* mnode, const int confirm, const bool ignoreDebris)
    {
        SyncInfo si;

        if (!syncSet(backupId, si))
        {
            out() << clientname << " backupId " << toHandle(backupId) << " not found " << endl;
            return false;
        }

        // compare model against nodes representing remote state
        if ((confirm & CONFIRM_REMOTE) && !confirmModel(backupId, mnode, client.nodebyhandle(si.h)))
        {
            return false;
        }

        // compare model against LocalNodes
        if (Sync* sync = syncByBackupId(backupId))
        {
            if ((confirm & CONFIRM_LOCALNODE) && !confirmModel(backupId, mnode, sync->localroot.get()))
            {
                return false;
            }
        }

        // compare model against local filesystem
        if ((confirm & CONFIRM_LOCALFS) && !confirmModel(backupId, mnode, si.localpath, ignoreDebris))
        {
            return false;
        }

        return true;
    }

    void prelogin_result(int, string*, string* salt, error e) override
    {
        out() << clientname << " Prelogin: " << e << endl;
        if (!e)
        {
            this->salt = *salt;
        }
        resultproc.processresult(PRELOGIN, e, UNDEF);
    }

    void login_result(error e) override
    {
        out() << clientname << " Login: " << e << endl;
        resultproc.processresult(LOGIN, e, UNDEF);
    }

    void fetchnodes_result(const Error& e) override
    {
        out() << clientname << " Fetchnodes: " << e << endl;
        resultproc.processresult(FETCHNODES, e, UNDEF);
    }

    void unlink_result(handle, error e) override
    {
        resultproc.processresult(UNLINK, e, UNDEF);
    }

    void catchup_result() override
    {
        resultproc.processresult(CATCHUP, error(API_OK));
    }

    void putnodes_result(const Error& e, targettype_t tt, vector<NewNode>& nn, bool targetOverride) override
    {
        resultproc.processresult(PUTNODES, e, UNDEF);
    }

    void rename_result(handle h, error e)  override
    {
        resultproc.processresult(MOVENODE, e, h);
    }

    void deleteremote(string path, PromiseBoolSP pb)
    {
        if (Node* n = drillchildnodebyname(gettestbasenode(), path))
        {
            auto f = [pb](handle h, error e){ pb->set_value(!e); }; // todo: probably need better lifetime management for the promise, so multiple things can be tracked at once
            resultproc.prepresult(UNLINK, ++next_request_tag,
                [&](){ client.unlink(n, false, 0, f); },
                [pb](error e) { pb->set_value(!e); return true; });
        }
        else
        {
            pb->set_value(false);
        }
    }

    void deleteremotenodes(vector<Node*> ns, PromiseBoolSP pb)
    {
        if (ns.empty())
        {
            pb->set_value(true);
        }
        else
        {
            for (size_t i = ns.size(); i--; )
            {
                resultproc.prepresult(UNLINK, ++next_request_tag,
                    [&](){ client.unlink(ns[i], false, client.reqtag); },
                    [pb, i](error e) { if (!i) pb->set_value(!e); return true; });
            }
        }
    }

    void movenode(string path, string newparentpath, PromiseBoolSP pb)
    {
        Node* n = drillchildnodebyname(gettestbasenode(), path);
        Node* p = drillchildnodebyname(gettestbasenode(), newparentpath);
        if (n && p)
        {
            resultproc.prepresult(MOVENODE, ++next_request_tag,
                [&](){ client.rename(n, p); },
                [pb](error e) { pb->set_value(!e); return true; });
            return;
        }
        out() << "node or new parent not found" << endl;
        pb->set_value(false);
    }

    void movenode(handle h1, handle h2, PromiseBoolSP pb)
    {
        Node* n = client.nodebyhandle(h1);
        Node* p = client.nodebyhandle(h2);
        if (n && p)
        {
            resultproc.prepresult(MOVENODE, ++next_request_tag,
                [&](){ client.rename(n, p);},
                [pb](error e) { pb->set_value(!e); return true; });
            return;
        }
        out() << "node or new parent not found by handle" << endl;
        pb->set_value(false);
    }

    void movenodetotrash(string path, PromiseBoolSP pb)
    {
        Node* n = drillchildnodebyname(gettestbasenode(), path);
        Node* p = getcloudrubbishnode();
        if (n && p && n->parent)
        {
            resultproc.prepresult(MOVENODE, ++next_request_tag,
                [&](){ client.rename(n, p, SYNCDEL_NONE, n->parent->nodehandle); },
                [pb](error e) { pb->set_value(!e);  return true; });
            return;
        }
        out() << "node or rubbish or node parent not found" << endl;
        pb->set_value(false);
    }

    bool login_reset(const string& user, const string& pw, bool noCache = false)
    {
        future<bool> p1;
        p1 = thread_do<bool>([=](StandardClient& sc, PromiseBoolSP pb) { sc.preloginFromEnv(user, pb); });
        if (!waitonresults(&p1))
        {
            out() << "preloginFromEnv failed" << endl;
            return false;
        }
        p1 = thread_do<bool>([=](StandardClient& sc, PromiseBoolSP pb) { sc.loginFromEnv(user, pw, pb); });
        if (!waitonresults(&p1))
        {
            out() << "loginFromEnv failed" << endl;
            return false;
        }
        p1 = thread_do<bool>([=](StandardClient& sc, PromiseBoolSP pb) { sc.fetchnodes(noCache, pb); });
        if (!waitonresults(&p1)) {
            out() << "fetchnodes failed" << endl;
            return false;
        }
        p1 = thread_do<bool>([](StandardClient& sc, PromiseBoolSP pb) { sc.deleteTestBaseFolder(true, pb); });  // todo: do we need to wait for server response now
        if (!waitonresults(&p1)) {
            out() << "deleteTestBaseFolder failed" << endl;
            return false;
        }
        p1 = thread_do<bool>([](StandardClient& sc, PromiseBoolSP pb) { sc.ensureTestBaseFolder(true, pb); });
        if (!waitonresults(&p1)) {
            out() << "ensureTestBaseFolder failed" << endl;
            return false;
        }
        return true;
    }

    bool login_reset_makeremotenodes(const string& user, const string& pw, const string& prefix, int depth, int fanout, bool noCache = false)
    {
        if (!login_reset(user, pw, noCache))
        {
            out() << "login_reset failed" << endl;
            return false;
        }
        future<bool> p1 = thread_do<bool>([=](StandardClient& sc, PromiseBoolSP pb) { sc.makeCloudSubdirs(prefix, depth, fanout, pb); });
        if (!waitonresults(&p1))
        {
            out() << "makeCloudSubdirs failed" << endl;
            return false;
        }
        return true;
    }

    bool login_fetchnodes(const string& user, const string& pw, bool makeBaseFolder = false, bool noCache = false)
    {
        future<bool> p2;
        p2 = thread_do<bool>([=](StandardClient& sc, PromiseBoolSP pb) { sc.preloginFromEnv(user, pb); });
        if (!waitonresults(&p2)) return false;
        p2 = thread_do<bool>([=](StandardClient& sc, PromiseBoolSP pb) { sc.loginFromEnv(user, pw, pb); });
        if (!waitonresults(&p2)) return false;
        p2 = thread_do<bool>([=](StandardClient& sc, PromiseBoolSP pb) { sc.fetchnodes(noCache, pb); });
        if (!waitonresults(&p2)) return false;
        p2 = thread_do<bool>([makeBaseFolder](StandardClient& sc, PromiseBoolSP pb) { sc.ensureTestBaseFolder(makeBaseFolder, pb); });
        if (!waitonresults(&p2)) return false;
        return true;
    }

    bool login_fetchnodes(const string& session)
    {
        future<bool> p2;
        p2 = thread_do<bool>([=](StandardClient& sc, PromiseBoolSP pb) { sc.loginFromSession(session, pb); });
        if (!waitonresults(&p2)) return false;
        p2 = thread_do<bool>([](StandardClient& sc, PromiseBoolSP pb) { sc.fetchnodes(false, pb); });
        if (!waitonresults(&p2)) return false;
        p2 = thread_do<bool>([](StandardClient& sc, PromiseBoolSP pb) { sc.ensureTestBaseFolder(false, pb); });
        if (!waitonresults(&p2)) return false;
        return true;
    }

    //bool setupSync_mainthread(const std::string& localsyncrootfolder, const std::string& remotesyncrootfolder, handle syncid)
    //{
    //    //SyncConfig config{(fsBasePath / fs::u8path(localsyncrootfolder)).u8string(), drillchildnodebyname(gettestbasenode(), remotesyncrootfolder)->nodehandle, 0};
    //    return setupSync_mainthread(localsyncrootfolder, remotesyncrootfolder, syncid);
    //}

    handle setupSync_mainthread(const std::string& localsyncrootfolder, const std::string& remotesyncrootfolder, const bool isBackup = false)
    {
        fs::path syncdir = fsBasePath / fs::u8path(localsyncrootfolder);
        fs::create_directory(syncdir);
        auto fb = thread_do<handle>([=](StandardClient& mc, PromiseHandleSP pb)
            {
                mc.setupSync_inthread(remotesyncrootfolder, syncdir, isBackup,
                    [pb](UnifiedSync* us, const SyncError& se, error e)
                    {
                        pb->set_value(us != nullptr && !e && !se ? us->mConfig.getBackupId() : UNDEF);
                    });
            });
        return fb.get();
    }

    bool delSync_mainthread(handle backupId, bool keepCache = false)
    {
        future<bool> fb = thread_do<bool>([=](StandardClient& mc, PromiseBoolSP pb) { pb->set_value(mc.delSync_inthread(backupId, keepCache)); });
        return fb.get();
    }

    bool confirmModel_mainthread(Model::ModelNode* mnode, handle backupId, const bool ignoreDebris = false, const int confirm = CONFIRM_ALL)
    {
        future<bool> fb;
        fb = thread_do<bool>([backupId, mnode, ignoreDebris, confirm](StandardClient& sc, PromiseBoolSP pb) { pb->set_value(sc.confirmModel(backupId, mnode, confirm, ignoreDebris)); });
        return fb.get();
    }

};


void waitonsyncs(chrono::seconds d = std::chrono::seconds(4), StandardClient* c1 = nullptr, StandardClient* c2 = nullptr, StandardClient* c3 = nullptr, StandardClient* c4 = nullptr)
{
    auto totalTimeoutStart = chrono::steady_clock::now();
    auto start = chrono::steady_clock::now();
    std::vector<StandardClient*> v{ c1, c2, c3, c4 };
    bool onelastsyncdown = true;
    for (;;)
    {
        bool any_add_del = false;

        for (auto vn : v)
        {
            if (vn)
            {
                auto result =
                  vn->thread_do<bool>(
                    [&](StandardClient& mc, PromiseBoolSP result)
                    {
                        bool busy = false;

                        mc.client.syncs.forEachRunningSync(
                          [&](Sync* s)
                          {
                              busy |= !s->deleteq.empty();
                              busy |= !s->insertq.empty();
                          });

                        if (!(mc.client.todebris.empty()
                            && mc.client.localsyncnotseen.empty()
                            && mc.client.tounlink.empty()
                            && mc.client.synccreate.empty()
                            && mc.client.transferlist.transfers[GET].empty()
                            && mc.client.transferlist.transfers[PUT].empty()))
                        {
                            busy = true;
                        }

                        result->set_value(busy);
                    });

                any_add_del |= result.get();
            }
        }

        bool allactive = true;
        {
            //lock_guard<mutex> g(StandardClient::om);
            //out() << "sync state: ";
            //for (auto n : syncstates)
            //{
            //    cout << n;
            //    if (n != SYNC_ACTIVE) allactive = false;
            //}
            //out() << endl;
        }

        if (any_add_del || StandardClient::debugging)
        {
            start = chrono::steady_clock::now();
        }

        if (onelastsyncdown && (chrono::steady_clock::now() - start + d/2) > d)
        {
            // synced folders that were removed remotely don't have the corresponding local folder removed unless we prompt an extra syncdown.  // todo:  do we need to fix
            for (auto vn : v) if (vn) vn->client.syncdownrequired = true;
            onelastsyncdown = false;
        }

        for (auto vn : v) if (vn)
        {
            if (allactive && ((chrono::steady_clock::now() - start) > d) && ((chrono::steady_clock::now() - vn->lastcb) > d))
            {
                return;
            }
        }

        WaitMillisec(400);

        if ((chrono::steady_clock::now() - totalTimeoutStart) > std::chrono::minutes(5))
        {
            out() << "Waiting for syncing to stop timed out at 5 minutes" << endl;
            return;
        }
    }

}


mutex StandardClient::om;
bool StandardClient::debugging = false;

void moveToTrash(const fs::path& p)
{
    fs::path trashpath(TestFS::GetTrashFolder());
    fs::create_directory(trashpath);
    fs::path newpath = trashpath / p.filename();
    for (int i = 2; fs::exists(newpath); ++i)
    {
        newpath = trashpath / fs::u8path(p.filename().stem().u8string() + "_" + to_string(i) + p.extension().u8string());
    }
    fs::rename(p, newpath);
}

fs::path makeNewTestRoot(fs::path p)
{
    if (fs::exists(p))
    {
        moveToTrash(p);
    }
    #ifndef NDEBUG
    bool b =
    #endif
    fs::create_directories(p);
    assert(b);
    return p;
}

//std::atomic<int> fileSizeCount = 20;

bool createNameFile(const fs::path &p, const string &filename)
{
    return createFile(p / fs::u8path(filename), filename.data(), filename.size());
}

bool createDataFileWithTimestamp(const fs::path &path,
                             const std::string &data,
                             const fs::file_time_type &timestamp)
{
    const bool result = createDataFile(path, data);

    if (result)
    {
        fs::last_write_time(path, timestamp);
    }

    return result;
}

bool buildLocalFolders(fs::path targetfolder, const string& prefix, int n, int recurselevel, int filesperfolder)
{
    if (suppressfiles) filesperfolder = 0;

    fs::path p = targetfolder / fs::u8path(prefix);
    if (!fs::create_directory(p))
        return false;

    for (int i = 0; i < filesperfolder; ++i)
    {
        string filename = "file" + to_string(i) + "_" + prefix;
        createNameFile(p, filename);
        //int thisSize = (++fileSizeCount)/2;
        //for (int j = 0; j < thisSize; ++j) fs << ('0' + j % 10);
    }

    if (recurselevel > 0)
    {
        for (int i = 0; i < n; ++i)
        {
            if (!buildLocalFolders(p, prefix + "_" + to_string(i), n, recurselevel - 1, filesperfolder))
                return false;
        }
    }

    return true;
}

void renameLocalFolders(fs::path targetfolder, const string& newprefix)
{
    std::list<fs::path> toRename;
    for (fs::directory_iterator i(targetfolder); i != fs::directory_iterator(); ++i)
    {
        if (fs::is_directory(i->path()))
        {
            renameLocalFolders(i->path(), newprefix);
        }
        toRename.push_back(i->path());
    }

    for (auto p : toRename)
    {
        auto newpath = p.parent_path() / (newprefix + p.filename().u8string());
        fs::rename(p, newpath);
    }
}


#ifdef __linux__
bool createSpecialFiles(fs::path targetfolder, const string& prefix, int n = 1)
{
    fs::path p = targetfolder;
    for (int i = 0; i < n; ++i)
    {
        string filename = "file" + to_string(i) + "_" + prefix;
        fs::path fp = p / fs::u8path(filename);

        int fdtmp = openat(AT_FDCWD, p.c_str(), O_RDWR|O_CLOEXEC|O_TMPFILE, 0600);
        write(fdtmp, filename.data(), filename.size());

        stringstream fdproc;
        fdproc << "/proc/self/fd/";
        fdproc << fdtmp;

        int r = linkat(AT_FDCWD, fdproc.str().c_str() , AT_FDCWD, fp.c_str(), AT_SYMLINK_FOLLOW);
        if (r)
        {
            cerr << " errno =" << errno << endl;
            return false;
        }
        close(fdtmp);
    }
    return true;
}
#endif

} // anonymous

class SyncFingerprintCollision
  : public ::testing::Test
{
public:
    SyncFingerprintCollision()
      : client0()
      , client1()
      , model0()
      , model1()
      , arbitraryFileLength(16384)
    {
        const fs::path root = makeNewTestRoot(LOCAL_TEST_FOLDER);

        client0 = ::mega::make_unique<StandardClient>(root, "c0");
        client1 = ::mega::make_unique<StandardClient>(root, "c1");

        client0->logcb = true;
        client1->logcb = true;
    }

    ~SyncFingerprintCollision()
    {
    }

    void SetUp() override
    {
        ASSERT_TRUE(client0->login_reset_makeremotenodes("MEGA_EMAIL", "MEGA_PWD", "d", 1, 2));
        ASSERT_TRUE(client1->login_fetchnodes("MEGA_EMAIL", "MEGA_PWD"));
        ASSERT_EQ(client0->basefolderhandle, client1->basefolderhandle);

        model0.root->addkid(model0.buildModelSubdirs("d", 2, 1, 0));
        model1.root->addkid(model1.buildModelSubdirs("d", 2, 1, 0));

        startSyncs();
        waitOnSyncs();
        confirmModels();
    }

    void addModelFile(Model &model,
                      const std::string &directory,
                      const std::string &file,
                      const std::string &content)
    {
        auto *node = model.findnode(directory);
        ASSERT_NE(node, nullptr);

        node->addkid(model.makeModelSubfile(file, content));
    }

    void confirmModel(StandardClient &client, Model &model, handle backupId)
    {
        ASSERT_TRUE(client.confirmModel_mainthread(model.findnode("d"), backupId));
    }

    void confirmModels()
    {
        confirmModel(*client0, model0, backupId0);
        confirmModel(*client1, model1, backupId1);
    }

    const fs::path localRoot0() const
    {
        return client0->syncSet(backupId0).localpath;
    }

    const fs::path localRoot1() const
    {
        return client1->syncSet(backupId1).localpath;
    }

    std::string randomData(const std::size_t length) const
    {
        std::vector<uint8_t> data(length);

        std::generate_n(data.begin(), data.size(), [](){ return (uint8_t)std::rand(); });

        return std::string((const char*)data.data(), data.size());
    }

    void startSyncs()
    {
        backupId0 = client0->setupSync_mainthread("s0", "d");
        ASSERT_NE(backupId0, UNDEF);
        backupId1 = client1->setupSync_mainthread("s1", "d");
        ASSERT_NE(backupId1, UNDEF);
    }

    void waitOnSyncs()
    {
        waitonsyncs(chrono::seconds(4), client0.get(), client1.get());
    }

    handle backupId0 = UNDEF;
    handle backupId1 = UNDEF;

    std::unique_ptr<StandardClient> client0;
    std::unique_ptr<StandardClient> client1;
    Model model0;
    Model model1;
    const std::size_t arbitraryFileLength;
}; /* SyncFingerprintCollision */

TEST_F(SyncFingerprintCollision, DifferentMacSameName)
{
    auto data0 = randomData(arbitraryFileLength);
    auto data1 = data0;
    const auto path0 = localRoot0() / "d_0" / "a";
    const auto path1 = localRoot0() / "d_1" / "a";

    // Alter MAC but leave fingerprint untouched.
    data1[0x41] = static_cast<uint8_t>(~data1[0x41]);

    ASSERT_TRUE(createDataFile(path0, data0));
    waitOnSyncs();

    auto result0 =
      client0->thread_do<bool>([&](StandardClient &sc, PromiseBoolSP p)
                         {
                             p->set_value(
                                 createDataFileWithTimestamp(
                                 path1,
                                 data1,
                                 fs::last_write_time(path0)));
                         });

    ASSERT_TRUE(waitonresults(&result0));
    waitOnSyncs();

    addModelFile(model0, "d/d_0", "a", data0);
    addModelFile(model0, "d/d_1", "a", data1);
    addModelFile(model1, "d/d_0", "a", data0);
    addModelFile(model1, "d/d_1", "a", data0);
    model1.ensureLocalDebrisTmpLock("d");

    confirmModels();
}

TEST_F(SyncFingerprintCollision, DifferentMacDifferentName)
{
    auto data0 = randomData(arbitraryFileLength);
    auto data1 = data0;
    const auto path0 = localRoot0() / "d_0" / "a";
    const auto path1 = localRoot0() / "d_0" / "b";

    data1[0x41] = static_cast<uint8_t>(~data1[0x41]);

    ASSERT_TRUE(createDataFile(path0, data0));
    waitOnSyncs();

    auto result0 =
      client0->thread_do<bool>([&](StandardClient &sc, PromiseBoolSP p)
                         {
                             p->set_value(
                                 createDataFileWithTimestamp(
                                 path1,
                                 data1,
                                 fs::last_write_time(path0)));
                         });

    ASSERT_TRUE(waitonresults(&result0));
    waitOnSyncs();

    addModelFile(model0, "d/d_0", "a", data0);
    addModelFile(model0, "d/d_0", "b", data1);
    addModelFile(model1, "d/d_0", "a", data0);
    addModelFile(model1, "d/d_0", "b", data1);
    model1.ensureLocalDebrisTmpLock("d");

    confirmModels();
}

TEST_F(SyncFingerprintCollision, SameMacDifferentName)
{
    auto data0 = randomData(arbitraryFileLength);
    const auto path0 = localRoot0() / "d_0" / "a";
    const auto path1 = localRoot0() / "d_0" / "b";

    ASSERT_TRUE(createDataFile(path0, data0));
    waitOnSyncs();

    auto result0 =
      client0->thread_do<bool>([&](StandardClient &sc, PromiseBoolSP p)
                         {
                            p->set_value(
                                 createDataFileWithTimestamp(
                                 path1,
                                 data0,
                                 fs::last_write_time(path0)));
                         });

    ASSERT_TRUE(waitonresults(&result0));
    waitOnSyncs();

    addModelFile(model0, "d/d_0", "a", data0);
    addModelFile(model0, "d/d_0", "b", data0);
    addModelFile(model1, "d/d_0", "a", data0);
    addModelFile(model1, "d/d_0", "b", data0);
    model1.ensureLocalDebrisTmpLock("d");

    confirmModels();
}

GTEST_TEST(Sync, BasicSync_DelRemoteFolder)
{
    // delete a remote folder and confirm the client sending the request and another also synced both correctly update the disk
    fs::path localtestroot = makeNewTestRoot(LOCAL_TEST_FOLDER);
    StandardClient clientA1(localtestroot, "clientA1");   // user 1 client 1
    StandardClient clientA2(localtestroot, "clientA2");   // user 1 client 2


    ASSERT_TRUE(clientA1.login_reset_makeremotenodes("MEGA_EMAIL", "MEGA_PWD", "f", 3, 3));
    ASSERT_TRUE(clientA2.login_fetchnodes("MEGA_EMAIL", "MEGA_PWD"));
    ASSERT_EQ(clientA1.basefolderhandle, clientA2.basefolderhandle);

    handle backupId1 = clientA1.setupSync_mainthread("sync1", "f");
    ASSERT_NE(backupId1, UNDEF);
    handle backupId2 = clientA2.setupSync_mainthread("sync2", "f");
    ASSERT_NE(backupId2, UNDEF);
    waitonsyncs(std::chrono::seconds(4), &clientA1, &clientA2);
    clientA1.logcb = clientA2.logcb = true;

    Model model;
    model.root->addkid(model.buildModelSubdirs("f", 3, 3, 0));

    // check everything matches (model has expected state of remote and local)
    ASSERT_TRUE(clientA1.confirmModel_mainthread(model.findnode("f"), backupId1));
    ASSERT_TRUE(clientA2.confirmModel_mainthread(model.findnode("f"), backupId2));

    // delete something remotely and let sync catch up
    future<bool> fb = clientA1.thread_do<bool>([](StandardClient& sc, PromiseBoolSP pb) { sc.deleteremote("f/f_2/f_2_1", pb); });
    ASSERT_TRUE(waitonresults(&fb));
    waitonsyncs(std::chrono::seconds(60), &clientA1, &clientA2);

    // check everything matches in both syncs (model has expected state of remote and local)
    ASSERT_TRUE(model.movetosynctrash("f/f_2/f_2_1", "f"));
    ASSERT_TRUE(clientA1.confirmModel_mainthread(model.findnode("f"), backupId1));
    ASSERT_TRUE(clientA2.confirmModel_mainthread(model.findnode("f"), backupId2));
}

GTEST_TEST(Sync, BasicSync_DelLocalFolder)
{
    // confirm change is synced to remote, and also seen and applied in a second client that syncs the same folder
    fs::path localtestroot = makeNewTestRoot(LOCAL_TEST_FOLDER);
    StandardClient clientA1(localtestroot, "clientA1");   // user 1 client 1
    StandardClient clientA2(localtestroot, "clientA2");   // user 1 client 2

    ASSERT_TRUE(clientA1.login_reset_makeremotenodes("MEGA_EMAIL", "MEGA_PWD", "f", 3, 3));
    ASSERT_TRUE(clientA2.login_fetchnodes("MEGA_EMAIL", "MEGA_PWD"));
    ASSERT_EQ(clientA1.basefolderhandle, clientA2.basefolderhandle);

    // set up sync for A1, it should build matching local folders
    handle backupId1 = clientA1.setupSync_mainthread("sync1", "f");
    ASSERT_NE(backupId1, UNDEF);
    handle backupId2 = clientA2.setupSync_mainthread("sync2", "f");
    ASSERT_NE(backupId2, UNDEF);
    waitonsyncs(std::chrono::seconds(4), &clientA1, &clientA2);
    clientA1.logcb = clientA2.logcb = true;

    // check everything matches (model has expected state of remote and local)
    Model model;
    model.root->addkid(model.buildModelSubdirs("f", 3, 3, 0));
    ASSERT_TRUE(clientA1.confirmModel_mainthread(model.findnode("f"), backupId1));
    ASSERT_TRUE(clientA2.confirmModel_mainthread(model.findnode("f"), backupId2));

    // delete something in the local filesystem and see if we catch up in A1 and A2 (deleter and observer syncs)
    error_code e;
    ASSERT_TRUE(fs::remove_all(clientA1.syncSet(backupId1).localpath / "f_2" / "f_2_1", e) != static_cast<std::uintmax_t>(-1)) << e;

    // let them catch up
    waitonsyncs(std::chrono::seconds(60), &clientA1, &clientA2);

    // check everything matches (model has expected state of remote and local)
    ASSERT_TRUE(model.movetosynctrash("f/f_2/f_2_1", "f"));
    ASSERT_TRUE(clientA2.confirmModel_mainthread(model.findnode("f"), backupId2));
    ASSERT_TRUE(model.removesynctrash("f"));
    ASSERT_TRUE(clientA1.confirmModel_mainthread(model.findnode("f"), backupId1));
}

GTEST_TEST(Sync, BasicSync_MoveLocalFolder)
{
    // confirm change is synced to remote, and also seen and applied in a second client that syncs the same folder
    fs::path localtestroot = makeNewTestRoot(LOCAL_TEST_FOLDER);
    StandardClient clientA1(localtestroot, "clientA1");   // user 1 client 1
    StandardClient clientA2(localtestroot, "clientA2");   // user 1 client 2

    ASSERT_TRUE(clientA1.login_reset_makeremotenodes("MEGA_EMAIL", "MEGA_PWD", "f", 3, 3));
    ASSERT_TRUE(clientA2.login_fetchnodes("MEGA_EMAIL", "MEGA_PWD"));
    ASSERT_EQ(clientA1.basefolderhandle, clientA2.basefolderhandle);

    Model model;
    model.root->addkid(model.buildModelSubdirs("f", 3, 3, 0));

    // set up sync for A1, it should build matching local folders
    handle backupId1 = clientA1.setupSync_mainthread("sync1", "f");
    ASSERT_NE(backupId1, UNDEF);
    handle backupId2 = clientA2.setupSync_mainthread("sync2", "f");
    ASSERT_NE(backupId2, UNDEF);
    waitonsyncs(std::chrono::seconds(4), &clientA1, &clientA2);
    clientA1.logcb = clientA2.logcb = true;

    // check everything matches (model has expected state of remote and local)
    ASSERT_TRUE(clientA1.confirmModel_mainthread(model.findnode("f"), backupId1));
    ASSERT_TRUE(clientA2.confirmModel_mainthread(model.findnode("f"), backupId2));

    // move something in the local filesystem and see if we catch up in A1 and A2 (deleter and observer syncs)
    error_code rename_error;
    fs::rename(clientA1.syncSet(backupId1).localpath / "f_2" / "f_2_1", clientA1.syncSet(backupId1).localpath / "f_2_1", rename_error);
    ASSERT_TRUE(!rename_error) << rename_error;

    // let them catch up
    waitonsyncs(std::chrono::seconds(4), &clientA1, &clientA2);

    // check everything matches (model has expected state of remote and local)
    ASSERT_TRUE(model.movenode("f/f_2/f_2_1", "f"));
    ASSERT_TRUE(clientA1.confirmModel_mainthread(model.findnode("f"), backupId1));
    ASSERT_TRUE(clientA2.confirmModel_mainthread(model.findnode("f"), backupId2));
}

GTEST_TEST(Sync, BasicSync_MoveLocalFolderBetweenSyncs)
{
    // confirm change is synced to remote, and also seen and applied in a second client that syncs the same folder
    fs::path localtestroot = makeNewTestRoot(LOCAL_TEST_FOLDER);
    StandardClient clientA1(localtestroot, "clientA1");   // user 1 client 1
    StandardClient clientA2(localtestroot, "clientA2");   // user 1 client 2
    StandardClient clientA3(localtestroot, "clientA3");   // user 1 client 3

    ASSERT_TRUE(clientA1.login_reset_makeremotenodes("MEGA_EMAIL", "MEGA_PWD", "f", 3, 3));
    ASSERT_TRUE(clientA2.login_fetchnodes("MEGA_EMAIL", "MEGA_PWD"));
    ASSERT_TRUE(clientA3.login_fetchnodes("MEGA_EMAIL", "MEGA_PWD"));
    ASSERT_EQ(clientA1.basefolderhandle, clientA2.basefolderhandle);

    // set up sync for A1 and A2, it should build matching local folders
    handle backupId11 = clientA1.setupSync_mainthread("sync1", "f/f_0");
    ASSERT_NE(backupId11, UNDEF);
    handle backupId12 = clientA1.setupSync_mainthread("sync2", "f/f_2");
    ASSERT_NE(backupId12, UNDEF);
    handle backupId21 = clientA2.setupSync_mainthread("syncA2_1", "f/f_0");
    ASSERT_NE(backupId21, UNDEF);
    handle backupId22 = clientA2.setupSync_mainthread("syncA2_2", "f/f_2");
    ASSERT_NE(backupId22, UNDEF);
    handle backupId31 = clientA3.setupSync_mainthread("syncA3", "f");
    ASSERT_NE(backupId31, UNDEF);
    waitonsyncs(std::chrono::seconds(4), &clientA1, &clientA2, &clientA3);
    clientA1.logcb = clientA2.logcb = clientA3.logcb = true;

    // check everything matches (model has expected state of remote and local)
    Model model;
    model.root->addkid(model.buildModelSubdirs("f", 3, 3, 0));
    ASSERT_TRUE(clientA1.confirmModel_mainthread(model.findnode("f/f_0"), backupId11));
    ASSERT_TRUE(clientA1.confirmModel_mainthread(model.findnode("f/f_2"), backupId12));
    ASSERT_TRUE(clientA2.confirmModel_mainthread(model.findnode("f/f_0"), backupId21));
    ASSERT_TRUE(clientA2.confirmModel_mainthread(model.findnode("f/f_2"), backupId22));
    ASSERT_TRUE(clientA3.confirmModel_mainthread(model.findnode("f"), backupId31));

    // move a folder form one local synced folder to another local synced folder and see if we sync correctly and catch up in A2 and A3 (mover and observer syncs)
    error_code rename_error;
    fs::path path1 = clientA1.syncSet(backupId11).localpath / "f_0_1";
    fs::path path2 = clientA1.syncSet(backupId12).localpath / "f_2_1" / "f_2_1_0" / "f_0_1";
    fs::rename(path1, path2, rename_error);
    ASSERT_TRUE(!rename_error) << rename_error;

    // let them catch up
    waitonsyncs(std::chrono::seconds(4), &clientA1, &clientA2, &clientA3);

    // check everything matches (model has expected state of remote and local)
    ASSERT_TRUE(model.movenode("f/f_0/f_0_1", "f/f_2/f_2_1/f_2_1_0"));
    ASSERT_TRUE(clientA1.confirmModel_mainthread(model.findnode("f/f_0"), backupId11));
    ASSERT_TRUE(clientA1.confirmModel_mainthread(model.findnode("f/f_2"), backupId12));
    ASSERT_TRUE(clientA2.confirmModel_mainthread(model.findnode("f/f_0"), backupId21));
    ASSERT_TRUE(clientA2.confirmModel_mainthread(model.findnode("f/f_2"), backupId22));
    ASSERT_TRUE(clientA3.confirmModel_mainthread(model.findnode("f"), backupId31));
}

GTEST_TEST(Sync, BasicSync_RenameLocalFile)
{
    static auto TIMEOUT = std::chrono::seconds(4);

    const fs::path root = makeNewTestRoot(LOCAL_TEST_FOLDER);

    // Primary client.
    StandardClient client0(root, "c0");
    // Observer.
    StandardClient client1(root, "c1");

    // Log callbacks.
    client0.logcb = true;
    client1.logcb = true;

    // Log clients in.
    ASSERT_TRUE(client0.login_reset_makeremotenodes("MEGA_EMAIL", "MEGA_PWD", "x", 0, 0));
    ASSERT_TRUE(client1.login_fetchnodes("MEGA_EMAIL", "MEGA_PWD"));
    ASSERT_EQ(client0.basefolderhandle, client1.basefolderhandle);

    // Set up syncs.
    handle backupId0 = client0.setupSync_mainthread("s0", "x");
    ASSERT_NE(backupId0, UNDEF);
    handle backupId1 = client1.setupSync_mainthread("s1", "x");
    ASSERT_NE(backupId1, UNDEF);

    // Wait for initial sync to complete.
    waitonsyncs(TIMEOUT, &client0, &client1);

    // Add x/f.
    ASSERT_TRUE(createNameFile(client0.syncSet(backupId0).localpath, "f"));

    // Wait for sync to complete.
    waitonsyncs(TIMEOUT, &client0, &client1);

    // Confirm model.
    Model model;

    model.root->addkid(model.makeModelSubfolder("x"));
    model.findnode("x")->addkid(model.makeModelSubfile("f"));

    ASSERT_TRUE(client0.confirmModel_mainthread(model.findnode("x"), backupId0));
    ASSERT_TRUE(client1.confirmModel_mainthread(model.findnode("x"), backupId1, true));

    // Rename x/f to x/g.
    fs::rename(client0.syncSet(backupId0).localpath / "f",
               client0.syncSet(backupId0).localpath / "g");

    // Wait for sync to complete.
    waitonsyncs(TIMEOUT, &client0, &client1);

    // Update and confirm model.
    model.findnode("x/f")->name = "g";

    ASSERT_TRUE(client0.confirmModel_mainthread(model.findnode("x"), backupId0));
    ASSERT_TRUE(client1.confirmModel_mainthread(model.findnode("x"), backupId1, true));
}

GTEST_TEST(Sync, BasicSync_AddLocalFolder)
{
    // confirm change is synced to remote, and also seen and applied in a second client that syncs the same folder
    fs::path localtestroot = makeNewTestRoot(LOCAL_TEST_FOLDER);
    StandardClient clientA1(localtestroot, "clientA1");   // user 1 client 1
    StandardClient clientA2(localtestroot, "clientA2");   // user 1 client 2

    ASSERT_TRUE(clientA1.login_reset_makeremotenodes("MEGA_EMAIL", "MEGA_PWD", "f", 3, 3));
    ASSERT_TRUE(clientA2.login_fetchnodes("MEGA_EMAIL", "MEGA_PWD"));
    ASSERT_EQ(clientA1.basefolderhandle, clientA2.basefolderhandle);

    Model model;
    model.root->addkid(model.buildModelSubdirs("f", 3, 3, 0));

    // set up sync for A1, it should build matching local folders
    handle backupId1 = clientA1.setupSync_mainthread("sync1", "f");
    ASSERT_NE(backupId1, UNDEF);
    handle backupId2 = clientA2.setupSync_mainthread("sync2", "f");
    ASSERT_NE(backupId2, UNDEF);
    waitonsyncs(std::chrono::seconds(4), &clientA1, &clientA2);
    clientA1.logcb = clientA2.logcb = true;

    // check everything matches (model has expected state of remote and local)
    ASSERT_TRUE(clientA1.confirmModel_mainthread(model.findnode("f"), backupId1));
    ASSERT_TRUE(clientA2.confirmModel_mainthread(model.findnode("f"), backupId2));

    // make new folders (and files) in the local filesystem and see if we catch up in A1 and A2 (adder and observer syncs)
    ASSERT_TRUE(buildLocalFolders(clientA1.syncSet(backupId1).localpath / "f_2", "newkid", 2, 2, 2));

    // let them catch up
    waitonsyncs(std::chrono::seconds(30), &clientA1, &clientA2);  // two minutes should be long enough to get past API_ETEMPUNAVAIL == -18 for sync2 downloading the files uploaded by sync1

    // check everything matches (model has expected state of remote and local)
    model.findnode("f/f_2")->addkid(model.buildModelSubdirs("newkid", 2, 2, 2));
    ASSERT_TRUE(clientA1.confirmModel_mainthread(model.findnode("f"), backupId1));
    model.ensureLocalDebrisTmpLock("f"); // since we downloaded files
    ASSERT_TRUE(clientA2.confirmModel_mainthread(model.findnode("f"), backupId2));
}


// todo: add this test once the sync can keep up with file system notifications - at the moment
// it's too slow because we wait for the cloud before processing the next layer of files+folders.
// So if we add enough changes to exercise the notification queue, we can't check the results because
// it's far too slow at the syncing stage.
GTEST_TEST(Sync, BasicSync_MassNotifyFromLocalFolderTree)
{
    // confirm change is synced to remote, and also seen and applied in a second client that syncs the same folder
    fs::path localtestroot = makeNewTestRoot(LOCAL_TEST_FOLDER);
    StandardClient clientA1(localtestroot, "clientA1");   // user 1 client 1
    //StandardClient clientA2(localtestroot, "clientA2");   // user 1 client 2

    ASSERT_TRUE(clientA1.login_reset_makeremotenodes("MEGA_EMAIL", "MEGA_PWD", "f", 0, 0));
    //ASSERT_TRUE(clientA2.login_fetchnodes("MEGA_EMAIL", "MEGA_PWD"));
    //ASSERT_EQ(clientA1.basefolderhandle, clientA2.basefolderhandle);

    // set up sync for A1, it should build matching local folders
    handle backupId1 = clientA1.setupSync_mainthread("sync1", "f");
    ASSERT_NE(backupId1, UNDEF);
    //ASSERT_TRUE(clientA2.setupSync_mainthread("sync2", "f", 2));
    waitonsyncs(std::chrono::seconds(4), &clientA1/*, &clientA2*/);
    //clientA1.logcb = clientA2.logcb = true;

    // Create a directory tree in one sync, it should be synced to the cloud and back to the other
    // Create enough files and folders that we put a strain on the notification logic: 3k entries
    ASSERT_TRUE(buildLocalFolders(clientA1.syncSet(backupId1).localpath, "initial", 0, 0, 16000));

    //waitonsyncs(std::chrono::seconds(10), &clientA1 /*, &clientA2*/);
    std::this_thread::sleep_for(std::chrono::seconds(5));

    // wait until the notify queues subside, it shouldn't take too long.  Limit of 5 minutes
    auto startTime = std::chrono::steady_clock::now();
    while (std::chrono::steady_clock::now() - startTime < std::chrono::seconds(5 * 60))
    {
        size_t remaining = 0;
        auto result0 = clientA1.thread_do<bool>([&](StandardClient &sc, PromiseBoolSP p)
        {
            sc.client.syncs.forEachRunningSync(
              [&](Sync* s)
              {
                  for (int q = DirNotify::NUMQUEUES; q--; )
                  {
                      remaining += s->dirnotify->notifyq[q].size();
                  }
              });

            p->set_value(true);
        });
        result0.get();
        if (!remaining) break;
        std::this_thread::sleep_for(std::chrono::seconds(1));
    }

    Model model;
    model.root->addkid(model.buildModelSubdirs("initial", 0, 0, 16000));

    // check everything matches (just local since it'll still be uploading files)
    clientA1.localNodesMustHaveNodes = false;
    ASSERT_TRUE(clientA1.confirmModel_mainthread(model.root.get(), backupId1, false, StandardClient::CONFIRM_LOCAL));
    //ASSERT_TRUE(clientA2.confirmModel_mainthread(model.findnode("f"), 2));

    ASSERT_GT(clientA1.transfersAdded.load(), 0u);
    clientA1.transfersAdded = 0;

    // rename all those files and folders, put a strain on the notify system again.
    // Also, no downloads (or uploads) should occur as a result of this.
 //   renameLocalFolders(clientA1.syncSet(backupId1).localpath, "renamed_");

    // let them catch up
    //waitonsyncs(std::chrono::seconds(10), &clientA1 /*, &clientA2*/);

    // rename is too slow to check, even just in localnodes, for now.

    //ASSERT_EQ(clientA1.transfersAdded.load(), 0u);

    //Model model2;
    //model2.root->addkid(model.buildModelSubdirs("renamed_initial", 0, 0, 100));

    //// check everything matches (model has expected state of remote and local)
    //ASSERT_TRUE(clientA1.confirmModel_mainthread(model2.root.get(), 1));
    ////ASSERT_TRUE(clientA2.confirmModel_mainthread(model2.findnode("f"), 2));
}



/* this one is too slow for regular testing with the current algorithm
GTEST_TEST(Sync, BasicSync_MAX_NEWNODES1)
{
    // create more nodes than we can upload in one putnodes.
    // this tree is 5x5 and the algorithm ends up creating nodes one at a time so it's pretty slow (and doesn't hit MAX_NEWNODES as a result)
    fs::path localtestroot = makeNewTestRoot(LOCAL_TEST_FOLDER);
    StandardClient clientA1(localtestroot, "clientA1");   // user 1 client 1
    StandardClient clientA2(localtestroot, "clientA2");   // user 1 client 2

    ASSERT_TRUE(clientA1.login_reset_makeremotenodes("MEGA_EMAIL", "MEGA_PWD", "f", 3, 3));
    ASSERT_TRUE(clientA2.login_fetchnodes("MEGA_EMAIL", "MEGA_PWD"));
    ASSERT_EQ(clientA1.basefolderhandle, clientA2.basefolderhandle);

    Model model;
    model.root->addkid(model.buildModelSubdirs("f", 3, 3, 0));

    // set up sync for A1, it should build matching local folders
    ASSERT_TRUE(clientA1.setupSync_mainthread("sync1", "f", 1));
    ASSERT_TRUE(clientA2.setupSync_mainthread("sync2", "f", 2));
    waitonsyncs(std::chrono::seconds(4), &clientA1, &clientA2);
    clientA1.logcb = clientA2.logcb = true;

    // check everything matches (model has expected state of remote and local)
    ASSERT_TRUE(clientA1.confirmModel_mainthread(model.findnode("f"), 1));
    ASSERT_TRUE(clientA2.confirmModel_mainthread(model.findnode("f"), 2));

    // make new folders in the local filesystem and see if we catch up in A1 and A2 (adder and observer syncs)
    assert(MegaClient::MAX_NEWNODES < 3125);
    ASSERT_TRUE(buildLocalFolders(clientA1.syncSet(backupId1).localpath, "g", 5, 5, 0));  // 5^5=3125 leaf folders, 625 pre-leaf etc

    // let them catch up
    waitonsyncs(std::chrono::seconds(30), &clientA1, &clientA2);

    // check everything matches (model has expected state of remote and local)
    model.findnode("f")->addkid(model.buildModelSubdirs("g", 5, 5, 0));
    ASSERT_TRUE(clientA1.confirmModel_mainthread(model.findnode("f"), 1));
    ASSERT_TRUE(clientA2.confirmModel_mainthread(model.findnode("f"), 2));
}
*/

/* this one is too slow for regular testing with the current algorithm
GTEST_TEST(Sync, BasicSync_MAX_NEWNODES2)
{
    // create more nodes than we can upload in one putnodes.
    // this tree is 5x5 and the algorithm ends up creating nodes one at a time so it's pretty slow (and doesn't hit MAX_NEWNODES as a result)
    fs::path localtestroot = makeNewTestRoot(LOCAL_TEST_FOLDER);
    StandardClient clientA1(localtestroot, "clientA1");   // user 1 client 1
    StandardClient clientA2(localtestroot, "clientA2");   // user 1 client 2

    ASSERT_TRUE(clientA1.login_reset_makeremotenodes("MEGA_EMAIL", "MEGA_PWD", "f", 3, 3));
    ASSERT_TRUE(clientA2.login_fetchnodes("MEGA_EMAIL", "MEGA_PWD"));
    ASSERT_EQ(clientA1.basefolderhandle, clientA2.basefolderhandle);

    Model model;
    model.root->addkid(model.buildModelSubdirs("f", 3, 3, 0));

    // set up sync for A1, it should build matching local folders
    ASSERT_TRUE(clientA1.setupSync_mainthread("sync1", "f", 1));
    ASSERT_TRUE(clientA2.setupSync_mainthread("sync2", "f", 2));
    waitonsyncs(std::chrono::seconds(4), &clientA1, &clientA2);
    clientA1.logcb = clientA2.logcb = true;

    // check everything matches (model has expected state of remote and local)
    ASSERT_TRUE(clientA1.confirmModel_mainthread(model.findnode("f"), 1));
    ASSERT_TRUE(clientA2.confirmModel_mainthread(model.findnode("f"), 2));

    // make new folders in the local filesystem and see if we catch up in A1 and A2 (adder and observer syncs)
    assert(MegaClient::MAX_NEWNODES < 3000);
    ASSERT_TRUE(buildLocalFolders(clientA1.syncSet(backupId1).localpath, "g", 3000, 1, 0));

    // let them catch up
    waitonsyncs(std::chrono::seconds(30), &clientA1, &clientA2);

    // check everything matches (model has expected state of remote and local)
    model.findnode("f")->addkid(model.buildModelSubdirs("g", 3000, 1, 0));
    ASSERT_TRUE(clientA1.confirmModel_mainthread(model.findnode("f"), 1));
    ASSERT_TRUE(clientA2.confirmModel_mainthread(model.findnode("f"), 2));
}
*/

GTEST_TEST(Sync, BasicSync_MoveExistingIntoNewLocalFolder)
{
    // historic case:  in the local filesystem, create a new folder then move an existing file/folder into it
    fs::path localtestroot = makeNewTestRoot(LOCAL_TEST_FOLDER);
    StandardClient clientA1(localtestroot, "clientA1");   // user 1 client 1
    StandardClient clientA2(localtestroot, "clientA2");   // user 1 client 2

    ASSERT_TRUE(clientA1.login_reset_makeremotenodes("MEGA_EMAIL", "MEGA_PWD", "f", 3, 3));
    ASSERT_TRUE(clientA2.login_fetchnodes("MEGA_EMAIL", "MEGA_PWD"));
    ASSERT_EQ(clientA1.basefolderhandle, clientA2.basefolderhandle);

    Model model;
    model.root->addkid(model.buildModelSubdirs("f", 3, 3, 0));

    // set up sync for A1, it should build matching local folders
    handle backupId1 = clientA1.setupSync_mainthread("sync1", "f");
    ASSERT_NE(backupId1, UNDEF);
    handle backupId2 = clientA2.setupSync_mainthread("sync2", "f");
    ASSERT_NE(backupId2, UNDEF);
    waitonsyncs(std::chrono::seconds(4), &clientA1, &clientA2);
    clientA1.logcb = clientA2.logcb = true;

    // check everything matches (model has expected state of remote and local)
    ASSERT_TRUE(clientA1.confirmModel_mainthread(model.findnode("f"), backupId1));
    ASSERT_TRUE(clientA2.confirmModel_mainthread(model.findnode("f"), backupId2));

    // make new folder in the local filesystem
    ASSERT_TRUE(buildLocalFolders(clientA1.syncSet(backupId1).localpath, "new", 1, 0, 0));
    // move an already synced folder into it
    error_code rename_error;
    fs::path path1 = clientA1.syncSet(backupId1).localpath / "f_2"; // / "f_2_0" / "f_2_0_0";
    fs::path path2 = clientA1.syncSet(backupId1).localpath / "new" / "f_2"; // "f_2_0_0";
    fs::rename(path1, path2, rename_error);
    ASSERT_TRUE(!rename_error) << rename_error;

    // let them catch up
    waitonsyncs(std::chrono::seconds(10), &clientA1, &clientA2);

    // check everything matches (model has expected state of remote and local)
    auto f = model.makeModelSubfolder("new");
    f->addkid(model.removenode("f/f_2")); // / f_2_0 / f_2_0_0"));
    model.findnode("f")->addkid(move(f));
    ASSERT_TRUE(clientA1.confirmModel_mainthread(model.findnode("f"), backupId1));
    ASSERT_TRUE(clientA2.confirmModel_mainthread(model.findnode("f"), backupId2));
}

GTEST_TEST(Sync, DISABLED_BasicSync_MoveSeveralExistingIntoDeepNewLocalFolders)
{
    // historic case:  in the local filesystem, create a new folder then move an existing file/folder into it
    fs::path localtestroot = makeNewTestRoot(LOCAL_TEST_FOLDER);
    StandardClient clientA1(localtestroot, "clientA1");   // user 1 client 1
    StandardClient clientA2(localtestroot, "clientA2");   // user 1 client 2

    ASSERT_TRUE(clientA1.login_reset_makeremotenodes("MEGA_EMAIL", "MEGA_PWD", "f", 3, 3));
    ASSERT_TRUE(clientA2.login_fetchnodes("MEGA_EMAIL", "MEGA_PWD"));
    ASSERT_EQ(clientA1.basefolderhandle, clientA2.basefolderhandle);

    Model model;
    model.root->addkid(model.buildModelSubdirs("f", 3, 3, 0));

    // set up sync for A1, it should build matching local folders
    handle backupId1 = clientA1.setupSync_mainthread("sync1", "f");
    ASSERT_NE(backupId1, UNDEF);
    handle backupId2 = clientA2.setupSync_mainthread("sync2", "f");
    ASSERT_NE(backupId2, UNDEF);
    waitonsyncs(std::chrono::seconds(4), &clientA1, &clientA2);
    clientA1.logcb = clientA2.logcb = true;

    // check everything matches (model has expected state of remote and local)
    ASSERT_TRUE(clientA1.confirmModel_mainthread(model.findnode("f"), backupId1));
    ASSERT_TRUE(clientA2.confirmModel_mainthread(model.findnode("f"), backupId2));

    // make new folder tree in the local filesystem
    ASSERT_TRUE(buildLocalFolders(clientA1.syncSet(backupId1).localpath, "new", 3, 3, 3));

    // move already synced folders to serveral parts of it - one under another moved folder too
    error_code rename_error;
    fs::rename(clientA1.syncSet(backupId1).localpath / "f_0", clientA1.syncSet(backupId1).localpath / "new" / "new_0" / "new_0_1" / "new_0_1_2" / "f_0", rename_error);
    ASSERT_TRUE(!rename_error) << rename_error;
    fs::rename(clientA1.syncSet(backupId1).localpath / "f_1", clientA1.syncSet(backupId1).localpath / "new" / "new_1" / "new_1_2" / "f_1", rename_error);
    ASSERT_TRUE(!rename_error) << rename_error;
    fs::rename(clientA1.syncSet(backupId1).localpath / "f_2", clientA1.syncSet(backupId1).localpath / "new" / "new_1" / "new_1_2" / "f_1" / "f_1_2" / "f_2", rename_error);
    ASSERT_TRUE(!rename_error) << rename_error;

    // let them catch up
    waitonsyncs(std::chrono::seconds(30), &clientA1, &clientA2);

    // check everything matches (model has expected state of remote and local)
    model.findnode("f")->addkid(model.buildModelSubdirs("new", 3, 3, 3));
    model.findnode("f/new/new_0/new_0_1/new_0_1_2")->addkid(model.removenode("f/f_0"));
    model.findnode("f/new/new_1/new_1_2")->addkid(model.removenode("f/f_1"));
    model.findnode("f/new/new_1/new_1_2/f_1/f_1_2")->addkid(model.removenode("f/f_2"));
    ASSERT_TRUE(clientA1.confirmModel_mainthread(model.findnode("f"), backupId1));
    model.ensureLocalDebrisTmpLock("f"); // since we downloaded files
    ASSERT_TRUE(clientA2.confirmModel_mainthread(model.findnode("f"), backupId2));
}

/* not expected to work yet
GTEST_TEST(Sync, BasicSync_SyncDuplicateNames)
{
    fs::path localtestroot = makeNewTestRoot(LOCAL_TEST_FOLDER);
    StandardClient clientA1(localtestroot, "clientA1");   // user 1 client 1
    StandardClient clientA2(localtestroot, "clientA2");   // user 1 client 2

    ASSERT_TRUE(clientA1.login_reset("MEGA_EMAIL", "MEGA_PWD"));
    ASSERT_TRUE(clientA2.login_fetchnodes("MEGA_EMAIL", "MEGA_PWD"));
    ASSERT_EQ(clientA1.basefolderhandle, clientA2.basefolderhandle);


    NewNode* nodearray = new NewNode[3];
    nodearray[0] = *clientA1.makeSubfolder("samename");
    nodearray[1] = *clientA1.makeSubfolder("samename");
    nodearray[2] = *clientA1.makeSubfolder("Samename");
    clientA1.resultproc.prepresult(StandardClient::PUTNODES, [this](error e) {
    });
    clientA1.client.putnodes(clientA1.basefolderhandle, nodearray, 3);

    // set up syncs, they should build matching local folders
    ASSERT_TRUE(clientA1.setupSync_mainthread("sync1", "", 1));
    ASSERT_TRUE(clientA2.setupSync_mainthread("sync2", "", 2));
    waitonsyncs(std::chrono::seconds(4), &clientA1, &clientA2);
    clientA1.logcb = clientA2.logcb = true;

    // check everything matches (model has expected state of remote and local)
    Model model;
    model.root->addkid(model.makeModelSubfolder("samename"));
    model.root->addkid(model.makeModelSubfolder("samename"));
    model.root->addkid(model.makeModelSubfolder("Samename"));
    ASSERT_TRUE(clientA1.confirmModel_mainthread(model.root.get(), 1));
    ASSERT_TRUE(clientA2.confirmModel_mainthread(model.root.get(), 2));
}*/

GTEST_TEST(Sync, BasicSync_RemoveLocalNodeBeforeSessionResume)
{
    fs::path localtestroot = makeNewTestRoot(LOCAL_TEST_FOLDER);
    auto pclientA1 = ::mega::make_unique<StandardClient>(localtestroot, "clientA1");   // user 1 client 1
    StandardClient clientA2(localtestroot, "clientA2");   // user 1 client 2

    ASSERT_TRUE(pclientA1->login_reset_makeremotenodes("MEGA_EMAIL", "MEGA_PWD", "f", 3, 3));
    ASSERT_TRUE(clientA2.login_fetchnodes("MEGA_EMAIL", "MEGA_PWD"));
    ASSERT_EQ(pclientA1->basefolderhandle, clientA2.basefolderhandle);

    Model model;
    model.root->addkid(model.buildModelSubdirs("f", 3, 3, 0));

    // set up sync for A1, it should build matching local folders
    handle backupId1 = pclientA1->setupSync_mainthread("sync1", "f");
    ASSERT_NE(backupId1, UNDEF);
    handle backupId2 = clientA2.setupSync_mainthread("sync2", "f");
    ASSERT_NE(backupId2, UNDEF);
    waitonsyncs(std::chrono::seconds(4), pclientA1.get(), &clientA2);
    pclientA1->logcb = clientA2.logcb = true;

    // check everything matches (model has expected state of remote and local)
    ASSERT_TRUE(pclientA1->confirmModel_mainthread(model.findnode("f"), backupId1));
    ASSERT_TRUE(clientA2.confirmModel_mainthread(model.findnode("f"), backupId2));

    // save session
    string session;
    pclientA1->client.dumpsession(session);

    // logout (but keep caches)
    fs::path sync1path = pclientA1->syncSet(backupId1).localpath;
    pclientA1->localLogout();

    // remove local folders
    error_code e;
    ASSERT_TRUE(fs::remove_all(sync1path / "f_2", e) != static_cast<std::uintmax_t>(-1)) << e;

    // resume session, see if nodes and localnodes get in sync
    pclientA1.reset(new StandardClient(localtestroot, "clientA1"));
    ASSERT_TRUE(pclientA1->login_fetchnodes(session));

    waitonsyncs(std::chrono::seconds(4), pclientA1.get(), &clientA2);

    // check everything matches (model has expected state of remote and local)
    ASSERT_TRUE(model.movetosynctrash("f/f_2", "f"));
    ASSERT_TRUE(clientA2.confirmModel_mainthread(model.findnode("f"), backupId2));
    ASSERT_TRUE(model.removesynctrash("f"));
    ASSERT_TRUE(pclientA1->confirmModel_mainthread(model.findnode("f"), backupId1));
}

/* not expected to work yet
GTEST_TEST(Sync, BasicSync_RemoteFolderCreationRaceSamename)
{
    // confirm change is synced to remote, and also seen and applied in a second client that syncs the same folder
    // SN tagging needed for this one
    fs::path localtestroot = makeNewTestRoot(LOCAL_TEST_FOLDER);
    StandardClient clientA1(localtestroot, "clientA1");   // user 1 client 1
    StandardClient clientA2(localtestroot, "clientA2");   // user 1 client 2

    ASSERT_TRUE(clientA1.login_reset("MEGA_EMAIL", "MEGA_PWD"));
    ASSERT_TRUE(clientA2.login_fetchnodes("MEGA_EMAIL", "MEGA_PWD"));
    ASSERT_EQ(clientA1.basefolderhandle, clientA2.basefolderhandle);

    // set up sync for both, it should build matching local folders (empty initially)
    ASSERT_TRUE(clientA1.setupSync_mainthread("sync1", "", 1));
    ASSERT_TRUE(clientA2.setupSync_mainthread("sync2", "", 2));
    waitonsyncs(std::chrono::seconds(4), &clientA1, &clientA2);
    clientA1.logcb = clientA2.logcb = true;

    // now have both clients create the same remote folder structure simultaneously.  We should end up with just one copy of it on the server and in both syncs
    future<bool> p1 = clientA1.thread_do<bool>([=](StandardClient& sc, PromiseBoolSP pb) { sc.makeCloudSubdirs("f", 3, 3, pb); });
    future<bool> p2 = clientA2.thread_do<bool>([=](StandardClient& sc, PromiseBoolSP pb) { sc.makeCloudSubdirs("f", 3, 3, pb); });
    ASSERT_TRUE(waitonresults(&p1, &p2));

    // let them catch up
    waitonsyncs(std::chrono::seconds(4), &clientA1, &clientA2);

    // check everything matches (model has expected state of remote and local)
    Model model;
    model.root->addkid(model.buildModelSubdirs("f", 3, 3, 0));
    ASSERT_TRUE(clientA1.confirmModel_mainthread(model.root.get(), 1));
    ASSERT_TRUE(clientA2.confirmModel_mainthread(model.root.get(), 2));
}*/

/* not expected to work yet
GTEST_TEST(Sync, BasicSync_LocalFolderCreationRaceSamename)
{
    // confirm change is synced to remote, and also seen and applied in a second client that syncs the same folder
    // SN tagging needed for this one
    fs::path localtestroot = makeNewTestRoot(LOCAL_TEST_FOLDER);
    StandardClient clientA1(localtestroot, "clientA1");   // user 1 client 1
    StandardClient clientA2(localtestroot, "clientA2");   // user 1 client 2

    ASSERT_TRUE(clientA1.login_reset("MEGA_EMAIL", "MEGA_PWD"));
    ASSERT_TRUE(clientA2.login_fetchnodes("MEGA_EMAIL", "MEGA_PWD"));
    ASSERT_EQ(clientA1.basefolderhandle, clientA2.basefolderhandle);

    // set up sync for both, it should build matching local folders (empty initially)
    ASSERT_TRUE(clientA1.setupSync_mainthread("sync1", "", 1));
    ASSERT_TRUE(clientA2.setupSync_mainthread("sync2", "", 2));
    waitonsyncs(std::chrono::seconds(4), &clientA1, &clientA2);
    clientA1.logcb = clientA2.logcb = true;

    // now have both clients create the same folder structure simultaneously.  We should end up with just one copy of it on the server and in both syncs
    future<bool> p1 = clientA1.thread_do<bool>([=](StandardClient& sc, PromiseBoolSP pb) { buildLocalFolders(sc.syncSet(backupId1).localpath, "f", 3, 3, 0); pb->set_value(true); });
    future<bool> p2 = clientA2.thread_do<bool>([=](StandardClient& sc, PromiseBoolSP pb) { buildLocalFolders(sc.syncSet(backupId2).localpath, "f", 3, 3, 0); pb->set_value(true); });
    ASSERT_TRUE(waitonresults(&p1, &p2));

    // let them catch up
    waitonsyncs(std::chrono::seconds(30), &clientA1, &clientA2);

    // check everything matches (model has expected state of remote and local)
    Model model;
    model.root->addkid(model.buildModelSubdirs("f", 3, 3, 0));
    ASSERT_TRUE(clientA1.confirmModel_mainthread(model.root.get(), 1));
    ASSERT_TRUE(clientA2.confirmModel_mainthread(model.root.get(), 2));
}*/


GTEST_TEST(Sync, BasicSync_ResumeSyncFromSessionAfterNonclashingLocalAndRemoteChanges )
{
    fs::path localtestroot = makeNewTestRoot(LOCAL_TEST_FOLDER);
    unique_ptr<StandardClient> pclientA1(new StandardClient(localtestroot, "clientA1"));   // user 1 client 1
    StandardClient clientA2(localtestroot, "clientA2");   // user 1 client 2

    ASSERT_TRUE(pclientA1->login_reset_makeremotenodes("MEGA_EMAIL", "MEGA_PWD", "f", 3, 3));
    ASSERT_TRUE(clientA2.login_fetchnodes("MEGA_EMAIL", "MEGA_PWD"));
    ASSERT_EQ(pclientA1->basefolderhandle, clientA2.basefolderhandle);

    // set up sync for A1, it should build matching local folders
    handle backupId1 = pclientA1->setupSync_mainthread("sync1", "f");
    ASSERT_NE(backupId1, UNDEF);
    handle backupId2 = clientA2.setupSync_mainthread("sync2", "f");
    ASSERT_NE(backupId2, UNDEF);
    waitonsyncs(std::chrono::seconds(4), pclientA1.get(), &clientA2);
    pclientA1->logcb = clientA2.logcb = true;

    // check everything matches (model has expected state of remote and local)
    Model model1, model2;
    model1.root->addkid(model1.buildModelSubdirs("f", 3, 3, 0));
    model2.root->addkid(model2.buildModelSubdirs("f", 3, 3, 0));
    ASSERT_TRUE(pclientA1->confirmModel_mainthread(model1.findnode("f"), backupId1));
    ASSERT_TRUE(clientA2.confirmModel_mainthread(model2.findnode("f"), backupId2));

    out() << "********************* save session A1" << endl;
    string session;
    pclientA1->client.dumpsession(session);

    out() << "*********************  logout A1 (but keep caches on disk)" << endl;
    fs::path sync1path = pclientA1->syncSet(backupId1).localpath;
    pclientA1->localLogout();

    out() << "*********************  add remote folders via A2" << endl;
    future<bool> p1 = clientA2.thread_do<bool>([](StandardClient& sc, PromiseBoolSP pb) { sc.makeCloudSubdirs("newremote", 2, 2, pb, "f/f_1/f_1_0"); });
    model1.findnode("f/f_1/f_1_0")->addkid(model1.buildModelSubdirs("newremote", 2, 2, 0));
    model2.findnode("f/f_1/f_1_0")->addkid(model2.buildModelSubdirs("newremote", 2, 2, 0));
    ASSERT_TRUE(waitonresults(&p1));

    out() << "*********************  remove remote folders via A2" << endl;
    p1 = clientA2.thread_do<bool>([](StandardClient& sc, PromiseBoolSP pb) { sc.deleteremote("f/f_0", pb); });
    model1.movetosynctrash("f/f_0", "f");
    model2.movetosynctrash("f/f_0", "f");
    ASSERT_TRUE(waitonresults(&p1));

    out() << "*********************  add local folders in A1" << endl;
    ASSERT_TRUE(buildLocalFolders(sync1path / "f_1/f_1_2", "newlocal", 2, 2, 2));
    model1.findnode("f/f_1/f_1_2")->addkid(model1.buildModelSubdirs("newlocal", 2, 2, 2));
    model2.findnode("f/f_1/f_1_2")->addkid(model2.buildModelSubdirs("newlocal", 2, 2, 2));

    out() << "*********************  remove local folders in A1" << endl;
    error_code e;
    ASSERT_TRUE(fs::remove_all(sync1path / "f_2", e) != static_cast<std::uintmax_t>(-1)) << e;
    model1.removenode("f/f_2");
    model2.movetosynctrash("f/f_2", "f");

    out() << "*********************  get sync2 activity out of the way" << endl;
    waitonsyncs(DEFAULTWAIT, &clientA2);

    out() << "*********************  resume A1 session (with sync), see if A2 nodes and localnodes get in sync again" << endl;
    pclientA1.reset(new StandardClient(localtestroot, "clientA1"));
    ASSERT_TRUE(pclientA1->login_fetchnodes(session));
    ASSERT_EQ(pclientA1->basefolderhandle, clientA2.basefolderhandle);
    waitonsyncs(DEFAULTWAIT, pclientA1.get(), &clientA2);

    out() << "*********************  check everything matches (model has expected state of remote and local)" << endl;
    ASSERT_TRUE(pclientA1->confirmModel_mainthread(model1.findnode("f"), backupId1));
    model2.ensureLocalDebrisTmpLock("f"); // since we downloaded files
    ASSERT_TRUE(clientA2.confirmModel_mainthread(model2.findnode("f"), backupId2));
}

GTEST_TEST(Sync, BasicSync_ResumeSyncFromSessionAfterClashingLocalAddRemoteDelete)
{
    fs::path localtestroot = makeNewTestRoot(LOCAL_TEST_FOLDER);
    unique_ptr<StandardClient> pclientA1(new StandardClient(localtestroot, "clientA1"));   // user 1 client 1
    StandardClient clientA2(localtestroot, "clientA2");   // user 1 client 2

    ASSERT_TRUE(pclientA1->login_reset_makeremotenodes("MEGA_EMAIL", "MEGA_PWD", "f", 3, 3));
    ASSERT_TRUE(clientA2.login_fetchnodes("MEGA_EMAIL", "MEGA_PWD"));
    ASSERT_EQ(pclientA1->basefolderhandle, clientA2.basefolderhandle);

    Model model;
    model.root->addkid(model.buildModelSubdirs("f", 3, 3, 0));

    // set up sync for A1, it should build matching local folders
    handle backupId1 = pclientA1->setupSync_mainthread("sync1", "f");
    ASSERT_NE(backupId1, UNDEF);
    handle backupId2 = clientA2.setupSync_mainthread("sync2", "f");
    ASSERT_NE(backupId2, UNDEF);
    waitonsyncs(std::chrono::seconds(4), pclientA1.get(), &clientA2);
    pclientA1->logcb = clientA2.logcb = true;

    // check everything matches (model has expected state of remote and local)
    ASSERT_TRUE(pclientA1->confirmModel_mainthread(model.findnode("f"), backupId1));
    ASSERT_TRUE(clientA2.confirmModel_mainthread(model.findnode("f"), backupId2));

    // save session A1
    string session;
    pclientA1->client.dumpsession(session);
    fs::path sync1path = pclientA1->syncSet(backupId1).localpath;

    // logout A1 (but keep caches on disk)
    pclientA1->localLogout();

    // remove remote folder via A2
    future<bool> p1 = clientA2.thread_do<bool>([](StandardClient& sc, PromiseBoolSP pb) { sc.deleteremote("f/f_1", pb); });
    ASSERT_TRUE(waitonresults(&p1));

    // add local folders in A1 on disk folder
    ASSERT_TRUE(buildLocalFolders(sync1path / "f_1/f_1_2", "newlocal", 2, 2, 2));

    // get sync2 activity out of the way
    waitonsyncs(std::chrono::seconds(4), &clientA2);

    // resume A1 session (with sync), see if A2 nodes and localnodes get in sync again
    pclientA1.reset(new StandardClient(localtestroot, "clientA1"));
    ASSERT_TRUE(pclientA1->login_fetchnodes(session));
    ASSERT_EQ(pclientA1->basefolderhandle, clientA2.basefolderhandle);
    waitonsyncs(std::chrono::seconds(10), pclientA1.get(), &clientA2);

    // check everything matches (model has expected state of remote and local)
    model.findnode("f/f_1/f_1_2")->addkid(model.buildModelSubdirs("newlocal", 2, 2, 2));
    ASSERT_TRUE(model.movetosynctrash("f/f_1", "f"));
    ASSERT_TRUE(pclientA1->confirmModel_mainthread(model.findnode("f"), backupId1));
    ASSERT_TRUE(model.removesynctrash("f", "f_1/f_1_2/newlocal"));
    ASSERT_TRUE(clientA2.confirmModel_mainthread(model.findnode("f"), backupId2));
}


GTEST_TEST(Sync, CmdChecks_RRAttributeAfterMoveNode)
{
    fs::path localtestroot = makeNewTestRoot(LOCAL_TEST_FOLDER);
    unique_ptr<StandardClient> pclientA1(new StandardClient(localtestroot, "clientA1"));   // user 1 client 1

    ASSERT_TRUE(pclientA1->login_reset_makeremotenodes("MEGA_EMAIL", "MEGA_PWD", "f", 3, 3));

    Node* f = pclientA1->drillchildnodebyname(pclientA1->gettestbasenode(), "f");
    handle original_f_handle = f->nodehandle;
    handle original_f_parent_handle = f->parent->nodehandle;

    // make sure there are no 'f' in the rubbish
    auto fv = pclientA1->drillchildnodesbyname(pclientA1->getcloudrubbishnode(), "f");
    future<bool> fb = pclientA1->thread_do<bool>([&fv](StandardClient& sc, PromiseBoolSP pb) { sc.deleteremotenodes(fv, pb); });
    ASSERT_TRUE(waitonresults(&fb));

    f = pclientA1->drillchildnodebyname(pclientA1->getcloudrubbishnode(), "f");
    ASSERT_TRUE(f == nullptr);


    // remove remote folder via A2
    future<bool> p1 = pclientA1->thread_do<bool>([](StandardClient& sc, PromiseBoolSP pb)
        {
            sc.movenodetotrash("f", pb);
        });
    ASSERT_TRUE(waitonresults(&p1));

    WaitMillisec(3000);  // allow for attribute delivery too

    f = pclientA1->drillchildnodebyname(pclientA1->getcloudrubbishnode(), "f");
    ASSERT_TRUE(f != nullptr);

    // check the restore-from-trash handle got set, and correctly
    nameid rrname = AttrMap::string2nameid("rr");
    ASSERT_EQ(f->nodehandle, original_f_handle);
    ASSERT_EQ(f->attrs.map[rrname], string(Base64Str<MegaClient::NODEHANDLE>(original_f_parent_handle)));
    ASSERT_EQ(f->attrs.map[rrname], string(Base64Str<MegaClient::NODEHANDLE>(pclientA1->gettestbasenode()->nodehandle)));

    // move it back

    p1 = pclientA1->thread_do<bool>([&](StandardClient& sc, PromiseBoolSP pb)
    {
        sc.movenode(f->nodehandle, pclientA1->basefolderhandle, pb);
    });
    ASSERT_TRUE(waitonresults(&p1));

    WaitMillisec(3000);  // allow for attribute delivery too

    // check it's back and the rr attribute is gone
    f = pclientA1->drillchildnodebyname(pclientA1->gettestbasenode(), "f");
    ASSERT_TRUE(f != nullptr);
    ASSERT_EQ(f->attrs.map[rrname], string());
}


#ifdef __linux__
GTEST_TEST(Sync, BasicSync_SpecialCreateFile)
{
    // confirm change is synced to remote, and also seen and applied in a second client that syncs the same folder
    fs::path localtestroot = makeNewTestRoot(LOCAL_TEST_FOLDER);
    StandardClient clientA1(localtestroot, "clientA1");   // user 1 client 1
    StandardClient clientA2(localtestroot, "clientA2");   // user 1 client 2

    ASSERT_TRUE(clientA1.login_reset_makeremotenodes("MEGA_EMAIL", "MEGA_PWD", "f", 2, 2));
    ASSERT_TRUE(clientA2.login_fetchnodes("MEGA_EMAIL", "MEGA_PWD"));
    ASSERT_EQ(clientA1.basefolderhandle, clientA2.basefolderhandle);

    Model model;
    model.root->addkid(model.buildModelSubdirs("f", 2, 2, 0));

    // set up sync for A1, it should build matching local folders
    handle backupId1 = clientA1.setupSync_mainthread("sync1", "f");
    ASSERT_NE(backupId1, UNDEF);
    handle backupId2 = clientA2.setupSync_mainthread("sync2", "f");
    ASSERT_NE(backupId2, UNDEF);

    waitonsyncs(std::chrono::seconds(4), &clientA1, &clientA2);
    clientA1.logcb = clientA2.logcb = true;
    // check everything matches (model has expected state of remote and local)
    ASSERT_TRUE(clientA1.confirmModel_mainthread(model.findnode("f"), backupId1));
    ASSERT_TRUE(clientA2.confirmModel_mainthread(model.findnode("f"), backupId2));

    // make new folders (and files) in the local filesystem and see if we catch up in A1 and A2 (adder and observer syncs)
    ASSERT_TRUE(createSpecialFiles(clientA1.syncSet(backupId1).localpath / "f_0", "newkid", 2));

    for (int i = 0; i < 2; ++i)
    {
        string filename = "file" + to_string(i) + "_" + "newkid";
        model.findnode("f/f_0")->addkid(model.makeModelSubfile(filename));
    }

    // let them catch up
    waitonsyncs(DEFAULTWAIT, &clientA1, &clientA2);

    // check everything matches (model has expected state of remote and local)
    ASSERT_TRUE(clientA1.confirmModel_mainthread(model.findnode("f"), backupId1));
    model.ensureLocalDebrisTmpLock("f"); // since we downloaded files
    ASSERT_TRUE(clientA2.confirmModel_mainthread(model.findnode("f"), backupId2));
}
#endif

GTEST_TEST(Sync, DISABLED_BasicSync_moveAndDeleteLocalFile)
{
    // confirm change is synced to remote, and also seen and applied in a second client that syncs the same folder
    fs::path localtestroot = makeNewTestRoot(LOCAL_TEST_FOLDER);
    StandardClient clientA1(localtestroot, "clientA1");   // user 1 client 1
    StandardClient clientA2(localtestroot, "clientA2");   // user 1 client 2

    ASSERT_TRUE(clientA1.login_reset_makeremotenodes("MEGA_EMAIL", "MEGA_PWD", "f", 1, 1));
    ASSERT_TRUE(clientA2.login_fetchnodes("MEGA_EMAIL", "MEGA_PWD"));
    ASSERT_EQ(clientA1.basefolderhandle, clientA2.basefolderhandle);

    Model model;
    model.root->addkid(model.buildModelSubdirs("f", 1, 1, 0));

    // set up sync for A1, it should build matching local folders
    handle backupId1 = clientA1.setupSync_mainthread("sync1", "f");
    ASSERT_NE(backupId1, UNDEF);
    handle backupId2 = clientA2.setupSync_mainthread("sync2", "f");
    ASSERT_NE(backupId2, UNDEF);

    waitonsyncs(std::chrono::seconds(4), &clientA1, &clientA2);
    clientA1.logcb = clientA2.logcb = true;
    // check everything matches (model has expected state of remote and local)
    ASSERT_TRUE(clientA1.confirmModel_mainthread(model.findnode("f"), backupId1));
    ASSERT_TRUE(clientA2.confirmModel_mainthread(model.findnode("f"), backupId2));


    // move something in the local filesystem and see if we catch up in A1 and A2 (deleter and observer syncs)
    error_code rename_error;
    fs::rename(clientA1.syncSet(backupId1).localpath / "f_0", clientA1.syncSet(backupId1).localpath / "renamed", rename_error);
    ASSERT_TRUE(!rename_error) << rename_error;
    fs::remove(clientA1.syncSet(backupId1).localpath / "renamed");

    // let them catch up
    waitonsyncs(DEFAULTWAIT, &clientA1, &clientA2);

    // check everything matches (model has expected state of remote and local)
    ASSERT_TRUE(model.movetosynctrash("f/f_0", "f"));
    ASSERT_TRUE(clientA2.confirmModel_mainthread(model.findnode("f"), backupId2));
    ASSERT_TRUE(model.removesynctrash("f"));
    ASSERT_TRUE(clientA1.confirmModel_mainthread(model.findnode("f"), backupId1));
}

namespace {

string makefa(const string& name, int fakecrc, int mtime)
{
    AttrMap attrs;
    attrs.map['n'] = name;

    FileFingerprint ff;
    ff.crc[0] = ff.crc[1] = ff.crc[2] = ff.crc[3] = fakecrc;
    ff.mtime = mtime;
    ff.serializefingerprint(&attrs.map['c']);

    string attrjson;
    attrs.getjson(&attrjson);
    return attrjson;
}

Node* makenode(MegaClient& mc, handle parent, ::mega::nodetype_t type, m_off_t size, handle owner, const string& attrs, ::mega::byte* key)
{
    static handle handlegenerator = 10;
    std::vector<Node*> dp;
    auto newnode = new Node(&mc, &dp, ++handlegenerator, parent, type, size, owner, nullptr, 1);

    newnode->setkey(key);
    newnode->attrstring.reset(new string);

    SymmCipher sc;
    sc.setkey(key, type);
    mc.makeattr(&sc, newnode->attrstring, attrs.c_str());

    int attrlen = int(newnode->attrstring->size());
    string base64attrstring;
    base64attrstring.resize(static_cast<size_t>(attrlen * 4 / 3 + 4));
    base64attrstring.resize(static_cast<size_t>(Base64::btoa((::mega::byte *)newnode->attrstring->data(), int(newnode->attrstring->size()), (char *)base64attrstring.data())));

    *newnode->attrstring = base64attrstring;

    return newnode;
}

} // anonymous

GTEST_TEST(Sync, NodeSorting_forPhotosAndVideos)
{
    fs::path localtestroot = makeNewTestRoot(LOCAL_TEST_FOLDER);
    StandardClient standardclient(localtestroot, "sortOrderTests");
    auto& client = standardclient.client;

    handle owner = 99999;

    ::mega::byte key[] = { 0x01, 0x02, 0x03, 0x04, 0x01, 0x02, 0x03, 0x04, 0x01, 0x02, 0x03, 0x04, 0x01, 0x02, 0x03, 0x04, 0x01, 0x02, 0x03, 0x04, 0x01, 0x02, 0x03, 0x04, 0x01, 0x02, 0x03, 0x04, 0x01, 0x02, 0x03, 0x04 };

    // first 3 are root nodes:
    auto cloudroot = makenode(client, UNDEF, ROOTNODE, -1, owner, makefa("root", 1, 1), key);
    makenode(client, UNDEF, INCOMINGNODE, -1, owner, makefa("inbox", 1, 1), key);
    makenode(client, UNDEF, RUBBISHNODE, -1, owner, makefa("bin", 1, 1), key);

    // now some files to sort
    auto photo1 = makenode(client, cloudroot->nodehandle, FILENODE, 9999, owner, makefa("abc.jpg", 1, 1570673890), key);
    auto photo2 = makenode(client, cloudroot->nodehandle, FILENODE, 9999, owner, makefa("cba.png", 1, 1570673891), key);
    auto video1 = makenode(client, cloudroot->nodehandle, FILENODE, 9999, owner, makefa("xyz.mov", 1, 1570673892), key);
    auto video2 = makenode(client, cloudroot->nodehandle, FILENODE, 9999, owner, makefa("zyx.mp4", 1, 1570673893), key);
    auto otherfile = makenode(client, cloudroot->nodehandle, FILENODE, 9999, owner, makefa("ASDF.fsda", 1, 1570673894), key);
    auto otherfolder = makenode(client, cloudroot->nodehandle, FOLDERNODE, -1, owner, makefa("myfolder", 1, 1570673895), key);

    node_vector v{ photo1, photo2, video1, video2, otherfolder, otherfile };
    for (auto n : v) n->setkey(key);

    MegaApiImpl::sortByComparatorFunction(v, MegaApi::ORDER_PHOTO_ASC, client);
    node_vector v2{ photo1, photo2, video1, video2, otherfolder, otherfile };
    ASSERT_EQ(v, v2);

    MegaApiImpl::sortByComparatorFunction(v, MegaApi::ORDER_PHOTO_DESC, client);
    node_vector v3{ photo2, photo1, video2, video1, otherfolder, otherfile };
    ASSERT_EQ(v, v3);

    MegaApiImpl::sortByComparatorFunction(v, MegaApi::ORDER_VIDEO_ASC, client);
    node_vector v4{ video1, video2, photo1, photo2, otherfolder, otherfile };
    ASSERT_EQ(v, v4);

    MegaApiImpl::sortByComparatorFunction(v, MegaApi::ORDER_VIDEO_DESC, client);
    node_vector v5{ video2, video1, photo2, photo1, otherfolder, otherfile };
    ASSERT_EQ(v, v5);
}


GTEST_TEST(Sync, PutnodesForMultipleFolders)
{
    fs::path localtestroot = makeNewTestRoot(LOCAL_TEST_FOLDER);
    StandardClient standardclient(localtestroot, "PutnodesForMultipleFolders");
    ASSERT_TRUE(standardclient.login_fetchnodes("MEGA_EMAIL", "MEGA_PWD", true));

    vector<NewNode> newnodes(4);

    standardclient.client.putnodes_prepareOneFolder(&newnodes[0], "folder1");
    standardclient.client.putnodes_prepareOneFolder(&newnodes[1], "folder2");
    standardclient.client.putnodes_prepareOneFolder(&newnodes[2], "folder2.1");
    standardclient.client.putnodes_prepareOneFolder(&newnodes[3], "folder2.2");

    newnodes[1].nodehandle = newnodes[2].parenthandle = newnodes[3].parenthandle = 2;

    handle targethandle = standardclient.client.rootnodes[0];

    std::atomic<bool> putnodesDone{false};
    standardclient.resultproc.prepresult(StandardClient::PUTNODES,  ++next_request_tag,
        [&](){ standardclient.client.putnodes(targethandle, move(newnodes), nullptr); },
        [&putnodesDone](error e) { putnodesDone = true; return true; });

    while (!putnodesDone)
    {
        WaitMillisec(100);
    }

    Node* cloudRoot = standardclient.client.nodebyhandle(targethandle);

    ASSERT_TRUE(nullptr != standardclient.drillchildnodebyname(cloudRoot, "folder1"));
    ASSERT_TRUE(nullptr != standardclient.drillchildnodebyname(cloudRoot, "folder2"));
    ASSERT_TRUE(nullptr != standardclient.drillchildnodebyname(cloudRoot, "folder2/folder2.1"));
    ASSERT_TRUE(nullptr != standardclient.drillchildnodebyname(cloudRoot, "folder2/folder2.2"));
}


#ifndef _WIN32_SUPPORTS_SYMLINKS_IT_JUST_NEEDS_TURNING_ON
GTEST_TEST(Sync, BasicSync_CreateAndDeleteLink)
{
    // confirm change is synced to remote, and also seen and applied in a second client that syncs the same folder
    fs::path localtestroot = makeNewTestRoot(LOCAL_TEST_FOLDER);
    StandardClient clientA1(localtestroot, "clientA1");   // user 1 client 1
    StandardClient clientA2(localtestroot, "clientA2");   // user 1 client 2

    ASSERT_TRUE(clientA1.login_reset_makeremotenodes("MEGA_EMAIL", "MEGA_PWD", "f", 1, 1));
    ASSERT_TRUE(clientA2.login_fetchnodes("MEGA_EMAIL", "MEGA_PWD"));
    ASSERT_EQ(clientA1.basefolderhandle, clientA2.basefolderhandle);

    Model model;
    model.root->addkid(model.buildModelSubdirs("f", 1, 1, 0));

    // set up sync for A1, it should build matching local folders
    handle backupId1 = clientA1.setupSync_mainthread("sync1", "f");
    ASSERT_NE(backupId1, UNDEF);
    handle backupId2 = clientA2.setupSync_mainthread("sync2", "f");
    ASSERT_NE(backupId2, UNDEF);

    waitonsyncs(std::chrono::seconds(4), &clientA1, &clientA2);
    clientA1.logcb = clientA2.logcb = true;
    // check everything matches (model has expected state of remote and local)
    ASSERT_TRUE(clientA1.confirmModel_mainthread(model.findnode("f"), backupId1));
    ASSERT_TRUE(clientA2.confirmModel_mainthread(model.findnode("f"), backupId2));


    // move something in the local filesystem and see if we catch up in A1 and A2 (deleter and observer syncs)
    error_code linkage_error;
    fs::create_symlink(clientA1.syncSet(backupId1).localpath / "f_0", clientA1.syncSet(backupId1).localpath / "linked", linkage_error);
    ASSERT_TRUE(!linkage_error) << linkage_error;

    // let them catch up
    waitonsyncs(DEFAULTWAIT, &clientA1, &clientA2);

    //check client 2 is unaffected
    ASSERT_TRUE(clientA2.confirmModel_mainthread(model.findnode("f"), backupId2));


    fs::remove(clientA1.syncSet(backupId1).localpath / "linked");
    // let them catch up
    waitonsyncs(DEFAULTWAIT, &clientA1, &clientA2);

    //check client 2 is unaffected
    ASSERT_TRUE(clientA2.confirmModel_mainthread(model.findnode("f"), backupId2));
}

GTEST_TEST(Sync, BasicSync_CreateRenameAndDeleteLink)
{
    // confirm change is synced to remote, and also seen and applied in a second client that syncs the same folder
    fs::path localtestroot = makeNewTestRoot(LOCAL_TEST_FOLDER);
    StandardClient clientA1(localtestroot, "clientA1");   // user 1 client 1
    StandardClient clientA2(localtestroot, "clientA2");   // user 1 client 2

    ASSERT_TRUE(clientA1.login_reset_makeremotenodes("MEGA_EMAIL", "MEGA_PWD", "f", 1, 1));
    ASSERT_TRUE(clientA2.login_fetchnodes("MEGA_EMAIL", "MEGA_PWD"));
    ASSERT_EQ(clientA1.basefolderhandle, clientA2.basefolderhandle);

    Model model;
    model.root->addkid(model.buildModelSubdirs("f", 1, 1, 0));

    // set up sync for A1, it should build matching local folders
    handle backupId1 = clientA1.setupSync_mainthread("sync1", "f");
    ASSERT_NE(backupId1, UNDEF);
    handle backupId2 = clientA2.setupSync_mainthread("sync2", "f");
    ASSERT_NE(backupId2, UNDEF);

    waitonsyncs(std::chrono::seconds(4), &clientA1, &clientA2);
    clientA1.logcb = clientA2.logcb = true;
    // check everything matches (model has expected state of remote and local)
    ASSERT_TRUE(clientA1.confirmModel_mainthread(model.findnode("f"), backupId1));
    ASSERT_TRUE(clientA2.confirmModel_mainthread(model.findnode("f"), backupId2));


    // move something in the local filesystem and see if we catch up in A1 and A2 (deleter and observer syncs)
    error_code linkage_error;
    fs::create_symlink(clientA1.syncSet(backupId1).localpath / "f_0", clientA1.syncSet(backupId1).localpath / "linked", linkage_error);
    ASSERT_TRUE(!linkage_error) << linkage_error;

    // let them catch up
    waitonsyncs(DEFAULTWAIT, &clientA1, &clientA2);

    //check client 2 is unaffected
    ASSERT_TRUE(clientA2.confirmModel_mainthread(model.findnode("f"), backupId2));

    fs::rename(clientA1.syncSet(backupId1).localpath / "linked", clientA1.syncSet(backupId1).localpath / "linkrenamed", linkage_error);

    // let them catch up
    waitonsyncs(DEFAULTWAIT, &clientA1, &clientA2);

    //check client 2 is unaffected
    ASSERT_TRUE(clientA2.confirmModel_mainthread(model.findnode("f"), backupId2));

    fs::remove(clientA1.syncSet(backupId1).localpath / "linkrenamed");

    // let them catch up
    waitonsyncs(DEFAULTWAIT, &clientA1, &clientA2);

    //check client 2 is unaffected
    ASSERT_TRUE(clientA2.confirmModel_mainthread(model.findnode("f"), backupId2));
}


#ifndef WIN32

// what is supposed to happen for this one?  It seems that the `linked` symlink is no longer ignored on windows?  client2 is affected!

GTEST_TEST(Sync, BasicSync_CreateAndReplaceLinkLocally)
{
    // confirm change is synced to remote, and also seen and applied in a second client that syncs the same folder
    fs::path localtestroot = makeNewTestRoot(LOCAL_TEST_FOLDER);
    StandardClient clientA1(localtestroot, "clientA1");   // user 1 client 1
    StandardClient clientA2(localtestroot, "clientA2");   // user 1 client 2

    ASSERT_TRUE(clientA1.login_reset_makeremotenodes("MEGA_EMAIL", "MEGA_PWD", "f", 1, 1));
    ASSERT_TRUE(clientA2.login_fetchnodes("MEGA_EMAIL", "MEGA_PWD"));
    ASSERT_EQ(clientA1.basefolderhandle, clientA2.basefolderhandle);

    Model model;
    model.root->addkid(model.buildModelSubdirs("f", 1, 1, 0));

    // set up sync for A1, it should build matching local folders
    handle backupId1 = clientA1.setupSync_mainthread("sync1", "f");
    ASSERT_NE(backupId1, UNDEF);
    handle backupId2 = clientA2.setupSync_mainthread("sync2", "f");
    ASSERT_NE(backupId2, UNDEF);

    waitonsyncs(std::chrono::seconds(4), &clientA1, &clientA2);
    clientA1.logcb = clientA2.logcb = true;
    // check everything matches (model has expected state of remote and local)
    ASSERT_TRUE(clientA1.confirmModel_mainthread(model.findnode("f"), backupId1));
    ASSERT_TRUE(clientA2.confirmModel_mainthread(model.findnode("f"), backupId2));


    // move something in the local filesystem and see if we catch up in A1 and A2 (deleter and observer syncs)
    error_code linkage_error;
    fs::create_symlink(clientA1.syncSet(backupId1).localpath / "f_0", clientA1.syncSet(backupId1).localpath / "linked", linkage_error);
    ASSERT_TRUE(!linkage_error) << linkage_error;

    // let them catch up
    waitonsyncs(DEFAULTWAIT, &clientA1, &clientA2);

    //check client 2 is unaffected
    ASSERT_TRUE(clientA2.confirmModel_mainthread(model.findnode("f"), backupId2));
    fs::rename(clientA1.syncSet(backupId1).localpath / "f_0", clientA1.syncSet(backupId1).localpath / "linked", linkage_error);

    // let them catch up
    waitonsyncs(DEFAULTWAIT, &clientA1, &clientA2);

    //check client 2 is unaffected
    ASSERT_TRUE(clientA2.confirmModel_mainthread(model.findnode("f"), backupId2));

    fs::remove(clientA1.syncSet(backupId1).localpath / "linked");
    ASSERT_TRUE(createNameFile(clientA1.syncSet(backupId1).localpath, "linked"));

    // let them catch up
    waitonsyncs(DEFAULTWAIT, &clientA1, &clientA2);

    model.findnode("f")->addkid(model.makeModelSubfile("linked"));
    model.ensureLocalDebrisTmpLock("f"); // since we downloaded files

    //check client 2 is as expected
    ASSERT_TRUE(clientA2.confirmModel_mainthread(model.findnode("f"), backupId2));
}


GTEST_TEST(Sync, BasicSync_CreateAndReplaceLinkUponSyncDown)
{
    // confirm change is synced to remote, and also seen and applied in a second client that syncs the same folder
    fs::path localtestroot = makeNewTestRoot(LOCAL_TEST_FOLDER);
    StandardClient clientA1(localtestroot, "clientA1");   // user 1 client 1
    StandardClient clientA2(localtestroot, "clientA2");   // user 1 client 2

    ASSERT_TRUE(clientA1.login_reset_makeremotenodes("MEGA_EMAIL", "MEGA_PWD", "f", 1, 1));
    ASSERT_TRUE(clientA2.login_fetchnodes("MEGA_EMAIL", "MEGA_PWD"));
    ASSERT_EQ(clientA1.basefolderhandle, clientA2.basefolderhandle);

    Model model;
    model.root->addkid(model.buildModelSubdirs("f", 1, 1, 0));

    // set up sync for A1, it should build matching local folders
    handle backupId1 = clientA1.setupSync_mainthread("sync1", "f");
    ASSERT_NE(backupId1, UNDEF);
    handle backupId2 = clientA2.setupSync_mainthread("sync2", "f");
    ASSERT_NE(backupId2, UNDEF);

    waitonsyncs(std::chrono::seconds(4), &clientA1, &clientA2);
    clientA1.logcb = clientA2.logcb = true;
    // check everything matches (model has expected state of remote and local)
    ASSERT_TRUE(clientA1.confirmModel_mainthread(model.findnode("f"), backupId1));
    ASSERT_TRUE(clientA2.confirmModel_mainthread(model.findnode("f"), backupId2));

    // move something in the local filesystem and see if we catch up in A1 and A2 (deleter and observer syncs)
    error_code linkage_error;
    fs::create_symlink(clientA1.syncSet(backupId1).localpath / "f_0", clientA1.syncSet(backupId1).localpath / "linked", linkage_error);
    ASSERT_TRUE(!linkage_error) << linkage_error;

    // let them catch up
    waitonsyncs(DEFAULTWAIT, &clientA1, &clientA2);

    //check client 2 is unaffected
    ASSERT_TRUE(clientA2.confirmModel_mainthread(model.findnode("f"), backupId2));

    ASSERT_TRUE(createNameFile(clientA2.syncSet(backupId2).localpath, "linked"));

    // let them catch up
    waitonsyncs(DEFAULTWAIT, &clientA1, &clientA2);

    model.findnode("f")->addkid(model.makeModelSubfolder("linked")); //notice: the deleted here is folder because what's actually deleted is a symlink that points to a folder
                                                                     //ideally we could add full support for symlinks in this tests suite

    model.movetosynctrash("f/linked","f");
    model.findnode("f")->addkid(model.makeModelSubfile("linked"));
    model.ensureLocalDebrisTmpLock("f"); // since we downloaded files

    //check client 2 is as expected
    ASSERT_TRUE(clientA1.confirmModel_mainthread(model.findnode("f"), backupId1));
}
#endif

#endif

struct TwoWaySyncSymmetryCase
{
    enum SyncType { type_twoWay, type_backupSync, type_numTypes };

    enum Action { action_rename, action_moveWithinSync, action_moveOutOfSync, action_moveIntoSync, action_delete, action_numactions };

    enum MatchState { match_exact,      // the sync destination has the exact same file/folder at the same relative path
                      match_older,      // the sync destination has an older file/folder at the same relative path
                      match_newer,      // the sync destination has a newer file/folder at the same relative path
                      match_absent };   // the sync destination has no node at the same relative path

    SyncType syncType = type_twoWay;
    Action action = action_rename;
    bool selfChange = false; // changed by our own client or another
    bool up = false;  // or down - sync direction
    bool file = false;  // or folder.  Which one this test changes
    bool isExternal = false;
    bool pauseDuringAction = false;
    Model localModel;
    Model remoteModel;
    handle backupId = UNDEF;

    bool printTreesBeforeAndAfter = false;

    struct State
    {
        StandardClient& steadyClient;
        StandardClient& resumeClient;
        StandardClient& nonsyncClient;
        fs::path localBaseFolderSteady;
        fs::path localBaseFolderResume;
        std::string remoteBaseFolder = "twoway";   // leave out initial / so we can drill down from root node
        std::string first_test_name;
        fs::path first_test_initiallocalfolders;

        State(StandardClient& ssc, StandardClient& rsc, StandardClient& sc2) : steadyClient(ssc), resumeClient(rsc), nonsyncClient(sc2) {}
    };

    State& state;
    TwoWaySyncSymmetryCase(State& wholestate) : state(wholestate) {}

    std::string typeName()
    {
        switch (syncType)
        {
        case type_twoWay:
            return "twoWay_";
        case type_backupSync:
            return isExternal ? "external_backup_"
                              : "internal_backup_";
        default:
            assert(false);
            return "";
        }
    }

    std::string actionName()
    {
        switch (action)
        {
        case action_rename: return "rename";
        case action_moveWithinSync: return "move";
        case action_moveOutOfSync: return "moveOut";
        case action_moveIntoSync: return "moveIn";
        case action_delete: return "delete";
        default: assert(false); return "";
        }
    }

    std::string matchName(MatchState m)
    {
        switch (m)
        {
            case match_exact: return "exact";
            case match_older: return "older";
            case match_newer: return "newer";
            case match_absent: return "absent";
        }
        return "bad enum";
    }

    std::string name()
    {
        return  typeName() + actionName() +
                (up?"_up" : "_down") +
                (selfChange?"_self":"_other") +
                (file?"_file":"_folder") +
                (pauseDuringAction?"_resumed":"");
    }

    fs::path localTestBasePathSteady;
    fs::path localTestBasePathResume;
    std::string remoteTestBasePath;

    Model& sourceModel() { return up ? localModel : remoteModel; }
    Model& destinationModel() { return up ? remoteModel : localModel; }

    StandardClient& client1() { return pauseDuringAction ? state.resumeClient : state.steadyClient; }
    StandardClient& changeClient() { return selfChange ? client1() : state.nonsyncClient; }

    fs::path localTestBasePath() { return pauseDuringAction ? localTestBasePathResume : localTestBasePathSteady; }

    void makeMtimeFile(std::string name, int mtime_delta, Model& m1, Model& m2)
    {
        createNameFile(state.first_test_initiallocalfolders, name);
        auto initial_mtime = fs::last_write_time(state.first_test_initiallocalfolders / name);
        fs::last_write_time(state.first_test_initiallocalfolders / name, initial_mtime + std::chrono::seconds(mtime_delta));
        fs::rename(state.first_test_initiallocalfolders / name, state.first_test_initiallocalfolders / "f" / name); // move it after setting the time to be 100% sure the sync sees it with the adjusted mtime only
        m1.findnode("f")->addkid(m1.makeModelSubfile(name));
        m2.findnode("f")->addkid(m2.makeModelSubfile(name));
    }

    PromiseBoolSP cloudCopySetupPromise = newPromiseBoolSP();

    // prepares a local folder for testing, which will be two-way synced before the test
    void SetupForSync()
    {
        localTestBasePathSteady = state.localBaseFolderSteady / name();
        localTestBasePathResume = state.localBaseFolderResume / name();
        remoteTestBasePath = state.remoteBaseFolder + "/" + name();
        std::error_code ec;

        fs::create_directories(localTestBasePathSteady, ec);
        ASSERT_TRUE(!ec);
        fs::create_directories(localTestBasePathResume, ec);
        ASSERT_TRUE(!ec);

        localModel.root->addkid(localModel.buildModelSubdirs("f", 2, 2, 2));
        localModel.root->addkid(localModel.buildModelSubdirs("outside", 2, 1, 1));
        remoteModel.root->addkid(remoteModel.buildModelSubdirs("f", 2, 2, 2));
        remoteModel.root->addkid(remoteModel.buildModelSubdirs("outside", 2, 1, 1));

        // for the first one, copy that to the cloud.
        // for subsequent, duplicate in the cloud with this test's name.

        Node* testRoot = changeClient().client.nodebyhandle(changeClient().basefolderhandle);
        ASSERT_NE(testRoot, nullptr);
        Node* n2 = changeClient().drillchildnodebyname(testRoot, state.remoteBaseFolder);
        ASSERT_NE(n2, nullptr);
        if (state.first_test_name.empty())
        {
            state.first_test_name = name();
            state.first_test_initiallocalfolders = pauseDuringAction ? localTestBasePathResume : localTestBasePathSteady;

            ASSERT_TRUE(buildLocalFolders(state.first_test_initiallocalfolders, "f", 2, 2, 2));
            ASSERT_TRUE(buildLocalFolders(state.first_test_initiallocalfolders, "outside", 2, 1, 1));
            makeMtimeFile("file_older_1", -3600, localModel, remoteModel);
            makeMtimeFile("file_newer_1", 3600, localModel, remoteModel);
            makeMtimeFile("file_older_2", -3600, localModel, remoteModel);
            makeMtimeFile("file_newer_2", 3600, localModel, remoteModel);

            auto pb = newPromiseBoolSP();
            changeClient().uploadFolderTree(state.first_test_initiallocalfolders, n2, pb);
            ASSERT_TRUE(pb->get_future().get());

            auto pb2 = newPromiseBoolSP();
            std::atomic<int> inprogress(0);
            changeClient().uploadFilesInTree(state.first_test_initiallocalfolders, n2, inprogress, pb2);
            ASSERT_TRUE(pb2->get_future().get());
            out() << "Uploaded tree for " << name() << endl;
        }
        else
        {
            fs::copy(state.first_test_initiallocalfolders,
                    pauseDuringAction ? localTestBasePathResume : localTestBasePathSteady,
                    fs::copy_options::recursive,  ec);
            ASSERT_TRUE(!ec);

            Node* n1 = changeClient().drillchildnodebyname(testRoot, state.remoteBaseFolder + "/" + state.first_test_name);
            ASSERT_NE(n1, nullptr);
            changeClient().cloudCopyTreeAs(n1, n2, name(), cloudCopySetupPromise);
            ASSERT_TRUE(cloudCopySetupPromise->get_future().get());
            out() << "Copied cloud tree for " << name() << endl;

            localModel.findnode("f")->addkid(localModel.makeModelSubfile("file_older_1"));
            remoteModel.findnode("f")->addkid(remoteModel.makeModelSubfile("file_older_1"));
            localModel.findnode("f")->addkid(localModel.makeModelSubfile("file_newer_1"));
            remoteModel.findnode("f")->addkid(remoteModel.makeModelSubfile("file_newer_1"));
            localModel.findnode("f")->addkid(localModel.makeModelSubfile("file_older_2"));
            remoteModel.findnode("f")->addkid(remoteModel.makeModelSubfile("file_older_2"));
            localModel.findnode("f")->addkid(localModel.makeModelSubfile("file_newer_2"));
            remoteModel.findnode("f")->addkid(remoteModel.makeModelSubfile("file_newer_2"));
        }

    }

    bool isBackup() const
    {
        return syncType == type_backupSync;
    }

    bool isExternalBackup() const
    {
        return isExternal && isBackup();
    }

    bool isInternalBackup() const
    {
        return !isExternal && isBackup();
    }

    bool shouldRecreateOnResume() const
    {
        if (pauseDuringAction)
        {
            return isExternalBackup();
        }

        return false;
    }

    bool shouldDisableSync() const
    {
        if (up)
        {
            return false;
        }

        if (pauseDuringAction)
        {
            return isInternalBackup();
        }

        return isBackup();
    }

    bool shouldUpdateDestination() const
    {
        return up || !isBackup();
    }

    bool shouldUpdateModel() const
    {
        return up
               || !pauseDuringAction
               || !isExternalBackup();
    }

    fs::path localSyncRootPath()
    {
        return localTestBasePath() / "f";
    }

    string remoteSyncRootPath()
    {
        return remoteTestBasePath + "/f";
    }

    Node* remoteSyncRoot()
    {
        Node* root = client1().client.nodebyhandle(client1().basefolderhandle);
        if (root)
        {
            return client1().drillchildnodebyname(root, remoteSyncRootPath());
        }

        return nullptr;
    }

    handle BackupAdd(const string& drivePath, const string& sourcePath, const string& targetPath)
    {
        return client1().backupAdd_mainthread(drivePath, sourcePath, targetPath);
    }

    handle SetupSync(const string& sourcePath, const string& targetPath)
    {
        return client1().setupSync_mainthread(sourcePath, targetPath, isBackup());
    }

    void SetupTwoWaySync()
    {
        ASSERT_NE(remoteSyncRoot(), nullptr);

        string basePath   = client1().fsBasePath.u8string();
        string drivePath  = localTestBasePath().u8string();
        string sourcePath = localSyncRootPath().u8string();
        string targetPath = remoteSyncRootPath();

        drivePath.erase(0, basePath.size() + 1);
        sourcePath.erase(0, basePath.size() + 1);

        if (isExternalBackup())
        {
            backupId = BackupAdd(drivePath, sourcePath, targetPath);
        }
        else
        {
            backupId = SetupSync(sourcePath, targetPath);
        }

        ASSERT_NE(backupId, UNDEF);
    }

    void PauseTwoWaySync()
    {
        if (shouldRecreateOnResume())
        {
            client1().delSync_mainthread(backupId, true);
        }
    }

    void ResumeTwoWaySync()
    {
        if (shouldRecreateOnResume())
        {
            SetupTwoWaySync();
        }
    }

    void remote_rename(std::string nodepath, std::string newname, bool updatemodel, bool reportaction, bool deleteTargetFirst)
    {
        if (deleteTargetFirst) remote_delete(parentpath(nodepath) + "/" + newname, updatemodel, reportaction, true); // in case the target already exists

        if (updatemodel) remoteModel.emulate_rename(nodepath, newname);

        Node* testRoot = changeClient().client.nodebyhandle(client1().basefolderhandle);
        Node* n = changeClient().drillchildnodebyname(testRoot, remoteTestBasePath + "/" + nodepath);
        ASSERT_TRUE(!!n);

        if (reportaction) out() << name() << " action: remote rename " << n->displaypath() << " to " << newname << endl;

        n->attrs.map['n'] = newname;
        auto e = changeClient().client.setattr(n, nullptr);

        ASSERT_EQ(API_OK, e);
    }

    void remote_move(std::string nodepath, std::string newparentpath, bool updatemodel, bool reportaction, bool deleteTargetFirst)
    {

        if (deleteTargetFirst) remote_delete(newparentpath + "/" + leafname(nodepath), updatemodel, reportaction, true); // in case the target already exists

        if (updatemodel) remoteModel.emulate_move(nodepath, newparentpath);

        Node* testRoot = changeClient().client.nodebyhandle(changeClient().basefolderhandle);
        Node* n1 = changeClient().drillchildnodebyname(testRoot, remoteTestBasePath + "/" + nodepath);
        Node* n2 = changeClient().drillchildnodebyname(testRoot, remoteTestBasePath + "/" + newparentpath);
        ASSERT_TRUE(!!n1);
        ASSERT_TRUE(!!n2);

        if (reportaction) out() << name() << " action: remote move " << n1->displaypath() << " to " << n2->displaypath() << endl;

        auto e = changeClient().client.rename(n1, n2, SYNCDEL_NONE, UNDEF, nullptr);
        ASSERT_EQ(API_OK, e);
    }

    void remote_copy(std::string nodepath, std::string newparentpath, bool updatemodel, bool reportaction)
    {
        if (updatemodel) remoteModel.emulate_copy(nodepath, newparentpath);

        Node* testRoot = changeClient().client.nodebyhandle(changeClient().basefolderhandle);
        Node* n1 = changeClient().drillchildnodebyname(testRoot, remoteTestBasePath + "/" + nodepath);
        Node* n2 = changeClient().drillchildnodebyname(testRoot, remoteTestBasePath + "/" + newparentpath);
        ASSERT_TRUE(!!n1);
        ASSERT_TRUE(!!n2);

        if (reportaction) out() << name() << " action: remote copy " << n1->displaypath() << " to " << n2->displaypath() << endl;

        TreeProcCopy tc;
        changeClient().client.proctree(n1, &tc, false, true);
        tc.allocnodes();
        changeClient().client.proctree(n1, &tc, false, true);
        tc.nn[0].parenthandle = UNDEF;

        SymmCipher key;
        AttrMap attrs;
        string attrstring;
        key.setkey((const ::mega::byte*)tc.nn[0].nodekey.data(), n1->type);
        attrs = n1->attrs;
        attrs.getjson(&attrstring);
        client1().client.makeattr(&key, tc.nn[0].attrstring, attrstring.c_str());
        changeClient().client.putnodes(n2->nodehandle, move(tc.nn));
    }

    void remote_renamed_copy(std::string nodepath, std::string newparentpath, string newname, bool updatemodel, bool reportaction)
    {
        if (updatemodel)
        {
            remoteModel.emulate_rename_copy(nodepath, newparentpath, newname);
        }

        Node* testRoot = changeClient().client.nodebyhandle(changeClient().basefolderhandle);
        Node* n1 = changeClient().drillchildnodebyname(testRoot, remoteTestBasePath + "/" + nodepath);
        Node* n2 = changeClient().drillchildnodebyname(testRoot, remoteTestBasePath + "/" + newparentpath);
        ASSERT_TRUE(!!n1);
        ASSERT_TRUE(!!n2);

        if (reportaction) out() << name() << " action: remote rename + copy " << n1->displaypath() << " to " << n2->displaypath() << " as " << newname << endl;

        TreeProcCopy tc;
        changeClient().client.proctree(n1, &tc, false, true);
        tc.allocnodes();
        changeClient().client.proctree(n1, &tc, false, true);
        tc.nn[0].parenthandle = UNDEF;

        SymmCipher key;
        AttrMap attrs;
        string attrstring;
        key.setkey((const ::mega::byte*)tc.nn[0].nodekey.data(), n1->type);
        attrs = n1->attrs;
        client1().client.fsaccess->normalize(&newname);
        attrs.map['n'] = newname;
        attrs.getjson(&attrstring);
        client1().client.makeattr(&key, tc.nn[0].attrstring, attrstring.c_str());
        changeClient().client.putnodes(n2->nodehandle, move(tc.nn));
    }

    void remote_renamed_move(std::string nodepath, std::string newparentpath, string newname, bool updatemodel, bool reportaction)
    {
        if (updatemodel)
        {
            remoteModel.emulate_rename_copy(nodepath, newparentpath, newname);
        }

        Node* testRoot = changeClient().client.nodebyhandle(changeClient().basefolderhandle);
        Node* n1 = changeClient().drillchildnodebyname(testRoot, remoteTestBasePath + "/" + nodepath);
        Node* n2 = changeClient().drillchildnodebyname(testRoot, remoteTestBasePath + "/" + newparentpath);
        ASSERT_TRUE(!!n1);
        ASSERT_TRUE(!!n2);

        if (reportaction) out() << name() << " action: remote rename + move " << n1->displaypath() << " to " << n2->displaypath() << " as " << newname << endl;

        error e = changeClient().client.rename(n1, n2, SYNCDEL_NONE, UNDEF, newname.c_str());
        EXPECT_EQ(e, API_OK);
    }

    void remote_delete(std::string nodepath, bool updatemodel, bool reportaction, bool mightNotExist)
    {

        Node* testRoot = changeClient().client.nodebyhandle(changeClient().basefolderhandle);
        Node* n = changeClient().drillchildnodebyname(testRoot, remoteTestBasePath + "/" + nodepath);
        if (mightNotExist && !n) return;  // eg when checking to remove an item that is a move target but there isn't one

        ASSERT_TRUE(!!n);

        if (reportaction) out() << name() << " action: remote delete " << n->displaypath() << endl;

        if (updatemodel) remoteModel.emulate_delete(nodepath);

        auto e = changeClient().client.unlink(n, false, ++next_request_tag);
        ASSERT_TRUE(!e);
    }

    fs::path fixSeparators(std::string p)
    {
        for (auto& c : p)
            if (c == '/')
                c = fs::path::preferred_separator;
        return fs::u8path(p);
    }

    void local_rename(std::string path, std::string newname, bool updatemodel, bool reportaction, bool deleteTargetFirst)
    {
        if (deleteTargetFirst) local_delete(parentpath(path) + "/" + newname, updatemodel, reportaction, true); // in case the target already exists

        if (updatemodel) localModel.emulate_rename(path, newname);

        fs::path p1(localTestBasePath());
        p1 /= fixSeparators(path);
        fs::path p2 = p1.parent_path() / newname;

        if (reportaction) out() << name() << " action: local rename " << p1 << " to " << p2 << endl;

        std::error_code ec;
        for (int i = 0; i < 5; ++i)
        {
            fs::rename(p1, p2, ec);
            if (!ec) break;
            WaitMillisec(100);
        }
        ASSERT_TRUE(!ec) << "local_rename " << p1 << " to " << p2 << " failed: " << ec.message();
    }

    void local_move(std::string from, std::string to, bool updatemodel, bool reportaction, bool deleteTargetFirst)
    {
        if (deleteTargetFirst) local_delete(to + "/" + leafname(from), updatemodel, reportaction, true);

        if (updatemodel) localModel.emulate_move(from, to);

        fs::path p1(localTestBasePath());
        fs::path p2(localTestBasePath());
        p1 /= fixSeparators(from);
        p2 /= fixSeparators(to);
        p2 /= p1.filename();  // non-existing file in existing directory case

        if (reportaction) out() << name() << " action: local move " << p1 << " to " << p2 << endl;

        std::error_code ec;
        fs::rename(p1, p2, ec);
        if (ec)
        {
            fs::remove_all(p2, ec);
            fs::rename(p1, p2, ec);
        }
        ASSERT_TRUE(!ec) << "local_move " << p1 << " to " << p2 << " failed: " << ec.message();
    }

    void local_copy(std::string from, std::string to, bool updatemodel, bool reportaction)
    {
        if (updatemodel) localModel.emulate_copy(from, to);

        fs::path p1(localTestBasePath());
        fs::path p2(localTestBasePath());
        p1 /= fixSeparators(from);
        p2 /= fixSeparators(to);

        if (reportaction) out() << name() << " action: local copy " << p1 << " to " << p2 << endl;

        std::error_code ec;
        fs::copy(p1, p2, ec);
        ASSERT_TRUE(!ec) << "local_copy " << p1 << " to " << p2 << " failed: " << ec.message();
    }

    void local_delete(std::string path, bool updatemodel, bool reportaction, bool mightNotExist)
    {
        fs::path p(localTestBasePath());
        p /= fixSeparators(path);

        if (mightNotExist && !fs::exists(p)) return;

        if (reportaction) out() << name() << " action: local_delete " << p << endl;

        std::error_code ec;
        fs::remove_all(p, ec);
        ASSERT_TRUE(!ec) << "local_delete " << p << " failed: " << ec.message();
        if (updatemodel) localModel.emulate_delete(path);
    }

    void source_rename(std::string nodepath, std::string newname, bool updatemodel, bool reportaction, bool deleteTargetFirst)
    {
        if (up) local_rename(nodepath, newname, updatemodel, reportaction, deleteTargetFirst);
        else remote_rename(nodepath, newname, updatemodel, reportaction, deleteTargetFirst);
    }

    void source_move(std::string nodepath, std::string newparentpath, bool updatemodel, bool reportaction, bool deleteTargetFirst)
    {
        if (up) local_move(nodepath, newparentpath, updatemodel, reportaction, deleteTargetFirst);
        else remote_move(nodepath, newparentpath, updatemodel, reportaction, deleteTargetFirst);
    }

    void source_copy(std::string nodepath, std::string newparentpath, bool updatemodel, bool reportaction)
    {
        if (up) local_copy(nodepath, newparentpath, updatemodel, reportaction);
        else remote_copy(nodepath, newparentpath, updatemodel, reportaction);
    }

    void source_delete(std::string nodepath, bool updatemodel, bool reportaction = false)
    {
        if (up) local_delete(nodepath, updatemodel, reportaction, false);
        else remote_delete(nodepath, updatemodel, reportaction, false);
    }

    void destination_rename(std::string nodepath, std::string newname, bool updatemodel, bool reportaction, bool deleteTargetFirst)
    {
        if (!up) local_rename(nodepath, newname, updatemodel, reportaction, deleteTargetFirst);
        else remote_rename(nodepath, newname, updatemodel, reportaction, deleteTargetFirst);
    }

    void destination_move(std::string nodepath, std::string newparentpath, bool updatemodel, bool reportaction, bool deleteTargetFirst)
    {
        if (!up) local_move(nodepath, newparentpath, updatemodel, reportaction, deleteTargetFirst);
        else remote_move(nodepath, newparentpath, updatemodel, reportaction, deleteTargetFirst);
    }

    void destination_copy(std::string nodepath, std::string newparentpath, bool updatemodel, bool reportaction)
    {
        if (!up) local_copy(nodepath, newparentpath, updatemodel, reportaction);
        else remote_copy(nodepath, newparentpath, updatemodel, reportaction);
    }

    void destination_delete(std::string nodepath, bool updatemodel, bool reportaction)
    {
        if (!up) local_delete(nodepath, updatemodel, reportaction, false);
        else remote_delete(nodepath, updatemodel, reportaction, false);
    }

    void destination_copy_renamed(std::string sourcefolder, std::string oldname, std::string newname, std::string targetfolder, bool updatemodel, bool reportaction, bool deleteTargetFirst)
    {
        if (up)
        {
            remote_renamed_copy(sourcefolder + "/" + oldname, targetfolder, newname, updatemodel, reportaction);
            return;
        }

        // avoid name clashes in any one folder
        if (sourcefolder != "f") destination_copy(sourcefolder + "/" + oldname, "f", updatemodel, reportaction);
        destination_rename("f/" + oldname, newname, updatemodel, reportaction, false);
        if (targetfolder != "f") destination_move("f/" + newname, targetfolder, updatemodel, reportaction, deleteTargetFirst);
    }

    void destination_rename_move(std::string sourcefolder, std::string oldname, std::string newname, std::string targetfolder, bool updatemodel, bool reportaction, bool deleteTargetFirst, std::string deleteNameInTargetFirst)
    {
        if (up)
        {
            remote_renamed_move(sourcefolder + "/" + oldname, targetfolder, newname, updatemodel, reportaction);
            return;
        }

        if (!deleteNameInTargetFirst.empty()) destination_delete(targetfolder + "/" + deleteNameInTargetFirst, updatemodel, reportaction);
        destination_rename("f/" + oldname, newname, updatemodel, reportaction, false);
        destination_move("f/" + newname, targetfolder, updatemodel, reportaction, deleteTargetFirst);
    }

    void fileMayDiffer(std::string filepath)
    {
        fs::path p(localTestBasePath());
        p /= fixSeparators(filepath);

        client1().localFSFilesThatMayDiffer.insert(p);
        out() << "File may differ: " << p << endl;
    }

    // Two-way sync has been started and is stable.  Now perform the test action

    enum ModifyStage { Prepare, MainAction };

    void PrintLocalTree(fs::path p)
    {
        out() << p << endl;
        if (fs::is_directory(p))
        {
            for (auto i = fs::directory_iterator(p); i != fs::directory_iterator(); ++i)
            {
                PrintLocalTree(*i);
            }
        }
    }

    void PrintRemoteTree(Node* n, string prefix = "")
    {
        prefix += string("/") + n->displayname();
        out() << prefix << endl;
        if (n->type == FILENODE) return;
        for (auto& c : n->children)
        {
            PrintRemoteTree(c, prefix);
        }
    }

    void PrintModelTree(Model::ModelNode* n, string prefix = "")
    {
        prefix += string("/") + n->name;
        out() << prefix << endl;
        if (n->type == Model::ModelNode::file) return;
        for (auto& c : n->kids)
        {
            PrintModelTree(c.get(), prefix);
        }
    }

    void Modify(ModifyStage stage)
    {
        bool prep = stage == Prepare;
        bool act = stage == MainAction;

        if (prep) out() << "Preparing action " << endl;
        if (act) out() << "Executing action " << endl;

        if (prep && printTreesBeforeAndAfter)
        {
            out() << " ---- local filesystem initial state ----" << endl;
            PrintLocalTree(fs::path(localTestBasePath()));
            out() << " ---- remote node tree initial state ----" << endl;
            Node* testRoot = client1().client.nodebyhandle(changeClient().basefolderhandle);
            if (Node* n = client1().drillchildnodebyname(testRoot, remoteTestBasePath))
            {
                PrintRemoteTree(n);
            }
        }

        switch (action)
        {
        case action_rename:
            if (prep)
            {
            }
            else if (act)
            {
                if (file)
                {
                    source_rename("f/f_0/file0_f_0", "file0_f_0_renamed", shouldUpdateModel(), true, true);
                    if (shouldUpdateDestination())
                    {
                        destinationModel().emulate_rename("f/f_0/file0_f_0", "file0_f_0_renamed");
                    }
                }
                else
                {
                    source_rename("f/f_0", "f_0_renamed", shouldUpdateModel(), true, false);
                    if (shouldUpdateDestination())
                    {
                        destinationModel().emulate_rename("f/f_0", "f_0_renamed");
                    }
                }
            }
            break;

        case action_moveWithinSync:
            if (prep)
            {
            }
            else if (act)
            {
                if (file)
                {
                    source_move("f/f_1/file0_f_1", "f/f_0", shouldUpdateModel(), true, false);
                    if (shouldUpdateDestination())
                    {
                        destinationModel().emulate_move("f/f_1/file0_f_1", "f/f_0");
                    }
                }
                else
                {
                    source_move("f/f_1", "f/f_0", shouldUpdateModel(), true, false);
                    if (shouldUpdateDestination())
                    {
                        destinationModel().emulate_move("f/f_1", "f/f_0");
                    }
                }
            }
            break;

        case action_moveOutOfSync:
            if (prep)
            {
            }
            else if (act)
            {
                if (file)
                {
                    source_move("f/f_0/file0_f_0", "outside", shouldUpdateModel(), false, false);
                    if (shouldUpdateDestination())
                    {
                        destinationModel().emulate_delete("f/f_0/file0_f_0");
                    }
                }
                else
                {
                    source_move("f/f_0", "outside", shouldUpdateModel(), false, false);
                    if (shouldUpdateDestination())
                    {
                        destinationModel().emulate_delete("f/f_0");
                    }
                }
            }
            break;

        case action_moveIntoSync:
            if (prep)
            {
            }
            else if (act)
            {
                if (file)
                {
                    source_move("outside/file0_outside", "f/f_0", shouldUpdateModel(), false, false);
                    if (shouldUpdateDestination())
                    {
                        destinationModel().emulate_copy("outside/file0_outside", "f/f_0");
                    }
                }
                else
                {
                    source_move("outside", "f/f_0", shouldUpdateModel(), false, false);
                    if (shouldUpdateDestination())
                    {
                        destinationModel().emulate_delete("f/f_0/outside");
                        destinationModel().emulate_copy("outside", "f/f_0");
                    }
                }
            }
            break;

        case action_delete:
            if (prep)
            {
            }
            else if (act)
            {
                if (file)
                {
                    source_delete("f/f_0/file0_f_0", shouldUpdateModel(), true);
                    if (shouldUpdateDestination())
                    {
                        destinationModel().emulate_delete("f/f_0/file0_f_0");
                    }
                }
                else
                {
                    source_delete("f/f_0", shouldUpdateModel(), true);
                    if (shouldUpdateDestination())
                    {
                        destinationModel().emulate_delete("f/f_0");
                    }
                }
            }
            break;

        default: ASSERT_TRUE(false);
        }
    }

    void CheckSetup(State&, bool initial)
    {
        if (!initial && printTreesBeforeAndAfter)
        {
            out() << " ---- local filesystem before change ----" << endl;
            PrintLocalTree(fs::path(localTestBasePath()));
            out() << " ---- remote node tree before change ----" << endl;
            Node* testRoot = client1().client.nodebyhandle(changeClient().basefolderhandle);
            if (Node* n = client1().drillchildnodebyname(testRoot, remoteTestBasePath))
            {
                PrintRemoteTree(n);
            }
        }

        if (!initial) out() << "Checking setup state (should be no changes in twoway sync source): "<< name() << endl;

        // confirm source is unchanged after setup  (Two-way is not sending changes to the wrong side)
        bool localfs = client1().confirmModel(backupId, localModel.findnode("f"), StandardClient::CONFIRM_LOCALFS, true); // todo: later enable debris checks
        bool localnode = client1().confirmModel(backupId, localModel.findnode("f"), StandardClient::CONFIRM_LOCALNODE, true); // todo: later enable debris checks
        bool remote = client1().confirmModel(backupId, remoteModel.findnode("f"), StandardClient::CONFIRM_REMOTE, true); // todo: later enable debris checks
        EXPECT_EQ(localfs, localnode);
        EXPECT_EQ(localnode, remote);
        EXPECT_TRUE(localfs && localnode && remote) << " failed in " << name();
    }


    // Two-way sync is stable again after the change.  Check the results.
    bool finalResult = false;
    void CheckResult(State&)
    {
        if (printTreesBeforeAndAfter)
        {
            out() << " ---- local filesystem after sync of change ----" << endl;
            PrintLocalTree(fs::path(localTestBasePath()));
            out() << " ---- remote node tree after sync of change ----" << endl;
            Node* testRoot = client1().client.nodebyhandle(changeClient().basefolderhandle);
            if (Node* n = client1().drillchildnodebyname(testRoot, remoteTestBasePath))
            {
                PrintRemoteTree(n);
            }
            out() << " ---- expected sync destination (model) ----" << endl;
            PrintModelTree(destinationModel().findnode("f"));
        }

        out() << "Checking twoway sync "<< name() << endl;
        Sync* sync = client1().syncByBackupId(backupId);

        if (shouldDisableSync())
        {
            bool lfs = client1().confirmModel(backupId, localModel.findnode("f"), localSyncRootPath(), true);
            bool rnt = client1().confirmModel(backupId, remoteModel.findnode("f"), remoteSyncRoot());

            EXPECT_EQ(sync, nullptr) << "Sync isn't disabled: " << name();
            EXPECT_TRUE(lfs) << "Couldn't confirm LFS: " << name();
            EXPECT_TRUE(rnt) << "Couldn't confirm RNT: " << name();

            finalResult = sync == nullptr;
            finalResult &= lfs;
            finalResult &= rnt;
        }
        else
        {
            EXPECT_NE(sync, (Sync*)nullptr);
            EXPECT_TRUE(sync && sync->state == SYNC_ACTIVE);

            bool localfs = client1().confirmModel(backupId, localModel.findnode("f"), StandardClient::CONFIRM_LOCALFS, true); // todo: later enable debris checks
            bool localnode = client1().confirmModel(backupId, localModel.findnode("f"), StandardClient::CONFIRM_LOCALNODE, true); // todo: later enable debris checks
            bool remote = client1().confirmModel(backupId, remoteModel.findnode("f"), StandardClient::CONFIRM_REMOTE, true); // todo: later enable debris checks
            EXPECT_EQ(localfs, localnode);
            EXPECT_EQ(localnode, remote);
            EXPECT_TRUE(localfs && localnode && remote) << " failed in " << name();

            finalResult = localfs && localnode && remote && sync && sync->state == SYNC_ACTIVE;
        }

    }
};

void CatchupClients(StandardClient* c1, StandardClient* c2 = nullptr, StandardClient* c3 = nullptr)
{
    out() << "Catching up" << endl;
    auto pb1 = newPromiseBoolSP();
    auto pb2 = newPromiseBoolSP();
    auto pb3 = newPromiseBoolSP();
    if (c1) c1->catchup(pb1);
    if (c2) c2->catchup(pb2);
    if (c3) c3->catchup(pb3);
    ASSERT_TRUE((!c1 || pb1->get_future().get()) &&
                (!c2 || pb2->get_future().get()) &&
                (!c3 || pb3->get_future().get()));
    out() << "Caught up" << endl;
}

TEST(Sync, TwoWay_Highlevel_Symmetries)
{
    // confirm change is synced to remote, and also seen and applied in a second client that syncs the same folder
    fs::path localtestroot = makeNewTestRoot(LOCAL_TEST_FOLDER);

    StandardClient clientA1Steady(localtestroot, "clientA1S");
    StandardClient clientA1Resume(localtestroot, "clientA1R");
    StandardClient clientA2(localtestroot, "clientA2");
    ASSERT_TRUE(clientA1Steady.login_reset_makeremotenodes("MEGA_EMAIL", "MEGA_PWD", "twoway", 0, 0, true));
    ASSERT_TRUE(clientA1Resume.login_fetchnodes("MEGA_EMAIL", "MEGA_PWD", true));
    ASSERT_TRUE(clientA2.login_fetchnodes("MEGA_EMAIL", "MEGA_PWD", true));
    fs::create_directory(clientA1Steady.fsBasePath / fs::u8path("twoway"));
    fs::create_directory(clientA1Resume.fsBasePath / fs::u8path("twoway"));
    fs::create_directory(clientA2.fsBasePath / fs::u8path("twoway"));

    TwoWaySyncSymmetryCase::State allstate(clientA1Steady, clientA1Resume, clientA2);
    allstate.localBaseFolderSteady = clientA1Steady.fsBasePath / fs::u8path("twoway");
    allstate.localBaseFolderResume = clientA1Resume.fsBasePath / fs::u8path("twoway");

    std::map<std::string, TwoWaySyncSymmetryCase> cases;

    static set<string> tests = {
    }; // tests

    for (int syncType = TwoWaySyncSymmetryCase::type_numTypes; syncType--; )
    {
        //if (syncType != TwoWaySyncSymmetryCase::type_backupSync) continue;

        for (int selfChange = 0; selfChange < 2; ++selfChange)
        {
            //if (!selfChange) continue;

            for (int up = 0; up < 2; ++up)
            {
                //if (!up) continue;

                for (int action = 0; action < (int)TwoWaySyncSymmetryCase::action_numactions; ++action)
                {
                    //if (action != TwoWaySyncSymmetryCase::action_rename) continue;

                    for (int file = 1; file < 2; ++file)
                    {
                        //if (!file) continue;

                        for (int isExternal = 0; isExternal < 2; ++isExternal)
                        {
                            //if (!isExternal) continue;

                            if (isExternal && syncType != TwoWaySyncSymmetryCase::type_backupSync)
                            {
                                continue;
                            }

                            for (int pauseDuringAction = 0; pauseDuringAction < 2; ++pauseDuringAction)
                            {
                                if (pauseDuringAction) continue;

                                // we can't make changes if the client is not running
                                if (pauseDuringAction && selfChange) continue;

                                TwoWaySyncSymmetryCase testcase(allstate);
                                testcase.syncType = TwoWaySyncSymmetryCase::SyncType(syncType);
                                testcase.selfChange = selfChange != 0;
                                testcase.up = up;
                                testcase.action = TwoWaySyncSymmetryCase::Action(action);
                                testcase.file = file;
                                testcase.isExternal = isExternal;
                                testcase.pauseDuringAction = pauseDuringAction;
                                testcase.printTreesBeforeAndAfter = !tests.empty();

                                if (tests.empty() || tests.count(testcase.name()) > 0)
                                {
                                    auto name = testcase.name();
                                    cases.emplace(name, move(testcase));
                                }
                            }
                        }
                    }
                }
            }
        }
    }

    out() << "Creating initial local files/folders for " << cases.size() << " sync test cases" << endl;
    for (auto& testcase : cases)
    {
        testcase.second.SetupForSync();
    }

    // set up sync for A1, it should build matching cloud files/folders as the test cases add local files/folders
    handle backupId1 = clientA1Steady.setupSync_mainthread("twoway", "twoway");
    ASSERT_NE(backupId1, UNDEF);
    handle backupId2 = clientA1Resume.setupSync_mainthread("twoway", "twoway");
    ASSERT_NE(backupId2, UNDEF);
    assert(allstate.localBaseFolderSteady == clientA1Steady.syncSet(backupId1).localpath);
    assert(allstate.localBaseFolderResume == clientA1Resume.syncSet(backupId2).localpath);

    out() << "Full-sync all test folders to the cloud for setup" << endl;
    waitonsyncs(std::chrono::seconds(10), &clientA1Steady, &clientA1Resume);
    CatchupClients(&clientA1Steady, &clientA1Resume, &clientA2);
    waitonsyncs(std::chrono::seconds(20), &clientA1Steady, &clientA1Resume);

    out() << "Stopping full-sync" << endl;
    auto removeSyncByBackupId =
      [](StandardClient& sc, handle backupId)
      {
          bool removed = false;

          sc.client.syncs.removeSelectedSyncs(
            [&](SyncConfig& config, Sync*)
            {
                const bool matched = config.getBackupId() == backupId;
                removed |= matched;
                return matched;
            });

          return removed;
      };

    future<bool> fb1 = clientA1Steady.thread_do<bool>([&](StandardClient& sc, PromiseBoolSP pb) { pb->set_value(removeSyncByBackupId(sc, backupId1)); });
    future<bool> fb2 = clientA1Resume.thread_do<bool>([&](StandardClient& sc, PromiseBoolSP pb) { pb->set_value(removeSyncByBackupId(sc, backupId2)); });
    ASSERT_TRUE(waitonresults(&fb1, &fb2));

    out() << "Setting up each sub-test's Two-way sync of 'f'" << endl;
    for (auto& testcase : cases)
    {
        testcase.second.SetupTwoWaySync();
    }

    out() << "Letting all " << cases.size() << " Two-way syncs run" << endl;
    waitonsyncs(std::chrono::seconds(10), &clientA1Steady, &clientA1Resume);

    CatchupClients(&clientA1Steady, &clientA1Resume, &clientA2);
    waitonsyncs(std::chrono::seconds(10), &clientA1Steady, &clientA1Resume);

    out() << "Checking intial state" << endl;
    for (auto& testcase : cases)
    {
        testcase.second.CheckSetup(allstate, true);
    }


    // make changes in destination to set up test
    for (auto& testcase : cases)
    {
        testcase.second.Modify(TwoWaySyncSymmetryCase::Prepare);
    }

    CatchupClients(&clientA1Steady, &clientA1Resume, &clientA2);

    out() << "Letting all " << cases.size() << " Two-way syncs run" << endl;
    waitonsyncs(std::chrono::seconds(15), &clientA1Steady, &clientA1Resume, &clientA2);

    out() << "Checking Two-way source is unchanged" << endl;
    for (auto& testcase : cases)
    {
        testcase.second.CheckSetup(allstate, false);
    }


    int paused = 0;
    for (auto& testcase : cases)
    {
        if (testcase.second.pauseDuringAction)
        {
            testcase.second.PauseTwoWaySync();
            ++paused;
        }
    }

    // save session and local log out A1R to set up for resume
    string session;
    clientA1Resume.client.dumpsession(session);
    clientA1Resume.localLogout();

    if (paused)
    {
        out() << "Paused " << paused << " Two-way syncs" << endl;
        WaitMillisec(1000);
    }

    out() << "Performing action " << endl;
    for (auto& testcase : cases)
    {
        testcase.second.Modify(TwoWaySyncSymmetryCase::MainAction);
    }
    waitonsyncs(std::chrono::seconds(15), &clientA1Steady, &clientA2);   // leave out clientA1Resume as it's 'paused' (locallogout'd) for now
    CatchupClients(&clientA1Steady, &clientA2);
    waitonsyncs(std::chrono::seconds(15), &clientA1Steady, &clientA2);   // leave out clientA1Resume as it's 'paused' (locallogout'd) for now

    // resume A1R session (with sync), see if A2 nodes and localnodes get in sync again
    ASSERT_TRUE(clientA1Resume.login_fetchnodes(session));
    ASSERT_EQ(clientA1Resume.basefolderhandle, clientA2.basefolderhandle);

    int resumed = 0;
    for (auto& testcase : cases)
    {
        if (testcase.second.pauseDuringAction)
        {
            testcase.second.ResumeTwoWaySync();
            ++resumed;
        }
    }
    if (resumed)
    {
        out() << "Resumed " << resumed << " Two-way syncs" << endl;
        WaitMillisec(3000);
    }


    out() << "Letting all " << cases.size() << " Two-way syncs run" << endl;

    waitonsyncs(std::chrono::seconds(15), &clientA1Steady, &clientA1Resume, &clientA2);

    CatchupClients(&clientA1Steady, &clientA1Resume, &clientA2);
    waitonsyncs(std::chrono::seconds(15), &clientA1Steady, &clientA1Resume, &clientA2);

    out() << "Checking local and remote state in each sub-test" << endl;

    for (auto& testcase : cases)
    {
        testcase.second.CheckResult(allstate);
    }
    int succeeded = 0, failed = 0;
    for (auto& testcase : cases)
    {
        if (testcase.second.finalResult) ++succeeded;
        else
        {
            out() << "failed: " << testcase.second.name() << endl;
            ++failed;
        }
    }
    out() << "Succeeded: " << succeeded << " Failed: " << failed << endl;

    // Clear tree-state cache.
    {
        StandardClient cC(localtestroot, "cC");
        ASSERT_TRUE(cC.login_fetchnodes("MEGA_EMAIL", "MEGA_PWD", true));
    }
}

#endif<|MERGE_RESOLUTION|>--- conflicted
+++ resolved
@@ -1519,16 +1519,12 @@
             if (Node* m = drillchildnodebyname(n, subfoldername))
             {
                 SyncConfig syncConfig{LocalPath::fromPath(localpath.u8string(), *client.fsaccess), localpath.u8string(), m->nodehandle, subfoldername, 0};
-<<<<<<< HEAD
                 if (isBackup)
                 {
                     syncConfig.mSyncType = SyncConfig::TYPE_BACKUP;
                 }
 				
-                error e = client.addsync(syncConfig, DEBRISFOLDER, NULL, false, true, addSyncCompletion);
-=======
                 error e = client.addsync(syncConfig, true, addSyncCompletion);
->>>>>>> fec17590
                 return !e;
             }
         }
