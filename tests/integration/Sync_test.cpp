/**
 * @file tests/synctests.cpp
 * @brief Mega SDK test file
 *
 * (c) 2018 by Mega Limited, Wellsford, New Zealand
 *
 * This file is part of the MEGA SDK - Client Access Engine.
 *
 * Applications using the MEGA API must present a valid application key
 * and comply with the the rules set forth in the Terms of Service.
 *
 * The MEGA SDK is distributed in the hope that it will be useful,
 * but WITHOUT ANY WARRANTY; without even the implied warranty of
 * MERCHANTABILITY or FITNESS FOR A PARTICULAR PURPOSE.
 *
 * @copyright Simplified (2-clause) BSD License.
 *
 * You should have received a copy of the license along with this
 * program.
 */

// Many of these tests are still being worked on.
// The file uses some C++17 mainly for the very convenient std::filesystem library, though the main SDK must still build with C++11 (and prior)


#include "test.h"
#include <mega.h>
#include "gtest/gtest.h"
#include <stdio.h>
#include <map>
#include <future>
//#include <mega/tsthooks.h>
#include <fstream>
#include <atomic>
#include <random>

#include <megaapi_impl.h>

#define DEFAULTWAIT std::chrono::seconds(20)

#ifdef ENABLE_SYNC

using namespace ::mega;
using namespace ::std;

#ifdef WIN32
 #include <filesystem>
 namespace fs = ::std::filesystem;
 #define LOCAL_TEST_FOLDER "c:\\tmp\\synctests"
#else
 #include <experimental/filesystem>
 namespace fs = ::std::experimental::filesystem;
 #define LOCAL_TEST_FOLDER (string(getenv("HOME"))+"/synctests_mega_auto")
#endif


/*
**  TestFS implementation
*/

const string& TestFS::GetTestFolder()
{
    // This function should probably contain the definition of LOCAL_TEST_FOLDER,
    // and replace it in all other places.
    static string testfolder(LOCAL_TEST_FOLDER);

    return testfolder;
}


const string& TestFS::GetTrashFolder()
{
    static string trashfolder((fs::path(GetTestFolder()).parent_path() / "trash").string());

    return trashfolder;
}


void TestFS::DeleteFolder(const std::string& folder)
{
    // rename folder, so that tests can still create one and add to it
    error_code ec;
    fs::path oldpath(folder);
    fs::path newpath(folder + "_del"); // this can be improved later if needed
    fs::rename(oldpath, newpath, ec);

    // if renaming failed, then there's nothing to delete
    if (ec)
    {
        // report failures, other than the case when it didn't exist
        if (ec != errc::no_such_file_or_directory)
        {
            out() << "Renaming " << folder << " failed." << endl
                 << ec.message() << endl;
        }

        return;
    }

    // delete folder in a separate thread
    m_cleaners.emplace_back(thread([=]() mutable // ...mostly for fun, to avoid declaring another ec
        {
            fs::remove_all(newpath, ec);

            if (ec)
            {
                out() << "Deleting " << folder << " failed." << endl
                     << ec.message() << endl;
            }
        }));
}


TestFS::~TestFS()
{
    for_each(m_cleaners.begin(), m_cleaners.end(), [](thread& t) { t.join(); });
}



namespace {

bool suppressfiles = false;

typedef ::mega::byte byte;

// Creates a temporary directory in the current path
fs::path makeTmpDir(const int maxTries = 1000)
{
    const auto cwd = fs::current_path();
    std::random_device dev;
    std::mt19937 prng{dev()};
    std::uniform_int_distribution<uint64_t> rand{0};
    fs::path path;
    for (int i = 0;; ++i)
    {
        std::ostringstream os;
        os << std::hex << rand(prng);
        path = cwd / os.str();
        if (fs::create_directory(path))
        {
            break;
        }
        if (i == maxTries)
        {
            throw std::runtime_error{"Couldn't create tmp dir"};
        }
    }
    return path;
}

// Copies a file while maintaining the write time.
void copyFile(const fs::path& source, const fs::path& target)
{
    assert(fs::is_regular_file(source));
    const auto tmpDir = makeTmpDir();
    const auto tmpFile = tmpDir / "copied_file";
    fs::copy_file(source, tmpFile);
    fs::last_write_time(tmpFile, fs::last_write_time(source));
    fs::rename(tmpFile, target);
    fs::remove(tmpDir);
}

string leafname(const string& p)
{
    auto n = p.find_last_of("/");
    return n == string::npos ? p : p.substr(n+1);
}

string parentpath(const string& p)
{
    auto n = p.find_last_of("/");
    return n == string::npos ? "" : p.substr(0, n-1);
}

void WaitMillisec(unsigned n)
{
#ifdef _WIN32
    if (n > 1000)
    {
        for (int i = 0; i < 10; ++i)
        {
            // better for debugging, with breakpoints, pauses, etc
            Sleep(n/10);
        }
    }
    else
    {
        Sleep(n);
    }
#else
    usleep(n * 1000);
#endif
}

bool createFile(const fs::path &path, const void *data, const size_t data_length)
{
#if (__cplusplus >= 201700L)
    ofstream ostream(path, ios::binary);
#else
    ofstream ostream(path.u8string(), ios::binary);
#endif

    ostream.write(reinterpret_cast<const char *>(data), data_length);

    return ostream.good();
}

bool createDataFile(const fs::path &path, const std::string &data)
{
    return createFile(path, data.data(), data.size());
}

struct Model
{
    // records what we think the tree should look like after sync so we can confirm it

    struct ModelNode
    {
        enum nodetype { file, folder };
        nodetype type = folder;
        string name;
        string content;
        vector<unique_ptr<ModelNode>> kids;
        ModelNode* parent = nullptr;
        bool changed = false;

        ModelNode() = default;

        ModelNode(const ModelNode& other)
          : type(other.type)
          , name(other.name)
          , content(other.content)
          , kids()
          , parent()
          , changed(other.changed)
        {
            for (auto& child : other.kids)
            {
                addkid(child->clone());
            }
        }

        void generate(const fs::path& path)
        {
            const fs::path ourPath = path / name;

            if (type == file)
            {
                if (changed)
                {
                    ASSERT_TRUE(createDataFile(ourPath, content));
                    changed = false;
                }
            }
            else
            {
                fs::create_directory(ourPath);

                for (auto& child : kids)
                {
                    child->generate(ourPath);
                }
            }
        }

        string path()
        {
            string s;
            for (auto p = this; p; p = p->parent)
                s = "/" + p->name + s;
            return s;
        }

        ModelNode* addkid()
        {
            return addkid(::mega::make_unique<ModelNode>());
        }

        ModelNode* addkid(unique_ptr<ModelNode>&& p)
        {
            p->parent = this;
            kids.emplace_back(move(p));

            return kids.back().get();
        }

        bool typematchesnodetype(nodetype_t nodetype)
        {
            switch (type)
            {
            case file: return nodetype == FILENODE;
            case folder: return nodetype == FOLDERNODE;
            }
            return false;
        }

        void print(string prefix="")
        {
            out() << prefix << name << endl;
            prefix.append(name).append("/");
            for (const auto &in: kids)
            {
                in->print(prefix);
            }
        }

        std::unique_ptr<ModelNode> clone()
        {
            return ::mega::make_unique<ModelNode>(*this);
        }
    };

    Model()
      : root(makeModelSubfolder("root"))
    {
    }

    Model(const Model& other)
      : root(other.root->clone())
    {
    }

    Model& operator=(const Model& rhs)
    {
        Model temp(rhs);

        swap(temp);

        return *this;
    }

    ModelNode* addfile(const string& path, const string& content)
    {
        auto* node = addnode(path, ModelNode::file);

        node->content = content;
        node->changed = true;

        return node;
    }

    ModelNode* addfile(const string& path)
    {
        return addfile(path, path);
    }

    ModelNode* addfolder(const string& path)
    {
        return addnode(path, ModelNode::folder);
    }

    ModelNode* addnode(const string& path, ModelNode::nodetype type)
    {
        ModelNode* child;
        ModelNode* node = root.get();
        string name;
        size_t current = 0;
        size_t end = path.size();

        while (current < end)
        {
            size_t delimiter = path.find('/', current);

            if (delimiter == path.npos)
            {
                break;
            }

            name = path.substr(current, delimiter - current);

            if (!(child = childnodebyname(node, name)))
            {
                child = node->addkid();

                child->name = name;
                child->type = ModelNode::folder;
            }

            assert(child->type == ModelNode::folder);

            current = delimiter + 1;
            node = child;
        }

        assert(current < end);

        name = path.substr(current);

        if (!(child = childnodebyname(node, name)))
        {
            child = node->addkid();

            child->name = name;
            child->type = type;
        }

        assert(child->type == type);

        return child;
    }

    ModelNode* copynode(const string& src, const string& dst)
    {
        const ModelNode* source = findnode(src);
        ModelNode* destination = addnode(dst, source->type);

        destination->content = source->content;
        destination->kids.clear();

        for (auto& child : source->kids)
        {
            destination->addkid(child->clone());
        }

        return destination;
    }

    unique_ptr<ModelNode> makeModelSubfolder(const string& utf8Name)
    {
        unique_ptr<ModelNode> n(new ModelNode);
        n->name = utf8Name;
        return n;
    }

    unique_ptr<ModelNode> makeModelSubfile(const string& utf8Name, string content = {})
    {
        unique_ptr<ModelNode> n(new ModelNode);
        n->name = utf8Name;
        n->type = ModelNode::file;
        n->content = content.empty() ? utf8Name : std::move(content);
        return n;
    }

    unique_ptr<ModelNode> buildModelSubdirs(const string& prefix, int n, int recurselevel, int filesperdir)
    {
        if (suppressfiles) filesperdir = 0;

        unique_ptr<ModelNode> nn = makeModelSubfolder(prefix);

        for (int i = 0; i < filesperdir; ++i)
        {
            nn->addkid(makeModelSubfile("file" + to_string(i) + "_" + prefix));
        }

        if (recurselevel > 0)
        {
            for (int i = 0; i < n; ++i)
            {
                unique_ptr<ModelNode> sn = buildModelSubdirs(prefix + "_" + to_string(i), n, recurselevel - 1, filesperdir);
                sn->parent = nn.get();
                nn->addkid(move(sn));
            }
        }
        return nn;
    }

    ModelNode* childnodebyname(ModelNode* n, const std::string& s)
    {
        for (auto& m : n->kids)
        {
            if (m->name == s)
            {
                return m.get();
            }
        }
        return nullptr;
    }

    ModelNode* findnode(string path, ModelNode* startnode = nullptr)
    {
        ModelNode* n = startnode ? startnode : root.get();
        while (n && !path.empty())
        {
            auto pos = path.find("/");
            n = childnodebyname(n, path.substr(0, pos));
            path.erase(0, pos == string::npos ? path.size() : pos + 1);
        }
        return n;
    }

    unique_ptr<ModelNode> removenode(const string& path)
    {
        ModelNode* n = findnode(path);
        if (n && n->parent)
        {
            unique_ptr<ModelNode> extracted;
            ModelNode* parent = n->parent;
            auto newend = std::remove_if(parent->kids.begin(), parent->kids.end(), [&extracted, n](unique_ptr<ModelNode>& v) { if (v.get() == n) return extracted = move(v), true; else return false; });
            parent->kids.erase(newend, parent->kids.end());
            return extracted;
        }
        return nullptr;
    }

    bool movenode(const string& sourcepath, const string& destpath)
    {
        ModelNode* source = findnode(sourcepath);
        ModelNode* dest = findnode(destpath);
        if (source && source && source->parent && dest)
        {
            auto replaced_node = removenode(destpath + "/" + source->name);

            unique_ptr<ModelNode> n;
            ModelNode* parent = source->parent;
            auto newend = std::remove_if(parent->kids.begin(), parent->kids.end(), [&n, source](unique_ptr<ModelNode>& v) { if (v.get() == source) return n = move(v), true; else return false; });
            parent->kids.erase(newend, parent->kids.end());
            if (n)
            {
                dest->addkid(move(n));
                return true;
            }
        }
        return false;
    }

    bool movetosynctrash(const string& path, const string& syncrootpath)
    {
        ModelNode* syncroot;
        if (!(syncroot = findnode(syncrootpath)))
        {
            return false;
        }

        ModelNode* trash;
        if (!(trash = childnodebyname(syncroot, DEBRISFOLDER)))
        {
            auto uniqueptr = makeModelSubfolder(DEBRISFOLDER);
            trash = uniqueptr.get();
            syncroot->addkid(move(uniqueptr));
        }

        char today[50];
        auto rawtime = time(NULL);
        strftime(today, sizeof today, "%F", localtime(&rawtime));

        ModelNode* dayfolder;
        if (!(dayfolder = findnode(today, trash)))
        {
            auto uniqueptr = makeModelSubfolder(today);
            dayfolder = uniqueptr.get();
            trash->addkid(move(uniqueptr));
        }

        if (auto uniqueptr = removenode(path))
        {
            dayfolder->addkid(move(uniqueptr));
            return true;
        }
        return false;
    }

    void ensureLocalDebrisTmpLock(const string& syncrootpath)
    {
        // if we've downloaded a file then it's put in debris/tmp initially, and there is a lock file
        if (ModelNode* syncroot = findnode(syncrootpath))
        {
            ModelNode* trash;
            if (!(trash = childnodebyname(syncroot, DEBRISFOLDER)))
            {
                auto uniqueptr = makeModelSubfolder(DEBRISFOLDER);
                trash = uniqueptr.get();
                syncroot->addkid(move(uniqueptr));
            }

            ModelNode* tmpfolder;
            if (!(tmpfolder = findnode("tmp", trash)))
            {
                auto uniqueptr = makeModelSubfolder("tmp");
                tmpfolder = uniqueptr.get();
                trash->addkid(move(uniqueptr));
            }

            ModelNode* lockfile;
            if (!(lockfile = findnode("lock", tmpfolder)))
            {
                tmpfolder->addkid(makeModelSubfile("lock"));
            }
        }
    }

    bool removesynctrash(const string& syncrootpath, const string& subpath = "")
    {
        if (subpath.empty())
        {
            return removenode(syncrootpath + "/" + DEBRISFOLDER).get();
        }
        else
        {
            char today[50];
            auto rawtime = time(NULL);
            strftime(today, sizeof today, "%F", localtime(&rawtime));

            return removenode(syncrootpath + "/" + DEBRISFOLDER + "/" + today + "/" + subpath).get();
        }
    }

    void emulate_rename(std::string nodepath, std::string newname)
    {
        auto node = findnode(nodepath);
        ASSERT_TRUE(!!node);
        if (node) node->name = newname;
    }

    void emulate_move(std::string nodepath, std::string newparentpath)
    {
        auto removed = removenode(newparentpath + "/" + leafname(nodepath));

        ASSERT_TRUE(movenode(nodepath, newparentpath));
    }

    void emulate_copy(std::string nodepath, std::string newparentpath)
    {
        auto node = findnode(nodepath);
        auto newparent = findnode(newparentpath);
        ASSERT_TRUE(!!node);
        ASSERT_TRUE(!!newparent);
        newparent->addkid(node->clone());
    }

    void emulate_rename_copy(std::string nodepath, std::string newparentpath, std::string newname)
    {
        auto node = findnode(nodepath);
        auto newparent = findnode(newparentpath);
        ASSERT_TRUE(!!node);
        ASSERT_TRUE(!!newparent);
        auto newnode = node->clone();
        newnode->name = newname;
        newparent->addkid(std::move(newnode));
    }

    void emulate_delete(std::string nodepath)
    {
        auto removed = removenode(nodepath);
       // ASSERT_TRUE(!!removed);
    }

    void generate(const fs::path& path)
    {
        fs::create_directories(path);

        for (auto& child : root->kids)
        {
            child->generate(path);
        }
    }

    void swap(Model& other)
    {
        using std::swap;

        swap(root, other.root);
    }

    unique_ptr<ModelNode> root;
};


bool waitonresults(future<bool>* r1 = nullptr, future<bool>* r2 = nullptr, future<bool>* r3 = nullptr, future<bool>* r4 = nullptr)
{
    if (r1) r1->wait();
    if (r2) r2->wait();
    if (r3) r3->wait();
    if (r4) r4->wait();
    return (!r1 || r1->get()) && (!r2 || r2->get()) && (!r3 || r3->get()) && (!r4 || r4->get());
}

atomic<int> next_request_tag{ 1 << 30 };

struct StandardClient : public MegaApp
{
    WAIT_CLASS waiter;
#ifdef GFX_CLASS
    GFX_CLASS gfx;
#endif

    string client_dbaccess_path;
    std::unique_ptr<HttpIO> httpio;
    std::unique_ptr<FileSystemAccess> fsaccess;
    MegaClient client;
    std::atomic<bool> clientthreadexit{false};
    bool fatalerror = false;
    string clientname;

    struct {

        std::function<void(MegaClient&, promise<bool>&)> nextfunctionMC;
        std::promise<bool> nextfunctionMCpromise;

        std::function<void(StandardClient&, promise<bool>&)> nextfunctionSC;
        std::promise<bool> nextfunctionSCpromise;
    } boolDo;

    struct {
        std::function<void(StandardClient&, promise<Error>&)> nextfunctionSC;
        std::promise<Error> nextfunctionSCpromise;
    } errDo;

    std::condition_variable functionDone;
    std::mutex functionDoneMutex;
    std::string salt;
    std::set<fs::path> localFSFilesThatMayDiffer;

    fs::path fsBasePath;

    handle basefolderhandle = UNDEF;

    enum resultprocenum { PRELOGIN, LOGIN, FETCHNODES, PUTNODES, UNLINK, MOVENODE, CATCHUP, EXPORTNODE };

    struct ResultProc
    {
        MegaClient& client;
        ResultProc(MegaClient& c) : client(c) {}

        struct id_callback
        {
            int request_tag = 0;
            handle h = UNDEF;
            std::function<bool(error)> f;
            id_callback(std::function<bool(error)> cf, int tag, handle ch) : request_tag(tag), h(ch), f(cf) {}
        };

        recursive_mutex mtx;  // recursive because sometimes we need to set up new operations during a completion callback
        map<resultprocenum, deque<id_callback>> m;

        void prepresult(resultprocenum rpe, int tag, std::function<void()>&& requestfunc, std::function<bool(error)>&& f, handle h = UNDEF)
        {
            lock_guard<recursive_mutex> g(mtx);
            auto& entry = m[rpe];
            entry.emplace_back(move(f), tag, h);

            assert(tag > 0);
            int oldtag = client.reqtag;
            client.reqtag = tag;
            requestfunc();
            client.reqtag = oldtag;

            client.waiter->notify();
        }

        void processresult(resultprocenum rpe, error e, handle h = UNDEF)
        {
            int tag = client.restag;
            if (tag == 0 && rpe != CATCHUP)
            {
                //out() << "received notification of SDK initiated operation " << rpe << " tag " << tag << endl; // too many of those to output
                return;
            }

            if (tag < (2 << 30))
            {
                out() << "ignoring callback from SDK internal sync operation " << rpe << " tag " << tag << endl;
                return;
            }

            lock_guard<recursive_mutex> g(mtx);
            auto& entry = m[rpe];

            if (rpe == CATCHUP)
            {
                while (!entry.empty())
                {
                    entry.front().f(e);
                    entry.pop_front();
                }
                return;
            }

            if (entry.empty())
            {
                out() << "received notification of operation type " << rpe << " completion but we don't have a record of it.  tag: " << tag << endl;
                return;
            }

            if (tag != entry.front().request_tag)
            {
                out() << "tag mismatch for operation completion of " << rpe << " tag " << tag << ", we expected " << entry.front().request_tag << endl;
                return;
            }

            if (entry.front().f(e))
            {
                entry.pop_front();
            }
        }
    } resultproc;

    // thread as last member so everything else is initialised before we start it
    std::thread clientthread;

    string ensureDir(const fs::path& p)
    {
        fs::create_directories(p);

        string result = p.u8string();

        if (result.back() != fs::path::preferred_separator)
        {
            result += fs::path::preferred_separator;
        }

        return result;
    }

    StandardClient(const fs::path& basepath, const string& name)
        : client_dbaccess_path(ensureDir(basepath / name))
        , httpio(new HTTPIO_CLASS)
        , fsaccess(new FSACCESS_CLASS)
        , client(this, &waiter, httpio.get(), fsaccess.get(),
#ifdef DBACCESS_CLASS
            new DBACCESS_CLASS(&client_dbaccess_path),
#else
            NULL,
#endif
#ifdef GFX_CLASS
            &gfx,
#else
            NULL,
#endif
            "N9tSBJDC", USER_AGENT.c_str(), THREADS_PER_MEGACLIENT )
        , clientname(name)
        , fsBasePath(basepath / fs::u8path(name))
        , resultproc(client)
        , clientthread([this]() { threadloop(); })
    {
        client.clientname = clientname + " ";
#ifdef GFX_CLASS
        gfx.startProcessingThread();
#endif
    }

    ~StandardClient()
    {
        // shut down any syncs on the same thread, or they stall the client destruction (CancelIo instead of CancelIoEx on the WinDirNotify)
        thread_do([](MegaClient& mc, promise<bool>&) {
            #ifdef _WIN32
                // logout stalls in windows due to the issue above
                mc.purgenodesusersabortsc(false);
            #else
                mc.logout();
            #endif
        });

        clientthreadexit = true;
        waiter.notify();
        clientthread.join();
    }

    void localLogout()
    {
        thread_do([](MegaClient& mc, promise<bool>&) {
            #ifdef _WIN32
                // logout stalls in windows due to the issue above
                mc.purgenodesusersabortsc(false);
            #else
                mc.locallogout(false);
            #endif
        });
    }

    static mutex om;
    bool logcb = false;
    chrono::steady_clock::time_point lastcb = std::chrono::steady_clock::now();

    string lp(LocalNode* ln) { return ln->getLocalPath().toName(*client.fsaccess, FS_UNKNOWN); }

    void onCallback() { lastcb = chrono::steady_clock::now(); };

    void syncupdate_state(int tag, syncstate_t state, SyncError syncError, bool fireDisableEvent = true) override { onCallback(); if (logcb) { lock_guard<mutex> g(om);  out() << clientname << " syncupdate_state() " << state << " error :" << syncError << endl; } }
    void syncupdate_scanning(bool b) override { if (logcb) { onCallback(); lock_guard<mutex> g(om); out() << clientname << " syncupdate_scanning()" << b << endl; } }
    //void syncupdate_local_folder_addition(Sync* s, LocalNode* ln, const char* cp) override { onCallback(); if (logcb) { lock_guard<mutex> g(om); out() << clientname << " syncupdate_local_folder_addition() " << lp(ln) << " " << cp << endl; }}
    //void syncupdate_local_folder_deletion(Sync*, LocalNode* ln) override { if (logcb) { onCallback(); lock_guard<mutex> g(om);  out() << clientname << " syncupdate_local_folder_deletion() " << lp(ln) << endl; }}
    void syncupdate_local_folder_addition(Sync*, LocalNode* ln, const char* cp) override { onCallback(); }
    void syncupdate_local_folder_deletion(Sync*, LocalNode* ln) override { onCallback(); }
    void syncupdate_local_file_addition(Sync*, LocalNode* ln, const char* cp) override { onCallback(); if (logcb) { lock_guard<mutex> g(om); out() << clientname << " syncupdate_local_file_addition() " << lp(ln) << " " << cp << endl; }}
    void syncupdate_local_file_deletion(Sync*, LocalNode* ln) override { if (logcb) { onCallback(); lock_guard<mutex> g(om); out() << clientname << " syncupdate_local_file_deletion() " << lp(ln) << endl; }}
    void syncupdate_local_file_change(Sync*, LocalNode* ln, const char* cp) override { onCallback(); if (logcb) { lock_guard<mutex> g(om); out() << clientname << " syncupdate_local_file_change() " << lp(ln) << " " << cp << endl; }}
    void syncupdate_local_move(Sync*, LocalNode* ln, const char* cp) override { onCallback(); if (logcb) { lock_guard<mutex> g(om); out() << clientname << " syncupdate_local_move() " << lp(ln) << " " << cp << endl; }}
    void syncupdate_local_lockretry(bool b) override { if (logcb) { onCallback(); lock_guard<mutex> g(om); out() << clientname << " syncupdate_local_lockretry() " << b << endl; }}
    //void syncupdate_get(Sync*, Node* n, const char* cp) override { onCallback(); if (logcb) { lock_guard<mutex> g(om); out() << clientname << " syncupdate_get()" << n->displaypath() << " " << cp << endl; }}
    void syncupdate_put(Sync*, LocalNode* ln, const char* cp) override { onCallback(); if (logcb) { lock_guard<mutex> g(om); out() << clientname << " syncupdate_put()" << lp(ln) << " " << cp << endl; }}
    void syncupdate_remote_file_addition(Sync*, Node* n) override { onCallback(); if (logcb) { lock_guard<mutex> g(om); out() << clientname << " syncupdate_remote_file_addition() " << n->displaypath() << endl; }}
    void syncupdate_remote_file_deletion(Sync*, Node* n) override { onCallback(); if (logcb) { lock_guard<mutex> g(om); out() << clientname << " syncupdate_remote_file_deletion() " << n->displaypath() << endl; }}
    //void syncupdate_remote_folder_addition(Sync*, Node* n) override { onCallback(); if (logcb) { lock_guard<mutex> g(om); out() << clientname << " syncupdate_remote_folder_addition() " << n->displaypath() << endl; }}
    //void syncupdate_remote_folder_deletion(Sync*, Node* n) override { onCallback(); if (logcb) { lock_guard<mutex> g(om); out() << clientname << " syncupdate_remote_folder_deletion() " << n->displaypath() << endl; }}
    void syncupdate_remote_folder_addition(Sync*, Node* n) override { onCallback(); }
    void syncupdate_remote_folder_deletion(Sync*, Node* n) override { onCallback(); }
    void syncupdate_remote_copy(Sync*, const char* cp) override { onCallback(); if (logcb) { lock_guard<mutex> g(om); out() << clientname << " syncupdate_remote_copy() " << cp << endl; }}
    void syncupdate_remote_move(Sync*, Node* n1, Node* n2) override { onCallback(); if (logcb) { lock_guard<mutex> g(om); out() << clientname << " syncupdate_remote_move() " << n1->displaypath() << " " << n2->displaypath() << endl; }}
    void syncupdate_remote_rename(Sync*, Node* n, const char* cp) override { onCallback(); if (logcb) { lock_guard<mutex> g(om); out() << clientname << " syncupdate_remote_rename() " << n->displaypath() << " " << cp << endl; }}
    //void syncupdate_treestate(LocalNode* ln) override { onCallback(); if (logcb) { lock_guard<mutex> g(om);   out() << clientname << " syncupdate_treestate() " << ln->ts << " " << ln->dts << " " << lp(ln) << endl; }}

    bool sync_syncable(Sync* sync, const char* name, LocalPath& path, Node*) override
    {
        return sync_syncable(sync, name, path);
    }

    bool sync_syncable(Sync*, const char*, LocalPath&) override
    {
        onCallback();

        return true;
    }

    std::atomic<unsigned> transfersAdded{0}, transfersRemoved{0}, transfersPrepared{0}, transfersFailed{0}, transfersUpdated{0}, transfersComplete{0};

    void transfer_added(Transfer*) override { onCallback(); ++transfersAdded; }
    void transfer_removed(Transfer*) override { onCallback(); ++transfersRemoved; }
    void transfer_prepare(Transfer*) override { onCallback(); ++transfersPrepared; }
    void transfer_failed(Transfer*,  const Error&, dstime = 0) override { onCallback(); ++transfersFailed; }
    void transfer_update(Transfer*) override { onCallback(); ++transfersUpdated; }
    void transfer_complete(Transfer*) override { onCallback(); ++transfersComplete; }

    void threadloop()
        try
    {
        while (!clientthreadexit)
        {
            int r = client.wait();

            {
                std::lock_guard<mutex> g(functionDoneMutex);
                if (boolDo.nextfunctionMC)
                {
                    boolDo.nextfunctionMC(client, boolDo.nextfunctionMCpromise);
                    boolDo.nextfunctionMC = nullptr;
                    functionDone.notify_all();
                    r = Waiter::NEEDEXEC;
                }
                if (boolDo.nextfunctionSC)
                {
                    boolDo.nextfunctionSC(*this, boolDo.nextfunctionSCpromise);
                    boolDo.nextfunctionSC = nullptr;
                    functionDone.notify_all();
                    r = Waiter::NEEDEXEC;
                }
                if (errDo.nextfunctionSC)
                {
                    errDo.nextfunctionSC(*this, errDo.nextfunctionSCpromise);
                    errDo.nextfunctionSC = nullptr;
                    functionDone.notify_all();
                    r = Waiter::NEEDEXEC;
                }
            }
            if (r & Waiter::NEEDEXEC)
            {
                client.exec();
            }
        }
        out() << clientname << " thread exiting naturally" << endl;
    }
    catch (std::exception& e)
    {
        out() << clientname << " thread exception, StandardClient " << clientname << " terminated: " << e.what() << endl;
    }
    catch (...)
    {
        out() << clientname << " thread exception, StandardClient " << clientname << " terminated" << endl;
    }

    static bool debugging;  // turn this on to prevent the main thread timing out when stepping in the MegaClient

    future<bool> thread_do(std::function<void(MegaClient&, promise<bool>&)>&& f)
    {
        unique_lock<mutex> guard(functionDoneMutex);
        boolDo.nextfunctionMCpromise = promise<bool>();
        boolDo.nextfunctionMC = std::move(f);
        waiter.notify();
        while (!functionDone.wait_until(guard, chrono::steady_clock::now() + chrono::seconds(600), [this]() { return !boolDo.nextfunctionMC; }))
        {
            if (!debugging)
            {
                boolDo.nextfunctionMCpromise.set_value(false);
                break;
            }
        }
        return boolDo.nextfunctionMCpromise.get_future();
    }

    future<bool> thread_do(std::function<void(StandardClient&, promise<bool>&)>&& f)
    {
        unique_lock<mutex> guard(functionDoneMutex);
        boolDo.nextfunctionSCpromise = promise<bool>();
        boolDo.nextfunctionSC = std::move(f);
        waiter.notify();
        while (!functionDone.wait_until(guard, chrono::steady_clock::now() + chrono::seconds(600), [this]() { return !boolDo.nextfunctionSC; }))
        {
            if (!debugging)
            {
                boolDo.nextfunctionSCpromise.set_value(false);
                break;
            }
        }
        return boolDo.nextfunctionSCpromise.get_future();
    }

    future<Error> thread_do(std::function<void(StandardClient&, promise<Error>&)>&& f)
    {
        unique_lock<mutex> guard(functionDoneMutex);
        errDo.nextfunctionSCpromise = promise<Error>();
        errDo.nextfunctionSC = std::move(f);
        waiter.notify();
        while (!functionDone.wait_until(guard, chrono::steady_clock::now() + chrono::seconds(600), [this]() { return !errDo.nextfunctionSC; }))
        {
            if (!debugging)
            {
                errDo.nextfunctionSCpromise.set_value(error(-999)); // timeout
                break;
            }
        }
        return errDo.nextfunctionSCpromise.get_future();
    }

    void preloginFromEnv(const string& userenv, promise<bool>& pb)
    {
        string user = getenv(userenv.c_str());

        ASSERT_FALSE(user.empty());

        resultproc.prepresult(PRELOGIN, ++next_request_tag,
            [&](){ client.prelogin(user.c_str()); },
            [&pb](error e) { pb.set_value(!e); return true; });

    }

    void loginFromEnv(const string& userenv, const string& pwdenv, promise<bool>& pb)
    {
        string user = getenv(userenv.c_str());
        string pwd = getenv(pwdenv.c_str());

        ASSERT_FALSE(user.empty());
        ASSERT_FALSE(pwd.empty());

        byte pwkey[SymmCipher::KEYLENGTH];

        resultproc.prepresult(LOGIN, ++next_request_tag,
            [&](){
                if (client.accountversion == 1)
                {
                    if (error e = client.pw_key(pwd.c_str(), pwkey))
                    {
                        ASSERT_TRUE(false) << "login error: " << e;
                    }
                    else
                    {
                        client.login(user.c_str(), pwkey);
                    }
                }
                else if (client.accountversion == 2 && !salt.empty())
                {
                    client.login2(user.c_str(), pwd.c_str(), &salt);
                }
                else
                {
                    ASSERT_TRUE(false) << "Login unexpected error";
                }
            },
            [&pb](error e) { pb.set_value(!e); return true; });

    }

    void loginFromSession(const string& session, promise<bool>& pb)
    {
        resultproc.prepresult(LOGIN, ++next_request_tag,
            [&](){ client.login((byte*)session.data(), (int)session.size()); },
            [&pb](error e) { pb.set_value(!e);  return true; });
    }

    void cloudCopyTreeAs(Node* n1, Node* n2, std::string newname, promise<bool>& pb)
    {
        resultproc.prepresult(PUTNODES, ++next_request_tag,
            [&](){
                TreeProcCopy tc;
                client.proctree(n1, &tc, false, true);
                tc.allocnodes();
                client.proctree(n1, &tc, false, true);
                tc.nn[0].parenthandle = UNDEF;

                SymmCipher key;
                AttrMap attrs;
                string attrstring;
                key.setkey((const ::mega::byte*)tc.nn[0].nodekey.data(), n1->type);
                attrs = n1->attrs;
                client.fsaccess->normalize(&newname);
                attrs.map['n'] = newname;
                attrs.getjson(&attrstring);
                client.makeattr(&key, tc.nn[0].attrstring, attrstring.c_str());
                client.putnodes(n2->nodehandle, move(tc.nn));
            },
            [&pb](error e) {
                pb.set_value(!e);
                return true;
            });
    }

    void uploadFolderTree_recurse(handle parent, handle& h, const fs::path& p, vector<NewNode>& newnodes)
    {
        NewNode n;
        client.putnodes_prepareOneFolder(&n, p.filename().u8string());
        handle thishandle = n.nodehandle = h++;
        n.parenthandle = parent;
        newnodes.emplace_back(std::move(n));

        for (fs::directory_iterator i(p); i != fs::directory_iterator(); ++i)
        {
            if (fs::is_directory(*i))
            {
                uploadFolderTree_recurse(thishandle, h, *i, newnodes);
            }
        }
    }

    void uploadFolderTree(fs::path p, Node* n2, promise<bool>& pb)
    {
        resultproc.prepresult(PUTNODES, ++next_request_tag,
            [&](){
                vector<NewNode> newnodes;
                handle h = 1;
                uploadFolderTree_recurse(UNDEF, h, p, newnodes);
                client.putnodes(n2->nodehandle, move(newnodes));
            },
            [&pb](error e) { pb.set_value(!e);  return true; });
    }

    void uploadFilesInTree_recurse(Node* target, const fs::path& p, std::atomic<int>& inprogress, DBTableTransactionCommitter& committer)
    {
        if (fs::is_regular_file(p))
        {
            ++inprogress;
            File* f = new File();
            // full local path
            f->localname = LocalPath::fromPath(p.u8string(), *client.fsaccess);
            f->h = target->nodehandle;
            f->name = p.filename().u8string();
            client.startxfer(PUT, f, committer);
        }
        else if (fs::is_directory(p))
        {
            if (auto newtarget = client.childnodebyname(target, p.filename().u8string().c_str()))
            {
                for (fs::directory_iterator i(p); i != fs::directory_iterator(); ++i)
                {
                    uploadFilesInTree_recurse(newtarget, *i, inprogress, committer);
                }
            }
        }
    }


    void uploadFilesInTree(fs::path p, Node* n2, std::atomic<int>& inprogress, std::promise<bool>& pb)
    {
        resultproc.prepresult(PUTNODES, ++next_request_tag,
            [&](){
                DBTableTransactionCommitter committer(client.tctable);
                uploadFilesInTree_recurse(n2, p, inprogress, committer);
            },
            [&pb, &inprogress](error e)
            {
                if (!--inprogress)
                    pb.set_value(true);
                return !inprogress;
            });
    }



    class TreeProcPrintTree : public TreeProc
    {
    public:
        void proc(MegaClient* client, Node* n) override
        {
            //out() << "fetchnodes tree: " << n->displaypath() << endl;;
        }
    };

    // mark node as removed and notify

    std::function<void (StandardClient& mc, promise<bool>& pb)> onFetchNodes;

    void fetchnodes(promise<bool>& pb)
    {
        resultproc.prepresult(FETCHNODES, ++next_request_tag,
            [&](){ client.fetchnodes(); },
            [this, &pb](error e)
            {
                if (e)
                {
                    pb.set_value(false);
                }
                else
                {
                    TreeProcPrintTree tppt;
                    client.proctree(client.nodebyhandle(client.rootnodes[0]), &tppt);

                    if (onFetchNodes)
                    {
                        onFetchNodes(*this, pb);
                    }
                    else
                    {
                        pb.set_value(true);
                    }
                }
                onFetchNodes = nullptr;
                return true;
            });
    }

    NewNode makeSubfolder(const string& utf8Name)
    {
        NewNode newnode;
        client.putnodes_prepareOneFolder(&newnode, utf8Name);
        return newnode;
    }

    void catchup(promise<bool>& pb)
    {
        resultproc.prepresult(CATCHUP, ++next_request_tag,
            [&](){
                auto request_sent = thread_do([](StandardClient& sc, promise<bool>& pb) { sc.client.catchup(); pb.set_value(true); });
                if (!waitonresults(&request_sent)) {
                    out() << "catchup not sent" << endl;
                }
            },
            [&pb](error e) {
                if (e)
                {
                    out() << "catchup reports: " << e << endl;
                }
                pb.set_value(!e);
                return true;
            });
    }

    void deleteTestBaseFolder(bool mayneeddeleting, promise<bool>& pb)
    {
        if (Node* root = client.nodebyhandle(client.rootnodes[0]))
        {
            if (Node* basenode = client.childnodebyname(root, "mega_test_sync", false))
            {
                if (mayneeddeleting)
                {
                    //out() << "old test base folder found, deleting" << endl;
                    resultproc.prepresult(UNLINK, ++next_request_tag,
                        [&](){ client.unlink(basenode, false, client.reqtag); },
                        [this, &pb](error e) {
                            if (e)
                            {
                                out() << "delete of test base folder reply reports: " << e << endl;
                            }
                            deleteTestBaseFolder(false, pb);
                            return true;
                        });
                    return;
                }
                out() << "base folder found, but not expected, failing" << endl;
                pb.set_value(false);
                return;
            }
            else
            {
                //out() << "base folder not found, wasn't present or delete successful" << endl;
                pb.set_value(true);
                return;
            }
        }
        out() << "base folder not found, as root was not found!" << endl;
        pb.set_value(false);
    }

    void ensureTestBaseFolder(bool mayneedmaking, promise<bool>& pb)
    {
        if (Node* root = client.nodebyhandle(client.rootnodes[0]))
        {
            if (Node* basenode = client.childnodebyname(root, "mega_test_sync", false))
            {
                if (basenode->type == FOLDERNODE)
                {
                    basefolderhandle = basenode->nodehandle;
                    //out() << clientname << " Base folder: " << Base64Str<MegaClient::NODEHANDLE>(basefolderhandle) << endl;
                    //parentofinterest = Base64Str<MegaClient::NODEHANDLE>(basefolderhandle);
                    pb.set_value(true);
                    return;
                }
            }
            else if (mayneedmaking)
            {
                vector<NewNode> nn(1);
                nn[0] = makeSubfolder("mega_test_sync");

                resultproc.prepresult(PUTNODES, ++next_request_tag,
                    [&](){ client.putnodes(root->nodehandle, move(nn)); },
                    [this, &pb](error e) { ensureTestBaseFolder(false, pb); return true; });

                return;
            }
        }
        pb.set_value(false);
    }

    NewNode* buildSubdirs(list<NewNode>& nodes, const string& prefix, int n, int recurselevel)
    {
        nodes.emplace_back(makeSubfolder(prefix));
        auto& nn = nodes.back();
        nn.nodehandle = nodes.size();

        if (recurselevel > 0)
        {
            for (int i = 0; i < n; ++i)
            {
                buildSubdirs(nodes, prefix + "_" + to_string(i), n, recurselevel - 1)->parenthandle = nn.nodehandle;
            }
        }

        return &nn;
    }

    void makeCloudSubdirs(const string& prefix, int depth, int fanout, promise<bool>& pb, const string& atpath = "")
    {
        assert(basefolderhandle != UNDEF);

        std::list<NewNode> nodes;
        NewNode* nn = buildSubdirs(nodes, prefix, fanout, depth);
        nn->parenthandle = UNDEF;
        nn->ovhandle = UNDEF;

        Node* atnode = client.nodebyhandle(basefolderhandle);
        if (atnode && !atpath.empty())
        {
            atnode = drillchildnodebyname(atnode, atpath);
        }
        if (!atnode)
        {
            out() << "path not found: " << atpath << endl;
            pb.set_value(false);
        }
        else
        {
            auto nodearray = vector<NewNode>(nodes.size());
            size_t i = 0;
            for (auto n = nodes.begin(); n != nodes.end(); ++n, ++i)
            {
                nodearray[i] = std::move(*n);
            }

            resultproc.prepresult(PUTNODES, ++next_request_tag,
                [&](){ client.putnodes(atnode->nodehandle, move(nodearray)); },
                                  [ &pb](error e) {
                pb.set_value(!e);
                if (e)
                {
                    out() << "putnodes result: " << e << endl;
                }
                return true;
            });
        }
    }

    struct SyncInfo { handle h; fs::path localpath; };
    map<int, SyncInfo> syncSet;

    Node* getcloudrootnode()
    {
        return client.nodebyhandle(client.rootnodes[0]);
    }

    Node* gettestbasenode()
    {
        return client.childnodebyname(getcloudrootnode(), "mega_test_sync", false);
    }

    Node* getcloudrubbishnode()
    {
        return client.nodebyhandle(client.rootnodes[RUBBISHNODE - ROOTNODE]);
    }

    Node* drillchildnodebyname(Node* n, const string& path)
    {
        for (size_t p = 0; n && p < path.size(); )
        {
            auto pos = path.find("/", p);
            if (pos == string::npos) pos = path.size();
            n = client.childnodebyname(n, path.substr(p, pos - p).c_str(), false);
            p = pos == string::npos ? path.size() : pos + 1;
        }
        return n;
    }

    vector<Node*> drillchildnodesbyname(Node* n, const string& path)
    {
        auto pos = path.find("/");
        if (pos == string::npos)
        {
            return client.childnodesbyname(n, path.c_str(), false);
        }
        else
        {
            vector<Node*> results, subnodes = client.childnodesbyname(n, path.c_str(), false);
            for (size_t i = subnodes.size(); i--; )
            {
                if (subnodes[i]->type != FILENODE)
                {
                    vector<Node*> v = drillchildnodesbyname(subnodes[i], path.substr(pos + 1));
                    results.insert(results.end(), v.begin(), v.end());
                }
            }
            return results;
        }
    }

    bool setupSync_inthread(int syncTag, const string& subfoldername, const fs::path& localpath)
    {
        if (Node* n = client.nodebyhandle(basefolderhandle))
        {
            if (Node* m = drillchildnodebyname(n, subfoldername))
            {
                SyncConfig syncConfig{syncTag, localpath.u8string(), localpath.u8string(), m->nodehandle, subfoldername, 0};
                SyncError syncError;
                error e = client.addsync(std::move(syncConfig), DEBRISFOLDER, NULL, syncError);  // use syncid as tag
                if (!e)
                {
                    syncSet[syncTag] = SyncInfo{ m->nodehandle, localpath };
                    return true;
                }
            }
        }
        return false;
    }

    bool delSync_inthread(const int syncId, const bool keepCache)
    {
        const auto handle = syncSet.at(syncId).h;
        const auto node = client.nodebyhandle(handle);
        EXPECT_TRUE(node);
        client.delsync(node->localnode->sync);
        return true;
    }

    bool recursiveConfirm(Model::ModelNode* mn, Node* n, int& descendants, const string& identifier, int depth, bool& firstreported)
    {
        // top level names can differ so we don't check those
        if (!mn || !n) return false;
        if (depth && mn->name != n->displayname())
        {
            out() << "Node name mismatch: " << mn->path() << " " << n->displaypath() << endl;
            return false;
        }
        if (!mn->typematchesnodetype(n->type))
        {
            out() << "Node type mismatch: " << mn->path() << ":" << mn->type << " " << n->displaypath() << ":" << n->type << endl;
            return false;
        }

        if (n->type == FILENODE)
        {
            // not comparing any file versioning (for now)
            return true;
        }

        multimap<string, Model::ModelNode*> ms;
        multimap<string, Node*> ns;
        for (auto& m : mn->kids) ms.emplace(m->name, m.get());
        for (auto& n2 : n->children) ns.emplace(n2->displayname(), n2);

        int matched = 0;
        vector<string> matchedlist;
        for (auto m_iter = ms.begin(); m_iter != ms.end(); )
        {
            if (!depth && m_iter->first == DEBRISFOLDER)
            {
                m_iter = ms.erase(m_iter); // todo: add checks of the remote debris folder later
                continue;
            }

            auto er = ns.equal_range(m_iter->first);
            auto next_m = m_iter;
            ++next_m;
            bool any_equal_matched = false;
            for (auto i = er.first; i != er.second; ++i)
            {
                int rdescendants = 0;
                if (recursiveConfirm(m_iter->second, i->second, rdescendants, identifier, depth+1, firstreported))
                {
                    ++matched;
                    matchedlist.push_back(m_iter->first);
                    ns.erase(i);
                    ms.erase(m_iter);
                    descendants += rdescendants;
                    any_equal_matched = true;
                    break;
                }
            }
            if (!any_equal_matched)
            {
                break;
            }
            m_iter = next_m;
        }
        if (ns.empty() && ms.empty())
        {
            descendants += matched;
            return true;
        }
        else if (!firstreported)
        {
            firstreported = true;
            out() << clientname << " " << identifier << " after matching " << matched << " child nodes [";
            for (auto& ml : matchedlist) out() << ml << " ";
            out() << "](with " << descendants << " descendants) in " << mn->path() << ", ended up with unmatched model nodes:";
            for (auto& m : ms) out() << " " << m.first;
            out() << " and unmatched remote nodes:";
            for (auto& i : ns) out() << " " << i.first;
            out() << endl;
        };
        return false;
    }

    bool localNodesMustHaveNodes = true;

    bool recursiveConfirm(Model::ModelNode* mn, LocalNode* n, int& descendants, const string& identifier, int depth, bool& firstreported)
    {
        // top level names can differ so we don't check those
        if (!mn || !n) return false;
        if (depth && mn->name != n->name)
        {
            out() << "LocalNode name mismatch: " << mn->path() << " " << n->name << endl;
            return false;
        }
        if (!mn->typematchesnodetype(n->type))
        {
            out() << "LocalNode type mismatch: " << mn->path() << ":" << mn->type << " " << n->name << ":" << n->type << endl;
            return false;
        }

        auto localpath = n->getLocalPath(false).toName(*client.fsaccess, FS_UNKNOWN);
        string n_localname = n->localname.toName(*client.fsaccess, FS_UNKNOWN);
        if (n_localname.size())
        {
            EXPECT_EQ(n->name, n_localname);
        }
        if (localNodesMustHaveNodes)
        {
            EXPECT_TRUE(n->node != nullptr);
        }
        if (depth && n->node)
        {
            EXPECT_EQ(n->node->displayname(), n->name);
        }
        if (depth && mn->parent)
        {
            EXPECT_EQ(mn->parent->type, Model::ModelNode::folder);
            EXPECT_EQ(n->parent->type, FOLDERNODE);

            string parentpath = n->parent->getLocalPath(false).toName(*client.fsaccess, FS_UNKNOWN);
            EXPECT_EQ(localpath.substr(0, parentpath.size()), parentpath);
        }
        if (n->node && n->parent && n->parent->node)
        {
            string p = n->node->displaypath();
            string pp = n->parent->node->displaypath();
            EXPECT_EQ(p.substr(0, pp.size()), pp);
            EXPECT_EQ(n->parent->node, n->node->parent);
        }

        multimap<string, Model::ModelNode*> ms;
        multimap<string, LocalNode*> ns;
        for (auto& m : mn->kids)
        {
            ms.emplace(m->name, m.get());
        }
        for (auto& n2 : n->children)
        {
            if (!n2.second->deleted) ns.emplace(n2.second->name, n2.second); // todo: should LocalNodes marked as deleted actually have been removed by now?
        }

        int matched = 0;
        vector<string> matchedlist;
        for (auto m_iter = ms.begin(); m_iter != ms.end(); )
        {
            if (!depth && m_iter->first == DEBRISFOLDER)
            {
                m_iter = ms.erase(m_iter); // todo: are there LocalNodes representing the trash?
                continue;
            }

            auto er = ns.equal_range(m_iter->first);
            auto next_m = m_iter;
            ++next_m;
            bool any_equal_matched = false;
            for (auto i = er.first; i != er.second; ++i)
            {
                int rdescendants = 0;
                if (recursiveConfirm(m_iter->second, i->second, rdescendants, identifier, depth+1, firstreported))
                {
                    ++matched;
                    matchedlist.push_back(m_iter->first);
                    ns.erase(i);
                    ms.erase(m_iter);
                    descendants += rdescendants;
                    any_equal_matched = true;
                    break;
                }
            }
            if (!any_equal_matched)
            {
                break;
            }
            m_iter = next_m;
        }
        if (ns.empty() && ms.empty())
        {
            return true;
        }
        else if (!firstreported)
        {
            firstreported = true;
            out() << clientname << " " << identifier << " after matching " << matched << " child nodes [";
            for (auto& ml : matchedlist) out() << ml << " ";
            out() << "](with " << descendants << " descendants) in " << mn->path() << ", ended up with unmatched model nodes:";
            for (auto& m : ms) out() << " " << m.first;
            out() << " and unmatched LocalNodes:";
            for (auto& i : ns) out() << " " << i.first;
            out() << endl;
        };
        return false;
    }


    bool recursiveConfirm(Model::ModelNode* mn, fs::path p, int& descendants, const string& identifier, int depth, bool ignoreDebris, bool& firstreported)
    {
        if (!mn) return false;
        if (depth && mn->name != p.filename().u8string())
        {
            out() << "filesystem name mismatch: " << mn->path() << " " << p << endl;
            return false;
        }
        nodetype_t pathtype = fs::is_directory(p) ? FOLDERNODE : fs::is_regular_file(p) ? FILENODE : TYPE_UNKNOWN;
        if (!mn->typematchesnodetype(pathtype))
        {
            out() << "Path type mismatch: " << mn->path() << ":" << mn->type << " " << p.u8string() << ":" << pathtype << endl;
            return false;
        }

        if (pathtype == FILENODE && p.filename().u8string() != "lock")
        {
            if (localFSFilesThatMayDiffer.find(p) == localFSFilesThatMayDiffer.end())
            {
                ifstream fs(p, ios::binary);
                std::vector<char> buffer;
                buffer.resize(mn->content.size() + 1024);
                fs.read(reinterpret_cast<char *>(buffer.data()), buffer.size());
                EXPECT_EQ(size_t(fs.gcount()), mn->content.size()) << " file is not expected size " << p;
                EXPECT_TRUE(!memcmp(buffer.data(), mn->content.data(), mn->content.size())) << " file data mismatch " << p;
            }
        }

        if (pathtype != FOLDERNODE)
        {
            return true;
        }

        multimap<string, Model::ModelNode*> ms;
        multimap<string, fs::path> ps;
        for (auto& m : mn->kids) ms.emplace(m->name, m.get());
        for (fs::directory_iterator pi(p); pi != fs::directory_iterator(); ++pi) ps.emplace(pi->path().filename().u8string(), pi->path());

        if (ignoreDebris)
        {
            ps.erase(DEBRISFOLDER);
        }

        int matched = 0;
        vector<string> matchedlist;
        for (auto m_iter = ms.begin(); m_iter != ms.end(); )
        {
            auto er = ps.equal_range(m_iter->first);
            auto next_m = m_iter;
            ++next_m;
            bool any_equal_matched = false;
            for (auto i = er.first; i != er.second; ++i)
            {
                int rdescendants = 0;
                if (recursiveConfirm(m_iter->second, i->second, rdescendants, identifier, depth+1, ignoreDebris, firstreported))
                {
                    ++matched;
                    matchedlist.push_back(m_iter->first);
                    ps.erase(i);
                    ms.erase(m_iter);
                    descendants += rdescendants;
                    any_equal_matched = true;
                    break;
                }
            }
            if (!any_equal_matched)
            {
                break;
            }
            m_iter = next_m;
        }
        //if (ps.size() == 1 && !mn->parent && ps.begin()->first == DEBRISFOLDER)
        //{
        //    ps.clear();
        //}
        if (ps.empty() && ms.empty())
        {
            return true;
        }
        else if (!firstreported)
        {
            firstreported = true;
            out() << clientname << " " << identifier << " after matching " << matched << " child nodes [";
            for (auto& ml : matchedlist) out() << ml << " ";
            out() << "](with " << descendants << " descendants) in " << mn->path() << ", ended up with unmatched model nodes:";
            for (auto& m : ms) out() << " " << m.first;
            out() << " and unmatched filesystem paths:";
            for (auto& i : ps) out() << " " << i.second.filename();
            out() << " in " << p << endl;
        };
        return false;
    }

    Sync* syncByTag(int tag)
    {
        for (Sync* s : client.syncs)
        {
            if (s->tag == tag)
                return s;
        }
        return nullptr;
    }

    enum Confirm
    {
        CONFIRM_LOCALFS = 0x01,
        CONFIRM_LOCALNODE = 0x02,
        CONFIRM_LOCAL = CONFIRM_LOCALFS | CONFIRM_LOCALNODE,
        CONFIRM_REMOTE = 0x04,
        CONFIRM_ALL = CONFIRM_LOCAL | CONFIRM_REMOTE,
    };

    bool confirmModel(int syncid, Model::ModelNode* mnode, const int confirm, const bool ignoreDebris)
    {
        auto si = syncSet.find(syncid);
        if (si == syncSet.end())
        {
            out() << clientname << " syncid " << syncid << " not found " << endl;
            return false;
        }

        // compare model against nodes representing remote state
        int descendants = 0;
        bool firstreported = false;
        if (confirm & CONFIRM_REMOTE && !recursiveConfirm(mnode, client.nodebyhandle(si->second.h), descendants, "Sync " + to_string(syncid), 0, firstreported))
        {
            out() << clientname << " syncid " << syncid << " comparison against remote nodes failed" << endl;
            return false;
        }

        // compare model against LocalNodes
        descendants = 0;
        if (Sync* sync = syncByTag(syncid))
        {
            bool firstreported = false;
            if (confirm & CONFIRM_LOCALNODE && !recursiveConfirm(mnode, sync->localroot.get(), descendants, "Sync " + to_string(syncid), 0, firstreported))
            {
                out() << clientname << " syncid " << syncid << " comparison against LocalNodes failed" << endl;
                return false;
            }
        }

        // compare model against local filesystem
        descendants = 0;
        firstreported = false;
        if (confirm & CONFIRM_LOCALFS && !recursiveConfirm(mnode, si->second.localpath, descendants, "Sync " + to_string(syncid), 0, ignoreDebris, firstreported))
        {
            out() << clientname << " syncid " << syncid << " comparison against local filesystem failed" << endl;
            return false;
        }

        return true;
    }

    void prelogin_result(int, string*, string* salt, error e) override
    {
        out() << clientname << " Prelogin: " << e << endl;
        if (!e)
        {
            this->salt = *salt;
        }
        resultproc.processresult(PRELOGIN, e, UNDEF);
    }

    void login_result(error e) override
    {
        out() << clientname << " Login: " << e << endl;
        resultproc.processresult(LOGIN, e, UNDEF);
    }

    void fetchnodes_result(const Error& e) override
    {
        cout << clientname << " Fetchnodes: " << e << endl;
        resultproc.processresult(FETCHNODES, e, client.restag);
    }

    void unlink_result(handle h, error e) override
    {
        resultproc.processresult(UNLINK, e, h);
    }

    void putnodes_result(const Error& e, targettype_t tt, vector<NewNode>& nn) override
    {
        resultproc.processresult(PUTNODES, e, client.restag);
    }

    void rename_result(handle h, error e)  override
    {
        resultproc.processresult(MOVENODE, e, h);
    }

    void exportnode_result(error e) override
    {
        resultproc.processresult(EXPORTNODE, e, UNDEF);
    }

    void exportnode_result(handle h, handle) override
    {
        resultproc.processresult(EXPORTNODE, API_OK, h);
    }

    void catchup_result() override
    {
        resultproc.processresult(CATCHUP, error(API_OK));
    }

    void deleteremote(string path, promise<bool>& pb)
    {
        if (Node* n = drillchildnodebyname(gettestbasenode(), path))
        {
            auto f = [&pb](handle h, error e){ pb.set_value(!e); }; // todo: probably need better lifetime management for the promise, so multiple things can be tracked at once
            resultproc.prepresult(UNLINK, ++next_request_tag,
                [&](){ client.unlink(n, false, 0, f); },
                [&pb](error e) { pb.set_value(!e); return true; });
        }
        else
        {
            pb.set_value(false);
        }
    }

    void deleteremotenodes(vector<Node*> ns, promise<bool>& pb, int tag)
    {
        if (ns.empty())
        {
            pb.set_value(true);
        }
        else
        {
            for (size_t i = ns.size(); i--; )
            {
                resultproc.prepresult(UNLINK, ++next_request_tag,
                    [&](){ client.unlink(ns[i], false, client.reqtag); },
                    [&pb, i](error e) { if (!i) pb.set_value(!e); return true; });
            }
        }
    }

    void movenode(string path, string newparentpath, promise<bool>& pb)
    {
        Node* n = drillchildnodebyname(gettestbasenode(), path);
        Node* p = drillchildnodebyname(gettestbasenode(), newparentpath);
        if (n && p)
        {
            resultproc.prepresult(MOVENODE, ++next_request_tag,
                [&](){ client.rename(n, p); },
                [&pb](error e) { pb.set_value(!e); return true; });
            return;
        }
        out() << "node or new parent not found" << endl;
        pb.set_value(false);
    }

    void movenode(handle h1, handle h2, promise<bool>& pb)
    {
        Node* n = client.nodebyhandle(h1);
        Node* p = client.nodebyhandle(h2);
        if (n && p)
        {
            resultproc.prepresult(MOVENODE, ++next_request_tag,
                [&](){ client.rename(n, p);},
                [&pb](error e) { pb.set_value(!e); return true; });
            return;
        }
        out() << "node or new parent not found by handle" << endl;
        pb.set_value(false);
    }

    void movenodetotrash(string path, promise<bool>& pb)
    {
        Node* n = drillchildnodebyname(gettestbasenode(), path);
        Node* p = getcloudrubbishnode();
        if (n && p && n->parent)
        {
            resultproc.prepresult(MOVENODE, ++next_request_tag,
                [&](){ client.rename(n, p, SYNCDEL_NONE, n->parent->nodehandle); },
                [&pb](error e) { pb.set_value(!e);  return true; });
            return;
        }
        out() << "node or rubbish or node parent not found" << endl;
        pb.set_value(false);
    }

    void exportnode(Node* n, int del, m_time_t expiry, promise<Error>& pb)
    {
        resultproc.prepresult(EXPORTNODE, ++next_request_tag,
            [&](){
                error e = client.exportnode(n, del, expiry);
                if (e)
                {
                    pb.set_value(e);
                }
            },
            [&pb](error e) { pb.set_value(e); return true; });
    }

    void getpubliclink(Node* n, int del, m_time_t expiry, promise<Error>& pb)
    {
        resultproc.prepresult(EXPORTNODE, ++next_request_tag,
            [&](){ client.getpubliclink(n, del, expiry); },
            [&pb](error e) { pb.set_value(e); return true; });
    }


    void waitonsyncs(chrono::seconds d = chrono::seconds(2))
    {
        auto start = chrono::steady_clock::now();
        for (;;)
        {
            bool any_add_del = false;;
            vector<int> syncstates;

            thread_do([&syncstates, &any_add_del, this](StandardClient& mc, promise<bool>&)
            {
                for (auto& sync : mc.client.syncs)
                {
                    syncstates.push_back(sync->state);
                    if (sync->deleteq.size() || sync->insertq.size())
                        any_add_del = true;
                }
                if (!(client.todebris.empty() && client.tounlink.empty() && client.synccreate.empty()))
                {
                    any_add_del = true;
                }
                if (!client.transfers[GET].empty() || !client.transfers[PUT].empty())
                {
                    any_add_del = true;
                }
            });
            bool allactive = true;
            {
                lock_guard<mutex> g(StandardClient::om);
                //std::out() << "sync state: ";
                //for (auto n : syncstates)
                //{
                //    out() << n;
                //    if (n != SYNC_ACTIVE) allactive = false;
                //}
                //out() << endl;
            }

            if (any_add_del || debugging)
            {
                start = chrono::steady_clock::now();
            }

            if (allactive && ((chrono::steady_clock::now() - start) > d) && ((chrono::steady_clock::now() - lastcb) > d))
            {
               break;
            }
//out() << "waiting 500" << endl;
            WaitMillisec(500);
        }

    }

    bool login_reset(const string& user, const string& pw)
    {
        future<bool> p1;
        p1 = thread_do([=](StandardClient& sc, promise<bool>& pb) { sc.preloginFromEnv(user, pb); });
        if (!waitonresults(&p1))
        {
            out() << "preloginFromEnv failed" << endl;
            return false;
        }
        p1 = thread_do([=](StandardClient& sc, promise<bool>& pb) { sc.loginFromEnv(user, pw, pb); });
        if (!waitonresults(&p1))
        {
            out() << "loginFromEnv failed" << endl;
            return false;
        }
        p1 = thread_do([](StandardClient& sc, promise<bool>& pb) { sc.fetchnodes(pb); });
        if (!waitonresults(&p1)) {
            out() << "fetchnodes failed" << endl;
            return false;
        }
        p1 = thread_do([](StandardClient& sc, promise<bool>& pb) { sc.deleteTestBaseFolder(true, pb); });  // todo: do we need to wait for server response now
        if (!waitonresults(&p1)) {
            out() << "deleteTestBaseFolder failed" << endl;
            return false;
        }
        p1 = thread_do([](StandardClient& sc, promise<bool>& pb) { sc.ensureTestBaseFolder(true, pb); });
        if (!waitonresults(&p1)) {
            out() << "ensureTestBaseFolder failed" << endl;
            return false;
        }
        return true;
    }

    bool login_reset_makeremotenodes(const string& user, const string& pw, const string& prefix, int depth, int fanout)
    {
        if (!login_reset(user, pw))
        {
            out() << "login_reset failed" << endl;
            return false;
        }
        future<bool> p1 = thread_do([=](StandardClient& sc, promise<bool>& pb) { sc.makeCloudSubdirs(prefix, depth, fanout, pb); });
        if (!waitonresults(&p1))
        {
            out() << "makeCloudSubdirs failed" << endl;
            return false;
        }
        return true;
    }

    bool login_fetchnodes(const string& user, const string& pw, bool makeBaseFolder = false)
    {
        future<bool> p2;
        p2 = thread_do([=](StandardClient& sc, promise<bool>& pb) { sc.preloginFromEnv(user, pb); });
        if (!waitonresults(&p2)) return false;
        p2 = thread_do([=](StandardClient& sc, promise<bool>& pb) { sc.loginFromEnv(user, pw, pb); });
        if (!waitonresults(&p2)) return false;
        p2 = thread_do([](StandardClient& sc, promise<bool>& pb) { sc.fetchnodes(pb); });
        if (!waitonresults(&p2)) return false;
        p2 = thread_do([makeBaseFolder](StandardClient& sc, promise<bool>& pb) { sc.ensureTestBaseFolder(makeBaseFolder, pb); });
        if (!waitonresults(&p2)) return false;
        return true;
    }

    bool login_fetchnodes(const string& session)
    {
        future<bool> p2;
        p2 = thread_do([=](StandardClient& sc, promise<bool>& pb) { sc.loginFromSession(session, pb); });
        if (!waitonresults(&p2)) return false;
        p2 = thread_do([](StandardClient& sc, promise<bool>& pb) { sc.fetchnodes(pb); });
        if (!waitonresults(&p2)) return false;
        p2 = thread_do([](StandardClient& sc, promise<bool>& pb) { sc.ensureTestBaseFolder(false, pb); });
        if (!waitonresults(&p2)) return false;
        return true;
    }

    bool login_fetchnodes_resumesync(const string& session, const string& localsyncpath, const std::string& remotesyncrootfolder, int syncid)
    {
        future<bool> p2;
        p2 = thread_do([=](StandardClient& sc, promise<bool>& pb) { sc.loginFromSession(session, pb); });
        if (!waitonresults(&p2)) return false;

        assert(!onFetchNodes);
        onFetchNodes = [=](StandardClient& mc, promise<bool>& pb)
        {
            mc.syncSet[syncid] = StandardClient::SyncInfo{ mc.drillchildnodebyname(mc.gettestbasenode(), remotesyncrootfolder)->nodehandle, localsyncpath };
            pb.set_value(true);
        };

        p2 = thread_do([](StandardClient& sc, promise<bool>& pb) { sc.fetchnodes(pb); });
        if (!waitonresults(&p2)) return false;
        p2 = thread_do([](StandardClient& sc, promise<bool>& pb) { sc.ensureTestBaseFolder(false, pb); });
        if (!waitonresults(&p2)) return false;
        return true;
    }

    //bool setupSync_mainthread(const std::string& localsyncrootfolder, const std::string& remotesyncrootfolder, int syncid)
    //{
    //    //SyncConfig config{(fsBasePath / fs::u8path(localsyncrootfolder)).u8string(), drillchildnodebyname(gettestbasenode(), remotesyncrootfolder)->nodehandle, 0};
    //    return setupSync_mainthread(localsyncrootfolder, remotesyncrootfolder, syncid);
    //}

    bool setupSync_mainthread(const std::string& localsyncrootfolder, const std::string& remotesyncrootfolder, int syncTag)
    {
        fs::path syncdir = fsBasePath / fs::u8path(localsyncrootfolder);
        fs::create_directory(syncdir);
        future<bool> fb = thread_do([=](StandardClient& mc, promise<bool>& pb) { pb.set_value(mc.setupSync_inthread(syncTag, remotesyncrootfolder, syncdir)); });
        return fb.get();
    }

    bool delSync_mainthread(int syncTag, bool keepCache = false)
    {
        future<bool> fb = thread_do([=](StandardClient& mc, promise<bool>& pb) { pb.set_value(mc.delSync_inthread(syncTag, keepCache)); });
        return fb.get();
    }

    bool confirmModel_mainthread(Model::ModelNode* mnode, int syncid, const bool ignoreDebris = false, const int confirm = CONFIRM_ALL)
    {
        future<bool> fb;
        fb = thread_do([syncid, mnode, ignoreDebris, confirm](StandardClient& sc, promise<bool>& pb) { pb.set_value(sc.confirmModel(syncid, mnode, confirm, ignoreDebris)); });
        return fb.get();
    }

};


void waitonsyncs(chrono::seconds d = std::chrono::seconds(4), StandardClient* c1 = nullptr, StandardClient* c2 = nullptr, StandardClient* c3 = nullptr, StandardClient* c4 = nullptr)
{
    auto totalTimeoutStart = chrono::steady_clock::now();
    auto start = chrono::steady_clock::now();
    std::vector<StandardClient*> v{ c1, c2, c3, c4 };
<<<<<<< HEAD
//    bool onelastsyncdown = true;
=======
>>>>>>> 92b020e9
    for (;;)
    {
        bool any_add_del = false;
        vector<int> syncstates;

        for (auto vn : v) if (vn)
        {
            vn->thread_do([&syncstates, &any_add_del](StandardClient& mc, promise<bool>&)
            {
                for (auto& sync : mc.client.syncs)
                {
                    syncstates.push_back(sync->state);
                    if (sync->deleteq.size() || sync->insertq.size())
                        any_add_del = true;
                }
                if (!(mc.client.todebris.empty() && mc.client.tounlink.empty() && mc.client.synccreate.empty()
                    && mc.client.transferlist.transfers[GET].empty() && mc.client.transferlist.transfers[PUT].empty()))
                {
                    any_add_del = true;
                }
            });
        }

        bool allactive = true;
        {
            //lock_guard<mutex> g(StandardClient::om);
            //out() << "sync state: ";
            //for (auto n : syncstates)
            //{
            //    cout << n;
            //    if (n != SYNC_ACTIVE) allactive = false;
            //}
            //out() << endl;
        }

        if (any_add_del || StandardClient::debugging)
        {
            start = chrono::steady_clock::now();
        }

<<<<<<< HEAD
        //if (onelastsyncdown && (chrono::steady_clock::now() - start + d/2) > d)
        //{
        //    // synced folders that were removed remotely don't have the corresponding local folder removed unless we prompt an extra syncdown.  // todo:  do we need to fix
        //    for (auto vn : v) if (vn) vn->client.syncdownrequired = true;
        //    onelastsyncdown = false;
        //}

=======
>>>>>>> 92b020e9
        for (auto vn : v) if (vn)
        {
            if (allactive && ((chrono::steady_clock::now() - start) > d) && ((chrono::steady_clock::now() - vn->lastcb) > d))
            {
                return;
            }
        }

        WaitMillisec(400);

        if ((chrono::steady_clock::now() - totalTimeoutStart) > std::chrono::minutes(5))
        {
            out() << "Waiting for syncing to stop timed out at 5 minutes" << endl;
            return;
        }
    }

}


mutex StandardClient::om;
bool StandardClient::debugging = false;

void moveToTrash(const fs::path& p)
{
    fs::path trashpath(TestFS::GetTrashFolder());
    fs::create_directory(trashpath);
    fs::path newpath = trashpath / p.filename();
    for (int i = 2; fs::exists(newpath); ++i)
    {
        newpath = trashpath / fs::u8path(p.filename().stem().u8string() + "_" + to_string(i) + p.extension().u8string());
    }
    fs::rename(p, newpath);
}

fs::path makeNewTestRoot(fs::path p)
{
    if (fs::exists(p))
    {
        moveToTrash(p);
    }
    #ifndef NDEBUG
    bool b =
    #endif
    fs::create_directories(p);
    assert(b);
    return p;
}

//std::atomic<int> fileSizeCount = 20;

bool createNameFile(const fs::path &p, const string &filename)
{
    return createFile(p / fs::u8path(filename), filename.data(), filename.size());
}

bool createDataFileWithTimestamp(const fs::path &path,
                             const std::string &data,
                             const fs::file_time_type &timestamp)
{
    const bool result = createDataFile(path, data);

    if (result)
    {
        fs::last_write_time(path, timestamp);
    }

    return result;
}

bool buildLocalFolders(fs::path targetfolder, const string& prefix, int n, int recurselevel, int filesperfolder)
{
    if (suppressfiles) filesperfolder = 0;

    fs::path p = targetfolder / fs::u8path(prefix);
    if (!fs::create_directory(p))
        return false;

    for (int i = 0; i < filesperfolder; ++i)
    {
        string filename = "file" + to_string(i) + "_" + prefix;
        createNameFile(p, filename);
        //int thisSize = (++fileSizeCount)/2;
        //for (int j = 0; j < thisSize; ++j) fs << ('0' + j % 10);
    }

    if (recurselevel > 0)
    {
        for (int i = 0; i < n; ++i)
        {
            if (!buildLocalFolders(p, prefix + "_" + to_string(i), n, recurselevel - 1, filesperfolder))
                return false;
        }
    }

    return true;
}

void renameLocalFolders(fs::path targetfolder, const string& newprefix)
{
    std::list<fs::path> toRename;
    for (fs::directory_iterator i(targetfolder); i != fs::directory_iterator(); ++i)
    {
        if (fs::is_directory(i->path()))
        {
            renameLocalFolders(i->path(), newprefix);
        }
        toRename.push_back(i->path());
    }

    for (auto p : toRename)
    {
        auto newpath = p.parent_path() / (newprefix + p.filename().u8string());
        fs::rename(p, newpath);
    }
}


#ifdef __linux__
bool createSpecialFiles(fs::path targetfolder, const string& prefix, int n = 1)
{
    fs::path p = targetfolder;
    for (int i = 0; i < n; ++i)
    {
        string filename = "file" + to_string(i) + "_" + prefix;
        fs::path fp = p / fs::u8path(filename);

        int fdtmp = openat(AT_FDCWD, p.c_str(), O_RDWR|O_CLOEXEC|O_TMPFILE, 0600);
        write(fdtmp, filename.data(), filename.size());

        stringstream fdproc;
        fdproc << "/proc/self/fd/";
        fdproc << fdtmp;

        int r = linkat(AT_FDCWD, fdproc.str().c_str() , AT_FDCWD, fp.c_str(), AT_SYMLINK_FOLLOW);
        if (r)
        {
            cerr << " errno =" << errno << endl;
            return false;
        }
        close(fdtmp);
    }
    return true;
}
#endif

} // anonymous

class SyncFingerprintCollision
  : public ::testing::Test
{
public:
    SyncFingerprintCollision()
      : client0()
      , client1()
      , model0()
      , model1()
      , arbitraryFileLength(16384)
    {
        const fs::path root = makeNewTestRoot(LOCAL_TEST_FOLDER);

        client0 = ::mega::make_unique<StandardClient>(root, "c0");
        client1 = ::mega::make_unique<StandardClient>(root, "c1");

        client0->logcb = true;
        client1->logcb = true;
    }

    ~SyncFingerprintCollision()
    {
    }

    void SetUp() override
    {
        ASSERT_TRUE(client0->login_reset_makeremotenodes("MEGA_EMAIL", "MEGA_PWD", "d", 1, 2));
        ASSERT_TRUE(client1->login_fetchnodes("MEGA_EMAIL", "MEGA_PWD"));
        ASSERT_EQ(client0->basefolderhandle, client1->basefolderhandle);

        model0.root->addkid(model0.buildModelSubdirs("d", 2, 1, 0));
        model1.root->addkid(model1.buildModelSubdirs("d", 2, 1, 0));

        startSyncs();
        waitOnSyncs();
        confirmModels();
    }

    void addModelFile(Model &model,
                      const std::string &directory,
                      const std::string &file,
                      const std::string &content)
    {
        auto *node = model.findnode(directory);
        ASSERT_NE(node, nullptr);

        node->addkid(model.makeModelSubfile(file, content));
    }

    void confirmModel(StandardClient &client, Model &model, const int id)
    {
        ASSERT_TRUE(client.confirmModel_mainthread(model.findnode("d"), id));
    }

    void confirmModels()
    {
        confirmModel(*client0, model0, 0);
        confirmModel(*client1, model1, 1);
    }

    const fs::path &localRoot(const StandardClient &client) const
    {
        return client.syncSet.at(0).localpath;
    }

    std::string randomData(const std::size_t length) const
    {
        std::vector<uint8_t> data(length);

        std::generate_n(data.begin(), data.size(), [](){ return (uint8_t)std::rand(); });

        return std::string((const char*)data.data(), data.size());
    }

    void startSyncs()
    {
        ASSERT_TRUE(client0->setupSync_mainthread("s0", "d", 0));
        ASSERT_TRUE(client1->setupSync_mainthread("s1", "d", 1));
    }

    void waitOnSyncs()
    {
        waitonsyncs(chrono::seconds(4), client0.get(), client1.get());
    }

    std::unique_ptr<StandardClient> client0;
    std::unique_ptr<StandardClient> client1;
    Model model0;
    Model model1;
    const std::size_t arbitraryFileLength;
}; /* SyncFingerprintCollision */

TEST_F(SyncFingerprintCollision, DifferentMacSameName)
{
    auto data0 = randomData(arbitraryFileLength);
    auto data1 = data0;
    const auto path0 = localRoot(*client0) / "d_0" / "a";
    const auto path1 = localRoot(*client0) / "d_1" / "a";

    // Alter MAC but leave fingerprint untouched.
    data1[0x41] = static_cast<uint8_t>(~data1[0x41]);

    ASSERT_TRUE(createDataFile(path0, data0));
    waitOnSyncs();

    auto result0 =
      client0->thread_do([&](StandardClient &sc, std::promise<bool> &p)
                         {
                             p.set_value(
                                 createDataFileWithTimestamp(
                                 path1,
                                 data1,
                                 fs::last_write_time(path0)));
                         });

    ASSERT_TRUE(waitonresults(&result0));
    waitOnSyncs();

    addModelFile(model0, "d/d_0", "a", data0);
    addModelFile(model0, "d/d_1", "a", data1);
    addModelFile(model1, "d/d_0", "a", data0);
    addModelFile(model1, "d/d_1", "a", data0);
    model1.ensureLocalDebrisTmpLock("d");

    confirmModels();
}

TEST_F(SyncFingerprintCollision, DifferentMacDifferentName)
{
    auto data0 = randomData(arbitraryFileLength);
    auto data1 = data0;
    const auto path0 = localRoot(*client0) / "d_0" / "a";
    const auto path1 = localRoot(*client0) / "d_0" / "b";

    data1[0x41] = static_cast<uint8_t>(~data1[0x41]);

    ASSERT_TRUE(createDataFile(path0, data0));
    waitOnSyncs();

    auto result0 =
      client0->thread_do([&](StandardClient &sc, std::promise<bool> &p)
                         {
                             p.set_value(
                                 createDataFileWithTimestamp(
                                 path1,
                                 data1,
                                 fs::last_write_time(path0)));
                         });

    ASSERT_TRUE(waitonresults(&result0));
    waitOnSyncs();

    addModelFile(model0, "d/d_0", "a", data0);
    addModelFile(model0, "d/d_0", "b", data1);
    addModelFile(model1, "d/d_0", "a", data0);
    addModelFile(model1, "d/d_0", "b", data1);
    model1.ensureLocalDebrisTmpLock("d");

    confirmModels();
}

TEST_F(SyncFingerprintCollision, SameMacDifferentName)
{
    auto data0 = randomData(arbitraryFileLength);
    const auto path0 = localRoot(*client0) / "d_0" / "a";
    const auto path1 = localRoot(*client0) / "d_0" / "b";

    ASSERT_TRUE(createDataFile(path0, data0));
    waitOnSyncs();

    auto result0 =
      client0->thread_do([&](StandardClient &sc, std::promise<bool> &p)
                         {
                             p.set_value(
                                 createDataFileWithTimestamp(
                                 path1,
                                 data0,
                                 fs::last_write_time(path0)));
                         });

    ASSERT_TRUE(waitonresults(&result0));
    waitOnSyncs();

    addModelFile(model0, "d/d_0", "a", data0);
    addModelFile(model0, "d/d_0", "b", data0);
    addModelFile(model1, "d/d_0", "a", data0);
    addModelFile(model1, "d/d_0", "b", data0);
    model1.ensureLocalDebrisTmpLock("d");

    confirmModels();
}

GTEST_TEST(Sync, BasicSync_DelRemoteFolder)
{
    // delete a remote folder and confirm the client sending the request and another also synced both correctly update the disk
    fs::path localtestroot = makeNewTestRoot(LOCAL_TEST_FOLDER);
    StandardClient clientA1(localtestroot, "clientA1");   // user 1 client 1
    StandardClient clientA2(localtestroot, "clientA2");   // user 1 client 2


    ASSERT_TRUE(clientA1.login_reset_makeremotenodes("MEGA_EMAIL", "MEGA_PWD", "f", 3, 3));
    ASSERT_TRUE(clientA2.login_fetchnodes("MEGA_EMAIL", "MEGA_PWD"));
    ASSERT_EQ(clientA1.basefolderhandle, clientA2.basefolderhandle);

    ASSERT_TRUE(clientA1.setupSync_mainthread("sync1", "f", 1));
    ASSERT_TRUE(clientA2.setupSync_mainthread("sync2", "f", 2));
    waitonsyncs(std::chrono::seconds(4), &clientA1, &clientA2);
    clientA1.logcb = clientA2.logcb = true;

    Model model;
    model.root->addkid(model.buildModelSubdirs("f", 3, 3, 0));

    // check everything matches (model has expected state of remote and local)
    ASSERT_TRUE(clientA1.confirmModel_mainthread(model.findnode("f"), 1));
    ASSERT_TRUE(clientA2.confirmModel_mainthread(model.findnode("f"), 2));

    // delete something remotely and let sync catch up
    future<bool> fb = clientA1.thread_do([](StandardClient& sc, promise<bool>& pb) { sc.deleteremote("f/f_2/f_2_1", pb); });
    ASSERT_TRUE(waitonresults(&fb));
    waitonsyncs(std::chrono::seconds(60), &clientA1, &clientA2);

    // check everything matches in both syncs (model has expected state of remote and local)
    ASSERT_TRUE(model.movetosynctrash("f/f_2/f_2_1", "f"));
    ASSERT_TRUE(clientA1.confirmModel_mainthread(model.findnode("f"), 1));
    ASSERT_TRUE(clientA2.confirmModel_mainthread(model.findnode("f"), 2));
}

GTEST_TEST(Sync, BasicSync_DelLocalFolder)
{
    // confirm change is synced to remote, and also seen and applied in a second client that syncs the same folder
    fs::path localtestroot = makeNewTestRoot(LOCAL_TEST_FOLDER);
    StandardClient clientA1(localtestroot, "clientA1");   // user 1 client 1
    StandardClient clientA2(localtestroot, "clientA2");   // user 1 client 2

    ASSERT_TRUE(clientA1.login_reset_makeremotenodes("MEGA_EMAIL", "MEGA_PWD", "f", 3, 3));
    ASSERT_TRUE(clientA2.login_fetchnodes("MEGA_EMAIL", "MEGA_PWD"));
    ASSERT_EQ(clientA1.basefolderhandle, clientA2.basefolderhandle);

    // set up sync for A1, it should build matching local folders
    ASSERT_TRUE(clientA1.setupSync_mainthread("sync1", "f", 1));
    ASSERT_TRUE(clientA2.setupSync_mainthread("sync2", "f", 2));
    waitonsyncs(std::chrono::seconds(4), &clientA1, &clientA2);
    clientA1.logcb = clientA2.logcb = true;

    // check everything matches (model has expected state of remote and local)
    Model model;
    model.root->addkid(model.buildModelSubdirs("f", 3, 3, 0));
    ASSERT_TRUE(clientA1.confirmModel_mainthread(model.findnode("f"), 1));
    ASSERT_TRUE(clientA2.confirmModel_mainthread(model.findnode("f"), 2));

    // delete something in the local filesystem and see if we catch up in A1 and A2 (deleter and observer syncs)
    error_code e;
    ASSERT_TRUE(fs::remove_all(clientA1.syncSet[1].localpath / "f_2" / "f_2_1", e) != static_cast<std::uintmax_t>(-1)) << e;

    // let them catch up
    waitonsyncs(std::chrono::seconds(60), &clientA1, &clientA2);

    // check everything matches (model has expected state of remote and local)
    ASSERT_TRUE(model.movetosynctrash("f/f_2/f_2_1", "f"));
    ASSERT_TRUE(clientA2.confirmModel_mainthread(model.findnode("f"), 2));
    ASSERT_TRUE(model.removesynctrash("f"));
    ASSERT_TRUE(clientA1.confirmModel_mainthread(model.findnode("f"), 1));
}

GTEST_TEST(Sync, BasicSync_MoveLocalFolder)
{
    // confirm change is synced to remote, and also seen and applied in a second client that syncs the same folder
    fs::path localtestroot = makeNewTestRoot(LOCAL_TEST_FOLDER);
    StandardClient clientA1(localtestroot, "clientA1");   // user 1 client 1
    StandardClient clientA2(localtestroot, "clientA2");   // user 1 client 2

    ASSERT_TRUE(clientA1.login_reset_makeremotenodes("MEGA_EMAIL", "MEGA_PWD", "f", 3, 3));
    ASSERT_TRUE(clientA2.login_fetchnodes("MEGA_EMAIL", "MEGA_PWD"));
    ASSERT_EQ(clientA1.basefolderhandle, clientA2.basefolderhandle);

    Model model;
    model.root->addkid(model.buildModelSubdirs("f", 3, 3, 0));

    // set up sync for A1, it should build matching local folders
    ASSERT_TRUE(clientA1.setupSync_mainthread("sync1", "f", 1));
    ASSERT_TRUE(clientA2.setupSync_mainthread("sync2", "f", 2));
    waitonsyncs(std::chrono::seconds(4), &clientA1, &clientA2);
    clientA1.logcb = clientA2.logcb = true;

    // check everything matches (model has expected state of remote and local)
    ASSERT_TRUE(clientA1.confirmModel_mainthread(model.findnode("f"), 1));
    ASSERT_TRUE(clientA2.confirmModel_mainthread(model.findnode("f"), 2));

    // move something in the local filesystem and see if we catch up in A1 and A2 (deleter and observer syncs)
    error_code rename_error;
    fs::rename(clientA1.syncSet[1].localpath / "f_2" / "f_2_1", clientA1.syncSet[1].localpath / "f_2_1", rename_error);
    ASSERT_TRUE(!rename_error) << rename_error;

    // let them catch up
    waitonsyncs(std::chrono::seconds(4), &clientA1, &clientA2);

    // check everything matches (model has expected state of remote and local)
    ASSERT_TRUE(model.movenode("f/f_2/f_2_1", "f"));
    ASSERT_TRUE(clientA1.confirmModel_mainthread(model.findnode("f"), 1));
    ASSERT_TRUE(clientA2.confirmModel_mainthread(model.findnode("f"), 2));
}

GTEST_TEST(Sync, BasicSync_MoveLocalFolderBetweenSyncs)
{
    // confirm change is synced to remote, and also seen and applied in a second client that syncs the same folder
    fs::path localtestroot = makeNewTestRoot(LOCAL_TEST_FOLDER);
    StandardClient clientA1(localtestroot, "clientA1");   // user 1 client 1
    StandardClient clientA2(localtestroot, "clientA2");   // user 1 client 2
    StandardClient clientA3(localtestroot, "clientA3");   // user 1 client 3

    ASSERT_TRUE(clientA1.login_reset_makeremotenodes("MEGA_EMAIL", "MEGA_PWD", "f", 3, 3));
    ASSERT_TRUE(clientA2.login_fetchnodes("MEGA_EMAIL", "MEGA_PWD"));
    ASSERT_TRUE(clientA3.login_fetchnodes("MEGA_EMAIL", "MEGA_PWD"));
    ASSERT_EQ(clientA1.basefolderhandle, clientA2.basefolderhandle);

    // set up sync for A1 and A2, it should build matching local folders
    ASSERT_TRUE(clientA1.setupSync_mainthread("sync1", "f/f_0", 11));
    ASSERT_TRUE(clientA1.setupSync_mainthread("sync2", "f/f_2", 12));
    ASSERT_TRUE(clientA2.setupSync_mainthread("syncA2_1", "f/f_0", 21));
    ASSERT_TRUE(clientA2.setupSync_mainthread("syncA2_2", "f/f_2", 22));
    ASSERT_TRUE(clientA3.setupSync_mainthread("syncA3", "f", 31));
    waitonsyncs(std::chrono::seconds(4), &clientA1, &clientA2, &clientA3);
    clientA1.logcb = clientA2.logcb = clientA3.logcb = true;

    // check everything matches (model has expected state of remote and local)
    Model model;
    model.root->addkid(model.buildModelSubdirs("f", 3, 3, 0));
    ASSERT_TRUE(clientA1.confirmModel_mainthread(model.findnode("f/f_0"), 11));
    ASSERT_TRUE(clientA1.confirmModel_mainthread(model.findnode("f/f_2"), 12));
    ASSERT_TRUE(clientA2.confirmModel_mainthread(model.findnode("f/f_0"), 21));
    ASSERT_TRUE(clientA2.confirmModel_mainthread(model.findnode("f/f_2"), 22));
    ASSERT_TRUE(clientA3.confirmModel_mainthread(model.findnode("f"), 31));

    // move a folder form one local synced folder to another local synced folder and see if we sync correctly and catch up in A2 and A3 (mover and observer syncs)
    error_code rename_error;
    fs::path path1 = clientA1.syncSet[11].localpath / "f_0_1";
    fs::path path2 = clientA1.syncSet[12].localpath / "f_2_1" / "f_2_1_0" / "f_0_1";
    fs::rename(path1, path2, rename_error);
    ASSERT_TRUE(!rename_error) << rename_error;

    // let them catch up
    waitonsyncs(std::chrono::seconds(4), &clientA1, &clientA2, &clientA3);

    // check everything matches (model has expected state of remote and local)
    ASSERT_TRUE(model.movenode("f/f_0/f_0_1", "f/f_2/f_2_1/f_2_1_0"));
    ASSERT_TRUE(clientA1.confirmModel_mainthread(model.findnode("f/f_0"), 11));
    ASSERT_TRUE(clientA1.confirmModel_mainthread(model.findnode("f/f_2"), 12));
    ASSERT_TRUE(clientA2.confirmModel_mainthread(model.findnode("f/f_0"), 21));
    ASSERT_TRUE(clientA2.confirmModel_mainthread(model.findnode("f/f_2"), 22));
    ASSERT_TRUE(clientA3.confirmModel_mainthread(model.findnode("f"), 31));
}

GTEST_TEST(Sync, BasicSync_RenameLocalFile)
{
    static auto TIMEOUT = std::chrono::seconds(4);

    const fs::path root = makeNewTestRoot(LOCAL_TEST_FOLDER);

    // Primary client.
    StandardClient client0(root, "c0");
    // Observer.
    StandardClient client1(root, "c1");

    // Log callbacks.
    client0.logcb = true;
    client1.logcb = true;

    // Log clients in.
    ASSERT_TRUE(client0.login_reset_makeremotenodes("MEGA_EMAIL", "MEGA_PWD", "x", 0, 0));
    ASSERT_TRUE(client1.login_fetchnodes("MEGA_EMAIL", "MEGA_PWD"));
    ASSERT_EQ(client0.basefolderhandle, client1.basefolderhandle);

    // Set up syncs.
    ASSERT_TRUE(client0.setupSync_mainthread("s0", "x", 0));
    ASSERT_TRUE(client1.setupSync_mainthread("s1", "x", 1));

    // Wait for initial sync to complete.
    waitonsyncs(TIMEOUT, &client0, &client1);

    // Add x/f.
    ASSERT_TRUE(createNameFile(client0.syncSet[0].localpath, "f"));

    // Wait for sync to complete.
    waitonsyncs(TIMEOUT, &client0, &client1);

    // Confirm model.
    Model model;

    model.root->addkid(model.makeModelSubfolder("x"));
    model.findnode("x")->addkid(model.makeModelSubfile("f"));

    ASSERT_TRUE(client0.confirmModel_mainthread(model.findnode("x"), 0));
    ASSERT_TRUE(client1.confirmModel_mainthread(model.findnode("x"), 1, true));

    // Rename x/f to x/g.
    fs::rename(client0.syncSet[0].localpath / "f",
               client0.syncSet[0].localpath / "g");

    // Wait for sync to complete.
    waitonsyncs(TIMEOUT, &client0, &client1);

    // Update and confirm model.
    model.findnode("x/f")->name = "g";

    ASSERT_TRUE(client0.confirmModel_mainthread(model.findnode("x"), 0));
    ASSERT_TRUE(client1.confirmModel_mainthread(model.findnode("x"), 1, true));
}

GTEST_TEST(Sync, BasicSync_AddLocalFolder)
{
    // confirm change is synced to remote, and also seen and applied in a second client that syncs the same folder
    fs::path localtestroot = makeNewTestRoot(LOCAL_TEST_FOLDER);
    StandardClient clientA1(localtestroot, "clientA1");   // user 1 client 1
    StandardClient clientA2(localtestroot, "clientA2");   // user 1 client 2

    ASSERT_TRUE(clientA1.login_reset_makeremotenodes("MEGA_EMAIL", "MEGA_PWD", "f", 3, 3));
    ASSERT_TRUE(clientA2.login_fetchnodes("MEGA_EMAIL", "MEGA_PWD"));
    ASSERT_EQ(clientA1.basefolderhandle, clientA2.basefolderhandle);

    Model model;
    model.root->addkid(model.buildModelSubdirs("f", 3, 3, 0));

    // set up sync for A1, it should build matching local folders
    ASSERT_TRUE(clientA1.setupSync_mainthread("sync1", "f", 1));
    ASSERT_TRUE(clientA2.setupSync_mainthread("sync2", "f", 2));
    waitonsyncs(std::chrono::seconds(4), &clientA1, &clientA2);
    clientA1.logcb = clientA2.logcb = true;

    // check everything matches (model has expected state of remote and local)
    ASSERT_TRUE(clientA1.confirmModel_mainthread(model.findnode("f"), 1));
    ASSERT_TRUE(clientA2.confirmModel_mainthread(model.findnode("f"), 2));

    // make new folders (and files) in the local filesystem and see if we catch up in A1 and A2 (adder and observer syncs)
    ASSERT_TRUE(buildLocalFolders(clientA1.syncSet[1].localpath / "f_2", "newkid", 2, 2, 2));

    // let them catch up
    waitonsyncs(std::chrono::seconds(30), &clientA1, &clientA2);  // two minutes should be long enough to get past API_ETEMPUNAVAIL == -18 for sync2 downloading the files uploaded by sync1

    // check everything matches (model has expected state of remote and local)
    model.findnode("f/f_2")->addkid(model.buildModelSubdirs("newkid", 2, 2, 2));
    ASSERT_TRUE(clientA1.confirmModel_mainthread(model.findnode("f"), 1));
    model.ensureLocalDebrisTmpLock("f"); // since we downloaded files
    ASSERT_TRUE(clientA2.confirmModel_mainthread(model.findnode("f"), 2));
}


// todo: add this test once the sync can keep up with file system notifications - at the moment
// it's too slow because we wait for the cloud before processing the next layer of files+folders.
// So if we add enough changes to exercise the notification queue, we can't check the results because
// it's far too slow at the syncing stage.
GTEST_TEST(Sync, BasicSync_MassNotifyFromLocalFolderTree)
{
    // confirm change is synced to remote, and also seen and applied in a second client that syncs the same folder
    fs::path localtestroot = makeNewTestRoot(LOCAL_TEST_FOLDER);
    StandardClient clientA1(localtestroot, "clientA1");   // user 1 client 1
    //StandardClient clientA2(localtestroot, "clientA2");   // user 1 client 2

    ASSERT_TRUE(clientA1.login_reset_makeremotenodes("MEGA_EMAIL", "MEGA_PWD", "f", 0, 0));
    //ASSERT_TRUE(clientA2.login_fetchnodes("MEGA_EMAIL", "MEGA_PWD"));
    //ASSERT_EQ(clientA1.basefolderhandle, clientA2.basefolderhandle);

    // set up sync for A1, it should build matching local folders
    ASSERT_TRUE(clientA1.setupSync_mainthread("sync1", "f", 1));
    //ASSERT_TRUE(clientA2.setupSync_mainthread("sync2", "f", 2));
    waitonsyncs(std::chrono::seconds(4), &clientA1/*, &clientA2*/);
    //clientA1.logcb = clientA2.logcb = true;

    // Create a directory tree in one sync, it should be synced to the cloud and back to the other
    // Create enough files and folders that we put a strain on the notification logic: 3k entries
    ASSERT_TRUE(buildLocalFolders(clientA1.syncSet[1].localpath, "initial", 0, 0, 16000));

    //waitonsyncs(std::chrono::seconds(10), &clientA1 /*, &clientA2*/);
    std::this_thread::sleep_for(std::chrono::seconds(5));

    // wait until the notify queues subside, it shouldn't take too long.  Limit of 5 minutes
    auto startTime = std::chrono::steady_clock::now();
    while (std::chrono::steady_clock::now() - startTime < std::chrono::seconds(5 * 60))
    {
        int remaining = 0;
        auto result0 = clientA1.thread_do([&](StandardClient &sc, std::promise<bool> &p)
        {
            for (auto& s : sc.client.syncs)
            {
                for (int q = DirNotify::NUMQUEUES; q--; )
                {
                    remaining += s->dirnotify->notifyq[q].size();
                }
            }
            p.set_value(true);
        });
        result0.get();
        if (!remaining) break;
        std::this_thread::sleep_for(std::chrono::seconds(1));
    }

    Model model;
    model.root->addkid(model.buildModelSubdirs("initial", 0, 0, 16000));

    // check everything matches (just local since it'll still be uploading files)
    clientA1.localNodesMustHaveNodes = false;
    ASSERT_TRUE(clientA1.confirmModel_mainthread(model.root.get(), 1, false, StandardClient::CONFIRM_LOCAL));
    //ASSERT_TRUE(clientA2.confirmModel_mainthread(model.findnode("f"), 2));

    ASSERT_GT(clientA1.transfersAdded.load(), 0u);
    clientA1.transfersAdded = 0;

    // rename all those files and folders, put a strain on the notify system again.
    // Also, no downloads (or uploads) should occur as a result of this.
 //   renameLocalFolders(clientA1.syncSet[1].localpath, "renamed_");

    // let them catch up
    //waitonsyncs(std::chrono::seconds(10), &clientA1 /*, &clientA2*/);

    // rename is too slow to check, even just in localnodes, for now.

    //ASSERT_EQ(clientA1.transfersAdded.load(), 0u);

    //Model model2;
    //model2.root->addkid(model.buildModelSubdirs("renamed_initial", 0, 0, 100));

    //// check everything matches (model has expected state of remote and local)
    //ASSERT_TRUE(clientA1.confirmModel_mainthread(model2.root.get(), 1));
    ////ASSERT_TRUE(clientA2.confirmModel_mainthread(model2.findnode("f"), 2));
}



/* this one is too slow for regular testing with the current algorithm
GTEST_TEST(Sync, BasicSync_MAX_NEWNODES1)
{
    // create more nodes than we can upload in one putnodes.
    // this tree is 5x5 and the algorithm ends up creating nodes one at a time so it's pretty slow (and doesn't hit MAX_NEWNODES as a result)
    fs::path localtestroot = makeNewTestRoot(LOCAL_TEST_FOLDER);
    StandardClient clientA1(localtestroot, "clientA1");   // user 1 client 1
    StandardClient clientA2(localtestroot, "clientA2");   // user 1 client 2

    ASSERT_TRUE(clientA1.login_reset_makeremotenodes("MEGA_EMAIL", "MEGA_PWD", "f", 3, 3));
    ASSERT_TRUE(clientA2.login_fetchnodes("MEGA_EMAIL", "MEGA_PWD"));
    ASSERT_EQ(clientA1.basefolderhandle, clientA2.basefolderhandle);

    Model model;
    model.root->addkid(model.buildModelSubdirs("f", 3, 3, 0));

    // set up sync for A1, it should build matching local folders
    ASSERT_TRUE(clientA1.setupSync_mainthread("sync1", "f", 1));
    ASSERT_TRUE(clientA2.setupSync_mainthread("sync2", "f", 2));
    waitonsyncs(std::chrono::seconds(4), &clientA1, &clientA2);
    clientA1.logcb = clientA2.logcb = true;

    // check everything matches (model has expected state of remote and local)
    ASSERT_TRUE(clientA1.confirmModel_mainthread(model.findnode("f"), 1));
    ASSERT_TRUE(clientA2.confirmModel_mainthread(model.findnode("f"), 2));

    // make new folders in the local filesystem and see if we catch up in A1 and A2 (adder and observer syncs)
    assert(MegaClient::MAX_NEWNODES < 3125);
    ASSERT_TRUE(buildLocalFolders(clientA1.syncSet[1].localpath, "g", 5, 5, 0));  // 5^5=3125 leaf folders, 625 pre-leaf etc

    // let them catch up
    waitonsyncs(std::chrono::seconds(30), &clientA1, &clientA2);

    // check everything matches (model has expected state of remote and local)
    model.findnode("f")->addkid(model.buildModelSubdirs("g", 5, 5, 0));
    ASSERT_TRUE(clientA1.confirmModel_mainthread(model.findnode("f"), 1));
    ASSERT_TRUE(clientA2.confirmModel_mainthread(model.findnode("f"), 2));
}
*/

/* this one is too slow for regular testing with the current algorithm
GTEST_TEST(Sync, BasicSync_MAX_NEWNODES2)
{
    // create more nodes than we can upload in one putnodes.
    // this tree is 5x5 and the algorithm ends up creating nodes one at a time so it's pretty slow (and doesn't hit MAX_NEWNODES as a result)
    fs::path localtestroot = makeNewTestRoot(LOCAL_TEST_FOLDER);
    StandardClient clientA1(localtestroot, "clientA1");   // user 1 client 1
    StandardClient clientA2(localtestroot, "clientA2");   // user 1 client 2

    ASSERT_TRUE(clientA1.login_reset_makeremotenodes("MEGA_EMAIL", "MEGA_PWD", "f", 3, 3));
    ASSERT_TRUE(clientA2.login_fetchnodes("MEGA_EMAIL", "MEGA_PWD"));
    ASSERT_EQ(clientA1.basefolderhandle, clientA2.basefolderhandle);

    Model model;
    model.root->addkid(model.buildModelSubdirs("f", 3, 3, 0));

    // set up sync for A1, it should build matching local folders
    ASSERT_TRUE(clientA1.setupSync_mainthread("sync1", "f", 1));
    ASSERT_TRUE(clientA2.setupSync_mainthread("sync2", "f", 2));
    waitonsyncs(std::chrono::seconds(4), &clientA1, &clientA2);
    clientA1.logcb = clientA2.logcb = true;

    // check everything matches (model has expected state of remote and local)
    ASSERT_TRUE(clientA1.confirmModel_mainthread(model.findnode("f"), 1));
    ASSERT_TRUE(clientA2.confirmModel_mainthread(model.findnode("f"), 2));

    // make new folders in the local filesystem and see if we catch up in A1 and A2 (adder and observer syncs)
    assert(MegaClient::MAX_NEWNODES < 3000);
    ASSERT_TRUE(buildLocalFolders(clientA1.syncSet[1].localpath, "g", 3000, 1, 0));

    // let them catch up
    waitonsyncs(std::chrono::seconds(30), &clientA1, &clientA2);

    // check everything matches (model has expected state of remote and local)
    model.findnode("f")->addkid(model.buildModelSubdirs("g", 3000, 1, 0));
    ASSERT_TRUE(clientA1.confirmModel_mainthread(model.findnode("f"), 1));
    ASSERT_TRUE(clientA2.confirmModel_mainthread(model.findnode("f"), 2));
}
*/

GTEST_TEST(Sync, BasicSync_MoveExistingIntoNewLocalFolder)
{
    // historic case:  in the local filesystem, create a new folder then move an existing file/folder into it
    fs::path localtestroot = makeNewTestRoot(LOCAL_TEST_FOLDER);
    StandardClient clientA1(localtestroot, "clientA1");   // user 1 client 1
    StandardClient clientA2(localtestroot, "clientA2");   // user 1 client 2

    ASSERT_TRUE(clientA1.login_reset_makeremotenodes("MEGA_EMAIL", "MEGA_PWD", "f", 3, 3));
    ASSERT_TRUE(clientA2.login_fetchnodes("MEGA_EMAIL", "MEGA_PWD"));
    ASSERT_EQ(clientA1.basefolderhandle, clientA2.basefolderhandle);

    Model model;
    model.root->addkid(model.buildModelSubdirs("f", 3, 3, 0));

    // set up sync for A1, it should build matching local folders
    ASSERT_TRUE(clientA1.setupSync_mainthread("sync1", "f", 1));
    ASSERT_TRUE(clientA2.setupSync_mainthread("sync2", "f", 2));
    waitonsyncs(std::chrono::seconds(4), &clientA1, &clientA2);
    clientA1.logcb = clientA2.logcb = true;

    // check everything matches (model has expected state of remote and local)
    ASSERT_TRUE(clientA1.confirmModel_mainthread(model.findnode("f"), 1));
    ASSERT_TRUE(clientA2.confirmModel_mainthread(model.findnode("f"), 2));

    // make new folder in the local filesystem
    ASSERT_TRUE(buildLocalFolders(clientA1.syncSet[1].localpath, "new", 1, 0, 0));
    // move an already synced folder into it
    error_code rename_error;
    fs::path path1 = clientA1.syncSet[1].localpath / "f_2"; // / "f_2_0" / "f_2_0_0";
    fs::path path2 = clientA1.syncSet[1].localpath / "new" / "f_2"; // "f_2_0_0";
    fs::rename(path1, path2, rename_error);
    ASSERT_TRUE(!rename_error) << rename_error;

    // let them catch up
    waitonsyncs(std::chrono::seconds(10), &clientA1, &clientA2);

    // check everything matches (model has expected state of remote and local)
    auto f = model.makeModelSubfolder("new");
    f->addkid(model.removenode("f/f_2")); // / f_2_0 / f_2_0_0"));
    model.findnode("f")->addkid(move(f));
    ASSERT_TRUE(clientA1.confirmModel_mainthread(model.findnode("f"), 1));
    ASSERT_TRUE(clientA2.confirmModel_mainthread(model.findnode("f"), 2));
}

GTEST_TEST(Sync, DISABLED_BasicSync_MoveSeveralExistingIntoDeepNewLocalFolders)
{
    // historic case:  in the local filesystem, create a new folder then move an existing file/folder into it
    fs::path localtestroot = makeNewTestRoot(LOCAL_TEST_FOLDER);
    StandardClient clientA1(localtestroot, "clientA1");   // user 1 client 1
    StandardClient clientA2(localtestroot, "clientA2");   // user 1 client 2

    ASSERT_TRUE(clientA1.login_reset_makeremotenodes("MEGA_EMAIL", "MEGA_PWD", "f", 3, 3));
    ASSERT_TRUE(clientA2.login_fetchnodes("MEGA_EMAIL", "MEGA_PWD"));
    ASSERT_EQ(clientA1.basefolderhandle, clientA2.basefolderhandle);

    Model model;
    model.root->addkid(model.buildModelSubdirs("f", 3, 3, 0));

    // set up sync for A1, it should build matching local folders
    ASSERT_TRUE(clientA1.setupSync_mainthread("sync1", "f", 1));
    ASSERT_TRUE(clientA2.setupSync_mainthread("sync2", "f", 2));
    waitonsyncs(std::chrono::seconds(4), &clientA1, &clientA2);
    clientA1.logcb = clientA2.logcb = true;

    // check everything matches (model has expected state of remote and local)
    ASSERT_TRUE(clientA1.confirmModel_mainthread(model.findnode("f"), 1));
    ASSERT_TRUE(clientA2.confirmModel_mainthread(model.findnode("f"), 2));

    // make new folder tree in the local filesystem
    ASSERT_TRUE(buildLocalFolders(clientA1.syncSet[1].localpath, "new", 3, 3, 3));

    // move already synced folders to serveral parts of it - one under another moved folder too
    error_code rename_error;
    fs::rename(clientA1.syncSet[1].localpath / "f_0", clientA1.syncSet[1].localpath / "new" / "new_0" / "new_0_1" / "new_0_1_2" / "f_0", rename_error);
    ASSERT_TRUE(!rename_error) << rename_error;
    fs::rename(clientA1.syncSet[1].localpath / "f_1", clientA1.syncSet[1].localpath / "new" / "new_1" / "new_1_2" / "f_1", rename_error);
    ASSERT_TRUE(!rename_error) << rename_error;
    fs::rename(clientA1.syncSet[1].localpath / "f_2", clientA1.syncSet[1].localpath / "new" / "new_1" / "new_1_2" / "f_1" / "f_1_2" / "f_2", rename_error);
    ASSERT_TRUE(!rename_error) << rename_error;

    // let them catch up
    waitonsyncs(std::chrono::seconds(30), &clientA1, &clientA2);

    // check everything matches (model has expected state of remote and local)
    model.findnode("f")->addkid(model.buildModelSubdirs("new", 3, 3, 3));
    model.findnode("f/new/new_0/new_0_1/new_0_1_2")->addkid(model.removenode("f/f_0"));
    model.findnode("f/new/new_1/new_1_2")->addkid(model.removenode("f/f_1"));
    model.findnode("f/new/new_1/new_1_2/f_1/f_1_2")->addkid(model.removenode("f/f_2"));
    ASSERT_TRUE(clientA1.confirmModel_mainthread(model.findnode("f"), 1));
    model.ensureLocalDebrisTmpLock("f"); // since we downloaded files
    ASSERT_TRUE(clientA2.confirmModel_mainthread(model.findnode("f"), 2));
}

/* not expected to work yet
GTEST_TEST(Sync, BasicSync_SyncDuplicateNames)
{
    fs::path localtestroot = makeNewTestRoot(LOCAL_TEST_FOLDER);
    StandardClient clientA1(localtestroot, "clientA1");   // user 1 client 1
    StandardClient clientA2(localtestroot, "clientA2");   // user 1 client 2

    ASSERT_TRUE(clientA1.login_reset("MEGA_EMAIL", "MEGA_PWD"));
    ASSERT_TRUE(clientA2.login_fetchnodes("MEGA_EMAIL", "MEGA_PWD"));
    ASSERT_EQ(clientA1.basefolderhandle, clientA2.basefolderhandle);


    NewNode* nodearray = new NewNode[3];
    nodearray[0] = *clientA1.makeSubfolder("samename");
    nodearray[1] = *clientA1.makeSubfolder("samename");
    nodearray[2] = *clientA1.makeSubfolder("Samename");
    clientA1.resultproc.prepresult(StandardClient::PUTNODES, [this](error e) {
    });
    clientA1.client.putnodes(clientA1.basefolderhandle, nodearray, 3);

    // set up syncs, they should build matching local folders
    ASSERT_TRUE(clientA1.setupSync_mainthread("sync1", "", 1));
    ASSERT_TRUE(clientA2.setupSync_mainthread("sync2", "", 2));
    waitonsyncs(std::chrono::seconds(4), &clientA1, &clientA2);
    clientA1.logcb = clientA2.logcb = true;

    // check everything matches (model has expected state of remote and local)
    Model model;
    model.root->addkid(model.makeModelSubfolder("samename"));
    model.root->addkid(model.makeModelSubfolder("samename"));
    model.root->addkid(model.makeModelSubfolder("Samename"));
    ASSERT_TRUE(clientA1.confirmModel_mainthread(model.root.get(), 1));
    ASSERT_TRUE(clientA2.confirmModel_mainthread(model.root.get(), 2));
}*/

GTEST_TEST(Sync, BasicSync_RemoveLocalNodeBeforeSessionResume)
{
    fs::path localtestroot = makeNewTestRoot(LOCAL_TEST_FOLDER);
    auto pclientA1 = ::mega::make_unique<StandardClient>(localtestroot, "clientA1");   // user 1 client 1
    StandardClient clientA2(localtestroot, "clientA2");   // user 1 client 2

    ASSERT_TRUE(pclientA1->login_reset_makeremotenodes("MEGA_EMAIL", "MEGA_PWD", "f", 3, 3));
    ASSERT_TRUE(clientA2.login_fetchnodes("MEGA_EMAIL", "MEGA_PWD"));
    ASSERT_EQ(pclientA1->basefolderhandle, clientA2.basefolderhandle);

    Model model;
    model.root->addkid(model.buildModelSubdirs("f", 3, 3, 0));

    // set up sync for A1, it should build matching local folders
    ASSERT_TRUE(pclientA1->setupSync_mainthread("sync1", "f", 1));
    ASSERT_TRUE(clientA2.setupSync_mainthread("sync2", "f", 2));
    waitonsyncs(std::chrono::seconds(4), pclientA1.get(), &clientA2);
    pclientA1->logcb = clientA2.logcb = true;

    // check everything matches (model has expected state of remote and local)
    ASSERT_TRUE(pclientA1->confirmModel_mainthread(model.findnode("f"), 1));
    ASSERT_TRUE(clientA2.confirmModel_mainthread(model.findnode("f"), 2));

    // save session
    ::mega::byte session[64];
    int sessionsize = pclientA1->client.dumpsession(session, sizeof session);

    // logout (but keep caches)
    fs::path sync1path = pclientA1->syncSet[1].localpath;
    pclientA1->localLogout();

    // remove local folders
    error_code e;
    ASSERT_TRUE(fs::remove_all(sync1path / "f_2", e) != static_cast<std::uintmax_t>(-1)) << e;

    // resume session, see if nodes and localnodes get in sync
    pclientA1.reset(new StandardClient(localtestroot, "clientA1"));
    ASSERT_TRUE(pclientA1->login_fetchnodes_resumesync(string((char*)session, sessionsize), sync1path.u8string(), "f", 1));

    waitonsyncs(std::chrono::seconds(4), pclientA1.get(), &clientA2);

    // check everything matches (model has expected state of remote and local)
    ASSERT_TRUE(model.movetosynctrash("f/f_2", "f"));
    ASSERT_TRUE(clientA2.confirmModel_mainthread(model.findnode("f"), 2));
    ASSERT_TRUE(model.removesynctrash("f"));
    ASSERT_TRUE(pclientA1->confirmModel_mainthread(model.findnode("f"), 1));
}

/* not expected to work yet
GTEST_TEST(Sync, BasicSync_RemoteFolderCreationRaceSamename)
{
    // confirm change is synced to remote, and also seen and applied in a second client that syncs the same folder
    // SN tagging needed for this one
    fs::path localtestroot = makeNewTestRoot(LOCAL_TEST_FOLDER);
    StandardClient clientA1(localtestroot, "clientA1");   // user 1 client 1
    StandardClient clientA2(localtestroot, "clientA2");   // user 1 client 2

    ASSERT_TRUE(clientA1.login_reset("MEGA_EMAIL", "MEGA_PWD"));
    ASSERT_TRUE(clientA2.login_fetchnodes("MEGA_EMAIL", "MEGA_PWD"));
    ASSERT_EQ(clientA1.basefolderhandle, clientA2.basefolderhandle);

    // set up sync for both, it should build matching local folders (empty initially)
    ASSERT_TRUE(clientA1.setupSync_mainthread("sync1", "", 1));
    ASSERT_TRUE(clientA2.setupSync_mainthread("sync2", "", 2));
    waitonsyncs(std::chrono::seconds(4), &clientA1, &clientA2);
    clientA1.logcb = clientA2.logcb = true;

    // now have both clients create the same remote folder structure simultaneously.  We should end up with just one copy of it on the server and in both syncs
    future<bool> p1 = clientA1.thread_do([=](StandardClient& sc, promise<bool>& pb) { sc.makeCloudSubdirs("f", 3, 3, pb); });
    future<bool> p2 = clientA2.thread_do([=](StandardClient& sc, promise<bool>& pb) { sc.makeCloudSubdirs("f", 3, 3, pb); });
    ASSERT_TRUE(waitonresults(&p1, &p2));

    // let them catch up
    waitonsyncs(std::chrono::seconds(4), &clientA1, &clientA2);

    // check everything matches (model has expected state of remote and local)
    Model model;
    model.root->addkid(model.buildModelSubdirs("f", 3, 3, 0));
    ASSERT_TRUE(clientA1.confirmModel_mainthread(model.root.get(), 1));
    ASSERT_TRUE(clientA2.confirmModel_mainthread(model.root.get(), 2));
}*/

/* not expected to work yet
GTEST_TEST(Sync, BasicSync_LocalFolderCreationRaceSamename)
{
    // confirm change is synced to remote, and also seen and applied in a second client that syncs the same folder
    // SN tagging needed for this one
    fs::path localtestroot = makeNewTestRoot(LOCAL_TEST_FOLDER);
    StandardClient clientA1(localtestroot, "clientA1");   // user 1 client 1
    StandardClient clientA2(localtestroot, "clientA2");   // user 1 client 2

    ASSERT_TRUE(clientA1.login_reset("MEGA_EMAIL", "MEGA_PWD"));
    ASSERT_TRUE(clientA2.login_fetchnodes("MEGA_EMAIL", "MEGA_PWD"));
    ASSERT_EQ(clientA1.basefolderhandle, clientA2.basefolderhandle);

    // set up sync for both, it should build matching local folders (empty initially)
    ASSERT_TRUE(clientA1.setupSync_mainthread("sync1", "", 1));
    ASSERT_TRUE(clientA2.setupSync_mainthread("sync2", "", 2));
    waitonsyncs(std::chrono::seconds(4), &clientA1, &clientA2);
    clientA1.logcb = clientA2.logcb = true;

    // now have both clients create the same folder structure simultaneously.  We should end up with just one copy of it on the server and in both syncs
    future<bool> p1 = clientA1.thread_do([=](StandardClient& sc, promise<bool>& pb) { buildLocalFolders(sc.syncSet[1].localpath, "f", 3, 3, 0); pb.set_value(true); });
    future<bool> p2 = clientA2.thread_do([=](StandardClient& sc, promise<bool>& pb) { buildLocalFolders(sc.syncSet[2].localpath, "f", 3, 3, 0); pb.set_value(true); });
    ASSERT_TRUE(waitonresults(&p1, &p2));

    // let them catch up
    waitonsyncs(std::chrono::seconds(30), &clientA1, &clientA2);

    // check everything matches (model has expected state of remote and local)
    Model model;
    model.root->addkid(model.buildModelSubdirs("f", 3, 3, 0));
    ASSERT_TRUE(clientA1.confirmModel_mainthread(model.root.get(), 1));
    ASSERT_TRUE(clientA2.confirmModel_mainthread(model.root.get(), 2));
}*/


GTEST_TEST(Sync, BasicSync_ResumeSyncFromSessionAfterNonclashingLocalAndRemoteChanges )
{
    fs::path localtestroot = makeNewTestRoot(LOCAL_TEST_FOLDER);
    unique_ptr<StandardClient> pclientA1(new StandardClient(localtestroot, "clientA1"));   // user 1 client 1
    StandardClient clientA2(localtestroot, "clientA2");   // user 1 client 2

    ASSERT_TRUE(pclientA1->login_reset_makeremotenodes("MEGA_EMAIL", "MEGA_PWD", "f", 3, 3));
    ASSERT_TRUE(clientA2.login_fetchnodes("MEGA_EMAIL", "MEGA_PWD"));
    ASSERT_EQ(pclientA1->basefolderhandle, clientA2.basefolderhandle);

    // set up sync for A1, it should build matching local folders
    ASSERT_TRUE(pclientA1->setupSync_mainthread("sync1", "f", 1));
    ASSERT_TRUE(clientA2.setupSync_mainthread("sync2", "f", 2));
    waitonsyncs(std::chrono::seconds(4), pclientA1.get(), &clientA2);
    pclientA1->logcb = clientA2.logcb = true;

    // check everything matches (model has expected state of remote and local)
    Model model1, model2;
    model1.root->addkid(model1.buildModelSubdirs("f", 3, 3, 0));
    model2.root->addkid(model2.buildModelSubdirs("f", 3, 3, 0));
    ASSERT_TRUE(pclientA1->confirmModel_mainthread(model1.findnode("f"), 1));
    ASSERT_TRUE(clientA2.confirmModel_mainthread(model2.findnode("f"), 2));

    out() << "********************* save session A1" << endl;
    ::mega::byte session[64];
    int sessionsize = pclientA1->client.dumpsession(session, sizeof session);

    out() << "*********************  logout A1 (but keep caches on disk)" << endl;
    fs::path sync1path = pclientA1->syncSet[1].localpath;
    pclientA1->localLogout();

    out() << "*********************  add remote folders via A2" << endl;
    future<bool> p1 = clientA2.thread_do([](StandardClient& sc, promise<bool>& pb) { sc.makeCloudSubdirs("newremote", 2, 2, pb, "f/f_1/f_1_0"); });
    model1.findnode("f/f_1/f_1_0")->addkid(model1.buildModelSubdirs("newremote", 2, 2, 0));
    model2.findnode("f/f_1/f_1_0")->addkid(model2.buildModelSubdirs("newremote", 2, 2, 0));
    ASSERT_TRUE(waitonresults(&p1));

    out() << "*********************  remove remote folders via A2" << endl;
    p1 = clientA2.thread_do([](StandardClient& sc, promise<bool>& pb) { sc.deleteremote("f/f_0", pb); });
    model1.movetosynctrash("f/f_0", "f");
    model2.movetosynctrash("f/f_0", "f");
    ASSERT_TRUE(waitonresults(&p1));

    out() << "*********************  add local folders in A1" << endl;
    ASSERT_TRUE(buildLocalFolders(sync1path / "f_1/f_1_2", "newlocal", 2, 2, 2));
    model1.findnode("f/f_1/f_1_2")->addkid(model1.buildModelSubdirs("newlocal", 2, 2, 2));
    model2.findnode("f/f_1/f_1_2")->addkid(model2.buildModelSubdirs("newlocal", 2, 2, 2));

    out() << "*********************  remove local folders in A1" << endl;
    error_code e;
    ASSERT_TRUE(fs::remove_all(sync1path / "f_2", e) != static_cast<std::uintmax_t>(-1)) << e;
    model1.removenode("f/f_2");
    model2.movetosynctrash("f/f_2", "f");

    out() << "*********************  get sync2 activity out of the way" << endl;
    waitonsyncs(DEFAULTWAIT, &clientA2);

    out() << "*********************  resume A1 session (with sync), see if A2 nodes and localnodes get in sync again" << endl;
    pclientA1.reset(new StandardClient(localtestroot, "clientA1"));
    ASSERT_TRUE(pclientA1->login_fetchnodes_resumesync(string((char*)session, sessionsize), sync1path.u8string(), "f", 1));
    ASSERT_EQ(pclientA1->basefolderhandle, clientA2.basefolderhandle);
    waitonsyncs(DEFAULTWAIT, pclientA1.get(), &clientA2);

    out() << "*********************  check everything matches (model has expected state of remote and local)" << endl;
    ASSERT_TRUE(pclientA1->confirmModel_mainthread(model1.findnode("f"), 1));
    model2.ensureLocalDebrisTmpLock("f"); // since we downloaded files
    ASSERT_TRUE(clientA2.confirmModel_mainthread(model2.findnode("f"), 2));
}

GTEST_TEST(Sync, BasicSync_ResumeSyncFromSessionAfterClashingLocalAddRemoteDelete)
{
    fs::path localtestroot = makeNewTestRoot(LOCAL_TEST_FOLDER);
    unique_ptr<StandardClient> pclientA1(new StandardClient(localtestroot, "clientA1"));   // user 1 client 1
    StandardClient clientA2(localtestroot, "clientA2");   // user 1 client 2

    ASSERT_TRUE(pclientA1->login_reset_makeremotenodes("MEGA_EMAIL", "MEGA_PWD", "f", 3, 3));
    ASSERT_TRUE(clientA2.login_fetchnodes("MEGA_EMAIL", "MEGA_PWD"));
    ASSERT_EQ(pclientA1->basefolderhandle, clientA2.basefolderhandle);

    Model model;
    model.root->addkid(model.buildModelSubdirs("f", 3, 3, 0));

    // set up sync for A1, it should build matching local folders
    ASSERT_TRUE(pclientA1->setupSync_mainthread("sync1", "f", 1));
    ASSERT_TRUE(clientA2.setupSync_mainthread("sync2", "f", 2));
    waitonsyncs(std::chrono::seconds(4), pclientA1.get(), &clientA2);
    pclientA1->logcb = clientA2.logcb = true;

    // check everything matches (model has expected state of remote and local)
    ASSERT_TRUE(pclientA1->confirmModel_mainthread(model.findnode("f"), 1));
    ASSERT_TRUE(clientA2.confirmModel_mainthread(model.findnode("f"), 2));

    // save session A1
    ::mega::byte session[64];
    int sessionsize = pclientA1->client.dumpsession(session, sizeof session);
    fs::path sync1path = pclientA1->syncSet[1].localpath;

    // logout A1 (but keep caches on disk)
    pclientA1->localLogout();

    // remove remote folder via A2
    future<bool> p1 = clientA2.thread_do([](StandardClient& sc, promise<bool>& pb) { sc.deleteremote("f/f_1", pb); });
    ASSERT_TRUE(waitonresults(&p1));

    // add local folders in A1 on disk folder
    ASSERT_TRUE(buildLocalFolders(sync1path / "f_1/f_1_2", "newlocal", 2, 2, 2));

    // get sync2 activity out of the way
    waitonsyncs(std::chrono::seconds(4), &clientA2);

    // resume A1 session (with sync), see if A2 nodes and localnodes get in sync again
    pclientA1.reset(new StandardClient(localtestroot, "clientA1"));
    ASSERT_TRUE(pclientA1->login_fetchnodes_resumesync(string((char*)session, sessionsize), sync1path.u8string(), "f", 1));
    ASSERT_EQ(pclientA1->basefolderhandle, clientA2.basefolderhandle);
    waitonsyncs(std::chrono::seconds(10), pclientA1.get(), &clientA2);

    // check everything matches (model has expected state of remote and local)
    model.findnode("f/f_1/f_1_2")->addkid(model.buildModelSubdirs("newlocal", 2, 2, 2));
    ASSERT_TRUE(model.movetosynctrash("f/f_1", "f"));
    ASSERT_TRUE(pclientA1->confirmModel_mainthread(model.findnode("f"), 1));
    ASSERT_TRUE(model.removesynctrash("f", "f_1/f_1_2/newlocal"));
    ASSERT_TRUE(clientA2.confirmModel_mainthread(model.findnode("f"), 2));
}


GTEST_TEST(Sync, CmdChecks_RRAttributeAfterMoveNode)
{
    fs::path localtestroot = makeNewTestRoot(LOCAL_TEST_FOLDER);
    unique_ptr<StandardClient> pclientA1(new StandardClient(localtestroot, "clientA1"));   // user 1 client 1

    ASSERT_TRUE(pclientA1->login_reset_makeremotenodes("MEGA_EMAIL", "MEGA_PWD", "f", 3, 3));

    Node* f = pclientA1->drillchildnodebyname(pclientA1->gettestbasenode(), "f");
    handle original_f_handle = f->nodehandle;
    handle original_f_parent_handle = f->parent->nodehandle;

    // make sure there are no 'f' in the rubbish
    auto fv = pclientA1->drillchildnodesbyname(pclientA1->getcloudrubbishnode(), "f");
    future<bool> fb = pclientA1->thread_do([&fv](StandardClient& sc, promise<bool>& pb) { sc.deleteremotenodes(fv, pb, 0); });
    ASSERT_TRUE(waitonresults(&fb));

    f = pclientA1->drillchildnodebyname(pclientA1->getcloudrubbishnode(), "f");
    ASSERT_TRUE(f == nullptr);


    // remove remote folder via A2
    future<bool> p1 = pclientA1->thread_do([](StandardClient& sc, promise<bool>& pb)
        {
            sc.movenodetotrash("f", pb);
        });
    ASSERT_TRUE(waitonresults(&p1));

    WaitMillisec(3000);  // allow for attribute delivery too

    f = pclientA1->drillchildnodebyname(pclientA1->getcloudrubbishnode(), "f");
    ASSERT_TRUE(f != nullptr);

    // check the restore-from-trash handle got set, and correctly
    nameid rrname = AttrMap::string2nameid("rr");
    ASSERT_EQ(f->nodehandle, original_f_handle);
    ASSERT_EQ(f->attrs.map[rrname], string(Base64Str<MegaClient::NODEHANDLE>(original_f_parent_handle)));
    ASSERT_EQ(f->attrs.map[rrname], string(Base64Str<MegaClient::NODEHANDLE>(pclientA1->gettestbasenode()->nodehandle)));

    // move it back

    p1 = pclientA1->thread_do([&](StandardClient& sc, promise<bool>& pb)
    {
        sc.movenode(f->nodehandle, pclientA1->basefolderhandle, pb);
    });
    ASSERT_TRUE(waitonresults(&p1));

    WaitMillisec(3000);  // allow for attribute delivery too

    // check it's back and the rr attribute is gone
    f = pclientA1->drillchildnodebyname(pclientA1->gettestbasenode(), "f");
    ASSERT_TRUE(f != nullptr);
    ASSERT_EQ(f->attrs.map[rrname], string());
}


#ifdef __linux__
GTEST_TEST(Sync, BasicSync_SpecialCreateFile)
{
    // confirm change is synced to remote, and also seen and applied in a second client that syncs the same folder
    fs::path localtestroot = makeNewTestRoot(LOCAL_TEST_FOLDER);
    StandardClient clientA1(localtestroot, "clientA1");   // user 1 client 1
    StandardClient clientA2(localtestroot, "clientA2");   // user 1 client 2

    ASSERT_TRUE(clientA1.login_reset_makeremotenodes("MEGA_EMAIL", "MEGA_PWD", "f", 2, 2));
    ASSERT_TRUE(clientA2.login_fetchnodes("MEGA_EMAIL", "MEGA_PWD"));
    ASSERT_EQ(clientA1.basefolderhandle, clientA2.basefolderhandle);

    Model model;
    model.root->addkid(model.buildModelSubdirs("f", 2, 2, 0));

    // set up sync for A1, it should build matching local folders
    ASSERT_TRUE(clientA1.setupSync_mainthread("sync1", "f", 1));
    ASSERT_TRUE(clientA2.setupSync_mainthread("sync2", "f", 2));

    waitonsyncs(std::chrono::seconds(4), &clientA1, &clientA2);
    clientA1.logcb = clientA2.logcb = true;
    // check everything matches (model has expected state of remote and local)
    ASSERT_TRUE(clientA1.confirmModel_mainthread(model.findnode("f"), 1));
    ASSERT_TRUE(clientA2.confirmModel_mainthread(model.findnode("f"), 2));

    // make new folders (and files) in the local filesystem and see if we catch up in A1 and A2 (adder and observer syncs)
    ASSERT_TRUE(createSpecialFiles(clientA1.syncSet[1].localpath / "f_0", "newkid", 2));

    for (int i = 0; i < 2; ++i)
    {
        string filename = "file" + to_string(i) + "_" + "newkid";
        model.findnode("f/f_0")->addkid(model.makeModelSubfile(filename));
    }

    // let them catch up
    waitonsyncs(DEFAULTWAIT, &clientA1, &clientA2);

    // check everything matches (model has expected state of remote and local)
    ASSERT_TRUE(clientA1.confirmModel_mainthread(model.findnode("f"), 1));
    model.ensureLocalDebrisTmpLock("f"); // since we downloaded files
    ASSERT_TRUE(clientA2.confirmModel_mainthread(model.findnode("f"), 2));
}
#endif

GTEST_TEST(Sync, DISABLED_BasicSync_moveAndDeleteLocalFile)
{
    // confirm change is synced to remote, and also seen and applied in a second client that syncs the same folder
    fs::path localtestroot = makeNewTestRoot(LOCAL_TEST_FOLDER);
    StandardClient clientA1(localtestroot, "clientA1");   // user 1 client 1
    StandardClient clientA2(localtestroot, "clientA2");   // user 1 client 2

    ASSERT_TRUE(clientA1.login_reset_makeremotenodes("MEGA_EMAIL", "MEGA_PWD", "f", 1, 1));
    ASSERT_TRUE(clientA2.login_fetchnodes("MEGA_EMAIL", "MEGA_PWD"));
    ASSERT_EQ(clientA1.basefolderhandle, clientA2.basefolderhandle);

    Model model;
    model.root->addkid(model.buildModelSubdirs("f", 1, 1, 0));

    // set up sync for A1, it should build matching local folders
    ASSERT_TRUE(clientA1.setupSync_mainthread("sync1", "f", 1));
    ASSERT_TRUE(clientA2.setupSync_mainthread("sync2", "f", 2));

    waitonsyncs(std::chrono::seconds(4), &clientA1, &clientA2);
    clientA1.logcb = clientA2.logcb = true;
    // check everything matches (model has expected state of remote and local)
    ASSERT_TRUE(clientA1.confirmModel_mainthread(model.findnode("f"), 1));
    ASSERT_TRUE(clientA2.confirmModel_mainthread(model.findnode("f"), 2));


    // move something in the local filesystem and see if we catch up in A1 and A2 (deleter and observer syncs)
    error_code rename_error;
    fs::rename(clientA1.syncSet[1].localpath / "f_0", clientA1.syncSet[1].localpath / "renamed", rename_error);
    ASSERT_TRUE(!rename_error) << rename_error;
    fs::remove(clientA1.syncSet[1].localpath / "renamed");

    // let them catch up
    waitonsyncs(DEFAULTWAIT, &clientA1, &clientA2);

    // check everything matches (model has expected state of remote and local)
    ASSERT_TRUE(model.movetosynctrash("f/f_0", "f"));
    ASSERT_TRUE(clientA2.confirmModel_mainthread(model.findnode("f"), 2));
    ASSERT_TRUE(model.removesynctrash("f"));
    ASSERT_TRUE(clientA1.confirmModel_mainthread(model.findnode("f"), 1));
}

namespace {

string makefa(const string& name, int fakecrc, int mtime)
{
    AttrMap attrs;
    attrs.map['n'] = name;

    FileFingerprint ff;
    ff.crc[0] = ff.crc[1] = ff.crc[2] = ff.crc[3] = fakecrc;
    ff.mtime = mtime;
    ff.serializefingerprint(&attrs.map['c']);

    string attrjson;
    attrs.getjson(&attrjson);
    return attrjson;
}

Node* makenode(MegaClient& mc, handle parent, ::mega::nodetype_t type, m_off_t size, handle owner, const string& attrs, ::mega::byte* key)
{
    static handle handlegenerator = 10;
    std::vector<Node*> dp;
    auto newnode = new Node(&mc, &dp, ++handlegenerator, parent, type, size, owner, nullptr, 1);

    newnode->setkey(key);
    newnode->attrstring.reset(new string);

    SymmCipher sc;
    sc.setkey(key, type);
    mc.makeattr(&sc, newnode->attrstring, attrs.c_str());

    int attrlen = int(newnode->attrstring->size());
    string base64attrstring;
    base64attrstring.resize(static_cast<size_t>(attrlen * 4 / 3 + 4));
    base64attrstring.resize(static_cast<size_t>(Base64::btoa((::mega::byte *)newnode->attrstring->data(), int(newnode->attrstring->size()), (char *)base64attrstring.data())));

    *newnode->attrstring = base64attrstring;

    return newnode;
}

} // anonymous

GTEST_TEST(Sync, NodeSorting_forPhotosAndVideos)
{
    fs::path localtestroot = makeNewTestRoot(LOCAL_TEST_FOLDER);
    StandardClient standardclient(localtestroot, "sortOrderTests");
    auto& client = standardclient.client;

    handle owner = 99999;

    ::mega::byte key[] = { 0x01, 0x02, 0x03, 0x04, 0x01, 0x02, 0x03, 0x04, 0x01, 0x02, 0x03, 0x04, 0x01, 0x02, 0x03, 0x04, 0x01, 0x02, 0x03, 0x04, 0x01, 0x02, 0x03, 0x04, 0x01, 0x02, 0x03, 0x04, 0x01, 0x02, 0x03, 0x04 };

    // first 3 are root nodes:
    auto cloudroot = makenode(client, UNDEF, ROOTNODE, -1, owner, makefa("root", 1, 1), key);
    makenode(client, UNDEF, INCOMINGNODE, -1, owner, makefa("inbox", 1, 1), key);
    makenode(client, UNDEF, RUBBISHNODE, -1, owner, makefa("bin", 1, 1), key);

    // now some files to sort
    auto photo1 = makenode(client, cloudroot->nodehandle, FILENODE, 9999, owner, makefa("abc.jpg", 1, 1570673890), key);
    auto photo2 = makenode(client, cloudroot->nodehandle, FILENODE, 9999, owner, makefa("cba.png", 1, 1570673891), key);
    auto video1 = makenode(client, cloudroot->nodehandle, FILENODE, 9999, owner, makefa("xyz.mov", 1, 1570673892), key);
    auto video2 = makenode(client, cloudroot->nodehandle, FILENODE, 9999, owner, makefa("zyx.mp4", 1, 1570673893), key);
    auto otherfile = makenode(client, cloudroot->nodehandle, FILENODE, 9999, owner, makefa("ASDF.fsda", 1, 1570673894), key);
    auto otherfolder = makenode(client, cloudroot->nodehandle, FOLDERNODE, -1, owner, makefa("myfolder", 1, 1570673895), key);

    node_vector v{ photo1, photo2, video1, video2, otherfolder, otherfile };
    for (auto n : v) n->setkey(key);

    MegaApiImpl::sortByComparatorFunction(v, MegaApi::ORDER_PHOTO_ASC, client);
    node_vector v2{ photo1, photo2, video1, video2, otherfolder, otherfile };
    ASSERT_EQ(v, v2);

    MegaApiImpl::sortByComparatorFunction(v, MegaApi::ORDER_PHOTO_DESC, client);
    node_vector v3{ photo2, photo1, video2, video1, otherfolder, otherfile };
    ASSERT_EQ(v, v3);

    MegaApiImpl::sortByComparatorFunction(v, MegaApi::ORDER_VIDEO_ASC, client);
    node_vector v4{ video1, video2, photo1, photo2, otherfolder, otherfile };
    ASSERT_EQ(v, v4);

    MegaApiImpl::sortByComparatorFunction(v, MegaApi::ORDER_VIDEO_DESC, client);
    node_vector v5{ video2, video1, photo2, photo1, otherfolder, otherfile };
    ASSERT_EQ(v, v5);
}


GTEST_TEST(Sync, PutnodesForMultipleFolders)
{
    fs::path localtestroot = makeNewTestRoot(LOCAL_TEST_FOLDER);
    StandardClient standardclient(localtestroot, "PutnodesForMultipleFolders");
    ASSERT_TRUE(standardclient.login_fetchnodes("MEGA_EMAIL", "MEGA_PWD", true));

    vector<NewNode> newnodes(4);

    standardclient.client.putnodes_prepareOneFolder(&newnodes[0], "folder1");
    standardclient.client.putnodes_prepareOneFolder(&newnodes[1], "folder2");
    standardclient.client.putnodes_prepareOneFolder(&newnodes[2], "folder2.1");
    standardclient.client.putnodes_prepareOneFolder(&newnodes[3], "folder2.2");

    newnodes[1].nodehandle = newnodes[2].parenthandle = newnodes[3].parenthandle = 2;

    handle targethandle = standardclient.client.rootnodes[0];

    std::atomic<bool> putnodesDone{false};
    standardclient.resultproc.prepresult(StandardClient::PUTNODES,  ++next_request_tag,
        [&](){ standardclient.client.putnodes(targethandle, move(newnodes), nullptr); },
        [&putnodesDone](error e) { putnodesDone = true; return true; });

    while (!putnodesDone)
    {
        WaitMillisec(100);
    }

    Node* cloudRoot = standardclient.client.nodebyhandle(targethandle);

    ASSERT_TRUE(nullptr != standardclient.drillchildnodebyname(cloudRoot, "folder1"));
    ASSERT_TRUE(nullptr != standardclient.drillchildnodebyname(cloudRoot, "folder2"));
    ASSERT_TRUE(nullptr != standardclient.drillchildnodebyname(cloudRoot, "folder2/folder2.1"));
    ASSERT_TRUE(nullptr != standardclient.drillchildnodebyname(cloudRoot, "folder2/folder2.2"));
}

GTEST_TEST(SdkCore, ExerciseCommands)
{
    fs::path localtestroot = makeNewTestRoot(LOCAL_TEST_FOLDER);
    StandardClient standardclient(localtestroot, "ExerciseCommands");
    ASSERT_TRUE(standardclient.login_fetchnodes("MEGA_EMAIL", "MEGA_PWD", true));

    // Using this set setup to execute commands direct in the SDK Core
    // so that we can test things that the MegaApi interface would
    // disallow or shortcut.

    future<bool> p1 = standardclient.thread_do([=](StandardClient& sc, promise<bool>& pb) { sc.makeCloudSubdirs("testlinkfolder", 1, 1, pb); });
    ASSERT_TRUE(waitonresults(&p1));

    Node* n2 = standardclient.client.nodebyhandle(standardclient.basefolderhandle);

    // create on existing node, no link yet
    auto future1 = standardclient.thread_do([&](StandardClient& sc, promise<Error>& pb)
    {
        sc.getpubliclink(n2, 0, 0, pb);
    });
    ASSERT_EQ(API_OK, future1.get());

    // create on existing node, with link already  (different command response)
    auto future2 = standardclient.thread_do([&](StandardClient& sc, promise<Error>& pb)
    {
        sc.getpubliclink(n2, 0, 0, pb);
    });
    ASSERT_EQ(API_OK, future2.get());

    // delete existing link on node
    auto future3 = standardclient.thread_do([&](StandardClient& sc, promise<Error>& pb)
    {
        sc.getpubliclink(n2, 1, 0, pb);
    });
    ASSERT_EQ(API_OK, future3.get());

    // create on non existent node
    n2->nodehandle = UNDEF;
    auto future4 = standardclient.thread_do([&](StandardClient& sc, promise<Error>& pb)
    {
        sc.getpubliclink(n2, 0, 0, pb);
    });
    ASSERT_EQ(API_EACCESS, future4.get());
}

#ifndef _WIN32
GTEST_TEST(Sync, BasicSync_CreateAndDeleteLink)
{
    // confirm change is synced to remote, and also seen and applied in a second client that syncs the same folder
    fs::path localtestroot = makeNewTestRoot(LOCAL_TEST_FOLDER);
    StandardClient clientA1(localtestroot, "clientA1");   // user 1 client 1
    StandardClient clientA2(localtestroot, "clientA2");   // user 1 client 2

    ASSERT_TRUE(clientA1.login_reset_makeremotenodes("MEGA_EMAIL", "MEGA_PWD", "f", 1, 1));
    ASSERT_TRUE(clientA2.login_fetchnodes("MEGA_EMAIL", "MEGA_PWD"));
    ASSERT_EQ(clientA1.basefolderhandle, clientA2.basefolderhandle);

    Model model;
    model.root->addkid(model.buildModelSubdirs("f", 1, 1, 0));

    // set up sync for A1, it should build matching local folders
    ASSERT_TRUE(clientA1.setupSync_mainthread("sync1", "f", 1));
    ASSERT_TRUE(clientA2.setupSync_mainthread("sync2", "f", 2));

    waitonsyncs(std::chrono::seconds(4), &clientA1, &clientA2);
    clientA1.logcb = clientA2.logcb = true;
    // check everything matches (model has expected state of remote and local)
    ASSERT_TRUE(clientA1.confirmModel_mainthread(model.findnode("f"), 1));
    ASSERT_TRUE(clientA2.confirmModel_mainthread(model.findnode("f"), 2));


    // move something in the local filesystem and see if we catch up in A1 and A2 (deleter and observer syncs)
    error_code linkage_error;
    fs::create_symlink(clientA1.syncSet[1].localpath / "f_0", clientA1.syncSet[1].localpath / "linked", linkage_error);
    ASSERT_TRUE(!linkage_error) << linkage_error;

    // let them catch up
    waitonsyncs(DEFAULTWAIT, &clientA1, &clientA2);

    //check client 2 is unaffected
    ASSERT_TRUE(clientA2.confirmModel_mainthread(model.findnode("f"), 2));


    fs::remove(clientA1.syncSet[1].localpath / "linked");
    // let them catch up
    waitonsyncs(DEFAULTWAIT, &clientA1, &clientA2);

    //check client 2 is unaffected
    ASSERT_TRUE(clientA2.confirmModel_mainthread(model.findnode("f"), 2));
}

GTEST_TEST(Sync, BasicSync_CreateRenameAndDeleteLink)
{
    // confirm change is synced to remote, and also seen and applied in a second client that syncs the same folder
    fs::path localtestroot = makeNewTestRoot(LOCAL_TEST_FOLDER);
    StandardClient clientA1(localtestroot, "clientA1");   // user 1 client 1
    StandardClient clientA2(localtestroot, "clientA2");   // user 1 client 2

    ASSERT_TRUE(clientA1.login_reset_makeremotenodes("MEGA_EMAIL", "MEGA_PWD", "f", 1, 1));
    ASSERT_TRUE(clientA2.login_fetchnodes("MEGA_EMAIL", "MEGA_PWD"));
    ASSERT_EQ(clientA1.basefolderhandle, clientA2.basefolderhandle);

    Model model;
    model.root->addkid(model.buildModelSubdirs("f", 1, 1, 0));

    // set up sync for A1, it should build matching local folders
    ASSERT_TRUE(clientA1.setupSync_mainthread("sync1", "f", 1));
    ASSERT_TRUE(clientA2.setupSync_mainthread("sync2", "f", 2));

    waitonsyncs(std::chrono::seconds(4), &clientA1, &clientA2);
    clientA1.logcb = clientA2.logcb = true;
    // check everything matches (model has expected state of remote and local)
    ASSERT_TRUE(clientA1.confirmModel_mainthread(model.findnode("f"), 1));
    ASSERT_TRUE(clientA2.confirmModel_mainthread(model.findnode("f"), 2));


    // move something in the local filesystem and see if we catch up in A1 and A2 (deleter and observer syncs)
    error_code linkage_error;
    fs::create_symlink(clientA1.syncSet[1].localpath / "f_0", clientA1.syncSet[1].localpath / "linked", linkage_error);
    ASSERT_TRUE(!linkage_error) << linkage_error;

    // let them catch up
    waitonsyncs(DEFAULTWAIT, &clientA1, &clientA2);

    //check client 2 is unaffected
    ASSERT_TRUE(clientA2.confirmModel_mainthread(model.findnode("f"), 2));

    fs::rename(clientA1.syncSet[1].localpath / "linked", clientA1.syncSet[1].localpath / "linkrenamed", linkage_error);

    // let them catch up
    waitonsyncs(DEFAULTWAIT, &clientA1, &clientA2);

    //check client 2 is unaffected
    ASSERT_TRUE(clientA2.confirmModel_mainthread(model.findnode("f"), 2));

    fs::remove(clientA1.syncSet[1].localpath / "linkrenamed");

    // let them catch up
    waitonsyncs(DEFAULTWAIT, &clientA1, &clientA2);

    //check client 2 is unaffected
    ASSERT_TRUE(clientA2.confirmModel_mainthread(model.findnode("f"), 2));
}

GTEST_TEST(Sync, BasicSync_CreateAndReplaceLinkLocally)
{
    // confirm change is synced to remote, and also seen and applied in a second client that syncs the same folder
    fs::path localtestroot = makeNewTestRoot(LOCAL_TEST_FOLDER);
    StandardClient clientA1(localtestroot, "clientA1");   // user 1 client 1
    StandardClient clientA2(localtestroot, "clientA2");   // user 1 client 2

    ASSERT_TRUE(clientA1.login_reset_makeremotenodes("MEGA_EMAIL", "MEGA_PWD", "f", 1, 1));
    ASSERT_TRUE(clientA2.login_fetchnodes("MEGA_EMAIL", "MEGA_PWD"));
    ASSERT_EQ(clientA1.basefolderhandle, clientA2.basefolderhandle);

    Model model;
    model.root->addkid(model.buildModelSubdirs("f", 1, 1, 0));

    // set up sync for A1, it should build matching local folders
    ASSERT_TRUE(clientA1.setupSync_mainthread("sync1", "f", 1));
    ASSERT_TRUE(clientA2.setupSync_mainthread("sync2", "f", 2));

    waitonsyncs(std::chrono::seconds(4), &clientA1, &clientA2);
    clientA1.logcb = clientA2.logcb = true;
    // check everything matches (model has expected state of remote and local)
    ASSERT_TRUE(clientA1.confirmModel_mainthread(model.findnode("f"), 1));
    ASSERT_TRUE(clientA2.confirmModel_mainthread(model.findnode("f"), 2));


    // move something in the local filesystem and see if we catch up in A1 and A2 (deleter and observer syncs)
    error_code linkage_error;
    fs::create_symlink(clientA1.syncSet[1].localpath / "f_0", clientA1.syncSet[1].localpath / "linked", linkage_error);
    ASSERT_TRUE(!linkage_error) << linkage_error;

    // let them catch up
    waitonsyncs(DEFAULTWAIT, &clientA1, &clientA2);

    //check client 2 is unaffected
    ASSERT_TRUE(clientA2.confirmModel_mainthread(model.findnode("f"), 2));
    fs::rename(clientA1.syncSet[1].localpath / "f_0", clientA1.syncSet[1].localpath / "linked", linkage_error);

    // let them catch up
    waitonsyncs(DEFAULTWAIT, &clientA1, &clientA2);

    //check client 2 is unaffected
    ASSERT_TRUE(clientA2.confirmModel_mainthread(model.findnode("f"), 2));

    fs::remove(clientA1.syncSet[1].localpath / "linked");
    ASSERT_TRUE(createNameFile(clientA1.syncSet[1].localpath, "linked"));

    // let them catch up
    waitonsyncs(DEFAULTWAIT, &clientA1, &clientA2);

    model.findnode("f")->addkid(model.makeModelSubfile("linked"));
    model.ensureLocalDebrisTmpLock("f"); // since we downloaded files

    //check client 2 is as expected
    ASSERT_TRUE(clientA2.confirmModel_mainthread(model.findnode("f"), 2));
}


GTEST_TEST(Sync, BasicSync_CreateAndReplaceLinkUponSyncDown)
{
    // confirm change is synced to remote, and also seen and applied in a second client that syncs the same folder
    fs::path localtestroot = makeNewTestRoot(LOCAL_TEST_FOLDER);
    StandardClient clientA1(localtestroot, "clientA1");   // user 1 client 1
    StandardClient clientA2(localtestroot, "clientA2");   // user 1 client 2

    ASSERT_TRUE(clientA1.login_reset_makeremotenodes("MEGA_EMAIL", "MEGA_PWD", "f", 1, 1));
    ASSERT_TRUE(clientA2.login_fetchnodes("MEGA_EMAIL", "MEGA_PWD"));
    ASSERT_EQ(clientA1.basefolderhandle, clientA2.basefolderhandle);

    Model model;
    model.root->addkid(model.buildModelSubdirs("f", 1, 1, 0));

    // set up sync for A1, it should build matching local folders
    ASSERT_TRUE(clientA1.setupSync_mainthread("sync1", "f", 1));
    ASSERT_TRUE(clientA2.setupSync_mainthread("sync2", "f", 2));

    waitonsyncs(std::chrono::seconds(4), &clientA1, &clientA2);
    clientA1.logcb = clientA2.logcb = true;
    // check everything matches (model has expected state of remote and local)
    ASSERT_TRUE(clientA1.confirmModel_mainthread(model.findnode("f"), 1));
    ASSERT_TRUE(clientA2.confirmModel_mainthread(model.findnode("f"), 2));

    // move something in the local filesystem and see if we catch up in A1 and A2 (deleter and observer syncs)
    error_code linkage_error;
    fs::create_symlink(clientA1.syncSet[1].localpath / "f_0", clientA1.syncSet[1].localpath / "linked", linkage_error);
    ASSERT_TRUE(!linkage_error) << linkage_error;

    // let them catch up
    waitonsyncs(DEFAULTWAIT, &clientA1, &clientA2);

    //check client 2 is unaffected
    ASSERT_TRUE(clientA2.confirmModel_mainthread(model.findnode("f"), 2));

    ASSERT_TRUE(createNameFile(clientA2.syncSet[2].localpath, "linked"));

    // let them catch up
    waitonsyncs(DEFAULTWAIT, &clientA1, &clientA2);

    model.findnode("f")->addkid(model.makeModelSubfolder("linked")); //notice: the deleted here is folder because what's actually deleted is a symlink that points to a folder
                                                                     //ideally we could add full support for symlinks in this tests suite

    model.movetosynctrash("f/linked","f");
    model.findnode("f")->addkid(model.makeModelSubfile("linked"));
    model.ensureLocalDebrisTmpLock("f"); // since we downloaded files

    //check client 2 is as expected
    ASSERT_TRUE(clientA1.confirmModel_mainthread(model.findnode("f"), 1));
}

#endif

struct TwoWaySyncSymmetryCase
{
    enum Action { action_rename, action_moveWithinSync, action_moveOutOfSync, action_moveIntoSync, action_delete, action_numactions };

    enum MatchState { match_exact,      // the sync destination has the exact same file/folder at the same relative path
                      match_older,      // the sync destination has an older file/folder at the same relative path
                      match_newer,      // the sync destination has a newer file/folder at the same relative path
                      match_absent };   // the sync destination has no node at the same relative path

    Action action = action_rename;
    bool selfChange = false; // changed by our own client or another
    bool up = false;  // or down - sync direction
    bool file = false;  // or folder.  Which one this test changes
    bool pauseDuringAction = false;
    int sync_tag = -1;
    Model localModel;
    Model remoteModel;

    bool printTreesBeforeAndAfter = false;

    struct State
    {
        StandardClient& steadyClient;
        StandardClient& resumeClient;
        StandardClient& nonsyncClient;
        fs::path localBaseFolderSteady;
        fs::path localBaseFolderResume;
        std::string remoteBaseFolder = "twoway";   // leave out initial / so we can drill down from root node
        int next_sync_tag = 100;
        std::string first_test_name;
        fs::path first_test_initiallocalfolders;

        State(StandardClient& ssc, StandardClient& rsc, StandardClient& sc2) : steadyClient(ssc), resumeClient(rsc), nonsyncClient(sc2) {}
    };

    State& state;
    TwoWaySyncSymmetryCase(State& wholestate) : state(wholestate) {}

    // todo: remote changes made by client (of this sync) or other client

    std::string actionName()
    {
        switch (action)
        {
        case action_rename: return "rename";
        case action_moveWithinSync: return "move";
        case action_moveOutOfSync: return "moveOut";
        case action_moveIntoSync: return "moveIn";
        case action_delete: return "delete";
        default: assert(false); return "";
        }
    }

    std::string matchName(MatchState m)
    {
        switch (m)
        {
            case match_exact: return "exact";
            case match_older: return "older";
            case match_newer: return "newer";
            case match_absent: return "absent";
        }
        return "bad enum";
    }

    std::string name()
    {
        return  actionName() +
                (up?"_up" : "_down") +
                (selfChange?"_self":"_other") +
                (file?"_file":"_folder") +
                (pauseDuringAction?"_resumed":"");
    }

    fs::path localTestBasePathSteady;
    fs::path localTestBasePathResume;
    std::string remoteTestBasePath;

    Model& sourceModel() { return up ? localModel : remoteModel; }
    Model& destinationModel() { return up ? remoteModel : localModel; }

    StandardClient& client1() { return pauseDuringAction ? state.resumeClient : state.steadyClient; }
    StandardClient& changeClient() { return selfChange ? client1() : state.nonsyncClient; }

    fs::path localTestBasePath() { return pauseDuringAction ? localTestBasePathResume : localTestBasePathSteady; }

    void makeMtimeFile(std::string name, int mtime_delta, Model& m1, Model& m2)
    {
        createNameFile(state.first_test_initiallocalfolders, name);
        auto initial_mtime = fs::last_write_time(state.first_test_initiallocalfolders / name);
        fs::last_write_time(localTestBasePathSteady / name, initial_mtime + std::chrono::seconds(mtime_delta));
        fs::rename(state.first_test_initiallocalfolders / name, state.first_test_initiallocalfolders / "f" / name); // move it after setting the time to be 100% sure the sync sees it with the adjusted mtime only
        m1.findnode("f")->addkid(m1.makeModelSubfile(name));
        m2.findnode("f")->addkid(m2.makeModelSubfile(name));
    }

    promise<bool> cloudCopySetupPromise;

    // prepares a local folder for testing, which will be two-way synced before the test
    void SetupForSync()
    {
        localTestBasePathSteady = state.localBaseFolderSteady / name();
        localTestBasePathResume = state.localBaseFolderResume / name();
        remoteTestBasePath = state.remoteBaseFolder + "/" + name();
        std::error_code ec;
        fs::create_directories(localTestBasePathSteady, ec);
        ASSERT_TRUE(!ec);

        localModel.root->addkid(localModel.buildModelSubdirs("f", 2, 2, 2));
        localModel.root->addkid(localModel.buildModelSubdirs("outside", 2, 1, 1));
        remoteModel.root->addkid(remoteModel.buildModelSubdirs("f", 2, 2, 2));
        remoteModel.root->addkid(remoteModel.buildModelSubdirs("outside", 2, 1, 1));

        // for the first one, copy that to the cloud.
        // for subsequent, duplicate in the cloud with this test's name.

        Node* testRoot = changeClient().client.nodebyhandle(changeClient().basefolderhandle);
        Node* n2 = changeClient().drillchildnodebyname(testRoot, state.remoteBaseFolder);
        if (state.first_test_name.empty())
        {
            state.first_test_name = name();
            state.first_test_initiallocalfolders = pauseDuringAction ? localTestBasePathResume : localTestBasePathSteady;

            ASSERT_TRUE(buildLocalFolders(state.first_test_initiallocalfolders, "f", 2, 2, 2));
            ASSERT_TRUE(buildLocalFolders(state.first_test_initiallocalfolders, "outside", 2, 1, 1));
            makeMtimeFile("file_older_1", -3600, localModel, remoteModel);
            makeMtimeFile("file_newer_1", 3600, localModel, remoteModel);
            makeMtimeFile("file_older_2", -3600, localModel, remoteModel);
            makeMtimeFile("file_newer_2", 3600, localModel, remoteModel);

            promise<bool> pb;
            changeClient().uploadFolderTree(state.first_test_initiallocalfolders, n2, pb);
            ASSERT_TRUE(pb.get_future().get());

            promise<bool> pb2;
            std::atomic<int> inprogress(0);
            changeClient().uploadFilesInTree(state.first_test_initiallocalfolders, n2, inprogress, pb2);
            ASSERT_TRUE(pb2.get_future().get());
            out() << "Uploaded tree for " << name() << endl;
        }
        else
        {
            fs::copy(state.first_test_initiallocalfolders,
                    pauseDuringAction ? localTestBasePathResume : localTestBasePathSteady,
                    fs::copy_options::recursive,  ec);
            ASSERT_TRUE(!ec);

            Node* n1 = changeClient().drillchildnodebyname(testRoot, state.remoteBaseFolder + "/" + state.first_test_name);
            changeClient().cloudCopyTreeAs(n1, n2, name(), cloudCopySetupPromise);
            ASSERT_TRUE(cloudCopySetupPromise.get_future().get());
            out() << "Copied cloud tree for " << name() << endl;

            localModel.findnode("f")->addkid(localModel.makeModelSubfile("file_older_1"));
            remoteModel.findnode("f")->addkid(remoteModel.makeModelSubfile("file_older_1"));
            localModel.findnode("f")->addkid(localModel.makeModelSubfile("file_newer_1"));
            remoteModel.findnode("f")->addkid(remoteModel.makeModelSubfile("file_newer_1"));
            localModel.findnode("f")->addkid(localModel.makeModelSubfile("file_older_2"));
            remoteModel.findnode("f")->addkid(remoteModel.makeModelSubfile("file_older_2"));
            localModel.findnode("f")->addkid(localModel.makeModelSubfile("file_newer_2"));
            remoteModel.findnode("f")->addkid(remoteModel.makeModelSubfile("file_newer_2"));
        }

    }

    void SetupTwoWaySync(bool inthread)
    {
        string localname, syncrootpath((localTestBasePath() / "f").u8string());
        client1().client.fsaccess->path2local(&syncrootpath, &localname);

        Node* testRoot = client1().client.nodebyhandle(client1().basefolderhandle);
        Node* n = client1().drillchildnodebyname(testRoot, remoteTestBasePath + "/f");
        ASSERT_TRUE(!!n);

        //SyncConfig config(syncrootpath, n->nodehandle, 0, {}, (SyncConfig::TYPE_TWOWAY), false, false);

        auto lsfr = syncrootpath.erase(0, client1().fsBasePath.u8string().size()+1);
        auto rsfr = remoteTestBasePath + "/f";

        if (!inthread)
        {
            bool syncsetup = client1().setupSync_mainthread(lsfr, rsfr, sync_tag = ++state.next_sync_tag);
            ASSERT_TRUE(syncsetup);
        }
        else
        {
            fs::path syncdir = client1().fsBasePath / fs::u8path(lsfr);
            client1().setupSync_inthread(++state.next_sync_tag, rsfr, syncdir);
        }
    }

    //void PauseTwoWaySync()
    //{
    //    client1().delSync_mainthread(sync_tag, true);
    //}

    //void ResumeTwoWaySync()
    //{
    //    SetupTwoWaySync();
    //}

    void remote_rename(std::string nodepath, std::string newname, bool updatemodel, bool reportaction, bool deleteTargetFirst)
    {
        if (deleteTargetFirst) remote_delete(parentpath(nodepath) + "/" + newname, updatemodel, reportaction, true); // in case the target already exists

        if (updatemodel) remoteModel.emulate_rename(nodepath, newname);

        Node* testRoot = changeClient().client.nodebyhandle(client1().basefolderhandle);
        Node* n = changeClient().drillchildnodebyname(testRoot, remoteTestBasePath + "/" + nodepath);
        ASSERT_TRUE(!!n);

        if (reportaction) out() << name() << " action: remote rename " << n->displaypath() << " to " << newname << endl;

        attr_map updates('n', newname);
        auto e = changeClient().client.setattr(n, move(updates), ++next_request_tag);

        ASSERT_EQ(API_OK, e);
    }

    void remote_move(std::string nodepath, std::string newparentpath, bool updatemodel, bool reportaction, bool deleteTargetFirst)
    {

        if (deleteTargetFirst) remote_delete(newparentpath + "/" + leafname(nodepath), updatemodel, reportaction, true); // in case the target already exists

        if (updatemodel) remoteModel.emulate_move(nodepath, newparentpath);

        Node* testRoot = changeClient().client.nodebyhandle(changeClient().basefolderhandle);
        Node* n1 = changeClient().drillchildnodebyname(testRoot, remoteTestBasePath + "/" + nodepath);
        Node* n2 = changeClient().drillchildnodebyname(testRoot, remoteTestBasePath + "/" + newparentpath);
        ASSERT_TRUE(!!n1);
        ASSERT_TRUE(!!n2);

        if (reportaction) out() << name() << " action: remote move " << n1->displaypath() << " to " << n2->displaypath() << endl;

        auto e = changeClient().client.rename(n1, n2, SYNCDEL_NONE, UNDEF, nullptr);
        ASSERT_EQ(API_OK, e);
    }

    void remote_copy(std::string nodepath, std::string newparentpath, bool updatemodel, bool reportaction)
    {
        if (updatemodel) remoteModel.emulate_copy(nodepath, newparentpath);

        Node* testRoot = changeClient().client.nodebyhandle(changeClient().basefolderhandle);
        Node* n1 = changeClient().drillchildnodebyname(testRoot, remoteTestBasePath + "/" + nodepath);
        Node* n2 = changeClient().drillchildnodebyname(testRoot, remoteTestBasePath + "/" + newparentpath);
        ASSERT_TRUE(!!n1);
        ASSERT_TRUE(!!n2);

        if (reportaction) out() << name() << " action: remote copy " << n1->displaypath() << " to " << n2->displaypath() << endl;

        TreeProcCopy tc;
        changeClient().client.proctree(n1, &tc, false, true);
        tc.allocnodes();
        changeClient().client.proctree(n1, &tc, false, true);
        tc.nn[0].parenthandle = UNDEF;

        SymmCipher key;
        AttrMap attrs;
        string attrstring;
        key.setkey((const ::mega::byte*)tc.nn[0].nodekey.data(), n1->type);
        attrs = n1->attrs;
        attrs.getjson(&attrstring);
        client1().client.makeattr(&key, tc.nn[0].attrstring, attrstring.c_str());
        changeClient().client.putnodes(n2->nodehandle, move(tc.nn));
    }

    void remote_renamed_copy(std::string nodepath, std::string newparentpath, string newname, bool updatemodel, bool reportaction)
    {
        if (updatemodel)
        {
            remoteModel.emulate_rename_copy(nodepath, newparentpath, newname);
        }

        Node* testRoot = changeClient().client.nodebyhandle(changeClient().basefolderhandle);
        Node* n1 = changeClient().drillchildnodebyname(testRoot, remoteTestBasePath + "/" + nodepath);
        Node* n2 = changeClient().drillchildnodebyname(testRoot, remoteTestBasePath + "/" + newparentpath);
        ASSERT_TRUE(!!n1);
        ASSERT_TRUE(!!n2);

        if (reportaction) out() << name() << " action: remote rename + copy " << n1->displaypath() << " to " << n2->displaypath() << " as " << newname << endl;

        TreeProcCopy tc;
        changeClient().client.proctree(n1, &tc, false, true);
        tc.allocnodes();
        changeClient().client.proctree(n1, &tc, false, true);
        tc.nn[0].parenthandle = UNDEF;

        SymmCipher key;
        AttrMap attrs;
        string attrstring;
        key.setkey((const ::mega::byte*)tc.nn[0].nodekey.data(), n1->type);
        attrs = n1->attrs;
        client1().client.fsaccess->normalize(&newname);
        attrs.map['n'] = newname;
        attrs.getjson(&attrstring);
        client1().client.makeattr(&key, tc.nn[0].attrstring, attrstring.c_str());
        changeClient().client.putnodes(n2->nodehandle, move(tc.nn));
    }

    void remote_renamed_move(std::string nodepath, std::string newparentpath, string newname, bool updatemodel, bool reportaction)
    {
        if (updatemodel)
        {
            remoteModel.emulate_rename_copy(nodepath, newparentpath, newname);
        }

        Node* testRoot = changeClient().client.nodebyhandle(changeClient().basefolderhandle);
        Node* n1 = changeClient().drillchildnodebyname(testRoot, remoteTestBasePath + "/" + nodepath);
        Node* n2 = changeClient().drillchildnodebyname(testRoot, remoteTestBasePath + "/" + newparentpath);
        ASSERT_TRUE(!!n1);
        ASSERT_TRUE(!!n2);

        if (reportaction) out() << name() << " action: remote rename + move " << n1->displaypath() << " to " << n2->displaypath() << " as " << newname << endl;

        error e = changeClient().client.rename(n1, n2, SYNCDEL_NONE, UNDEF, newname.c_str());
        EXPECT_EQ(e, API_OK);
    }

    void remote_delete(std::string nodepath, bool updatemodel, bool reportaction, bool mightNotExist)
    {

        Node* testRoot = changeClient().client.nodebyhandle(changeClient().basefolderhandle);
        Node* n = changeClient().drillchildnodebyname(testRoot, remoteTestBasePath + "/" + nodepath);
        if (mightNotExist && !n) return;  // eg when checking to remove an item that is a move target but there isn't one

        ASSERT_TRUE(!!n);

        if (reportaction) out() << name() << " action: remote delete " << n->displaypath() << endl;

        if (updatemodel) remoteModel.emulate_delete(nodepath);

        auto e = changeClient().client.unlink(n, false, ++next_request_tag);
        ASSERT_TRUE(!e);
    }

    fs::path fixSeparators(std::string p)
    {
        for (auto& c : p)
            if (c == '/')
                c = fs::path::preferred_separator;
        return fs::u8path(p);
    }

    void local_rename(std::string path, std::string newname, bool updatemodel, bool reportaction, bool deleteTargetFirst)
    {
        if (deleteTargetFirst) local_delete(parentpath(path) + "/" + newname, updatemodel, reportaction, true); // in case the target already exists

        if (updatemodel) localModel.emulate_rename(path, newname);

        fs::path p1(localTestBasePath());
        p1 /= fixSeparators(path);
        fs::path p2 = p1.parent_path() / newname;

        if (reportaction) out() << name() << " action: local rename " << p1 << " to " << p2 << endl;

        std::error_code ec;
        for (int i = 0; i < 5; ++i)
        {
            fs::rename(p1, p2, ec);
            if (!ec) break;
            WaitMillisec(100);
        }
        ASSERT_TRUE(!ec) << "local_rename " << p1 << " to " << p2 << " failed: " << ec.message();
    }

    void local_move(std::string from, std::string to, bool updatemodel, bool reportaction, bool deleteTargetFirst)
    {
        if (deleteTargetFirst) local_delete(to + "/" + leafname(from), updatemodel, reportaction, true);

        if (updatemodel) localModel.emulate_move(from, to);

        fs::path p1(localTestBasePath());
        fs::path p2(localTestBasePath());
        p1 /= fixSeparators(from);
        p2 /= fixSeparators(to);
        p2 /= p1.filename();  // non-existing file in existing directory case

        if (reportaction) out() << name() << " action: local move " << p1 << " to " << p2 << endl;

        std::error_code ec;
        fs::rename(p1, p2, ec);
        if (ec)
        {
            fs::remove_all(p2, ec);
            fs::rename(p1, p2, ec);
        }
        ASSERT_TRUE(!ec) << "local_move " << p1 << " to " << p2 << " failed: " << ec.message();
    }

    void local_copy(std::string from, std::string to, bool updatemodel, bool reportaction)
    {
        if (updatemodel) localModel.emulate_copy(from, to);

        fs::path p1(localTestBasePath());
        fs::path p2(localTestBasePath());
        p1 /= fixSeparators(from);
        p2 /= fixSeparators(to);

        if (reportaction) out() << name() << " action: local copy " << p1 << " to " << p2 << endl;

        std::error_code ec;
        fs::copy(p1, p2, ec);
        ASSERT_TRUE(!ec) << "local_copy " << p1 << " to " << p2 << " failed: " << ec.message();
    }

    void local_delete(std::string path, bool updatemodel, bool reportaction, bool mightNotExist)
    {
        fs::path p(localTestBasePath());
        p /= fixSeparators(path);

        if (mightNotExist && !fs::exists(p)) return;

        if (reportaction) out() << name() << " action: local_delete " << p << endl;

        std::error_code ec;
        fs::remove_all(p, ec);
        ASSERT_TRUE(!ec) << "local_delete " << p << " failed: " << ec.message();
        if (updatemodel) localModel.emulate_delete(path);
    }

    void source_rename(std::string nodepath, std::string newname, bool updatemodel, bool reportaction, bool deleteTargetFirst)
    {
        if (up) local_rename(nodepath, newname, updatemodel, reportaction, deleteTargetFirst);
        else remote_rename(nodepath, newname, updatemodel, reportaction, deleteTargetFirst);
    }

    void source_move(std::string nodepath, std::string newparentpath, bool updatemodel, bool reportaction, bool deleteTargetFirst)
    {
        if (up) local_move(nodepath, newparentpath, updatemodel, reportaction, deleteTargetFirst);
        else remote_move(nodepath, newparentpath, updatemodel, reportaction, deleteTargetFirst);
    }

    void source_copy(std::string nodepath, std::string newparentpath, bool updatemodel, bool reportaction)
    {
        if (up) local_copy(nodepath, newparentpath, updatemodel, reportaction);
        else remote_copy(nodepath, newparentpath, updatemodel, reportaction);
    }

    void source_delete(std::string nodepath, bool updatemodel, bool reportaction = false)
    {
        if (up) local_delete(nodepath, updatemodel, reportaction, false);
        else remote_delete(nodepath, updatemodel, reportaction, false);
    }

    void destination_rename(std::string nodepath, std::string newname, bool updatemodel, bool reportaction, bool deleteTargetFirst)
    {
        if (!up) local_rename(nodepath, newname, updatemodel, reportaction, deleteTargetFirst);
        else remote_rename(nodepath, newname, updatemodel, reportaction, deleteTargetFirst);
    }

    void destination_move(std::string nodepath, std::string newparentpath, bool updatemodel, bool reportaction, bool deleteTargetFirst)
    {
        if (!up) local_move(nodepath, newparentpath, updatemodel, reportaction, deleteTargetFirst);
        else remote_move(nodepath, newparentpath, updatemodel, reportaction, deleteTargetFirst);
    }

    void destination_copy(std::string nodepath, std::string newparentpath, bool updatemodel, bool reportaction)
    {
        if (!up) local_copy(nodepath, newparentpath, updatemodel, reportaction);
        else remote_copy(nodepath, newparentpath, updatemodel, reportaction);
    }

    void destination_delete(std::string nodepath, bool updatemodel, bool reportaction)
    {
        if (!up) local_delete(nodepath, updatemodel, reportaction, false);
        else remote_delete(nodepath, updatemodel, reportaction, false);
    }

    void destination_copy_renamed(std::string sourcefolder, std::string oldname, std::string newname, std::string targetfolder, bool updatemodel, bool reportaction, bool deleteTargetFirst)
    {
        if (up)
        {
            remote_renamed_copy(sourcefolder + "/" + oldname, targetfolder, newname, updatemodel, reportaction);
            return;
        }

        // avoid name clashes in any one folder
        if (sourcefolder != "f") destination_copy(sourcefolder + "/" + oldname, "f", updatemodel, reportaction);
        destination_rename("f/" + oldname, newname, updatemodel, reportaction, false);
        if (targetfolder != "f") destination_move("f/" + newname, targetfolder, updatemodel, reportaction, deleteTargetFirst);
    }

    void destination_rename_move(std::string sourcefolder, std::string oldname, std::string newname, std::string targetfolder, bool updatemodel, bool reportaction, bool deleteTargetFirst, std::string deleteNameInTargetFirst)
    {
        if (up)
        {
            remote_renamed_move(sourcefolder + "/" + oldname, targetfolder, newname, updatemodel, reportaction);
            return;
        }

        if (!deleteNameInTargetFirst.empty()) destination_delete(targetfolder + "/" + deleteNameInTargetFirst, updatemodel, reportaction);
        destination_rename("f/" + oldname, newname, updatemodel, reportaction, false);
        destination_move("f/" + newname, targetfolder, updatemodel, reportaction, deleteTargetFirst);
    }

    void fileMayDiffer(std::string filepath)
    {
        fs::path p(localTestBasePath());
        p /= fixSeparators(filepath);

        client1().localFSFilesThatMayDiffer.insert(p);
        out() << "File may differ: " << p << endl;
    }

    // Two-way sync has been started and is stable.  Now perform the test action

    enum ModifyStage { Prepare, MainAction };

    void PrintLocalTree(fs::path p)
    {
        out() << p << endl;
        if (fs::is_directory(p))
        {
            for (auto i = fs::directory_iterator(p); i != fs::directory_iterator(); ++i)
            {
                PrintLocalTree(*i);
            }
        }
    }

    void PrintRemoteTree(Node* n, string prefix = "")
    {
        prefix += string("/") + n->displayname();
        out() << prefix << endl;
        if (n->type == FILENODE) return;
        for (auto& c : n->children)
        {
            PrintRemoteTree(c, prefix);
        }
    }

    void PrintModelTree(Model::ModelNode* n, string prefix = "")
    {
        prefix += string("/") + n->name;
        out() << prefix << endl;
        if (n->type == Model::ModelNode::file) return;
        for (auto& c : n->kids)
        {
            PrintModelTree(c.get(), prefix);
        }
    }

    void Modify(ModifyStage stage)
    {
        bool prep = stage == Prepare;
        bool act = stage == MainAction;

        if (prep) out() << "Preparing action " << endl;
        if (act) out() << "Executing action " << endl;

        if (prep && printTreesBeforeAndAfter)
        {
            out() << " ---- local filesystem initial state ----" << endl;
            PrintLocalTree(fs::path(localTestBasePath()));
            out() << " ---- remote node tree initial state ----" << endl;
            Node* testRoot = client1().client.nodebyhandle(changeClient().basefolderhandle);
            if (Node* n = client1().drillchildnodebyname(testRoot, remoteTestBasePath))
            {
                PrintRemoteTree(n);
            }
        }

        switch (action)
        {
        case action_rename:
            if (prep)
            {
            }
            else if (act)
            {
                if (file)
                {
                    source_rename("f/f_0/file0_f_0", "file0_f_0_renamed", true, true, true);
                    destinationModel().emulate_rename("f/f_0/file0_f_0", "file0_f_0_renamed");
                }
                else
                {
                    source_rename("f/f_0", "f_0_renamed", true, true, false);
                    destinationModel().emulate_rename("f/f_0", "f_0_renamed");
                }
            }
            break;

        case action_moveWithinSync:
            if (prep)
            {
            }
            else if (act)
            {
                if (file)
                {
                    source_move("f/f_1/file0_f_1", "f/f_0", true, true, false);
                    destinationModel().emulate_move("f/f_1/file0_f_1", "f/f_0");
                }
                else
                {
                    source_move("f/f_1", "f/f_0", true, true, false);
                    destinationModel().emulate_move("f/f_1", "f/f_0");
                }
            }
            break;

        case action_moveOutOfSync:
            if (prep)
            {
            }
            else if (act)
            {
                if (file)
                {
                    source_move("f/f_0/file0_f_0", "outside", true, false, false);
                    destinationModel().emulate_delete("f/f_0/file0_f_0");
                }
                else
                {
                    source_move("f/f_0", "outside", true, false, false);
                    destinationModel().emulate_delete("f/f_0");
                }
            }
            break;

        case action_moveIntoSync:
            if (prep)
            {
            }
            else if (act)
            {
                if (file)
                {
                    source_move("outside/file0_outside", "f/f_0", true, false, false);
                    destinationModel().emulate_copy("outside/file0_outside", "f/f_0");
                }
                else
                {
                    source_move("outside", "f/f_0", true, false, false);
                    destinationModel().emulate_delete("f/f_0/outside");
                    destinationModel().emulate_copy("outside", "f/f_0");
                }
            }
            break;

        case action_delete:
            if (prep)
            {
            }
            else if (act)
            {
                if (file)
                {
                    source_delete("f/f_0/file0_f_0", true, true);
                    destinationModel().emulate_delete("f/f_0/file0_f_0");
                }
                else
                {
                    source_delete("f/f_0", true, true);
                    destinationModel().emulate_delete("f/f_0");
                }
            }
            break;

        default: ASSERT_TRUE(false);
        }
    }

    void CheckSetup(State&, bool initial)
    {
        if (!initial && printTreesBeforeAndAfter)
        {
            out() << " ---- local filesystem before change ----" << endl;
            PrintLocalTree(fs::path(localTestBasePath()));
            out() << " ---- remote node tree before change ----" << endl;
            Node* testRoot = client1().client.nodebyhandle(changeClient().basefolderhandle);
            if (Node* n = client1().drillchildnodebyname(testRoot, remoteTestBasePath))
            {
                PrintRemoteTree(n);
            }
        }

        if (!initial) out() << "Checking setup state (should be no changes in twoway sync source): "<< name() << endl;

        // confirm source is unchanged after setup  (Two-way is not sending changes to the wrong side)
        bool localfs = client1().confirmModel(sync_tag, localModel.findnode("f"), StandardClient::CONFIRM_LOCALFS, true); // todo: later enable debris checks
        bool localnode = client1().confirmModel(sync_tag, localModel.findnode("f"), StandardClient::CONFIRM_LOCALNODE, true); // todo: later enable debris checks
        bool remote = client1().confirmModel(sync_tag, remoteModel.findnode("f"), StandardClient::CONFIRM_REMOTE, true); // todo: later enable debris checks
        EXPECT_EQ(localfs, localnode);
        EXPECT_EQ(localnode, remote);
        EXPECT_TRUE(localfs && localnode && remote) << " failed in " << name();
    }


    // Two-way sync is stable again after the change.  Check the results.
    bool finalResult = false;
    void CheckResult(State&)
    {
        if (printTreesBeforeAndAfter)
        {
            out() << " ---- local filesystem after sync of change ----" << endl;
            PrintLocalTree(fs::path(localTestBasePath()));
            out() << " ---- remote node tree after sync of change ----" << endl;
            Node* testRoot = client1().client.nodebyhandle(changeClient().basefolderhandle);
            if (Node* n = client1().drillchildnodebyname(testRoot, remoteTestBasePath))
            {
                PrintRemoteTree(n);
            }
            out() << " ---- expected sync destination (model) ----" << endl;
            PrintModelTree(destinationModel().findnode("f"));
        }

        out() << "Checking twoway sync "<< name() << endl;
        bool localfs = client1().confirmModel(sync_tag, localModel.findnode("f"), StandardClient::CONFIRM_LOCALFS, true); // todo: later enable debris checks
        bool localnode = client1().confirmModel(sync_tag, localModel.findnode("f"), StandardClient::CONFIRM_LOCALNODE, true); // todo: later enable debris checks
        bool remote = client1().confirmModel(sync_tag, remoteModel.findnode("f"), StandardClient::CONFIRM_REMOTE, true); // todo: later enable debris checks
        EXPECT_EQ(localfs, localnode);
        EXPECT_EQ(localnode, remote);
        EXPECT_TRUE(localfs && localnode && remote) << " failed in " << name();
        finalResult = localfs && localnode && remote;
    }
};

void CatchupClients(StandardClient* c1, StandardClient* c2 = nullptr, StandardClient* c3 = nullptr)
{
    out() << "Catching up" << endl;
    promise<bool> pb1, pb2, pb3;
    if (c1) c1->catchup(pb1);
    if (c2) c2->catchup(pb2);
    if (c3) c3->catchup(pb3);
    ASSERT_TRUE((!c1 || pb1.get_future().get()) &&
                (!c2 || pb2.get_future().get()) &&
                (!c3 || pb3.get_future().get()));
    out() << "Caught up" << endl;
}

TEST(Sync, TwoWay_Highlevel_Symmetries)
{
    // confirm change is synced to remote, and also seen and applied in a second client that syncs the same folder
    fs::path localtestroot = makeNewTestRoot(LOCAL_TEST_FOLDER);

    StandardClient clientA1Steady(localtestroot, "clientA1S");
    StandardClient clientA1Resume(localtestroot, "clientA1R");
    StandardClient clientA2(localtestroot, "clientA2");
    ASSERT_TRUE(clientA1Steady.login_reset_makeremotenodes("MEGA_EMAIL", "MEGA_PWD", "twoway", 0, 0));
    ASSERT_TRUE(clientA1Resume.login_fetchnodes("MEGA_EMAIL", "MEGA_PWD"));
    ASSERT_TRUE(clientA2.login_fetchnodes("MEGA_EMAIL", "MEGA_PWD"));
    fs::create_directory(clientA1Steady.fsBasePath / fs::u8path("twoway"));
    fs::create_directory(clientA1Resume.fsBasePath / fs::u8path("twoway"));
    fs::create_directory(clientA2.fsBasePath / fs::u8path("twoway"));

    TwoWaySyncSymmetryCase::State allstate(clientA1Steady, clientA1Resume, clientA2);
    allstate.localBaseFolderSteady = clientA1Steady.fsBasePath / fs::u8path("twoway");
    allstate.localBaseFolderResume = clientA1Resume.fsBasePath / fs::u8path("twoway");

    std::map<std::string, TwoWaySyncSymmetryCase> cases;

    static string singleNamedTest = ""; // to investigate just one sync case, put its name here, otherwise we loop.

    for (int selfChange = 0; selfChange < 2; ++selfChange)
    {
        //if (!selfChange) continue;

        for (int up = 0; up < 2; ++up)
        {
            //if (!up) continue;

            for (int action = 0; action < (int)TwoWaySyncSymmetryCase::action_numactions; ++action)
            {
                //if (action != TwoWaySyncSymmetryCase::action_rename) continue;

                for (int file = 1; file < 2; ++file)
                {
                    //if (!file) continue;

                    for (int pauseDuringAction = 0; pauseDuringAction < 2; ++pauseDuringAction)
                    {
                        //if (pauseDuringAction) continue;

                        // we can't make changes if the client is not running
                        if (pauseDuringAction && selfChange) continue;

                        TwoWaySyncSymmetryCase testcase(allstate);
                        testcase.selfChange = selfChange != 0;
                        testcase.up = up;
                        testcase.action = TwoWaySyncSymmetryCase::Action(action);
                        testcase.file = file;
                        testcase.pauseDuringAction = pauseDuringAction;
                        testcase.printTreesBeforeAndAfter = !singleNamedTest.empty();

                        if (singleNamedTest.empty() || testcase.name() == singleNamedTest)
                        {
                            cases.emplace(testcase.name(), move(testcase));
                        }
                    }
                }
            }
        }
    }


    out() << "Creating initial local files/folders for " << cases.size() << " Two-way sync test cases" << endl;
    for (auto& testcase : cases)
    {
        testcase.second.SetupForSync();
    }

    // set up sync for A1, it should build matching cloud files/folders as the test cases add local files/folders
    ASSERT_TRUE(clientA1Steady.setupSync_mainthread("twoway", "twoway", 1));
    ASSERT_TRUE(clientA1Resume.setupSync_mainthread("twoway", "twoway", 2));
    assert(allstate.localBaseFolderSteady == clientA1Steady.syncSet[1].localpath);
    assert(allstate.localBaseFolderResume == clientA1Resume.syncSet[2].localpath);

    out() << "Full-sync all test folders to the cloud for setup" << endl;
    waitonsyncs(std::chrono::seconds(10), &clientA1Steady, &clientA1Resume);
    CatchupClients(&clientA1Steady, &clientA1Resume, &clientA2);
    waitonsyncs(std::chrono::seconds(20), &clientA1Steady, &clientA1Resume);

    out() << "Stopping full-sync" << endl;
    future<bool> fb1 = clientA1Steady.thread_do([](StandardClient& sc, promise<bool>& pb) { sc.client.delsync(sc.syncByTag(1)); pb.set_value(true); });
    future<bool> fb2 = clientA1Resume.thread_do([](StandardClient& sc, promise<bool>& pb) { sc.client.delsync(sc.syncByTag(2)); pb.set_value(true); });
    ASSERT_TRUE(waitonresults(&fb1, &fb2));

    out() << "Setting up each sub-test's Two-way sync of 'f'" << endl;
    for (auto& testcase : cases)
    {
        testcase.second.SetupTwoWaySync(false);
    }

    out() << "Letting all " << cases.size() << " Two-way syncs run" << endl;
    waitonsyncs(std::chrono::seconds(10), &clientA1Steady, &clientA1Resume);

    CatchupClients(&clientA1Steady, &clientA1Resume, &clientA2);

    out() << "Checking intial state" << endl;
    for (auto& testcase : cases)
    {
        testcase.second.CheckSetup(allstate, true);
    }


    // make changes in destination to set up test
    for (auto& testcase : cases)
    {
        testcase.second.Modify(TwoWaySyncSymmetryCase::Prepare);
    }

    CatchupClients(&clientA1Steady, &clientA1Resume, &clientA2);

    out() << "Letting all " << cases.size() << " Two-way syncs run" << endl;
    waitonsyncs(std::chrono::seconds(15), &clientA1Steady, &clientA1Resume, &clientA2);

    out() << "Checking Two-way source is unchanged" << endl;
    for (auto& testcase : cases)
    {
        testcase.second.CheckSetup(allstate, false);
    }

    // save session and local log out A1R to set up for resume
    ::mega::byte session[64];
    int sessionsize = 0;
    sessionsize = clientA1Resume.client.dumpsession(session, sizeof session);
    clientA1Resume.localLogout();

    int paused = 0;
    for (auto& testcase : cases)
    {
        if (testcase.second.pauseDuringAction)
        {
            ++paused;
        }
    }
    if (paused)
    {
        out() << "Paused " << paused << " Two-way syncs" << endl;
        WaitMillisec(1000);
    }

    out() << "Performing action " << endl;
    for (auto& testcase : cases)
    {
        testcase.second.Modify(TwoWaySyncSymmetryCase::MainAction);
    }
    waitonsyncs(std::chrono::seconds(15), &clientA1Steady, &clientA2);   // leave out clientA1Resume as it's 'paused' (locallogout'd) for now
    CatchupClients(&clientA1Steady, &clientA2);

    // resume A1R session (with sync), see if A2 nodes and localnodes get in sync again
    assert(!clientA1Resume.onFetchNodes);
    clientA1Resume.onFetchNodes = [&cases](StandardClient& mc, promise<bool>& pb)
    {
        for (auto& testcase : cases)
        {
            if (testcase.second.pauseDuringAction)
            {
                testcase.second.SetupTwoWaySync(true);
            }
        }
        pb.set_value(true);
    };


    ASSERT_TRUE(clientA1Resume.login_fetchnodes(string((char*)session, sessionsize)));
    ASSERT_EQ(clientA1Resume.basefolderhandle, clientA2.basefolderhandle);

    int resumed = 0;
    for (auto& testcase : cases)
    {
        if (testcase.second.pauseDuringAction)
        {
            ++resumed;
        }
    }
    if (resumed)
    {
        out() << "Resumed " << resumed << " Two-way syncs" << endl;
        WaitMillisec(3000);
    }


    out() << "Letting all " << cases.size() << " Two-way syncs run" << endl;

    waitonsyncs(std::chrono::seconds(15), &clientA1Steady, &clientA1Resume, &clientA2);

    CatchupClients(&clientA1Steady, &clientA1Resume, &clientA2);

    out() << "Checking local and remote state in each sub-test" << endl;

    for (auto& testcase : cases)
    {
        testcase.second.CheckResult(allstate);
    }
    int succeeded = 0, failed = 0;
    for (auto& testcase : cases)
    {
        if (testcase.second.finalResult) ++succeeded;
        else
        {
            out() << "failed: " << testcase.second.name() << endl;
            ++failed;
        }
    }
    out() << "Succeeded: " << succeeded << " Failed: " << failed << endl;
}

#endif<|MERGE_RESOLUTION|>--- conflicted
+++ resolved
@@ -2112,10 +2112,6 @@
     auto totalTimeoutStart = chrono::steady_clock::now();
     auto start = chrono::steady_clock::now();
     std::vector<StandardClient*> v{ c1, c2, c3, c4 };
-<<<<<<< HEAD
-//    bool onelastsyncdown = true;
-=======
->>>>>>> 92b020e9
     for (;;)
     {
         bool any_add_del = false;
@@ -2156,16 +2152,6 @@
             start = chrono::steady_clock::now();
         }
 
-<<<<<<< HEAD
-        //if (onelastsyncdown && (chrono::steady_clock::now() - start + d/2) > d)
-        //{
-        //    // synced folders that were removed remotely don't have the corresponding local folder removed unless we prompt an extra syncdown.  // todo:  do we need to fix
-        //    for (auto vn : v) if (vn) vn->client.syncdownrequired = true;
-        //    onelastsyncdown = false;
-        //}
-
-=======
->>>>>>> 92b020e9
         for (auto vn : v) if (vn)
         {
             if (allactive && ((chrono::steady_clock::now() - start) > d) && ((chrono::steady_clock::now() - vn->lastcb) > d))
