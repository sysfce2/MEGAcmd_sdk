--- conflicted
+++ resolved
@@ -835,29 +835,9 @@
 
     void onCallback() { lastcb = chrono::steady_clock::now(); };
 
-<<<<<<< HEAD
     void syncupdate_stateconfig(handle backupId) override { onCallback(); if (logcb) { lock_guard<mutex> g(om);  out() << clientname << "syncupdate_stateconfig() " << toHandle(backupId); } }
     void syncupdate_scanning(bool b) override { if (logcb) { onCallback(); lock_guard<mutex> g(om); out() << clientname << "syncupdate_scanning()" << b; } }
     void syncupdate_stalled(bool b) override { if (logcb) { onCallback(); lock_guard<mutex> g(om); out() << clientname << "syncupdate_stalled()" << b; } }
-    void syncupdate_local_folder_addition(Sync* s, const LocalPath& path) override { onCallback(); if (logcb) { lock_guard<mutex> g(om); out() << clientname << "syncupdate_local_folder_addition() " << path.toPath(*client.fsaccess); }}
-    void syncupdate_local_folder_deletion(Sync*, const LocalPath& path) override { if (logcb) { onCallback(); lock_guard<mutex> g(om);  out() << clientname << "syncupdate_local_folder_deletion() " << path.toPath(*client.fsaccess); }}
-    void syncupdate_local_file_addition(Sync*, const LocalPath& path) override { onCallback(); if (logcb) {
-        lock_guard<mutex> g(om); out() << clientname << "syncupdate_local_file_addition() " << path.toPath(*client.fsaccess) << " ";
-    }}
-    void syncupdate_local_file_deletion(Sync*, const LocalPath& path) override { if (logcb) { onCallback(); lock_guard<mutex> g(om); out() << clientname << "syncupdate_local_file_deletion() " << path.toPath(*client.fsaccess); }}
-    void syncupdate_local_file_change(Sync*, const LocalPath& path) override { onCallback(); if (logcb) { lock_guard<mutex> g(om); out() << clientname << "syncupdate_local_file_change() " << path.toPath(*client.fsaccess); }}
-    void syncupdate_local_move(Sync*, const LocalPath& oldPath, const LocalPath& newPath) override
-    {
-        onCallback();
-        if (logcb) {
-            lock_guard<mutex> g(om);
-            out() << clientname << "syncupdate_local_move() from:" << oldPath.toPath(*client.fsaccess) << " to:" << newPath.toPath(*client.fsaccess);
-        }
-    }
-=======
-    void syncupdate_stateconfig(handle backupId) override { onCallback(); if (logcb) { lock_guard<mutex> g(om);  out() << clientname << " syncupdate_stateconfig() " << backupId; } }
-    void syncupdate_scanning(bool b) override { if (logcb) { onCallback(); lock_guard<mutex> g(om); out() << clientname << " syncupdate_scanning()" << b; } }
->>>>>>> 793e54fa
     void syncupdate_local_lockretry(bool b) override { if (logcb) { onCallback(); lock_guard<mutex> g(om); out() << clientname << "syncupdate_local_lockretry() " << b; }}
     //void syncupdate_treestate(LocalNode* ln) override { onCallback(); if (logcb) { lock_guard<mutex> g(om);   out() << clientname << " syncupdate_treestate() " << ln->ts << " " << ln->dts << " " << lp(ln); }}
 
