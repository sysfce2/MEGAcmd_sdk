--- conflicted
+++ resolved
@@ -2223,18 +2223,10 @@
             result->set_value(id);
         };
 
-<<<<<<< HEAD
-        error ase = client.addsync(move(config), true, std::move(completion), localPath + " ");
-        if (ase)
-        {
-            LOG_err << "Failed to addsync locally, error " << int(ase);
-        }
-=======
         LOG_debug << "Asking engine to add the sync...";
 
-        auto result = client.addsync(config, true, std::move(completion), localPath + " ");
+        auto result = client.addsync(move(config), true, std::move(completion), localPath + " ");
         EXPECT_EQ(result, API_OK);
->>>>>>> cfc5a39e
     };
 
     // Do we need to upload an ignore file?
