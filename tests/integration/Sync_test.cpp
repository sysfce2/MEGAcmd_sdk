--- conflicted
+++ resolved
@@ -715,15 +715,10 @@
 
         ASSERT_FALSE(user.empty());
 
-<<<<<<< HEAD
-        client.reqtag = resultproc.prepresult(PRELOGIN, [&pb](error e) { pb.set_value(!e); });
-        client.prelogin(user.c_str());
-=======
         resultproc.prepresult(PRELOGIN, ++next_request_tag,
             [&](){ client.prelogin(user.c_str()); },
             [this, &pb](error e) { pb.set_value(!e); return true; });
 
->>>>>>> ee1e1fa4
     }
 
     void loginFromEnv(const string& userenv, const string& pwdenv, promise<bool>& pb)
@@ -736,10 +731,6 @@
 
         byte pwkey[SymmCipher::KEYLENGTH];
 
-<<<<<<< HEAD
-        client.reqtag = resultproc.prepresult(LOGIN, [&pb](error e) { pb.set_value(!e); });
-        if (client.accountversion == 1)
-=======
         resultproc.prepresult(LOGIN, ++next_request_tag,
             [&](){
                 if (client.accountversion == 1)
@@ -810,7 +801,6 @@
         newnodes.emplace_back(std::move(n));
 
         for (fs::directory_iterator i(p); i != fs::directory_iterator(); ++i)
->>>>>>> ee1e1fa4
         {
             if (fs::is_directory(*i))
             {
@@ -861,10 +851,6 @@
 
     void uploadFilesInTree(fs::path p, Node* n2, std::atomic<int>& inprogress, std::promise<bool>& pb)
     {
-<<<<<<< HEAD
-        client.reqtag = resultproc.prepresult(LOGIN, [&pb](error e) { pb.set_value(!e); });
-        client.login((byte*)session.data(), (int)session.size());
-=======
         resultproc.prepresult(PUTNODES, ++next_request_tag,
             [&](){
                 DBTableTransactionCommitter committer(client.tctable);
@@ -876,7 +862,6 @@
                     pb.set_value(true);
                 return !inprogress;
             });
->>>>>>> ee1e1fa4
     }
 
 
@@ -896,19 +881,9 @@
 
     void fetchnodes(promise<bool>& pb)
     {
-<<<<<<< HEAD
-        client.reqtag = resultproc.prepresult(FETCHNODES, [this, &pb](error e) 
-        { 
-            if (e)
-            {
-                pb.set_value(false);
-            }
-            else
-=======
         resultproc.prepresult(FETCHNODES, ++next_request_tag,
             [&](){ client.fetchnodes(); },
             [this, &pb](error e)
->>>>>>> ee1e1fa4
             {
                 if (e)
                 {
@@ -950,32 +925,17 @@
         {
             int request_tag = 0;
             handle h = UNDEF;
-<<<<<<< HEAD
-            int tag = 0;
-            std::function<void(error)> f;
-            id_callback(std::function<void(error)> cf, int t, handle ch = UNDEF) : h(ch), tag(t), f(cf) {}
-=======
             std::function<bool(error)> f;
             id_callback(std::function<bool(error)> cf, int tag, handle ch) : request_tag(tag), h(ch), f(cf) {}
->>>>>>> ee1e1fa4
         };
 
         recursive_mutex mtx;  // recursive because sometimes we need to set up new operations during a completion callback
         map<resultprocenum, deque<id_callback>> m;
 
-<<<<<<< HEAD
-        int prepresult(resultprocenum rpe, std::function<void(error)>&& f, handle h = UNDEF)
-=======
         void prepresult(resultprocenum rpe, int tag, std::function<void()>&& requestfunc, std::function<bool(error)>&& f, handle h = UNDEF)
->>>>>>> ee1e1fa4
         {
             lock_guard<recursive_mutex> g(mtx);
             auto& entry = m[rpe];
-<<<<<<< HEAD
-            int tag = ++nextUniqueTag;
-            entry.emplace_back(move(f), tag, h);
-            return tag;
-=======
             entry.emplace_back(move(f), tag, h);
 
             assert(tag > 0);
@@ -985,15 +945,10 @@
             client.reqtag = oldtag;
 
             client.waiter->notify();
->>>>>>> ee1e1fa4
-        }
-
-        void processresult(resultprocenum rpe, error e, handle h, int tag)
-        {
-<<<<<<< HEAD
-            auto& entry = m[rpe];
-            if (!entry.empty() && entry.front().tag == tag)
-=======
+        }
+
+        void processresult(resultprocenum rpe, error e, handle h = UNDEF)
+        {
             int tag = client.restag;
             if (tag == 0 && rpe != CATCHUP)
             {
@@ -1021,20 +976,10 @@
             }
 
             if (entry.empty())
->>>>>>> ee1e1fa4
             {
                 cout << "received notification of operation type " << rpe << " completion but we don't have a record of it.  tag: " << tag << endl;
                 return;
             }
-<<<<<<< HEAD
-            else if (entry.empty())
-            {
-                LOG_debug << "Test ignoring callback for tag " << tag << " of type " << rpe;
-            }
-            else
-            {
-                LOG_debug << "Test ignoring callback for tag " << tag << " of type " << rpe << " as next expected tag that we sent is " << entry.front().tag;
-=======
 
             if (tag != entry.front().request_tag)
             {
@@ -1045,14 +990,10 @@
             if (entry.front().f(e))
             {
                 entry.pop_front();
->>>>>>> ee1e1fa4
             }
         }
     } resultproc;
 
-<<<<<<< HEAD
-    void deleteTestBaseFolder(bool mayneeddeleting, promise<bool>& pb, int tag)
-=======
    void catchup(promise<bool>& pb)
     {
         resultproc.prepresult(CATCHUP, ++next_request_tag,
@@ -1073,7 +1014,6 @@
     }
 
     void deleteTestBaseFolder(bool mayneeddeleting, promise<bool>& pb)
->>>>>>> ee1e1fa4
     {
         if (Node* root = client.nodebyhandle(client.rootnodes[0]))
         {
@@ -1081,20 +1021,9 @@
             {
                 if (mayneeddeleting)
                 {
-<<<<<<< HEAD
-                    client.reqtag = resultproc.prepresult(UNLINK, [this, &pb, tag](error e) {
-                        if (e)
-                        {
-                            cout << "delete of test base folder reply reports: " << e << endl;
-                        }
-                        deleteTestBaseFolder(false, pb, tag);
-                    });
-                    //cout << "old test base folder found, deleting" << endl;
-                    client.unlink(basenode, false, client.reqtag);
-=======
                     //cout << "old test base folder found, deleting" << endl;
                     resultproc.prepresult(UNLINK, ++next_request_tag,
-                        [&](){ client.unlink(basenode); },
+                        [&](){ client.unlink(basenode, false, client.reqtag); },
                         [this, &pb](error e) {
                             if (e)
                             {
@@ -1103,7 +1032,6 @@
                             deleteTestBaseFolder(false, pb);
                             return true;
                         });
->>>>>>> ee1e1fa4
                     return;
                 }
                 cout << "base folder found, but not expected, failing" << endl;
@@ -1138,22 +1066,13 @@
             }
             else if (mayneedmaking)
             {
-<<<<<<< HEAD
-                client.reqtag = resultproc.prepresult(PUTNODES, [this, &pb](error e) {
-                    ensureTestBaseFolder(false, pb);
-                });
                 vector<NewNode> nn(1);
                 nn[0] = makeSubfolder("mega_test_sync");
-                client.putnodes(root->nodehandle, move(nn));
-=======
-                auto nn = new NewNode[1];
-                nn[0] = makeSubfolder("mega_test_sync");
 
                 resultproc.prepresult(PUTNODES, ++next_request_tag,
-                    [&](){ client.putnodes(root->nodehandle, nn, 1); },
+                    [&](){ client.putnodes(root->nodehandle, nn); },
                     [this, &pb](error e) { ensureTestBaseFolder(false, pb); return true; });
 
->>>>>>> ee1e1fa4
                 return;
             }
         }
@@ -1198,29 +1117,15 @@
         }
         else
         {
-<<<<<<< HEAD
-            client.reqtag = resultproc.prepresult(PUTNODES, [&pb](error e) {
-                pb.set_value(!e);
-                if (e) 
-                {
-                    cout << "putnodes result: " << e << endl;
-                }
-            });
             auto nodearray = vector<NewNode>(nodes.size());
-=======
-            auto nodearray = new NewNode[nodes.size()]; // freed by putnodes_result
->>>>>>> ee1e1fa4
             size_t i = 0;
             for (auto n = nodes.begin(); n != nodes.end(); ++n, ++i)
             {
                 nodearray[i] = std::move(*n);
             }
-<<<<<<< HEAD
-            client.putnodes(atnode->nodehandle, move(nodearray));
-=======
 
             resultproc.prepresult(PUTNODES, ++next_request_tag,
-                [&](){ client.putnodes(atnode->nodehandle, nodearray, int(nodes.size())); },
+                [&](){ client.putnodes(atnode->nodehandle, move(nodearray)); },
                 [this, &pb](error e) {
                 pb.set_value(!e);
                 if (e)
@@ -1229,7 +1134,6 @@
                 }
                 return true;
             });
->>>>>>> ee1e1fa4
         }
     }
 
@@ -1679,51 +1583,32 @@
     }
 
     void unlink_result(handle, error e) override
-<<<<<<< HEAD
-    { 
+    {
         resultproc.processresult(UNLINK, e, UNDEF, client.restag);
     }
 
+    void catchup_result() override
+    {
+        resultproc.processresult(CATCHUP, error(API_OK));
+    }
+
     void putnodes_result(const Error& e, targettype_t tt, vector<NewNode>& nn) override
-=======
-    {
-        resultproc.processresult(UNLINK, e);
-    }
-
-    void catchup_result() override
-    {
-        resultproc.processresult(CATCHUP, error(API_OK));
-    }
-
-    void putnodes_result(error e, targettype_t tt, NewNode* nn) override
->>>>>>> ee1e1fa4
     {
         resultproc.processresult(PUTNODES, e, UNDEF, client.restag);
     }
 
     void rename_result(handle h, error e)  override
-<<<<<<< HEAD
-    { 
+    {
         resultproc.processresult(MOVENODE, e, h, client.restag);
-=======
-    {
-        resultproc.processresult(MOVENODE, e, h);
->>>>>>> ee1e1fa4
     }
 
     void deleteremote(string path, promise<bool>& pb, int tag)
     {
         if (Node* n = drillchildnodebyname(gettestbasenode(), path))
         {
-<<<<<<< HEAD
-            //resultproc.prepresult(UNLINK, [ &pb](error e) { pb.set_value(!e); });
-            auto f = [&pb](handle h, error e){ pb.set_value(!e); }; // todo: probably need better lifetime management for the promise, so multiple things can be tracked at once
-            client.unlink(n, false, 0, f);
-=======
             resultproc.prepresult(UNLINK, ++next_request_tag,
-                [&](){ client.unlink(n); },
+                [&](){ client.unlink(n, false, 0, f); },
                 [this, &pb](error e) { pb.set_value(!e); return true; });
->>>>>>> ee1e1fa4
         }
         else
         {
@@ -1741,14 +1626,9 @@
         {
             for (size_t i = ns.size(); i--; )
             {
-<<<<<<< HEAD
-                client.reqtag = resultproc.prepresult(UNLINK, [&pb, i](error e) { if (!i) pb.set_value(!e); });
-                client.unlink(ns[i], false, client.reqtag);
-=======
                 resultproc.prepresult(UNLINK, ++next_request_tag,
                     [&](){ client.unlink(ns[i]); },
                     [this, &pb, i](error e) { if (!i) pb.set_value(!e); return true; });
->>>>>>> ee1e1fa4
             }
         }
     }
@@ -1759,14 +1639,9 @@
         Node* p = drillchildnodebyname(gettestbasenode(), newparentpath);
         if (n && p)
         {
-<<<<<<< HEAD
-            client.reqtag = resultproc.prepresult(MOVENODE, [&pb](error e) { pb.set_value(!e); }, n->nodehandle);
-            client.rename(n, p);
-=======
             resultproc.prepresult(MOVENODE, ++next_request_tag,
                 [&](){ client.rename(n, p); },
                 [this, &pb](error e) { pb.set_value(!e); return true; });
->>>>>>> ee1e1fa4
             return;
         }
         cout << "node or new parent not found" << endl;
@@ -1779,14 +1654,9 @@
         Node* p = client.nodebyhandle(h2);
         if (n && p)
         {
-<<<<<<< HEAD
-            client.reqtag = resultproc.prepresult(MOVENODE, [&pb](error e) { pb.set_value(!e); }, n->nodehandle);
-            client.rename(n, p);
-=======
             resultproc.prepresult(MOVENODE, ++next_request_tag,
                 [&](){ client.rename(n, p);},
                 [this, &pb](error e) { pb.set_value(!e); return true; });
->>>>>>> ee1e1fa4
             return;
         }
         cout << "node or new parent not found by handle" << endl;
@@ -1799,14 +1669,9 @@
         Node* p = getcloudrubbishnode();
         if (n && p && n->parent)
         {
-<<<<<<< HEAD
-            client.reqtag = resultproc.prepresult(MOVENODE, [&pb](error e) { pb.set_value(!e); }, n->nodehandle);
-            client.rename(n, p, SYNCDEL_NONE, n->parent->nodehandle);
-=======
             resultproc.prepresult(MOVENODE, ++next_request_tag,
                 [&](){ client.rename(n, p, SYNCDEL_NONE, n->parent->nodehandle); },
                 [this, &pb](error e) { pb.set_value(!e);  return true; });
->>>>>>> ee1e1fa4
             return;
         }
         cout << "node or rubbish or node parent not found" << endl;
@@ -3420,13 +3285,8 @@
     StandardClient standardclient(localtestroot, "PutnodesForMultipleFolders");
     ASSERT_TRUE(standardclient.login_fetchnodes("MEGA_EMAIL", "MEGA_PWD", true));
 
-<<<<<<< HEAD
     vector<NewNode> newnodes(4);
     
-=======
-    NewNode* newnodes = new NewNode[4];
-
->>>>>>> ee1e1fa4
     standardclient.client.putnodes_prepareOneFolder(&newnodes[0], "folder1");
     standardclient.client.putnodes_prepareOneFolder(&newnodes[1], "folder2");
     standardclient.client.putnodes_prepareOneFolder(&newnodes[2], "folder2.1");
@@ -3437,19 +3297,10 @@
     handle targethandle = standardclient.client.rootnodes[0];
 
     std::atomic<bool> putnodesDone{false};
-<<<<<<< HEAD
-    standardclient.client.reqtag = standardclient.resultproc.prepresult(StandardClient::PUTNODES, [&putnodesDone](error e) {
-        putnodesDone = true;
-    });
-
-    standardclient.client.putnodes(targethandle, move(newnodes), nullptr);
-    
-=======
     standardclient.resultproc.prepresult(StandardClient::PUTNODES,  ++next_request_tag,
-        [&](){ standardclient.client.putnodes(targethandle, newnodes, 4, nullptr); },
+        [&](){ standardclient.client.putnodes(targethandle, move(newnodes), nullptr); },
         [&putnodesDone](error e) { putnodesDone = true; return true; });
 
->>>>>>> ee1e1fa4
     while (!putnodesDone)
     {
         WaitMillisec(100);
@@ -3925,7 +3776,6 @@
         TreeProcCopy tc;
         changeClient().client.proctree(n1, &tc, false, true);
         tc.allocnodes();
-        auto nc = tc.nc;
         changeClient().client.proctree(n1, &tc, false, true);
         tc.nn[0].parenthandle = UNDEF;
 
@@ -3936,7 +3786,7 @@
         attrs = n1->attrs;
         attrs.getjson(&attrstring);
         client1().client.makeattr(&key, tc.nn[0].attrstring, attrstring.c_str());
-        changeClient().client.putnodes(n2->nodehandle, tc.nn, nc);
+        changeClient().client.putnodes(n2->nodehandle, move(tc.nn));
     }
 
     void remote_renamed_copy(std::string nodepath, std::string newparentpath, string newname, bool updatemodel, bool reportaction)
@@ -3957,7 +3807,6 @@
         TreeProcCopy tc;
         changeClient().client.proctree(n1, &tc, false, true);
         tc.allocnodes();
-        auto nc = tc.nc;
         changeClient().client.proctree(n1, &tc, false, true);
         tc.nn[0].parenthandle = UNDEF;
 
@@ -3970,7 +3819,7 @@
         attrs.map['n'] = newname;
         attrs.getjson(&attrstring);
         client1().client.makeattr(&key, tc.nn[0].attrstring, attrstring.c_str());
-        changeClient().client.putnodes(n2->nodehandle, tc.nn, nc);
+        changeClient().client.putnodes(n2->nodehandle, move(tc.nn));
     }
 
     void remote_renamed_move(std::string nodepath, std::string newparentpath, string newname, bool updatemodel, bool reportaction)
