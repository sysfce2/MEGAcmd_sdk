# This file enables building with cmake
#
# use cases
#  - generate a visual studio solution and projects, eg: cmake . -G "Visual Studio 15 2017"
#  - or for 64 bit: cmake . -G "Visual Studio 15 2017 Win64"
#  - or set your build options before VS project generation by using the gui, eg:  cmake-gui.exe .
#  - you can set up to build both 32 bit and 64 bit this way:
#       make subfolders '32' and '64' of this cmake folder
#       execute 'cmake-gui  ..' in each.  Select the cmake folder as the 'source code' folder, and the appropriate 32 or 64 folder as 'where to build the binaries' folder
#       for each cmake-gui configuration, choose the suitable 32/64 bit compiler, and corresponding setting for the build_64_bit variable.
#       then Configure, Generate, Open Project (all buttons in the gui) for each.

# check the ./build3rdParty.cmd script in this folder for how to (relatively) easily build the dependencies, typically in a 3rdParty folder outside of the SDK repo.


if (WIN32)
  cmake_minimum_required(VERSION 3.15)
  cmake_policy(SET CMP0091 NEW)   # for msvc dll/stsatic target
else()
  cmake_minimum_required(VERSION 3.13)
  set(CMAKE_EXPORT_COMPILE_COMMANDS ON) # Useful for make or ninja
  message( "CMAKE_EXPORT_COMPILE_COMMANDS ON")
endif()

project(MegaSDK)

set( CMAKE_EXPORT_COMPILE_COMMANDS ON) # Generates compile_commands.json with the compilers calls for all translations units
set (Mega3rdPartyDir "" CACHE FILEPATH "Prefix path for where third party dependencies are located")

if (CMAKE_HOST_APPLE AND NOT IOS)
    set (USE_OPENSSL 0 CACHE STRING "")
else()
    set (USE_OPENSSL 1 CACHE STRING "Usually Needed")
endif()

set (USE_ASIO 1 CACHE STRING "Only needed For tcprelay test tool")
set (USE_CURL 1 CACHE STRING "Always needed (turning it off would mean using WinHTTP instead but that has not been maintained for a while)")
set (USE_SQLITE 1 CACHE STRING "Needed unless intending a cache-less app")
set (USE_MEDIAINFO 1 CACHE STRING "Used to determine media properties and set those as node attributes")
set (USE_FREEIMAGE 1 CACHE STRING "Used to create previews/thumbnails for photos/pictures")
set (ENABLE_SYNC 1 CACHE STRING "Turns on sync functionality")
set (ENABLE_CHAT 0 CACHE STRING "Turns on chat management functionality")
set (ENABLE_LOG_PERFORMANCE 0 CACHE STRING "Faster log message generation")
set (USE_ROTATIVEPERFORMANCELOGGER 0 CACHE STRING "Internal logger, not just callbacks")
set (HAVE_FFMPEG 1 CACHE STRING "Used to create previews/thumbnails for video files")
set (USE_WEBRTC 0 CACHE STRING "Declare that your app will link with WebRTC")
set (USE_LIBUV 0 CACHE STRING "Includes the library and turns on internal web and ftp server functionality")
set (USE_QT 0 CACHE STRING "Declare that your app will link wtih Qt")
set (USE_PDFIUM 0 CACHE STRING "Used to create previews/thumbnails for PDF files")
set (USE_LIBRAW 0 CACHE STRING "Just includes the library (used by MEGAsync)")
<<<<<<< HEAD
set (USE_PCRE 1 CACHE STRING "Provides pattern matching functionality for sync rules or file listings")
=======
set (USE_PCRE 0 CACHE STRING "Can be used by client apps. The SDK does not use it itself anymore")
>>>>>>> 6a7608f2
set (USE_DRIVE_NOTIFICATIONS 0 CACHE STRING "Allows to monitor (external) drives being [dis]connected to the computer")
set (MEGA_USE_C_ARES 1 CACHE STRING "If set, the SDK will manage DNS lookups and ipv4/ipv6 itself, using the c-ares library.  Otherwise we rely on cURL")
set (MEGA_QT_VERSION 5.12.11 CACHE STRING "Qt version installed in c:/Qt")

if (USE_PTHREAD)
    set( USE_CPPTHREAD 0)
else()
    set( USE_CPPTHREAD 1)
endif()

# Sodium is no longer optional. Setting the variable here to saisfy existing preprocessor checks and #cmakedefine
set (USE_SODIUM 1)

# Cryptop never was optional
set (USE_CRYPTOPP 1)

set (HAVE_LIBUV ${USE_LIBUV})
set (HAVE_LIBRAW ${USE_LIBRAW})

option(USE_THIRDPARTY_FROM_VCPKG
"Whether to look for third party dependencies in a vcpkg install. If yes, Mega3rdPartyDir must be a path to a directory containing the vcpkg directory"
${WIN32})

message(STATUS " Using 3rd party from vcpkg = ${USE_THIRDPARTY_FROM_VCPKG}")
message(STATUS " CMAKE_SYSTEM_NAME = ${CMAKE_SYSTEM_NAME}")

if(WIN32 OR IOS)
    set(NO_READLINE 1 CACHE STRING "")
else()
    set(NO_READLINE 0 CACHE STRING "")
endif()

if (WIN32)
    set (UNCHECKED_ITERATORS 0 CACHE STRING "")
    IF (USE_WEBRTC)
        IF ("${WebRtcDir}" STREQUAL "")
            SET (WebRtcDir "${Mega3rdPartyDir}/libwebrtc/build32debug")
        ENDIF()
    ENDIF()
endif()

if (USE_WEBRTC)
    if ("${WebRtcDir}" STREQUAL "")
        SET(WebRtcDir ${Mega3rdPartyDir}/libwebrtc/build32debug)
    endif()
endif()

set (MEGA_LINK_DYNAMIC_CRT 1 CACHE STRING "")

if (WIN32)
    message(STATUS "CMAKE_GENERATOR is ${CMAKE_GENERATOR}")
    message(STATUS "CMAKE_GENERATOR_PLATFORM is ${CMAKE_GENERATOR_PLATFORM}")
    if (("${CMAKE_GENERATOR_PLATFORM}" MATCHES "(Win64|IA64|x64)") OR
        ("${CMAKE_GENERATOR}" MATCHES "(Win64|IA64|x64)"))
        SET(build_64_bit 1)
        message(STATUS "Building 64 bit")
    elseif(CMAKE_SIZEOF_VOID_P EQUAL 4)
        SET(build_64_bit 0)
        message(STATUS "Building 32 bit")
    elseif("${CMAKE_CXX_COMPILER}" MATCHES "x64/cl.exe" )
        SET(build_64_bit 1)
        message(STATUS "Building 64 bit")
    elseif("${CMAKE_CXX_COMPILER}" MATCHES "x86/cl.exe" )
        SET(build_64_bit 0)
        message(STATUS "Building 32 bit")
    else()
        message(STATUS "CMAKE_SIZEOF_VOID_P ${CMAKE_SIZEOF_VOID_P}")
        message(STATUS "CMAKE_CXX_COMPILER ${CMAKE_CXX_COMPILER}")
        message(FATAL_ERROR "Can't tell if we should build 32 bit or 64 bit")
    endif()
else()
    set (build_64_bit 1 CACHE STRING "Build for a 64 bit target")
    message(STATUS "Building 64 bit")
endif()

if(APPLE)
    set(CMAKE_CXX_STANDARD 11)
    set(CMAKE_CXX_STANDARD_REQUIRED ON)
endif()

if ("${MEGA_PROJECT_NAME}" STREQUAL "")
    set(MEGA_PROJECT_NAME "MegaSDK" CACHE STRING "")
endif()

if(build_64_bit)
    project ("${MEGA_PROJECT_NAME}64" LANGUAGES CXX C)
else(build_64_bit)
    project ("${MEGA_PROJECT_NAME}32" LANGUAGES CXX C)
endif(build_64_bit)

IF(WIN32)
    set(MegaDir "${CMAKE_CURRENT_LIST_DIR}/../..")
    if ("${Mega3rdPartyDir}" STREQUAL "")
        set(Mega3rdPartyDir "${MegaDir}/../3rdParty" CACHE STRING "")
    endif()
ELSE(WIN32)
    set(MegaDir "${CMAKE_CURRENT_LIST_DIR}/../..")
    if ("${Mega3rdPartyDir}" STREQUAL "")
        set (Mega3rdPartyDir "${MegaDir}/../3rdParty/" CACHE STRING "")
    endif()
ENDIF(WIN32)

# Since we offer some Qt support in the SDK, set up those dependencies here
if (USE_QT)

    #For convenience, added some default qt paths if none is specified by CMAKE_PREFIX_PATH
    if (NOT DEFINED QT_DIR)
        if (CMAKE_HOST_WIN32 )
            if (build_64_bit)
                set (QT_DIR "C:/Qt/${MEGA_QT_VERSION}/msvc2017_64" CACHE STRING "Specify your QT install folder if it is nonstandard")
            else()
                set (QT_DIR "C:/Qt/${MEGA_QT_VERSION}/msvc2017" CACHE STRING "Specify your QT install folder if it is nonstandard")
            ENDIF()
        ELSE()
            set (QT_DIR "/Users/Shared/Qt/${MEGA_QT_VERSION}/clang_64" CACHE STRING "Specify your QT install folder if it is nonstandard")
        ENDIF()
    ENDIF()

    if (NOT DEFINED CMAKE_PREFIX_PATH)
        set(CMAKE_PREFIX_PATH "${QT_DIR}/lib/cmake/Qt5")
    endif()

    message(STATUS "CMAKE_PREFIX_PATH (should contain the QT install path): ${CMAKE_PREFIX_PATH}")
    message(STATUS "QT_DIR: ${QT_DIR}")

    foreach (PKG IN LISTS MEGA_QT_REQUIRED_COMPONENTS)
        message(STATUS "Finding Qt package ${PKG}")
        find_package(Qt5 COMPONENTS ${PKG} REQUIRED)
    endforeach(PKG)

    # get qt version
    if ("${QT_QMAKE_EXECUTABLE}" STREQUAL "")
        if(WIN32)
            set(QT_QMAKE_EXECUTABLE "${QT_DIR}/bin/qmake.exe")
        else()
            set(QT_QMAKE_EXECUTABLE "${QT_DIR}/bin/qmake")
        endif()
    endif()

    execute_process(COMMAND ${QT_QMAKE_EXECUTABLE} -query QT_VERSION OUTPUT_VARIABLE QT_VERSION OUTPUT_STRIP_TRAILING_WHITESPACE)
    message(STATUS "Using QT ${QT_VERSION} from ${Qt5_DIR} ${QT_DIR}")

endif(USE_QT)

# currently supported scenarios for getting 3rd party libraries:
#  - vcpkg built dependencies (there are some scripts in this folder to build those)
#  - libraries from the system, installed via eg. apt-get on linux

if (USE_THIRDPARTY_FROM_VCPKG) #vcpkg or system

    #determine VCPKG triplet
    if(NOT VCPKG_TRIPLET)
        IF(WIN32)
            if (UNCHECKED_ITERATORS)
                if(build_64_bit)
                    set(VCPKG_TRIPLET "x64-windows-mega-uncheckediterators" CACHE STRING "")
                else(build_64_bit)
                    set(VCPKG_TRIPLET "x86-windows-mega-uncheckediterators" CACHE STRING "")
                endif(build_64_bit)
            else()
                if(build_64_bit)
                    set(VCPKG_TRIPLET "x64-windows-mega" CACHE STRING "")
                else(build_64_bit)
                    set(VCPKG_TRIPLET "x86-windows-mega" CACHE STRING "")
                endif(build_64_bit)
            endif()

        ELSE(WIN32)
             IF(CMAKE_HOST_APPLE)
                if(NOT IOS)
                    set(VCPKG_TRIPLET "x64-osx-mega" CACHE STRING "")
                else()
                    set(VCPKG_TRIPLET "arm64-ios" CACHE STRING "")
                endif()
            ELSE(CMAKE_HOST_APPLE)
                set(VCPKG_TRIPLET "x64-linux" CACHE STRING "")
            endif(CMAKE_HOST_APPLE)
        ENDIF(WIN32)
    endif()


    set(vcpkg_dir "${Mega3rdPartyDir}/vcpkg/installed/${VCPKG_TRIPLET}")
endif()

message(STATUS, " Mega3rdPartyDir = ${Mega3rdPartyDir}")
message(STATUS, " USE_THIRDPARTY_FROM_VCPKG = ${USE_THIRDPARTY_FROM_VCPKG}")
message(STATUS, " vcpkg_dir = ${vcpkg_dir}")


if (NOT CMAKE_BUILD_TYPE)
    message("Generated with config types: ${CMAKE_CONFIGURATION_TYPES}")
else(NOT CMAKE_BUILD_TYPE)
    message("CMAKE_BUILD_TYPE is ${CMAKE_BUILD_TYPE}")
endif(NOT CMAKE_BUILD_TYPE)

#windows projects usually need _DEBUG and/or DEBUG set rather than NDEBUG not set
set(CMAKE_C_FLAGS_DEBUG "${CMAKE_C_FLAGS_DEBUG} -D_DEBUG -DDEBUG")
set(CMAKE_CXX_FLAGS_DEBUG "${CMAKE_CXX_FLAGS_DEBUG} -D_DEBUG -DDEBUG")

if (WIN32)
    # node deletion in debug under VC++ is pretty slow without this.  However libraries we depend on need to be built with the same setting or linking fails
    # (hence the build3rdParty script using the xNN-windows-static-uncheckediterators triplets)
    if (UNCHECKED_ITERATORS)
        set(CMAKE_CXX_FLAGS_DEBUG "${CMAKE_CXX_FLAGS_DEBUG} -D_ITERATOR_DEBUG_LEVEL=0" )
    endif()

    # warnings as errors, just for windows builds, as warnings keep creeping in.  Best if we address them once in the original MRs.
    if (build_64_bit)
        set(CMAKE_CXX_FLAGS_DEBUG "${CMAKE_CXX_FLAGS_DEBUG} /WX" )
    endif()

    # accurate __cplusplus macro for vc++, selecting c++17 here for windows builds though the MEGA SDK library must build for older c++ standards also
    set(CMAKE_CXX_FLAGS "${CMAKE_CXX_FLAGS} /Zc:__cplusplus /std:c++17")
    add_definitions( -DNOMINMAX )

    #Link against the static C/C++ libraries on windows, by default. Link with dynamic CRT if explicitly requested
    foreach(flag_var
            CMAKE_CXX_FLAGS CMAKE_CXX_FLAGS_DEBUG CMAKE_CXX_FLAGS_RELEASE
            CMAKE_C_FLAGS CMAKE_C_FLAGS_DEBUG CMAKE_C_FLAGS_RELEASE
            CMAKE_CXX_FLAGS_MINSIZEREL CMAKE_CXX_FLAGS_RELWITHDEBINFO)
        if (MEGA_LINK_DYNAMIC_CRT)
            if(${flag_var} MATCHES "/MT")
                string(REGEX REPLACE "/MT" "/MD" ${flag_var} "${${flag_var}}")
            endif()
        else ()
            if(${flag_var} MATCHES "/MD")
                string(REGEX REPLACE "/MD" "/MT" ${flag_var} "${${flag_var}}")
            endif()
        endif ()
    endforeach(flag_var)

    set (CMAKE_CXX_FLAGS "${CMAKE_CXX_FLAGS} /MP")
    set (CMAKE_C_FLAGS "${CMAKE_C_FLAGS} /MP")
    set (CMAKE_CXX_FLAGS_RELEASE "${CMAKE_CXX_FLAGS_RELEASE} /Zi")
    set (CMAKE_C_FLAGS_RELEASE "${CMAKE_C_FLAGS_RELEASE} /Zi")


    # for inet_ntoa (which is available in XP)
    add_definitions( -D_WINSOCK_DEPRECATED_NO_WARNINGS )
ENDIF(WIN32)

if (NOT WIN32)
    include(CheckIncludeFile)
    include(CheckFunctionExists)
    check_include_file(inttypes.h HAVE_INTTYPES_H)
    check_include_file(dirent.h HAVE_DIRENT_H)
    check_include_file(uv.h HAVE_LIBUV)
    check_function_exists(aio_write, HAVE_AIO_RT)
endif()

function(ImportStaticLibrary libName includeDir lib32debug lib32release lib64debug lib64release)
    # function to import a library with different files for 32/64 & debug/release
    add_library(${libName} STATIC IMPORTED)
    set_property(TARGET ${libName} PROPERTY INTERFACE_INCLUDE_DIRECTORIES ${includeDir})
    if(build_64_bit)
        set_property(TARGET ${libName} PROPERTY IMPORTED_LOCATION_DEBUG ${lib64debug})
        set_property(TARGET ${libName} PROPERTY IMPORTED_LOCATION_RELEASE  ${lib64release})
    else(build_64_bit)
        set_property(TARGET ${libName} PROPERTY IMPORTED_LOCATION_DEBUG ${lib32debug})
        set_property(TARGET ${libName} PROPERTY IMPORTED_LOCATION_RELEASE  ${lib32release})
    endif(build_64_bit)
endfunction(ImportStaticLibrary)

function(ImportALibrary libName includeDir) #receives also libfileDebug & libfileRelease
    # supports alternating debug/release lib names for libraries that have more than one .lib
    # (however it seems the IMPORTED_LOCATION only supports a single one, so it only supports one debug and one release (for now))
    add_library(${libName} STATIC IMPORTED)
    set_property(TARGET ${libName} PROPERTY INTERFACE_INCLUDE_DIRECTORIES ${includeDir})
    set (d 1)
    foreach(libfile ${ARGN})
        if (d EQUAL 1)
            set_property(TARGET ${libName} APPEND PROPERTY IMPORTED_LOCATION_DEBUG ${libfile})
            set(d 2)
        else()
            set_property(TARGET ${libName} APPEND PROPERTY IMPORTED_LOCATION_RELEASE  ${libfile})
            set(d 1)
        endif()
    endforeach(libfile)
endfunction(ImportALibrary)

function(ImportStdVcpkgLibrary libName winDbg win linDbg lin)
    if(WIN32)
        set(_target_lib "${vcpkg_dir}/lib/${win}.lib")
        set(_target_lib_dbg "${vcpkg_dir}/debug/lib/${winDbg}.lib")
    else()
        set(_target_lib "${vcpkg_dir}/lib/${lin}.a")
        set(_target_lib_dbg "${vcpkg_dir}/debug/lib/${linDbg}.a")
    endif()

    if (NOT (EXISTS ${_target_lib} AND EXISTS ${_target_lib_dbg}))
        if (WIN32)
            message(FATAL_ERROR "Could not find libraries for ${winDbg} ${win}")
        else()
            set(_target_lib_shared "${vcpkg_dir}/lib/${lin}${CMAKE_SHARED_LIBRARY_SUFFIX}")
            set(_target_lib_shared_dbg "${vcpkg_dir}/debug/lib/${linDbg}${CMAKE_SHARED_LIBRARY_SUFFIX}")
            if(NOT (EXISTS ${_target_lib_shared} AND EXISTS ${_target_lib_shared_dbg}))
                message(FATAL_ERROR "Could not find libraries for ${lin} ${linDbg}
                checked ${_target_lib} ${_target_lib_dbg}
                ${_target_lib_shared} ${_target_lib_shared_dbg}
                ")
            else()
                set(_target_lib ${_target_lib_shared})
                set(_target_lib_dbg ${_target_lib_shared_dbg})
            endif()
        endif()
    endif()

    add_library(${libName} UNKNOWN IMPORTED)

    set_target_properties(${libName}
        PROPERTIES
            INTERFACE_INCLUDE_DIRECTORIES ${vcpkg_dir}/include
            IMPORTED_LOCATION ${_target_lib}
            IMPORTED_LOCATION_DEBUG ${_target_lib_dbg}
    )
endfunction(ImportStdVcpkgLibrary)

function(ImportHeaderLibrary libName includeDir)
    add_library(${libName} INTERFACE IMPORTED)
    set_property(TARGET ${libName} PROPERTY INTERFACE_INCLUDE_DIRECTORIES ${includeDir})
endfunction(ImportHeaderLibrary)

if(NOT NO_READLINE)
    if (APPLE)
        ImportStdVcpkgLibrary(readline _ _ libreadline libreadline)
        ImportStdVcpkgLibrary(history _ _ libhistory libhistory)
        set(readline_LIBRARIES readline history)
    else()
        set(readline_LIBRARIES readline)
    endif()
endif()

if (USE_THIRDPARTY_FROM_VCPKG)
        IF(USE_CRYPTOPP)
            ImportStdVcpkgLibrary(cryptopp        cryptopp-static cryptopp-static libcryptopp libcryptopp)
        ENDIF(USE_CRYPTOPP)

        ImportStdVcpkgLibrary(sodium          libsodium libsodium libsodium libsodium)

        ImportStdVcpkgLibrary(z               zlibd zlib libz libz)

        IF(USE_CURL)
            IF(USE_WEBRTC)
                ImportStdVcpkgLibrary(curl         "${Mega3rdPartyDir}/curl/include" "${Mega3rdPartyDir}/curl/build32/lib/Debug/libcurl-d.lib" "${Mega3rdPartyDir}/curl/build32/lib/Release/libcurl.lib")
            ELSE()
                ImportStdVcpkgLibrary(curl        libcurl-d libcurl libcurl-d libcurl)
                #find_package(CURL CONFIG REQUIRED PATHS "${vcpkg_dir}/share/curl" NO_DEFAULT_PATH )
            ENDIF()
        ENDIF()
        IF(MEGA_USE_C_ARES)
            ImportStdVcpkgLibrary(cares       cares cares libcares libcares)
        ENDIF()

        IF(USE_OPENSSL)
            IF(USE_WEBRTC)
                include_directories( "${WebRtcDir}/webrtc/src/third_party/boringssl/src/include" )
            ELSE()
                #ImportStdVcpkgLibrary(ssl         ssleay32 ssleay32 libssl libssl) # prior openssl 1.1.0
                ImportStdVcpkgLibrary(ssl         libssl libssl libssl libssl)
                #ImportStdVcpkgLibrary(crypto      libeay32 libeay32 libcrypto libcrypto) # prior openssl 1.1.0
                ImportStdVcpkgLibrary(crypto      libcrypto libcrypto libcrypto libcrypto)

            ENDIF()
        ENDIF()

        IF(USE_WEBRTC)
            ImportALibrary(webrtc "${WebRtcDir}/include" "${WebRtcDir}/lib/webrtc.lib" "${WebRtcDir}/lib/webrtc.lib")
            add_definitions( -DWEBRTC_WIN )
        ENDIF()

        IF (NOT IOS)
	ImportStdVcpkgLibrary(gtest           gtestd gtest libgtestd libgtest)
        ImportStdVcpkgLibrary(gmock           gmockd gmock libgmockd libgmock)
	ENDIF()

        IF(USE_MEDIAINFO)
            IF(CMAKE_HOST_APPLE)
                set(DEBUG_SUFIX _debug)
            endif()
            ImportStdVcpkgLibrary(zen        zend zen libzen${DEBUG_SUFIX} libzen)
            ImportStdVcpkgLibrary(mediainfo  mediainfod mediainfo libmediainfo${DEBUG_SUFIX} libmediainfo)
        ENDIF(USE_MEDIAINFO)

        IF(USE_FREEIMAGE OR USE_PDFIUM)
            # both these libaries have these common dependencies
            ImportStdVcpkgLibrary(libpng      libpng16d        libpng16       libpng16d           libpng16)
            ImportStdVcpkgLibrary(libopenjpeg openjp2          openjp2        libopenjp2          libopenjp2         )
        endif()

        IF(USE_LIBRAW OR USE_FREEIMAGE OR USE_PDFIUM)
            ImportStdVcpkgLibrary(liblcms        lcmsd            lcms           liblcmsd            liblcms)
            ImportStdVcpkgLibrary(libturbojpeg   turbojpeg        turbojpeg      libturbojpeg        libturbojpeg       )
        ENDIF()

        IF(USE_LIBRAW OR USE_FREEIMAGE)
            # we might need libraw directly (eg MEGAsync) but also freeimage needs it
            ImportStdVcpkgLibrary(libraw         raw_rd           raw_r          libraw_rd           libraw_r)

            # libraw needs jasper and lcms and libjpeg-turbo (all also part of freeimage)
            ImportStdVcpkgLibrary(libjasper      jasperd          jasper         libjasperd          libjasper)

            IF(USE_LIBRAW)
                SET(raw_deps libjasper libturbojpeg liblcms)

                IF(NOT CMAKE_HOST_APPLE AND NOT CMAKE_HOST_WIN32)
                    include(CheckCXXCompilerFlag)

                    check_cxx_compiler_flag(-fgomp HAS_FGOMP)
                    check_cxx_compiler_flag(-fopenmp HAS_FOPENMP)

                    set(Mega_PlatformSpecificLibs
                        ${Mega_PlatformSpecificLibs}
                        $<$<BOOL:${HAS_FGOMP}>:-fgomp>
                        $<$<BOOL:${HAS_FOPENMP}>:-fopenmp>)
                ENDIF()
            ENDIF(USE_LIBRAW)

        ENDIF()

        IF(USE_FREEIMAGE)
            ImportStdVcpkgLibrary(freeimage             FreeImaged       FreeImage      libFreeImaged       libFreeImage       )
            ImportStdVcpkgLibrary(freeimage_Iex         Iex-2_5_d        Iex-2_5        libIex-2_5_d        libIex-2_5         )
            ImportStdVcpkgLibrary(freeimage_IexMath     IexMath-2_5_d    IexMath-2_5    libIexMath-2_5_d    libIexMath-2_5     )
            ImportStdVcpkgLibrary(freeimage_IlmImf      IlmImf-2_5_d     IlmImf-2_5     libIlmImf-2_5_d     libIlmImf-2_5      )
            ImportStdVcpkgLibrary(freeimage_IlmImfUtil  IlmImfUtil-2_5_d IlmImfUtil-2_5 libIlmImfUtil-2_5_d libIlmImfUtil-2_5  )
            ImportStdVcpkgLibrary(freeimage_IlmThread   IlmThread-2_5_d  IlmThread-2_5  libIlmThread-2_5_d  libIlmThread-2_5   )
            ImportStdVcpkgLibrary(freeimage_Imath       IMath-2_5_d      IMath-2_5      libImath-2_5_d      libImath-2_5       )
            ImportStdVcpkgLibrary(freeimage_jpeg        jpeg             jpeg           libjpeg             libjpeg            )
            ImportStdVcpkgLibrary(freeimage_jpegxr      jpegxrd          jpegxr         libjpegxrd          libjpegxr          )
            ImportStdVcpkgLibrary(freeimage_jxrglue     jxrglued         jxrglue        libjxrglued         libjxrglue         )
            ImportStdVcpkgLibrary(freeimage_half        half-2_5_d       half-2_5       libHalf-2_5_d       libHalf-2_5        )
            ImportStdVcpkgLibrary(freeimage_lzma        lzmad            lzma           liblzmad            liblzma            )
            ImportStdVcpkgLibrary(freeimage_tiff        tiffd            tiff           libtiffd            libtiff            )
            ImportStdVcpkgLibrary(freeimage_webp        webpd            webp           libwebpd            libwebp            )
            ImportStdVcpkgLibrary(freeimage_webpdecoder webpdecoderd     webpdecoder    libwebpdecoderd     libwebpdecoder     )
            ImportStdVcpkgLibrary(freeimage_webpdemux   webpdemuxd       webpdemux      libwebpdemuxd       libwebpdemux       )
            ImportStdVcpkgLibrary(freeimage_webpmux     libwebpmuxd      libwebpmux     libwebpmuxd         libwebpmux         )

            target_link_libraries(freeimage INTERFACE
                                            freeimage_Iex
                                            freeimage_IlmImf
                                            freeimage_IlmImfUtil
                                            freeimage_IlmThread
                                            freeimage_half
                                            libpng
                                            libraw
                                            liblcms
                                            freeimage_tiff
                                            freeimage_webp
                                            freeimage_webpdecoder
                                            freeimage_webpdemux
                                            freeimage_webpmux
                                            freeimage_jpeg
                                            freeimage_Imath
                                            freeimage_lzma
                                            libjasper
                                            libopenjpeg
                                            libturbojpeg
                                            freeimage_jxrglue
                                            freeimage_jpegxr)
            if(NOT IOS)
                #ImportStdVcpkgLibrary(freeimage_tiffxx        tiffxxd            tiffxx           libtiffxxd            libtiffxx            )
                #target_link_libraries(freeimage INTERFACE freeimage_tiffxx)
            endif()

            IF(NOT CMAKE_HOST_APPLE AND NOT CMAKE_HOST_WIN32)
                set(Mega_PlatformSpecificLibs ${Mega_PlatformSpecificLibs} -fopenmp )
            ENDIF()

        ENDIF(USE_FREEIMAGE)

        IF(HAVE_FFMPEG)
            ImportStdVcpkgLibrary(avformat avformat avformat libavformat libavformat)
            ImportStdVcpkgLibrary(avutil avutil avutil libavutil libavutil)
            ImportStdVcpkgLibrary(avcodec avcodec avcodec libavcodec libavcodec)
            ImportStdVcpkgLibrary(avfilter avfilter avfilter libavfilter libavfilter)
            ImportStdVcpkgLibrary(avdevice avdevice avdevice libavdevice libavdevice)
            ImportStdVcpkgLibrary(swscale  swscale swscale libswscale libswscale)
            ImportStdVcpkgLibrary(swresample swresample swresample libswresample libswresample)
        ENDIF(HAVE_FFMPEG)

        IF(USE_SQLITE)
            ImportStdVcpkgLibrary(sqlite3          sqlite3 sqlite3 libsqlite3 libsqlite3)
        ENDIF(USE_SQLITE)

        IF(USE_LIBUV)
            ImportStdVcpkgLibrary(uv       libuv libuv liblibuv liblibuv)
        ENDIF(USE_LIBUV)

        IF(USE_PCRE)
            ImportStdVcpkgLibrary(pcre     pcred pcre libpcre libpcre)
            ImportStdVcpkgLibrary(pcrecpp  pcrecppd pcrecpp libpcrecpp libpcrecpp)
            target_link_libraries(pcrecpp  INTERFACE pcre)
        ENDIF(USE_PCRE)

        IF(USE_PDFIUM)
            ImportStdVcpkgLibrary(pdfium       pdfium pdfium libpdfium libpdfium)

            #liblcms and libturbojpeg already added above.  also libopenjpeg
            ImportStdVcpkgLibrary(freetype     freetyped freetype libfreetyped libfreetype)
            ImportStdVcpkgLibrary(icu          icuucd icuuc libicuuc libicuuc)
            ImportStdVcpkgLibrary(icudt        icudtd icudt libicudata libicudata)

            # pdfium will use bzip2 if present
            ImportStdVcpkgLibrary(bzip2       bz2d bz2 libbz2d libbz2)

            # pkgconfig might not be needed anymore? - suppressed by our build3rdparty project
            IF (CMAKE_HOST_UNIX AND NOT CMAKE_HOST_APPLE)
                set(ENV{PKG_CONFIG_PATH} "${vcpkg_dir}/lib/pkgconfig")
                include(FindPkgConfig)
                pkg_check_modules(FTYPECONF freetype2)
                set(freetype_deps ${FTYPECONF_STATIC_LIBRARIES})
            ENDIF()

            set(pdfium_deps  ${pdfium_deps} freetype ${freetype_deps} icu icudt liblcms libturbojpeg libopenjpeg bzip2 libpng)
        ENDIF(USE_PDFIUM)

endif(USE_THIRDPARTY_FROM_VCPKG)

#we must compile with UNICODE defined or our link symbols won't match libmediainfo
# Migration from autotools note: there was a check that determined if libmediainfo was compiled with UNICODE.
set(UNICODE 1)

if(WIN32)

    add_definitions(-D_CRT_SECURE_NO_WARNINGS -DCURL_STATICLIB -DCARES_STATICLIB -DWIN32_LEAN_AND_MEAN -DSODIUM_STATIC -D_CONSOLE )
    IF(USE_PCRE)
        add_definitions(-DPCRE_STATICWIN32 )
    ENDIF(USE_PCRE)
    SET(Mega_PlatformSpecificIncludes ${MegaDir}/include/mega/$<IF:${USE_CURL},wincurl,win32>)
    SET(Mega_PlatformSpecificLibs ${Mega_PlatformSpecificLibs} ws2_32 winhttp Shlwapi Secur32.lib  $<$<OR:${USE_CURL},${USE_WEBRTC}>:Wldap32.lib> )
    IF(USE_LIBUV)
        SET(Mega_PlatformSpecificLibs ${Mega_PlatformSpecificLibs} Kernel32.lib Iphlpapi.lib Userenv.lib Psapi.lib )
    ENDIF(USE_LIBUV)
    IF(HAVE_FFMPEG)
        SET(Mega_PlatformSpecificLibs ${Mega_PlatformSpecificLibs} Mfplat.lib mfuuid.LIB strmiids.LIB)
    ENDIF(HAVE_FFMPEG)
    IF(USE_DRIVE_NOTIFICATIONS)
        SET(Mega_PlatformSpecificLibs ${Mega_PlatformSpecificLibs} wbemuuid)
    ENDIF(USE_DRIVE_NOTIFICATIONS)

    SET(Mega_PlatformSpecificFiles ${MegaDir}/src/win32/console.cpp
    ${MegaDir}/src/win32/consolewaiter.cpp
    ${MegaDir}/src/win32/fs.cpp
    $<IF:${USE_CURL},${MegaDir}/src/posix/net.cpp,${MegaDir}/src/win32/net.cpp>
    ${MegaDir}/src/win32/waiter.cpp
    $<${USE_CPPTHREAD}:${MegaDir}/src/thread/cppthread.cpp>
    )
    IF(USE_DRIVE_NOTIFICATIONS)
        SET(Mega_PlatformSpecificFiles ${Mega_PlatformSpecificFiles} ${MegaDir}/include/mega/win32/drivenotifywin.h ${MegaDir}/src/win32/drivenotifywin.cpp)
    ENDIF(USE_DRIVE_NOTIFICATIONS)

ELSE(WIN32)

    set(USE_PTHREAD 1)

    check_include_file(glob.h HAVE_GLOB_H)
    if (HAVE_GLOB_H)
        set(GLOB_H_FOUND 1)
    else()
        set(GLOB_H_FOUND 0)   #some versions on some platforms leave it undefined if not found
    endif()

    SET(Mega_PlatformSpecificFiles $<$<NOT:${GLOB_H_FOUND}>:${MegaDir}/src/mega_glob.c> ${MegaDir}/src/posix/console.cpp ${MegaDir}/src/posix/consolewaiter.cpp ${MegaDir}/src/posix/fs.cpp ${MegaDir}/src/posix/net.cpp ${MegaDir}/src/posix/waiter.cpp ${MegaDir}/src/thread/posixthread.cpp $<${USE_CPPTHREAD}:${MegaDir}/src/thread/cppthread.cpp> )

    IF(APPLE)
        SET(Mega_PlatformSpecificFiles ${Mega_PlatformSpecificFiles} ${MegaDir}/src/osx/osxutils.mm)

        # if building all-static megacli for mac, you will need these (uncomment to enable)
        #SET(Mega_PlatformSpecificLibs ${Mega_PlatformSpecificLibs} "-framework LDAP")
        #SET(Mega_PlatformSpecificLibs ${Mega_PlatformSpecificLibs} "libresolv.dylib")

    ENDIF()

    IF(USE_DRIVE_NOTIFICATIONS)
        IF(APPLE)
            SET(Mega_PlatformSpecificFiles ${Mega_PlatformSpecificFiles}
                ${MegaDir}/include/mega/osx/drivenotifyosx.h
                ${MegaDir}/src/osx/drivenotifyosx.cpp
            )
            SET(Mega_PlatformSpecificLibs ${Mega_PlatformSpecificLibs}
                "-framework DiskArbitration"
                "-framework CoreFoundation"
            )
        ENDIF()

        IF(CMAKE_HOST_SYSTEM_NAME MATCHES "Linux")
            SET(Mega_PlatformSpecificFiles ${Mega_PlatformSpecificFiles} ${MegaDir}/include/mega/posix/drivenotifyposix.h ${MegaDir}/src/posix/drivenotifyposix.cpp)
        ENDIF()
    ENDIF(USE_DRIVE_NOTIFICATIONS)

    SET(Mega_PlatformSpecificIncludes ${MegaDir}/include/mega/posix)

    SET(Mega_PlatformSpecificLibs ${Mega_PlatformSpecificLibs} pthread z dl termcap)
    IF(APPLE)
       SET(Mega_PlatformSpecificLibs ${Mega_PlatformSpecificLibs} "-framework SystemConfiguration -framework Security")
       if (NOT IOS)
           set(Mega_PlatformSpecificLibs ${Mega_PlatformSpecificLibs} "-framework Cocoa")
       else()
               set(Mega_PlatformSpecificLibs ${Mega_PlatformSpecificLibs}
                   "-framework Foundation"
                   "-framework AVFoundation"
                   "-framework ImageIO"
                   "-framework CoreGraphics"
                   "-framework CoreMedia"
                   "-framework MobileCoreServices"
                   "-framework UIKit"
                   resolv)
       endif()
    ELSE()
        SET(Mega_PlatformSpecificLibs ${Mega_PlatformSpecificLibs} crypto rt stdc++fs)
    ENDIF()
    IF(USE_DRIVE_NOTIFICATIONS)
        IF(CMAKE_HOST_SYSTEM_NAME MATCHES "Linux")
            SET(Mega_PlatformSpecificLibs ${Mega_PlatformSpecificLibs} udev)
        ENDIF()
    ENDIF(USE_DRIVE_NOTIFICATIONS)

    IF(USE_WEBRTC)
        add_definitions( -DWEBRTC_POSIX )
    ENDIF()

ENDIF(WIN32)

configure_file ("${MegaDir}/contrib/cmake/config.h.in" "${MegaDir}/include/mega/config.h" )
configure_file ("${MegaDir}/contrib/cmake/config.h.in" "${MegaDir}/include/config.h" )  # MEGAsync moc files also want it at mega/include/config.h
add_definitions( -DHAVE_CONFIG_H) #otherwise, it won't be included in Windows build!

SET(Mega_CryptoFiles ${MegaDir}/src/crypto/cryptopp.cpp ${MegaDir}/src/crypto/sodium.cpp)
SET(Mega_DbFiles ${MegaDir}/src/db/sqlite.cpp ${MegaDir}/src/db/sqlite.cpp )
SET(Mega_GfxFiles ${MegaDir}/src/gfx/external.cpp ${MegaDir}/src/gfx/freeimage.cpp ${MegaDir}/src/gfx/gfx_pdfium.cpp)

add_library(Mega STATIC
            ${MegaDir}/include/megaapi.h
            ${MegaDir}/include/megaapi_impl.h
            ${MegaDir}/include/mega/osx/osxutils.h
            ${MegaDir}/include/mega/transferslot.h
            ${MegaDir}/include/mega/thread/cppthread.h
            ${MegaDir}/include/mega/thread/posixthread.h
            ${MegaDir}/include/mega/thread/libuvthread.h
            ${MegaDir}/include/mega/command.h
            ${MegaDir}/include/mega/config.h
            ${MegaDir}/include/mega/thread.h
            ${MegaDir}/include/mega/json.h
            ${MegaDir}/include/mega/base64.h
            ${MegaDir}/include/mega/wp8/megafs.h
            ${MegaDir}/include/mega/wp8/meganet.h
            ${MegaDir}/include/mega/wp8/megaconsolewaiter.h
            ${MegaDir}/include/mega/wp8/megasys.h
            ${MegaDir}/include/mega/wp8/megaconsole.h
            ${MegaDir}/include/mega/wp8/megawaiter.h
            ${MegaDir}/include/mega/mega_utf8proc.h
            ${MegaDir}/include/mega/gfx.h
            ${MegaDir}/include/mega/proxy.h
            ${MegaDir}/include/mega/crypto/sodium.h
            ${MegaDir}/include/mega/crypto/cryptopp.h
            ${MegaDir}/include/mega/http.h
            ${MegaDir}/include/mega/useralerts.h
            ${MegaDir}/include/mega/pendingcontactrequest.h
            ${MegaDir}/include/mega/megaapp.h
            ${MegaDir}/include/mega/wincurl/megafs.h
            ${MegaDir}/include/mega/wincurl/meganet.h
            ${MegaDir}/include/mega/wincurl/megaconsolewaiter.h
            ${MegaDir}/include/mega/wincurl/megaconsole.h
            ${MegaDir}/include/mega/wincurl/megawaiter.h
            ${MegaDir}/include/mega/console.h
            ${MegaDir}/include/mega/user.h
            ${MegaDir}/include/mega/mega_evt_queue.h
            ${MegaDir}/include/mega/mega_evt_tls.h
            ${MegaDir}/include/mega/db.h
            ${MegaDir}/include/mega/megaclient.h
            ${MegaDir}/include/mega/autocomplete.h
            ${MegaDir}/include/mega/serialize64.h
            ${MegaDir}/include/mega/posix/megafs.h
            ${MegaDir}/include/mega/posix/meganet.h
            ${MegaDir}/include/mega/posix/megaconsolewaiter.h
            ${MegaDir}/include/mega/posix/megasys.h
            ${MegaDir}/include/mega/posix/megaconsole.h
            ${MegaDir}/include/mega/posix/megawaiter.h
            ${MegaDir}/include/mega/mega_ccronexpr.h
            ${MegaDir}/include/mega/testhooks.h
            ${MegaDir}/include/mega/share.h
            ${MegaDir}/include/mega/win32/megafs.h
            ${MegaDir}/include/mega/win32/meganet.h
            ${MegaDir}/include/mega/win32/megaconsolewaiter.h
            ${MegaDir}/include/mega/win32/megasys.h
            ${MegaDir}/include/mega/win32/megaconsole.h
            ${MegaDir}/include/mega/win32/megawaiter.h
            ${MegaDir}/include/mega/mega_dict-src.h
            ${MegaDir}/include/mega/gfx/GfxProcCG.h
            ${MegaDir}/include/mega/gfx/freeimage.h
            ${MegaDir}/include/mega/gfx/gfx_pdfium.h
            ${MegaDir}/include/mega/gfx/external.h
            ${MegaDir}/include/mega/pubkeyaction.h
            ${MegaDir}/include/mega/mega_http_parser.h
            ${MegaDir}/include/mega/waiter.h
            ${MegaDir}/include/mega/db/sqlite.h
            ${MegaDir}/include/mega/types.h
            ${MegaDir}/include/mega/filefingerprint.h
            ${MegaDir}/include/mega/filesystem.h
            ${MegaDir}/include/mega/backofftimer.h
            ${MegaDir}/include/mega/raid.h
            ${MegaDir}/include/mega/logging.h
            ${MegaDir}/include/mega/rotativeperformancelogger.h
            ${MegaDir}/include/mega/file.h
            ${MegaDir}/include/mega/sync.h
            ${MegaDir}/include/mega/heartbeats.h
            ${MegaDir}/include/mega/utils.h
            ${MegaDir}/include/mega/account.h
            ${MegaDir}/include/mega/transfer.h
            ${MegaDir}/include/mega/config-android.h
            ${MegaDir}/include/mega/treeproc.h
            ${MegaDir}/include/mega/attrmap.h
            ${MegaDir}/include/mega/sharenodekeys.h
            ${MegaDir}/include/mega/request.h
            ${MegaDir}/include/mega/mega_zxcvbn.h
            ${MegaDir}/include/mega/fileattributefetch.h
            ${MegaDir}/include/mega/version.h
            ${MegaDir}/include/mega/node.h
            ${MegaDir}/include/mega/mediafileattribute.h
            ${MegaDir}/include/mega/mega_glob.h
            ${MegaDir}/include/mega/drivenotify.h
            ${MegaDir}/include/mega.h
            ${MegaDir}/src/attrmap.cpp
            ${MegaDir}/src/autocomplete.cpp
            ${MegaDir}/src/backofftimer.cpp
            ${MegaDir}/src/base64.cpp
            ${MegaDir}/src/command.cpp
            ${MegaDir}/src/commands.cpp
            ${MegaDir}/src/db.cpp
            ${MegaDir}/src/file.cpp
            ${MegaDir}/src/fileattributefetch.cpp
            ${MegaDir}/src/filefingerprint.cpp
            ${MegaDir}/src/filesystem.cpp
            ${MegaDir}/src/gfx.cpp
            ${MegaDir}/src/http.cpp
            ${MegaDir}/src/json.cpp
            ${MegaDir}/src/logging.cpp
            ${MegaDir}/src/mediafileattribute.cpp
            ${MegaDir}/src/mega_ccronexpr.cpp
            ${MegaDir}/src/mega_http_parser.cpp
            ${MegaDir}/src/mega_utf8proc.cpp
            ${MegaDir}/src/mega_zxcvbn.cpp
            ${MegaDir}/src/megaapi.cpp
            ${MegaDir}/src/megaapi_impl.cpp
            ${MegaDir}/src/megaclient.cpp
            ${MegaDir}/src/node.cpp
            ${MegaDir}/src/pendingcontactrequest.cpp
            ${MegaDir}/src/proxy.cpp
            ${MegaDir}/src/pubkeyaction.cpp
            ${MegaDir}/src/raid.cpp
            ${MegaDir}/src/request.cpp
            ${MegaDir}/src/serialize64.cpp
            ${MegaDir}/src/share.cpp
            ${MegaDir}/src/sharenodekeys.cpp
            ${MegaDir}/src/sync.cpp
            ${MegaDir}/src/heartbeats.cpp
            ${MegaDir}/src/testhooks.cpp
            ${MegaDir}/src/transfer.cpp
            ${MegaDir}/src/transferslot.cpp
            ${MegaDir}/src/treeproc.cpp
            ${MegaDir}/src/user.cpp
            ${MegaDir}/src/useralerts.cpp
            ${MegaDir}/src/utils.cpp
            ${MegaDir}/src/waiterbase.cpp
            ${Mega_PlatformSpecificFiles} ${Mega_CryptoFiles} ${Mega_DbFiles} ${Mega_GfxFiles}
            ${WIN_EXTRA_INCLUDE}
            ${MACOS_EXTRA_INCLUDE}
            $<${USE_LIBUV}:${MegaDir}/src/mega_evt_tls.cpp>
            $<${USE_ROTATIVEPERFORMANCELOGGER}:${MegaDir}/src/rotativeperformancelogger.cpp >
            $<${USE_DRIVE_NOTIFICATIONS}:${MegaDir}/src/drivenotify.cpp>
            $<$<PLATFORM_ID:iOS>:${MegaDir}/src/gfx/GfxProcCG.mm>
            )

target_include_directories(Mega PRIVATE ${MegaDir}/include ${Mega_PlatformSpecificIncludes})
target_include_directories(Mega PUBLIC ${MegaDir}/include ${Mega_PlatformSpecificIncludes})

if (WIN32)
    set(Mega_PlatformSpecificLibs ${Mega_PlatformSpecificLibs} $<${HAVE_FFMPEG}:Mfplat.lib> $<${HAVE_FFMPEG}:Strmiids.lib> $<${HAVE_FFMPEG}:Mfuuid.lib>)
endif()

if (CMAKE_HOST_APPLE)
    set(Mega_PlatformSpecificLibs ${Mega_PlatformSpecificLibs} $<${HAVE_FFMPEG}:-liconv>)
endif()

foreach (PKG IN LISTS MEGA_QT_LINK_LIBRARIES)
    target_link_libraries(Mega PUBLIC ${PKG} )
endforeach(PKG)

target_link_libraries(Mega PUBLIC
                        $<${USE_CRYPTOPP}:cryptopp>
                        sodium
                        $<${USE_WEBRTC}:webrtc>
                        $<${USE_MEDIAINFO}:mediainfo> $<${USE_MEDIAINFO}:zen>
                        $<${USE_CURL}:curl>
                        $<${MEGA_USE_C_ARES}:cares>
                        $<$<AND:${USE_OPENSSL},$<NOT:${USE_WEBRTC}>>:ssl>
                        $<$<AND:${USE_OPENSSL},$<NOT:${USE_WEBRTC}>>:crypto>
                        $<${USE_SQLITE}:sqlite3>
                        $<${USE_LIBUV}:uv>
                        $<${USE_PCRE}:pcrecpp>
                        $<${USE_LIBRAW}:libraw> $<${USE_LIBRAW}:${raw_deps}>
                        $<${USE_FREEIMAGE}:freeimage>
                        $<${USE_PDFIUM}:pdfium> $<${USE_PDFIUM}:${pdfium_deps}>
                        $<${HAVE_FFMPEG}:avfilter> $<${HAVE_FFMPEG}:avdevice> $<${HAVE_FFMPEG}:avformat> $<${HAVE_FFMPEG}:avcodec> $<${HAVE_FFMPEG}:avutil> $<${HAVE_FFMPEG}:swscale>  $<${HAVE_FFMPEG}:swresample>
                        z
                        ${Mega_PlatformSpecificLibs})

target_compile_definitions(Mega PUBLIC
                $<$<PLATFORM_ID:iOS>:USE_IOS>
                $<${USE_MEDIAINFO}:USE_MEDIAINFO>
                $<${USE_SQLITE}:USE_SQLITE>
                $<${USE_CRYPTOPP}:USE_CRYPTOPP>
                $<${USE_OPENSSL}:USE_OPENSSL>
                $<${USE_CURL}:USE_CURL>
                $<${MEGA_USE_C_ARES}:MEGA_USE_C_ARES>
                USE_SODIUM
                $<${ENABLE_SYNC}:ENABLE_SYNC>
                $<${ENABLE_CHAT}:ENABLE_CHAT>
                $<${ENABLE_LOG_PERFORMANCE}:ENABLE_LOG_PERFORMANCE>
                $<${USE_ROTATIVEPERFORMANCELOGGER}:USE_ROTATIVEPERFORMANCELOGGER>
                $<${NO_READLINE}:NO_READLINE>
                $<${USE_FREEIMAGE}:USE_FREEIMAGE>
                $<${HAVE_FFMPEG}:HAVE_FFMPEG>
                $<${HAVE_LIBUV}:HAVE_LIBUV>
                $<${USE_CPPTHREAD}:USE_CPPTHREAD>
                $<${USE_QT}:USE_QT>
                $<${USE_PCRE}:USE_PCRE>
                $<${USE_PDFIUM}:HAVE_PDFIUM>
                $<${USE_DRIVE_NOTIFICATIONS}:USE_DRIVE_NOTIFICATIONS>)

if (WIN32)
    target_link_libraries(Mega PUBLIC crypt32.lib)
endif(WIN32)

OPTION( ENABLE_CODECOVERAGE "Enable code coverage testing support" )

if ( ENABLE_CODECOVERAGE )

    if ( NOT CMAKE_BUILD_TYPE STREQUAL "Debug" )
        message( WARNING "Code coverage results with an optimised (non-Debug) build may be misleading" )
    endif ( NOT CMAKE_BUILD_TYPE STREQUAL "Debug" )

    if ( NOT DEFINED CODECOV_OUTPUTFILE )
        set( CODECOV_OUTPUTFILE cmake_coverage.output )
    endif ( NOT DEFINED CODECOV_OUTPUTFILE )

    if ( NOT DEFINED CODECOV_HTMLOUTPUTDIR )
        set( CODECOV_HTMLOUTPUTDIR coverage_results )
    endif ( NOT DEFINED CODECOV_HTMLOUTPUTDIR )

    if ( CMAKE_COMPILER_IS_GNUCXX OR CMAKE_COMPILER_IS_GNUCXX )
        find_program( CODECOV_GCOV gcov )
        find_program( CODECOV_LCOV lcov )
        find_program( CODECOV_GENHTML genhtml )
        add_definitions( -fprofile-arcs -ftest-coverage )
        link_libraries( gcov )
        set( CMAKE_EXE_LINKER_FLAGS ${CMAKE_EXE_LINKER_FLAGS} --coverage )
        add_custom_target( coverage_init ALL ${CODECOV_LCOV} --base-directory .  --directory ${CMAKE_BINARY_DIR} --output-file ${CODECOV_OUTPUTFILE} --capture --initial )
        add_custom_target( coverage ${CODECOV_LCOV} --base-directory .  --directory ${CMAKE_BINARY_DIR} --output-file ${CODECOV_OUTPUTFILE} --capture COMMAND genhtml -o ${CODECOV_HTMLOUTPUTDIR} ${CODECOV_OUTPUTFILE} )
endif ( CMAKE_COMPILER_IS_GNUCXX )

endif (ENABLE_CODECOVERAGE )

if(IOS)
    # build with some of these settings as required
    # -DCMAKE_SYSTEM_NAME=iOS -DCMAKE_OSX_ARCHITECTURES="arm64" -DCMAKE_Swift_COMPILER_TARGET=arm64-apple-ios7.0.0 -DCMAKE_OSX_SYSROOT=iphoneos -DVCPKG_TRIPLET=arm64-ios-mega
    add_executable(simple_ios_build_test
        ${MegaDir}/bindings/ios/main.mm # stub main to make the executable link
        ${MegaDir}/bindings/ios/MEGAAccountDetails.mm
        ${MegaDir}/bindings/ios/MEGAAchievementsDetails.mm
        ${MegaDir}/bindings/ios/MEGABackgroundMediaUpload.mm
        ${MegaDir}/bindings/ios/MEGABanner.mm
        ${MegaDir}/bindings/ios/MEGABannerList.mm
        ${MegaDir}/bindings/ios/MEGACancelToken.mm
        ${MegaDir}/bindings/ios/MEGAChildrenLists.mm
        ${MegaDir}/bindings/ios/MEGAContactRequest.mm
        ${MegaDir}/bindings/ios/MEGAContactRequestList.mm
	${MegaDir}/bindings/ios/MEGACurrency.mm
        ${MegaDir}/bindings/ios/MEGAError.mm
        ${MegaDir}/bindings/ios/MEGAEvent.mm
        ${MegaDir}/bindings/ios/MEGAFolderInfo.mm
        ${MegaDir}/bindings/ios/MEGAHandleList.mm
        ${MegaDir}/bindings/ios/MEGANode.mm
        ${MegaDir}/bindings/ios/MEGANodeList.mm
        ${MegaDir}/bindings/ios/MEGAPricing.mm
        ${MegaDir}/bindings/ios/MEGAPushNotificationSettings.mm
        ${MegaDir}/bindings/ios/MEGARecentActionBucket.mm
        ${MegaDir}/bindings/ios/MEGARequest.mm
        ${MegaDir}/bindings/ios/MEGASdk.mm
        ${MegaDir}/bindings/ios/MEGAShare.mm
        ${MegaDir}/bindings/ios/MEGAShareList.mm
        ${MegaDir}/bindings/ios/MEGAStringList.mm
        ${MegaDir}/bindings/ios/MEGATimeZoneDetails.mm
        ${MegaDir}/bindings/ios/MEGATransfer.mm
        ${MegaDir}/bindings/ios/MEGATransferList.mm
        ${MegaDir}/bindings/ios/MEGAUser.mm
        ${MegaDir}/bindings/ios/MEGAUserAlert.mm
        ${MegaDir}/bindings/ios/MEGAUserAlertList.mm
        ${MegaDir}/bindings/ios/MEGAUserList.mm
        ${MegaDir}/bindings/ios/Private/DelegateMEGAGlobalListener.mm
        ${MegaDir}/bindings/ios/Private/DelegateMEGAListener.mm
        ${MegaDir}/bindings/ios/Private/DelegateMEGALoggerListener.mm
        ${MegaDir}/bindings/ios/Private/DelegateMEGARequestListener.mm
        ${MegaDir}/bindings/ios/Private/DelegateMEGATransferListener.mm
        ${MegaDir}/bindings/ios/Private/DelegateMEGATreeProcessorListener.mm
        ${MegaDir}/bindings/ios/Private/ListenerDispatch.mm
        ${MegaDir}/bindings/ios/Private/MEGADataInputStream.mm
        ${MegaDir}/bindings/ios/Private/MEGAFileInputStream.mm
    )
    target_link_libraries(simple_ios_build_test Mega )
    target_include_directories(simple_ios_build_test
        PUBLIC
            ${MegaDir}/bindings/ios/
            ${MegaDir}/bindings/ios/Private
    )
endif()

if (NOT IOS)
#test apps
add_executable(test_unit
    ${MegaDir}/tests/unit/AttrMap_test.cpp
    ${MegaDir}/tests/unit/ChunkMacMap_test.cpp
    ${MegaDir}/tests/unit/Commands_test.cpp
    ${MegaDir}/tests/unit/constants.h
    ${MegaDir}/tests/unit/Crypto_test.cpp
    ${MegaDir}/tests/unit/DefaultedDbTable.h
    ${MegaDir}/tests/unit/DefaultedDirAccess.h
    ${MegaDir}/tests/unit/DefaultedFileAccess.h
    ${MegaDir}/tests/unit/DefaultedFileSystemAccess.h
    ${MegaDir}/tests/unit/FileFingerprint_test.cpp
    ${MegaDir}/tests/unit/File_test.cpp
    ${MegaDir}/tests/unit/FsNode.cpp
    ${MegaDir}/tests/unit/FsNode.h
    ${MegaDir}/tests/unit/Logging_test.cpp
    ${MegaDir}/tests/unit/main.cpp
    ${MegaDir}/tests/unit/MediaProperties_test.cpp
    ${MegaDir}/tests/unit/MegaApi_test.cpp
    ${MegaDir}/tests/unit/NotImplemented.h
    ${MegaDir}/tests/unit/PayCrypter_test.cpp
    ${MegaDir}/tests/unit/PendingContactRequest_test.cpp
    ${MegaDir}/tests/unit/Serialization_test.cpp
    ${MegaDir}/tests/unit/Share_test.cpp
    ${MegaDir}/tests/unit/Sync_test.cpp
    ${MegaDir}/tests/unit/TextChat_test.cpp
    ${MegaDir}/tests/unit/Transfer_test.cpp
    ${MegaDir}/tests/unit/User_test.cpp
    ${MegaDir}/tests/unit/utils.cpp
    ${MegaDir}/tests/unit/utils.h
    ${MegaDir}/tests/unit/utils_test.cpp
)

add_executable(test_integration
    ${MegaDir}/tests/integration/main.cpp
    ${MegaDir}/tests/integration/SdkTest_test.cpp
    ${MegaDir}/tests/integration/Sync_test.cpp
)

if(APPLE)
    add_executable(test_integration_fsevents_loader
        ${MegaDir}/tests/integration/fsevents_loader_main.cpp
    )

    add_dependencies(test_integration_fsevents_loader test_integration)
endif()

add_executable(tool_purge_account
    ${MegaDir}/tests/tool/purge_account.cpp
)

target_compile_definitions(test_unit PRIVATE _SILENCE_TR1_NAMESPACE_DEPRECATION_WARNING)
target_compile_definitions(test_integration PRIVATE _SILENCE_TR1_NAMESPACE_DEPRECATION_WARNING)
target_compile_definitions(tool_purge_account PRIVATE _SILENCE_TR1_NAMESPACE_DEPRECATION_WARNING)
target_link_libraries(test_unit gmock gtest Mega )
target_link_libraries(test_integration gmock gtest Mega )
if(APPLE)
    target_link_libraries(test_integration "-framework Security" )
endif()
target_link_libraries(tool_purge_account gmock gtest Mega )

if (USE_ASIO)
    if (USE_THIRDPARTY_FROM_VCPKG)
        if (EXISTS "${vcpkg_dir}/include/asio.hpp")
            set(HAVE_ASIO 1 CACHE STRING "" FORCE)
        else()
            set(HAVE_ASIO 0 CACHE STRING "" FORCE)
        endif()
    endif()
endif()

if (HAVE_ASIO)
    add_executable(tool_tcprelay "${MegaDir}/tests/tool/tcprelay/main.cpp" "${MegaDir}/tests/tool/tcprelay/tcprelay.cpp")
    set_property(
        TARGET tool_tcprelay
        PROPERTY EXCLUDE_FROM_ALL 1
    )
    target_include_directories(tool_tcprelay PUBLIC "${vcpkg_dir}/installed/include")
    target_compile_definitions(tool_tcprelay PUBLIC -DASIO_STANDALONE)
    target_link_libraries(tool_tcprelay Mega)
    target_compile_features(tool_tcprelay PUBLIC cxx_std_14)

    if (WIN32)
        target_compile_definitions(tool_tcprelay PUBLIC -D_WIN32_WINNT=0x601)
        target_link_libraries(tool_tcprelay Ws2_32.lib)
    endif()

    if (NOT NO_READLINE)
        target_link_libraries(tool_tcprelay ${readline_LIBRARIES})
    endif()
endif()

#test apps need this file or tests fail
configure_file("${MegaDir}/logo.png" logo.png COPYONLY)
configure_file("${MegaDir}/tests/integration/test_cover_png.mp3" test_cover_png.mp3 COPYONLY)

# actual apps

add_executable(megacli ${MegaDir}/examples/megacli.cpp)
if (APPLE)
    add_executable(megacli_fsloader ${MegaDir}/examples/fsevents_loader_megacli_maconly.cpp)
endif()
target_link_libraries(megacli Mega )
if (NOT NO_READLINE)
    target_link_libraries(megacli ${readline_LIBRARIES})
endif (NOT NO_READLINE)

add_executable(megasimplesync ${MegaDir}/examples/megasimplesync.cpp)
target_link_libraries(megasimplesync Mega )
endif()

if(WIN32)
add_executable(testmega "${MegaDir}/examples/win32/testmega/main.cpp")
target_link_libraries(testmega Mega )
endif(WIN32)

#enable_testing()
#add_test(NAME SdkTestStreaming COMMAND test_sdk "--gtest_filter=\"*Streaming*\"")
#add_test(NAME SdkTestAll COMMAND test_sdk )

if (WIN32)
    set(CMAKE_CXX_FLAGS "${CMAKE_CXX_FLAGS} /W4")
    set(CMAKE_CXX_FLAGS "${CMAKE_CXX_FLAGS} /wd4201")  # nameless struct/union (nonstandard)
    set(CMAKE_CXX_FLAGS "${CMAKE_CXX_FLAGS} /wd4100")  # unreferenced formal parameter
    set(CMAKE_CXX_FLAGS "${CMAKE_CXX_FLAGS} /wd4706")  # assignment within conditional
    set(CMAKE_CXX_FLAGS "${CMAKE_CXX_FLAGS} /wd4458")  # identifier hides class member
    set(CMAKE_CXX_FLAGS "${CMAKE_CXX_FLAGS} /wd4324")  # structure was padded due to alignment specifier (common in Sodium)
    set(CMAKE_CXX_FLAGS "${CMAKE_CXX_FLAGS} /wd4456")  # declaration hides previous local declaration
    set(CMAKE_CXX_FLAGS "${CMAKE_CXX_FLAGS} /wd4266")  # derived class did not override all overloads of a virtual function
    #TODO: remove some of those gradually.  also consider: /wd4503 /wd4996 /wd4702

    set(CMAKE_CXX_FLAGS "${CMAKE_CXX_FLAGS} /bigobj")  # Sync_test.cpp : fatal error C1128: number of sections exceeded object file format limit: compile with /bigobj

    set_property(TARGET Mega PROPERTY MSVC_RUNTIME_LIBRARY "MultiThreaded$<$<CONFIG:Debug>:Debug>$<${MEGA_LINK_DYNAMIC_CRT}:DLL>")
    set_property(TARGET megacli PROPERTY MSVC_RUNTIME_LIBRARY "MultiThreaded$<$<CONFIG:Debug>:Debug>$<${MEGA_LINK_DYNAMIC_CRT}:DLL>")
    set_property(TARGET testmega PROPERTY MSVC_RUNTIME_LIBRARY "MultiThreaded$<$<CONFIG:Debug>:Debug>$<${MEGA_LINK_DYNAMIC_CRT}:DLL>")
    set_property(TARGET megasimplesync PROPERTY MSVC_RUNTIME_LIBRARY "MultiThreaded$<$<CONFIG:Debug>:Debug>$<${MEGA_LINK_DYNAMIC_CRT}:DLL>")
    set_property(TARGET test_integration PROPERTY MSVC_RUNTIME_LIBRARY "MultiThreaded$<$<CONFIG:Debug>:Debug>$<${MEGA_LINK_DYNAMIC_CRT}:DLL>")
    set_property(TARGET test_unit PROPERTY MSVC_RUNTIME_LIBRARY "MultiThreaded$<$<CONFIG:Debug>:Debug>$<${MEGA_LINK_DYNAMIC_CRT}:DLL>")
    set_property(TARGET tool_purge_account PROPERTY MSVC_RUNTIME_LIBRARY "MultiThreaded$<$<CONFIG:Debug>:Debug>$<${MEGA_LINK_DYNAMIC_CRT}:DLL>")
    if (HAVE_ASIO)
        set_property(TARGET tool_tcprelay PROPERTY MSVC_RUNTIME_LIBRARY "MultiThreaded$<$<CONFIG:Debug>:Debug>$<${MEGA_LINK_DYNAMIC_CRT}:DLL>")
    endif()

else()
    set(CMAKE_CXX_FLAGS_DEBUG "${CMAKE_CXX_FLAGS_DEBUG} -ggdb3")
    set(CMAKE_CXX_FLAGS "${CMAKE_CXX_FLAGS} -std=c++11 -Wall -Wextra -Wconversion -Wno-unused-parameter")

    if (ENABLE_WERROR)
        if (CMAKE_BUILD_TYPE STREQUAL "Debug" )
            set(CMAKE_CXX_FLAGS "${CMAKE_CXX_FLAGS} -Werror")
        endif()
        message(STATUS, "CMAKE_CXX_FLAGS: ${CMAKE_CXX_FLAGS}")
        message(STATUS, "CMAKE_CXX_FLAGS_DEBUG: ${CMAKE_CXX_FLAGS_DEBUG}")
    endif(ENABLE_WERROR)
endif()<|MERGE_RESOLUTION|>--- conflicted
+++ resolved
@@ -48,11 +48,7 @@
 set (USE_QT 0 CACHE STRING "Declare that your app will link wtih Qt")
 set (USE_PDFIUM 0 CACHE STRING "Used to create previews/thumbnails for PDF files")
 set (USE_LIBRAW 0 CACHE STRING "Just includes the library (used by MEGAsync)")
-<<<<<<< HEAD
-set (USE_PCRE 1 CACHE STRING "Provides pattern matching functionality for sync rules or file listings")
-=======
 set (USE_PCRE 0 CACHE STRING "Can be used by client apps. The SDK does not use it itself anymore")
->>>>>>> 6a7608f2
 set (USE_DRIVE_NOTIFICATIONS 0 CACHE STRING "Allows to monitor (external) drives being [dis]connected to the computer")
 set (MEGA_USE_C_ARES 1 CACHE STRING "If set, the SDK will manage DNS lookups and ipv4/ipv6 itself, using the c-ares library.  Otherwise we rely on cURL")
 set (MEGA_QT_VERSION 5.12.11 CACHE STRING "Qt version installed in c:/Qt")
