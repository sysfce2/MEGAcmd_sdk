
# direct core dependencies of the SDK
c-ares/c303dd024e2dc03a0665ddffbb12a1077933e649 all:on ios:c-ares-ios.patch
cryptopp/c303dd024e2dc03a0665ddffbb12a1077933e649
curl/c303dd024e2dc03a0665ddffbb12a1077933e649 all:curl-empty-bindir.patch
libsodium/c303dd024e2dc03a0665ddffbb12a1077933e649 ios:libsodium-ios.patch
openssl/c303dd024e2dc03a0665ddffbb12a1077933e649
openssl-unix/c303dd024e2dc03a0665ddffbb12a1077933e649
openssl-windows/c303dd024e2dc03a0665ddffbb12a1077933e649
pcre/c303dd024e2dc03a0665ddffbb12a1077933e649
readline/8.0 all:off osx:on
sqlite3/c303dd024e2dc03a0665ddffbb12a1077933e649
zlib/c303dd024e2dc03a0665ddffbb12a1077933e649

# needed by the SDK if enabling serving/streaming (outgoing) files via http/s or include a an ftp server
libuv/c303dd024e2dc03a0665ddffbb12a1077933e649 ios:off

# mediainfo, customized with constrained functionality (determine media properties such as track length, codec, etc)
libmediainfo/19.09
libzen/0.4.37

# ffmpeg (video preview/thumbnail generation)
ffmpeg/c303dd024e2dc03a0665ddffbb12a1077933e649 all:on ios:off

#freeimage and its dependencies (image preview/thumbnail generation)
freeimage/c303dd024e2dc03a0665ddffbb12a1077933e649 all:freeimage-bool-typedef-and-xbm-msvc-compiler-bug.patch
libpng/c303dd024e2dc03a0665ddffbb12a1077933e649
libjpeg-turbo/c303dd024e2dc03a0665ddffbb12a1077933e649
tiff/c303dd024e2dc03a0665ddffbb12a1077933e649
openjpeg/c303dd024e2dc03a0665ddffbb12a1077933e649
libwebp/c303dd024e2dc03a0665ddffbb12a1077933e649
libraw/c303dd024e2dc03a0665ddffbb12a1077933e649 ios:libraw-ios.patch
jxrlib/c303dd024e2dc03a0665ddffbb12a1077933e649 ios:jxrlib-ios-guiddef-fix.patch
openexr/c303dd024e2dc03a0665ddffbb12a1077933e649 all:openexr-no-python.patch ios:openexr-ios.patch
jasper/c303dd024e2dc03a0665ddffbb12a1077933e649 all:jasper-no-freeglut.patch
liblzma/c303dd024e2dc03a0665ddffbb12a1077933e649 ios:liblzma-ios.patch
#python3 not needed; it only provides python bindings to use openexr from python
libffi/c303dd024e2dc03a0665ddffbb12a1077933e649
opengl/c303dd024e2dc03a0665ddffbb12a1077933e649
#freeglut (cross platform window manager) not needed; problematic on some platforms, pulling in many, many dependencies

# pdfium libraries, specific version for build stability  (preview/thumbnail generation for pdfs)
# (see 3rdParty_deps.txt on instructions on how to get source)
# also, no v8 (javascript execution) etc
<<<<<<< HEAD
pdfium/3710 all:off
pdfium-freetype/2-8-73 all:off
=======
#pdfium/3710
#pdfium-freetype/2-8-73
>>>>>>> 0b5895e4

# dependencies of pdfium
icu/c303dd024e2dc03a0665ddffbb12a1077933e649
lcms/c303dd024e2dc03a0665ddffbb12a1077933e649
libjpeg-turbo/c303dd024e2dc03a0665ddffbb12a1077933e649
openjpeg/c303dd024e2dc03a0665ddffbb12a1077933e649
bzip2/c303dd024e2dc03a0665ddffbb12a1077933e649
libpng/c303dd024e2dc03a0665ddffbb12a1077933e649

#for megachat, not needed by sdk itself
#libwebsockets/2.4.2

# tests and tools
asio/c303dd024e2dc03a0665ddffbb12a1077933e649
gtest/c303dd024e2dc03a0665ddffbb12a1077933e649

# previously listed - possibly for mega chat,sync,cmd.  Re-add with comment if the SDK alone needs them
#x264/c303dd024e2dc03a0665ddffbb12a1077933e649
#giflib/c303dd024e2dc03a0665ddffbb12a1077933e649
#sdl1/c303dd024e2dc03a0665ddffbb12a1077933e649
#mbedtls/c303dd024e2dc03a0665ddffbb12a1077933e649
#nghttp2/c303dd024e2dc03a0665ddffbb12a1077933e649
#opencl/c303dd024e2dc03a0665ddffbb12a1077933e649
#libvpx/c303dd024e2dc03a0665ddffbb12a1077933e649
#libevent/c303dd024e2dc03a0665ddffbb12a1077933e649<|MERGE_RESOLUTION|>--- conflicted
+++ resolved
@@ -42,13 +42,8 @@
 # pdfium libraries, specific version for build stability  (preview/thumbnail generation for pdfs)
 # (see 3rdParty_deps.txt on instructions on how to get source)
 # also, no v8 (javascript execution) etc
-<<<<<<< HEAD
-pdfium/3710 all:off
-pdfium-freetype/2-8-73 all:off
-=======
 #pdfium/3710
 #pdfium-freetype/2-8-73
->>>>>>> 0b5895e4
 
 # dependencies of pdfium
 icu/c303dd024e2dc03a0665ddffbb12a1077933e649
