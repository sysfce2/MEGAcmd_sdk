--- conflicted
+++ resolved
@@ -1,13 +1,4 @@
 TEMPLATE = subdirs
 
 SUBDIRS += MEGAtest_unit
-SUBDIRS += MEGAtest_integration
-<<<<<<< HEAD
-SUBDIRS += MEGAtool_purge_account
-=======
-
-macx {
-    SUBDIRS += MEGAtest_integration_fsevents_loader
-    MEGAtest_integration_fsevents_loader.depends = MEGAtest_integration
-}
->>>>>>> eb9e1b13
+SUBDIRS += MEGAtest_integration