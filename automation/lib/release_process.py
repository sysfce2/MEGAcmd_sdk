--- conflicted
+++ resolved
@@ -629,71 +629,4 @@
     def get_last_rc(self):
         rc = self._remote_private_repo.get_last_rc(self._version_v_prefixed)
         assert rc, f"No RC found for version {self._new_version}"
-<<<<<<< HEAD
-        return rc
-
-    def create_branch_from_last_rc(self, remote_name: str, branch_name: str) -> int:
-        rc = self.get_last_rc()
-
-        print("Creating branch", branch_name, flush=True)
-        self._remote_private_repo.create_branch(
-            branch_name, f"{self._version_v_prefixed}-rc.{rc}"
-        )
-        print("v Created branch", branch_name, flush=True)
-        self._get_branch_locally(remote_name, branch_name)
-        print(f"Current branch is now {branch_name}.", flush=True)
-
-        return rc
-
-    def wait_for_local_changes_to_be_applied(self) -> bool:
-        print("Apply changes locally.", flush=True)
-        user_feedback = ""
-        while user_feedback not in ("DONE!", "Cancel"):
-            user_feedback = input(
-                'Type "DONE!" or "Cancel" here when done and hit Enter: '
-            )
-        if user_feedback == "DONE!":
-            return True
-
-        print("Process canceled", flush=True)
-        return False
-
-    def push_branch(self, remote_name: str, branch_name: str):
-        print("Pushing branch", branch_name, flush=True)
-        assert self._local_repo is not None
-        self._local_repo.push_branch(remote_name, branch_name)
-        print("v Pushed branch", branch_name, flush=True)
-
-    def open_private_mr(
-        self,
-        source_branch: str,
-        target_branch: str,
-        description: str,
-        remove_source: bool,
-    ) -> int:
-        print(
-            f"Opening MR to merge {source_branch} into {target_branch}",
-            flush=True,
-        )
-        mr_id, mr_url = self._remote_private_repo.open_mr(
-            description,
-            source_branch,
-            target_branch,
-            remove_source,
-            squash=False,
-        )
-        assert mr_id, f"Failed to open MR to merge {source_branch} into {target_branch}"
-        print(f"v Opened MR to merge {source_branch} into {target_branch}", flush=True)
-
-        # Request MR approval
-        self._request_mr_approval(
-            f"`{self._project_name}` patch `{source_branch}` to {target_branch}:\n{mr_url}"
-        )
-
-        return mr_id
-
-    def merge_private_mr(self, mr_id: int):
-        assert self._remote_private_repo.merge_mr(mr_id, 3600)
-=======
-        return rc
->>>>>>> f60237a8
+        return rc